/*
 * Copyright Elasticsearch B.V. and/or licensed to Elasticsearch B.V. under one
 * or more contributor license agreements. Licensed under the Elastic License
 * 2.0; you may not use this file except in compliance with the Elastic License
 * 2.0.
 */

package org.elasticsearch.xpack.esql.expression.function;

import org.apache.lucene.document.InetAddressPoint;
import org.apache.lucene.util.BytesRef;
import org.elasticsearch.common.network.InetAddresses;
import org.elasticsearch.test.ESTestCase;
import org.elasticsearch.xpack.esql.expression.function.scalar.convert.AbstractConvertFunction;
import org.elasticsearch.xpack.esql.type.EsqlDataTypes;
import org.elasticsearch.xpack.ql.expression.Expression;
import org.elasticsearch.xpack.ql.expression.Literal;
import org.elasticsearch.xpack.ql.tree.Source;
import org.elasticsearch.xpack.ql.type.DataType;
import org.elasticsearch.xpack.ql.type.DataTypes;
import org.elasticsearch.xpack.ql.util.NumericUtils;
import org.elasticsearch.xpack.versionfield.Version;
import org.hamcrest.Matcher;

import java.math.BigInteger;
import java.time.Duration;
import java.time.Instant;
import java.time.Period;
import java.util.ArrayList;
import java.util.Arrays;
import java.util.List;
import java.util.function.BiFunction;
import java.util.function.BinaryOperator;
import java.util.function.DoubleFunction;
import java.util.function.Function;
import java.util.function.IntFunction;
import java.util.function.LongFunction;
import java.util.function.Supplier;
import java.util.function.UnaryOperator;
import java.util.stream.Collectors;

import static org.elasticsearch.test.ESTestCase.randomCartesianPoint;
import static org.elasticsearch.test.ESTestCase.randomGeoPoint;
import static org.elasticsearch.xpack.ql.util.SpatialCoordinateTypes.CARTESIAN;
import static org.elasticsearch.xpack.ql.util.SpatialCoordinateTypes.GEO;
import static org.hamcrest.Matchers.equalTo;

/**
 * This class exists to give a human-readable string representation of the test case.
 */
public record TestCaseSupplier(String name, List<DataType> types, Supplier<TestCase> supplier)
    implements
        Supplier<TestCaseSupplier.TestCase> {
    /**
     * Build a test case without types.
     *
     * @deprecated Supply types
     */
    @Deprecated
    public TestCaseSupplier(String name, Supplier<TestCase> supplier) {
        this(name, null, supplier);
    }

    /**
     * Build a test case named after the types it takes.
     */
    public TestCaseSupplier(List<DataType> types, Supplier<TestCase> supplier) {
        this(nameFromTypes(types), types, supplier);
    }

    static String nameFromTypes(List<DataType> types) {
        return types.stream().map(t -> "<" + t.typeName() + ">").collect(Collectors.joining(", "));
    }

    @Override
    public TestCase get() {
        TestCase supplied = supplier.get();
        if (types != null) {
            for (int i = 0; i < types.size(); i++) {
                if (supplied.getData().get(i).type() != types.get(i)) {
                    throw new IllegalStateException(
                        name + ": supplier/data type mismatch " + supplied.getData().get(i).type() + "/" + types.get(i)
                    );
                }
            }
        }
        return supplied;
    }

    @Override
    public String toString() {
        return name;
    }

    /**
     * Generate positive test cases for unary functions that operate on an {@code numeric}
     * fields by casting them to {@link DataTypes#DOUBLE}s.
     */
    public static List<TestCaseSupplier> forUnaryCastingToDouble(
        String name,
        String argName,
        UnaryOperator<Double> expected,
        Double min,
        Double max,
        List<String> warnings
    ) {
        String read = "Attribute[channel=0]";
        String eval = name + "[" + argName + "=";
        List<TestCaseSupplier> suppliers = new ArrayList<>();
        forUnaryInt(
            suppliers,
            eval + castToDoubleEvaluator(read, DataTypes.INTEGER) + "]",
            DataTypes.DOUBLE,
            i -> expected.apply(Double.valueOf(i)),
            min.intValue(),
            max.intValue(),
            warnings
        );
        forUnaryLong(
            suppliers,
            eval + castToDoubleEvaluator(read, DataTypes.LONG) + "]",
            DataTypes.DOUBLE,
            i -> expected.apply(Double.valueOf(i)),
            min.longValue(),
            max.longValue(),
            warnings
        );
        forUnaryUnsignedLong(
            suppliers,
            eval + castToDoubleEvaluator(read, DataTypes.UNSIGNED_LONG) + "]",
            DataTypes.DOUBLE,
            ul -> expected.apply(ul.doubleValue()),
            BigInteger.valueOf((int) Math.ceil(min)),
            BigInteger.valueOf((int) Math.floor(max)),
            warnings
        );
        forUnaryDouble(suppliers, eval + read + "]", DataTypes.DOUBLE, expected::apply, min, max, warnings);
        return suppliers;
    }

    /**
     * Generate positive test cases for binary functions that operate on an {@code numeric}
     * fields by casting them to {@link DataTypes#DOUBLE}s.
     */
    public static List<TestCaseSupplier> forBinaryCastingToDouble(
        String name,
        String lhsName,
        String rhsName,
        BinaryOperator<Double> expected,
        Double lhsMin,
        Double lhsMax,
        Double rhsMin,
        Double rhsMax,
        List<String> warnings
    ) {
        List<TypedDataSupplier> lhsSuppliers = castToDoubleSuppliersFromRange(lhsMin, lhsMax);
        List<TypedDataSupplier> rhsSuppliers = castToDoubleSuppliersFromRange(rhsMin, rhsMax);
        return forBinaryCastingToDouble(name, lhsName, rhsName, expected, lhsSuppliers, rhsSuppliers, warnings);
    }

    public static List<TestCaseSupplier> forBinaryCastingToDouble(
        String name,
        String lhsName,
        String rhsName,
        BinaryOperator<Double> expected,
        List<TypedDataSupplier> lhsSuppliers,
        List<TypedDataSupplier> rhsSuppliers,
        List<String> warnings
    ) {
        List<TestCaseSupplier> suppliers = new ArrayList<>();
        casesCrossProduct(
            (l, r) -> expected.apply(((Number) l).doubleValue(), ((Number) r).doubleValue()),
            lhsSuppliers,
            rhsSuppliers,
            (lhsType, rhsType) -> name
                + "["
                + lhsName
                + "="
                + castToDoubleEvaluator("Attribute[channel=0]", lhsType)
                + ", "
                + rhsName
                + "="
                + castToDoubleEvaluator("Attribute[channel=1]", rhsType)
                + "]",
            warnings,
            suppliers,
            DataTypes.DOUBLE
        );
        return suppliers;
    }

    private static void casesCrossProduct(
        BinaryOperator<Object> expected,
        List<TypedDataSupplier> lhsSuppliers,
        List<TypedDataSupplier> rhsSuppliers,
        BiFunction<DataType, DataType, String> evaluatorToString,
        List<String> warnings,
        List<TestCaseSupplier> suppliers,
        DataType expectedType
    ) {
        for (TypedDataSupplier lhsSupplier : lhsSuppliers) {
            for (TypedDataSupplier rhsSupplier : rhsSuppliers) {
                String caseName = lhsSupplier.name() + ", " + rhsSupplier.name();
                suppliers.add(new TestCaseSupplier(caseName, List.of(lhsSupplier.type(), rhsSupplier.type()), () -> {
                    Object lhs = lhsSupplier.supplier().get();
                    Object rhs = rhsSupplier.supplier().get();
                    TypedData lhsTyped = new TypedData(
                        // TODO there has to be a better way to handle unsigned long
                        lhs instanceof BigInteger b ? NumericUtils.asLongUnsigned(b) : lhs,
                        lhsSupplier.type(),
                        "lhs"
                    );
                    TypedData rhsTyped = new TypedData(
                        rhs instanceof BigInteger b ? NumericUtils.asLongUnsigned(b) : rhs,
                        rhsSupplier.type(),
                        "rhs"
                    );
                    TestCase testCase = new TestCase(
                        List.of(lhsTyped, rhsTyped),
                        evaluatorToString.apply(lhsSupplier.type(), rhsSupplier.type()),
                        expectedType,
                        equalTo(expected.apply(lhs, rhs))
                    );
                    for (String warning : warnings) {
                        testCase = testCase.withWarning(warning);
                    }
                    return testCase;
                }));
            }
        }
    }

    public static List<TypedDataSupplier> castToDoubleSuppliersFromRange(Double Min, Double Max) {
        List<TypedDataSupplier> suppliers = new ArrayList<>();
        suppliers.addAll(intCases(Min.intValue(), Max.intValue()));
        suppliers.addAll(longCases(Min.longValue(), Max.longValue()));
        suppliers.addAll(ulongCases(BigInteger.valueOf((long) Math.ceil(Min)), BigInteger.valueOf((long) Math.floor(Max))));
        suppliers.addAll(doubleCases(Min, Max));
        return suppliers;
    }

    public static List<TestCaseSupplier> forBinaryNumericNotCasting(
        String name,
        String lhsName,
        String rhsName,
        BinaryOperator<Number> expected,
        DataType expectedType,
        List<TypedDataSupplier> lhsSuppliers,
        List<TypedDataSupplier> rhsSuppliers,
        List<String> warnings,
        boolean symetric
    ) {
        return forBinaryNotCasting(
            name,
            lhsName,
            rhsName,
            (lhs, rhs) -> expected.apply((Number) lhs, (Number) rhs),
            expectedType,
            lhsSuppliers,
            rhsSuppliers,
            warnings,
            symetric
        );
    }

    public record StuffForNumericType(
        Number min,
        Number max,
        BinaryOperator<Number> expected,
        String evaluatorName
    ) {}

    public record AllTheTypeSpecificSettings(
        StuffForNumericType intStuff,
        StuffForNumericType longStuff,
        StuffForNumericType doubleStuff
    ) {
        public StuffForNumericType get(DataType type) {
            if (type == DataTypes.INTEGER) {
                return intStuff;
            }
            if (type == DataTypes.LONG) {
                return longStuff;
            }
            if (type == DataTypes.DOUBLE) {
                return doubleStuff;
            }
            throw new IllegalArgumentException("bogus numeric type [" + type + "]");
        }
    }

    private static DataType widen(DataType lhs, DataType rhs) {
        if (lhs == rhs) {
            return lhs;
        }
        if (lhs == DataTypes.DOUBLE || rhs == DataTypes.DOUBLE) {
            return DataTypes.DOUBLE;
        }
        if (lhs == DataTypes.LONG || rhs == DataTypes.LONG) {
            return DataTypes.LONG;
        }
        throw new IllegalArgumentException("Invalid numeric widening lhs: [" + lhs + "] rhs: [" + rhs + "]");
    }

    private static List<TypedDataSupplier> getSuppliersForNumericType(DataType type, Number min, Number max) {
        if (type == DataTypes.INTEGER) {
            return intCases(min.intValue(), max.intValue());
        }
        if (type == DataTypes.LONG) {
            return longCases(min.longValue(), max.longValue());
        }
        if (type == DataTypes.UNSIGNED_LONG) {
            return ulongCases(
                min instanceof BigInteger ? (BigInteger) min : BigInteger.valueOf(Math.max(min.longValue(), 0L)),
                max instanceof BigInteger ? (BigInteger) max : BigInteger.valueOf(Math.max(max.longValue(), 0L))
            );
        }
        if (type == DataTypes.DOUBLE) {
            return doubleCases(min.doubleValue(), max.doubleValue());
        }
        throw new IllegalArgumentException("bogus numeric type [" + type + "]");
    }

    public static List<TestCaseSupplier> forBinaryWithWidening(
        AllTheTypeSpecificSettings typeStuff,
        String lhsName,
        String rhsName,
        List<String> warnings
    ) {
        List<TestCaseSupplier> suppliers = new ArrayList<>();
        List<DataType> numericTypes = List.of(DataTypes.INTEGER, DataTypes.LONG, DataTypes.DOUBLE);

        for (DataType lhsType : numericTypes) {
            for (DataType rhsType : numericTypes) {
                DataType expected = widen(lhsType, rhsType);
                StuffForNumericType expectedTypeStuff = typeStuff.get(expected);
                 String evaluator = expectedTypeStuff.evaluatorName()
                    + "["
                    + lhsName
                    + "="
                    + getCastEvaluator("Attribute[channel=0]", lhsType, expected)
                    + ", "
                    + rhsName
                    + "="
                    + getCastEvaluator("Attribute[channel=1]", rhsType, expected)
                    + "]";
                 casesCrossProduct(
                     (l, r) -> expectedTypeStuff.expected().apply((Number) l, (Number) r),
                     getSuppliersForNumericType(lhsType, expectedTypeStuff.min(), expectedTypeStuff.max()),
                     getSuppliersForNumericType(rhsType, expectedTypeStuff.min(), expectedTypeStuff.max()),
                     // TODO: This doesn't really need to be a function
                     (lt, rt) -> evaluator,
                     warnings,
                     suppliers,
                     expected
                 );
            }
        }

        return suppliers;
    }

    public static List<TestCaseSupplier> forBinaryNotCasting(
        String name,
        String lhsName,
        String rhsName,
        BinaryOperator<Object> expected,
        DataType expectedType,
        List<TypedDataSupplier> lhsSuppliers,
        List<TypedDataSupplier> rhsSuppliers,
        List<String> warnings,
        boolean symetric
    ) {
        List<TestCaseSupplier> suppliers = new ArrayList<>();
        casesCrossProduct(
            expected,
            lhsSuppliers,
            rhsSuppliers,
            (lhsType, rhsType) -> name + "[" + lhsName + "=Attribute[channel=0], " + rhsName + "=Attribute[channel=1]]",
            warnings,
            suppliers,
            expectedType
        );
        return suppliers;
    }

    /**
     * Generate positive test cases for a unary function operating on an {@link DataTypes#INTEGER}.
     */
    public static void forUnaryInt(
        List<TestCaseSupplier> suppliers,
        String expectedEvaluatorToString,
        DataType expectedType,
        IntFunction<Object> expectedValue,
        int lowerBound,
        int upperBound,
        Function<Number, List<String>> expectedWarnings
    ) {
        unaryNumeric(
            suppliers,
            expectedEvaluatorToString,
            intCases(lowerBound, upperBound),
            expectedType,
            n -> expectedValue.apply(n.intValue()),
            n -> expectedWarnings.apply(n.intValue())
        );
    }

    public static void forUnaryInt(
        List<TestCaseSupplier> suppliers,
        String expectedEvaluatorToString,
        DataType expectedType,
        IntFunction<Object> expectedValue,
        int lowerBound,
        int upperBound,
        List<String> warnings
    ) {
        forUnaryInt(suppliers, expectedEvaluatorToString, expectedType, expectedValue, lowerBound, upperBound, unused -> warnings);
    }

    /**
     * Generate positive test cases for a unary function operating on an {@link DataTypes#LONG}.
     */
    public static void forUnaryLong(
        List<TestCaseSupplier> suppliers,
        String expectedEvaluatorToString,
        DataType expectedType,
        LongFunction<Object> expectedValue,
        long lowerBound,
        long upperBound,
        Function<Number, List<String>> expectedWarnings
    ) {
        unaryNumeric(
            suppliers,
            expectedEvaluatorToString,
            longCases(lowerBound, upperBound),
            expectedType,
            n -> expectedValue.apply(n.longValue()),
            expectedWarnings
        );
    }

    public static void forUnaryLong(
        List<TestCaseSupplier> suppliers,
        String expectedEvaluatorToString,
        DataType expectedType,
        LongFunction<Object> expectedValue,
        long lowerBound,
        long upperBound,
        List<String> warnings
    ) {
        forUnaryLong(suppliers, expectedEvaluatorToString, expectedType, expectedValue, lowerBound, upperBound, unused -> warnings);
    }

    /**
     * Generate positive test cases for a unary function operating on an {@link DataTypes#UNSIGNED_LONG}.
     */
    public static void forUnaryUnsignedLong(
        List<TestCaseSupplier> suppliers,
        String expectedEvaluatorToString,
        DataType expectedType,
        Function<BigInteger, Object> expectedValue,
        BigInteger lowerBound,
        BigInteger upperBound,
        Function<BigInteger, List<String>> expectedWarnings
    ) {
        unaryNumeric(
            suppliers,
            expectedEvaluatorToString,
            ulongCases(lowerBound, upperBound),
            expectedType,
            n -> expectedValue.apply((BigInteger) n),
            n -> expectedWarnings.apply((BigInteger) n)
        );
    }

    public static void forUnaryUnsignedLong(
        List<TestCaseSupplier> suppliers,
        String expectedEvaluatorToString,
        DataType expectedType,
        Function<BigInteger, Object> expectedValue,
        BigInteger lowerBound,
        BigInteger upperBound,
        List<String> warnings
    ) {
        forUnaryUnsignedLong(suppliers, expectedEvaluatorToString, expectedType, expectedValue, lowerBound, upperBound, unused -> warnings);
    }

    /**
     * Generate positive test cases for a unary function operating on an {@link DataTypes#DOUBLE}.
     */
    public static void forUnaryDouble(
        List<TestCaseSupplier> suppliers,
        String expectedEvaluatorToString,
        DataType expectedType,
        DoubleFunction<Object> expectedValue,
        double lowerBound,
        double upperBound,
        List<String> warnings
    ) {
        forUnaryDouble(suppliers, expectedEvaluatorToString, expectedType, expectedValue, lowerBound, upperBound, unused -> warnings);
    }

    public static void forUnaryDouble(
        List<TestCaseSupplier> suppliers,
        String expectedEvaluatorToString,
        DataType expectedType,
        DoubleFunction<Object> expectedValue,
        double lowerBound,
        double upperBound,
        DoubleFunction<List<String>> expectedWarnings
    ) {
        unaryNumeric(
            suppliers,
            expectedEvaluatorToString,
            doubleCases(lowerBound, upperBound),
            expectedType,
            n -> expectedValue.apply(n.doubleValue()),
            n -> expectedWarnings.apply(n.doubleValue())
        );
    }

    /**
     * Generate positive test cases for a unary function operating on an {@link DataTypes#BOOLEAN}.
     */
    public static void forUnaryBoolean(
        List<TestCaseSupplier> suppliers,
        String expectedEvaluatorToString,
        DataType expectedType,
        Function<Boolean, Object> expectedValue,
        List<String> warnings
    ) {
        unary(suppliers, expectedEvaluatorToString, booleanCases(), expectedType, v -> expectedValue.apply((Boolean) v), warnings);
    }

    /**
     * Generate positive test cases for a unary function operating on an {@link DataTypes#DATETIME}.
     */
    public static void forUnaryDatetime(
        List<TestCaseSupplier> suppliers,
        String expectedEvaluatorToString,
        DataType expectedType,
        Function<Instant, Object> expectedValue,
        List<String> warnings
    ) {
        unaryNumeric(
            suppliers,
            expectedEvaluatorToString,
            dateCases(),
            expectedType,
            n -> expectedValue.apply(Instant.ofEpochMilli(n.longValue())),
            warnings
        );
    }

    /**
     * Generate positive test cases for a unary function operating on an {@link EsqlDataTypes#GEO_POINT}.
     */
    public static void forUnaryGeoPoint(
        List<TestCaseSupplier> suppliers,
        String expectedEvaluatorToString,
        DataType expectedType,
        Function<Long, Object> expectedValue,
        List<String> warnings
    ) {
        unaryNumeric(
            suppliers,
            expectedEvaluatorToString,
            geoPointCases(),
            expectedType,
            n -> expectedValue.apply(n.longValue()),
            warnings
        );
    }

    /**
     * Generate positive test cases for a unary function operating on an {@link EsqlDataTypes#CARTESIAN_POINT}.
     */
    public static void forUnaryCartesianPoint(
        List<TestCaseSupplier> suppliers,
        String expectedEvaluatorToString,
        DataType expectedType,
        Function<Long, Object> expectedValue,
        List<String> warnings
    ) {
        unaryNumeric(
            suppliers,
            expectedEvaluatorToString,
            cartesianPointCases(),
            expectedType,
            n -> expectedValue.apply(n.longValue()),
            warnings
        );
    }

    /**
     * Generate positive test cases for a unary function operating on an {@link DataTypes#IP}.
     */
    public static void forUnaryIp(
        List<TestCaseSupplier> suppliers,
        String expectedEvaluatorToString,
        DataType expectedType,
        Function<BytesRef, Object> expectedValue,
        List<String> warnings
    ) {
        unary(suppliers, expectedEvaluatorToString, ipCases(), expectedType, v -> expectedValue.apply((BytesRef) v), warnings);
    }

    /**
     * Generate positive test cases for a unary function operating on an {@link DataTypes#KEYWORD} and {@link DataTypes#TEXT}.
     */
    public static void forUnaryStrings(
        List<TestCaseSupplier> suppliers,
        String expectedEvaluatorToString,
        DataType expectedType,
        Function<BytesRef, Object> expectedValue,
        Function<BytesRef, List<String>> expectedWarnings
    ) {
        for (DataType type : AbstractConvertFunction.STRING_TYPES) {
            unary(
                suppliers,
                expectedEvaluatorToString,
                stringCases(type),
                expectedType,
                v -> expectedValue.apply((BytesRef) v),
                v -> expectedWarnings.apply((BytesRef) v)
            );
        }
    }

    public static void forUnaryStrings(
        List<TestCaseSupplier> suppliers,
        String expectedEvaluatorToString,
        DataType expectedType,
        Function<BytesRef, Object> expectedValue,
        List<String> warnings
    ) {
        forUnaryStrings(suppliers, expectedEvaluatorToString, expectedType, expectedValue, unused -> warnings);
    }

    /**
     * Generate positive test cases for a unary function operating on an {@link DataTypes#VERSION}.
     */
    public static void forUnaryVersion(
        List<TestCaseSupplier> suppliers,
        String expectedEvaluatorToString,
        DataType expectedType,
        Function<Version, Object> expectedValue,
        List<String> warnings
    ) {
        unary(
            suppliers,
            expectedEvaluatorToString,
            versionCases(""),
            expectedType,
            v -> expectedValue.apply(new Version((BytesRef) v)),
            warnings
        );
    }

    private static void unaryNumeric(
        List<TestCaseSupplier> suppliers,
        String expectedEvaluatorToString,
        List<TypedDataSupplier> valueSuppliers,
        DataType expectedOutputType,
        Function<Number, Object> expectedValue,
        Function<Number, List<String>> expectedWarnings
    ) {
        unary(
            suppliers,
            expectedEvaluatorToString,
            valueSuppliers,
            expectedOutputType,
            v -> expectedValue.apply((Number) v),
            v -> expectedWarnings.apply((Number) v)
        );
    }

    private static void unaryNumeric(
        List<TestCaseSupplier> suppliers,
        String expectedEvaluatorToString,
        List<TypedDataSupplier> valueSuppliers,
        DataType expectedOutputType,
        Function<Number, Object> expected,
        List<String> warnings
    ) {
        unaryNumeric(suppliers, expectedEvaluatorToString, valueSuppliers, expectedOutputType, expected, unused -> warnings);
    }

    public static void unary(
        List<TestCaseSupplier> suppliers,
        String expectedEvaluatorToString,
        List<TypedDataSupplier> valueSuppliers,
        DataType expectedOutputType,
        Function<Object, Object> expectedValue,
        Function<Object, List<String>> expectedWarnings
    ) {
        for (TypedDataSupplier supplier : valueSuppliers) {
            suppliers.add(new TestCaseSupplier(supplier.name(), List.of(supplier.type()), () -> {
                Object value = supplier.supplier().get();
                TypedData typed = new TypedData(
                    // TODO there has to be a better way to handle unsigned long
                    value instanceof BigInteger b ? NumericUtils.asLongUnsigned(b) : value,
                    supplier.type(),
                    "value"
                );
                TestCase testCase = new TestCase(
                    List.of(typed),
                    expectedEvaluatorToString,
                    expectedOutputType,
                    equalTo(expectedValue.apply(value))
                );
                for (String warning : expectedWarnings.apply(value)) {
                    testCase = testCase.withWarning(warning);
                }
                return testCase;
            }));
        }

    }

    public static void unary(
        List<TestCaseSupplier> suppliers,
        String expectedEvaluatorToString,
        List<TypedDataSupplier> valueSuppliers,
        DataType expectedOutputType,
        Function<Object, Object> expected,
        List<String> warnings
    ) {
        unary(suppliers, expectedEvaluatorToString, valueSuppliers, expectedOutputType, expected, unused -> warnings);
    }

    public static List<TypedDataSupplier> intCases(int min, int max) {
        List<TypedDataSupplier> cases = new ArrayList<>();
        if (0 <= max && 0 >= min) {
            cases.add(new TypedDataSupplier("<0 int>", () -> 0, DataTypes.INTEGER));
        }

        int lower = Math.max(min, 1);
        int upper = Math.min(max, Integer.MAX_VALUE);
        if (lower < upper) {
            cases.add(new TypedDataSupplier("<positive int>", () -> ESTestCase.randomIntBetween(lower, upper), DataTypes.INTEGER));
        } else if (lower == upper) {
            cases.add(new TypedDataSupplier("<" + lower + " int>", () -> lower, DataTypes.INTEGER));
        }

        int lower1 = Math.max(min, Integer.MIN_VALUE);
        int upper1 = Math.min(max, -1);
        if (lower1 < upper1) {
            cases.add(new TypedDataSupplier("<negative int>", () -> ESTestCase.randomIntBetween(lower1, upper1), DataTypes.INTEGER));
        } else if (lower1 == upper1) {
            cases.add(new TypedDataSupplier("<" + lower1 + " int>", () -> lower1, DataTypes.INTEGER));
        }
        return cases;
    }

    public static List<TypedDataSupplier> longCases(long min, long max) {
        List<TypedDataSupplier> cases = new ArrayList<>();
        if (0L <= max && 0L >= min) {
            cases.add(new TypedDataSupplier("<0 long>", () -> 0L, DataTypes.LONG));
        }

        long lower = Math.max(min, 1);
        long upper = Math.min(max, Long.MAX_VALUE);
        if (lower < upper) {
            cases.add(new TypedDataSupplier("<positive long>", () -> ESTestCase.randomLongBetween(lower, upper), DataTypes.LONG));
        } else if (lower == upper) {
            cases.add(new TypedDataSupplier("<" + lower + " long>", () -> lower, DataTypes.LONG));
        }

        long lower1 = Math.max(min, Long.MIN_VALUE);
        long upper1 = Math.min(max, -1);
        if (lower1 < upper1) {
            cases.add(new TypedDataSupplier("<negative long>", () -> ESTestCase.randomLongBetween(lower1, upper1), DataTypes.LONG));
        } else if (lower1 == upper1) {
            cases.add(new TypedDataSupplier("<" + lower1 + " long>", () -> lower1, DataTypes.LONG));
        }

        return cases;
    }

    public static List<TypedDataSupplier> ulongCases(BigInteger min, BigInteger max) {
        List<TypedDataSupplier> cases = new ArrayList<>();

        // Zero
        if (BigInteger.ZERO.compareTo(max) <= 0 && BigInteger.ZERO.compareTo(min) >= 0) {
            cases.add(new TypedDataSupplier("<0 unsigned long>", () -> BigInteger.ZERO, DataTypes.UNSIGNED_LONG));
        }

        // small values, less than Long.MAX_VALUE
        BigInteger lower1 = min.max(BigInteger.ONE);
        BigInteger upper1 = max.min(BigInteger.valueOf(Long.MAX_VALUE));
        if (lower1.compareTo(upper1) < 0) {
            cases.add(
                new TypedDataSupplier(
                    "<small unsigned long>",
                    () -> ESTestCase.randomUnsignedLongBetween(lower1, upper1),
                    DataTypes.UNSIGNED_LONG
                )
            );
        } else if (lower1.compareTo(upper1) == 0) {
            cases.add(new TypedDataSupplier("<small unsigned long>", () -> lower1, DataTypes.UNSIGNED_LONG));
        }

        // Big values, greater than Long.MAX_VALUE
        BigInteger lower2 = min.max(BigInteger.valueOf(Long.MAX_VALUE).add(BigInteger.ONE));
        BigInteger upper2 = max.min(ESTestCase.UNSIGNED_LONG_MAX);
        if (lower2.compareTo(upper2) < 0) {
            cases.add(
                new TypedDataSupplier(
                    "<big unsigned long>",
                    () -> ESTestCase.randomUnsignedLongBetween(lower2, upper2),
                    DataTypes.UNSIGNED_LONG
                )
            );
        } else if (lower2.compareTo(upper2) == 0) {
            cases.add(new TypedDataSupplier("<big unsigned long>", () -> lower2, DataTypes.UNSIGNED_LONG));
        }
        return cases;
    }

    public static List<TypedDataSupplier> doubleCases(double min, double max) {
        List<TypedDataSupplier> cases = new ArrayList<>();

        // Zeros
        if (0d <= max && 0d >= min) {
            cases.add(new TypedDataSupplier("<0 double>", () -> 0.0d, DataTypes.DOUBLE));
            cases.add(new TypedDataSupplier("<-0 double>", () -> -0.0d, DataTypes.DOUBLE));
        }

        // Positive small double
        double lower1 = Math.max(0d, min);
        double upper1 = Math.min(1d, max);
        if (lower1 < upper1) {
            cases.add(
                new TypedDataSupplier(
                    "<small positive double>",
                    () -> ESTestCase.randomDoubleBetween(lower1, upper1, true),
                    DataTypes.DOUBLE
                )
            );
        } else if (lower1 == upper1) {
            cases.add(new TypedDataSupplier("<small positive double>", () -> lower1, DataTypes.DOUBLE));
        }

        // Negative small double
        double lower2 = Math.max(-1d, min);
        double upper2 = Math.min(0d, max);
        if (lower2 < upper2) {
            cases.add(
                new TypedDataSupplier(
                    "<small negative double>",
                    () -> ESTestCase.randomDoubleBetween(lower2, upper2, true),
                    DataTypes.DOUBLE
                )
            );
        } else if (lower2 == upper2) {
            cases.add(new TypedDataSupplier("<small negative double>", () -> lower2, DataTypes.DOUBLE));
        }

        // Positive big double
        double lower3 = Math.max(1d, min); // start at 1 (inclusive) because the density of values between 0 and 1 is very high
        double upper3 = Math.min(Double.MAX_VALUE, max);
        if (lower3 < upper3) {
            cases.add(
                new TypedDataSupplier("<big positive double>", () -> ESTestCase.randomDoubleBetween(lower3, upper3, true), DataTypes.DOUBLE)
            );
        } else if (lower3 == upper3) {
            cases.add(new TypedDataSupplier("<big positive double>", () -> lower3, DataTypes.DOUBLE));
        }

        // Negative big double
        // note: Double.MIN_VALUE is the smallest non-zero positive double, not the smallest non-infinite negative double.
        double lower4 = Math.max(-Double.MAX_VALUE, min);
        double upper4 = Math.min(-1, max); // because again, the interval from -1 to 0 is very high density
        if (lower4 < upper4) {
            cases.add(
                new TypedDataSupplier("<big negative double>", () -> ESTestCase.randomDoubleBetween(lower4, upper4, true), DataTypes.DOUBLE)
            );
        } else if (lower4 == upper4) {
            cases.add(new TypedDataSupplier("<big negative double>", () -> lower4, DataTypes.DOUBLE));
        }
        return cases;
    }

    private static List<TypedDataSupplier> booleanCases() {
        return List.of(
            new TypedDataSupplier("<true>", () -> true, DataTypes.BOOLEAN),
            new TypedDataSupplier("<false>", () -> false, DataTypes.BOOLEAN)
        );
    }

    public static List<TypedDataSupplier> dateCases() {
        return List.of(
            new TypedDataSupplier("<1970-01-01T00:00:00Z>", () -> 0L, DataTypes.DATETIME),
            new TypedDataSupplier(
                "<date>",
                () -> ESTestCase.randomLongBetween(0, 10 * (long) 10e11), // 1970-01-01T00:00:00Z - 2286-11-20T17:46:40Z
                DataTypes.DATETIME
            ),
            new TypedDataSupplier(
                "<far future date>",
                // 2286-11-20T17:46:40Z - +292278994-08-17T07:12:55.807Z
                () -> ESTestCase.randomLongBetween(10 * (long) 10e11, Long.MAX_VALUE),
                DataTypes.DATETIME
            )
        );
    }

<<<<<<< HEAD
    public static List<TypedDataSupplier> datePeriodCases() {
        return List.of(
            new TypedDataSupplier("<zero date period>", () -> Period.ZERO, EsqlDataTypes.DATE_PERIOD),
            new TypedDataSupplier(
                "<random date period>",
                () -> Period.of(
                    ESTestCase.randomIntBetween(-1000, 1000),
                    ESTestCase.randomIntBetween(-13, 13),
                    ESTestCase.randomIntBetween(-32, 32)
                ),
                EsqlDataTypes.DATE_PERIOD
            )
        );
    }

    public static List<TypedDataSupplier> timeDurationCases() {
        return List.of(
            new TypedDataSupplier("<zero time duration>", () -> Duration.ZERO, EsqlDataTypes.TIME_DURATION),
            new TypedDataSupplier(
                "<up to 7 days duration>",
                () -> Duration.ofMillis(ESTestCase.randomLongBetween(-604800000L, 604800000L)), // plus/minus 7 days
                EsqlDataTypes.TIME_DURATION
            )
        );
    }

    public static List<TypedDataSupplier> ipCases() {
=======
    private static List<TypedDataSupplier> geoPointCases() {
        return List.of(new TypedDataSupplier("<geo_point>", () -> GEO.pointAsLong(randomGeoPoint()), EsqlDataTypes.GEO_POINT));
    }

    private static List<TypedDataSupplier> cartesianPointCases() {
        return List.of(
            new TypedDataSupplier("<cartesian_point>", () -> CARTESIAN.pointAsLong(randomCartesianPoint()), EsqlDataTypes.CARTESIAN_POINT)
        );
    }

    private static List<TypedDataSupplier> ipCases() {
>>>>>>> d6e8217b
        return List.of(
            new TypedDataSupplier(
                "<127.0.0.1 ip>",
                () -> new BytesRef(InetAddressPoint.encode(InetAddresses.forString("127.0.0.1"))),
                DataTypes.IP
            ),
            new TypedDataSupplier("<ipv4>", () -> new BytesRef(InetAddressPoint.encode(ESTestCase.randomIp(true))), DataTypes.IP),
            new TypedDataSupplier("<ipv6>", () -> new BytesRef(InetAddressPoint.encode(ESTestCase.randomIp(false))), DataTypes.IP)
        );
    }

    public static List<TypedDataSupplier> stringCases(DataType type) {
        List<TypedDataSupplier> result = new ArrayList<>();
        result.add(new TypedDataSupplier("<empty " + type + ">", () -> new BytesRef(""), type));
        result.add(
            new TypedDataSupplier("<short alpha " + type + ">", () -> new BytesRef(ESTestCase.randomAlphaOfLengthBetween(1, 30)), type)
        );
        result.add(
            new TypedDataSupplier("<long alpha " + type + ">", () -> new BytesRef(ESTestCase.randomAlphaOfLengthBetween(300, 3000)), type)
        );
        result.add(
            new TypedDataSupplier(
                "<short unicode " + type + ">",
                () -> new BytesRef(ESTestCase.randomRealisticUnicodeOfLengthBetween(1, 30)),
                type
            )
        );
        result.add(
            new TypedDataSupplier(
                "<long unicode " + type + ">",
                () -> new BytesRef(ESTestCase.randomRealisticUnicodeOfLengthBetween(300, 3000)),
                type
            )
        );
        return result;
    }

    /**
     * Supplier test case data for {@link Version} fields.
     */
    public static List<TypedDataSupplier> versionCases(String prefix) {
        return List.of(
            new TypedDataSupplier(
                "<" + prefix + "version major>",
                () -> new Version(Integer.toString(ESTestCase.between(0, 100))).toBytesRef(),
                DataTypes.VERSION
            ),
            new TypedDataSupplier(
                "<" + prefix + "version major.minor>",
                () -> new Version(ESTestCase.between(0, 100) + "." + ESTestCase.between(0, 100)).toBytesRef(),
                DataTypes.VERSION
            ),
            new TypedDataSupplier(
                "<" + prefix + "version major.minor.patch>",
                () -> new Version(ESTestCase.between(0, 100) + "." + ESTestCase.between(0, 100) + "." + ESTestCase.between(0, 100))
                    .toBytesRef(),
                DataTypes.VERSION
            )
        );
    }

    private static String getCastEvaluator(String original, DataType current, DataType target) {
        if (current == target) {
            return original;
        }
        if (target == DataTypes.LONG) {
            return castToLongEvaluator(original, current);
        }
        if (target == DataTypes.UNSIGNED_LONG) {
            return castToUnsignedLongEvaluator(original, current);
        }
        if (target == DataTypes.DOUBLE) {
            return castToDoubleEvaluator(original, current);
        }
        throw new IllegalArgumentException("Invalid numeric cast to [" + target + "]");
    }

    private static String castToLongEvaluator(String original, DataType current) {
        if (current == DataTypes.LONG) {
            return original;
        }
        if (current == DataTypes.INTEGER) {
            return "CastIntToLongEvaluator[v=" + original + "]";
        }
        if (current == DataTypes.DOUBLE) {
            return "CastDoubleToLongEvaluator[v=" + original + "]";
        }
        if (current == DataTypes.UNSIGNED_LONG) {
            return "CastUnsignedLongToLong[v=" + original + "]";
        }
        throw new UnsupportedOperationException();
    }

    private static String castToUnsignedLongEvaluator(String original, DataType current) {
        if (current == DataTypes.UNSIGNED_LONG) {
            return original;
        }
        if (current == DataTypes.INTEGER) {
            return "CastIntToUnsignedLongEvaluator[v=" + original + "]";
        }
        if (current == DataTypes.LONG) {
            return "CastLongToUnsignedLongEvaluator[v=" + original + "]";
        }
        if (current == DataTypes.DOUBLE) {
            return "CastDoubleToUnsignedLongEvaluator[v=" + original + "]";
        }
        throw new UnsupportedOperationException();
    }

    private static String castToDoubleEvaluator(String original, DataType current) {
        if (current == DataTypes.DOUBLE) {
            return original;
        }
        if (current == DataTypes.INTEGER) {
            return "CastIntToDoubleEvaluator[v=" + original + "]";
        }
        if (current == DataTypes.LONG) {
            return "CastLongToDoubleEvaluator[v=" + original + "]";
        }
        if (current == DataTypes.UNSIGNED_LONG) {
            return "CastUnsignedLongToDoubleEvaluator[v=" + original + "]";
        }
        throw new UnsupportedOperationException();
    }

    public static class TestCase {
        /**
         * The {@link Source} this test case should be run with
         */
        private Source source;
        /**
         * The parameter values and types to pass into the function for this test run
         */
        private List<TypedData> data;

        /**
         * The expected toString output for the evaluator this function invocation should generate
         */
        String evaluatorToString;
        /**
         * The expected output type for the case being tested
         */
        DataType expectedType;
        /**
         * A matcher to validate the output of the function run on the given input data
         */
        private Matcher<Object> matcher;

        /**
         * Warnings this test is expected to produce
         */
        private String[] expectedWarnings;

        private final String expectedTypeError;
        private final boolean allTypesAreRepresentable;

        public TestCase(List<TypedData> data, String evaluatorToString, DataType expectedType, Matcher<Object> matcher) {
            this(data, evaluatorToString, expectedType, matcher, null, null);
        }

        public static TestCase typeError(List<TypedData> data, String expectedTypeError) {
            return new TestCase(data, null, null, null, null, expectedTypeError);
        }

        TestCase(
            List<TypedData> data,
            String evaluatorToString,
            DataType expectedType,
            Matcher<Object> matcher,
            String[] expectedWarnings,
            String expectedTypeError
        ) {
            this.source = Source.EMPTY;
            this.data = data;
            this.evaluatorToString = evaluatorToString;
            this.expectedType = expectedType;
            this.matcher = matcher;
            this.expectedWarnings = expectedWarnings;
            this.expectedTypeError = expectedTypeError;
            this.allTypesAreRepresentable = data.stream().allMatch(d -> EsqlDataTypes.isRepresentable(d.type));
        }

        public Source getSource() {
            return source;
        }

        public List<TypedData> getData() {
            return data;
        }

        public List<Expression> getDataAsFields() {
            return data.stream().map(t -> AbstractFunctionTestCase.field(t.name(), t.type())).collect(Collectors.toList());
        }

        public List<Expression> getDataAsDeepCopiedFields() {
            return data.stream().map(t -> AbstractFunctionTestCase.deepCopyOfField(t.name(), t.type())).collect(Collectors.toList());
        }

        public List<Expression> getDataAsLiterals() {
            return data.stream().map(t -> new Literal(Source.synthetic(t.name()), t.data(), t.type())).collect(Collectors.toList());
        }

        public List<Object> getDataValues() {
            return data.stream().map(t -> t.data()).collect(Collectors.toList());
        }

        public boolean allTypesAreRepresentable() {
            return allTypesAreRepresentable;
        }

        public Matcher<Object> getMatcher() {
            return matcher;
        }

        public String[] getExpectedWarnings() {
            return expectedWarnings;
        }

        public String getExpectedTypeError() {
            return expectedTypeError;
        }

        public TestCase withWarning(String warning) {
            String[] newWarnings;
            if (expectedWarnings != null) {
                newWarnings = Arrays.copyOf(expectedWarnings, expectedWarnings.length + 1);
                newWarnings[expectedWarnings.length] = warning;
            } else {
                newWarnings = new String[] { warning };
            }
            return new TestCase(data, evaluatorToString, expectedType, matcher, newWarnings, expectedTypeError);
        }
    }

    /**
     * Holds a supplier for a data value, along with the type of that value and a name for generating test case names. This mostly
     * exists because we can't generate random values from the test parameter generation functions, and instead need to return
     * suppliers which generate the random values at test execution time.
     */
    public record TypedDataSupplier(String name, Supplier<Object> supplier, DataType type) {}

    /**
     * Holds a data value and the intended parse type of that value
     * @param data - value to test against
     * @param type - type of the value, for building expressions
     */
    public record TypedData(Object data, DataType type, String name) {
        public TypedData(Object data, String name) {
            this(data, EsqlDataTypes.fromJava(data), name);
        }

        @Override
        public String toString() {
            if (type == DataTypes.UNSIGNED_LONG && data != null) {
                return type.toString() + "(" + NumericUtils.unsignedLongAsBigInteger((Long) data).toString() + ")";
            }
            return type.toString() + "(" + (data == null ? "null" : data.toString()) + ")";
        }
    }
}<|MERGE_RESOLUTION|>--- conflicted
+++ resolved
@@ -907,7 +907,6 @@
         );
     }
 
-<<<<<<< HEAD
     public static List<TypedDataSupplier> datePeriodCases() {
         return List.of(
             new TypedDataSupplier("<zero date period>", () -> Period.ZERO, EsqlDataTypes.DATE_PERIOD),
@@ -934,8 +933,6 @@
         );
     }
 
-    public static List<TypedDataSupplier> ipCases() {
-=======
     private static List<TypedDataSupplier> geoPointCases() {
         return List.of(new TypedDataSupplier("<geo_point>", () -> GEO.pointAsLong(randomGeoPoint()), EsqlDataTypes.GEO_POINT));
     }
@@ -946,8 +943,7 @@
         );
     }
 
-    private static List<TypedDataSupplier> ipCases() {
->>>>>>> d6e8217b
+    public static List<TypedDataSupplier> ipCases() {
         return List.of(
             new TypedDataSupplier(
                 "<127.0.0.1 ip>",

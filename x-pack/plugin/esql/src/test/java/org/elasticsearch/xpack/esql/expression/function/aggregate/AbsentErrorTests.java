/*
 * Copyright Elasticsearch B.V. and/or licensed to Elasticsearch B.V. under one
 * or more contributor license agreements. Licensed under the Elastic License
 * 2.0; you may not use this file except in compliance with the Elastic License
 * 2.0.
 */

package org.elasticsearch.xpack.esql.expression.function.aggregate;

import org.elasticsearch.xpack.esql.core.expression.Expression;
import org.elasticsearch.xpack.esql.core.tree.Source;
import org.elasticsearch.xpack.esql.core.type.DataType;
import org.elasticsearch.xpack.esql.expression.function.ErrorsForCasesWithoutExamplesTestCase;
import org.elasticsearch.xpack.esql.expression.function.TestCaseSupplier;
import org.hamcrest.Matcher;

import java.util.List;
import java.util.Set;

import static org.hamcrest.Matchers.equalTo;

public class AbsentErrorTests extends ErrorsForCasesWithoutExamplesTestCase {
    @Override
    protected List<TestCaseSupplier> cases() {
        return paramsToSuppliers(AbsentTests.parameters());
    }

    @Override
    protected Expression build(Source source, List<Expression> args) {
        return new Absent(source, args.get(0));
    }

    @Override
    protected Matcher<String> expectedTypeErrorMatcher(List<Set<DataType>> validPerPosition, List<DataType> signature) {
<<<<<<< HEAD
        assert false : "All checked types must work";
        return null;
=======
        return equalTo(
            "argument of ["
                + signature.getFirst().esType()
                + "] must be [any type except counter types, dense_vector or date_range], found value [] type ["
                + signature.getFirst().esType()
                + "]"
        );
>>>>>>> 447b3abb
    }

    @Override
    protected void assertCheckedSignatures(Set<List<DataType>> invalidSignatureSamples) {
        assertThat(invalidSignatureSamples, equalTo(Set.of()));
    }
}<|MERGE_RESOLUTION|>--- conflicted
+++ resolved
@@ -32,22 +32,17 @@
 
     @Override
     protected Matcher<String> expectedTypeErrorMatcher(List<Set<DataType>> validPerPosition, List<DataType> signature) {
-<<<<<<< HEAD
-        assert false : "All checked types must work";
-        return null;
-=======
         return equalTo(
             "argument of ["
                 + signature.getFirst().esType()
-                + "] must be [any type except counter types, dense_vector or date_range], found value [] type ["
+                + "] must be [any type except counter types or date_range], found value [] type ["
                 + signature.getFirst().esType()
                 + "]"
         );
->>>>>>> 447b3abb
     }
 
     @Override
     protected void assertCheckedSignatures(Set<List<DataType>> invalidSignatureSamples) {
-        assertThat(invalidSignatureSamples, equalTo(Set.of()));
+        assertThat(invalidSignatureSamples, equalTo(Set.of(List.of(DataType.DATE_PERIOD))));
     }
 }
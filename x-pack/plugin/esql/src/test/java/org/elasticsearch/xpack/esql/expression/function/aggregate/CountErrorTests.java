/*
 * Copyright Elasticsearch B.V. and/or licensed to Elasticsearch B.V. under one
 * or more contributor license agreements. Licensed under the Elastic License
 * 2.0; you may not use this file except in compliance with the Elastic License
 * 2.0.
 */

package org.elasticsearch.xpack.esql.expression.function.aggregate;

import org.elasticsearch.xpack.esql.core.expression.Expression;
import org.elasticsearch.xpack.esql.core.tree.Source;
import org.elasticsearch.xpack.esql.core.type.DataType;
import org.elasticsearch.xpack.esql.expression.function.ErrorsForCasesWithoutExamplesTestCase;
import org.elasticsearch.xpack.esql.expression.function.TestCaseSupplier;
import org.hamcrest.Matcher;

import java.util.List;
import java.util.Set;

import static org.hamcrest.Matchers.equalTo;

public class CountErrorTests extends ErrorsForCasesWithoutExamplesTestCase {
    @Override
    protected List<TestCaseSupplier> cases() {
        return paramsToSuppliers(CountTests.parameters());
    }

    @Override
    protected Expression build(Source source, List<Expression> args) {
        return new Count(source, args.get(0));
    }

    @Override
    protected Matcher<String> expectedTypeErrorMatcher(List<Set<DataType>> validPerPosition, List<DataType> signature) {
        return equalTo(
            typeErrorMessage(
                false,
                validPerPosition,
                signature,
<<<<<<< HEAD
                (v, p) -> "any type except counter types, dense_vector, date_range or exponential_histogram"
=======
                (v, p) -> "any type except counter types, dense_vector, tdigest, histogram, or exponential_histogram"
>>>>>>> 10129f23
            )
        );
    }

    @Override
    protected void assertCheckedSignatures(Set<List<DataType>> invalidSignatureSamples) {
        assertThat(
            invalidSignatureSamples,
            equalTo(
                Set.of(
                    List.of(DataType.DENSE_VECTOR),
                    List.of(DataType.EXPONENTIAL_HISTOGRAM),
                    List.of(DataType.TDIGEST),
                    List.of(DataType.HISTOGRAM)
                )
            )
        );
    }
}<|MERGE_RESOLUTION|>--- conflicted
+++ resolved
@@ -37,11 +37,7 @@
                 false,
                 validPerPosition,
                 signature,
-<<<<<<< HEAD
-                (v, p) -> "any type except counter types, dense_vector, date_range or exponential_histogram"
-=======
-                (v, p) -> "any type except counter types, dense_vector, tdigest, histogram, or exponential_histogram"
->>>>>>> 10129f23
+                (v, p) -> "any type except counter types, dense_vector, tdigest, histogram, exponential_histogram, or date_range"
             )
         );
     }

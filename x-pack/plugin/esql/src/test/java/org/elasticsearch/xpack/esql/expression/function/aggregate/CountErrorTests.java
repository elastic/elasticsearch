--- conflicted
+++ resolved
@@ -33,20 +33,12 @@
     @Override
     protected Matcher<String> expectedTypeErrorMatcher(List<Set<DataType>> validPerPosition, List<DataType> signature) {
         return equalTo(
-<<<<<<< HEAD
-            "argument of ["
-                + signature.getFirst().esType()
-                + "] must be [any type except counter types, dense_vector or date_range], found value [] type ["
-                + signature.getFirst().esType()
-                + "]"
-=======
             typeErrorMessage(
                 false,
                 validPerPosition,
                 signature,
-                (v, p) -> "any type except counter types, dense_vector or exponential_histogram"
+                (v, p) -> "any type except counter types, dense_vector, date_range or exponential_histogram"
             )
->>>>>>> a3852994
         );
     }
 

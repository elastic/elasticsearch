/*
 * Copyright Elasticsearch B.V. and/or licensed to Elasticsearch B.V. under one
 * or more contributor license agreements. Licensed under the Elastic License
 * 2.0; you may not use this file except in compliance with the Elastic License
 * 2.0.
 */

package org.elasticsearch.xpack.esql.expression.function.aggregate;

import org.elasticsearch.xpack.esql.core.expression.Expression;
import org.elasticsearch.xpack.esql.core.tree.Source;
import org.elasticsearch.xpack.esql.core.type.DataType;
import org.elasticsearch.xpack.esql.expression.function.ErrorsForCasesWithoutExamplesTestCase;
import org.elasticsearch.xpack.esql.expression.function.TestCaseSupplier;
import org.hamcrest.Matcher;

import java.util.List;
import java.util.Set;

import static org.hamcrest.Matchers.equalTo;

public class SampleErrorTests extends ErrorsForCasesWithoutExamplesTestCase {
    @Override
    protected List<TestCaseSupplier> cases() {
        return paramsToSuppliers(SampleTests.parameters());
    }

    @Override
    protected Expression build(Source source, List<Expression> args) {
        return new Sample(source, args.get(0), args.get(1));
    }

    @Override
    protected Matcher<String> expectedTypeErrorMatcher(List<Set<DataType>> validPerPosition, List<DataType> signature) {
        if (validPerPosition.get(0).contains(signature.get(0)) && signature.get(1).equals(DataType.NULL)) {
            return equalTo("second argument of [" + sourceForSignature(signature) + "] cannot be null, received []");
        }
        return equalTo(
            typeErrorMessage(
                true,
                validPerPosition,
                signature,
                (v, p) -> p == 1
                    ? "integer"
<<<<<<< HEAD
                    : "any type except counter types, dense_vector, aggregate_metric_double, exponential_histogram or date_range"
=======
                    : "any type except counter types, dense_vector, aggregate_metric_double, tdigest, histogram, or exponential_histogram"
>>>>>>> 10129f23
            )
        );
    }
}<|MERGE_RESOLUTION|>--- conflicted
+++ resolved
@@ -42,11 +42,7 @@
                 signature,
                 (v, p) -> p == 1
                     ? "integer"
-<<<<<<< HEAD
-                    : "any type except counter types, dense_vector, aggregate_metric_double, exponential_histogram or date_range"
-=======
-                    : "any type except counter types, dense_vector, aggregate_metric_double, tdigest, histogram, or exponential_histogram"
->>>>>>> 10129f23
+                    : "any type except counter types, dense_vector, aggregate_metric_double, tdigest, histogram, exponential_histogram, or date_range"
             )
         );
     }

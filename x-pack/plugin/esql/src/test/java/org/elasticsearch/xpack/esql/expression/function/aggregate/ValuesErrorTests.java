/*
 * Copyright Elasticsearch B.V. and/or licensed to Elasticsearch B.V. under one
 * or more contributor license agreements. Licensed under the Elastic License
 * 2.0; you may not use this file except in compliance with the Elastic License
 * 2.0.
 */

package org.elasticsearch.xpack.esql.expression.function.aggregate;

import org.elasticsearch.xpack.esql.core.expression.Expression;
import org.elasticsearch.xpack.esql.core.tree.Source;
import org.elasticsearch.xpack.esql.core.type.DataType;
import org.elasticsearch.xpack.esql.expression.function.ErrorsForCasesWithoutExamplesTestCase;
import org.elasticsearch.xpack.esql.expression.function.TestCaseSupplier;
import org.hamcrest.Matcher;

import java.util.List;
import java.util.Set;

import static org.hamcrest.Matchers.equalTo;

public class ValuesErrorTests extends ErrorsForCasesWithoutExamplesTestCase {
    @Override
    protected List<TestCaseSupplier> cases() {
        return paramsToSuppliers(ValuesTests.parameters());
    }

    @Override
    protected Expression build(Source source, List<Expression> args) {
        return new Values(source, args.get(0));
    }

    @Override
    protected Matcher<String> expectedTypeErrorMatcher(List<Set<DataType>> validPerPosition, List<DataType> signature) {
        return equalTo(
<<<<<<< HEAD
            typeErrorMessage(false, validPerPosition, signature, (v, p) -> "any type except counter types and aggregate metric double")
=======
            "argument of [dense_vector] must be [any type except counter types or dense_vector], found value [] type [dense_vector]"
>>>>>>> abd101d0
        );
    }

    @Override
    protected void assertNumberOfCheckedSignatures(int checked) {
<<<<<<< HEAD
        // 1 for aggregate metric double
=======
>>>>>>> abd101d0
        assertThat(checked, equalTo(1));
    }
}<|MERGE_RESOLUTION|>--- conflicted
+++ resolved
@@ -33,20 +33,12 @@
     @Override
     protected Matcher<String> expectedTypeErrorMatcher(List<Set<DataType>> validPerPosition, List<DataType> signature) {
         return equalTo(
-<<<<<<< HEAD
-            typeErrorMessage(false, validPerPosition, signature, (v, p) -> "any type except counter types and aggregate metric double")
-=======
-            "argument of [dense_vector] must be [any type except counter types or dense_vector], found value [] type [dense_vector]"
->>>>>>> abd101d0
+            typeErrorMessage(false, validPerPosition, signature, (v, p) -> "any type except counter types, dense_vector, or aggregate_metric_double")
         );
     }
 
     @Override
     protected void assertNumberOfCheckedSignatures(int checked) {
-<<<<<<< HEAD
-        // 1 for aggregate metric double
-=======
->>>>>>> abd101d0
-        assertThat(checked, equalTo(1));
+        assertThat(checked, equalTo(2));
     }
 }
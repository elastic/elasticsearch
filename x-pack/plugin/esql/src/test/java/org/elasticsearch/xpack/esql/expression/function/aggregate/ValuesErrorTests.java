/*
 * Copyright Elasticsearch B.V. and/or licensed to Elasticsearch B.V. under one
 * or more contributor license agreements. Licensed under the Elastic License
 * 2.0; you may not use this file except in compliance with the Elastic License
 * 2.0.
 */

package org.elasticsearch.xpack.esql.expression.function.aggregate;

import org.elasticsearch.xpack.esql.core.expression.Expression;
import org.elasticsearch.xpack.esql.core.tree.Source;
import org.elasticsearch.xpack.esql.core.type.DataType;
import org.elasticsearch.xpack.esql.expression.function.ErrorsForCasesWithoutExamplesTestCase;
import org.elasticsearch.xpack.esql.expression.function.TestCaseSupplier;
import org.hamcrest.Matcher;

import java.util.List;
import java.util.Set;

import static org.hamcrest.Matchers.equalTo;

public class ValuesErrorTests extends ErrorsForCasesWithoutExamplesTestCase {
    @Override
    protected List<TestCaseSupplier> cases() {
        return paramsToSuppliers(ValuesTests.parameters());
    }

    @Override
    protected Expression build(Source source, List<Expression> args) {
        return new Values(source, args.get(0));
    }

    @Override
    protected Matcher<String> expectedTypeErrorMatcher(List<Set<DataType>> validPerPosition, List<DataType> signature) {
        return equalTo(
            typeErrorMessage(
                false,
                validPerPosition,
                signature,
<<<<<<< HEAD
                (v, p) -> "any type except counter types, dense_vector, aggregate_metric_double, exponential_histogram or date_range"
=======
                (v, p) -> "any type except counter types, dense_vector, "
                    + "aggregate_metric_double, tdigest, histogram, or exponential_histogram"
>>>>>>> 10129f23
            )
        );
    }

    @Override
    protected void assertCheckedSignatures(Set<List<DataType>> invalidSignatureSamples) {
        assertThat(
            invalidSignatureSamples,
            equalTo(
                Set.of(
                    List.of(DataType.DENSE_VECTOR),
                    List.of(DataType.EXPONENTIAL_HISTOGRAM),
                    List.of(DataType.AGGREGATE_METRIC_DOUBLE),
                    List.of(DataType.TDIGEST),
                    List.of(DataType.HISTOGRAM)
                )
            )
        );
    }
}<|MERGE_RESOLUTION|>--- conflicted
+++ resolved
@@ -37,12 +37,8 @@
                 false,
                 validPerPosition,
                 signature,
-<<<<<<< HEAD
-                (v, p) -> "any type except counter types, dense_vector, aggregate_metric_double, exponential_histogram or date_range"
-=======
                 (v, p) -> "any type except counter types, dense_vector, "
-                    + "aggregate_metric_double, tdigest, histogram, or exponential_histogram"
->>>>>>> 10129f23
+                    + "aggregate_metric_double, tdigest, histogram, exponential_histogram, or date_range"
             )
         );
     }

/*
 * Copyright Elasticsearch B.V. and/or licensed to Elasticsearch B.V. under one
 * or more contributor license agreements. Licensed under the Elastic License
 * 2.0; you may not use this file except in compliance with the Elastic License
 * 2.0.
 */

package org.elasticsearch.xpack.esql.expression.function.grouping;

import com.carrotsearch.randomizedtesting.annotations.Name;
import com.carrotsearch.randomizedtesting.annotations.ParametersFactory;
import com.carrotsearch.randomizedtesting.annotations.TimeoutSuite;

import org.apache.lucene.tests.util.TimeUnits;
import org.apache.lucene.util.BytesRef;
import org.elasticsearch.common.Rounding;
import org.elasticsearch.common.time.DateUtils;
import org.elasticsearch.index.mapper.DateFieldMapper;
import org.elasticsearch.logging.LogManager;
import org.elasticsearch.xpack.esql.core.expression.Expression;
import org.elasticsearch.xpack.esql.core.tree.Source;
import org.elasticsearch.xpack.esql.core.type.DataType;
import org.elasticsearch.xpack.esql.expression.function.EsqlFunctionRegistry;
import org.elasticsearch.xpack.esql.expression.function.TestCaseSupplier;
import org.elasticsearch.xpack.esql.expression.function.scalar.AbstractConfigurationFunctionTestCase;
import org.elasticsearch.xpack.esql.session.Configuration;
import org.hamcrest.Matcher;
import org.hamcrest.Matchers;

import java.time.Duration;
import java.time.Instant;
import java.time.Period;
import java.time.ZoneOffset;
import java.util.ArrayList;
import java.util.List;
import java.util.function.LongSupplier;
import java.util.function.Supplier;

import static org.elasticsearch.test.ReadableMatchers.matchesDateMillis;
import static org.elasticsearch.test.ReadableMatchers.matchesDateNanos;
import static org.elasticsearch.xpack.esql.expression.function.TestCaseSupplier.TEST_SOURCE;
import static org.elasticsearch.xpack.esql.expression.function.scalar.date.DateTruncTests.makeTruncDurationTestCases;
import static org.elasticsearch.xpack.esql.expression.function.scalar.date.DateTruncTests.makeTruncPeriodTestCases;
import static org.hamcrest.Matchers.equalTo;

<<<<<<< HEAD
=======
// The amount of date trunc cases sometimes exceed the 20 minutes
@TimeoutSuite(millis = 60 * TimeUnits.MINUTE)
>>>>>>> 8a7f8205
public class BucketTests extends AbstractConfigurationFunctionTestCase {
    public BucketTests(@Name("TestCase") Supplier<TestCaseSupplier.TestCase> testCaseSupplier) {
        this.testCase = testCaseSupplier.get();
    }

    @ParametersFactory
    public static Iterable<Object[]> parameters() {
        List<TestCaseSupplier> suppliers = new ArrayList<>();
        dateCases(suppliers, "fixed date", () -> DateFieldMapper.DEFAULT_DATE_TIME_FORMATTER.parseMillis("2023-02-17T09:00:00.00Z"));
        dateNanosCases(suppliers, "fixed date nanos", () -> DateUtils.toLong(Instant.parse("2023-02-17T09:00:00.00Z")));
        dateCasesWithSpan(
            suppliers,
            "fixed date with period",
            () -> DateFieldMapper.DEFAULT_DATE_TIME_FORMATTER.parseMillis("2023-01-01T00:00:00.00Z"),
            DataType.DATE_PERIOD,
            Period.ofYears(1),
            "[YEAR_OF_CENTURY in Z][fixed to midnight]"
        );
        dateCasesWithSpan(
            suppliers,
            "fixed date with duration",
            () -> DateFieldMapper.DEFAULT_DATE_TIME_FORMATTER.parseMillis("2023-02-17T09:00:00.00Z"),
            DataType.TIME_DURATION,
            Duration.ofDays(1L),
            "[86400000 in Z][fixed]"
        );
        dateNanosCasesWithSpan(
            suppliers,
            "fixed date nanos with period",
            () -> DateUtils.toLong(Instant.parse("2023-01-01T00:00:00.00Z")),
            DataType.DATE_PERIOD,
            Period.ofYears(1),
            "[YEAR_OF_CENTURY in Z][fixed to midnight]"
        );
        dateNanosCasesWithSpan(
            suppliers,
            "fixed date nanos with duration",
            () -> DateUtils.toLong(Instant.parse("2023-02-17T09:00:00.00Z")),
            DataType.TIME_DURATION,
            Duration.ofDays(1L),
            "[86400000 in Z][fixed]"
        );
        dateTruncCases(suppliers);
        numberCases(suppliers, "fixed long", DataType.LONG, () -> 100L);
        numberCasesWithSpan(suppliers, "fixed long with span", DataType.LONG, () -> 100L);
        numberCases(suppliers, "fixed int", DataType.INTEGER, () -> 100);
        numberCasesWithSpan(suppliers, "fixed int with span", DataType.INTEGER, () -> 100);
        numberCases(suppliers, "fixed double", DataType.DOUBLE, () -> 100.0);
        numberCasesWithSpan(suppliers, "fixed double with span", DataType.DOUBLE, () -> 100.);
        // TODO make errorsForCasesWithoutExamples do something sensible for 4+ parameters
        return parameterSuppliersFromTypedData(
            anyNullIsNull(
                suppliers,
                (nullPosition, nullValueDataType, original) -> nullPosition == 0 && nullValueDataType == DataType.NULL
                    ? DataType.NULL
                    : original.expectedType(),
                (nullPosition, nullData, original) -> nullPosition == 0 ? original : equalTo("LiteralsEvaluator[lit=null]")
            )
        );
    }

    // TODO once we cast above the functions we can drop these
    private static final DataType[] DATE_BOUNDS_TYPE = new DataType[] { DataType.DATETIME, DataType.KEYWORD, DataType.TEXT };

    private static void dateCases(List<TestCaseSupplier> suppliers, String name, LongSupplier date) {
        for (DataType fromType : DATE_BOUNDS_TYPE) {
            for (DataType toType : DATE_BOUNDS_TYPE) {
                suppliers.add(new TestCaseSupplier(name, List.of(DataType.DATETIME, DataType.INTEGER, fromType, toType), () -> {
                    List<TestCaseSupplier.TypedData> args = new ArrayList<>();
                    args.add(new TestCaseSupplier.TypedData(date.getAsLong(), DataType.DATETIME, "field"));
                    // TODO more "from" and "to" and "buckets"
                    args.add(new TestCaseSupplier.TypedData(50, DataType.INTEGER, "buckets").forceLiteral());
                    args.add(dateBound("from", fromType, "2023-02-01T00:00:00.00Z"));
                    args.add(dateBound("to", toType, "2023-03-01T09:00:00.00Z"));
                    return new TestCaseSupplier.TestCase(
                        args,
                        "DateTruncDatetimeEvaluator[fieldVal=Attribute[channel=0], "
                            + "rounding=Rounding[DAY_OF_MONTH in Z][fixed to midnight]]",
                        DataType.DATETIME,
                        resultsMatcher(args)
<<<<<<< HEAD
                    ).withConfiguration(TEST_SOURCE, configurationForTimezone(ZoneOffset.UTC));
=======
                    ).withStaticConfiguration();
>>>>>>> 8a7f8205
                }));
                // same as above, but a low bucket count and datetime bounds that match it (at hour span)
                suppliers.add(new TestCaseSupplier(name, List.of(DataType.DATETIME, DataType.INTEGER, fromType, toType), () -> {
                    List<TestCaseSupplier.TypedData> args = new ArrayList<>();
                    args.add(new TestCaseSupplier.TypedData(date.getAsLong(), DataType.DATETIME, "field"));
                    args.add(new TestCaseSupplier.TypedData(4, DataType.INTEGER, "buckets").forceLiteral());
                    args.add(dateBound("from", fromType, "2023-02-17T09:00:00Z"));
                    args.add(dateBound("to", toType, "2023-02-17T12:00:00Z"));
                    return new TestCaseSupplier.TestCase(
                        args,
                        "DateTruncDatetimeEvaluator[fieldVal=Attribute[channel=0], rounding=Rounding[3600000 in Z][fixed]]",
                        DataType.DATETIME,
                        equalTo(Rounding.builder(Rounding.DateTimeUnit.HOUR_OF_DAY).build().prepareForUnknown().round(date.getAsLong()))
<<<<<<< HEAD
                    ).withConfiguration(TEST_SOURCE, configurationForTimezone(ZoneOffset.UTC));
=======
                    ).withStaticConfiguration();
>>>>>>> 8a7f8205
                }));
            }
        }
    }

    private static void dateTruncCases(List<TestCaseSupplier> suppliers) {
        makeTruncPeriodTestCases().stream().map(data -> {
            List<TestCaseSupplier> caseSuppliers = new ArrayList<>();

            caseSuppliers.add(
                new TestCaseSupplier(
                    data.testCaseNameForMillis(),
                    List.of(DataType.DATETIME, DataType.DATE_PERIOD),
                    () -> new TestCaseSupplier.TestCase(
                        List.of(
                            new TestCaseSupplier.TypedData(data.inputDateAsMillis(), DataType.DATETIME, "field"),
                            new TestCaseSupplier.TypedData(data.period(), DataType.DATE_PERIOD, "interval").forceLiteral()
                        ),
                        Matchers.startsWith("DateTruncDatetimeEvaluator[fieldVal=Attribute[channel=0], rounding=Rounding["),
                        DataType.DATETIME,
                        matchesDateMillis(data.expectedDate())
                    ).withConfiguration(TEST_SOURCE, configurationForTimezone(data.zoneId()))
                )
            );

            if (data.canBeConvertedToNanos()) {
                caseSuppliers.add(
                    new TestCaseSupplier(
                        data.testCaseNameForNanos(),
                        List.of(DataType.DATE_NANOS, DataType.DATE_PERIOD),
                        () -> new TestCaseSupplier.TestCase(
                            List.of(
                                new TestCaseSupplier.TypedData(data.inputDateAsNanos(), DataType.DATE_NANOS, "field"),
                                new TestCaseSupplier.TypedData(data.period(), DataType.DATE_PERIOD, "interval").forceLiteral()
                            ),
                            Matchers.startsWith("DateTruncDateNanosEvaluator[fieldVal=Attribute[channel=0], rounding=Rounding["),
                            DataType.DATE_NANOS,
                            matchesDateNanos(data.expectedDate())
                        ).withConfiguration(TEST_SOURCE, configurationForTimezone(data.zoneId()))
                    )
                );
            }

            return caseSuppliers;
        }).forEach(suppliers::addAll);

        makeTruncDurationTestCases().stream().map(data -> {
            List<TestCaseSupplier> caseSuppliers = new ArrayList<>();

            caseSuppliers.add(
                new TestCaseSupplier(
                    data.testCaseNameForMillis(),
                    List.of(DataType.DATETIME, DataType.TIME_DURATION),
                    () -> new TestCaseSupplier.TestCase(
                        List.of(
                            new TestCaseSupplier.TypedData(data.inputDateAsMillis(), DataType.DATETIME, "field"),
                            new TestCaseSupplier.TypedData(data.duration(), DataType.TIME_DURATION, "interval").forceLiteral()
                        ),
                        Matchers.startsWith("DateTruncDatetimeEvaluator[fieldVal=Attribute[channel=0], rounding=Rounding["),
                        DataType.DATETIME,
                        matchesDateMillis(data.expectedDate())
                    ).withConfiguration(TEST_SOURCE, configurationForTimezone(data.zoneId()))
                )
            );

            if (data.canBeConvertedToNanos()) {
                caseSuppliers.add(
                    new TestCaseSupplier(
                        data.testCaseNameForNanos(),
                        List.of(DataType.DATE_NANOS, DataType.TIME_DURATION),
                        () -> new TestCaseSupplier.TestCase(
                            List.of(
                                new TestCaseSupplier.TypedData(data.inputDateAsNanos(), DataType.DATE_NANOS, "field"),
                                new TestCaseSupplier.TypedData(data.duration(), DataType.TIME_DURATION, "interval").forceLiteral()
                            ),
                            Matchers.startsWith("DateTruncDateNanosEvaluator[fieldVal=Attribute[channel=0], rounding=Rounding["),
                            DataType.DATE_NANOS,
                            matchesDateNanos(data.expectedDate())
                        ).withConfiguration(TEST_SOURCE, configurationForTimezone(data.zoneId()))
                    )
                );
            }

            return caseSuppliers;
        }).forEach(suppliers::addAll);
    }

    private static TestCaseSupplier.TypedData dateBound(String name, DataType type, String date) {
        Object value;
        if (type == DataType.DATETIME) {
            value = DateFieldMapper.DEFAULT_DATE_TIME_FORMATTER.parseMillis(date);
        } else {
            value = new BytesRef(date);
        }
        return new TestCaseSupplier.TypedData(value, type, name).forceLiteral();
    }

    private static void dateCasesWithSpan(
        List<TestCaseSupplier> suppliers,
        String name,
        LongSupplier date,
        DataType spanType,
        Object span,
        String spanStr
    ) {
        suppliers.add(new TestCaseSupplier(name, List.of(DataType.DATETIME, spanType), () -> {
            List<TestCaseSupplier.TypedData> args = new ArrayList<>();
            args.add(new TestCaseSupplier.TypedData(date.getAsLong(), DataType.DATETIME, "field"));
            args.add(new TestCaseSupplier.TypedData(span, spanType, "buckets").forceLiteral());
            return new TestCaseSupplier.TestCase(
                args,
                "DateTruncDatetimeEvaluator[fieldVal=Attribute[channel=0], rounding=Rounding" + spanStr + "]",
                DataType.DATETIME,
                resultsMatcher(args)
<<<<<<< HEAD
            ).withConfiguration(TEST_SOURCE, configurationForTimezone(ZoneOffset.UTC));
=======
            ).withStaticConfiguration();
>>>>>>> 8a7f8205
        }));
    }

    private static void dateNanosCasesWithSpan(
        List<TestCaseSupplier> suppliers,
        String name,
        LongSupplier date,
        DataType spanType,
        Object span,
        String spanStr
    ) {
        suppliers.add(new TestCaseSupplier(name, List.of(DataType.DATE_NANOS, spanType), () -> {
            List<TestCaseSupplier.TypedData> args = new ArrayList<>();
            args.add(new TestCaseSupplier.TypedData(date.getAsLong(), DataType.DATE_NANOS, "field"));
            args.add(new TestCaseSupplier.TypedData(span, spanType, "buckets").forceLiteral());
            return new TestCaseSupplier.TestCase(
                args,
                Matchers.startsWith("DateTruncDateNanosEvaluator[fieldVal=Attribute[channel=0], rounding=Rounding["),
                DataType.DATE_NANOS,
                resultsMatcher(args)
<<<<<<< HEAD
            ).withConfiguration(TEST_SOURCE, configurationForTimezone(ZoneOffset.UTC));
=======
            ).withStaticConfiguration();
>>>>>>> 8a7f8205
        }));
    }

    private static void dateNanosCases(List<TestCaseSupplier> suppliers, String name, LongSupplier date) {
        for (DataType fromType : DATE_BOUNDS_TYPE) {
            for (DataType toType : DATE_BOUNDS_TYPE) {
                suppliers.add(new TestCaseSupplier(name, List.of(DataType.DATE_NANOS, DataType.INTEGER, fromType, toType), () -> {
                    List<TestCaseSupplier.TypedData> args = new ArrayList<>();
                    args.add(new TestCaseSupplier.TypedData(date.getAsLong(), DataType.DATE_NANOS, "field"));
                    // TODO more "from" and "to" and "buckets"
                    args.add(new TestCaseSupplier.TypedData(50, DataType.INTEGER, "buckets").forceLiteral());
                    args.add(dateBound("from", fromType, "2023-02-01T00:00:00.00Z"));
                    args.add(dateBound("to", toType, "2023-03-01T09:00:00.00Z"));
                    return new TestCaseSupplier.TestCase(
                        args,
                        Matchers.startsWith("DateTruncDateNanosEvaluator[fieldVal=Attribute[channel=0], rounding=Rounding["),
                        DataType.DATE_NANOS,
                        resultsMatcher(args)
<<<<<<< HEAD
                    ).withConfiguration(TEST_SOURCE, configurationForTimezone(ZoneOffset.UTC));
=======
                    ).withStaticConfiguration();
>>>>>>> 8a7f8205
                }));
                // same as above, but a low bucket count and datetime bounds that match it (at hour span)
                suppliers.add(new TestCaseSupplier(name, List.of(DataType.DATE_NANOS, DataType.INTEGER, fromType, toType), () -> {
                    List<TestCaseSupplier.TypedData> args = new ArrayList<>();
                    args.add(new TestCaseSupplier.TypedData(date.getAsLong(), DataType.DATE_NANOS, "field"));
                    args.add(new TestCaseSupplier.TypedData(4, DataType.INTEGER, "buckets").forceLiteral());
                    args.add(dateBound("from", fromType, "2023-02-17T09:00:00Z"));
                    args.add(dateBound("to", toType, "2023-02-17T12:00:00Z"));
                    return new TestCaseSupplier.TestCase(
                        args,
                        Matchers.startsWith("DateTruncDateNanosEvaluator[fieldVal=Attribute[channel=0], rounding=Rounding["),
                        DataType.DATE_NANOS,
                        equalTo(Rounding.builder(Rounding.DateTimeUnit.HOUR_OF_DAY).build().prepareForUnknown().round(date.getAsLong()))
<<<<<<< HEAD
                    ).withConfiguration(TEST_SOURCE, configurationForTimezone(ZoneOffset.UTC));
=======
                    ).withStaticConfiguration();
>>>>>>> 8a7f8205
                }));
            }
        }
    }

    private static final DataType[] NUMBER_BOUNDS_TYPES = new DataType[] { DataType.INTEGER, DataType.LONG, DataType.DOUBLE };

    private static void numberCases(List<TestCaseSupplier> suppliers, String name, DataType numberType, Supplier<Number> number) {
        for (DataType fromType : NUMBER_BOUNDS_TYPES) {
            for (DataType toType : NUMBER_BOUNDS_TYPES) {
                suppliers.add(new TestCaseSupplier(name, List.of(numberType, DataType.INTEGER, fromType, toType), () -> {
                    List<TestCaseSupplier.TypedData> args = new ArrayList<>();
                    args.add(new TestCaseSupplier.TypedData(number.get(), "field"));
                    // TODO more "from" and "to" and "buckets"
                    args.add(new TestCaseSupplier.TypedData(50, DataType.INTEGER, "buckets").forceLiteral());
                    args.add(numericBound("from", fromType, 0.0));
                    args.add(numericBound("to", toType, 1000.0));
                    // TODO more number types for "from" and "to"
                    String attr = "Attribute[channel=0]";
                    if (numberType == DataType.INTEGER) {
                        attr = "CastIntToDoubleEvaluator[v=" + attr + "]";
                    } else if (numberType == DataType.LONG) {
                        attr = "CastLongToDoubleEvaluator[v=" + attr + "]";
                    }
                    return new TestCaseSupplier.TestCase(
                        args,
                        "MulDoublesEvaluator[lhs=FloorDoubleEvaluator[val=DivDoublesEvaluator[lhs="
                            + attr
                            + ", "
                            + "rhs=LiteralsEvaluator[lit=50.0]]], rhs=LiteralsEvaluator[lit=50.0]]",
                        DataType.DOUBLE,
                        resultsMatcher(args)
                    );
                }));
            }
        }
    }

    private static TestCaseSupplier.TypedData numericBound(String name, DataType type, double value) {
        Number v;
        if (type == DataType.INTEGER) {
            v = (int) value;
        } else if (type == DataType.LONG) {
            v = (long) value;
        } else {
            v = value;
        }
        return new TestCaseSupplier.TypedData(v, type, name).forceLiteral();
    }

    private static void numberCasesWithSpan(List<TestCaseSupplier> suppliers, String name, DataType numberType, Supplier<Number> number) {
        for (Number span : List.of(50, 50L, 50d)) {
            DataType spanType = DataType.fromJava(span);
            suppliers.add(new TestCaseSupplier(name, List.of(numberType, spanType), () -> {
                List<TestCaseSupplier.TypedData> args = new ArrayList<>();
                args.add(new TestCaseSupplier.TypedData(number.get(), "field"));
                args.add(new TestCaseSupplier.TypedData(span, spanType, "span").forceLiteral());
                String attr = "Attribute[channel=0]";
                if (numberType == DataType.INTEGER) {
                    attr = "CastIntToDoubleEvaluator[v=" + attr + "]";
                } else if (numberType == DataType.LONG) {
                    attr = "CastLongToDoubleEvaluator[v=" + attr + "]";
                }
                return new TestCaseSupplier.TestCase(
                    args,
                    "MulDoublesEvaluator[lhs=FloorDoubleEvaluator[val=DivDoublesEvaluator[lhs="
                        + attr
                        + ", "
                        + "rhs=LiteralsEvaluator[lit=50.0]]], rhs=LiteralsEvaluator[lit=50.0]]",
                    DataType.DOUBLE,
                    resultsMatcher(args)
                );
            }));
        }

    }

    private static TestCaseSupplier.TypedData keywordDateLiteral(String name, DataType type, String date) {
        return new TestCaseSupplier.TypedData(date, type, name).forceLiteral();
    }

    private static Matcher<Object> resultsMatcher(List<TestCaseSupplier.TypedData> typedData) {
        if (typedData.get(0).type() == DataType.DATETIME) {
            long millis = ((Number) typedData.get(0).data()).longValue();
            long expected = Rounding.builder(Rounding.DateTimeUnit.DAY_OF_MONTH).build().prepareForUnknown().round(millis);
            LogManager.getLogger(getTestClass()).info("Expected: " + Instant.ofEpochMilli(expected));
            LogManager.getLogger(getTestClass()).info("Input: " + Instant.ofEpochMilli(millis));
            return equalTo(expected);
        }
        if (typedData.get(0).type() == DataType.DATE_NANOS) {
            long nanos = ((Number) typedData.get(0).data()).longValue();
            long expected = DateUtils.toNanoSeconds(
                Rounding.builder(Rounding.DateTimeUnit.DAY_OF_MONTH).build().prepareForUnknown().round(DateUtils.toMilliSeconds(nanos))
            );
            LogManager.getLogger(getTestClass()).info("Expected: " + DateUtils.toInstant(expected));
            LogManager.getLogger(getTestClass()).info("Input: " + DateUtils.toInstant(nanos));
            return equalTo(expected);
        }
        return equalTo(((Number) typedData.get(0).data()).doubleValue());
    }

    @Override
    protected Expression buildWithConfiguration(Source source, List<Expression> args, Configuration configuration) {
        Expression from = null;
        Expression to = null;
        if (args.size() > 2) {
            from = args.get(2);
            to = args.get(3);
        }
        return new Bucket(source, args.get(0), args.get(1), from, to, configuration);
    }

    /**
     * In Elasticsearch, we think of these parameters are optional because you don't
     * have to supply them. But you have to supply them in some cases. It depends on
     * the signatures. And when we're rendering the signatures for kibana it's more
     * correct to say that all parameters are required. They'll render like
     * <pre>{@code
     * | field | buckets | from | to | result |
     * | --- | --- | --- | --- | --- |
     * | date | date_period | | | date |
     * | date | time_duration | | | date |
     * | date | integer | date | date | date |
     * | double | double | | | double |
     * | double | integer | double | double | double |
     * ...
     * }</pre>
     * And all of those listed versions *are* required.
     */
    public static EsqlFunctionRegistry.ArgSignature patchKibanaSignature(EsqlFunctionRegistry.ArgSignature arg) {
        return new EsqlFunctionRegistry.ArgSignature(
            arg.name(),
            arg.type(),
            arg.description(),
            false,
            arg.variadic(),
            arg.targetDataType()
        );
    }
}<|MERGE_RESOLUTION|>--- conflicted
+++ resolved
@@ -43,11 +43,8 @@
 import static org.elasticsearch.xpack.esql.expression.function.scalar.date.DateTruncTests.makeTruncPeriodTestCases;
 import static org.hamcrest.Matchers.equalTo;
 
-<<<<<<< HEAD
-=======
 // The amount of date trunc cases sometimes exceed the 20 minutes
 @TimeoutSuite(millis = 60 * TimeUnits.MINUTE)
->>>>>>> 8a7f8205
 public class BucketTests extends AbstractConfigurationFunctionTestCase {
     public BucketTests(@Name("TestCase") Supplier<TestCaseSupplier.TestCase> testCaseSupplier) {
         this.testCase = testCaseSupplier.get();
@@ -128,11 +125,7 @@
                             + "rounding=Rounding[DAY_OF_MONTH in Z][fixed to midnight]]",
                         DataType.DATETIME,
                         resultsMatcher(args)
-<<<<<<< HEAD
                     ).withConfiguration(TEST_SOURCE, configurationForTimezone(ZoneOffset.UTC));
-=======
-                    ).withStaticConfiguration();
->>>>>>> 8a7f8205
                 }));
                 // same as above, but a low bucket count and datetime bounds that match it (at hour span)
                 suppliers.add(new TestCaseSupplier(name, List.of(DataType.DATETIME, DataType.INTEGER, fromType, toType), () -> {
@@ -146,11 +139,7 @@
                         "DateTruncDatetimeEvaluator[fieldVal=Attribute[channel=0], rounding=Rounding[3600000 in Z][fixed]]",
                         DataType.DATETIME,
                         equalTo(Rounding.builder(Rounding.DateTimeUnit.HOUR_OF_DAY).build().prepareForUnknown().round(date.getAsLong()))
-<<<<<<< HEAD
                     ).withConfiguration(TEST_SOURCE, configurationForTimezone(ZoneOffset.UTC));
-=======
-                    ).withStaticConfiguration();
->>>>>>> 8a7f8205
                 }));
             }
         }
@@ -265,11 +254,7 @@
                 "DateTruncDatetimeEvaluator[fieldVal=Attribute[channel=0], rounding=Rounding" + spanStr + "]",
                 DataType.DATETIME,
                 resultsMatcher(args)
-<<<<<<< HEAD
             ).withConfiguration(TEST_SOURCE, configurationForTimezone(ZoneOffset.UTC));
-=======
-            ).withStaticConfiguration();
->>>>>>> 8a7f8205
         }));
     }
 
@@ -290,11 +275,7 @@
                 Matchers.startsWith("DateTruncDateNanosEvaluator[fieldVal=Attribute[channel=0], rounding=Rounding["),
                 DataType.DATE_NANOS,
                 resultsMatcher(args)
-<<<<<<< HEAD
             ).withConfiguration(TEST_SOURCE, configurationForTimezone(ZoneOffset.UTC));
-=======
-            ).withStaticConfiguration();
->>>>>>> 8a7f8205
         }));
     }
 
@@ -313,11 +294,7 @@
                         Matchers.startsWith("DateTruncDateNanosEvaluator[fieldVal=Attribute[channel=0], rounding=Rounding["),
                         DataType.DATE_NANOS,
                         resultsMatcher(args)
-<<<<<<< HEAD
                     ).withConfiguration(TEST_SOURCE, configurationForTimezone(ZoneOffset.UTC));
-=======
-                    ).withStaticConfiguration();
->>>>>>> 8a7f8205
                 }));
                 // same as above, but a low bucket count and datetime bounds that match it (at hour span)
                 suppliers.add(new TestCaseSupplier(name, List.of(DataType.DATE_NANOS, DataType.INTEGER, fromType, toType), () -> {
@@ -331,11 +308,7 @@
                         Matchers.startsWith("DateTruncDateNanosEvaluator[fieldVal=Attribute[channel=0], rounding=Rounding["),
                         DataType.DATE_NANOS,
                         equalTo(Rounding.builder(Rounding.DateTimeUnit.HOUR_OF_DAY).build().prepareForUnknown().round(date.getAsLong()))
-<<<<<<< HEAD
                     ).withConfiguration(TEST_SOURCE, configurationForTimezone(ZoneOffset.UTC));
-=======
-                    ).withStaticConfiguration();
->>>>>>> 8a7f8205
                 }));
             }
         }

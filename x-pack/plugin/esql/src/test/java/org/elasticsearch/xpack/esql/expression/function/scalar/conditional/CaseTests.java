/*
 * Copyright Elasticsearch B.V. and/or licensed to Elasticsearch B.V. under one
 * or more contributor license agreements. Licensed under the Elastic License
 * 2.0; you may not use this file except in compliance with the Elastic License
 * 2.0.
 */

package org.elasticsearch.xpack.esql.expression.function.scalar.conditional;

import com.carrotsearch.randomizedtesting.annotations.Name;
import com.carrotsearch.randomizedtesting.annotations.ParametersFactory;

import org.elasticsearch.Build;
import org.elasticsearch.core.Nullable;
import org.elasticsearch.test.ESTestCase;
import org.elasticsearch.xpack.esql.core.expression.Expression;
import org.elasticsearch.xpack.esql.core.expression.FoldContext;
import org.elasticsearch.xpack.esql.core.tree.Source;
import org.elasticsearch.xpack.esql.core.type.DataType;
import org.elasticsearch.xpack.esql.core.util.NumericUtils;
import org.elasticsearch.xpack.esql.expression.function.AbstractScalarFunctionTestCase;
import org.elasticsearch.xpack.esql.expression.function.TestCaseSupplier;
import org.hamcrest.Matcher;

import java.util.ArrayList;
import java.util.Arrays;
import java.util.List;
import java.util.function.Function;
import java.util.function.Supplier;
import java.util.stream.Collectors;
import java.util.stream.Stream;

import static java.util.Collections.unmodifiableList;
import static org.elasticsearch.xpack.esql.EsqlTestUtils.equalToIgnoringIds;
import static org.elasticsearch.xpack.esql.EsqlTestUtils.randomLiteral;
import static org.hamcrest.Matchers.equalTo;
import static org.hamcrest.Matchers.sameInstance;
import static org.hamcrest.Matchers.startsWith;

public class CaseTests extends AbstractScalarFunctionTestCase {

    private static final List<DataType> TYPES;
    static {
        List<DataType> t = Stream.of(
            DataType.KEYWORD,
            DataType.TEXT,
            DataType.BOOLEAN,
            DataType.DATETIME,
            DataType.DATE_NANOS,
            DataType.DENSE_VECTOR,
            DataType.DOUBLE,
            DataType.INTEGER,
            DataType.LONG,
            DataType.UNSIGNED_LONG,
            DataType.IP,
            DataType.VERSION,
            DataType.CARTESIAN_POINT,
            DataType.GEO_POINT,
            DataType.CARTESIAN_SHAPE,
            DataType.GEO_SHAPE,
            DataType.GEOHASH,
            DataType.GEOTILE,
            DataType.GEOHEX,
            DataType.NULL
        ).collect(Collectors.toList());
        if (Build.current().isSnapshot()) {
            t.addAll(
                DataType.UNDER_CONSTRUCTION.stream()
<<<<<<< HEAD
                    .filter(type -> type != DataType.AGGREGATE_METRIC_DOUBLE && type != DataType.DENSE_VECTOR)
                    .filter(type -> type != DataType.DATE_RANGE) // TODO(pr/133309): implement
=======
                    .filter(type -> type != DataType.AGGREGATE_METRIC_DOUBLE && type != DataType.DENSE_VECTOR && type != DataType.TDIGEST)
>>>>>>> c6f47cc2
                    .toList()
            );
        }
        TYPES = unmodifiableList(t);
    }

    public CaseTests(@Name("TestCase") Supplier<TestCaseSupplier.TestCase> testCaseSupplier) {
        this.testCase = testCaseSupplier.get();
    }

    /**
     * Generate the test cases for this test
     */
    @ParametersFactory
    public static Iterable<Object[]> parameters() {
        List<TestCaseSupplier> suppliers = new ArrayList<>();
        for (DataType type : TYPES) {
            twoAndThreeArgs(suppliers, true, true, type, List.of());
            twoAndThreeArgs(suppliers, false, false, type, List.of());
            twoAndThreeArgs(suppliers, null, false, type, List.of());
            twoAndThreeArgs(
                suppliers,
                randomMultivaluedCondition(),
                false,
                type,
                List.of(
                    "Line -1:-1: evaluation of [cond] failed, treating result as false. Only first 20 failures recorded.",
                    "Line -1:-1: java.lang.IllegalArgumentException: CASE expects a single-valued boolean"
                )
            );
        }

        for (DataType type : TYPES) {
            fourAndFiveArgs(suppliers, true, randomSingleValuedCondition(), 0, type, List.of());
            fourAndFiveArgs(suppliers, false, true, 1, type, List.of());
            fourAndFiveArgs(suppliers, false, false, 2, type, List.of());
            fourAndFiveArgs(suppliers, null, true, 1, type, List.of());
            fourAndFiveArgs(suppliers, null, false, 2, type, List.of());
            fourAndFiveArgs(
                suppliers,
                randomMultivaluedCondition(),
                true,
                1,
                type,
                List.of(
                    "Line -1:-1: evaluation of [cond1] failed, treating result as false. Only first 20 failures recorded.",
                    "Line -1:-1: java.lang.IllegalArgumentException: CASE expects a single-valued boolean"
                )
            );
            fourAndFiveArgs(
                suppliers,
                false,
                randomMultivaluedCondition(),
                2,
                type,
                List.of(
                    "Line -1:-1: evaluation of [cond2] failed, treating result as false. Only first 20 failures recorded.",
                    "Line -1:-1: java.lang.IllegalArgumentException: CASE expects a single-valued boolean"
                )
            );
        }
        return parameterSuppliersFromTypedData(suppliers);
    }

    private static void twoAndThreeArgs(
        List<TestCaseSupplier> suppliers,
        Object cond,
        boolean lhsOrRhs,
        DataType type,
        List<String> warnings
    ) {
        suppliers.add(new TestCaseSupplier(TestCaseSupplier.nameFrom(Arrays.asList(cond, type)), List.of(DataType.BOOLEAN, type), () -> {
            Object lhs = randomLiteral(type).value();
            List<TestCaseSupplier.TypedData> typedData = List.of(cond(cond, "cond"), new TestCaseSupplier.TypedData(lhs, type, "lhs"));
            return testCase(type, typedData, lhsOrRhs ? lhs : null, toStringMatcher(1, true), false, null, addWarnings(warnings));
        }));
        suppliers.add(
            new TestCaseSupplier(TestCaseSupplier.nameFrom(Arrays.asList(cond, type, type)), List.of(DataType.BOOLEAN, type, type), () -> {
                Object lhs = randomLiteral(type).value();
                Object rhs = randomLiteral(type).value();
                List<TestCaseSupplier.TypedData> typedData = List.of(
                    cond(cond, "cond"),
                    new TestCaseSupplier.TypedData(lhs, type, "lhs"),
                    new TestCaseSupplier.TypedData(rhs, type, "rhs")
                );
                return testCase(type, typedData, lhsOrRhs ? lhs : rhs, toStringMatcher(1, false), false, null, addWarnings(warnings));
            })
        );
        if (type.noText() == DataType.KEYWORD) {
            DataType otherType = type == DataType.KEYWORD ? DataType.TEXT : DataType.KEYWORD;
            suppliers.add(
                new TestCaseSupplier(
                    TestCaseSupplier.nameFrom(Arrays.asList(cond, type, otherType)),
                    List.of(DataType.BOOLEAN, type, otherType),
                    () -> {
                        Object lhs = randomLiteral(type).value();
                        Object rhs = randomLiteral(otherType).value();
                        List<TestCaseSupplier.TypedData> typedData = List.of(
                            cond(cond, "cond"),
                            new TestCaseSupplier.TypedData(lhs, type, "lhs"),
                            new TestCaseSupplier.TypedData(rhs, otherType, "rhs")
                        );
                        return testCase(
                            type,
                            typedData,
                            lhsOrRhs ? lhs : rhs,
                            toStringMatcher(1, false),
                            false,
                            null,
                            addWarnings(warnings)
                        );
                    }
                )
            );
        }
        if (lhsOrRhs) {
            suppliers.add(
                new TestCaseSupplier(
                    "foldable " + TestCaseSupplier.nameFrom(Arrays.asList(cond, type, type)),
                    List.of(DataType.BOOLEAN, type, type),
                    () -> {
                        Object lhs = randomLiteral(type).value();
                        Object rhs = randomLiteral(type).value();
                        List<TestCaseSupplier.TypedData> typedData = List.of(
                            cond(cond, "cond").forceLiteral(),
                            new TestCaseSupplier.TypedData(lhs, type, "lhs").forceLiteral(),
                            new TestCaseSupplier.TypedData(rhs, type, "rhs")
                        );
                        return testCase(
                            type,
                            typedData,
                            lhs,
                            startsWith("LiteralsEvaluator[lit="),
                            true,
                            null,
                            addBuildEvaluatorWarnings(warnings)
                        );
                    }
                )
            );
            suppliers.add(
                new TestCaseSupplier(
                    "partial foldable " + TestCaseSupplier.nameFrom(Arrays.asList(cond, type)),
                    List.of(DataType.BOOLEAN, type),
                    () -> {
                        Object lhs = randomLiteral(type).value();
                        List<TestCaseSupplier.TypedData> typedData = List.of(
                            cond(cond, "cond").forceLiteral(),
                            new TestCaseSupplier.TypedData(lhs, type, "lhs")
                        );
                        return testCase(
                            type,
                            typedData,
                            lhs,
                            startsWith("CaseEagerEvaluator[conditions=[ConditionEvaluator[condition=LiteralsEvaluator"),
                            false,
                            List.of(typedData.get(1)),
                            addBuildEvaluatorWarnings(warnings)
                        );
                    }
                )
            );
        } else {
            suppliers.add(
                new TestCaseSupplier(
                    "foldable " + TestCaseSupplier.nameFrom(Arrays.asList(cond, type)),
                    List.of(DataType.BOOLEAN, type),
                    () -> {
                        Object lhs = randomLiteral(type).value();
                        List<TestCaseSupplier.TypedData> typedData = List.of(
                            cond(cond, "cond").forceLiteral(),
                            new TestCaseSupplier.TypedData(lhs, type, "lhs")
                        );
                        return testCase(
                            type,
                            typedData,
                            null,
                            startsWith("LiteralsEvaluator[lit="),
                            true,
                            List.of(new TestCaseSupplier.TypedData(null, type, "null").forceLiteral()),
                            addBuildEvaluatorWarnings(warnings)
                        );
                    }
                )
            );
        }
        suppliers.add(
            new TestCaseSupplier(
                "partial foldable " + TestCaseSupplier.nameFrom(Arrays.asList(cond, type, type)),
                List.of(DataType.BOOLEAN, type, type),
                () -> {
                    Object lhs = randomLiteral(type).value();
                    Object rhs = randomLiteral(type).value();
                    List<TestCaseSupplier.TypedData> typedData = List.of(
                        cond(cond, "cond").forceLiteral(),
                        new TestCaseSupplier.TypedData(lhs, type, "lhs"),
                        new TestCaseSupplier.TypedData(rhs, type, "rhs")
                    );
                    return testCase(
                        type,
                        typedData,
                        lhsOrRhs ? lhs : rhs,
                        startsWith("CaseEagerEvaluator[conditions=[ConditionEvaluator[condition=LiteralsEvaluator"),
                        false,
                        List.of(typedData.get(lhsOrRhs ? 1 : 2)),
                        addWarnings(warnings)
                    );
                }
            )
        );

        // Fill in some cases with null conditions or null values
        if (cond == null) {
            suppliers.add(
                new TestCaseSupplier(TestCaseSupplier.nameFrom(Arrays.asList(DataType.NULL, type)), List.of(DataType.NULL, type), () -> {
                    Object lhs = randomLiteral(type).value();
                    List<TestCaseSupplier.TypedData> typedData = List.of(
                        new TestCaseSupplier.TypedData(null, DataType.NULL, "cond"),
                        new TestCaseSupplier.TypedData(lhs, type, "lhs")
                    );
                    return testCase(
                        type,
                        typedData,
                        lhsOrRhs ? lhs : null,
                        startsWith("CaseEagerEvaluator[conditions=[ConditionEvaluator[condition="),
                        false,
                        null,
                        addWarnings(warnings)
                    );
                })
            );
            suppliers.add(
                new TestCaseSupplier(
                    TestCaseSupplier.nameFrom(Arrays.asList(DataType.NULL, type, type)),
                    List.of(DataType.NULL, type, type),
                    () -> {
                        Object lhs = randomLiteral(type).value();
                        Object rhs = randomLiteral(type).value();
                        List<TestCaseSupplier.TypedData> typedData = List.of(
                            new TestCaseSupplier.TypedData(null, DataType.NULL, "cond"),
                            new TestCaseSupplier.TypedData(lhs, type, "lhs"),
                            new TestCaseSupplier.TypedData(rhs, type, "rhs")
                        );
                        return testCase(
                            type,
                            typedData,
                            lhsOrRhs ? lhs : rhs,
                            startsWith("CaseEagerEvaluator[conditions=[ConditionEvaluator[condition="),
                            false,
                            null,
                            addWarnings(warnings)
                        );
                    }
                )
            );
            if (type.noText() == DataType.KEYWORD) {
                DataType otherType = type == DataType.KEYWORD ? DataType.TEXT : DataType.KEYWORD;
                suppliers.add(
                    new TestCaseSupplier(
                        TestCaseSupplier.nameFrom(Arrays.asList(DataType.NULL, type, otherType)),
                        List.of(DataType.NULL, type, otherType),
                        () -> {
                            Object lhs = randomLiteral(type).value();
                            Object rhs = randomLiteral(otherType).value();
                            List<TestCaseSupplier.TypedData> typedData = List.of(
                                new TestCaseSupplier.TypedData(null, DataType.NULL, "cond"),
                                new TestCaseSupplier.TypedData(lhs, type, "lhs"),
                                new TestCaseSupplier.TypedData(rhs, otherType, "rhs")
                            );
                            return testCase(
                                type,
                                typedData,
                                lhsOrRhs ? lhs : rhs,
                                startsWith("CaseEagerEvaluator[conditions=[ConditionEvaluator[condition="),
                                false,
                                null,
                                addWarnings(warnings)
                            );
                        }
                    )
                );
            }
        }
        suppliers.add(
            new TestCaseSupplier(
                TestCaseSupplier.nameFrom(Arrays.asList(cond, DataType.NULL, type)),
                List.of(DataType.BOOLEAN, DataType.NULL, type),
                () -> {
                    Object rhs = randomLiteral(type).value();
                    List<TestCaseSupplier.TypedData> typedData = List.of(
                        cond(cond, "cond"),
                        new TestCaseSupplier.TypedData(null, DataType.NULL, "lhs"),
                        new TestCaseSupplier.TypedData(rhs, type, "rhs")
                    );
                    return testCase(
                        type,
                        typedData,
                        lhsOrRhs ? null : rhs,
                        startsWith("CaseEagerEvaluator[conditions=[ConditionEvaluator[condition="),
                        false,
                        null,
                        addWarnings(warnings)
                    );
                }
            )
        );
        suppliers.add(
            new TestCaseSupplier(
                TestCaseSupplier.nameFrom(Arrays.asList(cond, type, DataType.NULL)),
                List.of(DataType.BOOLEAN, type, DataType.NULL),
                () -> {
                    Object lhs = randomLiteral(type).value();
                    List<TestCaseSupplier.TypedData> typedData = List.of(
                        cond(cond, "cond"),
                        new TestCaseSupplier.TypedData(lhs, type, "lhs"),
                        new TestCaseSupplier.TypedData(null, DataType.NULL, "rhs")
                    );
                    return testCase(
                        type,
                        typedData,
                        lhsOrRhs ? lhs : null,
                        startsWith("CaseEagerEvaluator[conditions=[ConditionEvaluator[condition="),
                        false,
                        null,
                        addWarnings(warnings)
                    );
                }
            )
        );
    }

    private static void fourAndFiveArgs(
        List<TestCaseSupplier> suppliers,
        Object cond1,
        Object cond2,
        int result,
        DataType type,
        List<String> warnings
    ) {
        suppliers.add(
            new TestCaseSupplier(
                TestCaseSupplier.nameFrom(Arrays.asList(cond1, type, cond2, type)),
                List.of(DataType.BOOLEAN, type, DataType.BOOLEAN, type),
                () -> {
                    Object r1 = randomLiteral(type).value();
                    Object r2 = randomLiteral(type).value();
                    List<TestCaseSupplier.TypedData> typedData = List.of(
                        cond(cond1, "cond1"),
                        new TestCaseSupplier.TypedData(r1, type, "r1"),
                        cond(cond2, "cond2"),
                        new TestCaseSupplier.TypedData(r2, type, "r2")
                    );
                    return testCase(type, typedData, switch (result) {
                        case 0 -> r1;
                        case 1 -> r2;
                        case 2 -> null;
                        default -> throw new AssertionError("unsupported result " + result);
                    }, toStringMatcher(2, true), false, null, addWarnings(warnings));
                }
            )
        );
        suppliers.add(
            new TestCaseSupplier(
                TestCaseSupplier.nameFrom(Arrays.asList(cond1, type, cond2, type, type)),
                List.of(DataType.BOOLEAN, type, DataType.BOOLEAN, type, type),
                () -> {
                    Object r1 = randomLiteral(type).value();
                    Object r2 = randomLiteral(type).value();
                    Object r3 = randomLiteral(type).value();
                    List<TestCaseSupplier.TypedData> typedData = List.of(
                        cond(cond1, "cond1"),
                        new TestCaseSupplier.TypedData(r1, type, "r1"),
                        cond(cond2, "cond2"),
                        new TestCaseSupplier.TypedData(r2, type, "r2"),
                        new TestCaseSupplier.TypedData(r3, type, "r3")
                    );
                    return testCase(type, typedData, switch (result) {
                        case 0 -> r1;
                        case 1 -> r2;
                        case 2 -> r3;
                        default -> throw new AssertionError("unsupported result " + result);
                    }, toStringMatcher(2, false), false, null, addWarnings(warnings));
                }
            )
        );
        // Add some foldable and partially foldable cases. This isn't every combination of fold-ability, but it's many.
        switch (result) {
            case 0 -> {
                suppliers.add(
                    new TestCaseSupplier(
                        "foldable " + TestCaseSupplier.nameFrom(Arrays.asList(cond1, type, cond2, type, type)),
                        List.of(DataType.BOOLEAN, type, DataType.BOOLEAN, type, type),
                        () -> {
                            Object r1 = randomLiteral(type).value();
                            Object r2 = randomLiteral(type).value();
                            Object r3 = randomLiteral(type).value();
                            List<TestCaseSupplier.TypedData> typedData = List.of(
                                cond(cond1, "cond1").forceLiteral(),
                                new TestCaseSupplier.TypedData(r1, type, "r1").forceLiteral(),
                                cond(cond2, "cond2"),
                                new TestCaseSupplier.TypedData(r2, type, "r2"),
                                new TestCaseSupplier.TypedData(r3, type, "r3")
                            );
                            return testCase(
                                type,
                                typedData,
                                r1,
                                startsWith("LiteralsEvaluator[lit="),
                                true,
                                null,
                                addBuildEvaluatorWarnings(warnings)
                            );
                        }
                    )
                );
                suppliers.add(
                    new TestCaseSupplier(
                        "partial foldable " + TestCaseSupplier.nameFrom(Arrays.asList(cond1, type, cond2, type, type)),
                        List.of(DataType.BOOLEAN, type, DataType.BOOLEAN, type, type),
                        () -> {
                            Object r1 = randomLiteral(type).value();
                            Object r2 = randomLiteral(type).value();
                            Object r3 = randomLiteral(type).value();
                            List<TestCaseSupplier.TypedData> typedData = List.of(
                                cond(cond1, "cond1").forceLiteral(),
                                new TestCaseSupplier.TypedData(r1, type, "r1"),
                                cond(cond2, "cond2"),
                                new TestCaseSupplier.TypedData(r2, type, "r2"),
                                new TestCaseSupplier.TypedData(r3, type, "r3")
                            );
                            return testCase(
                                type,
                                typedData,
                                r1,
                                startsWith("CaseLazyEvaluator[conditions=[ConditionEvaluator[condition=LiteralsEvaluator[lit="),
                                false,
                                List.of(typedData.get(1)),
                                addBuildEvaluatorWarnings(warnings)
                            );
                        }
                    )
                );
            }
            case 1 -> {
                suppliers.add(
                    new TestCaseSupplier(
                        "foldable " + TestCaseSupplier.nameFrom(Arrays.asList(cond1, type, cond2, type, type)),
                        List.of(DataType.BOOLEAN, type, DataType.BOOLEAN, type, type),
                        () -> {
                            Object r1 = randomLiteral(type).value();
                            Object r2 = randomLiteral(type).value();
                            Object r3 = randomLiteral(type).value();
                            List<TestCaseSupplier.TypedData> typedData = List.of(
                                cond(cond1, "cond1").forceLiteral(),
                                new TestCaseSupplier.TypedData(r1, type, "r1").forceLiteral(),
                                cond(cond2, "cond2").forceLiteral(),
                                new TestCaseSupplier.TypedData(r2, type, "r2").forceLiteral(),
                                new TestCaseSupplier.TypedData(r3, type, "r3")
                            );
                            return testCase(
                                type,
                                typedData,
                                r2,
                                startsWith("LiteralsEvaluator[lit="),
                                true,
                                null,
                                addBuildEvaluatorWarnings(warnings)
                            );
                        }
                    )
                );
                suppliers.add(
                    new TestCaseSupplier(
                        "partial foldable 1 " + TestCaseSupplier.nameFrom(Arrays.asList(cond1, type, cond2, type)),
                        List.of(DataType.BOOLEAN, type, DataType.BOOLEAN, type, type),
                        () -> {
                            Object r1 = randomLiteral(type).value();
                            Object r2 = randomLiteral(type).value();
                            Object r3 = randomLiteral(type).value();
                            List<TestCaseSupplier.TypedData> typedData = List.of(
                                cond(cond1, "cond1").forceLiteral(),
                                new TestCaseSupplier.TypedData(r1, type, "r1").forceLiteral(),
                                cond(cond2, "cond2").forceLiteral(),
                                new TestCaseSupplier.TypedData(r2, type, "r2"),
                                new TestCaseSupplier.TypedData(r3, type, "r3")
                            );
                            return testCase(
                                type,
                                typedData,
                                r2,
                                startsWith("CaseLazyEvaluator[conditions=[ConditionEvaluator[condition=LiteralsEvaluator[lit="),
                                false,
                                List.of(typedData.get(3)),
                                addWarnings(warnings)
                            );
                        }
                    )
                );
                suppliers.add(
                    new TestCaseSupplier(
                        "partial foldable 2 " + TestCaseSupplier.nameFrom(Arrays.asList(cond1, type, cond2, type)),
                        List.of(DataType.BOOLEAN, type, DataType.BOOLEAN, type),
                        () -> {
                            Object r1 = randomLiteral(type).value();
                            Object r2 = randomLiteral(type).value();
                            List<TestCaseSupplier.TypedData> typedData = List.of(
                                cond(cond1, "cond1").forceLiteral(),
                                new TestCaseSupplier.TypedData(r1, type, "r1").forceLiteral(),
                                cond(cond2, "cond2").forceLiteral(),
                                new TestCaseSupplier.TypedData(r2, type, "r2")
                            );
                            return testCase(
                                type,
                                typedData,
                                r2,
                                startsWith("CaseLazyEvaluator[conditions=[ConditionEvaluator[condition=LiteralsEvaluator[lit="),
                                false,
                                List.of(typedData.get(3)),
                                addWarnings(warnings)
                            );
                        }
                    )
                );
                suppliers.add(
                    new TestCaseSupplier(
                        "partial foldable 3 " + TestCaseSupplier.nameFrom(Arrays.asList(cond1, type, cond2, type)),
                        List.of(DataType.BOOLEAN, type, DataType.BOOLEAN, type),
                        () -> {
                            Object r1 = randomLiteral(type).value();
                            Object r2 = randomLiteral(type).value();
                            List<TestCaseSupplier.TypedData> typedData = List.of(
                                cond(cond1, "cond1").forceLiteral(),
                                new TestCaseSupplier.TypedData(r1, type, "r1").forceLiteral(),
                                cond(cond2, "cond2"),
                                new TestCaseSupplier.TypedData(r2, type, "r2")
                            );
                            return testCase(
                                type,
                                typedData,
                                r2,
                                startsWith("CaseLazyEvaluator[conditions=[ConditionEvaluator[condition=LiteralsEvaluator[lit="),
                                false,
                                typedData.subList(2, 4),
                                addWarnings(warnings)
                            );
                        }
                    )
                );
            }
            case 2 -> {
                suppliers.add(
                    new TestCaseSupplier(
                        "foldable " + TestCaseSupplier.nameFrom(Arrays.asList(cond1, type, cond2, type, type)),
                        List.of(DataType.BOOLEAN, type, DataType.BOOLEAN, type, type),
                        () -> {
                            Object r1 = randomLiteral(type).value();
                            Object r2 = randomLiteral(type).value();
                            Object r3 = randomLiteral(type).value();
                            List<TestCaseSupplier.TypedData> typedData = List.of(
                                cond(cond1, "cond1").forceLiteral(),
                                new TestCaseSupplier.TypedData(r1, type, "r1"),
                                cond(cond2, "cond2").forceLiteral(),
                                new TestCaseSupplier.TypedData(r2, type, "r2"),
                                new TestCaseSupplier.TypedData(r3, type, "r3").forceLiteral()
                            );
                            return testCase(
                                type,
                                typedData,
                                r3,
                                startsWith("LiteralsEvaluator[lit="),
                                true,
                                null,
                                addBuildEvaluatorWarnings(warnings)
                            );
                        }
                    )
                );
                suppliers.add(
                    new TestCaseSupplier(
                        "partial foldable 1 " + TestCaseSupplier.nameFrom(Arrays.asList(cond1, type, cond2, type, type)),
                        List.of(DataType.BOOLEAN, type, DataType.BOOLEAN, type, type),
                        () -> {
                            Object r1 = randomLiteral(type).value();
                            Object r2 = randomLiteral(type).value();
                            Object r3 = randomLiteral(type).value();
                            List<TestCaseSupplier.TypedData> typedData = List.of(
                                cond(cond1, "cond1").forceLiteral(),
                                new TestCaseSupplier.TypedData(r1, type, "r1"),
                                cond(cond2, "cond2").forceLiteral(),
                                new TestCaseSupplier.TypedData(r2, type, "r2"),
                                new TestCaseSupplier.TypedData(r3, type, "r3")
                            );
                            return testCase(
                                type,
                                typedData,
                                r3,
                                startsWith("CaseLazyEvaluator[conditions=[ConditionEvaluator[condition=LiteralsEvaluator[lit="),
                                false,
                                List.of(typedData.get(4)),
                                addWarnings(warnings)
                            );
                        }
                    )
                );
                suppliers.add(
                    new TestCaseSupplier(
                        "partial foldable 2 " + TestCaseSupplier.nameFrom(Arrays.asList(cond1, type, cond2, type, type)),
                        List.of(DataType.BOOLEAN, type, DataType.BOOLEAN, type, type),
                        () -> {
                            Object r1 = randomLiteral(type).value();
                            Object r2 = randomLiteral(type).value();
                            Object r3 = randomLiteral(type).value();
                            List<TestCaseSupplier.TypedData> typedData = List.of(
                                cond(cond1, "cond1").forceLiteral(),
                                new TestCaseSupplier.TypedData(r1, type, "r1"),
                                cond(cond2, "cond2"),
                                new TestCaseSupplier.TypedData(r2, type, "r2"),
                                new TestCaseSupplier.TypedData(r3, type, "r3")
                            );
                            return testCase(
                                type,
                                typedData,
                                r3,
                                startsWith("CaseLazyEvaluator[conditions=[ConditionEvaluator[condition=LiteralsEvaluator[lit="),
                                false,
                                typedData.subList(2, 5),
                                addWarnings(warnings)
                            );
                        }
                    )
                );
            }
            default -> throw new IllegalArgumentException("unsupported " + result);
        }
    }

    private static Matcher<String> toStringMatcher(int conditions, boolean trailingNull) {
        StringBuilder result = new StringBuilder();
        result.append("Case");
        result.append(conditions == 1 ? "Eager" : "Lazy");
        result.append("Evaluator[conditions=[");
        int channel = 0;
        for (int i = 0; i < conditions; i++) {
            if (i != 0) {
                result.append(", ");
            }
            result.append("ConditionEvaluator[condition=Attribute[channel=").append(channel++);
            result.append("], value=Attribute[channel=").append(channel++).append("]]");
        }
        if (trailingNull) {
            result.append("], elseVal=LiteralsEvaluator[lit=null]]");
        } else {
            result.append("], elseVal=Attribute[channel=").append(channel).append("]]");
        }
        return equalTo(result.toString());
    }

    private static TestCaseSupplier.TypedData cond(Object cond, String name) {
        return new TestCaseSupplier.TypedData(cond instanceof Supplier<?> s ? s.get() : cond, DataType.BOOLEAN, name);
    }

    private static TestCaseSupplier.TestCase testCase(
        DataType type,
        List<TestCaseSupplier.TypedData> typedData,
        Object result,
        Matcher<String> evaluatorToString,
        boolean foldable,
        @Nullable List<TestCaseSupplier.TypedData> partialFold,
        Function<TestCaseSupplier.TestCase, TestCaseSupplier.TestCase> decorate
    ) {
        if (type == DataType.UNSIGNED_LONG && result != null) {
            result = NumericUtils.unsignedLongAsBigInteger((Long) result);
        }
        return decorate.apply(
            new TestCaseSupplier.TestCase(typedData, evaluatorToString, type, equalTo(result)).withExtra(new Extra(foldable, partialFold))
        );
    }

    @Override
    protected Case build(Source source, List<Expression> args) {
        return new Case(Source.EMPTY, args.get(0), args.subList(1, args.size()));
    }

    private static Supplier<Boolean> randomSingleValuedCondition() {
        return new Supplier<>() {
            @Override
            public Boolean get() {
                return randomBoolean();
            }

            @Override
            public String toString() {
                return "multivalue";
            }
        };
    }

    private static Supplier<List<Boolean>> randomMultivaluedCondition() {
        return new Supplier<>() {
            @Override
            public List<Boolean> get() {
                return randomList(2, 100, ESTestCase::randomBoolean);
            }

            @Override
            public String toString() {
                return "multivalue";
            }
        };
    }

    public void testFancyFolding() {
        Expression e = buildFieldExpression(testCase);
        if (extra().foldable == false) {
            assertThat(e.foldable(), equalTo(false));
            return;
        }
        assertThat(e.foldable(), equalTo(true));
        Object result = e.fold(FoldContext.small());
        if (testCase.getExpectedBuildEvaluatorWarnings() != null) {
            assertWarnings(testCase.getExpectedBuildEvaluatorWarnings());
        }
        if (testCase.expectedType() == DataType.UNSIGNED_LONG && result != null) {
            result = NumericUtils.unsignedLongAsBigInteger((Long) result);
        }
        assertThat(result, testCase.getMatcher());
        if (testCase.getExpectedWarnings() != null) {
            assertWarnings(testCase.getExpectedWarnings());
        }
    }

    public void testPartialFold() {
        if (extra().foldable()) {
            // Nothing to do
            return;
        }
        Case c = (Case) buildFieldExpression(testCase);
        if (extra().expectedPartialFold == null) {
            assertThat(c.partiallyFold(FoldContext.small()), sameInstance(c));
            return;
        }
        if (extra().expectedPartialFold.size() == 1) {
            assertThat(c.partiallyFold(FoldContext.small()), equalToIgnoringIds(extra().expectedPartialFold.get(0).asField()));
            return;
        }
        Case expected = build(
            Source.synthetic("expected"),
            extra().expectedPartialFold.stream().map(TestCaseSupplier.TypedData::asField).toList()
        );
        assertThat(c.partiallyFold(FoldContext.small()), equalToIgnoringIds(expected));
    }

    private static Function<TestCaseSupplier.TestCase, TestCaseSupplier.TestCase> addWarnings(List<String> warnings) {
        return c -> {
            TestCaseSupplier.TestCase r = c;
            for (String warning : warnings) {
                r = r.withWarning(warning);
            }
            return r;
        };
    }

    private static Function<TestCaseSupplier.TestCase, TestCaseSupplier.TestCase> addBuildEvaluatorWarnings(List<String> warnings) {
        return c -> {
            TestCaseSupplier.TestCase r = c;
            for (String warning : warnings) {
                r = r.withBuildEvaluatorWarning(warning);
            }
            return r;
        };
    }

    private record Extra(boolean foldable, List<TestCaseSupplier.TypedData> expectedPartialFold) {}

    private Extra extra() {
        return (Extra) testCase.extra();
    }

    @Override
    protected Matcher<Object> allNullsMatcher() {
        if (extra().foldable) {
            return testCase.getMatcher();
        }
        return super.allNullsMatcher();
    }
}<|MERGE_RESOLUTION|>--- conflicted
+++ resolved
@@ -66,12 +66,8 @@
         if (Build.current().isSnapshot()) {
             t.addAll(
                 DataType.UNDER_CONSTRUCTION.stream()
-<<<<<<< HEAD
-                    .filter(type -> type != DataType.AGGREGATE_METRIC_DOUBLE && type != DataType.DENSE_VECTOR)
+                    .filter(type -> type != DataType.AGGREGATE_METRIC_DOUBLE && type != DataType.DENSE_VECTOR && type != DataType.TDIGEST)
                     .filter(type -> type != DataType.DATE_RANGE) // TODO(pr/133309): implement
-=======
-                    .filter(type -> type != DataType.AGGREGATE_METRIC_DOUBLE && type != DataType.DENSE_VECTOR && type != DataType.TDIGEST)
->>>>>>> c6f47cc2
                     .toList()
             );
         }

/*
 * Copyright Elasticsearch B.V. and/or licensed to Elasticsearch B.V. under one
 * or more contributor license agreements. Licensed under the Elastic License
 * 2.0; you may not use this file except in compliance with the Elastic License
 * 2.0.
 */

package org.elasticsearch.xpack.esql.expression.function.scalar.conditional;

import com.carrotsearch.randomizedtesting.annotations.Name;
import com.carrotsearch.randomizedtesting.annotations.ParametersFactory;

import org.elasticsearch.Build;
import org.elasticsearch.core.Nullable;
import org.elasticsearch.test.ESTestCase;
import org.elasticsearch.xpack.esql.core.expression.Expression;
import org.elasticsearch.xpack.esql.core.expression.FoldContext;
import org.elasticsearch.xpack.esql.core.tree.Source;
import org.elasticsearch.xpack.esql.core.type.DataType;
import org.elasticsearch.xpack.esql.core.util.NumericUtils;
import org.elasticsearch.xpack.esql.expression.function.AbstractScalarFunctionTestCase;
import org.elasticsearch.xpack.esql.expression.function.TestCaseSupplier;
import org.hamcrest.Matcher;

import java.util.ArrayList;
import java.util.Arrays;
import java.util.List;
import java.util.function.Function;
import java.util.function.Supplier;
import java.util.stream.Collectors;
import java.util.stream.Stream;

import static java.util.Collections.unmodifiableList;
import static org.elasticsearch.xpack.esql.EsqlTestUtils.randomLiteral;
import static org.hamcrest.Matchers.equalTo;
import static org.hamcrest.Matchers.sameInstance;
import static org.hamcrest.Matchers.startsWith;

public class CaseTests extends AbstractScalarFunctionTestCase {

    private static final List<DataType> TYPES;
    static {
        List<DataType> t = Stream.of(
            DataType.KEYWORD,
            DataType.TEXT,
            DataType.BOOLEAN,
            DataType.DATETIME,
            DataType.DATE_NANOS,
            DataType.DENSE_VECTOR,
            DataType.DOUBLE,
            DataType.INTEGER,
            DataType.LONG,
            DataType.UNSIGNED_LONG,
            DataType.IP,
            DataType.VERSION,
            DataType.CARTESIAN_POINT,
            DataType.GEO_POINT,
            DataType.CARTESIAN_SHAPE,
            DataType.GEO_SHAPE,
            DataType.GEOHASH,
            DataType.GEOTILE,
            DataType.GEOHEX,
            DataType.NULL
        ).collect(Collectors.toList());
        if (Build.current().isSnapshot()) {
            t.addAll(
<<<<<<< HEAD
                DataType.UNDER_CONSTRUCTION.keySet()
                    .stream()
                    .filter(type -> type != DataType.EXPONENTIAL_HISTOGRAM) // TODO(b/133393): implement
=======
                DataType.UNDER_CONSTRUCTION.stream()
>>>>>>> 602ae301
                    .filter(type -> type != DataType.AGGREGATE_METRIC_DOUBLE && type != DataType.DENSE_VECTOR)
                    .toList()
            );
        }
        TYPES = unmodifiableList(t);
    }

    public CaseTests(@Name("TestCase") Supplier<TestCaseSupplier.TestCase> testCaseSupplier) {
        this.testCase = testCaseSupplier.get();
    }

    /**
     * Generate the test cases for this test
     */
    @ParametersFactory
    public static Iterable<Object[]> parameters() {
        List<TestCaseSupplier> suppliers = new ArrayList<>();
        for (DataType type : TYPES) {
            twoAndThreeArgs(suppliers, true, true, type, List.of());
            twoAndThreeArgs(suppliers, false, false, type, List.of());
            twoAndThreeArgs(suppliers, null, false, type, List.of());
            twoAndThreeArgs(
                suppliers,
                randomMultivaluedCondition(),
                false,
                type,
                List.of(
                    "Line -1:-1: evaluation of [cond] failed, treating result as false. Only first 20 failures recorded.",
                    "Line -1:-1: java.lang.IllegalArgumentException: CASE expects a single-valued boolean"
                )
            );
        }

        for (DataType type : TYPES) {
            fourAndFiveArgs(suppliers, true, randomSingleValuedCondition(), 0, type, List.of());
            fourAndFiveArgs(suppliers, false, true, 1, type, List.of());
            fourAndFiveArgs(suppliers, false, false, 2, type, List.of());
            fourAndFiveArgs(suppliers, null, true, 1, type, List.of());
            fourAndFiveArgs(suppliers, null, false, 2, type, List.of());
            fourAndFiveArgs(
                suppliers,
                randomMultivaluedCondition(),
                true,
                1,
                type,
                List.of(
                    "Line -1:-1: evaluation of [cond1] failed, treating result as false. Only first 20 failures recorded.",
                    "Line -1:-1: java.lang.IllegalArgumentException: CASE expects a single-valued boolean"
                )
            );
            fourAndFiveArgs(
                suppliers,
                false,
                randomMultivaluedCondition(),
                2,
                type,
                List.of(
                    "Line -1:-1: evaluation of [cond2] failed, treating result as false. Only first 20 failures recorded.",
                    "Line -1:-1: java.lang.IllegalArgumentException: CASE expects a single-valued boolean"
                )
            );
        }
        return parameterSuppliersFromTypedData(suppliers);
    }

    private static void twoAndThreeArgs(
        List<TestCaseSupplier> suppliers,
        Object cond,
        boolean lhsOrRhs,
        DataType type,
        List<String> warnings
    ) {
        suppliers.add(new TestCaseSupplier(TestCaseSupplier.nameFrom(Arrays.asList(cond, type)), List.of(DataType.BOOLEAN, type), () -> {
            Object lhs = randomLiteral(type).value();
            List<TestCaseSupplier.TypedData> typedData = List.of(cond(cond, "cond"), new TestCaseSupplier.TypedData(lhs, type, "lhs"));
            return testCase(type, typedData, lhsOrRhs ? lhs : null, toStringMatcher(1, true), false, null, addWarnings(warnings));
        }));
        suppliers.add(
            new TestCaseSupplier(TestCaseSupplier.nameFrom(Arrays.asList(cond, type, type)), List.of(DataType.BOOLEAN, type, type), () -> {
                Object lhs = randomLiteral(type).value();
                Object rhs = randomLiteral(type).value();
                List<TestCaseSupplier.TypedData> typedData = List.of(
                    cond(cond, "cond"),
                    new TestCaseSupplier.TypedData(lhs, type, "lhs"),
                    new TestCaseSupplier.TypedData(rhs, type, "rhs")
                );
                return testCase(type, typedData, lhsOrRhs ? lhs : rhs, toStringMatcher(1, false), false, null, addWarnings(warnings));
            })
        );
        if (type.noText() == DataType.KEYWORD) {
            DataType otherType = type == DataType.KEYWORD ? DataType.TEXT : DataType.KEYWORD;
            suppliers.add(
                new TestCaseSupplier(
                    TestCaseSupplier.nameFrom(Arrays.asList(cond, type, otherType)),
                    List.of(DataType.BOOLEAN, type, otherType),
                    () -> {
                        Object lhs = randomLiteral(type).value();
                        Object rhs = randomLiteral(otherType).value();
                        List<TestCaseSupplier.TypedData> typedData = List.of(
                            cond(cond, "cond"),
                            new TestCaseSupplier.TypedData(lhs, type, "lhs"),
                            new TestCaseSupplier.TypedData(rhs, otherType, "rhs")
                        );
                        return testCase(
                            type,
                            typedData,
                            lhsOrRhs ? lhs : rhs,
                            toStringMatcher(1, false),
                            false,
                            null,
                            addWarnings(warnings)
                        );
                    }
                )
            );
        }
        if (lhsOrRhs) {
            suppliers.add(
                new TestCaseSupplier(
                    "foldable " + TestCaseSupplier.nameFrom(Arrays.asList(cond, type, type)),
                    List.of(DataType.BOOLEAN, type, type),
                    () -> {
                        Object lhs = randomLiteral(type).value();
                        Object rhs = randomLiteral(type).value();
                        List<TestCaseSupplier.TypedData> typedData = List.of(
                            cond(cond, "cond").forceLiteral(),
                            new TestCaseSupplier.TypedData(lhs, type, "lhs").forceLiteral(),
                            new TestCaseSupplier.TypedData(rhs, type, "rhs")
                        );
                        return testCase(
                            type,
                            typedData,
                            lhs,
                            startsWith("LiteralsEvaluator[lit="),
                            true,
                            null,
                            addBuildEvaluatorWarnings(warnings)
                        );
                    }
                )
            );
            suppliers.add(
                new TestCaseSupplier(
                    "partial foldable " + TestCaseSupplier.nameFrom(Arrays.asList(cond, type)),
                    List.of(DataType.BOOLEAN, type),
                    () -> {
                        Object lhs = randomLiteral(type).value();
                        List<TestCaseSupplier.TypedData> typedData = List.of(
                            cond(cond, "cond").forceLiteral(),
                            new TestCaseSupplier.TypedData(lhs, type, "lhs")
                        );
                        return testCase(
                            type,
                            typedData,
                            lhs,
                            startsWith("CaseEagerEvaluator[conditions=[ConditionEvaluator[condition=LiteralsEvaluator"),
                            false,
                            List.of(typedData.get(1)),
                            addBuildEvaluatorWarnings(warnings)
                        );
                    }
                )
            );
        } else {
            suppliers.add(
                new TestCaseSupplier(
                    "foldable " + TestCaseSupplier.nameFrom(Arrays.asList(cond, type)),
                    List.of(DataType.BOOLEAN, type),
                    () -> {
                        Object lhs = randomLiteral(type).value();
                        List<TestCaseSupplier.TypedData> typedData = List.of(
                            cond(cond, "cond").forceLiteral(),
                            new TestCaseSupplier.TypedData(lhs, type, "lhs")
                        );
                        return testCase(
                            type,
                            typedData,
                            null,
                            startsWith("LiteralsEvaluator[lit="),
                            true,
                            List.of(new TestCaseSupplier.TypedData(null, type, "null").forceLiteral()),
                            addBuildEvaluatorWarnings(warnings)
                        );
                    }
                )
            );
        }
        suppliers.add(
            new TestCaseSupplier(
                "partial foldable " + TestCaseSupplier.nameFrom(Arrays.asList(cond, type, type)),
                List.of(DataType.BOOLEAN, type, type),
                () -> {
                    Object lhs = randomLiteral(type).value();
                    Object rhs = randomLiteral(type).value();
                    List<TestCaseSupplier.TypedData> typedData = List.of(
                        cond(cond, "cond").forceLiteral(),
                        new TestCaseSupplier.TypedData(lhs, type, "lhs"),
                        new TestCaseSupplier.TypedData(rhs, type, "rhs")
                    );
                    return testCase(
                        type,
                        typedData,
                        lhsOrRhs ? lhs : rhs,
                        startsWith("CaseEagerEvaluator[conditions=[ConditionEvaluator[condition=LiteralsEvaluator"),
                        false,
                        List.of(typedData.get(lhsOrRhs ? 1 : 2)),
                        addWarnings(warnings)
                    );
                }
            )
        );

        // Fill in some cases with null conditions or null values
        if (cond == null) {
            suppliers.add(
                new TestCaseSupplier(TestCaseSupplier.nameFrom(Arrays.asList(DataType.NULL, type)), List.of(DataType.NULL, type), () -> {
                    Object lhs = randomLiteral(type).value();
                    List<TestCaseSupplier.TypedData> typedData = List.of(
                        new TestCaseSupplier.TypedData(null, DataType.NULL, "cond"),
                        new TestCaseSupplier.TypedData(lhs, type, "lhs")
                    );
                    return testCase(
                        type,
                        typedData,
                        lhsOrRhs ? lhs : null,
                        startsWith("CaseEagerEvaluator[conditions=[ConditionEvaluator[condition="),
                        false,
                        null,
                        addWarnings(warnings)
                    );
                })
            );
            suppliers.add(
                new TestCaseSupplier(
                    TestCaseSupplier.nameFrom(Arrays.asList(DataType.NULL, type, type)),
                    List.of(DataType.NULL, type, type),
                    () -> {
                        Object lhs = randomLiteral(type).value();
                        Object rhs = randomLiteral(type).value();
                        List<TestCaseSupplier.TypedData> typedData = List.of(
                            new TestCaseSupplier.TypedData(null, DataType.NULL, "cond"),
                            new TestCaseSupplier.TypedData(lhs, type, "lhs"),
                            new TestCaseSupplier.TypedData(rhs, type, "rhs")
                        );
                        return testCase(
                            type,
                            typedData,
                            lhsOrRhs ? lhs : rhs,
                            startsWith("CaseEagerEvaluator[conditions=[ConditionEvaluator[condition="),
                            false,
                            null,
                            addWarnings(warnings)
                        );
                    }
                )
            );
            if (type.noText() == DataType.KEYWORD) {
                DataType otherType = type == DataType.KEYWORD ? DataType.TEXT : DataType.KEYWORD;
                suppliers.add(
                    new TestCaseSupplier(
                        TestCaseSupplier.nameFrom(Arrays.asList(DataType.NULL, type, otherType)),
                        List.of(DataType.NULL, type, otherType),
                        () -> {
                            Object lhs = randomLiteral(type).value();
                            Object rhs = randomLiteral(otherType).value();
                            List<TestCaseSupplier.TypedData> typedData = List.of(
                                new TestCaseSupplier.TypedData(null, DataType.NULL, "cond"),
                                new TestCaseSupplier.TypedData(lhs, type, "lhs"),
                                new TestCaseSupplier.TypedData(rhs, otherType, "rhs")
                            );
                            return testCase(
                                type,
                                typedData,
                                lhsOrRhs ? lhs : rhs,
                                startsWith("CaseEagerEvaluator[conditions=[ConditionEvaluator[condition="),
                                false,
                                null,
                                addWarnings(warnings)
                            );
                        }
                    )
                );
            }
        }
        suppliers.add(
            new TestCaseSupplier(
                TestCaseSupplier.nameFrom(Arrays.asList(cond, DataType.NULL, type)),
                List.of(DataType.BOOLEAN, DataType.NULL, type),
                () -> {
                    Object rhs = randomLiteral(type).value();
                    List<TestCaseSupplier.TypedData> typedData = List.of(
                        cond(cond, "cond"),
                        new TestCaseSupplier.TypedData(null, DataType.NULL, "lhs"),
                        new TestCaseSupplier.TypedData(rhs, type, "rhs")
                    );
                    return testCase(
                        type,
                        typedData,
                        lhsOrRhs ? null : rhs,
                        startsWith("CaseEagerEvaluator[conditions=[ConditionEvaluator[condition="),
                        false,
                        null,
                        addWarnings(warnings)
                    );
                }
            )
        );
        suppliers.add(
            new TestCaseSupplier(
                TestCaseSupplier.nameFrom(Arrays.asList(cond, type, DataType.NULL)),
                List.of(DataType.BOOLEAN, type, DataType.NULL),
                () -> {
                    Object lhs = randomLiteral(type).value();
                    List<TestCaseSupplier.TypedData> typedData = List.of(
                        cond(cond, "cond"),
                        new TestCaseSupplier.TypedData(lhs, type, "lhs"),
                        new TestCaseSupplier.TypedData(null, DataType.NULL, "rhs")
                    );
                    return testCase(
                        type,
                        typedData,
                        lhsOrRhs ? lhs : null,
                        startsWith("CaseEagerEvaluator[conditions=[ConditionEvaluator[condition="),
                        false,
                        null,
                        addWarnings(warnings)
                    );
                }
            )
        );
    }

    private static void fourAndFiveArgs(
        List<TestCaseSupplier> suppliers,
        Object cond1,
        Object cond2,
        int result,
        DataType type,
        List<String> warnings
    ) {
        suppliers.add(
            new TestCaseSupplier(
                TestCaseSupplier.nameFrom(Arrays.asList(cond1, type, cond2, type)),
                List.of(DataType.BOOLEAN, type, DataType.BOOLEAN, type),
                () -> {
                    Object r1 = randomLiteral(type).value();
                    Object r2 = randomLiteral(type).value();
                    List<TestCaseSupplier.TypedData> typedData = List.of(
                        cond(cond1, "cond1"),
                        new TestCaseSupplier.TypedData(r1, type, "r1"),
                        cond(cond2, "cond2"),
                        new TestCaseSupplier.TypedData(r2, type, "r2")
                    );
                    return testCase(type, typedData, switch (result) {
                        case 0 -> r1;
                        case 1 -> r2;
                        case 2 -> null;
                        default -> throw new AssertionError("unsupported result " + result);
                    }, toStringMatcher(2, true), false, null, addWarnings(warnings));
                }
            )
        );
        suppliers.add(
            new TestCaseSupplier(
                TestCaseSupplier.nameFrom(Arrays.asList(cond1, type, cond2, type, type)),
                List.of(DataType.BOOLEAN, type, DataType.BOOLEAN, type, type),
                () -> {
                    Object r1 = randomLiteral(type).value();
                    Object r2 = randomLiteral(type).value();
                    Object r3 = randomLiteral(type).value();
                    List<TestCaseSupplier.TypedData> typedData = List.of(
                        cond(cond1, "cond1"),
                        new TestCaseSupplier.TypedData(r1, type, "r1"),
                        cond(cond2, "cond2"),
                        new TestCaseSupplier.TypedData(r2, type, "r2"),
                        new TestCaseSupplier.TypedData(r3, type, "r3")
                    );
                    return testCase(type, typedData, switch (result) {
                        case 0 -> r1;
                        case 1 -> r2;
                        case 2 -> r3;
                        default -> throw new AssertionError("unsupported result " + result);
                    }, toStringMatcher(2, false), false, null, addWarnings(warnings));
                }
            )
        );
        // Add some foldable and partially foldable cases. This isn't every combination of fold-ability, but it's many.
        switch (result) {
            case 0 -> {
                suppliers.add(
                    new TestCaseSupplier(
                        "foldable " + TestCaseSupplier.nameFrom(Arrays.asList(cond1, type, cond2, type, type)),
                        List.of(DataType.BOOLEAN, type, DataType.BOOLEAN, type, type),
                        () -> {
                            Object r1 = randomLiteral(type).value();
                            Object r2 = randomLiteral(type).value();
                            Object r3 = randomLiteral(type).value();
                            List<TestCaseSupplier.TypedData> typedData = List.of(
                                cond(cond1, "cond1").forceLiteral(),
                                new TestCaseSupplier.TypedData(r1, type, "r1").forceLiteral(),
                                cond(cond2, "cond2"),
                                new TestCaseSupplier.TypedData(r2, type, "r2"),
                                new TestCaseSupplier.TypedData(r3, type, "r3")
                            );
                            return testCase(
                                type,
                                typedData,
                                r1,
                                startsWith("LiteralsEvaluator[lit="),
                                true,
                                null,
                                addBuildEvaluatorWarnings(warnings)
                            );
                        }
                    )
                );
                suppliers.add(
                    new TestCaseSupplier(
                        "partial foldable " + TestCaseSupplier.nameFrom(Arrays.asList(cond1, type, cond2, type, type)),
                        List.of(DataType.BOOLEAN, type, DataType.BOOLEAN, type, type),
                        () -> {
                            Object r1 = randomLiteral(type).value();
                            Object r2 = randomLiteral(type).value();
                            Object r3 = randomLiteral(type).value();
                            List<TestCaseSupplier.TypedData> typedData = List.of(
                                cond(cond1, "cond1").forceLiteral(),
                                new TestCaseSupplier.TypedData(r1, type, "r1"),
                                cond(cond2, "cond2"),
                                new TestCaseSupplier.TypedData(r2, type, "r2"),
                                new TestCaseSupplier.TypedData(r3, type, "r3")
                            );
                            return testCase(
                                type,
                                typedData,
                                r1,
                                startsWith("CaseLazyEvaluator[conditions=[ConditionEvaluator[condition=LiteralsEvaluator[lit="),
                                false,
                                List.of(typedData.get(1)),
                                addBuildEvaluatorWarnings(warnings)
                            );
                        }
                    )
                );
            }
            case 1 -> {
                suppliers.add(
                    new TestCaseSupplier(
                        "foldable " + TestCaseSupplier.nameFrom(Arrays.asList(cond1, type, cond2, type, type)),
                        List.of(DataType.BOOLEAN, type, DataType.BOOLEAN, type, type),
                        () -> {
                            Object r1 = randomLiteral(type).value();
                            Object r2 = randomLiteral(type).value();
                            Object r3 = randomLiteral(type).value();
                            List<TestCaseSupplier.TypedData> typedData = List.of(
                                cond(cond1, "cond1").forceLiteral(),
                                new TestCaseSupplier.TypedData(r1, type, "r1").forceLiteral(),
                                cond(cond2, "cond2").forceLiteral(),
                                new TestCaseSupplier.TypedData(r2, type, "r2").forceLiteral(),
                                new TestCaseSupplier.TypedData(r3, type, "r3")
                            );
                            return testCase(
                                type,
                                typedData,
                                r2,
                                startsWith("LiteralsEvaluator[lit="),
                                true,
                                null,
                                addBuildEvaluatorWarnings(warnings)
                            );
                        }
                    )
                );
                suppliers.add(
                    new TestCaseSupplier(
                        "partial foldable 1 " + TestCaseSupplier.nameFrom(Arrays.asList(cond1, type, cond2, type)),
                        List.of(DataType.BOOLEAN, type, DataType.BOOLEAN, type, type),
                        () -> {
                            Object r1 = randomLiteral(type).value();
                            Object r2 = randomLiteral(type).value();
                            Object r3 = randomLiteral(type).value();
                            List<TestCaseSupplier.TypedData> typedData = List.of(
                                cond(cond1, "cond1").forceLiteral(),
                                new TestCaseSupplier.TypedData(r1, type, "r1").forceLiteral(),
                                cond(cond2, "cond2").forceLiteral(),
                                new TestCaseSupplier.TypedData(r2, type, "r2"),
                                new TestCaseSupplier.TypedData(r3, type, "r3")
                            );
                            return testCase(
                                type,
                                typedData,
                                r2,
                                startsWith("CaseLazyEvaluator[conditions=[ConditionEvaluator[condition=LiteralsEvaluator[lit="),
                                false,
                                List.of(typedData.get(3)),
                                addWarnings(warnings)
                            );
                        }
                    )
                );
                suppliers.add(
                    new TestCaseSupplier(
                        "partial foldable 2 " + TestCaseSupplier.nameFrom(Arrays.asList(cond1, type, cond2, type)),
                        List.of(DataType.BOOLEAN, type, DataType.BOOLEAN, type),
                        () -> {
                            Object r1 = randomLiteral(type).value();
                            Object r2 = randomLiteral(type).value();
                            List<TestCaseSupplier.TypedData> typedData = List.of(
                                cond(cond1, "cond1").forceLiteral(),
                                new TestCaseSupplier.TypedData(r1, type, "r1").forceLiteral(),
                                cond(cond2, "cond2").forceLiteral(),
                                new TestCaseSupplier.TypedData(r2, type, "r2")
                            );
                            return testCase(
                                type,
                                typedData,
                                r2,
                                startsWith("CaseLazyEvaluator[conditions=[ConditionEvaluator[condition=LiteralsEvaluator[lit="),
                                false,
                                List.of(typedData.get(3)),
                                addWarnings(warnings)
                            );
                        }
                    )
                );
                suppliers.add(
                    new TestCaseSupplier(
                        "partial foldable 3 " + TestCaseSupplier.nameFrom(Arrays.asList(cond1, type, cond2, type)),
                        List.of(DataType.BOOLEAN, type, DataType.BOOLEAN, type),
                        () -> {
                            Object r1 = randomLiteral(type).value();
                            Object r2 = randomLiteral(type).value();
                            List<TestCaseSupplier.TypedData> typedData = List.of(
                                cond(cond1, "cond1").forceLiteral(),
                                new TestCaseSupplier.TypedData(r1, type, "r1").forceLiteral(),
                                cond(cond2, "cond2"),
                                new TestCaseSupplier.TypedData(r2, type, "r2")
                            );
                            return testCase(
                                type,
                                typedData,
                                r2,
                                startsWith("CaseLazyEvaluator[conditions=[ConditionEvaluator[condition=LiteralsEvaluator[lit="),
                                false,
                                typedData.subList(2, 4),
                                addWarnings(warnings)
                            );
                        }
                    )
                );
            }
            case 2 -> {
                suppliers.add(
                    new TestCaseSupplier(
                        "foldable " + TestCaseSupplier.nameFrom(Arrays.asList(cond1, type, cond2, type, type)),
                        List.of(DataType.BOOLEAN, type, DataType.BOOLEAN, type, type),
                        () -> {
                            Object r1 = randomLiteral(type).value();
                            Object r2 = randomLiteral(type).value();
                            Object r3 = randomLiteral(type).value();
                            List<TestCaseSupplier.TypedData> typedData = List.of(
                                cond(cond1, "cond1").forceLiteral(),
                                new TestCaseSupplier.TypedData(r1, type, "r1"),
                                cond(cond2, "cond2").forceLiteral(),
                                new TestCaseSupplier.TypedData(r2, type, "r2"),
                                new TestCaseSupplier.TypedData(r3, type, "r3").forceLiteral()
                            );
                            return testCase(
                                type,
                                typedData,
                                r3,
                                startsWith("LiteralsEvaluator[lit="),
                                true,
                                null,
                                addBuildEvaluatorWarnings(warnings)
                            );
                        }
                    )
                );
                suppliers.add(
                    new TestCaseSupplier(
                        "partial foldable 1 " + TestCaseSupplier.nameFrom(Arrays.asList(cond1, type, cond2, type, type)),
                        List.of(DataType.BOOLEAN, type, DataType.BOOLEAN, type, type),
                        () -> {
                            Object r1 = randomLiteral(type).value();
                            Object r2 = randomLiteral(type).value();
                            Object r3 = randomLiteral(type).value();
                            List<TestCaseSupplier.TypedData> typedData = List.of(
                                cond(cond1, "cond1").forceLiteral(),
                                new TestCaseSupplier.TypedData(r1, type, "r1"),
                                cond(cond2, "cond2").forceLiteral(),
                                new TestCaseSupplier.TypedData(r2, type, "r2"),
                                new TestCaseSupplier.TypedData(r3, type, "r3")
                            );
                            return testCase(
                                type,
                                typedData,
                                r3,
                                startsWith("CaseLazyEvaluator[conditions=[ConditionEvaluator[condition=LiteralsEvaluator[lit="),
                                false,
                                List.of(typedData.get(4)),
                                addWarnings(warnings)
                            );
                        }
                    )
                );
                suppliers.add(
                    new TestCaseSupplier(
                        "partial foldable 2 " + TestCaseSupplier.nameFrom(Arrays.asList(cond1, type, cond2, type, type)),
                        List.of(DataType.BOOLEAN, type, DataType.BOOLEAN, type, type),
                        () -> {
                            Object r1 = randomLiteral(type).value();
                            Object r2 = randomLiteral(type).value();
                            Object r3 = randomLiteral(type).value();
                            List<TestCaseSupplier.TypedData> typedData = List.of(
                                cond(cond1, "cond1").forceLiteral(),
                                new TestCaseSupplier.TypedData(r1, type, "r1"),
                                cond(cond2, "cond2"),
                                new TestCaseSupplier.TypedData(r2, type, "r2"),
                                new TestCaseSupplier.TypedData(r3, type, "r3")
                            );
                            return testCase(
                                type,
                                typedData,
                                r3,
                                startsWith("CaseLazyEvaluator[conditions=[ConditionEvaluator[condition=LiteralsEvaluator[lit="),
                                false,
                                typedData.subList(2, 5),
                                addWarnings(warnings)
                            );
                        }
                    )
                );
            }
            default -> throw new IllegalArgumentException("unsupported " + result);
        }
    }

    private static Matcher<String> toStringMatcher(int conditions, boolean trailingNull) {
        StringBuilder result = new StringBuilder();
        result.append("Case");
        result.append(conditions == 1 ? "Eager" : "Lazy");
        result.append("Evaluator[conditions=[");
        int channel = 0;
        for (int i = 0; i < conditions; i++) {
            if (i != 0) {
                result.append(", ");
            }
            result.append("ConditionEvaluator[condition=Attribute[channel=").append(channel++);
            result.append("], value=Attribute[channel=").append(channel++).append("]]");
        }
        if (trailingNull) {
            result.append("], elseVal=LiteralsEvaluator[lit=null]]");
        } else {
            result.append("], elseVal=Attribute[channel=").append(channel).append("]]");
        }
        return equalTo(result.toString());
    }

    private static TestCaseSupplier.TypedData cond(Object cond, String name) {
        return new TestCaseSupplier.TypedData(cond instanceof Supplier<?> s ? s.get() : cond, DataType.BOOLEAN, name);
    }

    private static TestCaseSupplier.TestCase testCase(
        DataType type,
        List<TestCaseSupplier.TypedData> typedData,
        Object result,
        Matcher<String> evaluatorToString,
        boolean foldable,
        @Nullable List<TestCaseSupplier.TypedData> partialFold,
        Function<TestCaseSupplier.TestCase, TestCaseSupplier.TestCase> decorate
    ) {
        if (type == DataType.UNSIGNED_LONG && result != null) {
            result = NumericUtils.unsignedLongAsBigInteger((Long) result);
        }
        return decorate.apply(
            new TestCaseSupplier.TestCase(typedData, evaluatorToString, type, equalTo(result)).withExtra(new Extra(foldable, partialFold))
        );
    }

    @Override
    protected Case build(Source source, List<Expression> args) {
        return new Case(Source.EMPTY, args.get(0), args.subList(1, args.size()));
    }

    private static Supplier<Boolean> randomSingleValuedCondition() {
        return new Supplier<>() {
            @Override
            public Boolean get() {
                return randomBoolean();
            }

            @Override
            public String toString() {
                return "multivalue";
            }
        };
    }

    private static Supplier<List<Boolean>> randomMultivaluedCondition() {
        return new Supplier<>() {
            @Override
            public List<Boolean> get() {
                return randomList(2, 100, ESTestCase::randomBoolean);
            }

            @Override
            public String toString() {
                return "multivalue";
            }
        };
    }

    public void testFancyFolding() {
        Expression e = buildFieldExpression(testCase);
        if (extra().foldable == false) {
            assertThat(e.foldable(), equalTo(false));
            return;
        }
        assertThat(e.foldable(), equalTo(true));
        Object result = e.fold(FoldContext.small());
        if (testCase.getExpectedBuildEvaluatorWarnings() != null) {
            assertWarnings(testCase.getExpectedBuildEvaluatorWarnings());
        }
        if (testCase.expectedType() == DataType.UNSIGNED_LONG && result != null) {
            result = NumericUtils.unsignedLongAsBigInteger((Long) result);
        }
        assertThat(result, testCase.getMatcher());
        if (testCase.getExpectedWarnings() != null) {
            assertWarnings(testCase.getExpectedWarnings());
        }
    }

    public void testPartialFold() {
        if (extra().foldable()) {
            // Nothing to do
            return;
        }
        Case c = (Case) buildFieldExpression(testCase);
        if (extra().expectedPartialFold == null) {
            assertThat(c.partiallyFold(FoldContext.small()), sameInstance(c));
            return;
        }
        if (extra().expectedPartialFold.size() == 1) {
            assertThat(c.partiallyFold(FoldContext.small()), equalTo(extra().expectedPartialFold.get(0).asField()));
            return;
        }
        Case expected = build(
            Source.synthetic("expected"),
            extra().expectedPartialFold.stream().map(TestCaseSupplier.TypedData::asField).toList()
        );
        assertThat(c.partiallyFold(FoldContext.small()), equalTo(expected));
    }

    private static Function<TestCaseSupplier.TestCase, TestCaseSupplier.TestCase> addWarnings(List<String> warnings) {
        return c -> {
            TestCaseSupplier.TestCase r = c;
            for (String warning : warnings) {
                r = r.withWarning(warning);
            }
            return r;
        };
    }

    private static Function<TestCaseSupplier.TestCase, TestCaseSupplier.TestCase> addBuildEvaluatorWarnings(List<String> warnings) {
        return c -> {
            TestCaseSupplier.TestCase r = c;
            for (String warning : warnings) {
                r = r.withBuildEvaluatorWarning(warning);
            }
            return r;
        };
    }

    private record Extra(boolean foldable, List<TestCaseSupplier.TypedData> expectedPartialFold) {}

    private Extra extra() {
        return (Extra) testCase.extra();
    }

    @Override
    protected Matcher<Object> allNullsMatcher() {
        if (extra().foldable) {
            return testCase.getMatcher();
        }
        return super.allNullsMatcher();
    }
}<|MERGE_RESOLUTION|>--- conflicted
+++ resolved
@@ -64,13 +64,10 @@
         ).collect(Collectors.toList());
         if (Build.current().isSnapshot()) {
             t.addAll(
-<<<<<<< HEAD
+                DataType.UNDER_CONSTRUCTION.stream()
                 DataType.UNDER_CONSTRUCTION.keySet()
                     .stream()
                     .filter(type -> type != DataType.EXPONENTIAL_HISTOGRAM) // TODO(b/133393): implement
-=======
-                DataType.UNDER_CONSTRUCTION.stream()
->>>>>>> 602ae301
                     .filter(type -> type != DataType.AGGREGATE_METRIC_DOUBLE && type != DataType.DENSE_VECTOR)
                     .toList()
             );

--- conflicted
+++ resolved
@@ -169,8 +169,13 @@
             agg -> new BytesRef(EsqlDataTypeConverter.aggregateMetricDoubleLiteralToString(agg)),
             List.of()
         );
-<<<<<<< HEAD
-
+        TestCaseSupplier.forUnaryExponentialHistogram(
+            suppliers,
+            "ToStringFromExponentialHistogramEvaluator[histogram=" + read + "]",
+            DataType.KEYWORD,
+            eh -> new BytesRef(EsqlDataTypeConverter.exponentialHistogramToString(eh)),
+            List.of()
+        );
         TestCaseSupplier.forUnaryDateRange(
             suppliers,
             "ToStringFromDateRangeEvaluator[field=" + read + "]",
@@ -178,16 +183,6 @@
             dr -> new BytesRef(EsqlDataTypeConverter.dateRangeToString(dr)),
             List.of()
         );
-
-=======
-        TestCaseSupplier.forUnaryExponentialHistogram(
-            suppliers,
-            "ToStringFromExponentialHistogramEvaluator[histogram=" + read + "]",
-            DataType.KEYWORD,
-            eh -> new BytesRef(EsqlDataTypeConverter.exponentialHistogramToString(eh)),
-            List.of()
-        );
->>>>>>> a3852994
         return parameterSuppliersFromTypedDataWithDefaultChecks(true, suppliers);
     }
 

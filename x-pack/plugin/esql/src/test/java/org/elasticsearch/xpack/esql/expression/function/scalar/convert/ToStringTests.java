/*
 * Copyright Elasticsearch B.V. and/or licensed to Elasticsearch B.V. under one
 * or more contributor license agreements. Licensed under the Elastic License
 * 2.0; you may not use this file except in compliance with the Elastic License
 * 2.0.
 */

package org.elasticsearch.xpack.esql.expression.function.scalar.convert;

import com.carrotsearch.randomizedtesting.annotations.Name;
import com.carrotsearch.randomizedtesting.annotations.ParametersFactory;

import org.apache.lucene.util.BytesRef;
import org.elasticsearch.common.time.DateUtils;
import org.elasticsearch.index.mapper.DateFieldMapper;
import org.elasticsearch.search.DocValueFormat;
import org.elasticsearch.xpack.esql.core.expression.Expression;
import org.elasticsearch.xpack.esql.core.tree.Source;
import org.elasticsearch.xpack.esql.core.type.DataType;
import org.elasticsearch.xpack.esql.expression.function.TestCaseSupplier;
import org.elasticsearch.xpack.esql.expression.function.scalar.AbstractConfigurationFunctionTestCase;
import org.elasticsearch.xpack.esql.session.Configuration;
import org.elasticsearch.xpack.esql.type.EsqlDataTypeConverter;

import java.math.BigInteger;
import java.time.Instant;
import java.time.ZoneId;
import java.time.ZoneOffset;
import java.util.ArrayList;
import java.util.List;
import java.util.function.Supplier;

import static org.elasticsearch.test.ReadableMatchers.matchesBytesRef;
import static org.elasticsearch.xpack.esql.core.util.SpatialCoordinateTypes.CARTESIAN;
import static org.elasticsearch.xpack.esql.core.util.SpatialCoordinateTypes.GEO;
import static org.elasticsearch.xpack.esql.expression.function.TestCaseSupplier.TEST_SOURCE;

public class ToStringTests extends AbstractConfigurationFunctionTestCase {
    public ToStringTests(@Name("TestCase") Supplier<TestCaseSupplier.TestCase> testCaseSupplier) {
        this.testCase = testCaseSupplier.get();
    }

    @SuppressWarnings("unchecked")
    @ParametersFactory
    public static Iterable<Object[]> parameters() {
        // TODO multivalue fields
        String read = "Attribute[channel=0]";
        List<TestCaseSupplier> suppliers = new ArrayList<>();
        TestCaseSupplier.unary(
            suppliers,
            "ToStringFromDatetimeEvaluator[datetime=" + read + ", formatter=format[strict_date_optional_time] locale[]]",
            TestCaseSupplier.dateCases(),
            DataType.KEYWORD,
            i -> matchesBytesRef(DateFieldMapper.DEFAULT_DATE_TIME_FORMATTER.formatMillis(DateUtils.toLongMillis((Instant) i))),
            List.of()
        );
        TestCaseSupplier.unary(
            suppliers,
            "ToStringFromDateNanosEvaluator[datetime=" + read + ", formatter=format[strict_date_optional_time_nanos] locale[]]",
            TestCaseSupplier.dateNanosCases(),
            DataType.KEYWORD,
            i -> matchesBytesRef(DateFieldMapper.DEFAULT_DATE_TIME_NANOS_FORMATTER.formatNanos(DateUtils.toLong((Instant) i))),
            List.of()
        );
        // Set the config to UTC for date cases
        suppliers = TestCaseSupplier.mapTestCases(
            suppliers,
            tc -> tc.withConfiguration(TEST_SOURCE, configurationForTimezone(ZoneOffset.UTC))
        );

        TestCaseSupplier.forUnaryInt(
            suppliers,
            "ToStringFromIntEvaluator[integer=" + read + "]",
            DataType.KEYWORD,
            i -> matchesBytesRef(Integer.toString(i)),
            Integer.MIN_VALUE,
            Integer.MAX_VALUE,
            List.of()
        );
        TestCaseSupplier.forUnaryLong(
            suppliers,
            "ToStringFromLongEvaluator[lng=" + read + "]",
            DataType.KEYWORD,
            l -> matchesBytesRef(Long.toString(l)),
            Long.MIN_VALUE,
            Long.MAX_VALUE,
            List.of()
        );
        TestCaseSupplier.forUnaryUnsignedLong(
            suppliers,
            "ToStringFromUnsignedLongEvaluator[lng=" + read + "]",
            DataType.KEYWORD,
            ul -> matchesBytesRef(ul.toString()),
            BigInteger.ZERO,
            UNSIGNED_LONG_MAX,
            List.of()
        );
        TestCaseSupplier.forUnaryDouble(
            suppliers,
            "ToStringFromDoubleEvaluator[dbl=" + read + "]",
            DataType.KEYWORD,
            d -> matchesBytesRef(Double.toString(d)),
            Double.NEGATIVE_INFINITY,
            Double.POSITIVE_INFINITY,
            List.of()
        );
        TestCaseSupplier.forUnaryDenseVector(
            suppliers,
            "ToStringFromFloatEvaluator[flt=" + read + "]",
            DataType.KEYWORD,
            d -> d.stream().map(f -> new BytesRef(f.toString())).toList(),
            -1.0f,
            1.0f
        );
        TestCaseSupplier.forUnaryBoolean(
            suppliers,
            "ToStringFromBooleanEvaluator[bool=" + read + "]",
            DataType.KEYWORD,
            b -> matchesBytesRef(b.toString()),
            List.of()
        );
        TestCaseSupplier.forUnaryGeoPoint(
            suppliers,
            "ToStringFromGeoPointEvaluator[wkb=" + read + "]",
            DataType.KEYWORD,
            wkb -> matchesBytesRef(GEO.wkbToWkt(wkb)),
            List.of()
        );
        TestCaseSupplier.forUnaryCartesianPoint(
            suppliers,
            "ToStringFromCartesianPointEvaluator[wkb=" + read + "]",
            DataType.KEYWORD,
            wkb -> matchesBytesRef(CARTESIAN.wkbToWkt(wkb)),
            List.of()
        );
        TestCaseSupplier.forUnaryGeoShape(
            suppliers,
            "ToStringFromGeoShapeEvaluator[wkb=" + read + "]",
            DataType.KEYWORD,
            wkb -> matchesBytesRef(GEO.wkbToWkt(wkb)),
            List.of()
        );
        TestCaseSupplier.forUnaryCartesianShape(
            suppliers,
            "ToStringFromCartesianShapeEvaluator[wkb=" + read + "]",
            DataType.KEYWORD,
            wkb -> matchesBytesRef(CARTESIAN.wkbToWkt(wkb)),
            List.of()
        );
        TestCaseSupplier.forUnaryIp(
            suppliers,
            "ToStringFromIPEvaluator[ip=" + read + "]",
            DataType.KEYWORD,
            ip -> matchesBytesRef(DocValueFormat.IP.format(ip)),
            List.of()
        );
        TestCaseSupplier.forUnaryStrings(suppliers, read, DataType.KEYWORD, bytesRef -> bytesRef, List.of());
        TestCaseSupplier.forUnaryVersion(
            suppliers,
            "ToStringFromVersionEvaluator[version=" + read + "]",
            DataType.KEYWORD,
            v -> matchesBytesRef(v.toString()),
            List.of()
        );
        // Geo-Grid types
        for (DataType gridType : new DataType[] { DataType.GEOHASH, DataType.GEOTILE, DataType.GEOHEX }) {
            TestCaseSupplier.forUnaryGeoGrid(
                suppliers,
                "ToStringFromGeoGridEvaluator[gridId=Attribute[channel=0], dataType=" + gridType + "]",
                gridType,
                DataType.KEYWORD,
                v -> matchesBytesRef(EsqlDataTypeConverter.geoGridToString((long) v, gridType)),
                List.of()
            );
        }
        TestCaseSupplier.forUnaryAggregateMetricDouble(
            suppliers,
            "ToStringFromAggregateMetricDoubleEvaluator[field=" + read + "]",
            DataType.KEYWORD,
            agg -> matchesBytesRef(EsqlDataTypeConverter.aggregateMetricDoubleLiteralToString(agg)),
            List.of()
        );
<<<<<<< HEAD

        suppliers.addAll(casesForDate("2020-02-03T10:12:14Z", "Z", "2020-02-03T10:12:14.000Z"));
        suppliers.addAll(casesForDate("2020-02-03T10:12:14+01:00", "Europe/Madrid", "2020-02-03T10:12:14.000+01:00"));
        suppliers.addAll(casesForDate("2020-06-30T10:12:14+02:00", "Europe/Madrid", "2020-06-30T10:12:14.000+02:00"));

=======
        TestCaseSupplier.forUnaryExponentialHistogram(
            suppliers,
            "ToStringFromExponentialHistogramEvaluator[histogram=" + read + "]",
            DataType.KEYWORD,
            eh -> new BytesRef(EsqlDataTypeConverter.exponentialHistogramToString(eh)),
            List.of()
        );
>>>>>>> d0a065c1
        return parameterSuppliersFromTypedDataWithDefaultChecks(true, suppliers);
    }

    private static List<TestCaseSupplier> casesForDate(String date, String zoneIdString, String expectedString) {
        ZoneId zoneId = ZoneId.of(zoneIdString);
        long dateAsLong = DateFieldMapper.DEFAULT_DATE_TIME_FORMATTER.parseMillis(date);
        long dateAsNanos = DateUtils.toNanoSeconds(dateAsLong);

        return List.of(
            new TestCaseSupplier(
                "millis: " + date + ", " + zoneIdString + ", " + expectedString,
                List.of(DataType.DATETIME),
                () -> new TestCaseSupplier.TestCase(
                    List.of(new TestCaseSupplier.TypedData(dateAsLong, DataType.DATETIME, "date")),
                    "ToStringFromDatetimeEvaluator[datetime=Attribute[channel=0], "
                        + "formatter=format[strict_date_optional_time] locale[]]",
                    DataType.KEYWORD,
                    matchesBytesRef(expectedString)
                ).withConfiguration(TEST_SOURCE, configurationForTimezone(zoneId))
            ),

            new TestCaseSupplier(
                "nanos: " + date + ", " + zoneIdString + ", " + expectedString,
                List.of(DataType.DATE_NANOS),
                () -> new TestCaseSupplier.TestCase(
                    List.of(new TestCaseSupplier.TypedData(dateAsNanos, DataType.DATE_NANOS, "date")),
                    "ToStringFromDateNanosEvaluator[datetime=Attribute[channel=0], "
                        + "formatter=format[strict_date_optional_time_nanos] locale[]]",
                    DataType.KEYWORD,
                    matchesBytesRef(expectedString)
                ).withConfiguration(TEST_SOURCE, configurationForTimezone(zoneId))
            )
        );
    }

    @Override
    protected Expression buildWithConfiguration(Source source, List<Expression> args, Configuration configuration) {
        return new ToString(source, args.get(0), configuration);
    }
}<|MERGE_RESOLUTION|>--- conflicted
+++ resolved
@@ -40,7 +40,6 @@
         this.testCase = testCaseSupplier.get();
     }
 
-    @SuppressWarnings("unchecked")
     @ParametersFactory
     public static Iterable<Object[]> parameters() {
         // TODO multivalue fields
@@ -180,21 +179,18 @@
             agg -> matchesBytesRef(EsqlDataTypeConverter.aggregateMetricDoubleLiteralToString(agg)),
             List.of()
         );
-<<<<<<< HEAD
+        TestCaseSupplier.forUnaryExponentialHistogram(
+            suppliers,
+            "ToStringFromExponentialHistogramEvaluator[histogram=" + read + "]",
+            DataType.KEYWORD,
+            eh -> new BytesRef(EsqlDataTypeConverter.exponentialHistogramToString(eh)),
+            List.of()
+        );
 
         suppliers.addAll(casesForDate("2020-02-03T10:12:14Z", "Z", "2020-02-03T10:12:14.000Z"));
         suppliers.addAll(casesForDate("2020-02-03T10:12:14+01:00", "Europe/Madrid", "2020-02-03T10:12:14.000+01:00"));
         suppliers.addAll(casesForDate("2020-06-30T10:12:14+02:00", "Europe/Madrid", "2020-06-30T10:12:14.000+02:00"));
 
-=======
-        TestCaseSupplier.forUnaryExponentialHistogram(
-            suppliers,
-            "ToStringFromExponentialHistogramEvaluator[histogram=" + read + "]",
-            DataType.KEYWORD,
-            eh -> new BytesRef(EsqlDataTypeConverter.exponentialHistogramToString(eh)),
-            List.of()
-        );
->>>>>>> d0a065c1
         return parameterSuppliersFromTypedDataWithDefaultChecks(true, suppliers);
     }
 

--- conflicted
+++ resolved
@@ -11,11 +11,7 @@
 import com.carrotsearch.randomizedtesting.annotations.ParametersFactory;
 
 import org.apache.lucene.util.BytesRef;
-<<<<<<< HEAD
-import org.elasticsearch.xpack.esql.EsqlIllegalArgumentException;
-=======
 import org.elasticsearch.compute.operator.DriverContext;
->>>>>>> 8500d338
 import org.elasticsearch.xpack.esql.EsqlTestUtils;
 import org.elasticsearch.xpack.esql.expression.function.TestCaseSupplier;
 import org.elasticsearch.xpack.esql.expression.function.scalar.AbstractScalarFunctionTestCase;
@@ -72,7 +68,7 @@
                         .withWarning(
                             "Line -1:-1: java.lang.IllegalArgumentException: No enum constant java.time.temporal.ChronoField.NOT A UNIT"
                         )
-                        .withFoldingException(EsqlIllegalArgumentException.class, "invalid date field for []: not a unit")
+                        .withFoldingException(InvalidArgumentException.class, "invalid date field for []: not a unit")
                 )
             )
         );

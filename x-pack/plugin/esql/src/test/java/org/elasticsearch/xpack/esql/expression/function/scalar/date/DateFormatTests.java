--- conflicted
+++ resolved
@@ -84,12 +84,8 @@
             (value) -> new BytesRef(EsqlDataTypeConverter.DEFAULT_DATE_TIME_FORMATTER.formatNanos(DateUtils.toLong((Instant) value))),
             List.of()
         );
-<<<<<<< HEAD
         suppliers = TestCaseSupplier.mapTestCases(suppliers, testCase -> testCase.withConfiguration(TestCaseSupplier.TEST_CONFIGURATION));
-        return parameterSuppliersFromTypedDataWithDefaultChecksNoErrors(true, suppliers);
-=======
         return parameterSuppliersFromTypedDataWithDefaultChecks(true, suppliers);
->>>>>>> 20a85130
     }
 
     @Override

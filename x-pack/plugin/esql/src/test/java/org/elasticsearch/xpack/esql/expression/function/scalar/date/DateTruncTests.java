/*
 * Copyright Elasticsearch B.V. and/or licensed to Elasticsearch B.V. under one
 * or more contributor license agreements. Licensed under the Elastic License
 * 2.0; you may not use this file except in compliance with the Elastic License
 * 2.0.
 */

package org.elasticsearch.xpack.esql.expression.function.scalar.date;

import com.carrotsearch.randomizedtesting.annotations.Name;
import com.carrotsearch.randomizedtesting.annotations.ParametersFactory;
import com.carrotsearch.randomizedtesting.annotations.TimeoutSuite;

import org.apache.lucene.tests.util.TimeUnits;
import org.elasticsearch.common.time.DateUtils;
import org.elasticsearch.core.Nullable;
import org.elasticsearch.xpack.esql.core.expression.Expression;
import org.elasticsearch.xpack.esql.core.tree.Source;
import org.elasticsearch.xpack.esql.core.type.DataType;
import org.elasticsearch.xpack.esql.expression.function.TestCaseSupplier;
import org.elasticsearch.xpack.esql.expression.function.scalar.AbstractConfigurationFunctionTestCase;
import org.elasticsearch.xpack.esql.session.Configuration;
import org.hamcrest.Matchers;

import java.time.Duration;
import java.time.Instant;
import java.time.LocalDateTime;
import java.time.Period;
import java.time.ZoneId;
import java.util.ArrayList;
import java.util.List;
import java.util.function.Supplier;
import java.util.stream.Stream;

import static org.elasticsearch.test.ReadableMatchers.matchesDateMillis;
import static org.elasticsearch.test.ReadableMatchers.matchesDateNanos;
import static org.elasticsearch.xpack.esql.expression.function.TestCaseSupplier.TEST_SOURCE;
import static org.hamcrest.Matchers.equalTo;

/**
 * Parameterized testing for {@link DateTrunc}.  See also {@link DateTruncRoundingTests} for non-parametrized tests.
 */
<<<<<<< HEAD
=======
// The amount of date trunc cases sometimes exceed the 20 minutes
@TimeoutSuite(millis = 60 * TimeUnits.MINUTE)
>>>>>>> 8a7f8205
public class DateTruncTests extends AbstractConfigurationFunctionTestCase {

    public DateTruncTests(@Name("TestCase") Supplier<TestCaseSupplier.TestCase> testCaseSupplier) {
        this.testCase = testCaseSupplier.get();
    }

    @ParametersFactory
    public static Iterable<Object[]> parameters() {
        List<TestCaseSupplier> suppliers = new ArrayList<>();

        makeTruncDurationTestCases().stream().map(DateTruncTests::ofDuration).forEach(suppliers::addAll);
        makeTruncPeriodTestCases().stream().map(DateTruncTests::ofDatePeriod).forEach(suppliers::addAll);

        suppliers.add(randomSecond());

        return parameterSuppliersFromTypedDataWithDefaultChecks(true, suppliers);
    }

    public record DurationTestCaseData(Duration duration, String inputDate, @Nullable String zoneIdString, String expectedDate) {
        public String testCaseNameForMillis() {
            var zoneIdName = zoneIdString == null ? "random" : zoneIdString;
            return "duration, millis; " + duration + ", " + zoneIdName + ", " + inputDate;
        }

        public String testCaseNameForNanos() {
            var zoneIdName = zoneIdString == null ? "random" : zoneIdString;
            return "duration, nanos; " + duration + ", " + zoneIdName + ", " + inputDate;
        }

        public ZoneId zoneId() {
            return zoneIdString == null ? randomZone() : ZoneId.of(zoneIdString);
        }

        public long inputDateAsMillis() {
            return Instant.parse(inputDate).toEpochMilli();
        }

        public long inputDateAsNanos() {
            assert canBeConvertedToNanos();
            return DateUtils.toNanoSeconds(inputDateAsMillis());
        }

        public boolean canBeConvertedToNanos() {
            return inputDateAsMillis() >= 0;
        }
    }

    public record PeriodTestCaseData(Period period, String inputDate, @Nullable String zoneIdString, String expectedDate) {
        public String testCaseNameForMillis() {
            var zoneIdName = zoneIdString == null ? "random" : zoneIdString;
            return "period, millis; " + period + ", " + zoneIdName + ", " + inputDate;
        }

        public String testCaseNameForNanos() {
            var zoneIdName = zoneIdString == null ? "random" : zoneIdString;
            return "period, nanos; " + period + ", " + zoneIdName + ", " + inputDate;
        }

        public ZoneId zoneId() {
            return zoneIdString == null ? randomZone() : ZoneId.of(zoneIdString);
        }

        public long inputDateAsMillis() {
            return Instant.parse(inputDate).toEpochMilli();
        }

        public long inputDateAsNanos() {
            assert canBeConvertedToNanos();
            return DateUtils.toNanoSeconds(inputDateAsMillis());
        }

        public boolean canBeConvertedToNanos() {
            return inputDateAsMillis() >= 0;
        }
    }

    private static final List<String> TEST_TIMEZONES = List.of("Z", "-08:00", "CET", "America/New_York");

    public static List<DurationTestCaseData> makeTruncDurationTestCases() {
        List<DurationTestCaseData> cases = new ArrayList<>();

        // Add generic cases for either UTC, fixed timezones and timezones with minutes.
        //
        // For every unit, we test 2 cases: 1 unit, and multiple units.
        // Then, for every case, we check 2 boundaries (↑Bucket1, ↓Bucket2) to ensure the exact size of the buckets.
<<<<<<< HEAD
        Stream.of(
=======
        List.of(
>>>>>>> 8a7f8205
            // Milliseconds
            new DurationTestCaseData(Duration.ofMillis(1), "2023-02-17T10:25:33.385", "", "2023-02-17T10:25:33.385"),
            new DurationTestCaseData(Duration.ofMillis(10), "2023-02-17T10:25:33.385", "", "2023-02-17T10:25:33.38"),
            new DurationTestCaseData(Duration.ofMillis(100), "2023-02-17T10:25:33.385", "", "2023-02-17T10:25:33.3"),
            new DurationTestCaseData(Duration.ofMillis(1000), "2023-02-17T10:25:33.385", "", "2023-02-17T10:25:33"),
            new DurationTestCaseData(Duration.ofMillis(13), "2023-02-17T10:25:33.385", "", "2023-02-17T10:25:33.384"),
            new DurationTestCaseData(Duration.ofMillis(13), "2023-02-17T10:25:33.399", "", "2023-02-17T10:25:33.397"),
            // Seconds
            new DurationTestCaseData(Duration.ofSeconds(1), "2023-02-17T10:25:33.385", "", "2023-02-17T10:25:33"),
            new DurationTestCaseData(Duration.ofSeconds(10), "2023-02-17T10:25:33.385", "", "2023-02-17T10:25:30"),
            new DurationTestCaseData(Duration.ofSeconds(60), "2023-02-17T10:25:33.385", "", "2023-02-17T10:25:00"),
            new DurationTestCaseData(Duration.ofSeconds(300), "2023-02-17T10:25:33.385", "", "2023-02-17T10:25:00"),
            new DurationTestCaseData(Duration.ofSeconds(3600), "2023-02-17T10:25:33.385", "", "2023-02-17T10:00:00"),
            // Minutes
            new DurationTestCaseData(Duration.ofMinutes(1), "2023-02-17T10:25:33.385", "", "2023-02-17T10:25:00"),
            new DurationTestCaseData(Duration.ofMinutes(5), "2023-02-17T10:25:33.385", "", "2023-02-17T10:25:00"),
            new DurationTestCaseData(Duration.ofMinutes(60), "2023-02-17T10:25:33.385", "", "2023-02-17T10:00:00"),
            // Hours
            new DurationTestCaseData(Duration.ofHours(1), "2023-02-17T10:25:33.385", "", "2023-02-17T10:00:00"),
            new DurationTestCaseData(Duration.ofHours(3), "2023-02-17T10:25:33.385", "", "2023-02-17T09:00:00"),
            new DurationTestCaseData(Duration.ofHours(6), "2023-02-17T10:25:33.385", "", "2023-02-17T06:00:00"),
            new DurationTestCaseData(Duration.ofHours(5), "2023-02-17T09:59:59.999", "", "2023-02-17T05:00:00"),
            new DurationTestCaseData(Duration.ofHours(5), "2023-02-17T10:25:33.385", "", "2023-02-17T10:00:00"),
            new DurationTestCaseData(Duration.ofHours(24), "2023-02-17T10:25:33.385", "", "2023-02-17T00:00:00"),
            new DurationTestCaseData(Duration.ofHours(48), "2023-02-17T10:25:33.385", "", "2023-02-16T00:00:00")
        ).forEach(c -> TEST_TIMEZONES.forEach(timezone -> {
            // Convert the timezone to the offset in each local time.
            // This is required as date strings can't have a zone name as its zone.
            var inputOffset = timezoneToOffset(timezone, c.inputDate());
            var expectedOffset = timezoneToOffset(timezone, c.expectedDate());
            cases.add(new DurationTestCaseData(c.duration(), c.inputDate() + inputOffset, timezone, c.expectedDate() + expectedOffset));
        }));

        cases.addAll(
            List.of(
                // Timezone agnostic (<=1m intervals, "null" for randomized timezones)
                new DurationTestCaseData(Duration.ofMillis(100), "2023-02-17T10:25:33.38Z", null, "2023-02-17T10:25:33.30Z"),
                new DurationTestCaseData(Duration.ofSeconds(1), "2023-02-17T10:25:33.38Z", null, "2023-02-17T10:25:33Z"),
                new DurationTestCaseData(Duration.ofMinutes(1), "2023-02-17T10:25:33.38Z", null, "2023-02-17T10:25:00Z"),
                new DurationTestCaseData(Duration.ofSeconds(30), "2023-02-17T10:25:33.38Z", null, "2023-02-17T10:25:30Z"),

                // Daylight savings boundaries
                // - +1 -> +2 at 2025-03-30T02:00:00+01:00
                new DurationTestCaseData(Duration.ofHours(3), "2025-03-30T00:00:00+01:00", "Europe/Paris", "2025-03-30T00:00:00+01:00"),
                new DurationTestCaseData(Duration.ofHours(3), "2025-03-30T01:00:00+01:00", "Europe/Paris", "2025-03-30T00:00:00+01:00"),
                new DurationTestCaseData(Duration.ofHours(3), "2025-03-30T03:00:00+02:00", "Europe/Paris", "2025-03-30T03:00:00+02:00"),
                new DurationTestCaseData(Duration.ofHours(3), "2025-03-30T04:00:00+02:00", "Europe/Paris", "2025-03-30T03:00:00+02:00"),
                // - +2 -> +1 at 2025-10-26T03:00:00+02:00
                new DurationTestCaseData(Duration.ofHours(3), "2025-10-26T01:00:00+02:00", "Europe/Paris", "2025-10-26T00:00:00+02:00"),
                new DurationTestCaseData(Duration.ofHours(3), "2025-10-26T02:00:00+02:00", "Europe/Paris", "2025-10-26T00:00:00+02:00"),
                new DurationTestCaseData(Duration.ofHours(3), "2025-10-26T02:00:00+01:00", "Europe/Paris", "2025-10-26T00:00:00+02:00"),
                new DurationTestCaseData(Duration.ofHours(3), "2025-10-26T03:00:00+01:00", "Europe/Paris", "2025-10-26T03:00:00+01:00"),
                new DurationTestCaseData(Duration.ofHours(3), "2025-10-26T04:00:00+01:00", "Europe/Paris", "2025-10-26T03:00:00+01:00"),
<<<<<<< HEAD
=======
                // -5 to -4 at 2025-03-09T02:00:00-05, and -4 to -5 at 2025-11-02T02:00:00-04)
                new DurationTestCaseData(
                    Duration.ofHours(24),
                    "2025-03-09T06:00:00-04:00",
                    "America/New_York",
                    "2025-03-09T00:00:00-05:00"
                ),
                new DurationTestCaseData(
                    Duration.ofHours(24),
                    "2025-11-02T05:00:00-05:00",
                    "America/New_York",
                    "2025-11-02T00:00:00-04:00"
                ),
>>>>>>> 8a7f8205
                // Midnight DST (America/Goose_Bay: -3 to -4 at 2010-11-07T00:01:00-03:00)
                new DurationTestCaseData(
                    Duration.ofMinutes(1),
                    "2010-11-07T00:00:59-03:00",
                    "America/Goose_Bay",
                    "2010-11-07T00:00:00-03:00"
                ),
                new DurationTestCaseData(
                    Duration.ofMinutes(1),
                    "2010-11-07T00:01:00-04:00",
                    "America/Goose_Bay",
                    "2010-11-07T00:01:00-04:00"
                ),
                new DurationTestCaseData(
                    Duration.ofMinutes(2),
                    "2010-11-07T00:01:00-04:00",
                    "America/Goose_Bay",
                    "2010-11-07T00:00:00-04:00"
                ),
                new DurationTestCaseData(
                    Duration.ofMinutes(2),
                    "2010-11-07T00:02:00-04:00",
                    "America/Goose_Bay",
                    "2010-11-07T00:02:00-04:00"
                ),
                new DurationTestCaseData(
                    Duration.ofMinutes(2),
                    "2010-11-06T23:01:59-04:00",
                    "America/Goose_Bay",
                    "2010-11-07T00:00:00-03:00"
                ),
                new DurationTestCaseData(
                    Duration.ofMinutes(2),
                    "2010-11-06T20:03:00-03:00",
                    "America/Goose_Bay",
                    "2010-11-06T20:02:00-03:00"
                ),
<<<<<<< HEAD
=======
                new DurationTestCaseData(
                    Duration.ofHours(24),
                    "2010-11-07T00:00:59-03:00",
                    "America/Goose_Bay",
                    "2010-11-07T00:00:00-03:00"
                ),
                new DurationTestCaseData(
                    Duration.ofHours(24),
                    "2010-11-06T23:01:00-04:00",
                    "America/Goose_Bay",
                    "2010-11-07T00:00:00-03:00"
                ),
                new DurationTestCaseData(
                    Duration.ofHours(24),
                    "2010-11-07T00:03:00-04:00",
                    "America/Goose_Bay",
                    "2010-11-07T00:00:00-04:00"
                ),
>>>>>>> 8a7f8205
                // Bigger intervals
                new DurationTestCaseData(Duration.ofHours(12), "2025-10-26T02:00:00+02:00", "Europe/Rome", "2025-10-26T00:00:00+02:00"),
                new DurationTestCaseData(Duration.ofHours(24), "2025-10-26T02:00:00+02:00", "Europe/Rome", "2025-10-26T00:00:00+02:00"),
                new DurationTestCaseData(Duration.ofHours(48), "2025-10-26T02:00:00+02:00", "Europe/Rome", "2025-10-25T00:00:00+02:00")
            )
        );
        return cases;
    }

    public static List<PeriodTestCaseData> makeTruncPeriodTestCases() {
        List<PeriodTestCaseData> cases = new ArrayList<>();

        // Add generic cases for either UTC, fixed timezones and timezones with minutes.
        //
        // For every unit, we test 2 cases: 1 unit, and multiple units.
        // Then, for every case, we check 2 boundaries (↑Bucket1, ↓Bucket2) to ensure the exact size of the buckets.
<<<<<<< HEAD
        Stream.of(
=======
        List.of(
>>>>>>> 8a7f8205
            // Days
            new PeriodTestCaseData(Period.ofDays(1), "2023-02-16T23:59:59.99", "", "2023-02-16T00:00:00"),
            new PeriodTestCaseData(Period.ofDays(1), "2023-02-17T00:00:00", "", "2023-02-17T00:00:00"),
            new PeriodTestCaseData(Period.ofDays(10), "2023-02-11T23:59:59.99", "", "2023-02-02T00:00:00"),
            new PeriodTestCaseData(Period.ofDays(10), "2023-02-12T00:00:00", "", "2023-02-12T00:00:00"),
            // Weeks
            new PeriodTestCaseData(Period.ofDays(7), "2023-02-05T23:59:59.99", "", "2023-01-30T00:00:00"),
            new PeriodTestCaseData(Period.ofDays(7), "2023-02-06T00:00:00", "", "2023-02-06T00:00:00"),
            new PeriodTestCaseData(Period.ofDays(21), "2023-01-25T23:59:59.99", "", "2023-01-05T00:00:00"),
            new PeriodTestCaseData(Period.ofDays(21), "2023-01-26T00:00:00", "", "2023-01-26T00:00:00"),
            // Months
            new PeriodTestCaseData(Period.ofMonths(1), "2024-02-29T23:59:59.99", "", "2024-02-01T00:00:00"),
            new PeriodTestCaseData(Period.ofMonths(1), "2024-03-01T00:00:00", "", "2024-03-01T00:00:00"),
            new PeriodTestCaseData(Period.ofMonths(7), "2022-10-31T23:59:59.99", "", "2022-04-01T00:00:00"),
            new PeriodTestCaseData(Period.ofMonths(7), "2022-11-01T00:00:00", "", "2022-11-01T00:00:00"),
            // Quarters
            new PeriodTestCaseData(Period.ofMonths(3), "2023-12-31T23:59:59.99", "", "2023-10-01T00:00:00"),
            new PeriodTestCaseData(Period.ofMonths(3), "2024-01-01T00:00:00", "", "2024-01-01T00:00:00"),
            new PeriodTestCaseData(Period.ofMonths(6), "2023-12-31T23:59:59.99", "", "2023-07-01T00:00:00"),
            new PeriodTestCaseData(Period.ofMonths(6), "2024-01-01T00:00:00", "", "2024-01-01T00:00:00"),
            // Years
            new PeriodTestCaseData(Period.ofYears(1), "2022-12-31T23:59:59.99", "", "2022-01-01T00:00:00"),
            new PeriodTestCaseData(Period.ofYears(1), "2023-01-01T00:00:00", "", "2023-01-01T00:00:00"),
            new PeriodTestCaseData(Period.ofYears(5), "2020-12-31T23:59:59.99", "", "2016-01-01T00:00:00"),
            new PeriodTestCaseData(Period.ofYears(5), "2021-01-01T00:00:00", "", "2021-01-01T00:00:00"),
            // Negative years
            new PeriodTestCaseData(Period.ofYears(4), "-0004-12-31T23:59:59.99", "", "-0007-01-01T00:00:00"),
            new PeriodTestCaseData(Period.ofYears(4), "-0003-01-01T00:00:00", "", "-0003-01-01T00:00:00")
        ).forEach(c -> TEST_TIMEZONES.forEach(timezone -> {
            // Convert the timezone to the offset in each local time.
            // This is required as date strings can't have a zone name as its zone.
            var inputOffset = timezoneToOffset(timezone, c.inputDate());
            var expectedOffset = timezoneToOffset(timezone, c.expectedDate());
            cases.add(new PeriodTestCaseData(c.period(), c.inputDate() + inputOffset, timezone, c.expectedDate() + expectedOffset));
        }));

        // Special cases
        cases.addAll(
            List.of(
                // DST boundaries (e.g. New York: -5 to -4 at 2025-03-09T02:00:00-05, and -4 to -5 at 2025-11-02T02:00:00-04)
                new PeriodTestCaseData(Period.ofDays(1), "2025-03-09T06:00:00-04:00", "America/New_York", "2025-03-09T00:00:00-05:00"),
                new PeriodTestCaseData(Period.ofDays(1), "2025-11-02T05:00:00-05:00", "America/New_York", "2025-11-02T00:00:00-04:00"),
                // Midnight DST (America/Goose_Bay: -3 to -4 at 2010-11-07T00:01:00-03:00)
                new PeriodTestCaseData(Period.ofDays(1), "2010-11-07T00:00:59-03:00", "America/Goose_Bay", "2010-11-07T00:00:00-03:00"),
<<<<<<< HEAD
                new PeriodTestCaseData(Period.ofDays(1), "2010-11-07T00:03:00-04:00", "America/Goose_Bay", "2010-11-07T00:00:00-03:00"),
                new PeriodTestCaseData(Period.ofDays(1), "2010-11-06T23:01:00-04:00", "America/Goose_Bay", "2010-11-06T00:00:00-03:00")
=======
                new PeriodTestCaseData(Period.ofDays(1), "2010-11-06T23:01:00-04:00", "America/Goose_Bay", "2010-11-06T00:00:00-03:00"),
                new PeriodTestCaseData(Period.ofDays(1), "2010-11-07T00:03:00-04:00", "America/Goose_Bay", "2010-11-07T00:00:00-03:00"),
                new PeriodTestCaseData(Period.ofDays(1), "2010-11-07T23:59:59-04:00", "America/Goose_Bay", "2010-11-07T00:00:00-03:00"),
                new PeriodTestCaseData(Period.ofDays(1), "2010-11-08T00:00:00-04:00", "America/Goose_Bay", "2010-11-08T00:00:00-04:00")
>>>>>>> 8a7f8205
            )
        );
        return cases;
    }

    private static String timezoneToOffset(String timezone, String date) {
        return timezone.startsWith("+") || timezone.startsWith("-")
            ? timezone
            : LocalDateTime.parse(date).atZone(ZoneId.of(timezone)).getOffset().getId();
    }

    private static List<TestCaseSupplier> ofDuration(DurationTestCaseData data) {
        List<TestCaseSupplier> suppliers = new ArrayList<>();

        suppliers.add(
            new TestCaseSupplier(
                data.testCaseNameForMillis(),
                List.of(DataType.TIME_DURATION, DataType.DATETIME),
                () -> new TestCaseSupplier.TestCase(
                    List.of(
                        new TestCaseSupplier.TypedData(data.duration(), DataType.TIME_DURATION, "interval").forceLiteral(),
                        new TestCaseSupplier.TypedData(data.inputDateAsMillis(), DataType.DATETIME, "date")
                    ),
                    Matchers.startsWith("DateTruncDatetimeEvaluator[fieldVal=Attribute[channel=0], rounding=Rounding["),
                    DataType.DATETIME,
                    matchesDateMillis(data.expectedDate())
                ).withConfiguration(TEST_SOURCE, configurationForTimezone(data.zoneId()))
            )
        );

        if (data.canBeConvertedToNanos()) {
            suppliers.add(
                new TestCaseSupplier(
                    data.testCaseNameForNanos(),
                    List.of(DataType.TIME_DURATION, DataType.DATE_NANOS),
                    () -> new TestCaseSupplier.TestCase(
                        List.of(
                            new TestCaseSupplier.TypedData(data.duration(), DataType.TIME_DURATION, "interval").forceLiteral(),
                            new TestCaseSupplier.TypedData(data.inputDateAsNanos(), DataType.DATE_NANOS, "date")
                        ),
                        Matchers.startsWith("DateTruncDateNanosEvaluator[fieldVal=Attribute[channel=0], rounding=Rounding["),
                        DataType.DATE_NANOS,
                        matchesDateNanos(data.expectedDate())
                    ).withConfiguration(TEST_SOURCE, configurationForTimezone(data.zoneId()))
                )
            );
        }

        return suppliers;
    }

    private static List<TestCaseSupplier> ofDatePeriod(PeriodTestCaseData data) {
        List<TestCaseSupplier> suppliers = new ArrayList<>();

        suppliers.add(
            new TestCaseSupplier(
                data.testCaseNameForMillis(),
                List.of(DataType.DATE_PERIOD, DataType.DATETIME),
                () -> new TestCaseSupplier.TestCase(
                    List.of(
                        new TestCaseSupplier.TypedData(data.period(), DataType.DATE_PERIOD, "interval").forceLiteral(),
                        new TestCaseSupplier.TypedData(data.inputDateAsMillis(), DataType.DATETIME, "date")
                    ),
                    Matchers.startsWith("DateTruncDatetimeEvaluator[fieldVal=Attribute[channel=0], rounding=Rounding["),
                    DataType.DATETIME,
                    matchesDateMillis(data.expectedDate())
                ).withConfiguration(TEST_SOURCE, configurationForTimezone(data.zoneId()))
            )
        );

        if (data.canBeConvertedToNanos()) {
            suppliers.add(
                new TestCaseSupplier(
                    data.testCaseNameForNanos(),
                    List.of(DataType.DATE_PERIOD, DataType.DATE_NANOS),
                    () -> new TestCaseSupplier.TestCase(
                        List.of(
                            new TestCaseSupplier.TypedData(data.period(), DataType.DATE_PERIOD, "interval").forceLiteral(),
                            new TestCaseSupplier.TypedData(data.inputDateAsNanos(), DataType.DATE_NANOS, "date")
                        ),
                        Matchers.startsWith("DateTruncDateNanosEvaluator[fieldVal=Attribute[channel=0], rounding=Rounding["),
                        DataType.DATE_NANOS,
                        matchesDateNanos(data.expectedDate())
                    ).withConfiguration(TEST_SOURCE, configurationForTimezone(data.zoneId()))
                )
            );
        }

        return suppliers;
    }

    private static TestCaseSupplier randomSecond() {
        return new TestCaseSupplier("random second", List.of(DataType.TIME_DURATION, DataType.DATETIME), () -> {
            String dateFragment = randomIntBetween(2000, 2050)
                + "-"
                + pad(randomIntBetween(1, 12))
                + "-"
                + pad(randomIntBetween(1, 28))
                + "T"
                + pad(randomIntBetween(0, 23))
                + ":"
                + pad(randomIntBetween(0, 59))
                + ":"
                + pad(randomIntBetween(0, 59));
            return new TestCaseSupplier.TestCase(
                List.of(
                    new TestCaseSupplier.TypedData(Duration.ofSeconds(1), DataType.TIME_DURATION, "interval").forceLiteral(),
                    new TestCaseSupplier.TypedData(toMillis(dateFragment + ".38Z"), DataType.DATETIME, "date")
                ),
                Matchers.startsWith("DateTruncDatetimeEvaluator[fieldVal=Attribute[channel=0], rounding=Rounding["),
                DataType.DATETIME,
                equalTo(toMillis(dateFragment + ".00Z"))
            );
        });
    }

    private static String pad(int i) {
        return i > 9 ? "" + i : "0" + i;
    }

    private static long toMillis(String timestamp) {
        return Instant.parse(timestamp).toEpochMilli();
    }

    @Override
    protected Expression buildWithConfiguration(Source source, List<Expression> args, Configuration configuration) {
        return new DateTrunc(source, args.get(0), args.get(1), configuration);
    }
}<|MERGE_RESOLUTION|>--- conflicted
+++ resolved
@@ -30,7 +30,6 @@
 import java.util.ArrayList;
 import java.util.List;
 import java.util.function.Supplier;
-import java.util.stream.Stream;
 
 import static org.elasticsearch.test.ReadableMatchers.matchesDateMillis;
 import static org.elasticsearch.test.ReadableMatchers.matchesDateNanos;
@@ -40,11 +39,8 @@
 /**
  * Parameterized testing for {@link DateTrunc}.  See also {@link DateTruncRoundingTests} for non-parametrized tests.
  */
-<<<<<<< HEAD
-=======
 // The amount of date trunc cases sometimes exceed the 20 minutes
 @TimeoutSuite(millis = 60 * TimeUnits.MINUTE)
->>>>>>> 8a7f8205
 public class DateTruncTests extends AbstractConfigurationFunctionTestCase {
 
     public DateTruncTests(@Name("TestCase") Supplier<TestCaseSupplier.TestCase> testCaseSupplier) {
@@ -130,11 +126,7 @@
         //
         // For every unit, we test 2 cases: 1 unit, and multiple units.
         // Then, for every case, we check 2 boundaries (↑Bucket1, ↓Bucket2) to ensure the exact size of the buckets.
-<<<<<<< HEAD
-        Stream.of(
-=======
         List.of(
->>>>>>> 8a7f8205
             // Milliseconds
             new DurationTestCaseData(Duration.ofMillis(1), "2023-02-17T10:25:33.385", "", "2023-02-17T10:25:33.385"),
             new DurationTestCaseData(Duration.ofMillis(10), "2023-02-17T10:25:33.385", "", "2023-02-17T10:25:33.38"),
@@ -188,8 +180,6 @@
                 new DurationTestCaseData(Duration.ofHours(3), "2025-10-26T02:00:00+01:00", "Europe/Paris", "2025-10-26T00:00:00+02:00"),
                 new DurationTestCaseData(Duration.ofHours(3), "2025-10-26T03:00:00+01:00", "Europe/Paris", "2025-10-26T03:00:00+01:00"),
                 new DurationTestCaseData(Duration.ofHours(3), "2025-10-26T04:00:00+01:00", "Europe/Paris", "2025-10-26T03:00:00+01:00"),
-<<<<<<< HEAD
-=======
                 // -5 to -4 at 2025-03-09T02:00:00-05, and -4 to -5 at 2025-11-02T02:00:00-04)
                 new DurationTestCaseData(
                     Duration.ofHours(24),
@@ -203,7 +193,6 @@
                     "America/New_York",
                     "2025-11-02T00:00:00-04:00"
                 ),
->>>>>>> 8a7f8205
                 // Midnight DST (America/Goose_Bay: -3 to -4 at 2010-11-07T00:01:00-03:00)
                 new DurationTestCaseData(
                     Duration.ofMinutes(1),
@@ -241,8 +230,6 @@
                     "America/Goose_Bay",
                     "2010-11-06T20:02:00-03:00"
                 ),
-<<<<<<< HEAD
-=======
                 new DurationTestCaseData(
                     Duration.ofHours(24),
                     "2010-11-07T00:00:59-03:00",
@@ -261,7 +248,6 @@
                     "America/Goose_Bay",
                     "2010-11-07T00:00:00-04:00"
                 ),
->>>>>>> 8a7f8205
                 // Bigger intervals
                 new DurationTestCaseData(Duration.ofHours(12), "2025-10-26T02:00:00+02:00", "Europe/Rome", "2025-10-26T00:00:00+02:00"),
                 new DurationTestCaseData(Duration.ofHours(24), "2025-10-26T02:00:00+02:00", "Europe/Rome", "2025-10-26T00:00:00+02:00"),
@@ -278,11 +264,7 @@
         //
         // For every unit, we test 2 cases: 1 unit, and multiple units.
         // Then, for every case, we check 2 boundaries (↑Bucket1, ↓Bucket2) to ensure the exact size of the buckets.
-<<<<<<< HEAD
-        Stream.of(
-=======
         List.of(
->>>>>>> 8a7f8205
             // Days
             new PeriodTestCaseData(Period.ofDays(1), "2023-02-16T23:59:59.99", "", "2023-02-16T00:00:00"),
             new PeriodTestCaseData(Period.ofDays(1), "2023-02-17T00:00:00", "", "2023-02-17T00:00:00"),
@@ -327,15 +309,10 @@
                 new PeriodTestCaseData(Period.ofDays(1), "2025-11-02T05:00:00-05:00", "America/New_York", "2025-11-02T00:00:00-04:00"),
                 // Midnight DST (America/Goose_Bay: -3 to -4 at 2010-11-07T00:01:00-03:00)
                 new PeriodTestCaseData(Period.ofDays(1), "2010-11-07T00:00:59-03:00", "America/Goose_Bay", "2010-11-07T00:00:00-03:00"),
-<<<<<<< HEAD
-                new PeriodTestCaseData(Period.ofDays(1), "2010-11-07T00:03:00-04:00", "America/Goose_Bay", "2010-11-07T00:00:00-03:00"),
-                new PeriodTestCaseData(Period.ofDays(1), "2010-11-06T23:01:00-04:00", "America/Goose_Bay", "2010-11-06T00:00:00-03:00")
-=======
                 new PeriodTestCaseData(Period.ofDays(1), "2010-11-06T23:01:00-04:00", "America/Goose_Bay", "2010-11-06T00:00:00-03:00"),
                 new PeriodTestCaseData(Period.ofDays(1), "2010-11-07T00:03:00-04:00", "America/Goose_Bay", "2010-11-07T00:00:00-03:00"),
                 new PeriodTestCaseData(Period.ofDays(1), "2010-11-07T23:59:59-04:00", "America/Goose_Bay", "2010-11-07T00:00:00-03:00"),
                 new PeriodTestCaseData(Period.ofDays(1), "2010-11-08T00:00:00-04:00", "America/Goose_Bay", "2010-11-08T00:00:00-04:00")
->>>>>>> 8a7f8205
             )
         );
         return cases;

/*
 * Copyright Elasticsearch B.V. and/or licensed to Elasticsearch B.V. under one
 * or more contributor license agreements. Licensed under the Elastic License
 * 2.0; you may not use this file except in compliance with the Elastic License
 * 2.0.
 */

package org.elasticsearch.xpack.esql.expression.function.scalar.multivalue;

import org.elasticsearch.xpack.esql.core.expression.Expression;
import org.elasticsearch.xpack.esql.core.tree.Source;
import org.elasticsearch.xpack.esql.core.type.DataType;
import org.elasticsearch.xpack.esql.expression.function.ErrorsForCasesWithoutExamplesTestCase;
import org.elasticsearch.xpack.esql.expression.function.TestCaseSupplier;
import org.hamcrest.Matcher;

import java.util.List;
import java.util.Set;

import static org.hamcrest.Matchers.containsString;
import static org.hamcrest.Matchers.equalTo;

public class MvAppendErrorTests extends ErrorsForCasesWithoutExamplesTestCase {
    @Override
    protected List<TestCaseSupplier> cases() {
        return paramsToSuppliers(MvAppendTests.parameters());
    }

    @Override
    protected Expression build(Source source, List<Expression> args) {
        return new MvAppend(source, args.get(0), args.get(1));
    }

    @Override
    protected Matcher<String> expectedTypeErrorMatcher(List<Set<DataType>> validPerPosition, List<DataType> signature) {
        var unsupportedTypes = List.of(
            DataType.AGGREGATE_METRIC_DOUBLE,
            DataType.DENSE_VECTOR,
<<<<<<< HEAD
            DataType.DATE_RANGE,
            DataType.EXPONENTIAL_HISTOGRAM
=======
            DataType.EXPONENTIAL_HISTOGRAM,
            DataType.HISTOGRAM,
            DataType.TDIGEST
>>>>>>> 10129f23
        );
        if (unsupportedTypes.contains(signature.getFirst())
            || signature.getFirst() == DataType.NULL && unsupportedTypes.contains(signature.get(1))) {
            return containsString(
                typeErrorMessage(
                    false,
                    validPerPosition,
                    signature,
<<<<<<< HEAD
                    (v, p) -> "any type except counter types, dense_vector, aggregate_metric_double, exponential_histogram or date_range"
=======
                    (v, p) -> "any type except counter types, dense_vector, "
                        + "aggregate_metric_double, tdigest, histogram, or exponential_histogram"
>>>>>>> 10129f23
                )
            );
        } else {
            return equalTo(
                "second argument of ["
                    + sourceForSignature(signature)
                    + "] must be ["
                    + signature.get(0).noText().typeName()
                    + "], found value [] type ["
                    + signature.get(1).typeName()
                    + "]"
            );
        }
    }
}<|MERGE_RESOLUTION|>--- conflicted
+++ resolved
@@ -36,14 +36,10 @@
         var unsupportedTypes = List.of(
             DataType.AGGREGATE_METRIC_DOUBLE,
             DataType.DENSE_VECTOR,
-<<<<<<< HEAD
-            DataType.DATE_RANGE,
-            DataType.EXPONENTIAL_HISTOGRAM
-=======
             DataType.EXPONENTIAL_HISTOGRAM,
             DataType.HISTOGRAM,
-            DataType.TDIGEST
->>>>>>> 10129f23
+            DataType.TDIGEST,
+            DataType.DATE_RANGE
         );
         if (unsupportedTypes.contains(signature.getFirst())
             || signature.getFirst() == DataType.NULL && unsupportedTypes.contains(signature.get(1))) {
@@ -52,12 +48,8 @@
                     false,
                     validPerPosition,
                     signature,
-<<<<<<< HEAD
-                    (v, p) -> "any type except counter types, dense_vector, aggregate_metric_double, exponential_histogram or date_range"
-=======
                     (v, p) -> "any type except counter types, dense_vector, "
-                        + "aggregate_metric_double, tdigest, histogram, or exponential_histogram"
->>>>>>> 10129f23
+                        + "aggregate_metric_double, tdigest, histogram, exponential_histogram, or date_range"
                 )
             );
         } else {

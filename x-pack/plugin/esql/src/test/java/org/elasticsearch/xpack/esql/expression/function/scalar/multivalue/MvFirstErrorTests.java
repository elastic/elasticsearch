/*
 * Copyright Elasticsearch B.V. and/or licensed to Elasticsearch B.V. under one
 * or more contributor license agreements. Licensed under the Elastic License
 * 2.0; you may not use this file except in compliance with the Elastic License
 * 2.0.
 */

package org.elasticsearch.xpack.esql.expression.function.scalar.multivalue;

import org.elasticsearch.xpack.esql.core.expression.Expression;
import org.elasticsearch.xpack.esql.core.tree.Source;
import org.elasticsearch.xpack.esql.core.type.DataType;
import org.elasticsearch.xpack.esql.expression.function.ErrorsForCasesWithoutExamplesTestCase;
import org.elasticsearch.xpack.esql.expression.function.TestCaseSupplier;
import org.hamcrest.Matcher;

import java.util.List;
import java.util.Set;

import static org.hamcrest.Matchers.equalTo;

public class MvFirstErrorTests extends ErrorsForCasesWithoutExamplesTestCase {
    @Override
    protected List<TestCaseSupplier> cases() {
        return paramsToSuppliers(MvFirstTests.parameters());
    }

    @Override
    protected Expression build(Source source, List<Expression> args) {
        return new MvFirst(source, args.get(0));
    }

    @Override
    protected Matcher<String> expectedTypeErrorMatcher(List<Set<DataType>> validPerPosition, List<DataType> signature) {
        return equalTo(
            typeErrorMessage(
                false,
                validPerPosition,
                signature,
                (v, p) -> "any type except counter types, dense_vector, aggregate_metric_double, exponential_histogram or date_range"
            )
        );
    }

    @Override
<<<<<<< HEAD
    protected void assertNumberOfCheckedSignatures(int checked) {
        assertThat("all signatures except dense_vector, aggregate_metric_double or date_range should be supported", checked, equalTo(3));
=======
    protected void assertCheckedSignatures(Set<List<DataType>> invalidSignatureSamples) {
>>>>>>> f944dd24
        assertThat(
            invalidSignatureSamples,
            equalTo(
                Set.of(List.of(DataType.DENSE_VECTOR), List.of(DataType.EXPONENTIAL_HISTOGRAM), List.of(DataType.AGGREGATE_METRIC_DOUBLE))
            )
        );
    }
}<|MERGE_RESOLUTION|>--- conflicted
+++ resolved
@@ -43,12 +43,7 @@
     }
 
     @Override
-<<<<<<< HEAD
-    protected void assertNumberOfCheckedSignatures(int checked) {
-        assertThat("all signatures except dense_vector, aggregate_metric_double or date_range should be supported", checked, equalTo(3));
-=======
     protected void assertCheckedSignatures(Set<List<DataType>> invalidSignatureSamples) {
->>>>>>> f944dd24
         assertThat(
             invalidSignatureSamples,
             equalTo(

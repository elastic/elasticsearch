--- conflicted
+++ resolved
@@ -33,16 +33,7 @@
     @Override
     protected Matcher<String> expectedTypeErrorMatcher(List<Set<DataType>> validPerPosition, List<DataType> signature) {
         return equalTo(
-<<<<<<< HEAD
-            typeErrorMessage(
-                false,
-                validPerPosition,
-                signature,
-                (v, p) -> "any type except counter and spatial types and aggregate metric double"
-            )
-=======
-            typeErrorMessage(false, validPerPosition, signature, (v, p) -> "any type except counter, spatial types or dense_vector")
->>>>>>> abd101d0
+            typeErrorMessage(false, validPerPosition, signature, (v, p) -> "any type except counter, spatial types, dense_vector, or aggregate_metric_double")
         );
     }
 }
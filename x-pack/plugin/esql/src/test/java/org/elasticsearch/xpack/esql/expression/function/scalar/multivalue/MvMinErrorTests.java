--- conflicted
+++ resolved
@@ -33,16 +33,12 @@
     @Override
     protected Matcher<String> expectedTypeErrorMatcher(List<Set<DataType>> validPerPosition, List<DataType> signature) {
         return equalTo(
-<<<<<<< HEAD
             typeErrorMessage(
                 false,
                 validPerPosition,
                 signature,
-                (v, p) -> "any type except counter and spatial types and aggregate metric double"
+                (v, p) -> "any type except counter, spatial types, dense_vector, or aggregate_metric_double"
             )
-=======
-            typeErrorMessage(false, validPerPosition, signature, (v, p) -> "any type except counter, spatial types or dense_vector")
->>>>>>> abd101d0
         );
     }
 }
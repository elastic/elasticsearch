--- conflicted
+++ resolved
@@ -111,13 +111,8 @@
                     return new TestCaseSupplier.TestCase(
                         List.of(geoTypedData, precisionData, boundsData.typedData),
                         startsWith(getFunctionClassName() + evaluatorName),
-<<<<<<< HEAD
                         gridType,
-                        equalTo(expectedValueWithBounds.apply(geometry, precision, SpatialGridFunction.asGeoBoundingBox(bounds)))
-=======
-                        LONG,
                         equalTo(expectedValueWithBounds.apply(geometry, precision, boundsData.geoBoundingBox()))
->>>>>>> bd220a53
                     );
                 }));
             }

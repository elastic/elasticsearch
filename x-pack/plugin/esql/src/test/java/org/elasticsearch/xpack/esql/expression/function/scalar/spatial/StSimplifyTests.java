/*
 * Copyright Elasticsearch B.V. and/or licensed to Elasticsearch B.V. under one
 * or more contributor license agreements. Licensed under the Elastic License
 * 2.0; you may not use this file except in compliance with the Elastic License
 * 2.0.
 */

package org.elasticsearch.xpack.esql.expression.function.scalar.spatial;

import com.carrotsearch.randomizedtesting.annotations.Name;
import com.carrotsearch.randomizedtesting.annotations.ParametersFactory;

import org.apache.lucene.util.BytesRef;
import org.elasticsearch.xpack.esql.core.expression.Expression;
import org.elasticsearch.xpack.esql.core.tree.Source;
import org.elasticsearch.xpack.esql.core.type.DataType;
import org.elasticsearch.xpack.esql.expression.function.AbstractScalarFunctionTestCase;
import org.elasticsearch.xpack.esql.expression.function.FunctionName;
import org.elasticsearch.xpack.esql.expression.function.TestCaseSupplier;
import org.hamcrest.Matchers;
import org.junit.AssumptionViolatedException;
import org.locationtech.jts.simplify.DouglasPeuckerSimplifier;

import java.util.ArrayList;
import java.util.List;
import java.util.function.BiFunction;
import java.util.function.Supplier;

import static org.elasticsearch.xpack.esql.core.type.DataType.CARTESIAN_POINT;
import static org.elasticsearch.xpack.esql.core.type.DataType.CARTESIAN_SHAPE;
import static org.elasticsearch.xpack.esql.core.type.DataType.DOUBLE;
import static org.elasticsearch.xpack.esql.core.type.DataType.GEO_POINT;
import static org.elasticsearch.xpack.esql.core.type.DataType.GEO_SHAPE;
import static org.elasticsearch.xpack.esql.core.util.SpatialCoordinateTypes.UNSPECIFIED;

@FunctionName("st_simplify")
public class StSimplifyTests extends AbstractScalarFunctionTestCase {
    public StSimplifyTests(@Name("TestCase") Supplier<TestCaseSupplier.TestCase> testCaseSupplier) {
        this.testCase = testCaseSupplier.get();
    }

    @ParametersFactory
    public static Iterable<Object[]> parameters() {
        final List<TestCaseSupplier> suppliers = new ArrayList<>();
        addTestCaseSuppliers(suppliers, GEO_POINT, StSimplifyTests::valueOf);
        addTestCaseSuppliers(suppliers, CARTESIAN_POINT, StSimplifyTests::valueOf);
        addTestCaseSuppliers(suppliers, GEO_SHAPE, StSimplifyTests::valueOf);
        addTestCaseSuppliers(suppliers, CARTESIAN_SHAPE, StSimplifyTests::valueOf);

        var testSuppliers = anyNullIsNull(
            randomizeBytesRefsOffset(suppliers),
            (nullPosition, nullValueDataType, original) -> nullValueDataType == DataType.NULL ? DataType.NULL : original.expectedType(),
            (nullPosition, nullData, original) -> nullData.isForceLiteral() ? Matchers.equalTo("LiteralsEvaluator[lit=null]") : original
        );

        return parameterSuppliersFromTypedData(testSuppliers);
    }

    public static TestCaseSupplier.TypedDataSupplier testCaseSupplier(DataType dataType) {
        return switch (dataType) {
            case GEO_POINT -> TestCaseSupplier.geoPointCases(() -> false).getFirst();
            case GEO_SHAPE -> TestCaseSupplier.geoShapeCases(() -> false).getFirst();
            case CARTESIAN_POINT -> TestCaseSupplier.cartesianPointCases(() -> false).getFirst();
            case CARTESIAN_SHAPE -> TestCaseSupplier.cartesianShapeCases(() -> false).getFirst();
            default -> throw new IllegalArgumentException("Unsupported datatype for " + functionName() + ": " + dataType);
        };
    }

    protected static void addTestCaseSuppliers(
        List<TestCaseSupplier> suppliers,
        DataType spatialType,
        BiFunction<BytesRef, Double, BytesRef> expectedValue
    ) {
        TestCaseSupplier.TypedDataSupplier geometrySupplier = testCaseSupplier(spatialType);
        String testName = spatialType.typeName() + " with tolerance.";

        suppliers.add(new TestCaseSupplier(testName, List.of(spatialType, DOUBLE), () -> {
            TestCaseSupplier.TypedData geoTypedData = geometrySupplier.get();
            BytesRef geometry = (BytesRef) geoTypedData.data();
            double tolerance = randomDoubleBetween(0, 100, true);
            TestCaseSupplier.TypedData toleranceData = new TestCaseSupplier.TypedData(tolerance, DOUBLE, "tolerance");
            toleranceData = toleranceData.forceLiteral();
<<<<<<< HEAD
            String evaluatorName = "NonFoldableGeometryAndFoldableToleranceEvaluator[geometry=Attribute[channel=0], tolerance="
                + tolerance
                + "]";
=======
            String evaluatorName =
                "StSimplifyNonFoldableGeometryAndFoldableToleranceEvaluator[inputGeometry=Attribute[channel=0], inputTolerance="
                    + tolerance
                    + "]";
>>>>>>> bbfa0666
            var expectedResult = expectedValue.apply(geometry, tolerance);

            return new TestCaseSupplier.TestCase(
                List.of(geoTypedData, toleranceData),
                evaluatorName,
                spatialType,
                Matchers.equalTo(expectedResult)
            );
        }));
    }

    private static BytesRef valueOf(BytesRef wkb, double tolerance) {
        if (wkb == null) {
            return null;
        }
        try {
            org.locationtech.jts.geom.Geometry jtsGeometry = UNSPECIFIED.wkbToJtsGeometry(wkb);
            org.locationtech.jts.geom.Geometry simplifiedGeometry = DouglasPeuckerSimplifier.simplify(jtsGeometry, tolerance);
            return UNSPECIFIED.jtsGeometryToWkb(simplifiedGeometry);
        } catch (Exception e) {
            throw new AssumptionViolatedException("Skipping invalid test case");
        }
    }

    @Override
    protected Expression build(Source source, List<Expression> args) {
        return new StSimplify(source, args.get(0), args.get(1));
    }
}<|MERGE_RESOLUTION|>--- conflicted
+++ resolved
@@ -80,16 +80,9 @@
             double tolerance = randomDoubleBetween(0, 100, true);
             TestCaseSupplier.TypedData toleranceData = new TestCaseSupplier.TypedData(tolerance, DOUBLE, "tolerance");
             toleranceData = toleranceData.forceLiteral();
-<<<<<<< HEAD
-            String evaluatorName = "NonFoldableGeometryAndFoldableToleranceEvaluator[geometry=Attribute[channel=0], tolerance="
+            String evaluatorName = "StSimplifyNonFoldableGeometryAndFoldableToleranceEvaluator[geometry=Attribute[channel=0], tolerance="
                 + tolerance
                 + "]";
-=======
-            String evaluatorName =
-                "StSimplifyNonFoldableGeometryAndFoldableToleranceEvaluator[inputGeometry=Attribute[channel=0], inputTolerance="
-                    + tolerance
-                    + "]";
->>>>>>> bbfa0666
             var expectedResult = expectedValue.apply(geometry, tolerance);
 
             return new TestCaseSupplier.TestCase(

/*
 * Copyright Elasticsearch B.V. and/or licensed to Elasticsearch B.V. under one
 * or more contributor license agreements. Licensed under the Elastic License
 * 2.0; you may not use this file except in compliance with the Elastic License
 * 2.0.
 */

package org.elasticsearch.xpack.esql.expression.function.scalar.string;

import com.carrotsearch.randomizedtesting.annotations.Name;
import com.carrotsearch.randomizedtesting.annotations.ParametersFactory;

import org.apache.lucene.util.BytesRef;
import org.elasticsearch.core.Nullable;
import org.elasticsearch.xpack.esql.core.expression.Expression;
import org.elasticsearch.xpack.esql.core.tree.Source;
import org.elasticsearch.xpack.esql.core.type.DataType;
import org.elasticsearch.xpack.esql.expression.function.AbstractScalarFunctionTestCase;
import org.elasticsearch.xpack.esql.expression.function.TestCaseSupplier;

import java.nio.charset.StandardCharsets;
import java.util.ArrayList;
import java.util.List;
import java.util.Locale;
import java.util.function.Function;
import java.util.function.Supplier;

import static org.hamcrest.Matchers.equalTo;

/**
 * Tests for {@link Locate} function.
 */
public class LocateTests extends AbstractScalarFunctionTestCase {
    public LocateTests(@Name("TestCase") Supplier<TestCaseSupplier.TestCase> testCaseSupplier) {
        this.testCase = testCaseSupplier.get();
    }

    @ParametersFactory
    public static Iterable<Object[]> parameters() {
        List<TestCaseSupplier> suppliers = new ArrayList<>();
        for (DataType strType : DataType.stringTypes()) {
            for (DataType substrType : DataType.stringTypes()) {
                suppliers.add(
                    supplier(
                        "",
                        strType,
                        substrType,
                        () -> randomRealisticUnicodeOfCodepointLength(10),
                        str -> randomRealisticUnicodeOfCodepointLength(2),
                        null,
                        (str, substr, start) -> 1 + str.indexOf(substr)
                    )
                );
                suppliers.add(
                    supplier(
                        "exact match ",
                        strType,
                        substrType,
                        () -> randomRealisticUnicodeOfCodepointLength(10),
                        str -> str,
                        null,
                        (str, substr, start) -> 1
                    )
                );
                suppliers.add(
                    supplier(
                        "",
                        strType,
                        substrType,
                        () -> randomRealisticUnicodeOfCodepointLength(10),
                        str -> randomRealisticUnicodeOfCodepointLength(2),
                        () -> between(0, 3),
                        (str, substr, start) -> 1 + str.indexOf(substr, start)
                    )
                );
            }
        }

<<<<<<< HEAD
=======
        suppliers = anyNullIsNull(true, suppliers);

>>>>>>> 0ec55e57
        // Here follows some non-randomized examples that we want to cover on every run
        suppliers.add(supplier("a tiger", "a t", null, 1));
        suppliers.add(supplier("a tiger", "a", null, 1));
        suppliers.add(supplier("界世", "界", null, 1));
        suppliers.add(supplier("a tiger", "er", null, 6));
        suppliers.add(supplier("a tiger", "r", null, 7));
        suppliers.add(supplier("界世", "世", null, 2));
        suppliers.add(supplier("a tiger", "ti", null, 3));
        suppliers.add(supplier("a tiger", "ige", null, 4));
        suppliers.add(supplier("世界世", "界", null, 2));
        suppliers.add(supplier("a tiger", "tigers", null, 0));
        suppliers.add(supplier("a tiger", "ipa", null, 0));
        suppliers.add(supplier("世界世", "\uD83C\uDF0D", null, 0));

        // Extra assertions about 4-byte characters
        // some assertions about the supplementary (4-byte) character we'll use for testing
        assert "𠜎".length() == 2;
        assert "𠜎".codePointCount(0, 2) == 1;
        assert "𠜎".getBytes(StandardCharsets.UTF_8).length == 4;
        suppliers.add(supplier("a ti𠜎er", "𠜎er", null, 5));
        suppliers.add(supplier("a ti𠜎er", "i𠜎e", null, 4));
        suppliers.add(supplier("a ti𠜎er", "ti𠜎", null, 3));
        suppliers.add(supplier("a ti𠜎er", "er", null, 6));
        suppliers.add(supplier("a ti𠜎er", "r", null, 7));
        suppliers.add(supplier("a ti𠜎er", "a ti𠜎er", null, 1));
        // prefix
        suppliers.add(supplier("𠜎abc", "𠜎", null, 1));
        suppliers.add(supplier("𠜎 abc", "𠜎 ", null, 1));
        suppliers.add(supplier("𠜎𠜎𠜎abc", "𠜎𠜎𠜎", null, 1));
        suppliers.add(supplier("𠜎𠜎𠜎 abc", "𠜎𠜎𠜎 ", null, 1));
        suppliers.add(supplier(" 𠜎𠜎𠜎 abc", " 𠜎𠜎𠜎 ", null, 1));
        suppliers.add(supplier("𠜎 𠜎 𠜎 abc", "𠜎 𠜎 𠜎 ", null, 1));
        // suffix
        suppliers.add(supplier("abc𠜎", "𠜎", null, 4));
        suppliers.add(supplier("abc 𠜎", " 𠜎", null, 4));
        suppliers.add(supplier("abc𠜎𠜎𠜎", "𠜎𠜎𠜎", null, 4));
        suppliers.add(supplier("abc 𠜎𠜎𠜎", " 𠜎𠜎𠜎", null, 4));
        suppliers.add(supplier("abc𠜎𠜎𠜎 ", "𠜎𠜎𠜎 ", null, 4));
        // out of range
        suppliers.add(supplier("𠜎a ti𠜎er", "𠜎a ti𠜎ers", null, 0));
        suppliers.add(supplier("a ti𠜎er", "aa ti𠜎er", null, 0));
        suppliers.add(supplier("abc𠜎𠜎", "𠜎𠜎𠜎", null, 0));

        assert "🐱".length() == 2 && "🐶".length() == 2;
        assert "🐱".codePointCount(0, 2) == 1 && "🐶".codePointCount(0, 2) == 1;
        assert "🐱".getBytes(StandardCharsets.UTF_8).length == 4 && "🐶".getBytes(StandardCharsets.UTF_8).length == 4;
        suppliers.add(supplier("🐱Meow!🐶Woof!", "🐱Meow!🐶Woof!", null, 1));
        suppliers.add(supplier("🐱Meow!🐶Woof!", "Meow!🐶Woof!", 0, 2));
        suppliers.add(supplier("🐱Meow!🐶Woof!", "eow!🐶Woof!", 0, 3));

        return parameterSuppliersFromTypedDataWithDefaultChecks(true, suppliers, (v, p) -> p == 2 ? "integer" : "string");
    }

    @Override
    protected Expression build(Source source, List<Expression> args) {
        return new Locate(source, args.get(0), args.get(1), args.size() < 3 ? null : args.get(2));
    }

    private static TestCaseSupplier supplier(String str, String substr, @Nullable Integer start, @Nullable Integer expectedValue) {
        String name = String.format(Locale.ROOT, "\"%s\" in \"%s\"", substr, str);
        if (start != null) {
            name += " starting at " + start;
        }

        return new TestCaseSupplier(
            name,
            types(DataType.KEYWORD, DataType.KEYWORD, start != null),
            () -> testCase(DataType.KEYWORD, DataType.KEYWORD, str, substr, start, expectedValue)
        );
    }

    interface ExpectedValue {
        int expectedValue(String str, String substr, Integer start);
    }

    private static TestCaseSupplier supplier(
        String name,
        DataType strType,
        DataType substrType,
        Supplier<String> strValueSupplier,
        Function<String, String> substrValueSupplier,
        @Nullable Supplier<Integer> startSupplier,
        ExpectedValue expectedValue
    ) {
        List<DataType> types = types(strType, substrType, startSupplier != null);
        return new TestCaseSupplier(name + TestCaseSupplier.nameFromTypes(types), types, () -> {
            String str = strValueSupplier.get();
            String substr = substrValueSupplier.apply(str);
            Integer start = startSupplier == null ? null : startSupplier.get();
            return testCase(strType, substrType, str, substr, start, expectedValue.expectedValue(str, substr, start));
        });
    }

    private static String expectedToString(boolean hasStart) {
        if (hasStart) {
            return "LocateEvaluator[str=Attribute[channel=0], substr=Attribute[channel=1], start=Attribute[channel=2]]";
        }
        return "LocateNoStartEvaluator[str=Attribute[channel=0], substr=Attribute[channel=1]]";
    }

    private static List<DataType> types(DataType firstType, DataType secondType, boolean hasStart) {
        List<DataType> types = new ArrayList<>();
        types.add(firstType);
        types.add(secondType);
        if (hasStart) {
            types.add(DataType.INTEGER);
        }
        return types;
    }

    private static TestCaseSupplier.TestCase testCase(
        DataType strType,
        DataType substrType,
        String str,
        String substr,
        Integer start,
        Integer expectedValue
    ) {
        List<TestCaseSupplier.TypedData> values = new ArrayList<>();
        values.add(new TestCaseSupplier.TypedData(str == null ? null : new BytesRef(str), strType, "str"));
        values.add(new TestCaseSupplier.TypedData(substr == null ? null : new BytesRef(substr), substrType, "substr"));
        if (start != null) {
            values.add(new TestCaseSupplier.TypedData(start, DataType.INTEGER, "start"));
        }
        return new TestCaseSupplier.TestCase(values, expectedToString(start != null), DataType.INTEGER, equalTo(expectedValue));
    }
}<|MERGE_RESOLUTION|>--- conflicted
+++ resolved
@@ -76,11 +76,6 @@
             }
         }
 
-<<<<<<< HEAD
-=======
-        suppliers = anyNullIsNull(true, suppliers);
-
->>>>>>> 0ec55e57
         // Here follows some non-randomized examples that we want to cover on every run
         suppliers.add(supplier("a tiger", "a t", null, 1));
         suppliers.add(supplier("a tiger", "a", null, 1));
@@ -131,7 +126,7 @@
         suppliers.add(supplier("🐱Meow!🐶Woof!", "Meow!🐶Woof!", 0, 2));
         suppliers.add(supplier("🐱Meow!🐶Woof!", "eow!🐶Woof!", 0, 3));
 
-        return parameterSuppliersFromTypedDataWithDefaultChecks(true, suppliers, (v, p) -> p == 2 ? "integer" : "string");
+        return parameterSuppliersFromTypedDataWithDefaultChecksNoErrors(true, suppliers);
     }
 
     @Override

--- conflicted
+++ resolved
@@ -14,13 +14,9 @@
 
 public abstract class AbstractVectorTestCase extends AbstractScalarFunctionTestCase {
 
-<<<<<<< HEAD
-    static final double DELTA = 0.000001f;
-=======
     // Base tolerance for vector score comparisons, scaled by dimensionality to
     // accommodate minor floating-point rounding differences from SIMD arithmetic.
     static final double BASE_DELTA = 1e-5;
->>>>>>> e5a89ce3
 
     protected static float[] listToFloatArray(List<Float> floatList) {
         float[] floatArray = new float[floatList.size()];

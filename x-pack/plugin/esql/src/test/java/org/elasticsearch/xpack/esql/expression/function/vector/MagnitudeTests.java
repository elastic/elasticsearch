--- conflicted
+++ resolved
@@ -68,11 +68,7 @@
                 List.of(new TestCaseSupplier.TypedData(input, DENSE_VECTOR, "vector")),
                 evaluatorName,
                 DOUBLE,
-<<<<<<< HEAD
-                closeTo(expected, DELTA)
-=======
                 closeTo(expected, delta)
->>>>>>> e5a89ce3
             );
         }));
 

--- conflicted
+++ resolved
@@ -250,16 +250,12 @@
                 return original.getData().get(nullPosition == 0 ? 1 : 0).type();
             }
             return original.expectedType();
-<<<<<<< HEAD
         }, (nullPosition, nullData, original) -> {
             if (DataType.isTemporalAmount(nullData.type())) {
                 return equalTo("LiteralsEvaluator[lit=null]");
             }
             return original;
         });
-=======
-        }, (nullPosition, nullData, original) -> nullData.isForceLiteral() ? equalTo("LiteralsEvaluator[lit=null]") : original);
->>>>>>> 22e8f61d
 
         suppliers.add(new TestCaseSupplier("MV", List.of(DataType.INTEGER, DataType.INTEGER), () -> {
             // Ensure we don't have an overflow

--- conflicted
+++ resolved
@@ -229,11 +229,7 @@
     }
 
     private InferenceResolver inferenceResolver() {
-<<<<<<< HEAD
-        return new InferenceResolver(mockClient(), functionRegistry);
-=======
-        return new InferenceResolver(mockClient(), threadPool);
->>>>>>> bd4d85df
+        return new InferenceResolver(mockClient(), functionRegistry, threadPool);
     }
 
     private static ModelConfigurations mockModelConfig(String inferenceId, TaskType taskType) {

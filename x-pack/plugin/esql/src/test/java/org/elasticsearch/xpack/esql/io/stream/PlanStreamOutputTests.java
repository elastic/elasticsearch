--- conflicted
+++ resolved
@@ -116,19 +116,8 @@
             for (int i = 0; i < occurrences; i++) {
                 planStream.writeNamedWriteable(attribute);
             }
-<<<<<<< HEAD
             assertThat(planStream.cachedAttributes.size(), is(1));
-            try (PlanStreamInput in = new PlanStreamInput(out.bytes().streamInput(), PlanNameRegistry.INSTANCE, REGISTRY, configuration)) {
-=======
-            int depth = 0;
-            Attribute parent = attribute;
-            while (parent != null) {
-                depth++;
-                parent = parent instanceof FieldAttribute f ? f.parent() : null;
-            }
-            assertThat(planStream.cachedAttributes.size(), is(depth));
-            try (PlanStreamInput in = new PlanStreamInput(out.bytes().streamInput(), REGISTRY, configuration)) {
->>>>>>> 56d5abc3
+            try (PlanStreamInput in = new PlanStreamInput(out.bytes().streamInput(), REGISTRY, configuration)) {
                 Attribute first = in.readNamedWriteable(Attribute.class);
                 for (int i = 1; i < occurrences; i++) {
                     Attribute next = in.readNamedWriteable(Attribute.class);

--- conflicted
+++ resolved
@@ -231,10 +231,10 @@
         }
 
         @Override
-<<<<<<< HEAD
         public AttributeSet requiredInputSet() {
             return AttributeSet.EMPTY;
-=======
+        }
+
         public void writeTo(StreamOutput out) {
             throw new UnsupportedOperationException("not serialized");
         }
@@ -242,7 +242,6 @@
         @Override
         public String getWriteableName() {
             throw new UnsupportedOperationException("not serialized");
->>>>>>> dd91242e
         }
 
         @Override

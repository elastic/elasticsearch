/*
 * Copyright Elasticsearch B.V. and/or licensed to Elasticsearch B.V. under one
 * or more contributor license agreements. Licensed under the Elastic License
 * 2.0; you may not use this file except in compliance with the Elastic License
 * 2.0.
 */

package org.elasticsearch.xpack.esql.optimizer;

import org.apache.lucene.util.BytesRef;
import org.elasticsearch.common.io.stream.StreamOutput;
import org.elasticsearch.common.util.Maps;
import org.elasticsearch.index.IndexMode;
import org.elasticsearch.index.mapper.blockloader.BlockLoaderFunctionConfig;
import org.elasticsearch.index.mapper.vectors.DenseVectorFieldMapper;
import org.elasticsearch.test.ESTestCase;
import org.elasticsearch.test.junit.annotations.TestLogging;
import org.elasticsearch.xpack.esql.EsqlTestUtils;
import org.elasticsearch.xpack.esql.VerificationException;
import org.elasticsearch.xpack.esql.action.EsqlCapabilities;
import org.elasticsearch.xpack.esql.analysis.Analyzer;
import org.elasticsearch.xpack.esql.core.expression.Alias;
import org.elasticsearch.xpack.esql.core.expression.Attribute;
import org.elasticsearch.xpack.esql.core.expression.AttributeSet;
import org.elasticsearch.xpack.esql.core.expression.Expression;
import org.elasticsearch.xpack.esql.core.expression.Expressions;
import org.elasticsearch.xpack.esql.core.expression.FieldAttribute;
import org.elasticsearch.xpack.esql.core.expression.FoldContext;
import org.elasticsearch.xpack.esql.core.expression.Literal;
import org.elasticsearch.xpack.esql.core.expression.NamedExpression;
import org.elasticsearch.xpack.esql.core.expression.ReferenceAttribute;
import org.elasticsearch.xpack.esql.core.tree.NodeInfo;
import org.elasticsearch.xpack.esql.core.tree.Source;
import org.elasticsearch.xpack.esql.core.type.DataType;
import org.elasticsearch.xpack.esql.core.type.EsField;
import org.elasticsearch.xpack.esql.core.type.FunctionEsField;
import org.elasticsearch.xpack.esql.core.type.InvalidMappedField;
import org.elasticsearch.xpack.esql.core.util.Holder;
import org.elasticsearch.xpack.esql.expression.Order;
import org.elasticsearch.xpack.esql.expression.function.EsqlFunctionRegistry;
import org.elasticsearch.xpack.esql.expression.function.aggregate.Count;
import org.elasticsearch.xpack.esql.expression.function.aggregate.Max;
import org.elasticsearch.xpack.esql.expression.function.aggregate.Min;
import org.elasticsearch.xpack.esql.expression.function.aggregate.Sum;
import org.elasticsearch.xpack.esql.expression.function.fulltext.SingleFieldFullTextFunction;
import org.elasticsearch.xpack.esql.expression.function.scalar.conditional.Case;
import org.elasticsearch.xpack.esql.expression.function.scalar.convert.FromAggregateMetricDouble;
import org.elasticsearch.xpack.esql.expression.function.scalar.nulls.Coalesce;
import org.elasticsearch.xpack.esql.expression.function.scalar.string.Length;
import org.elasticsearch.xpack.esql.expression.function.scalar.string.StartsWith;
import org.elasticsearch.xpack.esql.expression.function.scalar.string.regex.RLike;
import org.elasticsearch.xpack.esql.expression.function.scalar.string.regex.RLikeList;
import org.elasticsearch.xpack.esql.expression.function.scalar.string.regex.WildcardLike;
import org.elasticsearch.xpack.esql.expression.function.scalar.string.regex.WildcardLikeList;
import org.elasticsearch.xpack.esql.expression.function.vector.DotProduct;
import org.elasticsearch.xpack.esql.expression.function.vector.VectorSimilarityFunction;
import org.elasticsearch.xpack.esql.expression.predicate.logical.And;
import org.elasticsearch.xpack.esql.expression.predicate.nulls.IsNotNull;
import org.elasticsearch.xpack.esql.expression.predicate.operator.arithmetic.Add;
import org.elasticsearch.xpack.esql.expression.predicate.operator.arithmetic.Div;
import org.elasticsearch.xpack.esql.expression.predicate.operator.arithmetic.Mul;
import org.elasticsearch.xpack.esql.expression.predicate.operator.comparison.GreaterThan;
import org.elasticsearch.xpack.esql.index.EsIndex;
import org.elasticsearch.xpack.esql.index.EsIndexGenerator;
import org.elasticsearch.xpack.esql.optimizer.rules.logical.OptimizerRules;
import org.elasticsearch.xpack.esql.optimizer.rules.logical.local.InferIsNotNull;
import org.elasticsearch.xpack.esql.parser.EsqlParser;
import org.elasticsearch.xpack.esql.plan.logical.Aggregate;
import org.elasticsearch.xpack.esql.plan.logical.EsRelation;
import org.elasticsearch.xpack.esql.plan.logical.Eval;
import org.elasticsearch.xpack.esql.plan.logical.Filter;
import org.elasticsearch.xpack.esql.plan.logical.Fork;
import org.elasticsearch.xpack.esql.plan.logical.Limit;
import org.elasticsearch.xpack.esql.plan.logical.LogicalPlan;
import org.elasticsearch.xpack.esql.plan.logical.MvExpand;
import org.elasticsearch.xpack.esql.plan.logical.OrderBy;
import org.elasticsearch.xpack.esql.plan.logical.Project;
import org.elasticsearch.xpack.esql.plan.logical.Row;
import org.elasticsearch.xpack.esql.plan.logical.Subquery;
import org.elasticsearch.xpack.esql.plan.logical.TimeSeriesAggregate;
import org.elasticsearch.xpack.esql.plan.logical.TopN;
import org.elasticsearch.xpack.esql.plan.logical.UnaryPlan;
import org.elasticsearch.xpack.esql.plan.logical.UnionAll;
import org.elasticsearch.xpack.esql.plan.logical.join.InlineJoin;
import org.elasticsearch.xpack.esql.plan.logical.join.Join;
import org.elasticsearch.xpack.esql.plan.logical.join.JoinConfig;
import org.elasticsearch.xpack.esql.plan.logical.join.JoinTypes;
import org.elasticsearch.xpack.esql.plan.logical.join.StubRelation;
import org.elasticsearch.xpack.esql.plan.logical.local.EmptyLocalSupplier;
import org.elasticsearch.xpack.esql.plan.logical.local.EsqlProject;
import org.elasticsearch.xpack.esql.plan.logical.local.LocalRelation;
import org.elasticsearch.xpack.esql.plan.physical.EsSourceExec;
import org.elasticsearch.xpack.esql.plan.physical.EvalExec;
import org.elasticsearch.xpack.esql.plan.physical.PhysicalPlan;
import org.elasticsearch.xpack.esql.plan.physical.ProjectExec;
import org.elasticsearch.xpack.esql.plan.physical.TopNExec;
import org.elasticsearch.xpack.esql.planner.PlannerUtils;
import org.elasticsearch.xpack.esql.planner.mapper.Mapper;
import org.elasticsearch.xpack.esql.rule.RuleExecutor;
import org.elasticsearch.xpack.esql.session.Configuration;
import org.elasticsearch.xpack.esql.session.Versioned;
import org.elasticsearch.xpack.esql.stats.SearchStats;
import org.junit.BeforeClass;

import java.util.ArrayList;
import java.util.Arrays;
import java.util.List;
import java.util.Locale;
import java.util.Map;
import java.util.Set;

import static java.util.Arrays.asList;
import static java.util.Collections.emptyMap;
import static org.elasticsearch.xpack.esql.EsqlTestUtils.L;
import static org.elasticsearch.xpack.esql.EsqlTestUtils.ONE;
import static org.elasticsearch.xpack.esql.EsqlTestUtils.TEST_CFG;
import static org.elasticsearch.xpack.esql.EsqlTestUtils.TEST_SEARCH_STATS;
import static org.elasticsearch.xpack.esql.EsqlTestUtils.TEST_VERIFIER;
import static org.elasticsearch.xpack.esql.EsqlTestUtils.THREE;
import static org.elasticsearch.xpack.esql.EsqlTestUtils.TWO;
import static org.elasticsearch.xpack.esql.EsqlTestUtils.as;
import static org.elasticsearch.xpack.esql.EsqlTestUtils.asLimit;
import static org.elasticsearch.xpack.esql.EsqlTestUtils.emptyInferenceResolution;
import static org.elasticsearch.xpack.esql.EsqlTestUtils.emptyPolicyResolution;
import static org.elasticsearch.xpack.esql.EsqlTestUtils.getFieldAttribute;
import static org.elasticsearch.xpack.esql.EsqlTestUtils.greaterThanOf;
import static org.elasticsearch.xpack.esql.EsqlTestUtils.loadMapping;
import static org.elasticsearch.xpack.esql.EsqlTestUtils.statsForExistingField;
import static org.elasticsearch.xpack.esql.EsqlTestUtils.statsForMissingField;
import static org.elasticsearch.xpack.esql.EsqlTestUtils.testAnalyzerContext;
import static org.elasticsearch.xpack.esql.EsqlTestUtils.unboundLogicalOptimizerContext;
import static org.elasticsearch.xpack.esql.EsqlTestUtils.withDefaultLimitWarning;
import static org.elasticsearch.xpack.esql.analysis.AnalyzerTestUtils.defaultLookupResolution;
import static org.elasticsearch.xpack.esql.analysis.AnalyzerTestUtils.indexResolutions;
import static org.elasticsearch.xpack.esql.core.tree.Source.EMPTY;
import static org.elasticsearch.xpack.esql.core.type.DataType.DENSE_VECTOR;
import static org.elasticsearch.xpack.esql.core.type.DataType.INTEGER;
import static org.elasticsearch.xpack.esql.core.type.DataType.KEYWORD;
import static org.elasticsearch.xpack.esql.optimizer.rules.logical.OptimizerRules.TransformDirection.DOWN;
import static org.elasticsearch.xpack.esql.optimizer.rules.logical.OptimizerRules.TransformDirection.UP;
import static org.elasticsearch.xpack.esql.planner.PlannerUtils.breakPlanBetweenCoordinatorAndDataNode;
import static org.hamcrest.Matchers.contains;
import static org.hamcrest.Matchers.containsInAnyOrder;
import static org.hamcrest.Matchers.containsString;
import static org.hamcrest.Matchers.equalTo;
import static org.hamcrest.Matchers.hasItem;
import static org.hamcrest.Matchers.hasItems;
import static org.hamcrest.Matchers.hasSize;
import static org.hamcrest.Matchers.instanceOf;
import static org.hamcrest.Matchers.is;
import static org.hamcrest.Matchers.not;
import static org.hamcrest.Matchers.nullValue;
import static org.hamcrest.Matchers.startsWith;

@TestLogging(value = "org.elasticsearch.xpack.esql:TRACE", reason = "debug")
public class LocalLogicalPlanOptimizerTests extends ESTestCase {

    private static Analyzer analyzer;
    private static Analyzer allTypesAnalyzer;
    private static Analyzer tsAnalyzer;
    private static LogicalPlanOptimizer logicalOptimizer;
    private static Map<String, EsField> mapping;

    @BeforeClass
    public static void init() {
        mapping = loadMapping("mapping-basic.json");
        EsIndex test = EsIndexGenerator.esIndex("test", mapping, Map.of("test", IndexMode.STANDARD));
        logicalOptimizer = new LogicalPlanOptimizer(unboundLogicalOptimizerContext());

        analyzer = new Analyzer(
            testAnalyzerContext(
                EsqlTestUtils.TEST_CFG,
                new EsqlFunctionRegistry(),
                indexResolutions(test),
                defaultLookupResolution(),
                emptyPolicyResolution(),
                emptyInferenceResolution()
            ),
            TEST_VERIFIER
        );

        var allTypesMapping = loadMapping("mapping-all-types.json");
        EsIndex testAll = EsIndexGenerator.esIndex("test_all", allTypesMapping, Map.of("test_all", IndexMode.STANDARD));
        allTypesAnalyzer = new Analyzer(
            testAnalyzerContext(
                EsqlTestUtils.TEST_CFG,
                new EsqlFunctionRegistry(),
                indexResolutions(testAll),
                emptyPolicyResolution(),
                emptyInferenceResolution()
            ),
            TEST_VERIFIER
        );

        var tsMapping = loadMapping("k8s-mappings.json");
        var tsIndex = EsIndexGenerator.esIndex("k8s", tsMapping, Map.of("k8s", IndexMode.TIME_SERIES));
        var tsDownsampledMapping = loadMapping("k8s-downsampled-mappings.json");
        var tsDownsampledIndex = EsIndexGenerator.esIndex(
            "k8s-downsampled",
            tsDownsampledMapping,
            Map.of("k8s-downsampled", IndexMode.TIME_SERIES)
        );

        tsAnalyzer = new Analyzer(
            testAnalyzerContext(
                EsqlTestUtils.TEST_CFG,
                new EsqlFunctionRegistry(),
                indexResolutions(tsIndex, tsDownsampledIndex),
                emptyPolicyResolution(),
                emptyInferenceResolution()
            ),
            TEST_VERIFIER
        );
    }

    /**
     * Expects
     * LocalRelation[[first_name{f}#4],EMPTY]
     */
    public void testMissingFieldInFilterNumeric() {
        var plan = plan("""
              from test
            | where emp_no > 10
            | keep first_name
            """);

        var testStats = statsForMissingField("emp_no");
        var localPlan = localPlan(plan, testStats);

        var empty = asEmptyRelation(localPlan);
        assertThat(Expressions.names(empty.output()), contains("first_name"));
    }

    /**
     * Expects
     * LocalRelation[[first_name{f}#4],EMPTY]
     */
    public void testMissingFieldInFilterString() {
        var plan = plan("""
              from test
            | where starts_with(last_name, "abc")
            | keep first_name
            """);

        var testStats = statsForMissingField("last_name");
        var localPlan = localPlan(plan, testStats);

        var empty = asEmptyRelation(localPlan);
        assertThat(Expressions.names(empty.output()), contains("first_name"));
    }

    /**
     * Expects
     * Project[[last_name{r}#7]]
     * \_Eval[[null[KEYWORD] AS last_name]]
     *   \_Limit[1000[INTEGER],false]
     *     \_EsRelation[test][_meta_field{f}#9, emp_no{f}#3, first_name{f}#4, gen..]
     */
    public void testMissingFieldInProject() {
        var plan = plan("""
              from test
            | keep last_name
            """);

        var testStats = statsForMissingField("last_name");
        var localPlan = localPlan(plan, testStats);

        var project = as(localPlan, Project.class);
        var projections = project.projections();
        assertThat(Expressions.names(projections), contains("last_name"));
        as(projections.get(0), ReferenceAttribute.class);
        var eval = as(project.child(), Eval.class);
        assertThat(Expressions.names(eval.fields()), contains("last_name"));
        var alias = as(eval.fields().get(0), Alias.class);
        var literal = as(alias.child(), Literal.class);
        assertThat(literal.value(), is(nullValue()));
        assertThat(literal.dataType(), is(KEYWORD));

        var limit = as(eval.child(), Limit.class);
        var source = as(limit.child(), EsRelation.class);
        assertThat(Expressions.names(source.output()), not(contains("last_name")));
    }

    /*
     * Expects a similar plan to testMissingFieldInProject() above, except for the Alias's child value
     * Project[[last_name{r}#4]]
     * \_Eval[[[66 6f 6f][KEYWORD] AS last_name]]
     *   \_Limit[1000[INTEGER],false]
     *     \_EsRelation[test][_meta_field{f}#11, emp_no{f}#5, first_name{f}#6, ge..]
     */
    public void testReassignedMissingFieldInProject() {
        var plan = plan("""
              from test
            | keep last_name
            | eval last_name = "foo"
            """);

        var testStats = statsForMissingField("last_name");
        var localPlan = localPlan(plan, testStats);

        var project = as(localPlan, Project.class);
        var projections = project.projections();
        assertThat(Expressions.names(projections), contains("last_name"));
        as(projections.get(0), ReferenceAttribute.class);
        var eval = as(project.child(), Eval.class);
        assertThat(Expressions.names(eval.fields()), contains("last_name"));
        var alias = as(eval.fields().get(0), Alias.class);
        var literal = as(alias.child(), Literal.class);
        assertThat(literal.value(), is(new BytesRef("foo")));
        assertThat(literal.dataType(), is(KEYWORD));

        var limit = as(eval.child(), Limit.class);
        var source = as(limit.child(), EsRelation.class);
        assertThat(Expressions.names(source.output()), not(contains("last_name")));
    }

    /**
     * Expects
     * EsqlProject[[first_name{f}#4]]
     * \_Limit[10000[INTEGER]]
     * \_EsRelation[test][_meta_field{f}#9, emp_no{f}#3, first_name{f}#4, !ge..]
     */
    public void testMissingFieldInSort() {
        var plan = plan("""
              from test
            | sort last_name
            | keep first_name
            """);

        var testStats = statsForMissingField("last_name");
        var localPlan = localPlan(plan, testStats);

        var project = as(localPlan, Project.class);
        var projections = project.projections();
        assertThat(Expressions.names(projections), contains("first_name"));

        var limit = as(project.child(), Limit.class);
        var source = as(limit.child(), EsRelation.class);
        assertThat(Expressions.names(source.output()), not(contains("last_name")));
    }

    /**
     * Expects
     * EsqlProject[[first_name{f}#7, last_name{r}#17]]
     * \_Limit[1000[INTEGER],true]
     *   \_MvExpand[last_name{f}#10,last_name{r}#17]
     *     \_Project[[_meta_field{f}#12, emp_no{f}#6, first_name{f}#7, gender{f}#8, hire_date{f}#13, job{f}#14, job.raw{f}#15, lang
     * uages{f}#9, last_name{r}#10, long_noidx{f}#16, salary{f}#11]]
     *       \_Eval[[null[KEYWORD] AS last_name]]
     *         \_Limit[1000[INTEGER],false]
     *           \_EsRelation[test][_meta_field{f}#12, emp_no{f}#6, first_name{f}#7, ge..]
     */
    public void testMissingFieldInMvExpand() {
        var plan = plan("""
              from test
            | mv_expand last_name
            | keep first_name, last_name
            """);

        var testStats = statsForMissingField("last_name");
        var localPlan = localPlan(plan, testStats);

        // It'd be much better if this project was pushed down past the MvExpand, because MvExpand's cost scales with the number of
        // involved attributes/columns.
        var project = as(localPlan, EsqlProject.class);
        var projections = project.projections();
        assertThat(Expressions.names(projections), contains("first_name", "last_name"));

        var limit1 = asLimit(project.child(), 1000, true);
        var mvExpand = as(limit1.child(), MvExpand.class);
        var project2 = as(mvExpand.child(), Project.class);
        var eval = as(project2.child(), Eval.class);
        assertEquals(eval.fields().size(), 1);
        var lastName = eval.fields().get(0);
        assertEquals(lastName.name(), "last_name");
        assertEquals(lastName.child(), new Literal(EMPTY, null, KEYWORD));
        var limit2 = asLimit(eval.child(), 1000, false);
        var relation = as(limit2.child(), EsRelation.class);
        assertThat(Expressions.names(relation.output()), not(contains("last_name")));
    }

    public static class MockFieldAttributeCommand extends UnaryPlan {
        public FieldAttribute field;

        public MockFieldAttributeCommand(Source source, LogicalPlan child, FieldAttribute field) {
            super(source, child);
            this.field = field;
        }

        @Override
        protected AttributeSet computeReferences() {
            return AttributeSet.EMPTY;
        }

        public void writeTo(StreamOutput out) {
            throw new UnsupportedOperationException("not serialized");
        }

        @Override
        public String getWriteableName() {
            throw new UnsupportedOperationException("not serialized");
        }

        @Override
        public UnaryPlan replaceChild(LogicalPlan newChild) {
            return new MockFieldAttributeCommand(source(), newChild, field);
        }

        @Override
        public boolean expressionsResolved() {
            return true;
        }

        @Override
        public List<Attribute> output() {
            return List.of(field);
        }

        @Override
        protected NodeInfo<? extends LogicalPlan> info() {
            return NodeInfo.create(this, MockFieldAttributeCommand::new, child(), field);
        }
    }

    public void testMissingFieldInNewCommand() {
        var testStats = statsForMissingField("last_name");
        localPlan(
            new MockFieldAttributeCommand(
                EMPTY,
                new Row(EMPTY, List.of()),
                new FieldAttribute(EMPTY, "last_name", new EsField("last_name", KEYWORD, Map.of(), true, EsField.TimeSeriesFieldType.NONE))
            ),
            testStats
        );

        var plan = plan("""
              from test
            """);
        var initialRelation = plan.collectLeaves().get(0);
        FieldAttribute lastName = null;
        for (Attribute attr : initialRelation.output()) {
            if (attr.name().equals("last_name")) {
                lastName = (FieldAttribute) attr;
            }
        }

        // Expects
        // MockFieldAttributeCommand[last_name{f}#7]
        // \_Project[[_meta_field{f}#9, emp_no{f}#3, first_name{f}#4, gender{f}#5, hire_date{f}#10, job{f}#11, job.raw{f}#12, langu
        // ages{f}#6, last_name{r}#7, long_noidx{f}#13, salary{f}#8]]
        // \_Eval[[null[KEYWORD] AS last_name]]
        // \_Limit[1000[INTEGER],false]
        // \_EsRelation[test][_meta_field{f}#9, emp_no{f}#3, first_name{f}#4, gen..]
        LogicalPlan localPlan = localPlan(new MockFieldAttributeCommand(EMPTY, plan, lastName), testStats);

        var mockCommand = as(localPlan, MockFieldAttributeCommand.class);
        var project = as(mockCommand.child(), Project.class);
        var eval = as(project.child(), Eval.class);
        var limit = asLimit(eval.child(), 1000);
        var relation = as(limit.child(), EsRelation.class);

        assertThat(Expressions.names(eval.fields()), contains("last_name"));
        var literal = as(eval.fields().get(0), Alias.class);
        assertEquals(literal.child(), new Literal(EMPTY, null, KEYWORD));
        assertThat(Expressions.names(relation.output()), not(contains("last_name")));

        assertEquals(Expressions.names(initialRelation.output()), Expressions.names(project.output()));
    }

    /**
     * Expects
     * EsqlProject[[x{r}#3]]
     * \_Eval[[null[INTEGER] AS x]]
     *   \_Limit[10000[INTEGER]]
     *     \_EsRelation[test][_meta_field{f}#11, emp_no{f}#5, first_name{f}#6, !g..]
     */
    public void testMissingFieldInEval() {
        var plan = plan("""
              from test
            | eval x = emp_no + 1
            | keep x
            """);

        var testStats = statsForMissingField("emp_no");
        var localPlan = localPlan(plan, testStats);

        var project = as(localPlan, Project.class);
        assertThat(Expressions.names(project.projections()), contains("x"));
        var eval = as(project.child(), Eval.class);
        assertThat(Expressions.names(eval.fields()), contains("x"));

        var alias = as(eval.fields().get(0), Alias.class);
        var literal = as(alias.child(), Literal.class);
        assertThat(literal.value(), is(nullValue()));
        assertThat(literal.dataType(), is(INTEGER));

        var limit = as(eval.child(), Limit.class);
        var source = as(limit.child(), EsRelation.class);
    }

    /**
     * Expects
     * LocalRelation[[first_name{f}#4],EMPTY]
     */
    public void testMissingFieldInFilterNumericWithReference() {
        var plan = plan("""
              from test
            | eval x = emp_no
            | where x > 10
            | keep first_name
            """);

        var testStats = statsForMissingField("emp_no");
        var localPlan = localPlan(plan, testStats);

        var local = as(localPlan, LocalRelation.class);
        assertThat(Expressions.names(local.output()), contains("first_name"));
    }

    /**
     * Expects
     * LocalRelation[[first_name{f}#4],EMPTY]
     */
    public void testMissingFieldInFilterNumericWithReferenceToEval() {
        var plan = plan("""
              from test
            | eval x = emp_no + 1
            | where x > 10
            | keep first_name
            """);

        var testStats = statsForMissingField("emp_no");
        var localPlan = localPlan(plan, testStats);

        var local = as(localPlan, LocalRelation.class);
        assertThat(Expressions.names(local.output()), contains("first_name"));
    }

    /**
     * Expects
     * LocalRelation[[_meta_field{f}#11, emp_no{f}#5, first_name{f}#6, gender{f}#7, languages{f}#8, last_name{f}#9, salary{f}#10, x
     * {r}#3],EMPTY]
     */
    public void testMissingFieldInFilterNoProjection() {
        var plan = plan("""
              from test
            | eval x = emp_no
            | where x > 10
            """);

        var testStats = statsForMissingField("emp_no");
        var localPlan = localPlan(plan, testStats);

        var local = as(localPlan, LocalRelation.class);
        assertThat(
            Expressions.names(local.output()),
            contains(
                "_meta_field",
                "emp_no",
                "first_name",
                "gender",
                "hire_date",
                "job",
                "job.raw",
                "languages",
                "last_name",
                "long_noidx",
                "salary",
                "x"
            )
        );
    }

    public void testSparseDocument() throws Exception {
        var query = """
            from large
            | keep field00*
            | limit 10
            """;

        int size = 256;
        Map<String, EsField> large = Maps.newLinkedHashMapWithExpectedSize(size);
        for (int i = 0; i < size; i++) {
            var name = String.format(Locale.ROOT, "field%03d", i);
            large.put(name, new EsField(name, INTEGER, emptyMap(), true, false, EsField.TimeSeriesFieldType.NONE));
        }

        SearchStats searchStats = statsForExistingField("field000", "field001", "field002", "field003", "field004");

        EsIndex index = EsIndexGenerator.esIndex("large", large, Map.of("large", IndexMode.STANDARD));
        var logicalOptimizer = new LogicalPlanOptimizer(unboundLogicalOptimizerContext());

        var analyzer = new Analyzer(
            testAnalyzerContext(
                EsqlTestUtils.TEST_CFG,
                new EsqlFunctionRegistry(),
                indexResolutions(index),
                emptyPolicyResolution(),
                emptyInferenceResolution()
            ),
            TEST_VERIFIER
        );

        var analyzed = analyzer.analyze(EsqlParser.INSTANCE.parseQuery(query));
        var optimized = logicalOptimizer.optimize(analyzed);
        var localContext = new LocalLogicalOptimizerContext(EsqlTestUtils.TEST_CFG, FoldContext.small(), searchStats);
        var plan = new LocalLogicalPlanOptimizer(localContext).localOptimize(optimized);

        var project = as(plan, Project.class);
        assertThat(project.projections(), hasSize(10));
        assertThat(
            Expressions.names(project.projections()),
            contains("field000", "field001", "field002", "field003", "field004", "field005", "field006", "field007", "field008", "field009")
        );
        var eval = as(project.child(), Eval.class);
        var field = eval.fields().get(0);
        assertThat(Expressions.name(field), is("field005"));
        assertThat(Alias.unwrap(field).fold(FoldContext.small()), nullValue());
    }

    // InferIsNotNull

    public void testIsNotNullOnIsNullField() {
        EsRelation relation = relation();
        var fieldA = getFieldAttribute("a");
        Expression inn = isNotNull(fieldA);
        Filter f = new Filter(EMPTY, relation, inn);

        assertEquals(f, new InferIsNotNull().apply(f));
    }

    public void testIsNotNullOnOperatorWithOneField() {
        EsRelation relation = relation();
        var fieldA = getFieldAttribute("a");
        Expression inn = isNotNull(new Add(EMPTY, fieldA, ONE));
        Filter f = new Filter(EMPTY, relation, inn);
        Filter expected = new Filter(EMPTY, relation, new And(EMPTY, isNotNull(fieldA), inn));

        assertEquals(expected, new InferIsNotNull().apply(f));
    }

    public void testIsNotNullOnOperatorWithTwoFields() {
        EsRelation relation = relation();
        var fieldA = getFieldAttribute("a");
        var fieldB = getFieldAttribute("b");
        Expression inn = isNotNull(new Add(EMPTY, fieldA, fieldB));
        Filter f = new Filter(EMPTY, relation, inn);
        Filter expected = new Filter(EMPTY, relation, new And(EMPTY, new And(EMPTY, isNotNull(fieldA), isNotNull(fieldB)), inn));

        assertEquals(expected, new InferIsNotNull().apply(f));
    }

    public void testIsNotNullOnFunctionWithOneField() {
        EsRelation relation = relation();
        var fieldA = getFieldAttribute("a");
        var pattern = L("abc");
        Expression inn = isNotNull(new And(EMPTY, new StartsWith(EMPTY, fieldA, pattern), greaterThanOf(new Add(EMPTY, ONE, TWO), THREE)));

        Filter f = new Filter(EMPTY, relation, inn);
        Filter expected = new Filter(EMPTY, relation, new And(EMPTY, isNotNull(fieldA), inn));

        assertEquals(expected, new InferIsNotNull().apply(f));
    }

    public void testIsNotNullOnFunctionWithTwoFields() {
        EsRelation relation = relation();
        var fieldA = getFieldAttribute("a");
        var fieldB = getFieldAttribute("b");
        Expression inn = isNotNull(new StartsWith(EMPTY, fieldA, fieldB));

        Filter f = new Filter(EMPTY, relation, inn);
        Filter expected = new Filter(EMPTY, relation, new And(EMPTY, new And(EMPTY, isNotNull(fieldA), isNotNull(fieldB)), inn));

        assertEquals(expected, new InferIsNotNull().apply(f));
    }

    public void testIsNotNullOnCoalesce() {
        var plan = localPlan("""
              from test
            | where coalesce(emp_no, salary) is not null
            """);

        var limit = as(plan, Limit.class);
        var filter = as(limit.child(), Filter.class);
        var inn = as(filter.condition(), IsNotNull.class);
        var coalesce = as(inn.children().get(0), Coalesce.class);
        assertThat(Expressions.names(coalesce.children()), contains("emp_no", "salary"));
        var source = as(filter.child(), EsRelation.class);
    }

    public void testIsNotNullOnExpression() {
        var plan = localPlan("""
              from test
            | eval x = emp_no + 1
            | where x is not null
            """);

        var limit = as(plan, Limit.class);
        var filter = as(limit.child(), Filter.class);
        var inn = as(filter.condition(), IsNotNull.class);
        assertThat(Expressions.names(inn.children()), contains("x"));
        var eval = as(filter.child(), Eval.class);
        filter = as(eval.child(), Filter.class);
        inn = as(filter.condition(), IsNotNull.class);
        assertThat(Expressions.names(inn.children()), contains("emp_no"));
        var source = as(filter.child(), EsRelation.class);
    }

    public void testIsNotNullOnCase() {
        var plan = localPlan("""
              from test
            | where case(emp_no > 10000, "1", salary < 50000, "2", first_name) is not null
            """);

        var limit = as(plan, Limit.class);
        var filter = as(limit.child(), Filter.class);
        var inn = as(filter.condition(), IsNotNull.class);
        var caseF = as(inn.children().get(0), Case.class);
        assertThat(Expressions.names(caseF.children()), contains("emp_no > 10000", "\"1\"", "salary < 50000", "\"2\"", "first_name"));
        var source = as(filter.child(), EsRelation.class);
    }

    public void testIsNotNullOnCase_With_IS_NULL() {
        var plan = localPlan("""
              from test
            | where case(emp_no IS NULL, "1", salary IS NOT NULL, "2", first_name) is not null
            """);

        var limit = as(plan, Limit.class);
        var filter = as(limit.child(), Filter.class);
        var inn = as(filter.condition(), IsNotNull.class);
        var caseF = as(inn.children().get(0), Case.class);
        assertThat(Expressions.names(caseF.children()), contains("emp_no IS NULL", "\"1\"", "salary IS NOT NULL", "\"2\"", "first_name"));
        var source = as(filter.child(), EsRelation.class);
    }

    /*
     * Limit[1000[INTEGER],false]
     * \_Filter[RLIKE(first_name{f}#4, "VALÜ*", true)]
     *   \_EsRelation[test][_meta_field{f}#9, emp_no{f}#3, first_name{f}#4, gen..]
     */
    public void testReplaceUpperStringCasinqgWithInsensitiveRLike() {
        var plan = localPlan("FROM test | WHERE TO_UPPER(TO_LOWER(TO_UPPER(first_name))) RLIKE \"VALÜ*\"");

        var limit = as(plan, Limit.class);
        var filter = as(limit.child(), Filter.class);
        var rlike = as(filter.condition(), RLike.class);
        var field = as(rlike.field(), FieldAttribute.class);
        assertThat(field.fieldName().string(), is("first_name"));
        assertThat(rlike.pattern().pattern(), is("VALÜ*"));
        assertThat(rlike.caseInsensitive(), is(true));
        var source = as(filter.child(), EsRelation.class);
    }

    /*
     *Limit[1000[INTEGER],false]
     * \_Filter[RLikeList(first_name{f}#4, "("VALÜ*", "TEST*")", true)]
     *  \_EsRelation[test][_meta_field{f}#9, emp_no{f}#3, first_name{f}#4, gen..]
     */
    public void testReplaceUpperStringCasinqWithInsensitiveRLikeList() {
        var plan = localPlan("FROM test | WHERE TO_UPPER(TO_LOWER(TO_UPPER(first_name))) RLIKE (\"VALÜ*\", \"TEST*\")");

        var limit = as(plan, Limit.class);
        var filter = as(limit.child(), Filter.class);
        var rLikeList = as(filter.condition(), RLikeList.class);
        var field = as(rLikeList.field(), FieldAttribute.class);
        assertThat(field.fieldName().string(), is("first_name"));
        assertEquals(2, rLikeList.pattern().patternList().size());
        assertThat(rLikeList.pattern().patternList().get(0).pattern(), is("VALÜ*"));
        assertThat(rLikeList.pattern().patternList().get(1).pattern(), is("TEST*"));
        assertThat(rLikeList.caseInsensitive(), is(true));
        var source = as(filter.child(), EsRelation.class);
    }

    // same plan as above, but lower case pattern
    public void testReplaceLowerStringCasingWithInsensitiveRLike() {
        var plan = localPlan("FROM test | WHERE TO_LOWER(TO_UPPER(first_name)) RLIKE \"valü*\"");

        var limit = as(plan, Limit.class);
        var filter = as(limit.child(), Filter.class);
        var rlike = as(filter.condition(), RLike.class);
        var field = as(rlike.field(), FieldAttribute.class);
        assertThat(field.fieldName().string(), is("first_name"));
        assertThat(rlike.pattern().pattern(), is("valü*"));
        assertThat(rlike.caseInsensitive(), is(true));
        var source = as(filter.child(), EsRelation.class);
    }

    // same plan as above, but lower case pattern and list of patterns
    public void testReplaceLowerStringCasingWithInsensitiveRLikeList() {
        var plan = localPlan("FROM test | WHERE TO_LOWER(TO_UPPER(first_name)) RLIKE (\"valü*\", \"test*\")");
        var limit = as(plan, Limit.class);
        var filter = as(limit.child(), Filter.class);
        var rLikeList = as(filter.condition(), RLikeList.class);
        var field = as(rLikeList.field(), FieldAttribute.class);
        assertThat(field.fieldName().string(), is("first_name"));
        assertEquals(2, rLikeList.pattern().patternList().size());
        assertThat(rLikeList.pattern().patternList().get(0).pattern(), is("valü*"));
        assertThat(rLikeList.pattern().patternList().get(1).pattern(), is("test*"));
        assertThat(rLikeList.caseInsensitive(), is(true));
        var source = as(filter.child(), EsRelation.class);
    }

    // same plan as above, but lower case pattern and list of patterns, one of which is upper case
    public void testReplaceLowerStringCasingWithMixedCaseRLikeList() {
        var plan = localPlan("FROM test | WHERE TO_LOWER(TO_UPPER(first_name)) RLIKE (\"valü*\", \"TEST*\")");
        var limit = as(plan, Limit.class);
        var filter = as(limit.child(), Filter.class);
        var rLikeList = as(filter.condition(), RLikeList.class);
        var field = as(rLikeList.field(), FieldAttribute.class);
        assertThat(field.fieldName().string(), is("first_name"));
        assertEquals(1, rLikeList.pattern().patternList().size());
        assertThat(rLikeList.pattern().patternList().get(0).pattern(), is("valü*"));
        assertThat(rLikeList.caseInsensitive(), is(true));
        var source = as(filter.child(), EsRelation.class);
    }

    /**
     * LocalRelation[[_meta_field{f}#9, emp_no{f}#3, first_name{f}#4, gender{f}#5, hire_date{f}#10, job{f}#11, job.raw{f}#12, langu
     *   ages{f}#6, last_name{f}#7, long_noidx{f}#13, salary{f}#8],EMPTY]
     */
    public void testReplaceStringCasingAndRLikeWithLocalRelation() {
        var plan = localPlan("FROM test | WHERE TO_LOWER(TO_UPPER(first_name)) RLIKE \"VALÜ*\"");

        var local = as(plan, LocalRelation.class);
        assertThat(local.supplier(), equalTo(EmptyLocalSupplier.EMPTY));
    }

    // same plan as in testReplaceUpperStringCasingWithInsensitiveRLike, but with LIKE instead of RLIKE
    public void testReplaceUpperStringCasingWithInsensitiveLike() {
        var plan = localPlan("FROM test | WHERE TO_UPPER(TO_LOWER(TO_UPPER(first_name))) LIKE \"VALÜ*\"");

        var limit = as(plan, Limit.class);
        var filter = as(limit.child(), Filter.class);
        var wlike = as(filter.condition(), WildcardLike.class);
        var field = as(wlike.field(), FieldAttribute.class);
        assertThat(field.fieldName().string(), is("first_name"));
        assertThat(wlike.pattern().pattern(), is("VALÜ*"));
        assertThat(wlike.caseInsensitive(), is(true));
        var source = as(filter.child(), EsRelation.class);
    }

    // same plan as in testReplaceUpperStringCasingWithInsensitiveRLikeList, but with LIKE instead of RLIKE
    public void testReplaceUpperStringCasingWithInsensitiveLikeList() {
        var plan = localPlan("FROM test | WHERE TO_UPPER(TO_LOWER(TO_UPPER(first_name))) LIKE (\"VALÜ*\", \"TEST*\")");

        var limit = as(plan, Limit.class);
        var filter = as(limit.child(), Filter.class);
        var likeList = as(filter.condition(), WildcardLikeList.class);
        var field = as(likeList.field(), FieldAttribute.class);
        assertThat(field.fieldName().string(), is("first_name"));
        assertEquals(2, likeList.pattern().patternList().size());
        assertThat(likeList.pattern().patternList().get(0).pattern(), is("VALÜ*"));
        assertThat(likeList.pattern().patternList().get(1).pattern(), is("TEST*"));
        assertThat(likeList.caseInsensitive(), is(true));
        var source = as(filter.child(), EsRelation.class);
    }

    // same plan as above, but mixed case pattern and list of patterns
    public void testReplaceLowerStringCasingWithMixedCaseLikeList() {
        var plan = localPlan("FROM test | WHERE TO_LOWER(TO_UPPER(first_name)) LIKE (\"TEST*\", \"valü*\", \"vaLü*\")");
        var limit = as(plan, Limit.class);
        var filter = as(limit.child(), Filter.class);
        var likeList = as(filter.condition(), WildcardLikeList.class);
        var field = as(likeList.field(), FieldAttribute.class);
        assertThat(field.fieldName().string(), is("first_name"));
        // only the all lowercase pattern is kept, the mixed case and all uppercase patterns are ignored
        assertEquals(1, likeList.pattern().patternList().size());
        assertThat(likeList.pattern().patternList().get(0).pattern(), is("valü*"));
        assertThat(likeList.caseInsensitive(), is(true));
        var source = as(filter.child(), EsRelation.class);
    }

    // same plan as above, but lower case pattern
    public void testReplaceLowerStringCasingWithInsensitiveLike() {
        var plan = localPlan("FROM test | WHERE TO_LOWER(TO_UPPER(first_name)) LIKE \"valü*\"");

        var limit = as(plan, Limit.class);
        var filter = as(limit.child(), Filter.class);
        var wlike = as(filter.condition(), WildcardLike.class);
        var field = as(wlike.field(), FieldAttribute.class);
        assertThat(field.fieldName().string(), is("first_name"));
        assertThat(wlike.pattern().pattern(), is("valü*"));
        assertThat(wlike.caseInsensitive(), is(true));
        var source = as(filter.child(), EsRelation.class);
    }

    /**
     * LocalRelation[[_meta_field{f}#9, emp_no{f}#3, first_name{f}#4, gender{f}#5, hire_date{f}#10, job{f}#11, job.raw{f}#12, langu
     *   ages{f}#6, last_name{f}#7, long_noidx{f}#13, salary{f}#8],EMPTY]
     */
    public void testReplaceStringCasingAndLikeWithLocalRelation() {
        var plan = localPlan("FROM test | WHERE TO_LOWER(TO_UPPER(first_name)) LIKE \"VALÜ*\"");

        var local = as(plan, LocalRelation.class);
        assertThat(local.supplier(), equalTo(EmptyLocalSupplier.EMPTY));
    }

    /**
     * LocalRelation[[_meta_field{f}#9, emp_no{f}#3, first_name{f}#4, gender{f}#5, hire_date{f}#10, job{f}#11, job.raw{f}#12, langu
     *   ages{f}#6, last_name{f}#7, long_noidx{f}#13, salary{f}#8],EMPTY]
     */
    public void testReplaceStringCasingAndLikeListWithLocalRelation() {
        var plan = localPlan("FROM test | WHERE TO_LOWER(TO_UPPER(first_name)) LIKE (\"VALÜ*\", \"TEST*\")");

        var local = as(plan, LocalRelation.class);
        assertThat(local.supplier(), equalTo(EmptyLocalSupplier.EMPTY));
    }

    /**
     * LocalRelation[[_meta_field{f}#9, emp_no{f}#3, first_name{f}#4, gender{f}#5, hire_date{f}#10, job{f}#11, job.raw{f}#12, langu
     *   ages{f}#6, last_name{f}#7, long_noidx{f}#13, salary{f}#8],EMPTY]
     */
    public void testReplaceStringCasingAndRLikeListWithLocalRelation() {
        var plan = localPlan("FROM test | WHERE TO_LOWER(TO_UPPER(first_name)) RLIKE (\"VALÜ*\", \"TEST*\")");

        var local = as(plan, LocalRelation.class);
        assertThat(local.supplier(), equalTo(EmptyLocalSupplier.EMPTY));
    }

    /**
     * Limit[1000[INTEGER],false]
     * \_Aggregate[[],[SUM($$integer_long_field$converted_to$long{f$}#5,true[BOOLEAN]) AS sum(integer_long_field::long)#3]]
     *   \_Filter[ISNOTNULL($$integer_long_field$converted_to$long{f$}#5)]
     *     \_EsRelation[test*][!integer_long_field, $$integer_long_field$converted..]
     */
    public void testUnionTypesInferNonNullAggConstraint() {
        LogicalPlan coordinatorOptimized = plan("FROM test* | STATS sum(integer_long_field::long)", analyzerWithUnionTypeMapping());
        var plan = localPlan(coordinatorOptimized, TEST_SEARCH_STATS);

        var limit = asLimit(plan, 1000);
        var agg = as(limit.child(), Aggregate.class);
        var filter = as(agg.child(), Filter.class);
        var relation = as(filter.child(), EsRelation.class);

        var isNotNull = as(filter.condition(), IsNotNull.class);
        var unionTypeField = as(isNotNull.field(), FieldAttribute.class);
        assertEquals("$$integer_long_field$converted_to$long", unionTypeField.name());
        assertEquals("integer_long_field", unionTypeField.fieldName().string());
    }

    /**
     * \_Aggregate[[first_name{r}#7, $$first_name$temp_name$17{r}#18],[SUM(salary{f}#11,true[BOOLEAN]) AS SUM(salary)#5, first_nam
     * e{r}#7, first_name{r}#7 AS last_name#10]]
     *   \_Eval[[null[KEYWORD] AS first_name#7, null[KEYWORD] AS $$first_name$temp_name$17#18]]
     *     \_EsRelation[test][_meta_field{f}#12, emp_no{f}#6, first_name{f}#7, ge..]
     */
    public void testGroupingByMissingFields() {
        var plan = plan("FROM test | STATS SUM(salary) BY first_name, last_name");
        var testStats = statsForMissingField("first_name", "last_name");
        var localPlan = localPlan(plan, testStats);
        Limit limit = as(localPlan, Limit.class);
        Aggregate aggregate = as(limit.child(), Aggregate.class);
        assertThat(aggregate.groupings(), hasSize(2));
        ReferenceAttribute grouping1 = as(aggregate.groupings().get(0), ReferenceAttribute.class);
        ReferenceAttribute grouping2 = as(aggregate.groupings().get(1), ReferenceAttribute.class);
        Eval eval = as(aggregate.child(), Eval.class);
        assertThat(eval.fields(), hasSize(2));
        Alias eval1 = eval.fields().get(0);
        Literal literal1 = as(eval1.child(), Literal.class);
        assertNull(literal1.value());
        assertThat(literal1.dataType(), is(KEYWORD));
        Alias eval2 = eval.fields().get(1);
        Literal literal2 = as(eval2.child(), Literal.class);
        assertNull(literal2.value());
        assertThat(literal2.dataType(), is(KEYWORD));
        assertThat(grouping1.id(), equalTo(eval1.id()));
        assertThat(grouping2.id(), equalTo(eval2.id()));
        as(eval.child(), EsRelation.class);
    }

    public void testVerifierOnMissingReferences() throws Exception {
        var plan = localPlan("""
            from test
            | stats a = min(salary) by emp_no
            """);

        var limit = as(plan, Limit.class);
        var aggregate = as(limit.child(), Aggregate.class);
        var min = as(Alias.unwrap(aggregate.aggregates().get(0)), Min.class);
        var salary = as(min.field(), NamedExpression.class);
        assertThat(salary.name(), is("salary"));
        // emulate a rule that adds an invalid field
        var invalidPlan = new OrderBy(
            limit.source(),
            limit,
            asList(new Order(limit.source(), salary, Order.OrderDirection.ASC, Order.NullsPosition.FIRST))
        );

        var localContext = new LocalLogicalOptimizerContext(EsqlTestUtils.TEST_CFG, FoldContext.small(), TEST_SEARCH_STATS);
        LocalLogicalPlanOptimizer localLogicalPlanOptimizer = new LocalLogicalPlanOptimizer(localContext);

        IllegalStateException e = expectThrows(IllegalStateException.class, () -> localLogicalPlanOptimizer.localOptimize(invalidPlan));
        assertThat(e.getMessage(), containsString("Plan [OrderBy[[Order[salary"));
        assertThat(e.getMessage(), containsString(" optimized incorrectly due to missing references [salary"));
    }

    private LocalLogicalPlanOptimizer getCustomRulesLocalLogicalPlanOptimizer(List<RuleExecutor.Batch<LogicalPlan>> batches) {
        LocalLogicalOptimizerContext context = new LocalLogicalOptimizerContext(
            EsqlTestUtils.TEST_CFG,
            FoldContext.small(),
            TEST_SEARCH_STATS
        );
        LocalLogicalPlanOptimizer customOptimizer = new LocalLogicalPlanOptimizer(context) {
            @Override
            protected List<Batch<LogicalPlan>> batches() {
                return batches;
            }
        };
        return customOptimizer;
    }

    public void testVerifierOnAdditionalAttributeAdded() throws Exception {
        var plan = localPlan("""
            from test
            | stats a = min(salary) by emp_no
            """);

        var limit = as(plan, Limit.class);
        var aggregate = as(limit.child(), Aggregate.class);
        var min = as(Alias.unwrap(aggregate.aggregates().get(0)), Min.class);
        var salary = as(min.field(), NamedExpression.class);
        assertThat(salary.name(), is("salary"));
        Holder<Integer> appliedCount = new Holder<>(0);
        // use a custom rule that adds another output attribute
        var customRuleBatch = new RuleExecutor.Batch<>(
            "CustomRuleBatch",
            RuleExecutor.Limiter.ONCE,
            new OptimizerRules.ParameterizedOptimizerRule<Aggregate, LocalLogicalOptimizerContext>(UP) {

                @Override
                protected LogicalPlan rule(Aggregate plan, LocalLogicalOptimizerContext context) {
                    // This rule adds a missing attribute to the plan output
                    // We only want to apply it once, so we use a static counter
                    if (appliedCount.get() == 0) {
                        appliedCount.set(appliedCount.get() + 1);
                        Literal additionalLiteral = new Literal(EMPTY, "additional literal", INTEGER);
                        return new Eval(plan.source(), plan, List.of(new Alias(EMPTY, "additionalAttribute", additionalLiteral)));
                    }
                    return plan;
                }

            }
        );
        LocalLogicalPlanOptimizer customRulesLocalLogicalPlanOptimizer = getCustomRulesLocalLogicalPlanOptimizer(List.of(customRuleBatch));
        Exception e = expectThrows(VerificationException.class, () -> customRulesLocalLogicalPlanOptimizer.localOptimize(plan));
        assertThat(e.getMessage(), containsString("Output has changed from"));
        assertThat(e.getMessage(), containsString("additionalAttribute"));
    }

    public void testVerifierOnAttributeDatatypeChanged() {
        var plan = localPlan("""
            from test
            | stats a = min(salary) by emp_no
            """);

        var limit = as(plan, Limit.class);
        var aggregate = as(limit.child(), Aggregate.class);
        var min = as(Alias.unwrap(aggregate.aggregates().get(0)), Min.class);
        var salary = as(min.field(), NamedExpression.class);
        assertThat(salary.name(), is("salary"));
        Holder<Integer> appliedCount = new Holder<>(0);
        // use a custom rule that changes the datatype of an output attribute
        var customRuleBatch = new RuleExecutor.Batch<>(
            "CustomRuleBatch",
            RuleExecutor.Limiter.ONCE,
            new OptimizerRules.ParameterizedOptimizerRule<LogicalPlan, LocalLogicalOptimizerContext>(DOWN) {
                @Override
                protected LogicalPlan rule(LogicalPlan plan, LocalLogicalOptimizerContext context) {
                    // We only want to apply it once, so we use a static counter
                    if (appliedCount.get() == 0) {
                        appliedCount.set(appliedCount.get() + 1);
                        Limit limit = as(plan, Limit.class);
                        Limit newLimit = new Limit(plan.source(), limit.limit(), limit.child()) {
                            @Override
                            public List<Attribute> output() {
                                List<Attribute> oldOutput = super.output();
                                List<Attribute> newOutput = new ArrayList<>(oldOutput);
                                newOutput.set(0, oldOutput.get(0).withDataType(DataType.DATETIME));
                                return newOutput;
                            }
                        };
                        return newLimit;
                    }
                    return plan;
                }

            }
        );
        LocalLogicalPlanOptimizer customRulesLocalLogicalPlanOptimizer = getCustomRulesLocalLogicalPlanOptimizer(List.of(customRuleBatch));
        Exception e = expectThrows(VerificationException.class, () -> customRulesLocalLogicalPlanOptimizer.localOptimize(plan));
        assertThat(e.getMessage(), containsString("Output has changed from"));
    }

    /**
     * Input:
     * Project[[key{f}#2, int{f}#3, field1{f}#7, field2{f}#8]]
     * \_Join[LEFT,[key{f}#2],[key{f}#6],null]
     *   |_EsRelation[JLfQlKmn][key{f}#2, int{f}#3, field1{f}#4, field2{f}#5]
     *   \_EsRelation[HQtEBOWq][LOOKUP][key{f}#6, field1{f}#7, field2{f}#8]
     *
     * Output:
     * Project[[key{r}#2, int{f}#3, field1{r}#7, field1{r}#7 AS field2#8]]
     * \_Eval[[null[KEYWORD] AS key#2, null[INTEGER] AS field1#7]]
     *   \_EsRelation[JLfQlKmn][key{f}#2, int{f}#3, field1{f}#4, field2{f}#5]
     */
    public void testPruneLeftJoinOnNullMatchingFieldAndShadowingAttributes() {
        var keyLeft = getFieldAttribute("key", KEYWORD);
        var intFieldLeft = getFieldAttribute("int");
        var fieldLeft1 = getFieldAttribute("field1");
        var fieldLeft2 = getFieldAttribute("field2");
        var leftRelation = EsqlTestUtils.relation(IndexMode.STANDARD)
            .withAttributes(List.of(keyLeft, intFieldLeft, fieldLeft1, fieldLeft2));

        var keyRight = getFieldAttribute("key", KEYWORD);
        var fieldRight1 = getFieldAttribute("field1");
        var fieldRight2 = getFieldAttribute("field2");
        var rightRelation = EsqlTestUtils.relation(IndexMode.LOOKUP).withAttributes(List.of(keyRight, fieldRight1, fieldRight2));

        JoinConfig joinConfig = new JoinConfig(JoinTypes.LEFT, List.of(keyLeft), List.of(keyRight), null);
        var join = new Join(EMPTY, leftRelation, rightRelation, joinConfig);
        var project = new Project(EMPTY, join, List.of(keyLeft, intFieldLeft, fieldRight1, fieldRight2));

        var testStats = statsForMissingField("key");
        var localPlan = localPlan(project, testStats);

        var projectOut = as(localPlan, Project.class);
        var projectionsOut = projectOut.projections();
        assertThat(Expressions.names(projectionsOut), contains("key", "int", "field1", "field2"));
        assertThat(projectionsOut.get(0).id(), is(keyLeft.id()));
        assertThat(projectionsOut.get(1).id(), is(intFieldLeft.id()));
        assertThat(projectionsOut.get(2).id(), is(fieldRight1.id())); // id must remain from the RHS.
        var aliasField2 = as(projectionsOut.get(3), Alias.class); // the projection must contain an alias ...
        assertThat(aliasField2.id(), is(fieldRight2.id())); // ... with the same id as the original field.

        var eval = as(projectOut.child(), Eval.class);
        assertThat(Expressions.names(eval.fields()), contains("key", "field1"));
        var keyEval = as(Alias.unwrap(eval.fields().get(0)), Literal.class);
        assertThat(keyEval.value(), is(nullValue()));
        assertThat(keyEval.dataType(), is(KEYWORD));
        var field1Eval = as(Alias.unwrap(eval.fields().get(1)), Literal.class);
        assertThat(field1Eval.value(), is(nullValue()));
        assertThat(field1Eval.dataType(), is(INTEGER));
        var source = as(eval.child(), EsRelation.class);
    }

    /**
     * Expected:
     * EsqlProject[[!alias_integer, boolean{f}#7, byte{f}#8, constant_keyword-foo{f}#9, date{f}#10, date_nanos{f}#11, dense_vector
     * {f}#26, double{f}#12, float{f}#13, half_float{f}#14, integer{f}#16, ip{f}#17, keyword{f}#18, long{f}#19, scaled_float{f}#15,
     * semantic_text{f}#25, short{f}#21, text{f}#22, unsigned_long{f}#20, version{f}#23, wildcard{f}#24, s{r}#5]]
     * \_Eval[[$$dense_vector$V_DOT_PRODUCT$27{f}#27 AS s#5]]
     *   \_Limit[1000[INTEGER],false,false]
     *     \_EsRelation[test_all][$$dense_vector$V_DOT_PRODUCT$27{f}#27, !alias_integer,
     */
    public void testVectorFunctionsReplaced() {
        SimilarityFunctionTestCase testCase = SimilarityFunctionTestCase.random("dense_vector");
        String query = String.format(Locale.ROOT, """
            from test_all
            | eval s = %s
            """, testCase.toQuery());

        LogicalPlan plan = localPlan(plan(query, allTypesAnalyzer), TEST_SEARCH_STATS);

        // EsqlProject[[!alias_integer, boolean{f}#7, byte{f}#8, ... s{r}#5]]
        var project = as(plan, EsqlProject.class);
        // Does not contain the extracted field
        assertFalse(Expressions.names(project.projections()).stream().anyMatch(s -> s.startsWith(testCase.toFieldAttrName())));

        // Eval[[$$dense_vector$V_DOT_PRODUCT$27{f}#27 AS s#5]]
        var eval = as(project.child(), Eval.class);
        assertThat(eval.fields(), hasSize(1));
        var alias = as(eval.fields().getFirst(), Alias.class);
        assertThat(alias.name(), equalTo("s"));

        // Check replaced field attribute
        FieldAttribute fieldAttr = (FieldAttribute) alias.child();
        assertThat(fieldAttr.fieldName().string(), equalTo("dense_vector"));
        assertThat(fieldAttr.name(), startsWith(testCase.toFieldAttrName()));
        var field = as(fieldAttr.field(), FunctionEsField.class);
        var blockLoaderFunctionConfig = as(field.functionConfig(), DenseVectorFieldMapper.VectorSimilarityFunctionConfig.class);
        assertThat(blockLoaderFunctionConfig.similarityFunction(), instanceOf(DenseVectorFieldMapper.SimilarityFunction.class));
        assertThat(blockLoaderFunctionConfig.vector(), equalTo(testCase.vector()));

        // Limit[1000[INTEGER],false,false]
        var limit = as(eval.child(), Limit.class);
        assertThat(limit.limit().fold(FoldContext.small()), equalTo(1000));

        // EsRelation[types_all]
        var esRelation = as(limit.child(), EsRelation.class);
        assertTrue(esRelation.output().contains(fieldAttr));
    }

    /**
     * Expected:
     * EsqlProject[[s{r}#4]]
     * \_TopN[[Order[s{r}#4,DESC,FIRST]],1[INTEGER]]
     *   \_Eval[[$$dense_vector$replaced$28{t}#28 AS s#4]]
     *     \_EsRelation[types][$$dense_vector$replaced$28{t}#28, !alias_integer, b..]
     */
    public void testVectorFunctionsReplacedWithTopN() {
        SimilarityFunctionTestCase testCase = SimilarityFunctionTestCase.random("dense_vector");
        String query = String.format(Locale.ROOT, """
            from test_all
            | eval s = %s
            | sort s desc
            | limit 1
            | keep s
            """, testCase.toQuery());

        LogicalPlan plan = localPlan(plan(query, allTypesAnalyzer), TEST_SEARCH_STATS);

        // EsqlProject[[s{r}#4]]
        var project = as(plan, EsqlProject.class);
        assertThat(Expressions.names(project.projections()), contains("s"));

        // TopN[[Order[s{r}#4,DESC,FIRST]],1[INTEGER]]
        var topN = as(project.child(), TopN.class);
        assertThat(topN.limit().fold(FoldContext.small()), equalTo(1));
        assertThat(topN.order().size(), is(1));
        var order = as(topN.order().getFirst(), Order.class);
        assertThat(order.direction(), equalTo(Order.OrderDirection.DESC));
        assertThat(order.nullsPosition(), equalTo(Order.NullsPosition.FIRST));
        assertThat(Expressions.name(order.child()), equalTo("s"));

        // Eval[[$$dense_vector$replaced$28{t}#28 AS s#4]]
        var eval = as(topN.child(), Eval.class);
        assertThat(eval.fields(), hasSize(1));
        var alias = as(eval.fields().getFirst(), Alias.class);
        assertThat(alias.name(), equalTo("s"));

        // Check replaced field attribute
        FieldAttribute fieldAttr = (FieldAttribute) alias.child();
        assertThat(fieldAttr.fieldName().string(), equalTo("dense_vector"));
        assertThat(fieldAttr.name(), startsWith(testCase.toFieldAttrName()));
        var field = as(fieldAttr.field(), FunctionEsField.class);
        var blockLoaderFunctionConfig = as(field.functionConfig(), DenseVectorFieldMapper.VectorSimilarityFunctionConfig.class);
        assertThat(blockLoaderFunctionConfig.similarityFunction(), instanceOf(DenseVectorFieldMapper.SimilarityFunction.class));
        assertThat(blockLoaderFunctionConfig.vector(), equalTo(testCase.vector()));

        // EsRelation[types]
        var esRelation = as(eval.child(), EsRelation.class);
        assertTrue(esRelation.output().contains(fieldAttr));
    }

    public void testVectorFunctionsNotPushedDownWhenNotIndexed() {
        SimilarityFunctionTestCase testCase = SimilarityFunctionTestCase.random("dense_vector");
        String query = String.format(Locale.ROOT, """
            from test_all
            | eval s = %s
            | sort s desc
            | limit 1
            | keep s
            """, testCase.toQuery());

        LogicalPlan plan = localPlan(plan(query, allTypesAnalyzer), new EsqlTestUtils.TestSearchStats() {
            @Override
            public boolean isIndexed(FieldAttribute.FieldName field) {
                return field.string().equals("dense_vector") == false;
            }
        });

        // EsqlProject[[s{r}#4]]
        var project = as(plan, EsqlProject.class);
        assertThat(Expressions.names(project.projections()), contains("s"));

        // TopN[[Order[s{r}#4,DESC,FIRST]],1[INTEGER]]
        var topN = as(project.child(), TopN.class);

        // Eval[[$$dense_vector$replaced$28{t}#28 AS s#4]]
        var eval = as(topN.child(), Eval.class);
        var alias = as(eval.fields().getFirst(), Alias.class);
        assertThat(alias.name(), equalTo("s"));

        // Check similarity function field attribute is NOT replaced
        as(alias.child(), VectorSimilarityFunction.class);

        // EsRelation does not contain a FunctionEsField
        var esRelation = as(eval.child(), EsRelation.class);
        assertFalse(
            esRelation.output()
                .stream()
                .anyMatch(att -> (att instanceof FieldAttribute fieldAttr) && fieldAttr.field() instanceof FunctionEsField)
        );
    }

    public void testAggregateMetricDouble() {
        String query = "FROM k8s-downsampled | STATS m = min(network.eth0.tx)";

        LogicalPlan plan = localPlan(plan(query, tsAnalyzer), new EsqlTestUtils.TestSearchStats());

        // Limit[1000[INTEGER],false,false]
        var limit = as(plan, Limit.class);
        // Aggregate[[],[MIN($$min(network.eth>$MIN$0{r$}#30,true[BOOLEAN],PT0S[TIME_DURATION]) AS m#5]]
        var aggregate = as(limit.child(), Aggregate.class);
        assertThat(aggregate.groupings(), hasSize(0));
        assertThat(aggregate.aggregates(), hasSize(1));
        // Eval[[$$network.eth0.tx$AMD_MIN$1432505394{f$}#31 AS $$min(network.eth>$MIN$0#30]]
        var eval = as(aggregate.child(), Eval.class);
        assertThat(eval.fields(), hasSize(1));
        var alias = as(eval.fields().getFirst(), Alias.class);
        var fieldAttr = as(alias.child(), FieldAttribute.class);
        assertThat(fieldAttr.fieldName().string(), equalTo("network.eth0.tx"));
        var field = as(fieldAttr.field(), FunctionEsField.class);
        var blockLoaderFunctionConfig = as(field.functionConfig(), BlockLoaderFunctionConfig.JustFunction.class);
        assertThat(blockLoaderFunctionConfig.function(), equalTo(BlockLoaderFunctionConfig.Function.AMD_MIN));

        // EsRelation[k8s-downsampled][@timestamp{f}#6, client.ip{f}#10, cluster{f}#7, eve..]
        var esRelation = as(eval.child(), EsRelation.class);
        assertTrue(esRelation.output().contains(fieldAttr));
    }

    public void testAggregateMetricDoubleWithAvgAndOtherFunctions() {
        String query = """
            from k8s-downsampled
            | STATS s = sum(network.eth0.tx), a = avg(network.eth0.tx)
            """;

        LogicalPlan plan = localPlan(plan(query, tsAnalyzer), new EsqlTestUtils.TestSearchStats());

        // Project[[s{r}#5, a{r}#8]]
        var project = as(plan, Project.class);
        assertThat(Expressions.names(project.projections()), contains("s", "a"));
        // Eval[[s{r}#5 / $$SUM$a$1{r$}#34 AS a#8]]
        var eval = as(project.child(), Eval.class);
        assertThat(Expressions.names(eval.fields()), contains("a"));
        var alias = as(eval.fields().getFirst(), Alias.class);
        var division = as(alias.child(), Div.class);
        assertTrue(Expressions.names(division.arguments()).contains("s"));

        // Limit[1000[INTEGER],false,false]
        var limit = as(eval.child(), Limit.class);
        // Aggregate[[],[SUM($$sum(network.eth>$SUM$0{r$}#35,true[BOOLEAN],PT0S[TIME_DURATION],compensated[KEYWORD]) AS s#5,
        // SUM($$avg(network.eth>$SUM$1{r$}#36,true[BOOLEAN],PT0S[TIME_DURATION],compensated[KEYWORD]) AS $$SUM$a$1#34]]
        var aggregate = as(limit.child(), Aggregate.class);
        assertThat(aggregate.groupings(), hasSize(0));
        assertThat(aggregate.aggregates(), hasSize(2));
        as(Alias.unwrap(aggregate.aggregates().get(0)), Sum.class);
        as(Alias.unwrap(aggregate.aggregates().get(1)), Sum.class);

        // Eval[[$$network.eth0.tx$AMD_SUM$365493977{f$}#37 AS $$sum(network.eth>$SUM$0#35,
        // $$network.eth0.tx$AMD_COUNT$1570201087{f$}#38 AS $$avg(network.eth>$SUM$1#36]]
        var eval2 = as(aggregate.child(), Eval.class);
        assertThat(eval2.fields(), hasSize(2));

        var alias2_1 = as(eval2.fields().get(0), Alias.class);
        var fieldAttr1 = as(alias2_1.child(), FieldAttribute.class);
        assertThat(fieldAttr1.fieldName().string(), equalTo("network.eth0.tx"));
        var field1 = as(fieldAttr1.field(), FunctionEsField.class);
        var blockLoaderFunctionConfig1 = as(field1.functionConfig(), BlockLoaderFunctionConfig.JustFunction.class);
        assertThat(blockLoaderFunctionConfig1.function(), equalTo(BlockLoaderFunctionConfig.Function.AMD_SUM));

        var alias2_2 = as(eval2.fields().get(1), Alias.class);
        var fieldAttr2 = as(alias2_2.child(), FieldAttribute.class);
        assertThat(fieldAttr2.fieldName().string(), equalTo("network.eth0.tx"));
        var field2 = as(fieldAttr2.field(), FunctionEsField.class);
        var blockLoaderFunctionConfig2 = as(field2.functionConfig(), BlockLoaderFunctionConfig.JustFunction.class);
        assertThat(blockLoaderFunctionConfig2.function(), equalTo(BlockLoaderFunctionConfig.Function.AMD_COUNT));

        // EsRelation[k8s-downsampled][@timestamp{f}#9, client.ip{f}#13, cluster{f}#10, ev..]
        var esRelation = as(eval2.child(), EsRelation.class);
        assertTrue(esRelation.output().contains(fieldAttr1));
        assertTrue(esRelation.output().contains(fieldAttr2));
    }

    public void testAggregateMetricDoubleTSCommand() {
        String query = """
            TS k8s-downsampled |
            STATS m = max(max_over_time(network.eth0.tx)),
                  c = count(count_over_time(network.eth0.tx)),
                  a = avg(avg_over_time(network.eth0.tx))
            BY pod, time_bucket = BUCKET(@timestamp,5minute)
            """;
        LogicalPlan plan = localPlan(plan(query, tsAnalyzer), new EsqlTestUtils.TestSearchStats());

        // Project[[m{r}#9, c{r}#12, a{r}#15, pod{r}#19, time_bucket{r}#6]]
        var project = as(plan, Project.class);
        assertThat(Expressions.names(project.projections()), contains("m", "c", "a", "pod", "time_bucket"));
        // Eval[[UNPACKDIMENSION(grouppod_$1{r}#49) AS pod#19,
        // $$SUM$a$0{r$}#41 / $$COUNT$a$1{r$}#42 AS a#15]]
        var eval1 = as(project.child(), Eval.class);
        assertThat(Expressions.names(eval1.fields()), contains("pod", "a"));
        // Limit[1000000[INTEGER],false,false]
        var limit = as(eval1.child(), Limit.class);
        // Aggregate[[packpod_$1{r}#48, time_bucket{r}#6],
        // [MAX(MAXOVERTIME_$1{r}#44,true[BOOLEAN],PT0S[TIME_DURATION]) AS m#9,
        // COUNT(COUNTOVERTIME_$1{r}#45,true[BOOLEAN],PT0S[TIME_DURATION]) AS c#12,
        // SUM(AVGOVERTIME_$1{r}#46,true[BOOLEAN],PT0S[TIME_DURATION],compensated[KEYWORD]) AS $$SUM$a$0#41,
        // COUNT(AVGOVERTIME_$1{r}#46,true[BOOLEAN],PT0S[TIME_DURATION]) AS $$COUNT$a$1#42,
        // packpod_$1{r}#48 AS grouppod_$1#49,
        // time_bucket{r}#6 AS time_bucket#6]]
        var aggregate = as(limit.child(), Aggregate.class);
        assertThat(aggregate.groupings(), hasSize(2));
        assertThat(aggregate.aggregates(), hasSize(6));
        // Eval[[$$SUM$AVGOVERTIME_$1$0{r$}#50 / COUNTOVERTIME_$1{r}#45 AS AVGOVERTIME_$1#46,
        // PACKDIMENSION(pod{r}#47) AS packpod_$1#48]]
        var eval2 = as(aggregate.child(), Eval.class);
        // TimeSeriesAggregate[[_tsid{m}#43, time_bucket{r}#6],
        // [MAX($$max_over_time(n>$MAX$0{r$}#52,true[BOOLEAN],PT0S[TIME_DURATION]) AS MAXOVERTIME_$1#44,
        // SUM($$count_over_time>$SUM$1{r$}#53,true[BOOLEAN],PT0S[TIME_DURATION],compensated[KEYWORD]) AS COUNTOVERTIME_$1#45,
        // SUM($$avg_over_time(n>$SUM$2{r$}#54,true[BOOLEAN],PT0S[TIME_DURATION],lossy[KEYWORD]) AS $$SUM$AVGOVERTIME_$1$0#50,
        // VALUES(pod{f}#19,true[BOOLEAN],PT0S[TIME_DURATION]) AS pod#47,
        // time_bucket{r}#6],
        // BUCKET(@timestamp{f}#17,PT5M[TIME_DURATION])]
        var timeSeries = as(eval2.child(), TimeSeriesAggregate.class);

        // Eval[[BUCKET(@timestamp{f}#17,PT5M[TIME_DURATION]) AS time_bucket#6,
        // $$network.eth0.tx$AMD_MAX$476613723{f$}#55 AS $$max_over_time(n>$MAX$0#52,
        // $$network.eth0.tx$AMD_COUNT$1887347767{f$}#56 AS $$count_over_time>$SUM$1#53,
        // $$network.eth0.tx$AMD_SUM$735682543{f$}#57 AS $$avg_over_time(n>$SUM$2#54]]
        var eval3 = as(timeSeries.child(), Eval.class);
        assertThat(eval3.fields(), hasSize(4));
        var maxfieldAttr = as(as(eval3.fields().get(1), Alias.class).child(), FieldAttribute.class);
        var countfieldAttr = as(as(eval3.fields().get(2), Alias.class).child(), FieldAttribute.class);
        var sumfieldAttr = as(as(eval3.fields().get(3), Alias.class).child(), FieldAttribute.class);
        assertThat(maxfieldAttr.fieldName().string(), equalTo("network.eth0.tx"));
        assertThat(countfieldAttr.fieldName().string(), equalTo("network.eth0.tx"));
        assertThat(sumfieldAttr.fieldName().string(), equalTo("network.eth0.tx"));
        var maxField = as(maxfieldAttr.field(), FunctionEsField.class);
        var countField = as(countfieldAttr.field(), FunctionEsField.class);
        var sumField = as(sumfieldAttr.field(), FunctionEsField.class);
        var maxBlockLoaderFunctionConfig = as(maxField.functionConfig(), BlockLoaderFunctionConfig.JustFunction.class);
        var countBlockLoaderFunctionConfig = as(countField.functionConfig(), BlockLoaderFunctionConfig.JustFunction.class);
        var sumBlockLoaderFunctionConfig = as(sumField.functionConfig(), BlockLoaderFunctionConfig.JustFunction.class);
        assertThat(maxBlockLoaderFunctionConfig.function(), equalTo(BlockLoaderFunctionConfig.Function.AMD_MAX));
        assertThat(countBlockLoaderFunctionConfig.function(), equalTo(BlockLoaderFunctionConfig.Function.AMD_COUNT));
        assertThat(sumBlockLoaderFunctionConfig.function(), equalTo(BlockLoaderFunctionConfig.Function.AMD_SUM));

        // EsRelation[k8s-downsampled][@timestamp{f}#17, client.ip{f}#21, cluster{f}#18, e..]
        var esRelation = as(eval3.child(), EsRelation.class);
        assertTrue(esRelation.output().contains(maxfieldAttr));
        assertTrue(esRelation.output().contains(countfieldAttr));
        assertTrue(esRelation.output().contains(sumfieldAttr));
    }

    /**
     * Proves that we do <strong>not</strong> push to a stub-relation even if it contains
     * a field we could otherwise push. Stub relations don't have a "push" concept.
     */
    public void testAggregateMetricDoubleInlineStats() {
<<<<<<< HEAD
        // TODO: modify below when we handle fusing and StubRelations properly
=======
        assumeTrue("requires push", EsqlCapabilities.Cap.VECTOR_SIMILARITY_FUNCTIONS_PUSHDOWN.isEnabled());
>>>>>>> fd9f0ffa
        String query = """
            FROM k8s-downsampled
            | INLINE STATS tx_max = MAX(network.eth0.tx) BY pod
            | SORT @timestamp, cluster, pod
            | KEEP @timestamp, cluster, pod, network.eth0.tx, tx_max
            | LIMIT 9
            """;

        LogicalPlan plan = localPlan(plan(query, tsAnalyzer), new EsqlTestUtils.TestSearchStats());

        // EsqlProject[[@timestamp{f}#972, cluster{f}#973, pod{f}#974, network.eth0.tx{f}#991, tx_max{r}#962]]
        var project = as(plan, Project.class);
        assertThat(Expressions.names(project.projections()), contains("@timestamp", "cluster", "pod", "network.eth0.tx", "tx_max"));
        // TopN[[Order[@timestamp{f}#972,ASC,LAST], Order[cluster{f}#973,ASC,LAST], Order[pod{f}#974,ASC,LAST]],9[INTEGER],false]
        var topN = as(project.child(), TopN.class);
        // InlineJoin[LEFT,[pod{f}#974],[pod{r}#974]]
        var inlineJoin = as(topN.child(), InlineJoin.class);
        // Aggregate[[pod{f}#974],[MAX($$MAX(network.eth>$MAX$0{r$}#996,true[BOOLEAN],PT0S[TIME_DURATION]) AS tx_max#962, pod{f}#974
        var aggregate = as(inlineJoin.right(), Aggregate.class);
        assertThat(aggregate.groupings(), hasSize(1));
        assertThat(aggregate.aggregates(), hasSize(2));
        as(Alias.unwrap(aggregate.aggregates().get(0)), Max.class);

        // Eval[[FROMAGGREGATEMETRICDOUBLE(network.eth0.tx{f}#991,1[INTEGER]) AS $$MAX(network.eth>$MAX$0#996]]
        var eval = as(aggregate.child(), Eval.class);
        assertThat(eval.fields(), hasSize(1));
        var alias = as(eval.fields().getFirst(), Alias.class);
        var load = as(alias.child(), FromAggregateMetricDouble.class); // <--- no pushing.
        var fieldAttr = as(load.field(), FieldAttribute.class);
        assertThat(fieldAttr.fieldName().string(), equalTo("network.eth0.tx"));
        as(fieldAttr.field(), EsField.class);

        // StubRelation[[@timestamp{f}#972, ... ]]
        var stubRelation = as(eval.child(), StubRelation.class);
        assertThat(stubRelation.output(), hasItem(fieldAttr));

        // EsRelation[k8s-downsampled][@timestamp{f}#972, client.ip{f}#976, cluster{f}#973, ..]
        var esRelation = as(inlineJoin.left(), EsRelation.class);
        assertThat(esRelation.output(), hasItem(fieldAttr));
    }

    public void testVectorFunctionsWhenFieldMissing() {
        SimilarityFunctionTestCase testCase = SimilarityFunctionTestCase.random("dense_vector");
        String query = String.format(Locale.ROOT, """
            from test_all
            | eval s = %s
            | sort s desc
            | limit 1
            | keep s
            """, testCase.toQuery());

        LogicalPlan plan = localPlan(plan(query, allTypesAnalyzer), new EsqlTestUtils.TestSearchStats() {
            @Override
            public boolean exists(FieldAttribute.FieldName field) {
                return field.string().equals("dense_vector") == false;
            }
        });

        // Project[[s{r}#5]]
        var project = as(plan, Project.class);
        assertThat(Expressions.names(project.projections()), contains("s"));

        // TopN[[Order[s{r}#5,DESC,FIRST]],1[INTEGER],false]
        var topN = as(project.child(), TopN.class);
        assertThat(topN.limit().fold(FoldContext.small()), equalTo(1));

        // Evaluates expression as null, as the field is missing
        var eval = as(topN.child(), Eval.class);
        assertThat(Expressions.names(eval.fields()), contains("s"));
        var alias = as(eval.fields().getFirst(), Alias.class);
        var literal = as(alias.child(), Literal.class);
        assertThat(literal.value(), is(nullValue()));
        assertThat(literal.dataType(), is(DataType.DOUBLE));

        // EsRelation[test_all] - does not contain a FunctionEsField
        var esRelation = as(eval.child(), EsRelation.class);
        assertFalse(
            esRelation.output()
                .stream()
                .anyMatch(att -> (att instanceof FieldAttribute fieldAttr) && fieldAttr.field() instanceof FunctionEsField)
        );
    }

    public void testVectorFunctionsInWhere() {
        SimilarityFunctionTestCase testCase = SimilarityFunctionTestCase.random("dense_vector");
        String query = String.format(Locale.ROOT, """
            from test_all
            | where %s > 0.5
            | keep dense_vector
            """, testCase.toQuery());

        LogicalPlan plan = localPlan(plan(query, allTypesAnalyzer), TEST_SEARCH_STATS);

        // EsqlProject[[dense_vector{f}#25]]
        var project = as(plan, EsqlProject.class);
        assertThat(Expressions.names(project.projections()), contains("dense_vector"));

        var limit = as(project.child(), Limit.class);
        var filter = as(limit.child(), Filter.class);
        var greaterThan = as(filter.condition(), GreaterThan.class);

        // Check left side is the replaced field attribute
        var fieldAttr = as(greaterThan.left(), FieldAttribute.class);
        assertThat(fieldAttr.fieldName().string(), equalTo("dense_vector"));
        assertThat(fieldAttr.name(), startsWith(testCase.toFieldAttrName()));
        var field = as(fieldAttr.field(), FunctionEsField.class);
        var blockLoaderFunctionConfig = as(field.functionConfig(), DenseVectorFieldMapper.VectorSimilarityFunctionConfig.class);
        assertThat(blockLoaderFunctionConfig.similarityFunction(), instanceOf(DenseVectorFieldMapper.SimilarityFunction.class));
        assertThat(blockLoaderFunctionConfig.vector(), equalTo(testCase.vector()));

        // Check right side is 0.5
        var literal = as(greaterThan.right(), Literal.class);
        assertThat(literal.value(), equalTo(0.5));
        assertThat(literal.dataType(), is(DataType.DOUBLE));

        // EsRelation[test_all][$$dense_vector$V_DOT_PRODUCT$26{f}#26, !alias_integer, ..]
        var esRelation = as(filter.child(), EsRelation.class);
        assertThat(esRelation.indexPattern(), is("test_all"));
        assertTrue(esRelation.output().contains(fieldAttr));
    }

    public void testVectorFunctionsInStats() {
        SimilarityFunctionTestCase testCase = SimilarityFunctionTestCase.random("dense_vector");
        String query = String.format(Locale.ROOT, """
            from test_all
            | stats count(*) where %s > 0.5
            """, testCase.toQuery());

        LogicalPlan plan = localPlan(plan(query, allTypesAnalyzer), TEST_SEARCH_STATS);

        // Limit[1000[INTEGER],false,false]
        var limit = as(plan, Limit.class);
        assertThat(limit.limit().fold(FoldContext.small()), equalTo(1000));

        // Aggregate[[],[COUNT(*[KEYWORD],true[BOOLEAN]) AS count(*) where v_dot_product(dense_vector, [1.0, 2.0, 3.0]) > 0.5#3]]
        var aggregate = as(limit.child(), Aggregate.class);
        assertThat(aggregate.groupings(), hasSize(0));
        assertThat(aggregate.aggregates(), hasSize(1));

        // Check the Count aggregate with filter
        var countAlias = as(aggregate.aggregates().getFirst(), Alias.class);
        var count = as(countAlias.child(), Count.class);

        // Check the filter on the Count aggregate
        assertThat(count.filter(), equalTo(Literal.TRUE));

        // Filter[$$dense_vector$V_DOT_PRODUCT$26{f}#26 > 0.5[DOUBLE]]
        var filter = as(aggregate.child(), Filter.class);
        var filterCondition = as(filter.condition(), GreaterThan.class);

        // Check left side is the replaced field attribute
        var fieldAttr = as(filterCondition.left(), FieldAttribute.class);
        assertThat(fieldAttr.fieldName().string(), equalTo("dense_vector"));
        assertThat(fieldAttr.name(), startsWith(testCase.toFieldAttrName()));
        var field = as(fieldAttr.field(), FunctionEsField.class);
        var blockLoaderFunctionConfig = as(field.functionConfig(), DenseVectorFieldMapper.VectorSimilarityFunctionConfig.class);
        assertThat(blockLoaderFunctionConfig.similarityFunction(), instanceOf(DenseVectorFieldMapper.SimilarityFunction.class));
        assertThat(blockLoaderFunctionConfig.vector(), equalTo(testCase.vector()));

        // Verify the filter condition matches the aggregate filter
        var filterFieldAttr = as(filterCondition.left(), FieldAttribute.class);
        assertThat(filterFieldAttr, is(fieldAttr));

        // EsRelation[test_all][$$dense_vector$V_DOT_PRODUCT$26{f}#26, !alias_integer, ..]
        var esRelation = as(filter.child(), EsRelation.class);
        assertTrue(esRelation.output().contains(filterFieldAttr));
    }

    public void testVectorFunctionsUpdateIntermediateProjections() {
        SimilarityFunctionTestCase testCase = SimilarityFunctionTestCase.random("dense_vector");
        String query = String.format(Locale.ROOT, """
            from test_all
            | keep *
            | mv_expand keyword
            | eval similarity = %s
            | sort similarity desc, keyword asc
            | limit 1
            """, testCase.toQuery());

        LogicalPlan plan = localPlan(plan(query, allTypesAnalyzer), TEST_SEARCH_STATS);

        // EsqlProject with all fields including similarity and keyword
        var project = as(plan, EsqlProject.class);
        assertTrue(Expressions.names(project.projections()).contains("similarity"));
        assertTrue(Expressions.names(project.projections()).contains("keyword"));

        var topN = as(project.child(), TopN.class);

        var eval = as(topN.child(), Eval.class);
        assertThat(eval.fields(), hasSize(1));
        var alias = as(eval.fields().getFirst(), Alias.class);
        assertThat(alias.name(), equalTo("similarity"));

        // Check replaced field attribute
        var fieldAttr = as(alias.child(), FieldAttribute.class);
        assertThat(fieldAttr.fieldName().string(), equalTo("dense_vector"));
        assertThat(fieldAttr.name(), startsWith(testCase.toFieldAttrName()));
        var field = as(fieldAttr.field(), FunctionEsField.class);
        var blockLoaderFunctionConfig = as(field.functionConfig(), DenseVectorFieldMapper.VectorSimilarityFunctionConfig.class);
        assertThat(blockLoaderFunctionConfig.similarityFunction(), instanceOf(DenseVectorFieldMapper.SimilarityFunction.class));
        assertThat(blockLoaderFunctionConfig.vector(), equalTo(testCase.vector()));

        // MvExpand[keyword{f}#23,keyword{r}#32]
        var mvExpand = as(eval.child(), MvExpand.class);
        assertThat(Expressions.name(mvExpand.target()), equalTo("keyword"));

        // Inner EsqlProject with the pushed down function
        var innerProject = as(mvExpand.child(), EsqlProject.class);
        assertTrue(Expressions.names(innerProject.projections()).contains("keyword"));
        assertTrue(
            innerProject.projections()
                .stream()
                .anyMatch(p -> (p instanceof FieldAttribute fa) && fa.name().startsWith(testCase.toFieldAttrName()))
        );

        // EsRelation[test_all][$$dense_vector$V_COSINE$33{f}#33, !alias_in..]
        var esRelation = as(innerProject.child(), EsRelation.class);
        assertTrue(esRelation.output().contains(fieldAttr));
    }

    public void testVectorFunctionsWithDuplicateFunctions() {
        // Generate two random test cases - one for duplicate usage, one for the second set
        SimilarityFunctionTestCase testCase1 = SimilarityFunctionTestCase.random("dense_vector");
        SimilarityFunctionTestCase testCase2 = randomValueOtherThan(testCase1, () -> SimilarityFunctionTestCase.random("dense_vector"));
        SimilarityFunctionTestCase testCase3 = randomValueOtherThanMany(
            tc -> (tc.equals(testCase1) || tc.equals(testCase2)),
            () -> SimilarityFunctionTestCase.random("dense_vector")
        );

        String query = String.format(
            Locale.ROOT,
            """
                from test_all
                | eval s1 = %s, s2 = %s * 2 / 3
                | where %s + 5 + %s > 0
                | eval r2 = %s + %s
                | keep s1, s2, r2
                """,
            testCase1.toQuery(),
            testCase1.toQuery(),
            testCase1.toQuery(),
            testCase2.toQuery(),
            testCase2.toQuery(),
            testCase3.toQuery()
        );

        LogicalPlan plan = localPlan(plan(query, allTypesAnalyzer), TEST_SEARCH_STATS);

        // EsqlProject[[s1{r}#5, s2{r}#8, r2{r}#14]]
        var project = as(plan, EsqlProject.class);
        assertThat(Expressions.names(project.projections()), contains("s1", "s2", "r2"));

        // Eval with s1, s2, r2
        var evalS1 = as(project.child(), Eval.class);
        assertThat(evalS1.fields(), hasSize(3));

        // Check s1 = $$dense_vector$V_DOT_PRODUCT$...
        var s1Alias = as(evalS1.fields().getFirst(), Alias.class);
        assertThat(s1Alias.name(), equalTo("s1"));
        var s1FieldAttr = as(s1Alias.child(), FieldAttribute.class);
        assertThat(s1FieldAttr.fieldName().string(), equalTo("dense_vector"));
        assertThat(s1FieldAttr.name(), startsWith(testCase1.toFieldAttrName()));
        var s1Field = as(s1FieldAttr.field(), FunctionEsField.class);
        var s1Config = as(s1Field.functionConfig(), DenseVectorFieldMapper.VectorSimilarityFunctionConfig.class);
        assertThat(s1Config.similarityFunction(), instanceOf(DenseVectorFieldMapper.SimilarityFunction.class));
        assertThat(s1Config.vector(), equalTo(testCase1.vector()));

        // Check s2 = $$dense_vector$V_DOT_PRODUCT$1606418432 * 2 / 3 (same field as s1)
        var s2Alias = as(evalS1.fields().get(1), Alias.class);
        assertThat(s2Alias.name(), equalTo("s2"));
        var s2Div = as(s2Alias.child(), Div.class);
        var s2Mul = as(s2Div.left(), Mul.class);
        var s2FieldAttr = as(s2Mul.left(), FieldAttribute.class);
        assertThat(s1FieldAttr, is(s2FieldAttr));

        // Check r2 = $$dense_vector$V_L1NORM$... + $$dense_vector$V_HAMMING$... (two different fields)
        var r2Alias = as(evalS1.fields().get(2), Alias.class);
        assertThat(r2Alias.name(), equalTo("r2"));
        var r2Add = as(r2Alias.child(), Add.class);

        // Left side should be testCase2 (L1NORM)
        var r2LeftFieldAttr = as(r2Add.left(), FieldAttribute.class);
        assertThat(r2LeftFieldAttr.fieldName().string(), equalTo("dense_vector"));
        assertThat(r2LeftFieldAttr.name(), startsWith(testCase2.toFieldAttrName()));
        var r2LeftField = as(r2LeftFieldAttr.field(), FunctionEsField.class);
        var r2LeftConfig = as(r2LeftField.functionConfig(), DenseVectorFieldMapper.VectorSimilarityFunctionConfig.class);
        assertThat(r2LeftConfig.similarityFunction(), instanceOf(DenseVectorFieldMapper.SimilarityFunction.class));
        assertThat(r2LeftConfig.vector(), equalTo(testCase2.vector()));

        // Right side should be testCase3 (different HAMMING)
        var r2RightFieldAttr = as(r2Add.right(), FieldAttribute.class);
        assertThat(r2RightFieldAttr.fieldName().string(), equalTo("dense_vector"));
        assertThat(r2RightFieldAttr.name(), startsWith(testCase3.toFieldAttrName()));
        var r2RightField = as(r2RightFieldAttr.field(), FunctionEsField.class);
        var r2RightConfig = as(r2RightField.functionConfig(), DenseVectorFieldMapper.VectorSimilarityFunctionConfig.class);
        assertThat(r2RightConfig.similarityFunction(), instanceOf(DenseVectorFieldMapper.SimilarityFunction.class));
        assertThat(r2RightConfig.vector(), equalTo(testCase3.vector()));

        // Verify the two fields in r2 are different
        assertThat(r2LeftFieldAttr, not(is(r2RightFieldAttr)));

        // Limit[1000[INTEGER],false,false]
        var limit = as(evalS1.child(), Limit.class);
        assertThat(limit.limit(), instanceOf(Literal.class));
        assertThat(((Literal) limit.limit()).value(), equalTo(1000));

        // Filter[testCase1 + 5 + testCase2 > 0] - Filter still has original function calls
        var filter = as(limit.child(), Filter.class);
        var greaterThan = as(filter.condition(), GreaterThan.class);
        assertThat(greaterThan.right(), instanceOf(Literal.class));
        assertThat(((Literal) greaterThan.right()).value(), equalTo(0));

        var filterAdd1 = as(greaterThan.left(), Add.class);
        var filterAdd2 = as(filterAdd1.left(), Add.class);

        // Check the literal 5 in the filter
        assertThat(filterAdd2.right(), instanceOf(Literal.class));
        assertThat(((Literal) filterAdd2.right()).value(), equalTo(5));

        // EsRelation[test_all] - should contain the pushed-down field attributes
        var esRelation = as(filter.child(), EsRelation.class);
        assertTrue(esRelation.output().contains(s1FieldAttr));
        assertTrue(esRelation.output().contains(r2LeftFieldAttr));
        assertTrue(esRelation.output().contains(r2RightFieldAttr));
    }

    private record SimilarityFunctionTestCase(String esqlFunction, String fieldName, float[] vector, String functionName) {

        public String toQuery() {
            String params = randomBoolean() ? fieldName + ", " + Arrays.toString(vector) : Arrays.toString(vector) + ", " + fieldName;
            return esqlFunction + "(" + params + ")";
        }

        public String toFieldAttrName() {
            return "$$" + fieldName + "$" + functionName;
        }

        public static SimilarityFunctionTestCase random(String fieldName) {
            float[] vector = new float[] { randomFloat(), randomFloat(), randomFloat() };
            // Only use DotProduct and CosineSimilarity as they have full pushdown support
            // L1Norm, L2Norm, and Hamming are still in development
            return switch (randomInt(4)) {
                case 0 -> new SimilarityFunctionTestCase("v_dot_product", fieldName, vector, "V_DOT_PRODUCT");
                case 1 -> new SimilarityFunctionTestCase("v_cosine", fieldName, vector, "V_COSINE");
                case 2 -> new SimilarityFunctionTestCase("v_l1_norm", fieldName, vector, "V_L1NORM");
                case 3 -> new SimilarityFunctionTestCase("v_l2_norm", fieldName, vector, "V_L2NORM");
                case 4 -> new SimilarityFunctionTestCase("v_hamming", fieldName, vector, "V_HAMMING");
                default -> throw new IllegalStateException("Unexpected value");
            };
        }
    }

    public void testLengthInEval() {
        String query = """
            FROM test
            | EVAL l = LENGTH(last_name)
            | KEEP l
            """;
        LogicalPlan plan = localPlan(plan(query, analyzer), TEST_SEARCH_STATS);

        var project = as(plan, EsqlProject.class);
        assertThat(Expressions.names(project.projections()), contains("l"));
        var eval = as(project.child(), Eval.class);
        Attribute lAttr = assertLengthPushdown(as(eval.fields().getFirst(), Alias.class).child(), "last_name");
        var limit = as(eval.child(), Limit.class);
        var relation = as(limit.child(), EsRelation.class);
        assertTrue(relation.output().contains(lAttr));
    }

    public void testLengthInWhere() {
        String query = """
            FROM test
            | WHERE LENGTH(last_name) > 1
            """;
        LogicalPlan plan = localPlan(plan(query, analyzer), TEST_SEARCH_STATS);

        var project = as(plan, EsqlProject.class);
        var limit = as(project.child(), Limit.class);
        var filter = as(limit.child(), Filter.class);
        Attribute lAttr = assertLengthPushdown(as(filter.condition(), GreaterThan.class).left(), "last_name");
        var relation = as(filter.child(), EsRelation.class);
        assertTrue(relation.output().contains(lAttr));
    }

    public void testLengthInStats() {
        String query = """
            FROM test
            | STATS l = SUM(LENGTH(last_name))
            """;
        LogicalPlan plan = localPlan(plan(query, analyzer), TEST_SEARCH_STATS);

        var limit = as(plan, Limit.class);
        var agg = as(limit.child(), Aggregate.class);
        assertThat(agg.aggregates(), hasSize(1));
        as(as(agg.aggregates().getFirst(), Alias.class).child(), Sum.class);
        var eval = as(agg.child(), Eval.class);
        Attribute lAttr = assertLengthPushdown(as(eval.fields().getFirst(), Alias.class).child(), "last_name");
        var relation = as(eval.child(), EsRelation.class);
        assertTrue(relation.output().contains(lAttr));
    }

    public void testLengthInEvalAfterManyRenames() {
        String query = """
            FROM test
            | EVAL l1 = last_name
            | EVAL l2 = l1
            | EVAL l3 = l2
            | EVAL l = LENGTH(l3)
            | KEEP l
            """;
        LogicalPlan plan = localPlan(plan(query, analyzer), TEST_SEARCH_STATS);

        var project = as(plan, EsqlProject.class);
        assertThat(Expressions.names(project.projections()), contains("l"));
        var eval = as(project.child(), Eval.class);
        Attribute lAttr = assertLengthPushdown(as(eval.fields().getFirst(), Alias.class).child(), "last_name");
        var limit = as(eval.child(), Limit.class);
        var relation = as(limit.child(), EsRelation.class);
        assertTrue(relation.output().contains(lAttr));
    }

    public void testLengthInWhereAndEval() {
        String query = """
            FROM test
            | WHERE LENGTH(last_name) > 1
            | EVAL l = LENGTH(last_name)
            """;
        LogicalPlan plan = localPlan(plan(query, analyzer), TEST_SEARCH_STATS);

        var project = as(plan, EsqlProject.class);
        var eval = as(project.child(), Eval.class);
        Attribute lAttr = assertLengthPushdown(as(eval.fields().getFirst(), Alias.class).child(), "last_name");
        var limit = as(eval.child(), Limit.class);
        var filter = as(limit.child(), Filter.class);
        assertThat(as(filter.condition(), GreaterThan.class).left(), is(lAttr));
        var relation = as(filter.child(), EsRelation.class);
        assertThat(relation.output(), hasItem(lAttr));
    }

    /**
     * Pushed LENGTH to the same field in a <strong>ton</strong> of unique and curious ways. All
     * of these pushdowns should be fused to one.
     *
     * <pre>{@code
     * Project[[l{r}#23]]
     * \_Eval[[$$SUM$SUM(LENGTH(last>$0{r$}#37 / $$COUNT$$$AVG$SUM(LENGTH(last>$1$1{r$}#41 AS $$AVG$SUM(LENGTH(last>$1#38, $
     * $SUM$SUM(LENGTH(last>$0{r$}#37 + $$AVG$SUM(LENGTH(last>$1{r$}#38 + $$SUM$SUM(LENGTH(last>$2{r$}#39 AS l#23]]
     *   \_Limit[1000[INTEGER],false,false]
     *     \_Aggregate[[],[SUM($$LENGTH(last_nam>$SUM$0{r$}#35,true[BOOLEAN],PT0S[TIME_DURATION],compensated[KEYWORD]) AS $$SUM$SUM(LE
     *          NGTH(last>$0#37,
     *          COUNT(a3{r}#11,true[BOOLEAN],PT0S[TIME_DURATION]) AS $$COUNT$$$AVG$SUM(LENGTH(last>$1$1#41,
     *          SUM($$LENGTH(first_na>$SUM$1{r$}#36,true[BOOLEAN],PT0S[TIME_DURATION],compensated[KEYWORD]) AS $$SUM$SUM(LENGTH(last>$2#39]]
     *       \_Eval[[$$last_name$LENGTH$920787299{f$}#42 AS a3#11, $$last_name$LENGTH$920787299{f$}#42 AS $$LENGTH(last_nam>$SUM$0
     * #35, $$first_name$LENGTH$920787299{f$}#43 AS $$LENGTH(first_na>$SUM$1#36]]
     *         \_Filter[$$last_name$LENGTH$920787299{f$}#42 > 1[INTEGER]]
     *           \_EsRelation[test][_meta_field{f}#30, emp_no{f}#24, first_name{f}#25, ..]
     * }</pre>
     */
    public void testLengthPushdownZoo() {
        String query = """
            FROM test
            | EVAL a1 = LENGTH(last_name), a2 = LENGTH(last_name), a3 = LENGTH(last_name),
                   a4 = abs(LENGTH(last_name)) + a1 + LENGTH(first_name) * 3
            | WHERE a1 > 1 and LENGTH(last_name) > 1
            | STATS l = SUM(LENGTH(last_name)) + AVG(a3) + SUM(LENGTH(first_name))
            """;
        LogicalPlan plan = localPlan(plan(query, analyzer), TEST_SEARCH_STATS);

        var project = as(plan, Project.class);
        assertThat(Expressions.names(project.projections()), contains("l"));

        // Eval - computes final aggregation result (SUM + AVG + SUM)
        var eval1 = as(project.child(), Eval.class);
        assertThat(eval1.fields(), hasSize(2));
        // The avg is computed as the SUM(LENGTH(last_name)) / COUNT(LENGTH(last_name))
        var avg = eval1.fields().get(0);
        var avgDiv = as(avg.child(), Div.class);
        // SUM(LENGTH(last_name))
        var evalSumLastName = as(avgDiv.left(), ReferenceAttribute.class);
        var evalCountLastName = as(avgDiv.right(), ReferenceAttribute.class);
        var finalAgg = as(eval1.fields().get(1).child(), Add.class);
        var leftFinalAgg = as(finalAgg.left(), Add.class);
        assertThat(leftFinalAgg.left(), equalTo(evalSumLastName));
        assertThat(as(leftFinalAgg.right(), ReferenceAttribute.class).id(), equalTo(avg.id()));
        // SUM(LENGTH(first_name))
        var evalSumFirstName = as(finalAgg.right(), ReferenceAttribute.class);

        // Limit[1000[INTEGER],false,false]
        var limit = as(eval1.child(), Limit.class);

        // Aggregate with 3 aggregates: SUM for last_name, COUNT for last_name
        // (the AVG uses the sum and the count), SUM for first_name
        var agg = as(limit.child(), Aggregate.class);
        assertThat(agg.aggregates(), hasSize(3));

        // Eval - pushdown fields: a3, LENGTH(last_name) for SUM, and LENGTH(first_name) for SUM
        var evalPushdown = as(agg.child(), Eval.class);
        assertThat(evalPushdown.fields(), hasSize(3));
        Alias a3Alias = as(evalPushdown.fields().getFirst(), Alias.class);
        assertThat(a3Alias.name(), equalTo("a3"));
        Attribute lastNamePushDownAttr = assertLengthPushdown(a3Alias.child(), "last_name");
        Alias lastNamePushdownAlias = as(evalPushdown.fields().get(1), Alias.class);
        assertLengthPushdown(lastNamePushdownAlias.child(), "last_name");
        Alias firstNamePushdownAlias = as(evalPushdown.fields().get(2), Alias.class);
        Attribute firstNamePushDownAttr = assertLengthPushdown(firstNamePushdownAlias.child(), "first_name");

        // Verify aggregates reference the pushed down fields
        var sumForLastNameAlias = as(agg.aggregates().get(0), Alias.class);
        var sumForLastName = as(sumForLastNameAlias.child(), Sum.class);
        assertThat(as(sumForLastName.field(), ReferenceAttribute.class).id(), equalTo(lastNamePushdownAlias.id()));
        // Checks that the SUM(LENGTH(last_name)) in the final EVAL is the aggregate result here
        assertThat(evalSumLastName.id(), equalTo(sumForLastNameAlias.id()));

        var countForAvgAlias = as(agg.aggregates().get(1), Alias.class);
        var countForAvg = as(countForAvgAlias.child(), Count.class);
        assertThat(as(countForAvg.field(), ReferenceAttribute.class).id(), equalTo(a3Alias.id()));
        // Checks that the COUNT(LENGTH(last_name)) in the final EVAL is the aggregate result here
        assertThat(evalCountLastName.id(), equalTo(countForAvgAlias.id()));

        var sumForFirstNameAlias = as(agg.aggregates().get(2), Alias.class);
        var sumForFirstName = as(sumForFirstNameAlias.child(), Sum.class);
        assertThat(as(sumForFirstName.field(), ReferenceAttribute.class).id(), equalTo(firstNamePushdownAlias.id()));
        // Checks that the SUM(LENGTH(first_name)) in the final EVAL is the aggregate result here
        assertThat(evalSumFirstName.id(), equalTo(sumForFirstNameAlias.id()));

        // Filter[LENGTH(last_name) > 1]
        var filter = as(evalPushdown.child(), Filter.class);
        assertLengthPushdown(as(filter.condition(), GreaterThan.class).left(), "last_name");

        // EsRelation[test] - should contain the pushed-down field attribute
        var relation = as(filter.child(), EsRelation.class);
        assertThat(relation.output(), hasItem(lastNamePushDownAttr));
        assertThat(relation.output(), hasItem(firstNamePushDownAttr));
        assertThat(relation.output().stream().filter(a -> {
            if (a instanceof FieldAttribute fa) {
                if (fa.field() instanceof FunctionEsField fef) {
                    return fef.functionConfig().function() == BlockLoaderFunctionConfig.Function.LENGTH;
                }
            }
            return false;
        }).toList(), hasSize(2));
    }

    public void testLengthInStatsTwice() {
        String query = """
            FROM test
            | STATS l = SUM(LENGTH(last_name)) + AVG(LENGTH(last_name))
            """;
        LogicalPlan plan = localPlan(plan(query, analyzer), TEST_SEARCH_STATS);

        var project = as(plan, Project.class);
        var eval1 = as(project.child(), Eval.class);
        var limit = as(eval1.child(), Limit.class);
        var agg = as(limit.child(), Aggregate.class);
        assertThat(agg.aggregates(), hasSize(2));
        var sum = as(as(agg.aggregates().getFirst(), Alias.class).child(), Sum.class);
        var count = as(as(agg.aggregates().get(1), Alias.class).child(), Count.class);
        var eval2 = as(agg.child(), Eval.class);
        assertThat(eval2.fields(), hasSize(1));
        Alias lAlias = as(eval2.fields().getFirst(), Alias.class);
        Attribute lAttr = assertLengthPushdown(lAlias.child(), "last_name");
        var relation = as(eval2.child(), EsRelation.class);
        assertTrue(relation.output().contains(lAttr));

        assertThat(as(sum.field(), ReferenceAttribute.class).id(), equalTo(lAlias.id()));
        assertThat(as(count.field(), ReferenceAttribute.class).id(), equalTo(lAlias.id()));
    }

    public void testLengthTwoFields() {
        String query = """
            FROM test
            | STATS last_name = SUM(LENGTH(last_name)), first_name = SUM(LENGTH(first_name))
            """;
        LogicalPlan plan = localPlan(plan(query, analyzer), TEST_SEARCH_STATS);

        var limit = as(plan, Limit.class);
        var agg = as(limit.child(), Aggregate.class);
        assertThat(agg.aggregates(), hasSize(2));
        var sum1 = as(as(agg.aggregates().getFirst(), Alias.class).child(), Sum.class);
        var sum2 = as(as(agg.aggregates().get(1), Alias.class).child(), Sum.class);
        var eval = as(agg.child(), Eval.class);

        assertThat(eval.fields(), hasSize(2));
        Alias lastNameAlias = as(eval.fields().getFirst(), Alias.class);
        Attribute lastNameAttr = assertLengthPushdown(lastNameAlias.child(), "last_name");
        Alias firstNameAlias = as(eval.fields().get(1), Alias.class);
        Attribute firstNameAttr = assertLengthPushdown(firstNameAlias.child(), "first_name");

        var relation = as(eval.child(), EsRelation.class);
        assertThat(relation.output(), hasItems(lastNameAttr, firstNameAttr));

        assertThat(as(sum1.field(), ReferenceAttribute.class).id(), equalTo(lastNameAlias.id()));
        assertThat(as(sum2.field(), ReferenceAttribute.class).id(), equalTo(firstNameAlias.id()));
    }

    private Attribute assertLengthPushdown(Expression e, String fieldName) {
        FieldAttribute attr = as(e, FieldAttribute.class);
        assertThat(attr.name(), startsWith("$$" + fieldName + "$LENGTH$"));
        var field = as(attr.field(), FunctionEsField.class);
        assertThat(field.functionConfig().function(), is(BlockLoaderFunctionConfig.Function.LENGTH));
        assertThat(field.getName(), equalTo(fieldName));
        assertThat(field.getExactInfo().hasExact(), equalTo(false));
        return attr;
    }

    public void testFullTextFunctionOnMissingField() {
        String functionName = randomFrom("match", "match_phrase");
        var plan = plan(String.format(Locale.ROOT, """
            from test
            | where %s(first_name, "John") or %s(last_name, "Doe")
            """, functionName, functionName));

        var testStats = statsForMissingField("first_name");
        var localPlan = localPlan(plan, testStats);

        var project = as(localPlan, Project.class);

        // Introduces an Eval with first_name as null literal
        var eval = as(project.child(), Eval.class);
        assertThat(Expressions.names(eval.fields()), contains("first_name"));
        var firstNameEval = as(Alias.unwrap(eval.fields().get(0)), Literal.class);
        assertThat(firstNameEval.value(), is(nullValue()));
        assertThat(firstNameEval.dataType(), is(KEYWORD));

        var limit = as(eval.child(), Limit.class);

        // Filter has a single match on last_name only
        var filter = as(limit.child(), Filter.class);
        var fullTextFunction = as(filter.condition(), SingleFieldFullTextFunction.class);
        assertThat(Expressions.name(fullTextFunction.field()), equalTo("last_name"));
    }

    public void testKnnOnMissingField() {
        String query = """
            from test_all
            | where knn(dense_vector, [0, 1, 2]) or match(text, "Doe")
            """;

        LogicalPlan plan = localPlan(plan(query, allTypesAnalyzer), TEST_SEARCH_STATS);

        var testStats = statsForMissingField("dense_vector");
        var localPlan = localPlan(plan, testStats);

        var project = as(localPlan, Project.class);

        // Introduces an Eval with first_name as null literal
        var eval = as(project.child(), Eval.class);
        assertThat(Expressions.names(eval.fields()), contains("dense_vector"));
        var firstNameEval = as(Alias.unwrap(eval.fields().get(0)), Literal.class);
        assertThat(firstNameEval.value(), is(nullValue()));
        assertThat(firstNameEval.dataType(), is(DENSE_VECTOR));

        var limit = as(eval.child(), Limit.class);

        // Filter has a single match on last_name only
        var filter = as(limit.child(), Filter.class);
        var fullTextFunction = as(filter.condition(), SingleFieldFullTextFunction.class);
        assertThat(Expressions.name(fullTextFunction.field()), equalTo("text"));
    }

    private static PhysicalPlan physicalPlan(LogicalPlan logicalPlan, Analyzer analyzer) {
        var mapper = new Mapper();
        return mapper.map(new Versioned<>(logicalPlan, analyzer.context().minimumVersion()));
    }

    public void testReductionPlanForTopNWithPushedDownFunctions() {
        var query = String.format(Locale.ROOT, """
                FROM test_all
                | EVAL score = V_DOT_PRODUCT(dense_vector, [1.0, 2.0, 3.0])
                | SORT integer DESC
                | LIMIT 10
                | KEEP text, score
            """);
        var logicalPlan = localPlan(plan(query, allTypesAnalyzer), TEST_SEARCH_STATS);

        // Verify the logical plan structure:
        // EsqlProject[[text{f}#1105, score{r}#1085]]
        var project = as(logicalPlan, EsqlProject.class);
        assertThat(Expressions.names(project.projections()), contains("text", "score"));

        // TopN[[Order[integer{f}#1099,DESC,FIRST]],10[INTEGER],false]
        var topN = as(project.child(), TopN.class);
        assertThat(topN.limit().fold(FoldContext.small()), equalTo(10));
        var order = as(topN.order().getFirst(), Order.class);
        assertThat(order.direction(), equalTo(Order.OrderDirection.DESC));
        var orderField = as(order.child(), FieldAttribute.class);
        assertThat(orderField.name(), equalTo("integer"));

        // Eval[[$$dense_vector$V_DOT_PRODUCT$1451583510{f$}#1110 AS score#1085]]
        var eval = as(topN.child(), Eval.class);
        assertThat(eval.fields(), hasSize(1));
        var scoreAlias = eval.fields()
            .stream()
            .filter(f -> f.name().equals("score"))
            .findFirst()
            .orElseThrow(() -> new AssertionError("Field 'score' not found in eval"));
        var scoreField = as(scoreAlias, Alias.class);
        var scoreFieldAttr = as(scoreField.child(), FieldAttribute.class);
        assertThat(scoreFieldAttr.name(), startsWith("$$dense_vector$V_DOT_PRODUCT$"));
        assertThat(scoreFieldAttr.fieldName().string(), equalTo("dense_vector"));

        // EsRelation[test_all][!alias_integer, boolean{f}#1090, byte{f}#1091, cons..]
        var relation = as(eval.child(), EsRelation.class);
        assertTrue(relation.output().contains(scoreFieldAttr));

        // Also verify physical plan behavior
        var physicalPlan = physicalPlan(logicalPlan, allTypesAnalyzer);
        var coordAndDataNodePlans = breakPlanBetweenCoordinatorAndDataNode(physicalPlan, TEST_CFG);

        var coordPlan = coordAndDataNodePlans.v1();
        var coordProjectExec = as(coordPlan, ProjectExec.class);
        assertThat(coordProjectExec.projections().stream().map(NamedExpression::name).toList(), containsInAnyOrder("text", "score"));
        var coordTopN = as(coordProjectExec.child(), TopNExec.class);
        var orderAttr = as(coordTopN.order().getFirst().child(), FieldAttribute.class);
        assertThat(orderAttr.name(), equalTo("integer"));

        var reductionPlan = ((PlannerUtils.TopNReduction) PlannerUtils.reductionPlan(coordAndDataNodePlans.v2())).plan();
        var topNExec = as(reductionPlan, TopNExec.class);
        var evalExec = as(topNExec.child(), EvalExec.class);
        var alias = evalExec.fields().get(0);
        assertThat(alias.name(), equalTo("score"));
        var fieldAttr = as(alias.child(), FieldAttribute.class);
        assertThat(fieldAttr.name(), startsWith("$$dense_vector$V_DOT_PRODUCT$"));
        var esSourceExec = as(evalExec.child(), EsSourceExec.class);
        assertTrue(esSourceExec.outputSet().stream().anyMatch(a -> a == fieldAttr));
    }

    public void testReductionPlanForTopNWithPushedDownFunctionsInOrder() {
        var query = String.format(Locale.ROOT, """
                FROM test_all
                | EVAL fieldLength = LENGTH(text)
                | SORT fieldLength DESC
                | LIMIT 10
                | KEEP text, fieldLength
            """);
        var logicalPlan = localPlan(plan(query, allTypesAnalyzer), TEST_SEARCH_STATS);
        var physicalPlan = physicalPlan(logicalPlan, allTypesAnalyzer);
        var coordAndDataNodePlans = breakPlanBetweenCoordinatorAndDataNode(physicalPlan, TEST_CFG);

        var coordPlan = coordAndDataNodePlans.v1();
        var coordProjectExec = as(coordPlan, ProjectExec.class);
        assertThat(coordProjectExec.projections().stream().map(NamedExpression::name).toList(), containsInAnyOrder("text", "fieldLength"));
        var coordTopN = as(coordProjectExec.child(), TopNExec.class);
        var orderAttr = as(coordTopN.order().getFirst().child(), ReferenceAttribute.class);
        assertThat(orderAttr.name(), equalTo("fieldLength"));

        var reductionPlan = ((PlannerUtils.TopNReduction) PlannerUtils.reductionPlan(coordAndDataNodePlans.v2())).plan();
        var topN = as(reductionPlan, TopNExec.class);
        var eval = as(topN.child(), EvalExec.class);
        var alias = eval.fields().get(0);
        assertThat(alias.name(), equalTo("fieldLength"));
        var fieldAttr = as(alias.child(), FieldAttribute.class);
        assertThat(fieldAttr.name(), startsWith("$$text$LENGTH$"));
        var esSourceExec = as(eval.child(), EsSourceExec.class);
        assertTrue(esSourceExec.outputSet().stream().anyMatch(a -> a == fieldAttr));
    }

    public void testPushableFunctionsInFork() {
        var query = """
            from test_all
            | eval u = v_cosine(dense_vector, [4, 5, 6])
            | fork
                (eval s = length(text) | keep s, u, keyword)
                (eval t = v_dot_product(dense_vector, [1, 2, 3]) | keep t, u, keyword)
            | eval x = length(keyword)
            """;
        var localPlan = localPlan(plan(query, allTypesAnalyzer), TEST_SEARCH_STATS);

        var eval = as(localPlan, Eval.class);
        // Cosine function has not been pushed down as it targets a reference and not a field
        assertThat(eval.fields().getFirst().child(), instanceOf(Length.class));
        var limit = as(eval.child(), Limit.class);
        var fork = as(limit.child(), Fork.class);
        assertThat(fork.children(), hasSize(2));

        // First branch: (eval s = length(text) | keep s, u, keyword)
        var project1 = as(fork.children().get(0), Project.class);
        assertThat(Expressions.names(project1.projections()), containsInAnyOrder("s", "_fork", "t", "u", "keyword"));
        var eval1 = as(project1.child(), Eval.class);
        assertThat(eval1.fields(), hasSize(4));

        // Find the "s" field which should be a pushed down LENGTH function
        var sAlias = eval1.fields()
            .stream()
            .filter(f -> f.name().equals("s"))
            .findFirst()
            .orElseThrow(() -> new AssertionError("Field 's' not found in eval"));
        var sField = as(sAlias, Alias.class);
        var sFieldAttr = as(sField.child(), FieldAttribute.class);
        assertThat(sFieldAttr.name(), startsWith("$$text$LENGTH$"));
        assertThat(sFieldAttr.fieldName().string(), equalTo("text"));

        // Find the "u" field which should be a pushed down V_COSINE function
        var u1Alias = eval1.fields()
            .stream()
            .filter(f -> f.name().equals("u"))
            .findFirst()
            .orElseThrow(() -> new AssertionError("Field 's' not found in eval"));
        var u1Field = as(u1Alias, Alias.class);
        var u1FieldAttr = as(u1Field.child(), FieldAttribute.class);
        assertThat(u1FieldAttr.name(), startsWith("$$dense_vector$V_COSINE$"));
        assertThat(u1FieldAttr.fieldName().string(), equalTo("dense_vector"));

        var limit1 = as(eval1.child(), Limit.class);
        // EsRelation[test_all] - verify pushed down field is in the relation output
        var relation1 = as(limit1.child(), EsRelation.class);
        assertTrue(relation1.output().contains(sFieldAttr));

        // Second branch: (eval t = v_dot_product(dense_vector, [1, 2, 3]) | keep t, u, keyword)
        // EsqlProject[[s{r}#55, _fork{r}#4, t{r}#11]]
        var project2 = as(fork.children().get(1), Project.class);
        assertThat(Expressions.names(project2.projections()), containsInAnyOrder("s", "_fork", "t", "u", "keyword"));

        // Eval[[$$dense_vector$V_DOT_PRODUCT$-1468139866{f$}#60 AS t#11, fork2[KEYWORD] AS _fork#4, null[INTEGER] AS s#55]]
        var eval2 = as(project2.child(), Eval.class);
        assertThat(eval2.fields(), hasSize(4));

        // Find the "t" field which should be a pushed down V_DOT_PRODUCT function
        var tAlias = eval2.fields()
            .stream()
            .filter(f -> f.name().equals("t"))
            .findFirst()
            .orElseThrow(() -> new AssertionError("Field 't' not found in eval"));
        var tField = as(tAlias, Alias.class);
        var tFieldAttr = as(tField.child(), FieldAttribute.class);
        assertThat(tFieldAttr.name(), startsWith("$$dense_vector$V_DOT_PRODUCT$"));
        assertThat(tFieldAttr.fieldName().string(), equalTo("dense_vector"));

        // Find the "u" field which should be the same pushed down V_COSINE function
        var u2Alias = eval1.fields()
            .stream()
            .filter(f -> f.name().equals("u"))
            .findFirst()
            .orElseThrow(() -> new AssertionError("Field 's' not found in eval"));
        var u2Field = as(u2Alias, Alias.class);
        assertThat(u1Field, equalTo(u2Field));

        // Limit[1000[INTEGER],false,false]
        var limit2 = as(eval2.child(), Limit.class);

        // EsRelation[test_all] - verify pushed down field is in the relation output
        var relation2 = as(limit2.child(), EsRelation.class);
        assertTrue(relation2.output().contains(tFieldAttr));
    }

    public void testPushableFunctionsInSubqueries() {
        assumeTrue("Subqueries are allowed", EsqlCapabilities.Cap.SUBQUERY_IN_FROM_COMMAND.isEnabled());
        var query = """
            from test_all, (from test_all | eval s = length(text) | keep s)
            | eval t = v_dot_product(dense_vector, [1, 2, 3])
            | keep s, t
            """;
        var localPlan = localPlan(plan(query, allTypesAnalyzer), TEST_SEARCH_STATS);

        // EsqlProject[[s{r}#97, t{r}#9]]
        var project = as(localPlan, EsqlProject.class);
        assertThat(Expressions.names(project.projections()), contains("s", "t"));

        // Eval[[DOTPRODUCT(dense_vector{r}#82,[1.0, 2.0, 3.0][DENSE_VECTOR]) AS t#9]]
        var eval = as(project.child(), Eval.class);
        assertThat(eval.fields(), hasSize(1));
        // Find the "t" field which should be a NOT pushed down LENGTH function
        var tAlias = eval.fields()
            .stream()
            .filter(f -> f.name().equals("t"))
            .findFirst()
            .orElseThrow(() -> new AssertionError("Field 't' not found in subquery eval"));
        assertThat(tAlias.child(), instanceOf(DotProduct.class));

        // Limit[1000[INTEGER],false,false]
        var limit = as(eval.child(), Limit.class);
        assertThat(limit.limit().fold(FoldContext.small()), equalTo(1000));

        // UnionAll[[alias_integer{r}#76, boolean{r}#77, byte{r}#78, ...]]
        var unionAll = as(limit.child(), UnionAll.class);
        assertThat(unionAll.children(), hasSize(2));

        // Second branch of UnionAll - contains the subquery
        // EsqlProject[[alias_integer{r}#99, boolean{r}#56, ...]]
        var project2 = as(unionAll.children().get(1), EsqlProject.class);

        // Eval[[null[KEYWORD] AS alias_integer#55, null[BOOLEAN] AS boolean#56, ...]]
        var eval2 = as(project2.child(), Eval.class);

        var subquery = as(eval2.child(), Subquery.class);
        var subqueryProject = as(subquery.child(), EsqlProject.class);
        assertThat(Expressions.names(subqueryProject.projections()), contains("s"));
        var subqueryEval = as(subqueryProject.child(), Eval.class);
        assertThat(subqueryEval.fields(), hasSize(1));

        // Find the "s" field which should be a pushed down LENGTH function
        var sAlias = subqueryEval.fields()
            .stream()
            .filter(f -> f.name().equals("s"))
            .findFirst()
            .orElseThrow(() -> new AssertionError("Field 's' not found in subquery eval"));
        var sField = as(sAlias, Alias.class);
        var sFieldAttr = as(sField.child(), FieldAttribute.class);
        assertThat(sFieldAttr.name(), startsWith("$$text$LENGTH$"));
        assertThat(sFieldAttr.fieldName().string(), equalTo("text"));
        var subqueryLimit = as(subqueryEval.child(), Limit.class);
        // EsRelation[test_all] - verify pushed down field is in the relation output
        var subqueryRelation = as(subqueryLimit.child(), EsRelation.class);
        assertTrue(subqueryRelation.output().contains(sFieldAttr));
    }

    public void testPushDownFunctionsLookupJoin() {
        var query = """
            from test
            | eval s = length(first_name)
            | rename languages AS language_code
            | keep s, language_code, last_name
            | lookup join languages_lookup ON language_code
            | eval t = length(last_name)
            | eval u = length(language_name)
            """;

        var localPlan = localPlan(plan(query, analyzer), TEST_SEARCH_STATS);

        // Project[[s{r}#124, languages{f}#141 AS language_code#127, last_name{f}#142, language_name{f}#150, t{r}#134, u{r}#137]]
        var project = as(localPlan, Project.class);
        assertThat(Expressions.names(project.projections()), contains("s", "language_code", "last_name", "language_name", "t", "u"));

        // Eval[[$$last_name$LENGTH$1912486003{f$}#151 AS t#134, LENGTH(language_name{f}#150) AS u#137]]
        var eval = as(project.child(), Eval.class);
        assertThat(eval.fields(), hasSize(2));

        // Find the "t" field which should be a pushed down LENGTH function on last_name
        var tAlias = eval.fields()
            .stream()
            .filter(f -> f.name().equals("t"))
            .findFirst()
            .orElseThrow(() -> new AssertionError("Field 't' not found in eval"));
        var tField = as(tAlias, Alias.class);
        var tFieldAttr = as(tField.child(), FieldAttribute.class);
        assertThat(tFieldAttr.name(), startsWith("$$last_name$LENGTH$"));
        assertThat(tFieldAttr.fieldName().string(), equalTo("last_name"));

        // Find the "u" field which should NOT be pushed down - it's LENGTH(language_name{f}#150)
        var uAlias = eval.fields()
            .stream()
            .filter(f -> f.name().equals("u"))
            .findFirst()
            .orElseThrow(() -> new AssertionError("Field 'u' not found in eval"));
        var uField = as(uAlias, Alias.class);
        var uLength = as(uField.child(), Length.class);
        assertThat(Expressions.name(uLength.field()), equalTo("language_name"));

        var limit = as(eval.child(), Limit.class);
        var join = as(limit.child(), Join.class);
        assertThat(join.config().type(), equalTo(JoinTypes.LEFT));

        // Left side of join: Eval[[$$first_name$LENGTH$1912486003{f$}#152 AS s#124]]
        var leftEval = as(join.left(), Eval.class);
        assertThat(leftEval.fields(), hasSize(1));

        // Find the "s" field which should be a pushed down LENGTH function on first_name
        var sAlias = leftEval.fields()
            .stream()
            .filter(f -> f.name().equals("s"))
            .findFirst()
            .orElseThrow(() -> new AssertionError("Field 's' not found in left eval"));
        var sField = as(sAlias, Alias.class);
        var sFieldAttr = as(sField.child(), FieldAttribute.class);
        assertThat(sFieldAttr.name(), startsWith("$$first_name$LENGTH$"));
        assertThat(sFieldAttr.fieldName().string(), equalTo("first_name"));

        // Limit[1000[INTEGER],false,false]
        var leftLimit = as(leftEval.child(), Limit.class);

        // EsRelation[test] - verify pushed down field is in the relation output
        var leftRelation = as(leftLimit.child(), EsRelation.class);
        assertTrue(leftRelation.output().contains(sFieldAttr));

        // Right side of join: EsRelation[languages_lookup][LOOKUP][language_code{f}#149, language_name{f}#150, $$last_..]
        var rightRelation = as(join.right(), EsRelation.class);
        // Verify that the pushed down field t (last_name length) is not in the lookup relation output
        assertFalse(rightRelation.output().contains(tFieldAttr));
    }

    private IsNotNull isNotNull(Expression field) {
        return new IsNotNull(EMPTY, field);
    }

    private LocalRelation asEmptyRelation(Object o) {
        var empty = as(o, LocalRelation.class);
        assertThat(empty.supplier(), is(EmptyLocalSupplier.EMPTY));
        return empty;
    }

    private LogicalPlan plan(String query, Analyzer analyzer) {
        var analyzed = analyzer.analyze(EsqlParser.INSTANCE.parseQuery(query));
        return logicalOptimizer.optimize(analyzed);
    }

    protected LogicalPlan plan(String query) {
        return plan(query, analyzer);
    }

    protected LogicalPlan localPlan(LogicalPlan plan, Configuration configuration, SearchStats searchStats) {
        var localContext = new LocalLogicalOptimizerContext(configuration, FoldContext.small(), searchStats);
        return new LocalLogicalPlanOptimizer(localContext).localOptimize(plan);
    }

    protected LogicalPlan localPlan(LogicalPlan plan, SearchStats searchStats) {
        return localPlan(plan, EsqlTestUtils.TEST_CFG, searchStats);
    }

    private LogicalPlan localPlan(String query) {
        return localPlan(plan(query), TEST_SEARCH_STATS);
    }

    private static Analyzer analyzerWithUnionTypeMapping() {
        InvalidMappedField unionTypeField = new InvalidMappedField(
            "integer_long_field",
            Map.of("integer", Set.of("test1"), "long", Set.of("test2"))
        );

        EsIndex test = EsIndexGenerator.esIndex(
            "test*",
            Map.of("integer_long_field", unionTypeField),
            Map.of("test1", IndexMode.STANDARD, "test2", IndexMode.STANDARD)
        );

        return new Analyzer(
            testAnalyzerContext(
                EsqlTestUtils.TEST_CFG,
                new EsqlFunctionRegistry(),
                indexResolutions(test),
                emptyPolicyResolution(),
                emptyInferenceResolution()
            ),
            TEST_VERIFIER
        );
    }

    @Override
    protected List<String> filteredWarnings() {
        return withDefaultLimitWarning(super.filteredWarnings());
    }

    public static EsRelation relation() {
        return EsqlTestUtils.relation(randomFrom(IndexMode.values()));
    }
}<|MERGE_RESOLUTION|>--- conflicted
+++ resolved
@@ -1438,11 +1438,6 @@
      * a field we could otherwise push. Stub relations don't have a "push" concept.
      */
     public void testAggregateMetricDoubleInlineStats() {
-<<<<<<< HEAD
-        // TODO: modify below when we handle fusing and StubRelations properly
-=======
-        assumeTrue("requires push", EsqlCapabilities.Cap.VECTOR_SIMILARITY_FUNCTIONS_PUSHDOWN.isEnabled());
->>>>>>> fd9f0ffa
         String query = """
             FROM k8s-downsampled
             | INLINE STATS tx_max = MAX(network.eth0.tx) BY pod

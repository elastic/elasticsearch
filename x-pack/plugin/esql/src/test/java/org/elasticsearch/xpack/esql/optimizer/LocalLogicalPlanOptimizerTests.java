/*
 * Copyright Elasticsearch B.V. and/or licensed to Elasticsearch B.V. under one
 * or more contributor license agreements. Licensed under the Elastic License
 * 2.0; you may not use this file except in compliance with the Elastic License
 * 2.0.
 */

package org.elasticsearch.xpack.esql.optimizer;

import org.apache.lucene.util.BytesRef;
import org.elasticsearch.common.io.stream.StreamOutput;
import org.elasticsearch.common.util.Maps;
import org.elasticsearch.index.IndexMode;
import org.elasticsearch.index.mapper.blockloader.BlockLoaderFunctionConfig;
import org.elasticsearch.index.mapper.vectors.DenseVectorFieldMapper;
import org.elasticsearch.test.ESTestCase;
import org.elasticsearch.test.junit.annotations.TestLogging;
import org.elasticsearch.xpack.esql.EsqlTestUtils;
import org.elasticsearch.xpack.esql.VerificationException;
import org.elasticsearch.xpack.esql.action.EsqlCapabilities;
import org.elasticsearch.xpack.esql.analysis.Analyzer;
import org.elasticsearch.xpack.esql.core.expression.Alias;
import org.elasticsearch.xpack.esql.core.expression.Attribute;
import org.elasticsearch.xpack.esql.core.expression.AttributeSet;
import org.elasticsearch.xpack.esql.core.expression.Expression;
import org.elasticsearch.xpack.esql.core.expression.Expressions;
import org.elasticsearch.xpack.esql.core.expression.FieldAttribute;
import org.elasticsearch.xpack.esql.core.expression.FoldContext;
import org.elasticsearch.xpack.esql.core.expression.Literal;
import org.elasticsearch.xpack.esql.core.expression.NamedExpression;
import org.elasticsearch.xpack.esql.core.expression.ReferenceAttribute;
import org.elasticsearch.xpack.esql.core.tree.NodeInfo;
import org.elasticsearch.xpack.esql.core.tree.Source;
import org.elasticsearch.xpack.esql.core.type.DataType;
import org.elasticsearch.xpack.esql.core.type.EsField;
import org.elasticsearch.xpack.esql.core.type.FunctionEsField;
import org.elasticsearch.xpack.esql.core.type.InvalidMappedField;
import org.elasticsearch.xpack.esql.core.util.Holder;
import org.elasticsearch.xpack.esql.expression.Order;
import org.elasticsearch.xpack.esql.expression.function.EsqlFunctionRegistry;
import org.elasticsearch.xpack.esql.expression.function.aggregate.Count;
import org.elasticsearch.xpack.esql.expression.function.aggregate.Min;
import org.elasticsearch.xpack.esql.expression.function.aggregate.Sum;
import org.elasticsearch.xpack.esql.expression.function.fulltext.SingleFieldFullTextFunction;
import org.elasticsearch.xpack.esql.expression.function.scalar.conditional.Case;
import org.elasticsearch.xpack.esql.expression.function.scalar.nulls.Coalesce;
import org.elasticsearch.xpack.esql.expression.function.scalar.string.StartsWith;
import org.elasticsearch.xpack.esql.expression.function.scalar.string.regex.RLike;
import org.elasticsearch.xpack.esql.expression.function.scalar.string.regex.RLikeList;
import org.elasticsearch.xpack.esql.expression.function.scalar.string.regex.WildcardLike;
import org.elasticsearch.xpack.esql.expression.function.scalar.string.regex.WildcardLikeList;
import org.elasticsearch.xpack.esql.expression.function.vector.VectorSimilarityFunction;
import org.elasticsearch.xpack.esql.expression.predicate.logical.And;
import org.elasticsearch.xpack.esql.expression.predicate.nulls.IsNotNull;
import org.elasticsearch.xpack.esql.expression.predicate.operator.arithmetic.Add;
import org.elasticsearch.xpack.esql.expression.predicate.operator.arithmetic.Div;
import org.elasticsearch.xpack.esql.expression.predicate.operator.arithmetic.Mul;
import org.elasticsearch.xpack.esql.expression.predicate.operator.comparison.GreaterThan;
import org.elasticsearch.xpack.esql.index.EsIndex;
import org.elasticsearch.xpack.esql.optimizer.rules.logical.OptimizerRules;
import org.elasticsearch.xpack.esql.optimizer.rules.logical.local.InferIsNotNull;
import org.elasticsearch.xpack.esql.parser.EsqlParser;
import org.elasticsearch.xpack.esql.plan.logical.Aggregate;
import org.elasticsearch.xpack.esql.plan.logical.EsRelation;
import org.elasticsearch.xpack.esql.plan.logical.Eval;
import org.elasticsearch.xpack.esql.plan.logical.Filter;
import org.elasticsearch.xpack.esql.plan.logical.Limit;
import org.elasticsearch.xpack.esql.plan.logical.LogicalPlan;
import org.elasticsearch.xpack.esql.plan.logical.MvExpand;
import org.elasticsearch.xpack.esql.plan.logical.OrderBy;
import org.elasticsearch.xpack.esql.plan.logical.Project;
import org.elasticsearch.xpack.esql.plan.logical.Row;
import org.elasticsearch.xpack.esql.plan.logical.TopN;
import org.elasticsearch.xpack.esql.plan.logical.UnaryPlan;
import org.elasticsearch.xpack.esql.plan.logical.join.Join;
import org.elasticsearch.xpack.esql.plan.logical.join.JoinConfig;
import org.elasticsearch.xpack.esql.plan.logical.join.JoinTypes;
import org.elasticsearch.xpack.esql.plan.logical.local.EmptyLocalSupplier;
import org.elasticsearch.xpack.esql.plan.logical.local.EsqlProject;
import org.elasticsearch.xpack.esql.plan.logical.local.LocalRelation;
import org.elasticsearch.xpack.esql.rule.RuleExecutor;
import org.elasticsearch.xpack.esql.session.Configuration;
import org.elasticsearch.xpack.esql.stats.SearchStats;
import org.junit.BeforeClass;

import java.util.ArrayList;
import java.util.Arrays;
import java.util.List;
import java.util.Locale;
import java.util.Map;
import java.util.Set;

import static java.util.Arrays.asList;
import static java.util.Collections.emptyMap;
import static org.elasticsearch.xpack.esql.EsqlTestUtils.L;
import static org.elasticsearch.xpack.esql.EsqlTestUtils.ONE;
import static org.elasticsearch.xpack.esql.EsqlTestUtils.TEST_SEARCH_STATS;
import static org.elasticsearch.xpack.esql.EsqlTestUtils.TEST_VERIFIER;
import static org.elasticsearch.xpack.esql.EsqlTestUtils.THREE;
import static org.elasticsearch.xpack.esql.EsqlTestUtils.TWO;
import static org.elasticsearch.xpack.esql.EsqlTestUtils.as;
import static org.elasticsearch.xpack.esql.EsqlTestUtils.asLimit;
import static org.elasticsearch.xpack.esql.EsqlTestUtils.emptyInferenceResolution;
import static org.elasticsearch.xpack.esql.EsqlTestUtils.emptyPolicyResolution;
import static org.elasticsearch.xpack.esql.EsqlTestUtils.getFieldAttribute;
import static org.elasticsearch.xpack.esql.EsqlTestUtils.greaterThanOf;
import static org.elasticsearch.xpack.esql.EsqlTestUtils.loadMapping;
import static org.elasticsearch.xpack.esql.EsqlTestUtils.statsForExistingField;
import static org.elasticsearch.xpack.esql.EsqlTestUtils.statsForMissingField;
import static org.elasticsearch.xpack.esql.EsqlTestUtils.testAnalyzerContext;
import static org.elasticsearch.xpack.esql.EsqlTestUtils.unboundLogicalOptimizerContext;
import static org.elasticsearch.xpack.esql.EsqlTestUtils.withDefaultLimitWarning;
import static org.elasticsearch.xpack.esql.analysis.AnalyzerTestUtils.indexResolutions;
import static org.elasticsearch.xpack.esql.core.tree.Source.EMPTY;
import static org.elasticsearch.xpack.esql.core.type.DataType.DENSE_VECTOR;
import static org.elasticsearch.xpack.esql.core.type.DataType.INTEGER;
import static org.elasticsearch.xpack.esql.core.type.DataType.KEYWORD;
import static org.elasticsearch.xpack.esql.optimizer.rules.logical.OptimizerRules.TransformDirection.DOWN;
import static org.elasticsearch.xpack.esql.optimizer.rules.logical.OptimizerRules.TransformDirection.UP;
import static org.hamcrest.Matchers.contains;
import static org.hamcrest.Matchers.containsString;
import static org.hamcrest.Matchers.equalTo;
import static org.hamcrest.Matchers.hasItem;
import static org.hamcrest.Matchers.hasItems;
import static org.hamcrest.Matchers.hasSize;
import static org.hamcrest.Matchers.instanceOf;
import static org.hamcrest.Matchers.is;
import static org.hamcrest.Matchers.not;
import static org.hamcrest.Matchers.nullValue;
import static org.hamcrest.Matchers.startsWith;

@TestLogging(value = "org.elasticsearch.xpack.esql:TRACE", reason = "debug")
public class LocalLogicalPlanOptimizerTests extends ESTestCase {

    private static EsqlParser parser;
    private static Analyzer analyzer;
    private static Analyzer allTypesAnalyzer;
    private static LogicalPlanOptimizer logicalOptimizer;
    private static Map<String, EsField> mapping;

    @BeforeClass
    public static void init() {
        parser = new EsqlParser();

        mapping = loadMapping("mapping-basic.json");
        EsIndex test = new EsIndex("test", mapping, Map.of("test", IndexMode.STANDARD));
        logicalOptimizer = new LogicalPlanOptimizer(unboundLogicalOptimizerContext());

        analyzer = new Analyzer(
            testAnalyzerContext(
                EsqlTestUtils.TEST_CFG,
                new EsqlFunctionRegistry(),
                indexResolutions(test),
                emptyPolicyResolution(),
                emptyInferenceResolution()
            ),
            TEST_VERIFIER
        );

        var allTypesMapping = loadMapping("mapping-all-types.json");
        EsIndex testAll = new EsIndex("test_all", allTypesMapping, Map.of("test_all", IndexMode.STANDARD));
        allTypesAnalyzer = new Analyzer(
            testAnalyzerContext(
                EsqlTestUtils.TEST_CFG,
                new EsqlFunctionRegistry(),
                indexResolutions(testAll),
                emptyPolicyResolution(),
                emptyInferenceResolution()
            ),
            TEST_VERIFIER
        );
    }

    /**
     * Expects
     * LocalRelation[[first_name{f}#4],EMPTY]
     */
    public void testMissingFieldInFilterNumeric() {
        var plan = plan("""
              from test
            | where emp_no > 10
            | keep first_name
            """);

        var testStats = statsForMissingField("emp_no");
        var localPlan = localPlan(plan, testStats);

        var empty = asEmptyRelation(localPlan);
        assertThat(Expressions.names(empty.output()), contains("first_name"));
    }

    /**
     * Expects
     * LocalRelation[[first_name{f}#4],EMPTY]
     */
    public void testMissingFieldInFilterString() {
        var plan = plan("""
              from test
            | where starts_with(last_name, "abc")
            | keep first_name
            """);

        var testStats = statsForMissingField("last_name");
        var localPlan = localPlan(plan, testStats);

        var empty = asEmptyRelation(localPlan);
        assertThat(Expressions.names(empty.output()), contains("first_name"));
    }

    /**
     * Expects
     * Project[[last_name{r}#7]]
     * \_Eval[[null[KEYWORD] AS last_name]]
     *   \_Limit[1000[INTEGER],false]
     *     \_EsRelation[test][_meta_field{f}#9, emp_no{f}#3, first_name{f}#4, gen..]
     */
    public void testMissingFieldInProject() {
        var plan = plan("""
              from test
            | keep last_name
            """);

        var testStats = statsForMissingField("last_name");
        var localPlan = localPlan(plan, testStats);

        var project = as(localPlan, Project.class);
        var projections = project.projections();
        assertThat(Expressions.names(projections), contains("last_name"));
        as(projections.get(0), ReferenceAttribute.class);
        var eval = as(project.child(), Eval.class);
        assertThat(Expressions.names(eval.fields()), contains("last_name"));
        var alias = as(eval.fields().get(0), Alias.class);
        var literal = as(alias.child(), Literal.class);
        assertThat(literal.value(), is(nullValue()));
        assertThat(literal.dataType(), is(KEYWORD));

        var limit = as(eval.child(), Limit.class);
        var source = as(limit.child(), EsRelation.class);
        assertThat(Expressions.names(source.output()), not(contains("last_name")));
    }

    /*
     * Expects a similar plan to testMissingFieldInProject() above, except for the Alias's child value
     * Project[[last_name{r}#4]]
     * \_Eval[[[66 6f 6f][KEYWORD] AS last_name]]
     *   \_Limit[1000[INTEGER],false]
     *     \_EsRelation[test][_meta_field{f}#11, emp_no{f}#5, first_name{f}#6, ge..]
     */
    public void testReassignedMissingFieldInProject() {
        var plan = plan("""
              from test
            | keep last_name
            | eval last_name = "foo"
            """);

        var testStats = statsForMissingField("last_name");
        var localPlan = localPlan(plan, testStats);

        var project = as(localPlan, Project.class);
        var projections = project.projections();
        assertThat(Expressions.names(projections), contains("last_name"));
        as(projections.get(0), ReferenceAttribute.class);
        var eval = as(project.child(), Eval.class);
        assertThat(Expressions.names(eval.fields()), contains("last_name"));
        var alias = as(eval.fields().get(0), Alias.class);
        var literal = as(alias.child(), Literal.class);
        assertThat(literal.value(), is(new BytesRef("foo")));
        assertThat(literal.dataType(), is(KEYWORD));

        var limit = as(eval.child(), Limit.class);
        var source = as(limit.child(), EsRelation.class);
        assertThat(Expressions.names(source.output()), not(contains("last_name")));
    }

    /**
     * Expects
     * EsqlProject[[first_name{f}#4]]
     * \_Limit[10000[INTEGER]]
     * \_EsRelation[test][_meta_field{f}#9, emp_no{f}#3, first_name{f}#4, !ge..]
     */
    public void testMissingFieldInSort() {
        var plan = plan("""
              from test
            | sort last_name
            | keep first_name
            """);

        var testStats = statsForMissingField("last_name");
        var localPlan = localPlan(plan, testStats);

        var project = as(localPlan, Project.class);
        var projections = project.projections();
        assertThat(Expressions.names(projections), contains("first_name"));

        var limit = as(project.child(), Limit.class);
        var source = as(limit.child(), EsRelation.class);
        assertThat(Expressions.names(source.output()), not(contains("last_name")));
    }

    /**
     * Expects
     * EsqlProject[[first_name{f}#7, last_name{r}#17]]
     * \_Limit[1000[INTEGER],true]
     *   \_MvExpand[last_name{f}#10,last_name{r}#17]
     *     \_Project[[_meta_field{f}#12, emp_no{f}#6, first_name{f}#7, gender{f}#8, hire_date{f}#13, job{f}#14, job.raw{f}#15, lang
     * uages{f}#9, last_name{r}#10, long_noidx{f}#16, salary{f}#11]]
     *       \_Eval[[null[KEYWORD] AS last_name]]
     *         \_Limit[1000[INTEGER],false]
     *           \_EsRelation[test][_meta_field{f}#12, emp_no{f}#6, first_name{f}#7, ge..]
     */
    public void testMissingFieldInMvExpand() {
        var plan = plan("""
              from test
            | mv_expand last_name
            | keep first_name, last_name
            """);

        var testStats = statsForMissingField("last_name");
        var localPlan = localPlan(plan, testStats);

        // It'd be much better if this project was pushed down past the MvExpand, because MvExpand's cost scales with the number of
        // involved attributes/columns.
        var project = as(localPlan, EsqlProject.class);
        var projections = project.projections();
        assertThat(Expressions.names(projections), contains("first_name", "last_name"));

        var limit1 = asLimit(project.child(), 1000, true);
        var mvExpand = as(limit1.child(), MvExpand.class);
        var project2 = as(mvExpand.child(), Project.class);
        var eval = as(project2.child(), Eval.class);
        assertEquals(eval.fields().size(), 1);
        var lastName = eval.fields().get(0);
        assertEquals(lastName.name(), "last_name");
        assertEquals(lastName.child(), new Literal(EMPTY, null, KEYWORD));
        var limit2 = asLimit(eval.child(), 1000, false);
        var relation = as(limit2.child(), EsRelation.class);
        assertThat(Expressions.names(relation.output()), not(contains("last_name")));
    }

    public static class MockFieldAttributeCommand extends UnaryPlan {
        public FieldAttribute field;

        public MockFieldAttributeCommand(Source source, LogicalPlan child, FieldAttribute field) {
            super(source, child);
            this.field = field;
        }

        @Override
        protected AttributeSet computeReferences() {
            return AttributeSet.EMPTY;
        }

        public void writeTo(StreamOutput out) {
            throw new UnsupportedOperationException("not serialized");
        }

        @Override
        public String getWriteableName() {
            throw new UnsupportedOperationException("not serialized");
        }

        @Override
        public UnaryPlan replaceChild(LogicalPlan newChild) {
            return new MockFieldAttributeCommand(source(), newChild, field);
        }

        @Override
        public boolean expressionsResolved() {
            return true;
        }

        @Override
        public List<Attribute> output() {
            return List.of(field);
        }

        @Override
        protected NodeInfo<? extends LogicalPlan> info() {
            return NodeInfo.create(this, MockFieldAttributeCommand::new, child(), field);
        }
    }

    public void testMissingFieldInNewCommand() {
        var testStats = statsForMissingField("last_name");
        localPlan(
            new MockFieldAttributeCommand(
                EMPTY,
                new Row(EMPTY, List.of()),
                new FieldAttribute(EMPTY, "last_name", new EsField("last_name", KEYWORD, Map.of(), true, EsField.TimeSeriesFieldType.NONE))
            ),
            testStats
        );

        var plan = plan("""
              from test
            """);
        var initialRelation = plan.collectLeaves().get(0);
        FieldAttribute lastName = null;
        for (Attribute attr : initialRelation.output()) {
            if (attr.name().equals("last_name")) {
                lastName = (FieldAttribute) attr;
            }
        }

        // Expects
        // MockFieldAttributeCommand[last_name{f}#7]
        // \_Project[[_meta_field{f}#9, emp_no{f}#3, first_name{f}#4, gender{f}#5, hire_date{f}#10, job{f}#11, job.raw{f}#12, langu
        // ages{f}#6, last_name{r}#7, long_noidx{f}#13, salary{f}#8]]
        // \_Eval[[null[KEYWORD] AS last_name]]
        // \_Limit[1000[INTEGER],false]
        // \_EsRelation[test][_meta_field{f}#9, emp_no{f}#3, first_name{f}#4, gen..]
        LogicalPlan localPlan = localPlan(new MockFieldAttributeCommand(EMPTY, plan, lastName), testStats);

        var mockCommand = as(localPlan, MockFieldAttributeCommand.class);
        var project = as(mockCommand.child(), Project.class);
        var eval = as(project.child(), Eval.class);
        var limit = asLimit(eval.child(), 1000);
        var relation = as(limit.child(), EsRelation.class);

        assertThat(Expressions.names(eval.fields()), contains("last_name"));
        var literal = as(eval.fields().get(0), Alias.class);
        assertEquals(literal.child(), new Literal(EMPTY, null, KEYWORD));
        assertThat(Expressions.names(relation.output()), not(contains("last_name")));

        assertEquals(Expressions.names(initialRelation.output()), Expressions.names(project.output()));
    }

    /**
     * Expects
     * EsqlProject[[x{r}#3]]
     * \_Eval[[null[INTEGER] AS x]]
     *   \_Limit[10000[INTEGER]]
     *     \_EsRelation[test][_meta_field{f}#11, emp_no{f}#5, first_name{f}#6, !g..]
     */
    public void testMissingFieldInEval() {
        var plan = plan("""
              from test
            | eval x = emp_no + 1
            | keep x
            """);

        var testStats = statsForMissingField("emp_no");
        var localPlan = localPlan(plan, testStats);

        var project = as(localPlan, Project.class);
        assertThat(Expressions.names(project.projections()), contains("x"));
        var eval = as(project.child(), Eval.class);
        assertThat(Expressions.names(eval.fields()), contains("x"));

        var alias = as(eval.fields().get(0), Alias.class);
        var literal = as(alias.child(), Literal.class);
        assertThat(literal.value(), is(nullValue()));
        assertThat(literal.dataType(), is(INTEGER));

        var limit = as(eval.child(), Limit.class);
        var source = as(limit.child(), EsRelation.class);
    }

    /**
     * Expects
     * LocalRelation[[first_name{f}#4],EMPTY]
     */
    public void testMissingFieldInFilterNumericWithReference() {
        var plan = plan("""
              from test
            | eval x = emp_no
            | where x > 10
            | keep first_name
            """);

        var testStats = statsForMissingField("emp_no");
        var localPlan = localPlan(plan, testStats);

        var local = as(localPlan, LocalRelation.class);
        assertThat(Expressions.names(local.output()), contains("first_name"));
    }

    /**
     * Expects
     * LocalRelation[[first_name{f}#4],EMPTY]
     */
    public void testMissingFieldInFilterNumericWithReferenceToEval() {
        var plan = plan("""
              from test
            | eval x = emp_no + 1
            | where x > 10
            | keep first_name
            """);

        var testStats = statsForMissingField("emp_no");
        var localPlan = localPlan(plan, testStats);

        var local = as(localPlan, LocalRelation.class);
        assertThat(Expressions.names(local.output()), contains("first_name"));
    }

    /**
     * Expects
     * LocalRelation[[_meta_field{f}#11, emp_no{f}#5, first_name{f}#6, gender{f}#7, languages{f}#8, last_name{f}#9, salary{f}#10, x
     * {r}#3],EMPTY]
     */
    public void testMissingFieldInFilterNoProjection() {
        var plan = plan("""
              from test
            | eval x = emp_no
            | where x > 10
            """);

        var testStats = statsForMissingField("emp_no");
        var localPlan = localPlan(plan, testStats);

        var local = as(localPlan, LocalRelation.class);
        assertThat(
            Expressions.names(local.output()),
            contains(
                "_meta_field",
                "emp_no",
                "first_name",
                "gender",
                "hire_date",
                "job",
                "job.raw",
                "languages",
                "last_name",
                "long_noidx",
                "salary",
                "x"
            )
        );
    }

    public void testSparseDocument() throws Exception {
        var query = """
            from large
            | keep field00*
            | limit 10
            """;

        int size = 256;
        Map<String, EsField> large = Maps.newLinkedHashMapWithExpectedSize(size);
        for (int i = 0; i < size; i++) {
            var name = String.format(Locale.ROOT, "field%03d", i);
            large.put(name, new EsField(name, INTEGER, emptyMap(), true, false, EsField.TimeSeriesFieldType.NONE));
        }

        SearchStats searchStats = statsForExistingField("field000", "field001", "field002", "field003", "field004");

        EsIndex index = new EsIndex("large", large, Map.of("large", IndexMode.STANDARD));
        var logicalOptimizer = new LogicalPlanOptimizer(unboundLogicalOptimizerContext());

        var analyzer = new Analyzer(
            testAnalyzerContext(
                EsqlTestUtils.TEST_CFG,
                new EsqlFunctionRegistry(),
                indexResolutions(index),
                emptyPolicyResolution(),
                emptyInferenceResolution()
            ),
            TEST_VERIFIER
        );

        var analyzed = analyzer.analyze(parser.createStatement(query));
        var optimized = logicalOptimizer.optimize(analyzed);
        var localContext = new LocalLogicalOptimizerContext(EsqlTestUtils.TEST_CFG, FoldContext.small(), searchStats);
        var plan = new LocalLogicalPlanOptimizer(localContext).localOptimize(optimized);

        var project = as(plan, Project.class);
        assertThat(project.projections(), hasSize(10));
        assertThat(
            Expressions.names(project.projections()),
            contains("field000", "field001", "field002", "field003", "field004", "field005", "field006", "field007", "field008", "field009")
        );
        var eval = as(project.child(), Eval.class);
        var field = eval.fields().get(0);
        assertThat(Expressions.name(field), is("field005"));
        assertThat(Alias.unwrap(field).fold(FoldContext.small()), nullValue());
    }

    // InferIsNotNull

    public void testIsNotNullOnIsNullField() {
        EsRelation relation = relation();
        var fieldA = getFieldAttribute("a");
        Expression inn = isNotNull(fieldA);
        Filter f = new Filter(EMPTY, relation, inn);

        assertEquals(f, new InferIsNotNull().apply(f));
    }

    public void testIsNotNullOnOperatorWithOneField() {
        EsRelation relation = relation();
        var fieldA = getFieldAttribute("a");
        Expression inn = isNotNull(new Add(EMPTY, fieldA, ONE));
        Filter f = new Filter(EMPTY, relation, inn);
        Filter expected = new Filter(EMPTY, relation, new And(EMPTY, isNotNull(fieldA), inn));

        assertEquals(expected, new InferIsNotNull().apply(f));
    }

    public void testIsNotNullOnOperatorWithTwoFields() {
        EsRelation relation = relation();
        var fieldA = getFieldAttribute("a");
        var fieldB = getFieldAttribute("b");
        Expression inn = isNotNull(new Add(EMPTY, fieldA, fieldB));
        Filter f = new Filter(EMPTY, relation, inn);
        Filter expected = new Filter(EMPTY, relation, new And(EMPTY, new And(EMPTY, isNotNull(fieldA), isNotNull(fieldB)), inn));

        assertEquals(expected, new InferIsNotNull().apply(f));
    }

    public void testIsNotNullOnFunctionWithOneField() {
        EsRelation relation = relation();
        var fieldA = getFieldAttribute("a");
        var pattern = L("abc");
        Expression inn = isNotNull(new And(EMPTY, new StartsWith(EMPTY, fieldA, pattern), greaterThanOf(new Add(EMPTY, ONE, TWO), THREE)));

        Filter f = new Filter(EMPTY, relation, inn);
        Filter expected = new Filter(EMPTY, relation, new And(EMPTY, isNotNull(fieldA), inn));

        assertEquals(expected, new InferIsNotNull().apply(f));
    }

    public void testIsNotNullOnFunctionWithTwoFields() {
        EsRelation relation = relation();
        var fieldA = getFieldAttribute("a");
        var fieldB = getFieldAttribute("b");
        Expression inn = isNotNull(new StartsWith(EMPTY, fieldA, fieldB));

        Filter f = new Filter(EMPTY, relation, inn);
        Filter expected = new Filter(EMPTY, relation, new And(EMPTY, new And(EMPTY, isNotNull(fieldA), isNotNull(fieldB)), inn));

        assertEquals(expected, new InferIsNotNull().apply(f));
    }

    public void testIsNotNullOnCoalesce() {
        var plan = localPlan("""
              from test
            | where coalesce(emp_no, salary) is not null
            """);

        var limit = as(plan, Limit.class);
        var filter = as(limit.child(), Filter.class);
        var inn = as(filter.condition(), IsNotNull.class);
        var coalesce = as(inn.children().get(0), Coalesce.class);
        assertThat(Expressions.names(coalesce.children()), contains("emp_no", "salary"));
        var source = as(filter.child(), EsRelation.class);
    }

    public void testIsNotNullOnExpression() {
        var plan = localPlan("""
              from test
            | eval x = emp_no + 1
            | where x is not null
            """);

        var limit = as(plan, Limit.class);
        var filter = as(limit.child(), Filter.class);
        var inn = as(filter.condition(), IsNotNull.class);
        assertThat(Expressions.names(inn.children()), contains("x"));
        var eval = as(filter.child(), Eval.class);
        filter = as(eval.child(), Filter.class);
        inn = as(filter.condition(), IsNotNull.class);
        assertThat(Expressions.names(inn.children()), contains("emp_no"));
        var source = as(filter.child(), EsRelation.class);
    }

    public void testIsNotNullOnCase() {
        var plan = localPlan("""
              from test
            | where case(emp_no > 10000, "1", salary < 50000, "2", first_name) is not null
            """);

        var limit = as(plan, Limit.class);
        var filter = as(limit.child(), Filter.class);
        var inn = as(filter.condition(), IsNotNull.class);
        var caseF = as(inn.children().get(0), Case.class);
        assertThat(Expressions.names(caseF.children()), contains("emp_no > 10000", "\"1\"", "salary < 50000", "\"2\"", "first_name"));
        var source = as(filter.child(), EsRelation.class);
    }

    public void testIsNotNullOnCase_With_IS_NULL() {
        var plan = localPlan("""
              from test
            | where case(emp_no IS NULL, "1", salary IS NOT NULL, "2", first_name) is not null
            """);

        var limit = as(plan, Limit.class);
        var filter = as(limit.child(), Filter.class);
        var inn = as(filter.condition(), IsNotNull.class);
        var caseF = as(inn.children().get(0), Case.class);
        assertThat(Expressions.names(caseF.children()), contains("emp_no IS NULL", "\"1\"", "salary IS NOT NULL", "\"2\"", "first_name"));
        var source = as(filter.child(), EsRelation.class);
    }

    /*
     * Limit[1000[INTEGER],false]
     * \_Filter[RLIKE(first_name{f}#4, "VALÜ*", true)]
     *   \_EsRelation[test][_meta_field{f}#9, emp_no{f}#3, first_name{f}#4, gen..]
     */
    public void testReplaceUpperStringCasinqgWithInsensitiveRLike() {
        var plan = localPlan("FROM test | WHERE TO_UPPER(TO_LOWER(TO_UPPER(first_name))) RLIKE \"VALÜ*\"");

        var limit = as(plan, Limit.class);
        var filter = as(limit.child(), Filter.class);
        var rlike = as(filter.condition(), RLike.class);
        var field = as(rlike.field(), FieldAttribute.class);
        assertThat(field.fieldName().string(), is("first_name"));
        assertThat(rlike.pattern().pattern(), is("VALÜ*"));
        assertThat(rlike.caseInsensitive(), is(true));
        var source = as(filter.child(), EsRelation.class);
    }

    /*
     *Limit[1000[INTEGER],false]
     * \_Filter[RLikeList(first_name{f}#4, "("VALÜ*", "TEST*")", true)]
     *  \_EsRelation[test][_meta_field{f}#9, emp_no{f}#3, first_name{f}#4, gen..]
     */
    public void testReplaceUpperStringCasinqWithInsensitiveRLikeList() {
        var plan = localPlan("FROM test | WHERE TO_UPPER(TO_LOWER(TO_UPPER(first_name))) RLIKE (\"VALÜ*\", \"TEST*\")");

        var limit = as(plan, Limit.class);
        var filter = as(limit.child(), Filter.class);
        var rLikeList = as(filter.condition(), RLikeList.class);
        var field = as(rLikeList.field(), FieldAttribute.class);
        assertThat(field.fieldName().string(), is("first_name"));
        assertEquals(2, rLikeList.pattern().patternList().size());
        assertThat(rLikeList.pattern().patternList().get(0).pattern(), is("VALÜ*"));
        assertThat(rLikeList.pattern().patternList().get(1).pattern(), is("TEST*"));
        assertThat(rLikeList.caseInsensitive(), is(true));
        var source = as(filter.child(), EsRelation.class);
    }

    // same plan as above, but lower case pattern
    public void testReplaceLowerStringCasingWithInsensitiveRLike() {
        var plan = localPlan("FROM test | WHERE TO_LOWER(TO_UPPER(first_name)) RLIKE \"valü*\"");

        var limit = as(plan, Limit.class);
        var filter = as(limit.child(), Filter.class);
        var rlike = as(filter.condition(), RLike.class);
        var field = as(rlike.field(), FieldAttribute.class);
        assertThat(field.fieldName().string(), is("first_name"));
        assertThat(rlike.pattern().pattern(), is("valü*"));
        assertThat(rlike.caseInsensitive(), is(true));
        var source = as(filter.child(), EsRelation.class);
    }

    // same plan as above, but lower case pattern and list of patterns
    public void testReplaceLowerStringCasingWithInsensitiveRLikeList() {
        var plan = localPlan("FROM test | WHERE TO_LOWER(TO_UPPER(first_name)) RLIKE (\"valü*\", \"test*\")");
        var limit = as(plan, Limit.class);
        var filter = as(limit.child(), Filter.class);
        var rLikeList = as(filter.condition(), RLikeList.class);
        var field = as(rLikeList.field(), FieldAttribute.class);
        assertThat(field.fieldName().string(), is("first_name"));
        assertEquals(2, rLikeList.pattern().patternList().size());
        assertThat(rLikeList.pattern().patternList().get(0).pattern(), is("valü*"));
        assertThat(rLikeList.pattern().patternList().get(1).pattern(), is("test*"));
        assertThat(rLikeList.caseInsensitive(), is(true));
        var source = as(filter.child(), EsRelation.class);
    }

    // same plan as above, but lower case pattern and list of patterns, one of which is upper case
    public void testReplaceLowerStringCasingWithMixedCaseRLikeList() {
        var plan = localPlan("FROM test | WHERE TO_LOWER(TO_UPPER(first_name)) RLIKE (\"valü*\", \"TEST*\")");
        var limit = as(plan, Limit.class);
        var filter = as(limit.child(), Filter.class);
        var rLikeList = as(filter.condition(), RLikeList.class);
        var field = as(rLikeList.field(), FieldAttribute.class);
        assertThat(field.fieldName().string(), is("first_name"));
        assertEquals(1, rLikeList.pattern().patternList().size());
        assertThat(rLikeList.pattern().patternList().get(0).pattern(), is("valü*"));
        assertThat(rLikeList.caseInsensitive(), is(true));
        var source = as(filter.child(), EsRelation.class);
    }

    /**
     * LocalRelation[[_meta_field{f}#9, emp_no{f}#3, first_name{f}#4, gender{f}#5, hire_date{f}#10, job{f}#11, job.raw{f}#12, langu
     *   ages{f}#6, last_name{f}#7, long_noidx{f}#13, salary{f}#8],EMPTY]
     */
    public void testReplaceStringCasingAndRLikeWithLocalRelation() {
        var plan = localPlan("FROM test | WHERE TO_LOWER(TO_UPPER(first_name)) RLIKE \"VALÜ*\"");

        var local = as(plan, LocalRelation.class);
        assertThat(local.supplier(), equalTo(EmptyLocalSupplier.EMPTY));
    }

    // same plan as in testReplaceUpperStringCasingWithInsensitiveRLike, but with LIKE instead of RLIKE
    public void testReplaceUpperStringCasingWithInsensitiveLike() {
        var plan = localPlan("FROM test | WHERE TO_UPPER(TO_LOWER(TO_UPPER(first_name))) LIKE \"VALÜ*\"");

        var limit = as(plan, Limit.class);
        var filter = as(limit.child(), Filter.class);
        var wlike = as(filter.condition(), WildcardLike.class);
        var field = as(wlike.field(), FieldAttribute.class);
        assertThat(field.fieldName().string(), is("first_name"));
        assertThat(wlike.pattern().pattern(), is("VALÜ*"));
        assertThat(wlike.caseInsensitive(), is(true));
        var source = as(filter.child(), EsRelation.class);
    }

    // same plan as in testReplaceUpperStringCasingWithInsensitiveRLikeList, but with LIKE instead of RLIKE
    public void testReplaceUpperStringCasingWithInsensitiveLikeList() {
        var plan = localPlan("FROM test | WHERE TO_UPPER(TO_LOWER(TO_UPPER(first_name))) LIKE (\"VALÜ*\", \"TEST*\")");

        var limit = as(plan, Limit.class);
        var filter = as(limit.child(), Filter.class);
        var likeList = as(filter.condition(), WildcardLikeList.class);
        var field = as(likeList.field(), FieldAttribute.class);
        assertThat(field.fieldName().string(), is("first_name"));
        assertEquals(2, likeList.pattern().patternList().size());
        assertThat(likeList.pattern().patternList().get(0).pattern(), is("VALÜ*"));
        assertThat(likeList.pattern().patternList().get(1).pattern(), is("TEST*"));
        assertThat(likeList.caseInsensitive(), is(true));
        var source = as(filter.child(), EsRelation.class);
    }

    // same plan as above, but mixed case pattern and list of patterns
    public void testReplaceLowerStringCasingWithMixedCaseLikeList() {
        var plan = localPlan("FROM test | WHERE TO_LOWER(TO_UPPER(first_name)) LIKE (\"TEST*\", \"valü*\", \"vaLü*\")");
        var limit = as(plan, Limit.class);
        var filter = as(limit.child(), Filter.class);
        var likeList = as(filter.condition(), WildcardLikeList.class);
        var field = as(likeList.field(), FieldAttribute.class);
        assertThat(field.fieldName().string(), is("first_name"));
        // only the all lowercase pattern is kept, the mixed case and all uppercase patterns are ignored
        assertEquals(1, likeList.pattern().patternList().size());
        assertThat(likeList.pattern().patternList().get(0).pattern(), is("valü*"));
        assertThat(likeList.caseInsensitive(), is(true));
        var source = as(filter.child(), EsRelation.class);
    }

    // same plan as above, but lower case pattern
    public void testReplaceLowerStringCasingWithInsensitiveLike() {
        var plan = localPlan("FROM test | WHERE TO_LOWER(TO_UPPER(first_name)) LIKE \"valü*\"");

        var limit = as(plan, Limit.class);
        var filter = as(limit.child(), Filter.class);
        var wlike = as(filter.condition(), WildcardLike.class);
        var field = as(wlike.field(), FieldAttribute.class);
        assertThat(field.fieldName().string(), is("first_name"));
        assertThat(wlike.pattern().pattern(), is("valü*"));
        assertThat(wlike.caseInsensitive(), is(true));
        var source = as(filter.child(), EsRelation.class);
    }

    /**
     * LocalRelation[[_meta_field{f}#9, emp_no{f}#3, first_name{f}#4, gender{f}#5, hire_date{f}#10, job{f}#11, job.raw{f}#12, langu
     *   ages{f}#6, last_name{f}#7, long_noidx{f}#13, salary{f}#8],EMPTY]
     */
    public void testReplaceStringCasingAndLikeWithLocalRelation() {
        var plan = localPlan("FROM test | WHERE TO_LOWER(TO_UPPER(first_name)) LIKE \"VALÜ*\"");

        var local = as(plan, LocalRelation.class);
        assertThat(local.supplier(), equalTo(EmptyLocalSupplier.EMPTY));
    }

    /**
     * LocalRelation[[_meta_field{f}#9, emp_no{f}#3, first_name{f}#4, gender{f}#5, hire_date{f}#10, job{f}#11, job.raw{f}#12, langu
     *   ages{f}#6, last_name{f}#7, long_noidx{f}#13, salary{f}#8],EMPTY]
     */
    public void testReplaceStringCasingAndLikeListWithLocalRelation() {
        var plan = localPlan("FROM test | WHERE TO_LOWER(TO_UPPER(first_name)) LIKE (\"VALÜ*\", \"TEST*\")");

        var local = as(plan, LocalRelation.class);
        assertThat(local.supplier(), equalTo(EmptyLocalSupplier.EMPTY));
    }

    /**
     * LocalRelation[[_meta_field{f}#9, emp_no{f}#3, first_name{f}#4, gender{f}#5, hire_date{f}#10, job{f}#11, job.raw{f}#12, langu
     *   ages{f}#6, last_name{f}#7, long_noidx{f}#13, salary{f}#8],EMPTY]
     */
    public void testReplaceStringCasingAndRLikeListWithLocalRelation() {
        var plan = localPlan("FROM test | WHERE TO_LOWER(TO_UPPER(first_name)) RLIKE (\"VALÜ*\", \"TEST*\")");

        var local = as(plan, LocalRelation.class);
        assertThat(local.supplier(), equalTo(EmptyLocalSupplier.EMPTY));
    }

    /**
     * Limit[1000[INTEGER],false]
     * \_Aggregate[[],[SUM($$integer_long_field$converted_to$long{f$}#5,true[BOOLEAN]) AS sum(integer_long_field::long)#3]]
     *   \_Filter[ISNOTNULL($$integer_long_field$converted_to$long{f$}#5)]
     *     \_EsRelation[test*][!integer_long_field, $$integer_long_field$converted..]
     */
    public void testUnionTypesInferNonNullAggConstraint() {
        LogicalPlan coordinatorOptimized = plan("FROM test* | STATS sum(integer_long_field::long)", analyzerWithUnionTypeMapping());
        var plan = localPlan(coordinatorOptimized, TEST_SEARCH_STATS);

        var limit = asLimit(plan, 1000);
        var agg = as(limit.child(), Aggregate.class);
        var filter = as(agg.child(), Filter.class);
        var relation = as(filter.child(), EsRelation.class);

        var isNotNull = as(filter.condition(), IsNotNull.class);
        var unionTypeField = as(isNotNull.field(), FieldAttribute.class);
        assertEquals("$$integer_long_field$converted_to$long", unionTypeField.name());
        assertEquals("integer_long_field", unionTypeField.fieldName().string());
    }

    /**
     * \_Aggregate[[first_name{r}#7, $$first_name$temp_name$17{r}#18],[SUM(salary{f}#11,true[BOOLEAN]) AS SUM(salary)#5, first_nam
     * e{r}#7, first_name{r}#7 AS last_name#10]]
     *   \_Eval[[null[KEYWORD] AS first_name#7, null[KEYWORD] AS $$first_name$temp_name$17#18]]
     *     \_EsRelation[test][_meta_field{f}#12, emp_no{f}#6, first_name{f}#7, ge..]
     */
    public void testGroupingByMissingFields() {
        var plan = plan("FROM test | STATS SUM(salary) BY first_name, last_name");
        var testStats = statsForMissingField("first_name", "last_name");
        var localPlan = localPlan(plan, testStats);
        Limit limit = as(localPlan, Limit.class);
        Aggregate aggregate = as(limit.child(), Aggregate.class);
        assertThat(aggregate.groupings(), hasSize(2));
        ReferenceAttribute grouping1 = as(aggregate.groupings().get(0), ReferenceAttribute.class);
        ReferenceAttribute grouping2 = as(aggregate.groupings().get(1), ReferenceAttribute.class);
        Eval eval = as(aggregate.child(), Eval.class);
        assertThat(eval.fields(), hasSize(2));
        Alias eval1 = eval.fields().get(0);
        Literal literal1 = as(eval1.child(), Literal.class);
        assertNull(literal1.value());
        assertThat(literal1.dataType(), is(KEYWORD));
        Alias eval2 = eval.fields().get(1);
        Literal literal2 = as(eval2.child(), Literal.class);
        assertNull(literal2.value());
        assertThat(literal2.dataType(), is(KEYWORD));
        assertThat(grouping1.id(), equalTo(eval1.id()));
        assertThat(grouping2.id(), equalTo(eval2.id()));
        as(eval.child(), EsRelation.class);
    }

    public void testVerifierOnMissingReferences() throws Exception {
        var plan = localPlan("""
            from test
            | stats a = min(salary) by emp_no
            """);

        var limit = as(plan, Limit.class);
        var aggregate = as(limit.child(), Aggregate.class);
        var min = as(Alias.unwrap(aggregate.aggregates().get(0)), Min.class);
        var salary = as(min.field(), NamedExpression.class);
        assertThat(salary.name(), is("salary"));
        // emulate a rule that adds an invalid field
        var invalidPlan = new OrderBy(
            limit.source(),
            limit,
            asList(new Order(limit.source(), salary, Order.OrderDirection.ASC, Order.NullsPosition.FIRST))
        );

        var localContext = new LocalLogicalOptimizerContext(EsqlTestUtils.TEST_CFG, FoldContext.small(), TEST_SEARCH_STATS);
        LocalLogicalPlanOptimizer localLogicalPlanOptimizer = new LocalLogicalPlanOptimizer(localContext);

        IllegalStateException e = expectThrows(IllegalStateException.class, () -> localLogicalPlanOptimizer.localOptimize(invalidPlan));
        assertThat(e.getMessage(), containsString("Plan [OrderBy[[Order[salary"));
        assertThat(e.getMessage(), containsString(" optimized incorrectly due to missing references [salary"));
    }

    private LocalLogicalPlanOptimizer getCustomRulesLocalLogicalPlanOptimizer(List<RuleExecutor.Batch<LogicalPlan>> batches) {
        LocalLogicalOptimizerContext context = new LocalLogicalOptimizerContext(
            EsqlTestUtils.TEST_CFG,
            FoldContext.small(),
            TEST_SEARCH_STATS
        );
        LocalLogicalPlanOptimizer customOptimizer = new LocalLogicalPlanOptimizer(context) {
            @Override
            protected List<Batch<LogicalPlan>> batches() {
                return batches;
            }
        };
        return customOptimizer;
    }

    public void testVerifierOnAdditionalAttributeAdded() throws Exception {
        var plan = localPlan("""
            from test
            | stats a = min(salary) by emp_no
            """);

        var limit = as(plan, Limit.class);
        var aggregate = as(limit.child(), Aggregate.class);
        var min = as(Alias.unwrap(aggregate.aggregates().get(0)), Min.class);
        var salary = as(min.field(), NamedExpression.class);
        assertThat(salary.name(), is("salary"));
        Holder<Integer> appliedCount = new Holder<>(0);
        // use a custom rule that adds another output attribute
        var customRuleBatch = new RuleExecutor.Batch<>(
            "CustomRuleBatch",
            RuleExecutor.Limiter.ONCE,
            new OptimizerRules.ParameterizedOptimizerRule<Aggregate, LocalLogicalOptimizerContext>(UP) {

                @Override
                protected LogicalPlan rule(Aggregate plan, LocalLogicalOptimizerContext context) {
                    // This rule adds a missing attribute to the plan output
                    // We only want to apply it once, so we use a static counter
                    if (appliedCount.get() == 0) {
                        appliedCount.set(appliedCount.get() + 1);
                        Literal additionalLiteral = new Literal(EMPTY, "additional literal", INTEGER);
                        return new Eval(plan.source(), plan, List.of(new Alias(EMPTY, "additionalAttribute", additionalLiteral)));
                    }
                    return plan;
                }

            }
        );
        LocalLogicalPlanOptimizer customRulesLocalLogicalPlanOptimizer = getCustomRulesLocalLogicalPlanOptimizer(List.of(customRuleBatch));
        Exception e = expectThrows(VerificationException.class, () -> customRulesLocalLogicalPlanOptimizer.localOptimize(plan));
        assertThat(e.getMessage(), containsString("Output has changed from"));
        assertThat(e.getMessage(), containsString("additionalAttribute"));
    }

    public void testVerifierOnAttributeDatatypeChanged() {
        var plan = localPlan("""
            from test
            | stats a = min(salary) by emp_no
            """);

        var limit = as(plan, Limit.class);
        var aggregate = as(limit.child(), Aggregate.class);
        var min = as(Alias.unwrap(aggregate.aggregates().get(0)), Min.class);
        var salary = as(min.field(), NamedExpression.class);
        assertThat(salary.name(), is("salary"));
        Holder<Integer> appliedCount = new Holder<>(0);
        // use a custom rule that changes the datatype of an output attribute
        var customRuleBatch = new RuleExecutor.Batch<>(
            "CustomRuleBatch",
            RuleExecutor.Limiter.ONCE,
            new OptimizerRules.ParameterizedOptimizerRule<LogicalPlan, LocalLogicalOptimizerContext>(DOWN) {
                @Override
                protected LogicalPlan rule(LogicalPlan plan, LocalLogicalOptimizerContext context) {
                    // We only want to apply it once, so we use a static counter
                    if (appliedCount.get() == 0) {
                        appliedCount.set(appliedCount.get() + 1);
                        Limit limit = as(plan, Limit.class);
                        Limit newLimit = new Limit(plan.source(), limit.limit(), limit.child()) {
                            @Override
                            public List<Attribute> output() {
                                List<Attribute> oldOutput = super.output();
                                List<Attribute> newOutput = new ArrayList<>(oldOutput);
                                newOutput.set(0, oldOutput.get(0).withDataType(DataType.DATETIME));
                                return newOutput;
                            }
                        };
                        return newLimit;
                    }
                    return plan;
                }

            }
        );
        LocalLogicalPlanOptimizer customRulesLocalLogicalPlanOptimizer = getCustomRulesLocalLogicalPlanOptimizer(List.of(customRuleBatch));
        Exception e = expectThrows(VerificationException.class, () -> customRulesLocalLogicalPlanOptimizer.localOptimize(plan));
        assertThat(e.getMessage(), containsString("Output has changed from"));
    }

    /**
     * Input:
     * Project[[key{f}#2, int{f}#3, field1{f}#7, field2{f}#8]]
     * \_Join[LEFT,[key{f}#2],[key{f}#6],null]
     *   |_EsRelation[JLfQlKmn][key{f}#2, int{f}#3, field1{f}#4, field2{f}#5]
     *   \_EsRelation[HQtEBOWq][LOOKUP][key{f}#6, field1{f}#7, field2{f}#8]
     *
     * Output:
     * Project[[key{r}#2, int{f}#3, field1{r}#7, field1{r}#7 AS field2#8]]
     * \_Eval[[null[KEYWORD] AS key#2, null[INTEGER] AS field1#7]]
     *   \_EsRelation[JLfQlKmn][key{f}#2, int{f}#3, field1{f}#4, field2{f}#5]
     */
    public void testPruneLeftJoinOnNullMatchingFieldAndShadowingAttributes() {
        var keyLeft = getFieldAttribute("key", KEYWORD);
        var intFieldLeft = getFieldAttribute("int");
        var fieldLeft1 = getFieldAttribute("field1");
        var fieldLeft2 = getFieldAttribute("field2");
        var leftRelation = EsqlTestUtils.relation(IndexMode.STANDARD)
            .withAttributes(List.of(keyLeft, intFieldLeft, fieldLeft1, fieldLeft2));

        var keyRight = getFieldAttribute("key", KEYWORD);
        var fieldRight1 = getFieldAttribute("field1");
        var fieldRight2 = getFieldAttribute("field2");
        var rightRelation = EsqlTestUtils.relation(IndexMode.LOOKUP).withAttributes(List.of(keyRight, fieldRight1, fieldRight2));

        JoinConfig joinConfig = new JoinConfig(JoinTypes.LEFT, List.of(keyLeft), List.of(keyRight), null);
        var join = new Join(EMPTY, leftRelation, rightRelation, joinConfig);
        var project = new Project(EMPTY, join, List.of(keyLeft, intFieldLeft, fieldRight1, fieldRight2));

        var testStats = statsForMissingField("key");
        var localPlan = localPlan(project, testStats);

        var projectOut = as(localPlan, Project.class);
        var projectionsOut = projectOut.projections();
        assertThat(Expressions.names(projectionsOut), contains("key", "int", "field1", "field2"));
        assertThat(projectionsOut.get(0).id(), is(keyLeft.id()));
        assertThat(projectionsOut.get(1).id(), is(intFieldLeft.id()));
        assertThat(projectionsOut.get(2).id(), is(fieldRight1.id())); // id must remain from the RHS.
        var aliasField2 = as(projectionsOut.get(3), Alias.class); // the projection must contain an alias ...
        assertThat(aliasField2.id(), is(fieldRight2.id())); // ... with the same id as the original field.

        var eval = as(projectOut.child(), Eval.class);
        assertThat(Expressions.names(eval.fields()), contains("key", "field1"));
        var keyEval = as(Alias.unwrap(eval.fields().get(0)), Literal.class);
        assertThat(keyEval.value(), is(nullValue()));
        assertThat(keyEval.dataType(), is(KEYWORD));
        var field1Eval = as(Alias.unwrap(eval.fields().get(1)), Literal.class);
        assertThat(field1Eval.value(), is(nullValue()));
        assertThat(field1Eval.dataType(), is(INTEGER));
        var source = as(eval.child(), EsRelation.class);
    }

    /**
     * Expected:
     * EsqlProject[[!alias_integer, boolean{f}#7, byte{f}#8, constant_keyword-foo{f}#9, date{f}#10, date_nanos{f}#11, dense_vector
     * {f}#26, double{f}#12, float{f}#13, half_float{f}#14, integer{f}#16, ip{f}#17, keyword{f}#18, long{f}#19, scaled_float{f}#15,
     * semantic_text{f}#25, short{f}#21, text{f}#22, unsigned_long{f}#20, version{f}#23, wildcard{f}#24, s{r}#5]]
     * \_Eval[[$$dense_vector$V_DOT_PRODUCT$27{f}#27 AS s#5]]
     *   \_Limit[1000[INTEGER],false,false]
     *     \_EsRelation[test_all][$$dense_vector$V_DOT_PRODUCT$27{f}#27, !alias_integer,
     */
    public void testVectorFunctionsReplaced() {
        assumeTrue("requires similarity functions", EsqlCapabilities.Cap.VECTOR_SIMILARITY_FUNCTIONS_PUSHDOWN.isEnabled());
        SimilarityFunctionTestCase testCase = SimilarityFunctionTestCase.random("dense_vector");
        String query = String.format(Locale.ROOT, """
            from test_all
            | eval s = %s
            """, testCase.toQuery());

        LogicalPlan plan = localPlan(plan(query, allTypesAnalyzer), TEST_SEARCH_STATS);

        // EsqlProject[[!alias_integer, boolean{f}#7, byte{f}#8, ... s{r}#5]]
        var project = as(plan, EsqlProject.class);
        // Does not contain the extracted field
        assertFalse(Expressions.names(project.projections()).stream().anyMatch(s -> s.startsWith(testCase.toFieldAttrName())));

        // Eval[[$$dense_vector$V_DOT_PRODUCT$27{f}#27 AS s#5]]
        var eval = as(project.child(), Eval.class);
        assertThat(eval.fields(), hasSize(1));
        var alias = as(eval.fields().getFirst(), Alias.class);
        assertThat(alias.name(), equalTo("s"));

        // Check replaced field attribute
        FieldAttribute fieldAttr = (FieldAttribute) alias.child();
        assertThat(fieldAttr.fieldName().string(), equalTo("dense_vector"));
        assertThat(fieldAttr.name(), startsWith(testCase.toFieldAttrName()));
        var field = as(fieldAttr.field(), FunctionEsField.class);
        var blockLoaderFunctionConfig = as(field.functionConfig(), DenseVectorFieldMapper.VectorSimilarityFunctionConfig.class);
        assertThat(blockLoaderFunctionConfig.similarityFunction(), instanceOf(DenseVectorFieldMapper.SimilarityFunction.class));
        assertThat(blockLoaderFunctionConfig.vector(), equalTo(testCase.vector()));

        // Limit[1000[INTEGER],false,false]
        var limit = as(eval.child(), Limit.class);
        assertThat(limit.limit().fold(FoldContext.small()), equalTo(1000));

        // EsRelation[types_all]
        var esRelation = as(limit.child(), EsRelation.class);
        assertTrue(esRelation.output().contains(fieldAttr));
    }

    /**
     * Expected:
     * EsqlProject[[s{r}#4]]
     * \_TopN[[Order[s{r}#4,DESC,FIRST]],1[INTEGER]]
     *   \_Eval[[$$dense_vector$replaced$28{t}#28 AS s#4]]
     *     \_EsRelation[types][$$dense_vector$replaced$28{t}#28, !alias_integer, b..]
     */
    public void testVectorFunctionsReplacedWithTopN() {
        assumeTrue("requires similarity functions", EsqlCapabilities.Cap.VECTOR_SIMILARITY_FUNCTIONS_PUSHDOWN.isEnabled());
        SimilarityFunctionTestCase testCase = SimilarityFunctionTestCase.random("dense_vector");
        String query = String.format(Locale.ROOT, """
            from test_all
            | eval s = %s
            | sort s desc
            | limit 1
            | keep s
            """, testCase.toQuery());

        LogicalPlan plan = localPlan(plan(query, allTypesAnalyzer), TEST_SEARCH_STATS);

        // EsqlProject[[s{r}#4]]
        var project = as(plan, EsqlProject.class);
        assertThat(Expressions.names(project.projections()), contains("s"));

        // TopN[[Order[s{r}#4,DESC,FIRST]],1[INTEGER]]
        var topN = as(project.child(), TopN.class);
        assertThat(topN.limit().fold(FoldContext.small()), equalTo(1));
        assertThat(topN.order().size(), is(1));
        var order = as(topN.order().getFirst(), Order.class);
        assertThat(order.direction(), equalTo(Order.OrderDirection.DESC));
        assertThat(order.nullsPosition(), equalTo(Order.NullsPosition.FIRST));
        assertThat(Expressions.name(order.child()), equalTo("s"));

        // Eval[[$$dense_vector$replaced$28{t}#28 AS s#4]]
        var eval = as(topN.child(), Eval.class);
        assertThat(eval.fields(), hasSize(1));
        var alias = as(eval.fields().getFirst(), Alias.class);
        assertThat(alias.name(), equalTo("s"));

        // Check replaced field attribute
        FieldAttribute fieldAttr = (FieldAttribute) alias.child();
        assertThat(fieldAttr.fieldName().string(), equalTo("dense_vector"));
        assertThat(fieldAttr.name(), startsWith(testCase.toFieldAttrName()));
        var field = as(fieldAttr.field(), FunctionEsField.class);
        var blockLoaderFunctionConfig = as(field.functionConfig(), DenseVectorFieldMapper.VectorSimilarityFunctionConfig.class);
        assertThat(blockLoaderFunctionConfig.similarityFunction(), instanceOf(DenseVectorFieldMapper.SimilarityFunction.class));
        assertThat(blockLoaderFunctionConfig.vector(), equalTo(testCase.vector()));

        // EsRelation[types]
        var esRelation = as(eval.child(), EsRelation.class);
        assertTrue(esRelation.output().contains(fieldAttr));
    }

    public void testVectorFunctionsNotPushedDownWhenNotIndexed() {
        assumeTrue("requires similarity functions", EsqlCapabilities.Cap.VECTOR_SIMILARITY_FUNCTIONS_PUSHDOWN.isEnabled());
        SimilarityFunctionTestCase testCase = SimilarityFunctionTestCase.random("dense_vector");
        String query = String.format(Locale.ROOT, """
            from test_all
            | eval s = %s
            | sort s desc
            | limit 1
            | keep s
            """, testCase.toQuery());

        LogicalPlan plan = localPlan(plan(query, allTypesAnalyzer), new EsqlTestUtils.TestSearchStats() {
            @Override
            public boolean isIndexed(FieldAttribute.FieldName field) {
                return field.string().equals("dense_vector") == false;
            }
        });

        // EsqlProject[[s{r}#4]]
        var project = as(plan, EsqlProject.class);
        assertThat(Expressions.names(project.projections()), contains("s"));

        // TopN[[Order[s{r}#4,DESC,FIRST]],1[INTEGER]]
        var topN = as(project.child(), TopN.class);

        // Eval[[$$dense_vector$replaced$28{t}#28 AS s#4]]
        var eval = as(topN.child(), Eval.class);
        var alias = as(eval.fields().getFirst(), Alias.class);
        assertThat(alias.name(), equalTo("s"));

        // Check similarity function field attribute is NOT replaced
        as(alias.child(), VectorSimilarityFunction.class);

        // EsRelation does not contain a FunctionEsField
        var esRelation = as(eval.child(), EsRelation.class);
        assertFalse(
            esRelation.output()
                .stream()
                .anyMatch(att -> (att instanceof FieldAttribute fieldAttr) && fieldAttr.field() instanceof FunctionEsField)
        );
    }

    public void testVectorFunctionsWhenFieldMissing() {
        assumeTrue("requires similarity functions", EsqlCapabilities.Cap.VECTOR_SIMILARITY_FUNCTIONS_PUSHDOWN.isEnabled());
        SimilarityFunctionTestCase testCase = SimilarityFunctionTestCase.random("dense_vector");
        String query = String.format(Locale.ROOT, """
            from test_all
            | eval s = %s
            | sort s desc
            | limit 1
            | keep s
            """, testCase.toQuery());

        LogicalPlan plan = localPlan(plan(query, allTypesAnalyzer), new EsqlTestUtils.TestSearchStats() {
            @Override
            public boolean exists(FieldAttribute.FieldName field) {
                return field.string().equals("dense_vector") == false;
            }
        });

        // Project[[s{r}#5]]
        var project = as(plan, Project.class);
        assertThat(Expressions.names(project.projections()), contains("s"));

        // TopN[[Order[s{r}#5,DESC,FIRST]],1[INTEGER],false]
        var topN = as(project.child(), TopN.class);
        assertThat(topN.limit().fold(FoldContext.small()), equalTo(1));

        // Evaluates expression as null, as the field is missing
        var eval = as(topN.child(), Eval.class);
        assertThat(Expressions.names(eval.fields()), contains("s"));
        var alias = as(eval.fields().getFirst(), Alias.class);
        var literal = as(alias.child(), Literal.class);
        assertThat(literal.value(), is(nullValue()));
        assertThat(literal.dataType(), is(DataType.DOUBLE));

        // EsRelation[test_all] - does not contain a FunctionEsField
        var esRelation = as(eval.child(), EsRelation.class);
        assertFalse(
            esRelation.output()
                .stream()
                .anyMatch(att -> (att instanceof FieldAttribute fieldAttr) && fieldAttr.field() instanceof FunctionEsField)
        );
    }

    public void testVectorFunctionsInWhere() {
        assumeTrue("requires similarity functions", EsqlCapabilities.Cap.VECTOR_SIMILARITY_FUNCTIONS_PUSHDOWN.isEnabled());
        SimilarityFunctionTestCase testCase = SimilarityFunctionTestCase.random("dense_vector");
        String query = String.format(Locale.ROOT, """
            from test_all
            | where %s > 0.5
            | keep dense_vector
            """, testCase.toQuery());

        LogicalPlan plan = localPlan(plan(query, allTypesAnalyzer), TEST_SEARCH_STATS);

        // EsqlProject[[dense_vector{f}#25]]
        var project = as(plan, EsqlProject.class);
        assertThat(Expressions.names(project.projections()), contains("dense_vector"));

        var limit = as(project.child(), Limit.class);
        var filter = as(limit.child(), Filter.class);
        var greaterThan = as(filter.condition(), GreaterThan.class);

        // Check left side is the replaced field attribute
        var fieldAttr = as(greaterThan.left(), FieldAttribute.class);
        assertThat(fieldAttr.fieldName().string(), equalTo("dense_vector"));
        assertThat(fieldAttr.name(), startsWith(testCase.toFieldAttrName()));
        var field = as(fieldAttr.field(), FunctionEsField.class);
        var blockLoaderFunctionConfig = as(field.functionConfig(), DenseVectorFieldMapper.VectorSimilarityFunctionConfig.class);
        assertThat(blockLoaderFunctionConfig.similarityFunction(), instanceOf(DenseVectorFieldMapper.SimilarityFunction.class));
        assertThat(blockLoaderFunctionConfig.vector(), equalTo(testCase.vector()));

        // Check right side is 0.5
        var literal = as(greaterThan.right(), Literal.class);
        assertThat(literal.value(), equalTo(0.5));
        assertThat(literal.dataType(), is(DataType.DOUBLE));

        // EsRelation[test_all][$$dense_vector$V_DOT_PRODUCT$26{f}#26, !alias_integer, ..]
        var esRelation = as(filter.child(), EsRelation.class);
        assertThat(esRelation.indexPattern(), is("test_all"));
        assertTrue(esRelation.output().contains(fieldAttr));
    }

    public void testVectorFunctionsInStats() {
        assumeTrue("requires similarity functions", EsqlCapabilities.Cap.VECTOR_SIMILARITY_FUNCTIONS_PUSHDOWN.isEnabled());
        SimilarityFunctionTestCase testCase = SimilarityFunctionTestCase.random("dense_vector");
        String query = String.format(Locale.ROOT, """
            from test_all
            | stats count(*) where %s > 0.5
            """, testCase.toQuery());

        LogicalPlan plan = localPlan(plan(query, allTypesAnalyzer), TEST_SEARCH_STATS);

        // Limit[1000[INTEGER],false,false]
        var limit = as(plan, Limit.class);
        assertThat(limit.limit().fold(FoldContext.small()), equalTo(1000));

        // Aggregate[[],[COUNT(*[KEYWORD],true[BOOLEAN]) AS count(*) where v_dot_product(dense_vector, [1.0, 2.0, 3.0]) > 0.5#3]]
        var aggregate = as(limit.child(), Aggregate.class);
        assertThat(aggregate.groupings(), hasSize(0));
        assertThat(aggregate.aggregates(), hasSize(1));

        // Check the Count aggregate with filter
        var countAlias = as(aggregate.aggregates().getFirst(), Alias.class);
        var count = as(countAlias.child(), Count.class);

        // Check the filter on the Count aggregate
        assertThat(count.filter(), equalTo(Literal.TRUE));

        // Filter[$$dense_vector$V_DOT_PRODUCT$26{f}#26 > 0.5[DOUBLE]]
        var filter = as(aggregate.child(), Filter.class);
        var filterCondition = as(filter.condition(), GreaterThan.class);

        // Check left side is the replaced field attribute
        var fieldAttr = as(filterCondition.left(), FieldAttribute.class);
        assertThat(fieldAttr.fieldName().string(), equalTo("dense_vector"));
        assertThat(fieldAttr.name(), startsWith(testCase.toFieldAttrName()));
        var field = as(fieldAttr.field(), FunctionEsField.class);
        var blockLoaderFunctionConfig = as(field.functionConfig(), DenseVectorFieldMapper.VectorSimilarityFunctionConfig.class);
        assertThat(blockLoaderFunctionConfig.similarityFunction(), instanceOf(DenseVectorFieldMapper.SimilarityFunction.class));
        assertThat(blockLoaderFunctionConfig.vector(), equalTo(testCase.vector()));

        // Verify the filter condition matches the aggregate filter
        var filterFieldAttr = as(filterCondition.left(), FieldAttribute.class);
        assertThat(filterFieldAttr, is(fieldAttr));

        // EsRelation[test_all][$$dense_vector$V_DOT_PRODUCT$26{f}#26, !alias_integer, ..]
        var esRelation = as(filter.child(), EsRelation.class);
        assertTrue(esRelation.output().contains(filterFieldAttr));
    }

    public void testVectorFunctionsUpdateIntermediateProjections() {
        assumeTrue("requires similarity functions", EsqlCapabilities.Cap.VECTOR_SIMILARITY_FUNCTIONS_PUSHDOWN.isEnabled());
        SimilarityFunctionTestCase testCase = SimilarityFunctionTestCase.random("dense_vector");
        String query = String.format(Locale.ROOT, """
            from test_all
            | keep *
            | mv_expand keyword
            | eval similarity = %s
            | sort similarity desc, keyword asc
            | limit 1
            """, testCase.toQuery());

        LogicalPlan plan = localPlan(plan(query, allTypesAnalyzer), TEST_SEARCH_STATS);

        // EsqlProject with all fields including similarity and keyword
        var project = as(plan, EsqlProject.class);
        assertTrue(Expressions.names(project.projections()).contains("similarity"));
        assertTrue(Expressions.names(project.projections()).contains("keyword"));

        var topN = as(project.child(), TopN.class);

        var eval = as(topN.child(), Eval.class);
        assertThat(eval.fields(), hasSize(1));
        var alias = as(eval.fields().getFirst(), Alias.class);
        assertThat(alias.name(), equalTo("similarity"));

        // Check replaced field attribute
        var fieldAttr = as(alias.child(), FieldAttribute.class);
        assertThat(fieldAttr.fieldName().string(), equalTo("dense_vector"));
        assertThat(fieldAttr.name(), startsWith(testCase.toFieldAttrName()));
        var field = as(fieldAttr.field(), FunctionEsField.class);
        var blockLoaderFunctionConfig = as(field.functionConfig(), DenseVectorFieldMapper.VectorSimilarityFunctionConfig.class);
        assertThat(blockLoaderFunctionConfig.similarityFunction(), instanceOf(DenseVectorFieldMapper.SimilarityFunction.class));
        assertThat(blockLoaderFunctionConfig.vector(), equalTo(testCase.vector()));

        // MvExpand[keyword{f}#23,keyword{r}#32]
        var mvExpand = as(eval.child(), MvExpand.class);
        assertThat(Expressions.name(mvExpand.target()), equalTo("keyword"));

        // Inner EsqlProject with the pushed down function
        var innerProject = as(mvExpand.child(), EsqlProject.class);
        assertTrue(Expressions.names(innerProject.projections()).contains("keyword"));
        assertTrue(
            innerProject.projections()
                .stream()
                .anyMatch(p -> (p instanceof FieldAttribute fa) && fa.name().startsWith(testCase.toFieldAttrName()))
        );

        // EsRelation[test_all][$$dense_vector$V_COSINE$33{f}#33, !alias_in..]
        var esRelation = as(innerProject.child(), EsRelation.class);
        assertTrue(esRelation.output().contains(fieldAttr));
    }

    public void testVectorFunctionsWithDuplicateFunctions() {
        assumeTrue("requires similarity functions", EsqlCapabilities.Cap.VECTOR_SIMILARITY_FUNCTIONS_PUSHDOWN.isEnabled());
        // Generate two random test cases - one for duplicate usage, one for the second set
        SimilarityFunctionTestCase testCase1 = SimilarityFunctionTestCase.random("dense_vector");
        SimilarityFunctionTestCase testCase2 = randomValueOtherThan(testCase1, () -> SimilarityFunctionTestCase.random("dense_vector"));
        SimilarityFunctionTestCase testCase3 = randomValueOtherThanMany(
            tc -> (tc.equals(testCase1) || tc.equals(testCase2)),
            () -> SimilarityFunctionTestCase.random("dense_vector")
        );

        String query = String.format(
            Locale.ROOT,
            """
                from test_all
                | eval s1 = %s, s2 = %s * 2 / 3
                | where %s + 5 + %s > 0
                | eval r2 = %s + %s
                | keep s1, s2, r2
                """,
            testCase1.toQuery(),
            testCase1.toQuery(),
            testCase1.toQuery(),
            testCase2.toQuery(),
            testCase2.toQuery(),
            testCase3.toQuery()
        );

        LogicalPlan plan = localPlan(plan(query, allTypesAnalyzer), TEST_SEARCH_STATS);

        // EsqlProject[[s1{r}#5, s2{r}#8, r2{r}#14]]
        var project = as(plan, EsqlProject.class);
        assertThat(Expressions.names(project.projections()), contains("s1", "s2", "r2"));

        // Eval with s1, s2, r2
        var evalS1 = as(project.child(), Eval.class);
        assertThat(evalS1.fields(), hasSize(3));

        // Check s1 = $$dense_vector$V_DOT_PRODUCT$...
        var s1Alias = as(evalS1.fields().getFirst(), Alias.class);
        assertThat(s1Alias.name(), equalTo("s1"));
        var s1FieldAttr = as(s1Alias.child(), FieldAttribute.class);
        assertThat(s1FieldAttr.fieldName().string(), equalTo("dense_vector"));
        assertThat(s1FieldAttr.name(), startsWith(testCase1.toFieldAttrName()));
        var s1Field = as(s1FieldAttr.field(), FunctionEsField.class);
        var s1Config = as(s1Field.functionConfig(), DenseVectorFieldMapper.VectorSimilarityFunctionConfig.class);
        assertThat(s1Config.similarityFunction(), instanceOf(DenseVectorFieldMapper.SimilarityFunction.class));
        assertThat(s1Config.vector(), equalTo(testCase1.vector()));

        // Check s2 = $$dense_vector$V_DOT_PRODUCT$1606418432 * 2 / 3 (same field as s1)
        var s2Alias = as(evalS1.fields().get(1), Alias.class);
        assertThat(s2Alias.name(), equalTo("s2"));
        var s2Div = as(s2Alias.child(), Div.class);
        var s2Mul = as(s2Div.left(), Mul.class);
        var s2FieldAttr = as(s2Mul.left(), FieldAttribute.class);
        assertThat(s1FieldAttr, is(s2FieldAttr));

        // Check r2 = $$dense_vector$V_L1NORM$... + $$dense_vector$V_HAMMING$... (two different fields)
        var r2Alias = as(evalS1.fields().get(2), Alias.class);
        assertThat(r2Alias.name(), equalTo("r2"));
        var r2Add = as(r2Alias.child(), Add.class);

        // Left side should be testCase2 (L1NORM)
        var r2LeftFieldAttr = as(r2Add.left(), FieldAttribute.class);
        assertThat(r2LeftFieldAttr.fieldName().string(), equalTo("dense_vector"));
        assertThat(r2LeftFieldAttr.name(), startsWith(testCase2.toFieldAttrName()));
        var r2LeftField = as(r2LeftFieldAttr.field(), FunctionEsField.class);
        var r2LeftConfig = as(r2LeftField.functionConfig(), DenseVectorFieldMapper.VectorSimilarityFunctionConfig.class);
        assertThat(r2LeftConfig.similarityFunction(), instanceOf(DenseVectorFieldMapper.SimilarityFunction.class));
        assertThat(r2LeftConfig.vector(), equalTo(testCase2.vector()));

        // Right side should be testCase3 (different HAMMING)
        var r2RightFieldAttr = as(r2Add.right(), FieldAttribute.class);
        assertThat(r2RightFieldAttr.fieldName().string(), equalTo("dense_vector"));
        assertThat(r2RightFieldAttr.name(), startsWith(testCase3.toFieldAttrName()));
        var r2RightField = as(r2RightFieldAttr.field(), FunctionEsField.class);
        var r2RightConfig = as(r2RightField.functionConfig(), DenseVectorFieldMapper.VectorSimilarityFunctionConfig.class);
        assertThat(r2RightConfig.similarityFunction(), instanceOf(DenseVectorFieldMapper.SimilarityFunction.class));
        assertThat(r2RightConfig.vector(), equalTo(testCase3.vector()));

        // Verify the two fields in r2 are different
        assertThat(r2LeftFieldAttr, not(is(r2RightFieldAttr)));

        // Limit[1000[INTEGER],false,false]
        var limit = as(evalS1.child(), Limit.class);
        assertThat(limit.limit(), instanceOf(Literal.class));
        assertThat(((Literal) limit.limit()).value(), equalTo(1000));

        // Filter[testCase1 + 5 + testCase2 > 0] - Filter still has original function calls
        var filter = as(limit.child(), Filter.class);
        var greaterThan = as(filter.condition(), GreaterThan.class);
        assertThat(greaterThan.right(), instanceOf(Literal.class));
        assertThat(((Literal) greaterThan.right()).value(), equalTo(0));

        var filterAdd1 = as(greaterThan.left(), Add.class);
        var filterAdd2 = as(filterAdd1.left(), Add.class);

        // Check the literal 5 in the filter
        assertThat(filterAdd2.right(), instanceOf(Literal.class));
        assertThat(((Literal) filterAdd2.right()).value(), equalTo(5));

        // EsRelation[test_all] - should contain the pushed-down field attributes
        var esRelation = as(filter.child(), EsRelation.class);
        assertTrue(esRelation.output().contains(s1FieldAttr));
        assertTrue(esRelation.output().contains(r2LeftFieldAttr));
        assertTrue(esRelation.output().contains(r2RightFieldAttr));
    }

    private record SimilarityFunctionTestCase(String esqlFunction, String fieldName, float[] vector, String functionName) {

        public String toQuery() {
            String params = randomBoolean() ? fieldName + ", " + Arrays.toString(vector) : Arrays.toString(vector) + ", " + fieldName;
            return esqlFunction + "(" + params + ")";
        }

        public String toFieldAttrName() {
            return "$$" + fieldName + "$" + functionName;
        }

        public static SimilarityFunctionTestCase random(String fieldName) {
            float[] vector = new float[] { randomFloat(), randomFloat(), randomFloat() };
            // Only use DotProduct and CosineSimilarity as they have full pushdown support
            // L1Norm, L2Norm, and Hamming are still in development
            return switch (randomInt(4)) {
                case 0 -> new SimilarityFunctionTestCase("v_dot_product", fieldName, vector, "V_DOT_PRODUCT");
                case 1 -> new SimilarityFunctionTestCase("v_cosine", fieldName, vector, "V_COSINE");
                case 2 -> new SimilarityFunctionTestCase("v_l1_norm", fieldName, vector, "V_L1NORM");
                case 3 -> new SimilarityFunctionTestCase("v_l2_norm", fieldName, vector, "V_L2NORM");
                case 4 -> new SimilarityFunctionTestCase("v_hamming", fieldName, vector, "V_HAMMING");
                default -> throw new IllegalStateException("Unexpected value");
            };
        }
    }

    public void testLengthInEval() {
        assumeTrue("requires similarity functions", EsqlCapabilities.Cap.VECTOR_SIMILARITY_FUNCTIONS_PUSHDOWN.isEnabled());
        String query = """
            FROM test
            | EVAL l = LENGTH(last_name)
            | KEEP l
            """;
        LogicalPlan plan = localPlan(plan(query, analyzer), TEST_SEARCH_STATS);

        var project = as(plan, EsqlProject.class);
        assertThat(Expressions.names(project.projections()), contains("l"));
        var eval = as(project.child(), Eval.class);
        Attribute lAttr = assertLengthPushdown(as(eval.fields().getFirst(), Alias.class).child(), "last_name");
        var limit = as(eval.child(), Limit.class);
        var relation = as(limit.child(), EsRelation.class);
        assertTrue(relation.output().contains(lAttr));
    }

    public void testLengthInWhere() {
        assumeTrue("requires similarity functions", EsqlCapabilities.Cap.VECTOR_SIMILARITY_FUNCTIONS_PUSHDOWN.isEnabled());
        String query = """
            FROM test
            | WHERE LENGTH(last_name) > 1
            """;
        LogicalPlan plan = localPlan(plan(query, analyzer), TEST_SEARCH_STATS);

        var project = as(plan, EsqlProject.class);
        var limit = as(project.child(), Limit.class);
        var filter = as(limit.child(), Filter.class);
        Attribute lAttr = assertLengthPushdown(as(filter.condition(), GreaterThan.class).left(), "last_name");
        var relation = as(filter.child(), EsRelation.class);
        assertTrue(relation.output().contains(lAttr));
    }

    public void testLengthInStats() {
        assumeTrue("requires 137382", EsqlCapabilities.Cap.VECTOR_SIMILARITY_FUNCTIONS_PUSHDOWN.isEnabled());
        String query = """
            FROM test
            | STATS l = SUM(LENGTH(last_name))
            """;
        LogicalPlan plan = localPlan(plan(query, analyzer), TEST_SEARCH_STATS);

        var limit = as(plan, Limit.class);
        var agg = as(limit.child(), Aggregate.class);
        assertThat(agg.aggregates(), hasSize(1));
        as(as(agg.aggregates().getFirst(), Alias.class).child(), Sum.class);
        var eval = as(agg.child(), Eval.class);
        Attribute lAttr = assertLengthPushdown(as(eval.fields().getFirst(), Alias.class).child(), "last_name");
        var relation = as(eval.child(), EsRelation.class);
        assertTrue(relation.output().contains(lAttr));
    }

    public void testLengthInEvalAfterManyRenames() {
        assumeTrue("requires push", EsqlCapabilities.Cap.VECTOR_SIMILARITY_FUNCTIONS_PUSHDOWN.isEnabled());
        String query = """
            FROM test
            | EVAL l1 = last_name
            | EVAL l2 = l1
            | EVAL l3 = l2
            | EVAL l = LENGTH(l3)
            | KEEP l
            """;
        LogicalPlan plan = localPlan(plan(query, analyzer), TEST_SEARCH_STATS);

        var project = as(plan, EsqlProject.class);
        assertThat(Expressions.names(project.projections()), contains("l"));
        var eval = as(project.child(), Eval.class);
        Attribute lAttr = assertLengthPushdown(as(eval.fields().getFirst(), Alias.class).child(), "last_name");
        var limit = as(eval.child(), Limit.class);
        var relation = as(limit.child(), EsRelation.class);
        assertTrue(relation.output().contains(lAttr));
    }

    public void testLengthInWhereAndEval() {
        assumeTrue("requires push", EsqlCapabilities.Cap.VECTOR_SIMILARITY_FUNCTIONS_PUSHDOWN.isEnabled());
        String query = """
            FROM test
            | WHERE LENGTH(last_name) > 1
            | EVAL l = LENGTH(last_name)
            """;
        LogicalPlan plan = localPlan(plan(query, analyzer), TEST_SEARCH_STATS);

        var project = as(plan, EsqlProject.class);
        var eval = as(project.child(), Eval.class);
        Attribute lAttr = assertLengthPushdown(as(eval.fields().getFirst(), Alias.class).child(), "last_name");
        var limit = as(eval.child(), Limit.class);
        var filter = as(limit.child(), Filter.class);
        assertThat(as(filter.condition(), GreaterThan.class).left(), is(lAttr));
        var relation = as(filter.child(), EsRelation.class);
        assertThat(relation.output(), hasItem(lAttr));
    }

    /**
     * Pushed LENGTH to the same field in a <strong>ton</strong> of unique and curious ways. All
     * of these pushdowns should be fused to one.
     */
    public void testLengthPushdownZoo() {
        assumeTrue("requires push", EsqlCapabilities.Cap.VECTOR_SIMILARITY_FUNCTIONS_PUSHDOWN.isEnabled());
        String query = """
            FROM test
            | EVAL a1 = LENGTH(last_name), a2 = LENGTH(last_name), a3 = LENGTH(last_name),
                   a4 = abs(LENGTH(last_name)) + a1 + LENGTH(first_name) * 3
            | WHERE a1 > 1 and LENGTH(last_name) > 1
            | STATS l = SUM(LENGTH(last_name)) + AVG(a3) + SUM(LENGTH(first_name))
            """;
        LogicalPlan plan = localPlan(plan(query, analyzer), TEST_SEARCH_STATS);

        var project = as(plan, Project.class);
        assertThat(Expressions.names(project.projections()), contains("l"));

        // Eval - computes final aggregation result (SUM + AVG + SUM)
        var eval1 = as(project.child(), Eval.class);
        assertThat(eval1.fields(), hasSize(2));

        // Limit[1000[INTEGER],false,false]
        var limit = as(eval1.child(), Limit.class);

<<<<<<< HEAD
        assertThat(relation.output().stream().filter(a -> {
            if (a instanceof FieldAttribute fa) {
                if (fa.field() instanceof FunctionEsField fef) {
                    return fef.functionConfig().function() == BlockLoaderFunctionConfig.Function.LENGTH;
                }
            }
            return false;
        }).toList(),
            hasSize(
                4 // Should be 2 - fix in https://github.com/elastic/elasticsearch/issues/137679
            )
        );
=======
        // Aggregate with 4 aggregates: SUM for last_name, SUM and COUNT for AVG(a3), SUM for first_name
        var agg = as(limit.child(), Aggregate.class);
        assertThat(agg.aggregates(), hasSize(4));

        // Eval - pushdown fields: a3, LENGTH(last_name) for SUM, and LENGTH(first_name) for SUM
        var evalPushdown = as(agg.child(), Eval.class);
        assertThat(evalPushdown.fields(), hasSize(3));
        Alias a3Alias = as(evalPushdown.fields().getFirst(), Alias.class);
        assertThat(a3Alias.name(), equalTo("a3"));
        Attribute lastNamePushDownAttr = assertLengthPushdown(a3Alias.child(), "last_name");
        Alias lastNamePushdownAlias = as(evalPushdown.fields().get(1), Alias.class);
        assertLengthPushdown(lastNamePushdownAlias.child(), "last_name");
        Alias firstNamePushdownAlias = as(evalPushdown.fields().get(2), Alias.class);
        Attribute firstNamePushDownAttr = assertLengthPushdown(firstNamePushdownAlias.child(), "first_name");

        // Verify aggregates reference the pushed down fields
        var sumForLastName = as(as(agg.aggregates().get(0), Alias.class).child(), Sum.class);
        assertThat(as(sumForLastName.field(), ReferenceAttribute.class).id(), equalTo(lastNamePushdownAlias.id()));
        var sumForAvg = as(as(agg.aggregates().get(1), Alias.class).child(), Sum.class);
        assertThat(as(sumForAvg.field(), ReferenceAttribute.class).id(), equalTo(a3Alias.id()));
        var countForAvg = as(as(agg.aggregates().get(2), Alias.class).child(), Count.class);
        assertThat(as(countForAvg.field(), ReferenceAttribute.class).id(), equalTo(a3Alias.id()));
        var sumForFirstName = as(as(agg.aggregates().get(3), Alias.class).child(), Sum.class);
        assertThat(as(sumForFirstName.field(), ReferenceAttribute.class).id(), equalTo(firstNamePushdownAlias.id()));

        // Filter[LENGTH(last_name) > 1]
        var filter = as(evalPushdown.child(), Filter.class);
        assertLengthPushdown(as(filter.condition(), GreaterThan.class).left(), "last_name");

        // EsRelation[test] - should contain the pushed-down field attribute
        var relation = as(filter.child(), EsRelation.class);
        assertThat(relation.output(), hasItem(lastNamePushDownAttr));
        assertThat(relation.output(), hasItem(firstNamePushDownAttr));
>>>>>>> 8c01219f
    }

    public void testLengthInStatsTwice() {
        assumeTrue("requires push", EsqlCapabilities.Cap.VECTOR_SIMILARITY_FUNCTIONS_PUSHDOWN.isEnabled());
        String query = """
            FROM test
            | STATS l = SUM(LENGTH(last_name)) + AVG(LENGTH(last_name))
            """;
        LogicalPlan plan = localPlan(plan(query, analyzer), TEST_SEARCH_STATS);

        var project = as(plan, Project.class);
        var eval1 = as(project.child(), Eval.class);
        var limit = as(eval1.child(), Limit.class);
        var agg = as(limit.child(), Aggregate.class);
        assertThat(agg.aggregates(), hasSize(2));
        var sum = as(as(agg.aggregates().getFirst(), Alias.class).child(), Sum.class);
        var count = as(as(agg.aggregates().get(1), Alias.class).child(), Count.class);
        var eval2 = as(agg.child(), Eval.class);
        assertThat(eval2.fields(), hasSize(1));
        Alias lAlias = as(eval2.fields().getFirst(), Alias.class);
        Attribute lAttr = assertLengthPushdown(lAlias.child(), "last_name");
        var relation = as(eval2.child(), EsRelation.class);
        assertTrue(relation.output().contains(lAttr));

        assertThat(as(sum.field(), ReferenceAttribute.class).id(), equalTo(lAlias.id()));
        assertThat(as(count.field(), ReferenceAttribute.class).id(), equalTo(lAlias.id()));
    }

    public void testLengthTwoFields() {
        assumeTrue("requires push", EsqlCapabilities.Cap.VECTOR_SIMILARITY_FUNCTIONS_PUSHDOWN.isEnabled());
        String query = """
            FROM test
            | STATS last_name = SUM(LENGTH(last_name)), first_name = SUM(LENGTH(first_name))
            """;
        LogicalPlan plan = localPlan(plan(query, analyzer), TEST_SEARCH_STATS);

        var limit = as(plan, Limit.class);
        var agg = as(limit.child(), Aggregate.class);
        assertThat(agg.aggregates(), hasSize(2));
        var sum1 = as(as(agg.aggregates().getFirst(), Alias.class).child(), Sum.class);
        var sum2 = as(as(agg.aggregates().get(1), Alias.class).child(), Sum.class);
        var eval = as(agg.child(), Eval.class);

        assertThat(eval.fields(), hasSize(2));
        Alias lastNameAlias = as(eval.fields().getFirst(), Alias.class);
        Attribute lastNameAttr = assertLengthPushdown(lastNameAlias.child(), "last_name");
        Alias firstNameAlias = as(eval.fields().get(1), Alias.class);
        Attribute firstNameAttr = assertLengthPushdown(firstNameAlias.child(), "first_name");

        var relation = as(eval.child(), EsRelation.class);
        assertThat(relation.output(), hasItems(lastNameAttr, firstNameAttr));

        assertThat(as(sum1.field(), ReferenceAttribute.class).id(), equalTo(lastNameAlias.id()));
        assertThat(as(sum2.field(), ReferenceAttribute.class).id(), equalTo(firstNameAlias.id()));
    }

    private Attribute assertLengthPushdown(Expression e, String fieldName) {
        FieldAttribute attr = as(e, FieldAttribute.class);
        assertThat(attr.name(), startsWith("$$" + fieldName + "$LENGTH$"));
        var field = as(attr.field(), FunctionEsField.class);
        assertThat(field.functionConfig().function(), is(BlockLoaderFunctionConfig.Function.LENGTH));
        assertThat(field.getName(), equalTo(fieldName));
        assertThat(field.getExactInfo().hasExact(), equalTo(false));
        return attr;
    }

    public void testFullTextFunctionOnMissingField() {
        String functionName = randomFrom("match", "match_phrase");
        var plan = plan(String.format(Locale.ROOT, """
            from test
            | where %s(first_name, "John") or %s(last_name, "Doe")
            """, functionName, functionName));

        var testStats = statsForMissingField("first_name");
        var localPlan = localPlan(plan, testStats);

        var project = as(localPlan, Project.class);

        // Introduces an Eval with first_name as null literal
        var eval = as(project.child(), Eval.class);
        assertThat(Expressions.names(eval.fields()), contains("first_name"));
        var firstNameEval = as(Alias.unwrap(eval.fields().get(0)), Literal.class);
        assertThat(firstNameEval.value(), is(nullValue()));
        assertThat(firstNameEval.dataType(), is(KEYWORD));

        var limit = as(eval.child(), Limit.class);

        // Filter has a single match on last_name only
        var filter = as(limit.child(), Filter.class);
        var fullTextFunction = as(filter.condition(), SingleFieldFullTextFunction.class);
        assertThat(Expressions.name(fullTextFunction.field()), equalTo("last_name"));
    }

    public void testKnnOnMissingField() {
        String query = """
            from test_all
            | where knn(dense_vector, [0, 1, 2]) or match(text, "Doe")
            """;

        LogicalPlan plan = localPlan(plan(query, allTypesAnalyzer), TEST_SEARCH_STATS);

        var testStats = statsForMissingField("dense_vector");
        var localPlan = localPlan(plan, testStats);

        var project = as(localPlan, Project.class);

        // Introduces an Eval with first_name as null literal
        var eval = as(project.child(), Eval.class);
        assertThat(Expressions.names(eval.fields()), contains("dense_vector"));
        var firstNameEval = as(Alias.unwrap(eval.fields().get(0)), Literal.class);
        assertThat(firstNameEval.value(), is(nullValue()));
        assertThat(firstNameEval.dataType(), is(DENSE_VECTOR));

        var limit = as(eval.child(), Limit.class);

        // Filter has a single match on last_name only
        var filter = as(limit.child(), Filter.class);
        var fullTextFunction = as(filter.condition(), SingleFieldFullTextFunction.class);
        assertThat(Expressions.name(fullTextFunction.field()), equalTo("text"));
    }

    private IsNotNull isNotNull(Expression field) {
        return new IsNotNull(EMPTY, field);
    }

    private LocalRelation asEmptyRelation(Object o) {
        var empty = as(o, LocalRelation.class);
        assertThat(empty.supplier(), is(EmptyLocalSupplier.EMPTY));
        return empty;
    }

    private LogicalPlan plan(String query, Analyzer analyzer) {
        var analyzed = analyzer.analyze(parser.createStatement(query));
        return logicalOptimizer.optimize(analyzed);
    }

    protected LogicalPlan plan(String query) {
        return plan(query, analyzer);
    }

    protected LogicalPlan localPlan(LogicalPlan plan, Configuration configuration, SearchStats searchStats) {
        var localContext = new LocalLogicalOptimizerContext(configuration, FoldContext.small(), searchStats);
        return new LocalLogicalPlanOptimizer(localContext).localOptimize(plan);
    }

    protected LogicalPlan localPlan(LogicalPlan plan, SearchStats searchStats) {
        return localPlan(plan, EsqlTestUtils.TEST_CFG, searchStats);
    }

    private LogicalPlan localPlan(String query) {
        return localPlan(plan(query), TEST_SEARCH_STATS);
    }

    private static Analyzer analyzerWithUnionTypeMapping() {
        InvalidMappedField unionTypeField = new InvalidMappedField(
            "integer_long_field",
            Map.of("integer", Set.of("test1"), "long", Set.of("test2"))
        );

        EsIndex test = new EsIndex(
            "test*",
            Map.of("integer_long_field", unionTypeField),
            Map.of("test1", IndexMode.STANDARD, "test2", IndexMode.STANDARD)
        );

        return new Analyzer(
            testAnalyzerContext(
                EsqlTestUtils.TEST_CFG,
                new EsqlFunctionRegistry(),
                indexResolutions(test),
                emptyPolicyResolution(),
                emptyInferenceResolution()
            ),
            TEST_VERIFIER
        );
    }

    @Override
    protected List<String> filteredWarnings() {
        return withDefaultLimitWarning(super.filteredWarnings());
    }

    public static EsRelation relation() {
        return EsqlTestUtils.relation(randomFrom(IndexMode.values()));
    }
}<|MERGE_RESOLUTION|>--- conflicted
+++ resolved
@@ -1678,20 +1678,6 @@
         // Limit[1000[INTEGER],false,false]
         var limit = as(eval1.child(), Limit.class);
 
-<<<<<<< HEAD
-        assertThat(relation.output().stream().filter(a -> {
-            if (a instanceof FieldAttribute fa) {
-                if (fa.field() instanceof FunctionEsField fef) {
-                    return fef.functionConfig().function() == BlockLoaderFunctionConfig.Function.LENGTH;
-                }
-            }
-            return false;
-        }).toList(),
-            hasSize(
-                4 // Should be 2 - fix in https://github.com/elastic/elasticsearch/issues/137679
-            )
-        );
-=======
         // Aggregate with 4 aggregates: SUM for last_name, SUM and COUNT for AVG(a3), SUM for first_name
         var agg = as(limit.child(), Aggregate.class);
         assertThat(agg.aggregates(), hasSize(4));
@@ -1725,7 +1711,18 @@
         var relation = as(filter.child(), EsRelation.class);
         assertThat(relation.output(), hasItem(lastNamePushDownAttr));
         assertThat(relation.output(), hasItem(firstNamePushDownAttr));
->>>>>>> 8c01219f
+        assertThat(relation.output().stream().filter(a -> {
+                if (a instanceof FieldAttribute fa) {
+                    if (fa.field() instanceof FunctionEsField fef) {
+                        return fef.functionConfig().function() == BlockLoaderFunctionConfig.Function.LENGTH;
+                    }
+                }
+                return false;
+            }).toList(),
+            hasSize(
+                2
+            )
+        );
     }
 
     public void testLengthInStatsTwice() {

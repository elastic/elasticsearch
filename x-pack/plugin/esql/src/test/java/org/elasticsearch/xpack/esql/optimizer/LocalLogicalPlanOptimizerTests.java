/*
 * Copyright Elasticsearch B.V. and/or licensed to Elasticsearch B.V. under one
 * or more contributor license agreements. Licensed under the Elastic License
 * 2.0; you may not use this file except in compliance with the Elastic License
 * 2.0.
 */

package org.elasticsearch.xpack.esql.optimizer;

import org.apache.lucene.util.BytesRef;
import org.elasticsearch.common.io.stream.StreamOutput;
import org.elasticsearch.common.util.Maps;
import org.elasticsearch.index.IndexMode;
import org.elasticsearch.index.mapper.blockloader.BlockLoaderFunctionConfig;
import org.elasticsearch.index.mapper.vectors.DenseVectorFieldMapper;
import org.elasticsearch.test.ESTestCase;
import org.elasticsearch.test.junit.annotations.TestLogging;
import org.elasticsearch.xpack.esql.EsqlTestUtils;
import org.elasticsearch.xpack.esql.VerificationException;
import org.elasticsearch.xpack.esql.action.EsqlCapabilities;
import org.elasticsearch.xpack.esql.analysis.Analyzer;
import org.elasticsearch.xpack.esql.core.expression.Alias;
import org.elasticsearch.xpack.esql.core.expression.Attribute;
import org.elasticsearch.xpack.esql.core.expression.AttributeSet;
import org.elasticsearch.xpack.esql.core.expression.Expression;
import org.elasticsearch.xpack.esql.core.expression.Expressions;
import org.elasticsearch.xpack.esql.core.expression.FieldAttribute;
import org.elasticsearch.xpack.esql.core.expression.FoldContext;
import org.elasticsearch.xpack.esql.core.expression.Literal;
import org.elasticsearch.xpack.esql.core.expression.NamedExpression;
import org.elasticsearch.xpack.esql.core.expression.ReferenceAttribute;
import org.elasticsearch.xpack.esql.core.tree.NodeInfo;
import org.elasticsearch.xpack.esql.core.tree.Source;
import org.elasticsearch.xpack.esql.core.type.DataType;
import org.elasticsearch.xpack.esql.core.type.EsField;
import org.elasticsearch.xpack.esql.core.type.FunctionEsField;
import org.elasticsearch.xpack.esql.core.type.InvalidMappedField;
import org.elasticsearch.xpack.esql.core.util.Holder;
import org.elasticsearch.xpack.esql.expression.Order;
import org.elasticsearch.xpack.esql.expression.function.EsqlFunctionRegistry;
import org.elasticsearch.xpack.esql.expression.function.aggregate.Count;
import org.elasticsearch.xpack.esql.expression.function.aggregate.Min;
import org.elasticsearch.xpack.esql.expression.function.aggregate.Sum;
import org.elasticsearch.xpack.esql.expression.function.fulltext.SingleFieldFullTextFunction;
import org.elasticsearch.xpack.esql.expression.function.scalar.conditional.Case;
import org.elasticsearch.xpack.esql.expression.function.scalar.nulls.Coalesce;
import org.elasticsearch.xpack.esql.expression.function.scalar.string.StartsWith;
import org.elasticsearch.xpack.esql.expression.function.scalar.string.regex.RLike;
import org.elasticsearch.xpack.esql.expression.function.scalar.string.regex.RLikeList;
import org.elasticsearch.xpack.esql.expression.function.scalar.string.regex.WildcardLike;
import org.elasticsearch.xpack.esql.expression.function.scalar.string.regex.WildcardLikeList;
import org.elasticsearch.xpack.esql.expression.function.vector.VectorSimilarityFunction;
import org.elasticsearch.xpack.esql.expression.predicate.logical.And;
import org.elasticsearch.xpack.esql.expression.predicate.nulls.IsNotNull;
import org.elasticsearch.xpack.esql.expression.predicate.operator.arithmetic.Add;
import org.elasticsearch.xpack.esql.expression.predicate.operator.arithmetic.Div;
import org.elasticsearch.xpack.esql.expression.predicate.operator.arithmetic.Mul;
import org.elasticsearch.xpack.esql.expression.predicate.operator.comparison.GreaterThan;
import org.elasticsearch.xpack.esql.index.EsIndex;
import org.elasticsearch.xpack.esql.optimizer.rules.logical.OptimizerRules;
import org.elasticsearch.xpack.esql.optimizer.rules.logical.local.InferIsNotNull;
import org.elasticsearch.xpack.esql.parser.EsqlParser;
import org.elasticsearch.xpack.esql.plan.logical.Aggregate;
import org.elasticsearch.xpack.esql.plan.logical.EsRelation;
import org.elasticsearch.xpack.esql.plan.logical.Eval;
import org.elasticsearch.xpack.esql.plan.logical.Filter;
import org.elasticsearch.xpack.esql.plan.logical.Limit;
import org.elasticsearch.xpack.esql.plan.logical.LogicalPlan;
import org.elasticsearch.xpack.esql.plan.logical.MvExpand;
import org.elasticsearch.xpack.esql.plan.logical.OrderBy;
import org.elasticsearch.xpack.esql.plan.logical.Project;
import org.elasticsearch.xpack.esql.plan.logical.Row;
import org.elasticsearch.xpack.esql.plan.logical.TopN;
import org.elasticsearch.xpack.esql.plan.logical.UnaryPlan;
import org.elasticsearch.xpack.esql.plan.logical.join.Join;
import org.elasticsearch.xpack.esql.plan.logical.join.JoinConfig;
import org.elasticsearch.xpack.esql.plan.logical.join.JoinTypes;
import org.elasticsearch.xpack.esql.plan.logical.local.EmptyLocalSupplier;
import org.elasticsearch.xpack.esql.plan.logical.local.EsqlProject;
import org.elasticsearch.xpack.esql.plan.logical.local.LocalRelation;
import org.elasticsearch.xpack.esql.rule.RuleExecutor;
import org.elasticsearch.xpack.esql.stats.SearchStats;
import org.junit.BeforeClass;

import java.util.ArrayList;
import java.util.Arrays;
import java.util.List;
import java.util.Locale;
import java.util.Map;
import java.util.Set;

import static java.util.Arrays.asList;
import static java.util.Collections.emptyMap;
import static org.elasticsearch.xpack.esql.EsqlTestUtils.L;
import static org.elasticsearch.xpack.esql.EsqlTestUtils.ONE;
import static org.elasticsearch.xpack.esql.EsqlTestUtils.TEST_SEARCH_STATS;
import static org.elasticsearch.xpack.esql.EsqlTestUtils.TEST_VERIFIER;
import static org.elasticsearch.xpack.esql.EsqlTestUtils.THREE;
import static org.elasticsearch.xpack.esql.EsqlTestUtils.TWO;
import static org.elasticsearch.xpack.esql.EsqlTestUtils.as;
import static org.elasticsearch.xpack.esql.EsqlTestUtils.asLimit;
import static org.elasticsearch.xpack.esql.EsqlTestUtils.emptyInferenceResolution;
import static org.elasticsearch.xpack.esql.EsqlTestUtils.emptyPolicyResolution;
import static org.elasticsearch.xpack.esql.EsqlTestUtils.getFieldAttribute;
import static org.elasticsearch.xpack.esql.EsqlTestUtils.greaterThanOf;
import static org.elasticsearch.xpack.esql.EsqlTestUtils.loadMapping;
import static org.elasticsearch.xpack.esql.EsqlTestUtils.statsForExistingField;
import static org.elasticsearch.xpack.esql.EsqlTestUtils.statsForMissingField;
import static org.elasticsearch.xpack.esql.EsqlTestUtils.testAnalyzerContext;
import static org.elasticsearch.xpack.esql.EsqlTestUtils.unboundLogicalOptimizerContext;
import static org.elasticsearch.xpack.esql.EsqlTestUtils.withDefaultLimitWarning;
import static org.elasticsearch.xpack.esql.analysis.AnalyzerTestUtils.indexResolutions;
import static org.elasticsearch.xpack.esql.core.tree.Source.EMPTY;
import static org.elasticsearch.xpack.esql.core.type.DataType.DENSE_VECTOR;
import static org.elasticsearch.xpack.esql.core.type.DataType.INTEGER;
import static org.elasticsearch.xpack.esql.core.type.DataType.KEYWORD;
import static org.elasticsearch.xpack.esql.optimizer.rules.logical.OptimizerRules.TransformDirection.DOWN;
import static org.elasticsearch.xpack.esql.optimizer.rules.logical.OptimizerRules.TransformDirection.UP;
import static org.hamcrest.Matchers.contains;
import static org.hamcrest.Matchers.containsString;
import static org.hamcrest.Matchers.equalTo;
import static org.hamcrest.Matchers.hasItem;
import static org.hamcrest.Matchers.hasItems;
import static org.hamcrest.Matchers.hasSize;
import static org.hamcrest.Matchers.instanceOf;
import static org.hamcrest.Matchers.is;
import static org.hamcrest.Matchers.not;
import static org.hamcrest.Matchers.nullValue;
import static org.hamcrest.Matchers.startsWith;

@TestLogging(value = "org.elasticsearch.xpack.esql:TRACE", reason = "debug")
public class LocalLogicalPlanOptimizerTests extends ESTestCase {

    private static EsqlParser parser;
    private static Analyzer analyzer;
    private static Analyzer allTypesAnalyzer;
    private static LogicalPlanOptimizer logicalOptimizer;
    private static Map<String, EsField> mapping;

    @BeforeClass
    public static void init() {
        parser = new EsqlParser();

        mapping = loadMapping("mapping-basic.json");
        EsIndex test = new EsIndex("test", mapping, Map.of("test", IndexMode.STANDARD));
        logicalOptimizer = new LogicalPlanOptimizer(unboundLogicalOptimizerContext());

        analyzer = new Analyzer(
            testAnalyzerContext(
                EsqlTestUtils.TEST_CFG,
                new EsqlFunctionRegistry(),
                indexResolutions(test),
                emptyPolicyResolution(),
                emptyInferenceResolution()
            ),
            TEST_VERIFIER
        );

        var allTypesMapping = loadMapping("mapping-all-types.json");
        EsIndex testAll = new EsIndex("test_all", allTypesMapping, Map.of("test_all", IndexMode.STANDARD));
        allTypesAnalyzer = new Analyzer(
            testAnalyzerContext(
                EsqlTestUtils.TEST_CFG,
                new EsqlFunctionRegistry(),
                indexResolutions(testAll),
                emptyPolicyResolution(),
                emptyInferenceResolution()
            ),
            TEST_VERIFIER
        );
    }

    /**
     * Expects
     * LocalRelation[[first_name{f}#4],EMPTY]
     */
    public void testMissingFieldInFilterNumeric() {
        var plan = plan("""
              from test
            | where emp_no > 10
            | keep first_name
            """);

        var testStats = statsForMissingField("emp_no");
        var localPlan = localPlan(plan, testStats);

        var empty = asEmptyRelation(localPlan);
        assertThat(Expressions.names(empty.output()), contains("first_name"));
    }

    /**
     * Expects
     * LocalRelation[[first_name{f}#4],EMPTY]
     */
    public void testMissingFieldInFilterString() {
        var plan = plan("""
              from test
            | where starts_with(last_name, "abc")
            | keep first_name
            """);

        var testStats = statsForMissingField("last_name");
        var localPlan = localPlan(plan, testStats);

        var empty = asEmptyRelation(localPlan);
        assertThat(Expressions.names(empty.output()), contains("first_name"));
    }

    /**
     * Expects
     * Project[[last_name{r}#7]]
     * \_Eval[[null[KEYWORD] AS last_name]]
     *   \_Limit[1000[INTEGER],false]
     *     \_EsRelation[test][_meta_field{f}#9, emp_no{f}#3, first_name{f}#4, gen..]
     */
    public void testMissingFieldInProject() {
        var plan = plan("""
              from test
            | keep last_name
            """);

        var testStats = statsForMissingField("last_name");
        var localPlan = localPlan(plan, testStats);

        var project = as(localPlan, Project.class);
        var projections = project.projections();
        assertThat(Expressions.names(projections), contains("last_name"));
        as(projections.get(0), ReferenceAttribute.class);
        var eval = as(project.child(), Eval.class);
        assertThat(Expressions.names(eval.fields()), contains("last_name"));
        var alias = as(eval.fields().get(0), Alias.class);
        var literal = as(alias.child(), Literal.class);
        assertThat(literal.value(), is(nullValue()));
        assertThat(literal.dataType(), is(KEYWORD));

        var limit = as(eval.child(), Limit.class);
        var source = as(limit.child(), EsRelation.class);
        assertThat(Expressions.names(source.output()), not(contains("last_name")));
    }

    /*
     * Expects a similar plan to testMissingFieldInProject() above, except for the Alias's child value
     * Project[[last_name{r}#4]]
     * \_Eval[[[66 6f 6f][KEYWORD] AS last_name]]
     *   \_Limit[1000[INTEGER],false]
     *     \_EsRelation[test][_meta_field{f}#11, emp_no{f}#5, first_name{f}#6, ge..]
     */
    public void testReassignedMissingFieldInProject() {
        var plan = plan("""
              from test
            | keep last_name
            | eval last_name = "foo"
            """);

        var testStats = statsForMissingField("last_name");
        var localPlan = localPlan(plan, testStats);

        var project = as(localPlan, Project.class);
        var projections = project.projections();
        assertThat(Expressions.names(projections), contains("last_name"));
        as(projections.get(0), ReferenceAttribute.class);
        var eval = as(project.child(), Eval.class);
        assertThat(Expressions.names(eval.fields()), contains("last_name"));
        var alias = as(eval.fields().get(0), Alias.class);
        var literal = as(alias.child(), Literal.class);
        assertThat(literal.value(), is(new BytesRef("foo")));
        assertThat(literal.dataType(), is(KEYWORD));

        var limit = as(eval.child(), Limit.class);
        var source = as(limit.child(), EsRelation.class);
        assertThat(Expressions.names(source.output()), not(contains("last_name")));
    }

    /**
     * Expects
     * EsqlProject[[first_name{f}#4]]
     * \_Limit[10000[INTEGER]]
     * \_EsRelation[test][_meta_field{f}#9, emp_no{f}#3, first_name{f}#4, !ge..]
     */
    public void testMissingFieldInSort() {
        var plan = plan("""
              from test
            | sort last_name
            | keep first_name
            """);

        var testStats = statsForMissingField("last_name");
        var localPlan = localPlan(plan, testStats);

        var project = as(localPlan, Project.class);
        var projections = project.projections();
        assertThat(Expressions.names(projections), contains("first_name"));

        var limit = as(project.child(), Limit.class);
        var source = as(limit.child(), EsRelation.class);
        assertThat(Expressions.names(source.output()), not(contains("last_name")));
    }

    /**
     * Expects
     * EsqlProject[[first_name{f}#7, last_name{r}#17]]
     * \_Limit[1000[INTEGER],true]
     *   \_MvExpand[last_name{f}#10,last_name{r}#17]
     *     \_Project[[_meta_field{f}#12, emp_no{f}#6, first_name{f}#7, gender{f}#8, hire_date{f}#13, job{f}#14, job.raw{f}#15, lang
     * uages{f}#9, last_name{r}#10, long_noidx{f}#16, salary{f}#11]]
     *       \_Eval[[null[KEYWORD] AS last_name]]
     *         \_Limit[1000[INTEGER],false]
     *           \_EsRelation[test][_meta_field{f}#12, emp_no{f}#6, first_name{f}#7, ge..]
     */
    public void testMissingFieldInMvExpand() {
        var plan = plan("""
              from test
            | mv_expand last_name
            | keep first_name, last_name
            """);

        var testStats = statsForMissingField("last_name");
        var localPlan = localPlan(plan, testStats);

        // It'd be much better if this project was pushed down past the MvExpand, because MvExpand's cost scales with the number of
        // involved attributes/columns.
        var project = as(localPlan, EsqlProject.class);
        var projections = project.projections();
        assertThat(Expressions.names(projections), contains("first_name", "last_name"));

        var limit1 = asLimit(project.child(), 1000, true);
        var mvExpand = as(limit1.child(), MvExpand.class);
        var project2 = as(mvExpand.child(), Project.class);
        var eval = as(project2.child(), Eval.class);
        assertEquals(eval.fields().size(), 1);
        var lastName = eval.fields().get(0);
        assertEquals(lastName.name(), "last_name");
        assertEquals(lastName.child(), new Literal(EMPTY, null, KEYWORD));
        var limit2 = asLimit(eval.child(), 1000, false);
        var relation = as(limit2.child(), EsRelation.class);
        assertThat(Expressions.names(relation.output()), not(contains("last_name")));
    }

    public static class MockFieldAttributeCommand extends UnaryPlan {
        public FieldAttribute field;

        public MockFieldAttributeCommand(Source source, LogicalPlan child, FieldAttribute field) {
            super(source, child);
            this.field = field;
        }

        @Override
        protected AttributeSet computeReferences() {
            return AttributeSet.EMPTY;
        }

        public void writeTo(StreamOutput out) {
            throw new UnsupportedOperationException("not serialized");
        }

        @Override
        public String getWriteableName() {
            throw new UnsupportedOperationException("not serialized");
        }

        @Override
        public UnaryPlan replaceChild(LogicalPlan newChild) {
            return new MockFieldAttributeCommand(source(), newChild, field);
        }

        @Override
        public boolean expressionsResolved() {
            return true;
        }

        @Override
        public List<Attribute> output() {
            return List.of(field);
        }

        @Override
        protected NodeInfo<? extends LogicalPlan> info() {
            return NodeInfo.create(this, MockFieldAttributeCommand::new, child(), field);
        }
    }

    public void testMissingFieldInNewCommand() {
        var testStats = statsForMissingField("last_name");
        localPlan(
            new MockFieldAttributeCommand(
                EMPTY,
                new Row(EMPTY, List.of()),
                new FieldAttribute(EMPTY, "last_name", new EsField("last_name", KEYWORD, Map.of(), true, EsField.TimeSeriesFieldType.NONE))
            ),
            testStats
        );

        var plan = plan("""
              from test
            """);
        var initialRelation = plan.collectLeaves().get(0);
        FieldAttribute lastName = null;
        for (Attribute attr : initialRelation.output()) {
            if (attr.name().equals("last_name")) {
                lastName = (FieldAttribute) attr;
            }
        }

        // Expects
        // MockFieldAttributeCommand[last_name{f}#7]
        // \_Project[[_meta_field{f}#9, emp_no{f}#3, first_name{f}#4, gender{f}#5, hire_date{f}#10, job{f}#11, job.raw{f}#12, langu
        // ages{f}#6, last_name{r}#7, long_noidx{f}#13, salary{f}#8]]
        // \_Eval[[null[KEYWORD] AS last_name]]
        // \_Limit[1000[INTEGER],false]
        // \_EsRelation[test][_meta_field{f}#9, emp_no{f}#3, first_name{f}#4, gen..]
        LogicalPlan localPlan = localPlan(new MockFieldAttributeCommand(EMPTY, plan, lastName), testStats);

        var mockCommand = as(localPlan, MockFieldAttributeCommand.class);
        var project = as(mockCommand.child(), Project.class);
        var eval = as(project.child(), Eval.class);
        var limit = asLimit(eval.child(), 1000);
        var relation = as(limit.child(), EsRelation.class);

        assertThat(Expressions.names(eval.fields()), contains("last_name"));
        var literal = as(eval.fields().get(0), Alias.class);
        assertEquals(literal.child(), new Literal(EMPTY, null, KEYWORD));
        assertThat(Expressions.names(relation.output()), not(contains("last_name")));

        assertEquals(Expressions.names(initialRelation.output()), Expressions.names(project.output()));
    }

    /**
     * Expects
     * EsqlProject[[x{r}#3]]
     * \_Eval[[null[INTEGER] AS x]]
     *   \_Limit[10000[INTEGER]]
     *     \_EsRelation[test][_meta_field{f}#11, emp_no{f}#5, first_name{f}#6, !g..]
     */
    public void testMissingFieldInEval() {
        var plan = plan("""
              from test
            | eval x = emp_no + 1
            | keep x
            """);

        var testStats = statsForMissingField("emp_no");
        var localPlan = localPlan(plan, testStats);

        var project = as(localPlan, Project.class);
        assertThat(Expressions.names(project.projections()), contains("x"));
        var eval = as(project.child(), Eval.class);
        assertThat(Expressions.names(eval.fields()), contains("x"));

        var alias = as(eval.fields().get(0), Alias.class);
        var literal = as(alias.child(), Literal.class);
        assertThat(literal.value(), is(nullValue()));
        assertThat(literal.dataType(), is(INTEGER));

        var limit = as(eval.child(), Limit.class);
        var source = as(limit.child(), EsRelation.class);
    }

    /**
     * Expects
     * LocalRelation[[first_name{f}#4],EMPTY]
     */
    public void testMissingFieldInFilterNumericWithReference() {
        var plan = plan("""
              from test
            | eval x = emp_no
            | where x > 10
            | keep first_name
            """);

        var testStats = statsForMissingField("emp_no");
        var localPlan = localPlan(plan, testStats);

        var local = as(localPlan, LocalRelation.class);
        assertThat(Expressions.names(local.output()), contains("first_name"));
    }

    /**
     * Expects
     * LocalRelation[[first_name{f}#4],EMPTY]
     */
    public void testMissingFieldInFilterNumericWithReferenceToEval() {
        var plan = plan("""
              from test
            | eval x = emp_no + 1
            | where x > 10
            | keep first_name
            """);

        var testStats = statsForMissingField("emp_no");
        var localPlan = localPlan(plan, testStats);

        var local = as(localPlan, LocalRelation.class);
        assertThat(Expressions.names(local.output()), contains("first_name"));
    }

    /**
     * Expects
     * LocalRelation[[_meta_field{f}#11, emp_no{f}#5, first_name{f}#6, gender{f}#7, languages{f}#8, last_name{f}#9, salary{f}#10, x
     * {r}#3],EMPTY]
     */
    public void testMissingFieldInFilterNoProjection() {
        var plan = plan("""
              from test
            | eval x = emp_no
            | where x > 10
            """);

        var testStats = statsForMissingField("emp_no");
        var localPlan = localPlan(plan, testStats);

        var local = as(localPlan, LocalRelation.class);
        assertThat(
            Expressions.names(local.output()),
            contains(
                "_meta_field",
                "emp_no",
                "first_name",
                "gender",
                "hire_date",
                "job",
                "job.raw",
                "languages",
                "last_name",
                "long_noidx",
                "salary",
                "x"
            )
        );
    }

    public void testSparseDocument() throws Exception {
        var query = """
            from large
            | keep field00*
            | limit 10
            """;

        int size = 256;
        Map<String, EsField> large = Maps.newLinkedHashMapWithExpectedSize(size);
        for (int i = 0; i < size; i++) {
            var name = String.format(Locale.ROOT, "field%03d", i);
            large.put(name, new EsField(name, INTEGER, emptyMap(), true, false, EsField.TimeSeriesFieldType.NONE));
        }

        SearchStats searchStats = statsForExistingField("field000", "field001", "field002", "field003", "field004");

        EsIndex index = new EsIndex("large", large, Map.of("large", IndexMode.STANDARD));
        var logicalOptimizer = new LogicalPlanOptimizer(unboundLogicalOptimizerContext());

        var analyzer = new Analyzer(
            testAnalyzerContext(
                EsqlTestUtils.TEST_CFG,
                new EsqlFunctionRegistry(),
                indexResolutions(index),
                emptyPolicyResolution(),
                emptyInferenceResolution()
            ),
            TEST_VERIFIER
        );

        var analyzed = analyzer.analyze(parser.createStatement(query));
        var optimized = logicalOptimizer.optimize(analyzed);
        var localContext = new LocalLogicalOptimizerContext(EsqlTestUtils.TEST_CFG, FoldContext.small(), searchStats);
        var plan = new LocalLogicalPlanOptimizer(localContext).localOptimize(optimized);

        var project = as(plan, Project.class);
        assertThat(project.projections(), hasSize(10));
        assertThat(
            Expressions.names(project.projections()),
            contains("field000", "field001", "field002", "field003", "field004", "field005", "field006", "field007", "field008", "field009")
        );
        var eval = as(project.child(), Eval.class);
        var field = eval.fields().get(0);
        assertThat(Expressions.name(field), is("field005"));
        assertThat(Alias.unwrap(field).fold(FoldContext.small()), nullValue());
    }

    // InferIsNotNull

    public void testIsNotNullOnIsNullField() {
        EsRelation relation = relation();
        var fieldA = getFieldAttribute("a");
        Expression inn = isNotNull(fieldA);
        Filter f = new Filter(EMPTY, relation, inn);

        assertEquals(f, new InferIsNotNull().apply(f));
    }

    public void testIsNotNullOnOperatorWithOneField() {
        EsRelation relation = relation();
        var fieldA = getFieldAttribute("a");
        Expression inn = isNotNull(new Add(EMPTY, fieldA, ONE));
        Filter f = new Filter(EMPTY, relation, inn);
        Filter expected = new Filter(EMPTY, relation, new And(EMPTY, isNotNull(fieldA), inn));

        assertEquals(expected, new InferIsNotNull().apply(f));
    }

    public void testIsNotNullOnOperatorWithTwoFields() {
        EsRelation relation = relation();
        var fieldA = getFieldAttribute("a");
        var fieldB = getFieldAttribute("b");
        Expression inn = isNotNull(new Add(EMPTY, fieldA, fieldB));
        Filter f = new Filter(EMPTY, relation, inn);
        Filter expected = new Filter(EMPTY, relation, new And(EMPTY, new And(EMPTY, isNotNull(fieldA), isNotNull(fieldB)), inn));

        assertEquals(expected, new InferIsNotNull().apply(f));
    }

    public void testIsNotNullOnFunctionWithOneField() {
        EsRelation relation = relation();
        var fieldA = getFieldAttribute("a");
        var pattern = L("abc");
        Expression inn = isNotNull(new And(EMPTY, new StartsWith(EMPTY, fieldA, pattern), greaterThanOf(new Add(EMPTY, ONE, TWO), THREE)));

        Filter f = new Filter(EMPTY, relation, inn);
        Filter expected = new Filter(EMPTY, relation, new And(EMPTY, isNotNull(fieldA), inn));

        assertEquals(expected, new InferIsNotNull().apply(f));
    }

    public void testIsNotNullOnFunctionWithTwoFields() {
        EsRelation relation = relation();
        var fieldA = getFieldAttribute("a");
        var fieldB = getFieldAttribute("b");
        Expression inn = isNotNull(new StartsWith(EMPTY, fieldA, fieldB));

        Filter f = new Filter(EMPTY, relation, inn);
        Filter expected = new Filter(EMPTY, relation, new And(EMPTY, new And(EMPTY, isNotNull(fieldA), isNotNull(fieldB)), inn));

        assertEquals(expected, new InferIsNotNull().apply(f));
    }

    public void testIsNotNullOnCoalesce() {
        var plan = localPlan("""
              from test
            | where coalesce(emp_no, salary) is not null
            """);

        var limit = as(plan, Limit.class);
        var filter = as(limit.child(), Filter.class);
        var inn = as(filter.condition(), IsNotNull.class);
        var coalesce = as(inn.children().get(0), Coalesce.class);
        assertThat(Expressions.names(coalesce.children()), contains("emp_no", "salary"));
        var source = as(filter.child(), EsRelation.class);
    }

    public void testIsNotNullOnExpression() {
        var plan = localPlan("""
              from test
            | eval x = emp_no + 1
            | where x is not null
            """);

        var limit = as(plan, Limit.class);
        var filter = as(limit.child(), Filter.class);
        var inn = as(filter.condition(), IsNotNull.class);
        assertThat(Expressions.names(inn.children()), contains("x"));
        var eval = as(filter.child(), Eval.class);
        filter = as(eval.child(), Filter.class);
        inn = as(filter.condition(), IsNotNull.class);
        assertThat(Expressions.names(inn.children()), contains("emp_no"));
        var source = as(filter.child(), EsRelation.class);
    }

    public void testIsNotNullOnCase() {
        var plan = localPlan("""
              from test
            | where case(emp_no > 10000, "1", salary < 50000, "2", first_name) is not null
            """);

        var limit = as(plan, Limit.class);
        var filter = as(limit.child(), Filter.class);
        var inn = as(filter.condition(), IsNotNull.class);
        var caseF = as(inn.children().get(0), Case.class);
        assertThat(Expressions.names(caseF.children()), contains("emp_no > 10000", "\"1\"", "salary < 50000", "\"2\"", "first_name"));
        var source = as(filter.child(), EsRelation.class);
    }

    public void testIsNotNullOnCase_With_IS_NULL() {
        var plan = localPlan("""
              from test
            | where case(emp_no IS NULL, "1", salary IS NOT NULL, "2", first_name) is not null
            """);

        var limit = as(plan, Limit.class);
        var filter = as(limit.child(), Filter.class);
        var inn = as(filter.condition(), IsNotNull.class);
        var caseF = as(inn.children().get(0), Case.class);
        assertThat(Expressions.names(caseF.children()), contains("emp_no IS NULL", "\"1\"", "salary IS NOT NULL", "\"2\"", "first_name"));
        var source = as(filter.child(), EsRelation.class);
    }

    /*
     * Limit[1000[INTEGER],false]
     * \_Filter[RLIKE(first_name{f}#4, "VALÜ*", true)]
     *   \_EsRelation[test][_meta_field{f}#9, emp_no{f}#3, first_name{f}#4, gen..]
     */
    public void testReplaceUpperStringCasinqgWithInsensitiveRLike() {
        var plan = localPlan("FROM test | WHERE TO_UPPER(TO_LOWER(TO_UPPER(first_name))) RLIKE \"VALÜ*\"");

        var limit = as(plan, Limit.class);
        var filter = as(limit.child(), Filter.class);
        var rlike = as(filter.condition(), RLike.class);
        var field = as(rlike.field(), FieldAttribute.class);
        assertThat(field.fieldName().string(), is("first_name"));
        assertThat(rlike.pattern().pattern(), is("VALÜ*"));
        assertThat(rlike.caseInsensitive(), is(true));
        var source = as(filter.child(), EsRelation.class);
    }

    /*
     *Limit[1000[INTEGER],false]
     * \_Filter[RLikeList(first_name{f}#4, "("VALÜ*", "TEST*")", true)]
     *  \_EsRelation[test][_meta_field{f}#9, emp_no{f}#3, first_name{f}#4, gen..]
     */
    public void testReplaceUpperStringCasinqWithInsensitiveRLikeList() {
        var plan = localPlan("FROM test | WHERE TO_UPPER(TO_LOWER(TO_UPPER(first_name))) RLIKE (\"VALÜ*\", \"TEST*\")");

        var limit = as(plan, Limit.class);
        var filter = as(limit.child(), Filter.class);
        var rLikeList = as(filter.condition(), RLikeList.class);
        var field = as(rLikeList.field(), FieldAttribute.class);
        assertThat(field.fieldName().string(), is("first_name"));
        assertEquals(2, rLikeList.pattern().patternList().size());
        assertThat(rLikeList.pattern().patternList().get(0).pattern(), is("VALÜ*"));
        assertThat(rLikeList.pattern().patternList().get(1).pattern(), is("TEST*"));
        assertThat(rLikeList.caseInsensitive(), is(true));
        var source = as(filter.child(), EsRelation.class);
    }

    // same plan as above, but lower case pattern
    public void testReplaceLowerStringCasingWithInsensitiveRLike() {
        var plan = localPlan("FROM test | WHERE TO_LOWER(TO_UPPER(first_name)) RLIKE \"valü*\"");

        var limit = as(plan, Limit.class);
        var filter = as(limit.child(), Filter.class);
        var rlike = as(filter.condition(), RLike.class);
        var field = as(rlike.field(), FieldAttribute.class);
        assertThat(field.fieldName().string(), is("first_name"));
        assertThat(rlike.pattern().pattern(), is("valü*"));
        assertThat(rlike.caseInsensitive(), is(true));
        var source = as(filter.child(), EsRelation.class);
    }

    // same plan as above, but lower case pattern and list of patterns
    public void testReplaceLowerStringCasingWithInsensitiveRLikeList() {
        var plan = localPlan("FROM test | WHERE TO_LOWER(TO_UPPER(first_name)) RLIKE (\"valü*\", \"test*\")");
        var limit = as(plan, Limit.class);
        var filter = as(limit.child(), Filter.class);
        var rLikeList = as(filter.condition(), RLikeList.class);
        var field = as(rLikeList.field(), FieldAttribute.class);
        assertThat(field.fieldName().string(), is("first_name"));
        assertEquals(2, rLikeList.pattern().patternList().size());
        assertThat(rLikeList.pattern().patternList().get(0).pattern(), is("valü*"));
        assertThat(rLikeList.pattern().patternList().get(1).pattern(), is("test*"));
        assertThat(rLikeList.caseInsensitive(), is(true));
        var source = as(filter.child(), EsRelation.class);
    }

    // same plan as above, but lower case pattern and list of patterns, one of which is upper case
    public void testReplaceLowerStringCasingWithMixedCaseRLikeList() {
        var plan = localPlan("FROM test | WHERE TO_LOWER(TO_UPPER(first_name)) RLIKE (\"valü*\", \"TEST*\")");
        var limit = as(plan, Limit.class);
        var filter = as(limit.child(), Filter.class);
        var rLikeList = as(filter.condition(), RLikeList.class);
        var field = as(rLikeList.field(), FieldAttribute.class);
        assertThat(field.fieldName().string(), is("first_name"));
        assertEquals(1, rLikeList.pattern().patternList().size());
        assertThat(rLikeList.pattern().patternList().get(0).pattern(), is("valü*"));
        assertThat(rLikeList.caseInsensitive(), is(true));
        var source = as(filter.child(), EsRelation.class);
    }

    /**
     * LocalRelation[[_meta_field{f}#9, emp_no{f}#3, first_name{f}#4, gender{f}#5, hire_date{f}#10, job{f}#11, job.raw{f}#12, langu
     *   ages{f}#6, last_name{f}#7, long_noidx{f}#13, salary{f}#8],EMPTY]
     */
    public void testReplaceStringCasingAndRLikeWithLocalRelation() {
        var plan = localPlan("FROM test | WHERE TO_LOWER(TO_UPPER(first_name)) RLIKE \"VALÜ*\"");

        var local = as(plan, LocalRelation.class);
        assertThat(local.supplier(), equalTo(EmptyLocalSupplier.EMPTY));
    }

    // same plan as in testReplaceUpperStringCasingWithInsensitiveRLike, but with LIKE instead of RLIKE
    public void testReplaceUpperStringCasingWithInsensitiveLike() {
        var plan = localPlan("FROM test | WHERE TO_UPPER(TO_LOWER(TO_UPPER(first_name))) LIKE \"VALÜ*\"");

        var limit = as(plan, Limit.class);
        var filter = as(limit.child(), Filter.class);
        var wlike = as(filter.condition(), WildcardLike.class);
        var field = as(wlike.field(), FieldAttribute.class);
        assertThat(field.fieldName().string(), is("first_name"));
        assertThat(wlike.pattern().pattern(), is("VALÜ*"));
        assertThat(wlike.caseInsensitive(), is(true));
        var source = as(filter.child(), EsRelation.class);
    }

    // same plan as in testReplaceUpperStringCasingWithInsensitiveRLikeList, but with LIKE instead of RLIKE
    public void testReplaceUpperStringCasingWithInsensitiveLikeList() {
        var plan = localPlan("FROM test | WHERE TO_UPPER(TO_LOWER(TO_UPPER(first_name))) LIKE (\"VALÜ*\", \"TEST*\")");

        var limit = as(plan, Limit.class);
        var filter = as(limit.child(), Filter.class);
        var likeList = as(filter.condition(), WildcardLikeList.class);
        var field = as(likeList.field(), FieldAttribute.class);
        assertThat(field.fieldName().string(), is("first_name"));
        assertEquals(2, likeList.pattern().patternList().size());
        assertThat(likeList.pattern().patternList().get(0).pattern(), is("VALÜ*"));
        assertThat(likeList.pattern().patternList().get(1).pattern(), is("TEST*"));
        assertThat(likeList.caseInsensitive(), is(true));
        var source = as(filter.child(), EsRelation.class);
    }

    // same plan as above, but mixed case pattern and list of patterns
    public void testReplaceLowerStringCasingWithMixedCaseLikeList() {
        var plan = localPlan("FROM test | WHERE TO_LOWER(TO_UPPER(first_name)) LIKE (\"TEST*\", \"valü*\", \"vaLü*\")");
        var limit = as(plan, Limit.class);
        var filter = as(limit.child(), Filter.class);
        var likeList = as(filter.condition(), WildcardLikeList.class);
        var field = as(likeList.field(), FieldAttribute.class);
        assertThat(field.fieldName().string(), is("first_name"));
        // only the all lowercase pattern is kept, the mixed case and all uppercase patterns are ignored
        assertEquals(1, likeList.pattern().patternList().size());
        assertThat(likeList.pattern().patternList().get(0).pattern(), is("valü*"));
        assertThat(likeList.caseInsensitive(), is(true));
        var source = as(filter.child(), EsRelation.class);
    }

    // same plan as above, but lower case pattern
    public void testReplaceLowerStringCasingWithInsensitiveLike() {
        var plan = localPlan("FROM test | WHERE TO_LOWER(TO_UPPER(first_name)) LIKE \"valü*\"");

        var limit = as(plan, Limit.class);
        var filter = as(limit.child(), Filter.class);
        var wlike = as(filter.condition(), WildcardLike.class);
        var field = as(wlike.field(), FieldAttribute.class);
        assertThat(field.fieldName().string(), is("first_name"));
        assertThat(wlike.pattern().pattern(), is("valü*"));
        assertThat(wlike.caseInsensitive(), is(true));
        var source = as(filter.child(), EsRelation.class);
    }

    /**
     * LocalRelation[[_meta_field{f}#9, emp_no{f}#3, first_name{f}#4, gender{f}#5, hire_date{f}#10, job{f}#11, job.raw{f}#12, langu
     *   ages{f}#6, last_name{f}#7, long_noidx{f}#13, salary{f}#8],EMPTY]
     */
    public void testReplaceStringCasingAndLikeWithLocalRelation() {
        var plan = localPlan("FROM test | WHERE TO_LOWER(TO_UPPER(first_name)) LIKE \"VALÜ*\"");

        var local = as(plan, LocalRelation.class);
        assertThat(local.supplier(), equalTo(EmptyLocalSupplier.EMPTY));
    }

    /**
     * LocalRelation[[_meta_field{f}#9, emp_no{f}#3, first_name{f}#4, gender{f}#5, hire_date{f}#10, job{f}#11, job.raw{f}#12, langu
     *   ages{f}#6, last_name{f}#7, long_noidx{f}#13, salary{f}#8],EMPTY]
     */
    public void testReplaceStringCasingAndLikeListWithLocalRelation() {
        var plan = localPlan("FROM test | WHERE TO_LOWER(TO_UPPER(first_name)) LIKE (\"VALÜ*\", \"TEST*\")");

        var local = as(plan, LocalRelation.class);
        assertThat(local.supplier(), equalTo(EmptyLocalSupplier.EMPTY));
    }

    /**
     * LocalRelation[[_meta_field{f}#9, emp_no{f}#3, first_name{f}#4, gender{f}#5, hire_date{f}#10, job{f}#11, job.raw{f}#12, langu
     *   ages{f}#6, last_name{f}#7, long_noidx{f}#13, salary{f}#8],EMPTY]
     */
    public void testReplaceStringCasingAndRLikeListWithLocalRelation() {
        var plan = localPlan("FROM test | WHERE TO_LOWER(TO_UPPER(first_name)) RLIKE (\"VALÜ*\", \"TEST*\")");

        var local = as(plan, LocalRelation.class);
        assertThat(local.supplier(), equalTo(EmptyLocalSupplier.EMPTY));
    }

    /**
     * Limit[1000[INTEGER],false]
     * \_Aggregate[[],[SUM($$integer_long_field$converted_to$long{f$}#5,true[BOOLEAN]) AS sum(integer_long_field::long)#3]]
     *   \_Filter[ISNOTNULL($$integer_long_field$converted_to$long{f$}#5)]
     *     \_EsRelation[test*][!integer_long_field, $$integer_long_field$converted..]
     */
    public void testUnionTypesInferNonNullAggConstraint() {
        LogicalPlan coordinatorOptimized = plan("FROM test* | STATS sum(integer_long_field::long)", analyzerWithUnionTypeMapping());
        var plan = localPlan(coordinatorOptimized, TEST_SEARCH_STATS);

        var limit = asLimit(plan, 1000);
        var agg = as(limit.child(), Aggregate.class);
        var filter = as(agg.child(), Filter.class);
        var relation = as(filter.child(), EsRelation.class);

        var isNotNull = as(filter.condition(), IsNotNull.class);
        var unionTypeField = as(isNotNull.field(), FieldAttribute.class);
        assertEquals("$$integer_long_field$converted_to$long", unionTypeField.name());
        assertEquals("integer_long_field", unionTypeField.fieldName().string());
    }

    /**
     * \_Aggregate[[first_name{r}#7, $$first_name$temp_name$17{r}#18],[SUM(salary{f}#11,true[BOOLEAN]) AS SUM(salary)#5, first_nam
     * e{r}#7, first_name{r}#7 AS last_name#10]]
     *   \_Eval[[null[KEYWORD] AS first_name#7, null[KEYWORD] AS $$first_name$temp_name$17#18]]
     *     \_EsRelation[test][_meta_field{f}#12, emp_no{f}#6, first_name{f}#7, ge..]
     */
    public void testGroupingByMissingFields() {
        var plan = plan("FROM test | STATS SUM(salary) BY first_name, last_name");
        var testStats = statsForMissingField("first_name", "last_name");
        var localPlan = localPlan(plan, testStats);
        Limit limit = as(localPlan, Limit.class);
        Aggregate aggregate = as(limit.child(), Aggregate.class);
        assertThat(aggregate.groupings(), hasSize(2));
        ReferenceAttribute grouping1 = as(aggregate.groupings().get(0), ReferenceAttribute.class);
        ReferenceAttribute grouping2 = as(aggregate.groupings().get(1), ReferenceAttribute.class);
        Eval eval = as(aggregate.child(), Eval.class);
        assertThat(eval.fields(), hasSize(2));
        Alias eval1 = eval.fields().get(0);
        Literal literal1 = as(eval1.child(), Literal.class);
        assertNull(literal1.value());
        assertThat(literal1.dataType(), is(KEYWORD));
        Alias eval2 = eval.fields().get(1);
        Literal literal2 = as(eval2.child(), Literal.class);
        assertNull(literal2.value());
        assertThat(literal2.dataType(), is(KEYWORD));
        assertThat(grouping1.id(), equalTo(eval1.id()));
        assertThat(grouping2.id(), equalTo(eval2.id()));
        as(eval.child(), EsRelation.class);
    }

    public void testVerifierOnMissingReferences() throws Exception {
        var plan = localPlan("""
            from test
            | stats a = min(salary) by emp_no
            """);

        var limit = as(plan, Limit.class);
        var aggregate = as(limit.child(), Aggregate.class);
        var min = as(Alias.unwrap(aggregate.aggregates().get(0)), Min.class);
        var salary = as(min.field(), NamedExpression.class);
        assertThat(salary.name(), is("salary"));
        // emulate a rule that adds an invalid field
        var invalidPlan = new OrderBy(
            limit.source(),
            limit,
            asList(new Order(limit.source(), salary, Order.OrderDirection.ASC, Order.NullsPosition.FIRST))
        );

        var localContext = new LocalLogicalOptimizerContext(EsqlTestUtils.TEST_CFG, FoldContext.small(), TEST_SEARCH_STATS);
        LocalLogicalPlanOptimizer localLogicalPlanOptimizer = new LocalLogicalPlanOptimizer(localContext);

        IllegalStateException e = expectThrows(IllegalStateException.class, () -> localLogicalPlanOptimizer.localOptimize(invalidPlan));
        assertThat(e.getMessage(), containsString("Plan [OrderBy[[Order[salary"));
        assertThat(e.getMessage(), containsString(" optimized incorrectly due to missing references [salary"));
    }

    private LocalLogicalPlanOptimizer getCustomRulesLocalLogicalPlanOptimizer(List<RuleExecutor.Batch<LogicalPlan>> batches) {
        LocalLogicalOptimizerContext context = new LocalLogicalOptimizerContext(
            EsqlTestUtils.TEST_CFG,
            FoldContext.small(),
            TEST_SEARCH_STATS
        );
        LocalLogicalPlanOptimizer customOptimizer = new LocalLogicalPlanOptimizer(context) {
            @Override
            protected List<Batch<LogicalPlan>> batches() {
                return batches;
            }
        };
        return customOptimizer;
    }

    public void testVerifierOnAdditionalAttributeAdded() throws Exception {
        var plan = localPlan("""
            from test
            | stats a = min(salary) by emp_no
            """);

        var limit = as(plan, Limit.class);
        var aggregate = as(limit.child(), Aggregate.class);
        var min = as(Alias.unwrap(aggregate.aggregates().get(0)), Min.class);
        var salary = as(min.field(), NamedExpression.class);
        assertThat(salary.name(), is("salary"));
        Holder<Integer> appliedCount = new Holder<>(0);
        // use a custom rule that adds another output attribute
        var customRuleBatch = new RuleExecutor.Batch<>(
            "CustomRuleBatch",
            RuleExecutor.Limiter.ONCE,
            new OptimizerRules.ParameterizedOptimizerRule<Aggregate, LocalLogicalOptimizerContext>(UP) {

                @Override
                protected LogicalPlan rule(Aggregate plan, LocalLogicalOptimizerContext context) {
                    // This rule adds a missing attribute to the plan output
                    // We only want to apply it once, so we use a static counter
                    if (appliedCount.get() == 0) {
                        appliedCount.set(appliedCount.get() + 1);
                        Literal additionalLiteral = new Literal(EMPTY, "additional literal", INTEGER);
                        return new Eval(plan.source(), plan, List.of(new Alias(EMPTY, "additionalAttribute", additionalLiteral)));
                    }
                    return plan;
                }

            }
        );
        LocalLogicalPlanOptimizer customRulesLocalLogicalPlanOptimizer = getCustomRulesLocalLogicalPlanOptimizer(List.of(customRuleBatch));
        Exception e = expectThrows(VerificationException.class, () -> customRulesLocalLogicalPlanOptimizer.localOptimize(plan));
        assertThat(e.getMessage(), containsString("Output has changed from"));
        assertThat(e.getMessage(), containsString("additionalAttribute"));
    }

    public void testVerifierOnAttributeDatatypeChanged() {
        var plan = localPlan("""
            from test
            | stats a = min(salary) by emp_no
            """);

        var limit = as(plan, Limit.class);
        var aggregate = as(limit.child(), Aggregate.class);
        var min = as(Alias.unwrap(aggregate.aggregates().get(0)), Min.class);
        var salary = as(min.field(), NamedExpression.class);
        assertThat(salary.name(), is("salary"));
        Holder<Integer> appliedCount = new Holder<>(0);
        // use a custom rule that changes the datatype of an output attribute
        var customRuleBatch = new RuleExecutor.Batch<>(
            "CustomRuleBatch",
            RuleExecutor.Limiter.ONCE,
            new OptimizerRules.ParameterizedOptimizerRule<LogicalPlan, LocalLogicalOptimizerContext>(DOWN) {
                @Override
                protected LogicalPlan rule(LogicalPlan plan, LocalLogicalOptimizerContext context) {
                    // We only want to apply it once, so we use a static counter
                    if (appliedCount.get() == 0) {
                        appliedCount.set(appliedCount.get() + 1);
                        Limit limit = as(plan, Limit.class);
                        Limit newLimit = new Limit(plan.source(), limit.limit(), limit.child()) {
                            @Override
                            public List<Attribute> output() {
                                List<Attribute> oldOutput = super.output();
                                List<Attribute> newOutput = new ArrayList<>(oldOutput);
                                newOutput.set(0, oldOutput.get(0).withDataType(DataType.DATETIME));
                                return newOutput;
                            }
                        };
                        return newLimit;
                    }
                    return plan;
                }

            }
        );
        LocalLogicalPlanOptimizer customRulesLocalLogicalPlanOptimizer = getCustomRulesLocalLogicalPlanOptimizer(List.of(customRuleBatch));
        Exception e = expectThrows(VerificationException.class, () -> customRulesLocalLogicalPlanOptimizer.localOptimize(plan));
        assertThat(e.getMessage(), containsString("Output has changed from"));
    }

    /**
     * Input:
     * Project[[key{f}#2, int{f}#3, field1{f}#7, field2{f}#8]]
     * \_Join[LEFT,[key{f}#2],[key{f}#6],null]
     *   |_EsRelation[JLfQlKmn][key{f}#2, int{f}#3, field1{f}#4, field2{f}#5]
     *   \_EsRelation[HQtEBOWq][LOOKUP][key{f}#6, field1{f}#7, field2{f}#8]
     *
     * Output:
     * Project[[key{r}#2, int{f}#3, field1{r}#7, field1{r}#7 AS field2#8]]
     * \_Eval[[null[KEYWORD] AS key#2, null[INTEGER] AS field1#7]]
     *   \_EsRelation[JLfQlKmn][key{f}#2, int{f}#3, field1{f}#4, field2{f}#5]
     */
    public void testPruneLeftJoinOnNullMatchingFieldAndShadowingAttributes() {
        var keyLeft = getFieldAttribute("key", KEYWORD);
        var intFieldLeft = getFieldAttribute("int");
        var fieldLeft1 = getFieldAttribute("field1");
        var fieldLeft2 = getFieldAttribute("field2");
        var leftRelation = EsqlTestUtils.relation(IndexMode.STANDARD)
            .withAttributes(List.of(keyLeft, intFieldLeft, fieldLeft1, fieldLeft2));

        var keyRight = getFieldAttribute("key", KEYWORD);
        var fieldRight1 = getFieldAttribute("field1");
        var fieldRight2 = getFieldAttribute("field2");
        var rightRelation = EsqlTestUtils.relation(IndexMode.LOOKUP).withAttributes(List.of(keyRight, fieldRight1, fieldRight2));

        JoinConfig joinConfig = new JoinConfig(JoinTypes.LEFT, List.of(keyLeft), List.of(keyRight), null);
        var join = new Join(EMPTY, leftRelation, rightRelation, joinConfig);
        var project = new Project(EMPTY, join, List.of(keyLeft, intFieldLeft, fieldRight1, fieldRight2));

        var testStats = statsForMissingField("key");
        var localPlan = localPlan(project, testStats);

        var projectOut = as(localPlan, Project.class);
        var projectionsOut = projectOut.projections();
        assertThat(Expressions.names(projectionsOut), contains("key", "int", "field1", "field2"));
        assertThat(projectionsOut.get(0).id(), is(keyLeft.id()));
        assertThat(projectionsOut.get(1).id(), is(intFieldLeft.id()));
        assertThat(projectionsOut.get(2).id(), is(fieldRight1.id())); // id must remain from the RHS.
        var aliasField2 = as(projectionsOut.get(3), Alias.class); // the projection must contain an alias ...
        assertThat(aliasField2.id(), is(fieldRight2.id())); // ... with the same id as the original field.

        var eval = as(projectOut.child(), Eval.class);
        assertThat(Expressions.names(eval.fields()), contains("key", "field1"));
        var keyEval = as(Alias.unwrap(eval.fields().get(0)), Literal.class);
        assertThat(keyEval.value(), is(nullValue()));
        assertThat(keyEval.dataType(), is(KEYWORD));
        var field1Eval = as(Alias.unwrap(eval.fields().get(1)), Literal.class);
        assertThat(field1Eval.value(), is(nullValue()));
        assertThat(field1Eval.dataType(), is(INTEGER));
        var source = as(eval.child(), EsRelation.class);
    }

    /**
     * Expected:
     * EsqlProject[[!alias_integer, boolean{f}#7, byte{f}#8, constant_keyword-foo{f}#9, date{f}#10, date_nanos{f}#11, dense_vector
     * {f}#26, double{f}#12, float{f}#13, half_float{f}#14, integer{f}#16, ip{f}#17, keyword{f}#18, long{f}#19, scaled_float{f}#15,
     * semantic_text{f}#25, short{f}#21, text{f}#22, unsigned_long{f}#20, version{f}#23, wildcard{f}#24, s{r}#5]]
     * \_Eval[[$$dense_vector$V_DOT_PRODUCT$27{f}#27 AS s#5]]
     *   \_Limit[1000[INTEGER],false,false]
     *     \_EsRelation[test_all][$$dense_vector$V_DOT_PRODUCT$27{f}#27, !alias_integer,
     */
    public void testVectorFunctionsReplaced() {
        assumeTrue("requires similarity functions", EsqlCapabilities.Cap.VECTOR_SIMILARITY_FUNCTIONS_PUSHDOWN.isEnabled());
        SimilarityFunctionTestCase testCase = SimilarityFunctionTestCase.random("dense_vector");
        String query = String.format(Locale.ROOT, """
            from test_all
            | eval s = %s
            """, testCase.toQuery());

        LogicalPlan plan = localPlan(plan(query, allTypesAnalyzer), TEST_SEARCH_STATS);

        // EsqlProject[[!alias_integer, boolean{f}#7, byte{f}#8, ... s{r}#5]]
        var project = as(plan, EsqlProject.class);
        // Does not contain the extracted field
<<<<<<< HEAD
        assertFalse(Expressions.names(project.projections()).stream().anyMatch(s -> s.startsWith(testCase.toFieldAttrName())));
=======
        assertFalse(Expressions.names(project.projections()).stream().anyMatch(s -> s.startsWith("$$dense_vector$V_DOT_PRODUCT$")));
>>>>>>> 4a6fd8a9

        // Eval[[$$dense_vector$V_DOT_PRODUCT$27{f}#27 AS s#5]]
        var eval = as(project.child(), Eval.class);
        assertThat(eval.fields(), hasSize(1));
        var alias = as(eval.fields().getFirst(), Alias.class);
        assertThat(alias.name(), equalTo("s"));

        // Check replaced field attribute
        FieldAttribute fieldAttr = (FieldAttribute) alias.child();
        assertThat(fieldAttr.fieldName().string(), equalTo("dense_vector"));
<<<<<<< HEAD
        assertThat(fieldAttr.name(), startsWith(testCase.toFieldAttrName()));
=======
        assertThat(fieldAttr.name(), startsWith("$$dense_vector$V_DOT_PRODUCT$"));
>>>>>>> 4a6fd8a9
        var field = as(fieldAttr.field(), FunctionEsField.class);
        var blockLoaderFunctionConfig = as(field.functionConfig(), DenseVectorFieldMapper.VectorSimilarityFunctionConfig.class);
        assertThat(blockLoaderFunctionConfig.similarityFunction(), instanceOf(DenseVectorFieldMapper.SimilarityFunction.class));
        assertThat(blockLoaderFunctionConfig.vector(), equalTo(testCase.vector()));

        // Limit[1000[INTEGER],false,false]
        var limit = as(eval.child(), Limit.class);
        assertThat(limit.limit().fold(FoldContext.small()), equalTo(1000));

        // EsRelation[types_all]
        var esRelation = as(limit.child(), EsRelation.class);
        assertTrue(esRelation.output().contains(fieldAttr));
    }

    /**
     * Expected:
     * EsqlProject[[s{r}#4]]
     * \_TopN[[Order[s{r}#4,DESC,FIRST]],1[INTEGER]]
     *   \_Eval[[$$dense_vector$replaced$28{t}#28 AS s#4]]
     *     \_EsRelation[types][$$dense_vector$replaced$28{t}#28, !alias_integer, b..]
     */
    public void testVectorFunctionsReplacedWithTopN() {
        assumeTrue("requires similarity functions", EsqlCapabilities.Cap.VECTOR_SIMILARITY_FUNCTIONS_PUSHDOWN.isEnabled());
        SimilarityFunctionTestCase testCase = SimilarityFunctionTestCase.random("dense_vector");
        String query = String.format(Locale.ROOT, """
            from test_all
            | eval s = %s
            | sort s desc
            | limit 1
            | keep s
            """, testCase.toQuery());

        LogicalPlan plan = localPlan(plan(query, allTypesAnalyzer), TEST_SEARCH_STATS);

        // EsqlProject[[s{r}#4]]
        var project = as(plan, EsqlProject.class);
        assertThat(Expressions.names(project.projections()), contains("s"));

        // TopN[[Order[s{r}#4,DESC,FIRST]],1[INTEGER]]
        var topN = as(project.child(), TopN.class);
        assertThat(topN.limit().fold(FoldContext.small()), equalTo(1));
        assertThat(topN.order().size(), is(1));
        var order = as(topN.order().getFirst(), Order.class);
        assertThat(order.direction(), equalTo(Order.OrderDirection.DESC));
        assertThat(order.nullsPosition(), equalTo(Order.NullsPosition.FIRST));
        assertThat(Expressions.name(order.child()), equalTo("s"));

        // Eval[[$$dense_vector$replaced$28{t}#28 AS s#4]]
        var eval = as(topN.child(), Eval.class);
        assertThat(eval.fields(), hasSize(1));
        var alias = as(eval.fields().getFirst(), Alias.class);
        assertThat(alias.name(), equalTo("s"));

        // Check replaced field attribute
        FieldAttribute fieldAttr = (FieldAttribute) alias.child();
        assertThat(fieldAttr.fieldName().string(), equalTo("dense_vector"));
<<<<<<< HEAD
        assertThat(fieldAttr.name(), startsWith(testCase.toFieldAttrName()));
=======
        assertThat(fieldAttr.name(), startsWith("$$dense_vector$V_DOT_PRODUCT$"));
>>>>>>> 4a6fd8a9
        var field = as(fieldAttr.field(), FunctionEsField.class);
        var blockLoaderFunctionConfig = as(field.functionConfig(), DenseVectorFieldMapper.VectorSimilarityFunctionConfig.class);
        assertThat(blockLoaderFunctionConfig.similarityFunction(), instanceOf(DenseVectorFieldMapper.SimilarityFunction.class));
        assertThat(blockLoaderFunctionConfig.vector(), equalTo(testCase.vector()));

        // EsRelation[types]
        var esRelation = as(eval.child(), EsRelation.class);
        assertTrue(esRelation.output().contains(fieldAttr));
    }

    public void testVectorFunctionsNotPushedDownWhenNotIndexed() {
        assumeTrue("requires similarity functions", EsqlCapabilities.Cap.VECTOR_SIMILARITY_FUNCTIONS_PUSHDOWN.isEnabled());
        SimilarityFunctionTestCase testCase = SimilarityFunctionTestCase.random("dense_vector");
        String query = String.format(Locale.ROOT, """
            from test_all
            | eval s = %s
            | sort s desc
            | limit 1
            | keep s
            """, testCase.toQuery());

        LogicalPlan plan = localPlan(plan(query, allTypesAnalyzer), new EsqlTestUtils.TestSearchStats() {
            @Override
            public boolean isIndexed(FieldAttribute.FieldName field) {
                return field.string().equals("dense_vector") == false;
            }
        });

        // EsqlProject[[s{r}#4]]
        var project = as(plan, EsqlProject.class);
        assertThat(Expressions.names(project.projections()), contains("s"));

        // TopN[[Order[s{r}#4,DESC,FIRST]],1[INTEGER]]
        var topN = as(project.child(), TopN.class);

        // Eval[[$$dense_vector$replaced$28{t}#28 AS s#4]]
        var eval = as(topN.child(), Eval.class);
        var alias = as(eval.fields().getFirst(), Alias.class);
        assertThat(alias.name(), equalTo("s"));

        // Check similarity function field attribute is NOT replaced
        as(alias.child(), VectorSimilarityFunction.class);

        // EsRelation does not contain a FunctionEsField
        var esRelation = as(eval.child(), EsRelation.class);
        assertFalse(
            esRelation.output()
                .stream()
                .anyMatch(att -> (att instanceof FieldAttribute fieldAttr) && fieldAttr.field() instanceof FunctionEsField)
        );
    }

    public void testVectorFunctionsWhenFieldMissing() {
        assumeTrue("requires similarity functions", EsqlCapabilities.Cap.VECTOR_SIMILARITY_FUNCTIONS_PUSHDOWN.isEnabled());
        SimilarityFunctionTestCase testCase = SimilarityFunctionTestCase.random("dense_vector");
        String query = String.format(Locale.ROOT, """
            from test_all
            | eval s = %s
            | sort s desc
            | limit 1
            | keep s
            """, testCase.toQuery());

        LogicalPlan plan = localPlan(plan(query, allTypesAnalyzer), new EsqlTestUtils.TestSearchStats() {
            @Override
            public boolean exists(FieldAttribute.FieldName field) {
                return field.string().equals("dense_vector") == false;
            }
        });

        // Project[[s{r}#5]]
        var project = as(plan, Project.class);
        assertThat(Expressions.names(project.projections()), contains("s"));

        // TopN[[Order[s{r}#5,DESC,FIRST]],1[INTEGER],false]
        var topN = as(project.child(), TopN.class);
        assertThat(topN.limit().fold(FoldContext.small()), equalTo(1));

        // Evaluates expression as null, as the field is missing
        var eval = as(topN.child(), Eval.class);
        assertThat(Expressions.names(eval.fields()), contains("s"));
        var alias = as(eval.fields().getFirst(), Alias.class);
        var literal = as(alias.child(), Literal.class);
        assertThat(literal.value(), is(nullValue()));
        assertThat(literal.dataType(), is(DataType.DOUBLE));

        // EsRelation[test_all] - does not contain a FunctionEsField
        var esRelation = as(eval.child(), EsRelation.class);
        assertFalse(
            esRelation.output()
                .stream()
                .anyMatch(att -> (att instanceof FieldAttribute fieldAttr) && fieldAttr.field() instanceof FunctionEsField)
        );
    }

    public void testVectorFunctionsInWhere() {
        assumeTrue("requires similarity functions", EsqlCapabilities.Cap.VECTOR_SIMILARITY_FUNCTIONS_PUSHDOWN.isEnabled());
        SimilarityFunctionTestCase testCase = SimilarityFunctionTestCase.random("dense_vector");
        String query = String.format(Locale.ROOT, """
            from test_all
            | where %s > 0.5
            | keep dense_vector
            """, testCase.toQuery());

        LogicalPlan plan = localPlan(plan(query, allTypesAnalyzer), TEST_SEARCH_STATS);

        // EsqlProject[[dense_vector{f}#25]]
        var project = as(plan, EsqlProject.class);
        assertThat(Expressions.names(project.projections()), contains("dense_vector"));

        var limit = as(project.child(), Limit.class);
        var filter = as(limit.child(), Filter.class);
        var greaterThan = as(filter.condition(), GreaterThan.class);

        // Check left side is the replaced field attribute
        var fieldAttr = as(greaterThan.left(), FieldAttribute.class);
        assertThat(fieldAttr.fieldName().string(), equalTo("dense_vector"));
<<<<<<< HEAD
        assertThat(fieldAttr.name(), startsWith(testCase.toFieldAttrName()));
=======
        assertThat(fieldAttr.name(), startsWith("$$dense_vector$V_DOT_PRODUCT$"));
>>>>>>> 4a6fd8a9
        var field = as(fieldAttr.field(), FunctionEsField.class);
        var blockLoaderFunctionConfig = as(field.functionConfig(), DenseVectorFieldMapper.VectorSimilarityFunctionConfig.class);
        assertThat(blockLoaderFunctionConfig.similarityFunction(), instanceOf(DenseVectorFieldMapper.SimilarityFunction.class));
        assertThat(blockLoaderFunctionConfig.vector(), equalTo(testCase.vector()));

        // Check right side is 0.5
        var literal = as(greaterThan.right(), Literal.class);
        assertThat(literal.value(), equalTo(0.5));
        assertThat(literal.dataType(), is(DataType.DOUBLE));

        // EsRelation[test_all][$$dense_vector$V_DOT_PRODUCT$26{f}#26, !alias_integer, ..]
        var esRelation = as(filter.child(), EsRelation.class);
        assertThat(esRelation.indexPattern(), is("test_all"));
        assertTrue(esRelation.output().contains(fieldAttr));
    }

    public void testVectorFunctionsInStats() {
        assumeTrue("requires similarity functions", EsqlCapabilities.Cap.VECTOR_SIMILARITY_FUNCTIONS_PUSHDOWN.isEnabled());
        SimilarityFunctionTestCase testCase = SimilarityFunctionTestCase.random("dense_vector");
        String query = String.format(Locale.ROOT, """
            from test_all
            | stats count(*) where %s > 0.5
            """, testCase.toQuery());

        LogicalPlan plan = localPlan(plan(query, allTypesAnalyzer), TEST_SEARCH_STATS);

        // Limit[1000[INTEGER],false,false]
        var limit = as(plan, Limit.class);
        assertThat(limit.limit().fold(FoldContext.small()), equalTo(1000));

        // Aggregate[[],[COUNT(*[KEYWORD],true[BOOLEAN]) AS count(*) where v_dot_product(dense_vector, [1.0, 2.0, 3.0]) > 0.5#3]]
        var aggregate = as(limit.child(), Aggregate.class);
        assertThat(aggregate.groupings(), hasSize(0));
        assertThat(aggregate.aggregates(), hasSize(1));

        // Check the Count aggregate with filter
        var countAlias = as(aggregate.aggregates().getFirst(), Alias.class);
        var count = as(countAlias.child(), Count.class);

        // Check the filter on the Count aggregate
        assertThat(count.filter(), equalTo(Literal.TRUE));

        // Filter[$$dense_vector$V_DOT_PRODUCT$26{f}#26 > 0.5[DOUBLE]]
        var filter = as(aggregate.child(), Filter.class);
        var filterCondition = as(filter.condition(), GreaterThan.class);

        // Check left side is the replaced field attribute
        var fieldAttr = as(filterCondition.left(), FieldAttribute.class);
        assertThat(fieldAttr.fieldName().string(), equalTo("dense_vector"));
<<<<<<< HEAD
        assertThat(fieldAttr.name(), startsWith(testCase.toFieldAttrName()));
=======
        assertThat(fieldAttr.name(), startsWith("$$dense_vector$V_DOT_PRODUCT$"));
>>>>>>> 4a6fd8a9
        var field = as(fieldAttr.field(), FunctionEsField.class);
        var blockLoaderFunctionConfig = as(field.functionConfig(), DenseVectorFieldMapper.VectorSimilarityFunctionConfig.class);
        assertThat(blockLoaderFunctionConfig.similarityFunction(), instanceOf(DenseVectorFieldMapper.SimilarityFunction.class));
        assertThat(blockLoaderFunctionConfig.vector(), equalTo(testCase.vector()));

        // Verify the filter condition matches the aggregate filter
        var filterFieldAttr = as(filterCondition.left(), FieldAttribute.class);
        assertThat(filterFieldAttr, is(fieldAttr));

        // EsRelation[test_all][$$dense_vector$V_DOT_PRODUCT$26{f}#26, !alias_integer, ..]
        var esRelation = as(filter.child(), EsRelation.class);
        assertTrue(esRelation.output().contains(filterFieldAttr));
    }

    public void testVectorFunctionsUpdateIntermediateProjections() {
        assumeTrue("requires similarity functions", EsqlCapabilities.Cap.VECTOR_SIMILARITY_FUNCTIONS_PUSHDOWN.isEnabled());
        SimilarityFunctionTestCase testCase = SimilarityFunctionTestCase.random("dense_vector");
        String query = String.format(Locale.ROOT, """
            from test_all
            | keep *
            | mv_expand keyword
            | eval similarity = %s
            | sort similarity desc, keyword asc
            | limit 1
            """, testCase.toQuery());

        LogicalPlan plan = localPlan(plan(query, allTypesAnalyzer), TEST_SEARCH_STATS);

        // EsqlProject with all fields including similarity and keyword
        var project = as(plan, EsqlProject.class);
        assertTrue(Expressions.names(project.projections()).contains("similarity"));
        assertTrue(Expressions.names(project.projections()).contains("keyword"));

        var topN = as(project.child(), TopN.class);

        var eval = as(topN.child(), Eval.class);
        assertThat(eval.fields(), hasSize(1));
        var alias = as(eval.fields().getFirst(), Alias.class);
        assertThat(alias.name(), equalTo("similarity"));

        // Check replaced field attribute
        var fieldAttr = as(alias.child(), FieldAttribute.class);
        assertThat(fieldAttr.fieldName().string(), equalTo("dense_vector"));
<<<<<<< HEAD
        assertThat(fieldAttr.name(), startsWith(testCase.toFieldAttrName()));
=======
        assertThat(fieldAttr.name(), startsWith("$$dense_vector$V_COSINE$"));
>>>>>>> 4a6fd8a9
        var field = as(fieldAttr.field(), FunctionEsField.class);
        var blockLoaderFunctionConfig = as(field.functionConfig(), DenseVectorFieldMapper.VectorSimilarityFunctionConfig.class);
        assertThat(blockLoaderFunctionConfig.similarityFunction(), instanceOf(DenseVectorFieldMapper.SimilarityFunction.class));
        assertThat(blockLoaderFunctionConfig.vector(), equalTo(testCase.vector()));

        // MvExpand[keyword{f}#23,keyword{r}#32]
        var mvExpand = as(eval.child(), MvExpand.class);
        assertThat(Expressions.name(mvExpand.target()), equalTo("keyword"));

        // Inner EsqlProject with the pushed down function
        var innerProject = as(mvExpand.child(), EsqlProject.class);
        assertTrue(Expressions.names(innerProject.projections()).contains("keyword"));
        assertTrue(
            innerProject.projections()
                .stream()
<<<<<<< HEAD
                .anyMatch(p -> (p instanceof FieldAttribute fa) && fa.name().startsWith(testCase.toFieldAttrName()))
=======
                .anyMatch(p -> (p instanceof FieldAttribute fa) && fa.name().startsWith("$$dense_vector$V_COSINE$"))
>>>>>>> 4a6fd8a9
        );

        // EsRelation[test_all][$$dense_vector$V_COSINE$33{f}#33, !alias_in..]
        var esRelation = as(innerProject.child(), EsRelation.class);
        assertTrue(esRelation.output().contains(fieldAttr));
    }

    public void testVectorFunctionsWithDuplicateFunctions() {
        assumeTrue("requires similarity functions", EsqlCapabilities.Cap.VECTOR_SIMILARITY_FUNCTIONS_PUSHDOWN.isEnabled());
        // Generate two random test cases - one for duplicate usage, one for the second set
        SimilarityFunctionTestCase testCase1 = SimilarityFunctionTestCase.random("dense_vector");
        SimilarityFunctionTestCase testCase2 = randomValueOtherThan(testCase1, () -> SimilarityFunctionTestCase.random("dense_vector"));
        SimilarityFunctionTestCase testCase3 = randomValueOtherThanMany(
            tc -> (tc.equals(testCase1) || tc.equals(testCase2)),
            () -> SimilarityFunctionTestCase.random("dense_vector")
        );

        String query = String.format(
            Locale.ROOT,
            """
                from test_all
                | eval s1 = %s, s2 = %s * 2 / 3
                | where %s + 5 + %s > 0
                | eval r2 = %s + %s
                | keep s1, s2, r2
                """,
            testCase1.toQuery(),
            testCase1.toQuery(),
            testCase1.toQuery(),
            testCase2.toQuery(),
            testCase2.toQuery(),
            testCase3.toQuery()
        );

        LogicalPlan plan = localPlan(plan(query, allTypesAnalyzer), TEST_SEARCH_STATS);

        // EsqlProject[[s1{r}#5, s2{r}#8, r2{r}#14]]
        var project = as(plan, EsqlProject.class);
        assertThat(Expressions.names(project.projections()), contains("s1", "s2", "r2"));

        // Eval with s1, s2, r2
        var eval = as(project.child(), Eval.class);
        assertThat(eval.fields(), hasSize(3));

<<<<<<< HEAD
        // Check s1 = $$dense_vector$Function1$...
=======
        // Check s1 = $$dense_vector$V_DOT_PRODUCT$...
>>>>>>> 4a6fd8a9
        var s1Alias = as(eval.fields().getFirst(), Alias.class);
        assertThat(s1Alias.name(), equalTo("s1"));
        var s1FieldAttr = as(s1Alias.child(), FieldAttribute.class);
        assertThat(s1FieldAttr.fieldName().string(), equalTo("dense_vector"));
<<<<<<< HEAD
        assertThat(s1FieldAttr.name(), startsWith(testCase1.toFieldAttrName()));
=======
        assertThat(s1FieldAttr.name(), startsWith("$$dense_vector$V_DOT_PRODUCT$"));
>>>>>>> 4a6fd8a9
        var s1Field = as(s1FieldAttr.field(), FunctionEsField.class);
        var s1Config = as(s1Field.functionConfig(), DenseVectorFieldMapper.VectorSimilarityFunctionConfig.class);
        assertThat(s1Config.similarityFunction(), instanceOf(DenseVectorFieldMapper.SimilarityFunction.class));
        assertThat(s1Config.vector(), equalTo(testCase1.vector()));

<<<<<<< HEAD
        // Check s2 = $$dense_vector$Function1$ * 2 / 3 (same field as s1)
=======
        // Check s2 = $$dense_vector$V_DOT_PRODUCT$1606418432 * 2 / 3 (same field as s1)
>>>>>>> 4a6fd8a9
        var s2Alias = as(eval.fields().get(1), Alias.class);
        assertThat(s2Alias.name(), equalTo("s2"));
        var s2Div = as(s2Alias.child(), Div.class);
        var s2Mul = as(s2Div.left(), Mul.class);
        var s2FieldAttr = as(s2Mul.left(), FieldAttribute.class);
        assertThat(s1FieldAttr, is(s2FieldAttr));

<<<<<<< HEAD
        // Check r2 = $$dense_vector$Function2$ + $$dense_vector$Function2$ (deduplicated to same field)
        var r2Alias = as(eval.fields().get(2), Alias.class);
=======
        // Check r1 = $$dense_vector$V_DOT_PRODUCT$882900992 (vector [4.0, 5.0, 6.0])
        var r1Alias = as(eval.fields().get(2), Alias.class);
        assertThat(r1Alias.name(), equalTo("r1"));
        var r1FieldAttr = as(r1Alias.child(), FieldAttribute.class);
        assertThat(r1FieldAttr.fieldName().string(), equalTo("dense_vector"));
        assertThat(r1FieldAttr.name(), startsWith("$$dense_vector$V_DOT_PRODUCT$"));
        var r1Field = as(r1FieldAttr.field(), FunctionEsField.class);
        var r1Config = as(r1Field.functionConfig(), DenseVectorFieldMapper.VectorSimilarityFunctionConfig.class);
        assertThat(r1Config.similarityFunction(), is(DotProduct.SIMILARITY_FUNCTION));
        assertThat(r1Config.vector(), equalTo(new float[] { 4.0f, 5.0f, 6.0f }));

        // Check r2 = $$dense_vector$V_DOT_PRODUCT$882900992 + $$dense_vector$V_COSINE$882900992
        var r2Alias = as(eval.fields().get(3), Alias.class);
>>>>>>> 4a6fd8a9
        assertThat(r2Alias.name(), equalTo("r2"));
        var r2Add = as(r2Alias.child(), Add.class);

        // Both sides should be the same function/vector (testCase2)
        var r2LeftFieldAttr = as(r2Add.left(), FieldAttribute.class);
        assertThat(r2LeftFieldAttr.fieldName().string(), equalTo("dense_vector"));
        assertThat(r2LeftFieldAttr.name(), startsWith(testCase2.toFieldAttrName()));
        var r2LeftField = as(r2LeftFieldAttr.field(), FunctionEsField.class);
        var r2LeftConfig = as(r2LeftField.functionConfig(), DenseVectorFieldMapper.VectorSimilarityFunctionConfig.class);
        assertThat(r2LeftConfig.similarityFunction(), instanceOf(DenseVectorFieldMapper.SimilarityFunction.class));
        assertThat(r2LeftConfig.vector(), equalTo(testCase2.vector()));

<<<<<<< HEAD
        var r2RightFieldAttr = as(r2Add.right(), FieldAttribute.class);
        // Both sides should not be deduplicated to the same field attribute
        assertThat(r2RightFieldAttr, not(is(r2LeftFieldAttr)));
=======
        // Right side: CosineSimilarity field
        var r2CosineFieldAttr = as(r2Add.right(), FieldAttribute.class);
        assertThat(r2CosineFieldAttr.fieldName().string(), equalTo("dense_vector"));
        assertThat(r2CosineFieldAttr.name(), startsWith("$$dense_vector$V_COSINE$"));
        var r2CosineField = as(r2CosineFieldAttr.field(), FunctionEsField.class);
        var r2CosineConfig = as(r2CosineField.functionConfig(), DenseVectorFieldMapper.VectorSimilarityFunctionConfig.class);
        assertThat(r2CosineConfig.similarityFunction(), is(CosineSimilarity.SIMILARITY_FUNCTION));
        assertThat(r2CosineConfig.vector(), equalTo(new float[] { 4.0f, 5.0f, 6.0f }));
>>>>>>> 4a6fd8a9

        // Limit[1000[INTEGER],false,false]
        var limit = as(eval.child(), Limit.class);

        // Filter[$$dense_vector$Function1$ + 5 + $$dense_vector$Function2$ > 0]
        var filter = as(limit.child(), Filter.class);
        var greaterThan = as(filter.condition(), GreaterThan.class);
        var filterAdd1 = as(greaterThan.left(), Add.class);
        var filterAdd2 = as(filterAdd1.left(), Add.class);

        // Check filter uses s1 field (testCase1)
        var filterS1FieldAttr = as(filterAdd2.left(), FieldAttribute.class);
        assertThat(filterS1FieldAttr, is(s1FieldAttr));

        // Check filter uses r2's field (testCase2)
        var filterR2FieldAttr = as(filterAdd1.right(), FieldAttribute.class);
        assertThat(filterR2FieldAttr, is(r2LeftFieldAttr));

        // EsRelation[test_all][!alias_integer, boolean{f}#19, byte{f}#20, constant..]
        var esRelation = as(filter.child(), EsRelation.class);
        assertTrue(esRelation.output().contains(s1FieldAttr));
        assertTrue(esRelation.output().contains(r2LeftFieldAttr));
    }

    private record SimilarityFunctionTestCase(String esqlFunction, String fieldName, float[] vector, String functionName) {

        public String toQuery() {
            String params = randomBoolean() ? fieldName + ", " + Arrays.toString(vector) : Arrays.toString(vector) + ", " + fieldName;
            return esqlFunction + "(" + params + ")";
        }

        public String toFieldAttrName() {
            return "$$" + fieldName + "$" + functionName;
        }

        public static SimilarityFunctionTestCase random(String fieldName) {
            float[] vector = new float[] { randomFloat(), randomFloat(), randomFloat() };
            // Only use DotProduct and CosineSimilarity as they have full pushdown support
            // L1Norm, L2Norm, and Hamming are still in development
            return switch (randomInt(4)) {
                case 0 -> new SimilarityFunctionTestCase("v_dot_product", fieldName, vector, "DotProduct");
                case 1 -> new SimilarityFunctionTestCase("v_cosine", fieldName, vector, "CosineSimilarity");
                case 2 -> new SimilarityFunctionTestCase("v_l1_norm", fieldName, vector, "L1Norm");
                case 3 -> new SimilarityFunctionTestCase("v_l2_norm", fieldName, vector, "L2Norm");
                case 4 -> new SimilarityFunctionTestCase("v_hamming", fieldName, vector, "Hamming");
                default -> throw new IllegalStateException("Unexpected value");
            };
        }
    }

    public void testLengthInEval() {
        assumeTrue("requires similarity functions", EsqlCapabilities.Cap.VECTOR_SIMILARITY_FUNCTIONS_PUSHDOWN.isEnabled());
        String query = """
            FROM test
            | EVAL l = LENGTH(last_name)
            | KEEP l
            """;
        LogicalPlan plan = localPlan(plan(query, analyzer), TEST_SEARCH_STATS);

        var project = as(plan, EsqlProject.class);
        assertThat(Expressions.names(project.projections()), contains("l"));
        var eval = as(project.child(), Eval.class);
        Attribute lAttr = assertLengthPushdown(as(eval.fields().getFirst(), Alias.class).child(), "last_name");
        var limit = as(eval.child(), Limit.class);
        var relation = as(limit.child(), EsRelation.class);
        assertTrue(relation.output().contains(lAttr));
    }

    public void testLengthInWhere() {
        assumeTrue("requires similarity functions", EsqlCapabilities.Cap.VECTOR_SIMILARITY_FUNCTIONS_PUSHDOWN.isEnabled());
        String query = """
            FROM test
            | WHERE LENGTH(last_name) > 1
            """;
        LogicalPlan plan = localPlan(plan(query, analyzer), TEST_SEARCH_STATS);

        var project = as(plan, EsqlProject.class);
        var limit = as(project.child(), Limit.class);
        var filter = as(limit.child(), Filter.class);
        Attribute lAttr = assertLengthPushdown(as(filter.condition(), GreaterThan.class).left(), "last_name");
        var relation = as(filter.child(), EsRelation.class);
        assertTrue(relation.output().contains(lAttr));
    }

    public void testLengthInStats() {
        assumeTrue("requires 137382", EsqlCapabilities.Cap.VECTOR_SIMILARITY_FUNCTIONS_PUSHDOWN.isEnabled());
        String query = """
            FROM test
            | STATS l = SUM(LENGTH(last_name))
            """;
        LogicalPlan plan = localPlan(plan(query, analyzer), TEST_SEARCH_STATS);

        var limit = as(plan, Limit.class);
        var agg = as(limit.child(), Aggregate.class);
        assertThat(agg.aggregates(), hasSize(1));
        as(as(agg.aggregates().getFirst(), Alias.class).child(), Sum.class);
        var eval = as(agg.child(), Eval.class);
        Attribute lAttr = assertLengthPushdown(as(eval.fields().getFirst(), Alias.class).child(), "last_name");
        var relation = as(eval.child(), EsRelation.class);
        assertTrue(relation.output().contains(lAttr));
    }

    public void testLengthInEvalAfterManyRenames() {
        assumeTrue("requires push", EsqlCapabilities.Cap.VECTOR_SIMILARITY_FUNCTIONS_PUSHDOWN.isEnabled());
        String query = """
            FROM test
            | EVAL l1 = last_name
            | EVAL l2 = l1
            | EVAL l3 = l2
            | EVAL l = LENGTH(l3)
            | KEEP l
            """;
        LogicalPlan plan = localPlan(plan(query, analyzer), TEST_SEARCH_STATS);

        var project = as(plan, EsqlProject.class);
        assertThat(Expressions.names(project.projections()), contains("l"));
        var eval = as(project.child(), Eval.class);
        Attribute lAttr = assertLengthPushdown(as(eval.fields().getFirst(), Alias.class).child(), "last_name");
        var limit = as(eval.child(), Limit.class);
        var relation = as(limit.child(), EsRelation.class);
        assertTrue(relation.output().contains(lAttr));
    }

    public void testLengthInWhereAndEval() {
        assumeFalse("fix me", true);
        assumeTrue("requires push", EsqlCapabilities.Cap.VECTOR_SIMILARITY_FUNCTIONS_PUSHDOWN.isEnabled());
        String query = """
            FROM test
            | WHERE LENGTH(last_name) > 1
            | EVAL l = LENGTH(last_name)
            """;
        LogicalPlan plan = localPlan(plan(query, analyzer), TEST_SEARCH_STATS);

        var project = as(plan, EsqlProject.class);
        var limit = as(project.child(), Limit.class);
        var eval = as(limit.child(), Eval.class);
        var filter = as(eval.child(), Filter.class);
        Attribute lAttr = assertLengthPushdown(as(filter.condition(), GreaterThan.class).left(), "last_name");
        var relation = as(filter.child(), EsRelation.class);
        assertThat(relation.output(), hasItem(lAttr));
    }

    /**
     * Pushed LENGTH to the same field in a <strong>ton</strong> of unique and curious ways. All
     * of these pushdowns should be fused to one.
     */
    public void testLengthPushdownZoo() {
        assumeTrue("requires push", EsqlCapabilities.Cap.VECTOR_SIMILARITY_FUNCTIONS_PUSHDOWN.isEnabled());
        String query = """
            FROM test
            | EVAL a1 = LENGTH(last_name), a2 = LENGTH(last_name), a3 = LENGTH(last_name),
                   a4 = abs(LENGTH(last_name)) + a1 + LENGTH(first_name) * 3
            | WHERE a1 > 1 and LENGTH(last_name) > 1
            | STATS l = SUM(LENGTH(last_name)) + AVG(a3)
            """;
        LogicalPlan plan = localPlan(plan(query, analyzer), TEST_SEARCH_STATS);

        var project = as(plan, Project.class);
        var eval1 = as(project.child(), Eval.class); // SUM + AVG
        var limit = as(eval1.child(), Limit.class);
        var agg = as(limit.child(), Aggregate.class);
        var eval2 = as(agg.child(), Eval.class); // Resolves the pushed LENGTH(last_name)
        assertThat(eval2.fields(), hasSize(2));

        Alias a3 = as(eval2.fields().getFirst(), Alias.class);
        assertThat(a3.name(), equalTo("a3"));
        Attribute a3Push = assertLengthPushdown(a3.child(), "last_name");

        Alias sumInput = as(eval2.fields().getFirst(), Alias.class);
        Attribute sumInputPush = assertLengthPushdown(sumInput.child(), "last_name");

        Filter filter = as(eval2.child(), Filter.class);
        And and = as(filter.condition(), And.class);
        GreaterThan left = as(and.left(), GreaterThan.class);
        Expression a1 = left.left();
        Attribute a1Push = assertLengthPushdown(a1, "last_name");

        GreaterThan right = as(and.right(), GreaterThan.class);
        Attribute filterPush = assertLengthPushdown(right.left(), "last_name");

        EsRelation relation = as(filter.child(), EsRelation.class);
        assertThat(relation.output(), hasItems(a3Push, sumInputPush, a1Push, filterPush));

        assertThat(relation.output().stream().filter(a -> {
            if (a instanceof FieldAttribute fa) {
                if (fa.field() instanceof FunctionEsField fef) {
                    return fef.functionConfig().function() == BlockLoaderFunctionConfig.Function.LENGTH;
                }
            }
            return false;
        }).toList(),
            hasSize(
                4 // Should be 1 - fix in https://github.com/elastic/elasticsearch/issues/137679
            )
        );
    }

    public void testLengthInStatsTwice() {
        assumeTrue("requires push", EsqlCapabilities.Cap.VECTOR_SIMILARITY_FUNCTIONS_PUSHDOWN.isEnabled());
        String query = """
            FROM test
            | STATS l = SUM(LENGTH(last_name)) + AVG(LENGTH(last_name))
            """;
        LogicalPlan plan = localPlan(plan(query, analyzer), TEST_SEARCH_STATS);

        var project = as(plan, Project.class);
        var eval1 = as(project.child(), Eval.class);
        var limit = as(eval1.child(), Limit.class);
        var agg = as(limit.child(), Aggregate.class);
        assertThat(agg.aggregates(), hasSize(2));
        var sum = as(as(agg.aggregates().getFirst(), Alias.class).child(), Sum.class);
        var count = as(as(agg.aggregates().get(1), Alias.class).child(), Count.class);
        var eval2 = as(agg.child(), Eval.class);
        assertThat(eval2.fields(), hasSize(1));
        Alias lAlias = as(eval2.fields().getFirst(), Alias.class);
        Attribute lAttr = assertLengthPushdown(lAlias.child(), "last_name");
        var relation = as(eval2.child(), EsRelation.class);
        assertTrue(relation.output().contains(lAttr));

        assertThat(as(sum.field(), ReferenceAttribute.class).id(), equalTo(lAlias.id()));
        assertThat(as(count.field(), ReferenceAttribute.class).id(), equalTo(lAlias.id()));
    }

    public void testLengthTwoFields() {
        assumeTrue("requires push", EsqlCapabilities.Cap.VECTOR_SIMILARITY_FUNCTIONS_PUSHDOWN.isEnabled());
        String query = """
            FROM test
            | STATS last_name = SUM(LENGTH(last_name)), first_name = SUM(LENGTH(first_name))
            """;
        LogicalPlan plan = localPlan(plan(query, analyzer), TEST_SEARCH_STATS);

        var limit = as(plan, Limit.class);
        var agg = as(limit.child(), Aggregate.class);
        assertThat(agg.aggregates(), hasSize(2));
        var sum1 = as(as(agg.aggregates().getFirst(), Alias.class).child(), Sum.class);
        var sum2 = as(as(agg.aggregates().get(1), Alias.class).child(), Sum.class);
        var eval = as(agg.child(), Eval.class);

        assertThat(eval.fields(), hasSize(2));
        Alias lastNameAlias = as(eval.fields().getFirst(), Alias.class);
        Attribute lastNameAttr = assertLengthPushdown(lastNameAlias.child(), "last_name");
        Alias firstNameAlias = as(eval.fields().get(1), Alias.class);
        Attribute firstNameAttr = assertLengthPushdown(firstNameAlias.child(), "first_name");

        var relation = as(eval.child(), EsRelation.class);
        assertThat(relation.output(), hasItems(lastNameAttr, firstNameAttr));

        assertThat(as(sum1.field(), ReferenceAttribute.class).id(), equalTo(lastNameAlias.id()));
        assertThat(as(sum2.field(), ReferenceAttribute.class).id(), equalTo(firstNameAlias.id()));
    }

    private Attribute assertLengthPushdown(Expression e, String fieldName) {
        FieldAttribute attr = as(e, FieldAttribute.class);
        assertThat(attr.name(), startsWith("$$" + fieldName + "$LENGTH$"));
        var field = as(attr.field(), FunctionEsField.class);
        assertThat(field.functionConfig().function(), is(BlockLoaderFunctionConfig.Function.LENGTH));
        assertThat(field.getName(), equalTo(fieldName));
        assertThat(field.getExactInfo().hasExact(), equalTo(false));
        return attr;
    }

    public void testFullTextFunctionOnMissingField() {
        String functionName = randomFrom("match", "match_phrase");
        var plan = plan(String.format(Locale.ROOT, """
            from test
            | where %s(first_name, "John") or %s(last_name, "Doe")
            """, functionName, functionName));

        var testStats = statsForMissingField("first_name");
        var localPlan = localPlan(plan, testStats);

        var project = as(localPlan, Project.class);

        // Introduces an Eval with first_name as null literal
        var eval = as(project.child(), Eval.class);
        assertThat(Expressions.names(eval.fields()), contains("first_name"));
        var firstNameEval = as(Alias.unwrap(eval.fields().get(0)), Literal.class);
        assertThat(firstNameEval.value(), is(nullValue()));
        assertThat(firstNameEval.dataType(), is(KEYWORD));

        var limit = as(eval.child(), Limit.class);

        // Filter has a single match on last_name only
        var filter = as(limit.child(), Filter.class);
        var fullTextFunction = as(filter.condition(), SingleFieldFullTextFunction.class);
        assertThat(Expressions.name(fullTextFunction.field()), equalTo("last_name"));
    }

    public void testKnnOnMissingField() {
        String query = """
            from test_all
            | where knn(dense_vector, [0, 1, 2]) or match(text, "Doe")
            """;

        LogicalPlan plan = localPlan(plan(query, allTypesAnalyzer), TEST_SEARCH_STATS);

        var testStats = statsForMissingField("dense_vector");
        var localPlan = localPlan(plan, testStats);

        var project = as(localPlan, Project.class);

        // Introduces an Eval with first_name as null literal
        var eval = as(project.child(), Eval.class);
        assertThat(Expressions.names(eval.fields()), contains("dense_vector"));
        var firstNameEval = as(Alias.unwrap(eval.fields().get(0)), Literal.class);
        assertThat(firstNameEval.value(), is(nullValue()));
        assertThat(firstNameEval.dataType(), is(DENSE_VECTOR));

        var limit = as(eval.child(), Limit.class);

        // Filter has a single match on last_name only
        var filter = as(limit.child(), Filter.class);
        var fullTextFunction = as(filter.condition(), SingleFieldFullTextFunction.class);
        assertThat(Expressions.name(fullTextFunction.field()), equalTo("text"));
    }

    private IsNotNull isNotNull(Expression field) {
        return new IsNotNull(EMPTY, field);
    }

    private LocalRelation asEmptyRelation(Object o) {
        var empty = as(o, LocalRelation.class);
        assertThat(empty.supplier(), is(EmptyLocalSupplier.EMPTY));
        return empty;
    }

    private LogicalPlan plan(String query, Analyzer analyzer) {
        var analyzed = analyzer.analyze(parser.createStatement(query));
        return logicalOptimizer.optimize(analyzed);
    }

    protected LogicalPlan plan(String query) {
        return plan(query, analyzer);
    }

    protected LogicalPlan localPlan(LogicalPlan plan, SearchStats searchStats) {
        var localContext = new LocalLogicalOptimizerContext(EsqlTestUtils.TEST_CFG, FoldContext.small(), searchStats);
        return new LocalLogicalPlanOptimizer(localContext).localOptimize(plan);
    }

    private LogicalPlan localPlan(String query) {
        return localPlan(plan(query), TEST_SEARCH_STATS);
    }

    private static Analyzer analyzerWithUnionTypeMapping() {
        InvalidMappedField unionTypeField = new InvalidMappedField(
            "integer_long_field",
            Map.of("integer", Set.of("test1"), "long", Set.of("test2"))
        );

        EsIndex test = new EsIndex(
            "test*",
            Map.of("integer_long_field", unionTypeField),
            Map.of("test1", IndexMode.STANDARD, "test2", IndexMode.STANDARD)
        );

        return new Analyzer(
            testAnalyzerContext(
                EsqlTestUtils.TEST_CFG,
                new EsqlFunctionRegistry(),
                indexResolutions(test),
                emptyPolicyResolution(),
                emptyInferenceResolution()
            ),
            TEST_VERIFIER
        );
    }

    @Override
    protected List<String> filteredWarnings() {
        return withDefaultLimitWarning(super.filteredWarnings());
    }

    public static EsRelation relation() {
        return EsqlTestUtils.relation(randomFrom(IndexMode.values()));
    }
}<|MERGE_RESOLUTION|>--- conflicted
+++ resolved
@@ -1123,11 +1123,7 @@
         // EsqlProject[[!alias_integer, boolean{f}#7, byte{f}#8, ... s{r}#5]]
         var project = as(plan, EsqlProject.class);
         // Does not contain the extracted field
-<<<<<<< HEAD
         assertFalse(Expressions.names(project.projections()).stream().anyMatch(s -> s.startsWith(testCase.toFieldAttrName())));
-=======
-        assertFalse(Expressions.names(project.projections()).stream().anyMatch(s -> s.startsWith("$$dense_vector$V_DOT_PRODUCT$")));
->>>>>>> 4a6fd8a9
 
         // Eval[[$$dense_vector$V_DOT_PRODUCT$27{f}#27 AS s#5]]
         var eval = as(project.child(), Eval.class);
@@ -1138,11 +1134,7 @@
         // Check replaced field attribute
         FieldAttribute fieldAttr = (FieldAttribute) alias.child();
         assertThat(fieldAttr.fieldName().string(), equalTo("dense_vector"));
-<<<<<<< HEAD
         assertThat(fieldAttr.name(), startsWith(testCase.toFieldAttrName()));
-=======
-        assertThat(fieldAttr.name(), startsWith("$$dense_vector$V_DOT_PRODUCT$"));
->>>>>>> 4a6fd8a9
         var field = as(fieldAttr.field(), FunctionEsField.class);
         var blockLoaderFunctionConfig = as(field.functionConfig(), DenseVectorFieldMapper.VectorSimilarityFunctionConfig.class);
         assertThat(blockLoaderFunctionConfig.similarityFunction(), instanceOf(DenseVectorFieldMapper.SimilarityFunction.class));
@@ -1199,11 +1191,7 @@
         // Check replaced field attribute
         FieldAttribute fieldAttr = (FieldAttribute) alias.child();
         assertThat(fieldAttr.fieldName().string(), equalTo("dense_vector"));
-<<<<<<< HEAD
         assertThat(fieldAttr.name(), startsWith(testCase.toFieldAttrName()));
-=======
-        assertThat(fieldAttr.name(), startsWith("$$dense_vector$V_DOT_PRODUCT$"));
->>>>>>> 4a6fd8a9
         var field = as(fieldAttr.field(), FunctionEsField.class);
         var blockLoaderFunctionConfig = as(field.functionConfig(), DenseVectorFieldMapper.VectorSimilarityFunctionConfig.class);
         assertThat(blockLoaderFunctionConfig.similarityFunction(), instanceOf(DenseVectorFieldMapper.SimilarityFunction.class));
@@ -1321,11 +1309,7 @@
         // Check left side is the replaced field attribute
         var fieldAttr = as(greaterThan.left(), FieldAttribute.class);
         assertThat(fieldAttr.fieldName().string(), equalTo("dense_vector"));
-<<<<<<< HEAD
         assertThat(fieldAttr.name(), startsWith(testCase.toFieldAttrName()));
-=======
-        assertThat(fieldAttr.name(), startsWith("$$dense_vector$V_DOT_PRODUCT$"));
->>>>>>> 4a6fd8a9
         var field = as(fieldAttr.field(), FunctionEsField.class);
         var blockLoaderFunctionConfig = as(field.functionConfig(), DenseVectorFieldMapper.VectorSimilarityFunctionConfig.class);
         assertThat(blockLoaderFunctionConfig.similarityFunction(), instanceOf(DenseVectorFieldMapper.SimilarityFunction.class));
@@ -1375,11 +1359,7 @@
         // Check left side is the replaced field attribute
         var fieldAttr = as(filterCondition.left(), FieldAttribute.class);
         assertThat(fieldAttr.fieldName().string(), equalTo("dense_vector"));
-<<<<<<< HEAD
         assertThat(fieldAttr.name(), startsWith(testCase.toFieldAttrName()));
-=======
-        assertThat(fieldAttr.name(), startsWith("$$dense_vector$V_DOT_PRODUCT$"));
->>>>>>> 4a6fd8a9
         var field = as(fieldAttr.field(), FunctionEsField.class);
         var blockLoaderFunctionConfig = as(field.functionConfig(), DenseVectorFieldMapper.VectorSimilarityFunctionConfig.class);
         assertThat(blockLoaderFunctionConfig.similarityFunction(), instanceOf(DenseVectorFieldMapper.SimilarityFunction.class));
@@ -1423,11 +1403,7 @@
         // Check replaced field attribute
         var fieldAttr = as(alias.child(), FieldAttribute.class);
         assertThat(fieldAttr.fieldName().string(), equalTo("dense_vector"));
-<<<<<<< HEAD
         assertThat(fieldAttr.name(), startsWith(testCase.toFieldAttrName()));
-=======
-        assertThat(fieldAttr.name(), startsWith("$$dense_vector$V_COSINE$"));
->>>>>>> 4a6fd8a9
         var field = as(fieldAttr.field(), FunctionEsField.class);
         var blockLoaderFunctionConfig = as(field.functionConfig(), DenseVectorFieldMapper.VectorSimilarityFunctionConfig.class);
         assertThat(blockLoaderFunctionConfig.similarityFunction(), instanceOf(DenseVectorFieldMapper.SimilarityFunction.class));
@@ -1443,11 +1419,7 @@
         assertTrue(
             innerProject.projections()
                 .stream()
-<<<<<<< HEAD
                 .anyMatch(p -> (p instanceof FieldAttribute fa) && fa.name().startsWith(testCase.toFieldAttrName()))
-=======
-                .anyMatch(p -> (p instanceof FieldAttribute fa) && fa.name().startsWith("$$dense_vector$V_COSINE$"))
->>>>>>> 4a6fd8a9
         );
 
         // EsRelation[test_all][$$dense_vector$V_COSINE$33{f}#33, !alias_in..]
@@ -1492,30 +1464,18 @@
         var eval = as(project.child(), Eval.class);
         assertThat(eval.fields(), hasSize(3));
 
-<<<<<<< HEAD
-        // Check s1 = $$dense_vector$Function1$...
-=======
         // Check s1 = $$dense_vector$V_DOT_PRODUCT$...
->>>>>>> 4a6fd8a9
         var s1Alias = as(eval.fields().getFirst(), Alias.class);
         assertThat(s1Alias.name(), equalTo("s1"));
         var s1FieldAttr = as(s1Alias.child(), FieldAttribute.class);
         assertThat(s1FieldAttr.fieldName().string(), equalTo("dense_vector"));
-<<<<<<< HEAD
-        assertThat(s1FieldAttr.name(), startsWith(testCase1.toFieldAttrName()));
-=======
         assertThat(s1FieldAttr.name(), startsWith("$$dense_vector$V_DOT_PRODUCT$"));
->>>>>>> 4a6fd8a9
         var s1Field = as(s1FieldAttr.field(), FunctionEsField.class);
         var s1Config = as(s1Field.functionConfig(), DenseVectorFieldMapper.VectorSimilarityFunctionConfig.class);
         assertThat(s1Config.similarityFunction(), instanceOf(DenseVectorFieldMapper.SimilarityFunction.class));
         assertThat(s1Config.vector(), equalTo(testCase1.vector()));
 
-<<<<<<< HEAD
-        // Check s2 = $$dense_vector$Function1$ * 2 / 3 (same field as s1)
-=======
         // Check s2 = $$dense_vector$V_DOT_PRODUCT$1606418432 * 2 / 3 (same field as s1)
->>>>>>> 4a6fd8a9
         var s2Alias = as(eval.fields().get(1), Alias.class);
         assertThat(s2Alias.name(), equalTo("s2"));
         var s2Div = as(s2Alias.child(), Div.class);
@@ -1523,24 +1483,8 @@
         var s2FieldAttr = as(s2Mul.left(), FieldAttribute.class);
         assertThat(s1FieldAttr, is(s2FieldAttr));
 
-<<<<<<< HEAD
-        // Check r2 = $$dense_vector$Function2$ + $$dense_vector$Function2$ (deduplicated to same field)
-        var r2Alias = as(eval.fields().get(2), Alias.class);
-=======
-        // Check r1 = $$dense_vector$V_DOT_PRODUCT$882900992 (vector [4.0, 5.0, 6.0])
-        var r1Alias = as(eval.fields().get(2), Alias.class);
-        assertThat(r1Alias.name(), equalTo("r1"));
-        var r1FieldAttr = as(r1Alias.child(), FieldAttribute.class);
-        assertThat(r1FieldAttr.fieldName().string(), equalTo("dense_vector"));
-        assertThat(r1FieldAttr.name(), startsWith("$$dense_vector$V_DOT_PRODUCT$"));
-        var r1Field = as(r1FieldAttr.field(), FunctionEsField.class);
-        var r1Config = as(r1Field.functionConfig(), DenseVectorFieldMapper.VectorSimilarityFunctionConfig.class);
-        assertThat(r1Config.similarityFunction(), is(DotProduct.SIMILARITY_FUNCTION));
-        assertThat(r1Config.vector(), equalTo(new float[] { 4.0f, 5.0f, 6.0f }));
-
-        // Check r2 = $$dense_vector$V_DOT_PRODUCT$882900992 + $$dense_vector$V_COSINE$882900992
+        // Check r2 = $$dense_vector$V_DOT_PRODUCT$882900992 + $$dense_vector$V_COSINE$882900992 (deduplicated to same field)
         var r2Alias = as(eval.fields().get(3), Alias.class);
->>>>>>> 4a6fd8a9
         assertThat(r2Alias.name(), equalTo("r2"));
         var r2Add = as(r2Alias.child(), Add.class);
 
@@ -1553,20 +1497,9 @@
         assertThat(r2LeftConfig.similarityFunction(), instanceOf(DenseVectorFieldMapper.SimilarityFunction.class));
         assertThat(r2LeftConfig.vector(), equalTo(testCase2.vector()));
 
-<<<<<<< HEAD
         var r2RightFieldAttr = as(r2Add.right(), FieldAttribute.class);
         // Both sides should not be deduplicated to the same field attribute
         assertThat(r2RightFieldAttr, not(is(r2LeftFieldAttr)));
-=======
-        // Right side: CosineSimilarity field
-        var r2CosineFieldAttr = as(r2Add.right(), FieldAttribute.class);
-        assertThat(r2CosineFieldAttr.fieldName().string(), equalTo("dense_vector"));
-        assertThat(r2CosineFieldAttr.name(), startsWith("$$dense_vector$V_COSINE$"));
-        var r2CosineField = as(r2CosineFieldAttr.field(), FunctionEsField.class);
-        var r2CosineConfig = as(r2CosineField.functionConfig(), DenseVectorFieldMapper.VectorSimilarityFunctionConfig.class);
-        assertThat(r2CosineConfig.similarityFunction(), is(CosineSimilarity.SIMILARITY_FUNCTION));
-        assertThat(r2CosineConfig.vector(), equalTo(new float[] { 4.0f, 5.0f, 6.0f }));
->>>>>>> 4a6fd8a9
 
         // Limit[1000[INTEGER],false,false]
         var limit = as(eval.child(), Limit.class);

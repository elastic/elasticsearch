/*
 * Copyright Elasticsearch B.V. and/or licensed to Elasticsearch B.V. under one
 * or more contributor license agreements. Licensed under the Elastic License
 * 2.0; you may not use this file except in compliance with the Elastic License
 * 2.0.
 */

package org.elasticsearch.xpack.esql.optimizer;

import org.apache.lucene.util.BytesRef;
import org.elasticsearch.common.io.stream.StreamOutput;
import org.elasticsearch.common.util.Maps;
import org.elasticsearch.index.IndexMode;
import org.elasticsearch.test.ESTestCase;
import org.elasticsearch.xpack.esql.EsqlTestUtils;
import org.elasticsearch.xpack.esql.analysis.Analyzer;
import org.elasticsearch.xpack.esql.analysis.AnalyzerContext;
import org.elasticsearch.xpack.esql.core.expression.Alias;
import org.elasticsearch.xpack.esql.core.expression.Attribute;
import org.elasticsearch.xpack.esql.core.expression.AttributeSet;
import org.elasticsearch.xpack.esql.core.expression.Expression;
import org.elasticsearch.xpack.esql.core.expression.Expressions;
import org.elasticsearch.xpack.esql.core.expression.FieldAttribute;
import org.elasticsearch.xpack.esql.core.expression.FoldContext;
import org.elasticsearch.xpack.esql.core.expression.Literal;
import org.elasticsearch.xpack.esql.core.expression.ReferenceAttribute;
import org.elasticsearch.xpack.esql.core.tree.NodeInfo;
import org.elasticsearch.xpack.esql.core.tree.Source;
import org.elasticsearch.xpack.esql.core.type.DataType;
import org.elasticsearch.xpack.esql.core.type.EsField;
import org.elasticsearch.xpack.esql.expression.function.EsqlFunctionRegistry;
import org.elasticsearch.xpack.esql.expression.function.scalar.conditional.Case;
import org.elasticsearch.xpack.esql.expression.function.scalar.math.RoundTo;
import org.elasticsearch.xpack.esql.expression.function.scalar.nulls.Coalesce;
import org.elasticsearch.xpack.esql.expression.function.scalar.string.StartsWith;
import org.elasticsearch.xpack.esql.expression.function.scalar.string.regex.RLike;
import org.elasticsearch.xpack.esql.expression.function.scalar.string.regex.WildcardLike;
import org.elasticsearch.xpack.esql.expression.predicate.logical.And;
import org.elasticsearch.xpack.esql.expression.predicate.nulls.IsNotNull;
import org.elasticsearch.xpack.esql.expression.predicate.operator.arithmetic.Add;
import org.elasticsearch.xpack.esql.index.EsIndex;
import org.elasticsearch.xpack.esql.index.IndexResolution;
import org.elasticsearch.xpack.esql.optimizer.rules.logical.local.InferIsNotNull;
import org.elasticsearch.xpack.esql.parser.EsqlParser;
import org.elasticsearch.xpack.esql.plan.logical.Aggregate;
import org.elasticsearch.xpack.esql.plan.logical.EsRelation;
import org.elasticsearch.xpack.esql.plan.logical.Eval;
import org.elasticsearch.xpack.esql.plan.logical.Filter;
import org.elasticsearch.xpack.esql.plan.logical.Limit;
import org.elasticsearch.xpack.esql.plan.logical.LogicalPlan;
import org.elasticsearch.xpack.esql.plan.logical.MvExpand;
import org.elasticsearch.xpack.esql.plan.logical.Project;
import org.elasticsearch.xpack.esql.plan.logical.Row;
import org.elasticsearch.xpack.esql.plan.logical.TopN;
import org.elasticsearch.xpack.esql.plan.logical.UnaryPlan;
import org.elasticsearch.xpack.esql.plan.logical.local.EsqlProject;
import org.elasticsearch.xpack.esql.plan.logical.local.LocalRelation;
import org.elasticsearch.xpack.esql.plan.logical.local.LocalSupplier;
import org.elasticsearch.xpack.esql.stats.SearchStats;
import org.hamcrest.Matchers;
import org.junit.BeforeClass;

import java.util.List;
import java.util.Locale;
import java.util.Map;

import static java.util.Collections.emptyMap;
import static org.elasticsearch.xpack.esql.EsqlTestUtils.L;
import static org.elasticsearch.xpack.esql.EsqlTestUtils.ONE;
import static org.elasticsearch.xpack.esql.EsqlTestUtils.TEST_SEARCH_STATS;
import static org.elasticsearch.xpack.esql.EsqlTestUtils.TEST_VERIFIER;
import static org.elasticsearch.xpack.esql.EsqlTestUtils.THREE;
import static org.elasticsearch.xpack.esql.EsqlTestUtils.TWO;
import static org.elasticsearch.xpack.esql.EsqlTestUtils.as;
import static org.elasticsearch.xpack.esql.EsqlTestUtils.asLimit;
import static org.elasticsearch.xpack.esql.EsqlTestUtils.emptyInferenceResolution;
import static org.elasticsearch.xpack.esql.EsqlTestUtils.emptyPolicyResolution;
import static org.elasticsearch.xpack.esql.EsqlTestUtils.getFieldAttribute;
import static org.elasticsearch.xpack.esql.EsqlTestUtils.greaterThanOf;
import static org.elasticsearch.xpack.esql.EsqlTestUtils.loadMapping;
import static org.elasticsearch.xpack.esql.EsqlTestUtils.statsForExistingField;
import static org.elasticsearch.xpack.esql.EsqlTestUtils.statsForMissingField;
import static org.elasticsearch.xpack.esql.EsqlTestUtils.unboundLogicalOptimizerContext;
import static org.elasticsearch.xpack.esql.EsqlTestUtils.withDefaultLimitWarning;
import static org.elasticsearch.xpack.esql.core.tree.Source.EMPTY;
import static org.elasticsearch.xpack.esql.core.type.DataType.DATETIME;
import static org.hamcrest.Matchers.contains;
import static org.hamcrest.Matchers.equalTo;
import static org.hamcrest.Matchers.hasSize;
import static org.hamcrest.Matchers.is;
import static org.hamcrest.Matchers.not;
import static org.hamcrest.Matchers.nullValue;

//@TestLogging(value = "org.elasticsearch.xpack.esql:TRACE", reason = "debug")
public class LocalLogicalPlanOptimizerTests extends ESTestCase {

    private static EsqlParser parser;
    private static Analyzer analyzer;
    private static LogicalPlanOptimizer logicalOptimizer;
    private static Map<String, EsField> mapping;

    @BeforeClass
    public static void init() {
        parser = new EsqlParser();

        mapping = loadMapping("mapping-basic.json");
        EsIndex test = new EsIndex("test", mapping, Map.of("test", IndexMode.STANDARD));
        IndexResolution getIndexResult = IndexResolution.valid(test);
        logicalOptimizer = new LogicalPlanOptimizer(unboundLogicalOptimizerContext());

        analyzer = new Analyzer(
            new AnalyzerContext(
                EsqlTestUtils.TEST_CFG,
                new EsqlFunctionRegistry(),
                getIndexResult,
                emptyPolicyResolution(),
                emptyInferenceResolution()
            ),
            TEST_VERIFIER
        );
    }

    /**
     * Expects
     * LocalRelation[[first_name{f}#4],EMPTY]
     */
    public void testMissingFieldInFilterNumeric() {
        var plan = plan("""
              from test
            | where emp_no > 10
            | keep first_name
            """);

        var testStats = statsForMissingField("emp_no");
        var localPlan = localPlan(plan, testStats);

        var empty = asEmptyRelation(localPlan);
        assertThat(Expressions.names(empty.output()), contains("first_name"));
    }

    /**
     * Expects
     * LocalRelation[[first_name{f}#4],EMPTY]
     */
    public void testMissingFieldInFilterString() {
        var plan = plan("""
              from test
            | where starts_with(last_name, "abc")
            | keep first_name
            """);

        var testStats = statsForMissingField("last_name");
        var localPlan = localPlan(plan, testStats);

        var empty = asEmptyRelation(localPlan);
        assertThat(Expressions.names(empty.output()), contains("first_name"));
    }

    /**
     * Expects
     * Project[[last_name{r}#7]]
     * \_Eval[[null[KEYWORD] AS last_name]]
     *   \_Limit[1000[INTEGER],false]
     *     \_EsRelation[test][_meta_field{f}#9, emp_no{f}#3, first_name{f}#4, gen..]
     */
    public void testMissingFieldInProject() {
        var plan = plan("""
              from test
            | keep last_name
            """);

        var testStats = statsForMissingField("last_name");
        var localPlan = localPlan(plan, testStats);

        var project = as(localPlan, Project.class);
        var projections = project.projections();
        assertThat(Expressions.names(projections), contains("last_name"));
        as(projections.get(0), ReferenceAttribute.class);
        var eval = as(project.child(), Eval.class);
        assertThat(Expressions.names(eval.fields()), contains("last_name"));
        var alias = as(eval.fields().get(0), Alias.class);
        var literal = as(alias.child(), Literal.class);
        assertThat(literal.value(), is(nullValue()));
        assertThat(literal.dataType(), is(DataType.KEYWORD));

        var limit = as(eval.child(), Limit.class);
        var source = as(limit.child(), EsRelation.class);
        assertThat(Expressions.names(source.output()), not(contains("last_name")));
    }

    /*
     * Expects a similar plan to testMissingFieldInProject() above, except for the Alias's child value
     * Project[[last_name{r}#4]]
     * \_Eval[[[66 6f 6f][KEYWORD] AS last_name]]
     *   \_Limit[1000[INTEGER],false]
     *     \_EsRelation[test][_meta_field{f}#11, emp_no{f}#5, first_name{f}#6, ge..]
     */
    public void testReassignedMissingFieldInProject() {
        var plan = plan("""
              from test
            | keep last_name
            | eval last_name = "foo"
            """);

        var testStats = statsForMissingField("last_name");
        var localPlan = localPlan(plan, testStats);

        var project = as(localPlan, Project.class);
        var projections = project.projections();
        assertThat(Expressions.names(projections), contains("last_name"));
        as(projections.get(0), ReferenceAttribute.class);
        var eval = as(project.child(), Eval.class);
        assertThat(Expressions.names(eval.fields()), contains("last_name"));
        var alias = as(eval.fields().get(0), Alias.class);
        var literal = as(alias.child(), Literal.class);
        assertThat(literal.value(), is(new BytesRef("foo")));
        assertThat(literal.dataType(), is(DataType.KEYWORD));

        var limit = as(eval.child(), Limit.class);
        var source = as(limit.child(), EsRelation.class);
        assertThat(Expressions.names(source.output()), not(contains("last_name")));
    }

    /**
     * Expects
     * EsqlProject[[first_name{f}#4]]
     * \_Limit[10000[INTEGER]]
     * \_EsRelation[test][_meta_field{f}#9, emp_no{f}#3, first_name{f}#4, !ge..]
     */
    public void testMissingFieldInSort() {
        var plan = plan("""
              from test
            | sort last_name
            | keep first_name
            """);

        var testStats = statsForMissingField("last_name");
        var localPlan = localPlan(plan, testStats);

        var project = as(localPlan, Project.class);
        var projections = project.projections();
        assertThat(Expressions.names(projections), contains("first_name"));

        var limit = as(project.child(), Limit.class);
        var source = as(limit.child(), EsRelation.class);
        assertThat(Expressions.names(source.output()), not(contains("last_name")));
    }

    /**
     * Expects
     * EsqlProject[[first_name{f}#7, last_name{r}#17]]
     * \_Limit[1000[INTEGER],true]
     *   \_MvExpand[last_name{f}#10,last_name{r}#17]
     *     \_Project[[_meta_field{f}#12, emp_no{f}#6, first_name{f}#7, gender{f}#8, hire_date{f}#13, job{f}#14, job.raw{f}#15, lang
     * uages{f}#9, last_name{r}#10, long_noidx{f}#16, salary{f}#11]]
     *       \_Eval[[null[KEYWORD] AS last_name]]
     *         \_Limit[1000[INTEGER],false]
     *           \_EsRelation[test][_meta_field{f}#12, emp_no{f}#6, first_name{f}#7, ge..]
     */
    public void testMissingFieldInMvExpand() {
        var plan = plan("""
              from test
            | mv_expand last_name
            | keep first_name, last_name
            """);

        var testStats = statsForMissingField("last_name");
        var localPlan = localPlan(plan, testStats);

        // It'd be much better if this project was pushed down past the MvExpand, because MvExpand's cost scales with the number of
        // involved attributes/columns.
        var project = as(localPlan, EsqlProject.class);
        var projections = project.projections();
        assertThat(Expressions.names(projections), contains("first_name", "last_name"));

        var limit1 = asLimit(project.child(), 1000, true);
        var mvExpand = as(limit1.child(), MvExpand.class);
        var project2 = as(mvExpand.child(), Project.class);
        var eval = as(project2.child(), Eval.class);
        assertEquals(eval.fields().size(), 1);
        var lastName = eval.fields().get(0);
        assertEquals(lastName.name(), "last_name");
        assertEquals(lastName.child(), new Literal(EMPTY, null, DataType.KEYWORD));
        var limit2 = asLimit(eval.child(), 1000, false);
        var relation = as(limit2.child(), EsRelation.class);
        assertThat(Expressions.names(relation.output()), not(contains("last_name")));
    }

    public static class MockFieldAttributeCommand extends UnaryPlan {
        public FieldAttribute field;

        public MockFieldAttributeCommand(Source source, LogicalPlan child, FieldAttribute field) {
            super(source, child);
            this.field = field;
        }

        @Override
        protected AttributeSet computeReferences() {
            return AttributeSet.EMPTY;
        }

        public void writeTo(StreamOutput out) {
            throw new UnsupportedOperationException("not serialized");
        }

        @Override
        public String getWriteableName() {
            throw new UnsupportedOperationException("not serialized");
        }

        @Override
        public UnaryPlan replaceChild(LogicalPlan newChild) {
            return new MockFieldAttributeCommand(source(), newChild, field);
        }

        @Override
        public boolean expressionsResolved() {
            return true;
        }

        @Override
        public List<Attribute> output() {
            return List.of(field);
        }

        @Override
        protected NodeInfo<? extends LogicalPlan> info() {
            return NodeInfo.create(this, MockFieldAttributeCommand::new, child(), field);
        }
    }

    public void testMissingFieldInNewCommand() {
        var testStats = statsForMissingField("last_name");
        localPlan(
            new MockFieldAttributeCommand(
                EMPTY,
                new Row(EMPTY, List.of()),
                new FieldAttribute(EMPTY, "last_name", new EsField("last_name", DataType.KEYWORD, Map.of(), true))
            ),
            testStats
        );

        var plan = plan("""
              from test
            """);
        var initialRelation = plan.collectLeaves().get(0);
        FieldAttribute lastName = null;
        for (Attribute attr : initialRelation.output()) {
            if (attr.name().equals("last_name")) {
                lastName = (FieldAttribute) attr;
            }
        }

        // Expects
        // MockFieldAttributeCommand[last_name{f}#7]
        // \_Project[[_meta_field{f}#9, emp_no{f}#3, first_name{f}#4, gender{f}#5, hire_date{f}#10, job{f}#11, job.raw{f}#12, langu
        // ages{f}#6, last_name{r}#7, long_noidx{f}#13, salary{f}#8]]
        // \_Eval[[null[KEYWORD] AS last_name]]
        // \_Limit[1000[INTEGER],false]
        // \_EsRelation[test][_meta_field{f}#9, emp_no{f}#3, first_name{f}#4, gen..]
        LogicalPlan localPlan = localPlan(new MockFieldAttributeCommand(EMPTY, plan, lastName), testStats);

        var mockCommand = as(localPlan, MockFieldAttributeCommand.class);
        var project = as(mockCommand.child(), Project.class);
        var eval = as(project.child(), Eval.class);
        var limit = asLimit(eval.child(), 1000);
        var relation = as(limit.child(), EsRelation.class);

        assertThat(Expressions.names(eval.fields()), contains("last_name"));
        var literal = as(eval.fields().get(0), Alias.class);
        assertEquals(literal.child(), new Literal(EMPTY, null, DataType.KEYWORD));
        assertThat(Expressions.names(relation.output()), not(contains("last_name")));

        assertEquals(Expressions.names(initialRelation.output()), Expressions.names(project.output()));
    }

    /**
     * Expects
     * EsqlProject[[x{r}#3]]
     * \_Eval[[null[INTEGER] AS x]]
     *   \_Limit[10000[INTEGER]]
     *     \_EsRelation[test][_meta_field{f}#11, emp_no{f}#5, first_name{f}#6, !g..]
     */
    public void testMissingFieldInEval() {
        var plan = plan("""
              from test
            | eval x = emp_no + 1
            | keep x
            """);

        var testStats = statsForMissingField("emp_no");
        var localPlan = localPlan(plan, testStats);

        var project = as(localPlan, Project.class);
        assertThat(Expressions.names(project.projections()), contains("x"));
        var eval = as(project.child(), Eval.class);
        assertThat(Expressions.names(eval.fields()), contains("x"));

        var alias = as(eval.fields().get(0), Alias.class);
        var literal = as(alias.child(), Literal.class);
        assertThat(literal.value(), is(nullValue()));
        assertThat(literal.dataType(), is(DataType.INTEGER));

        var limit = as(eval.child(), Limit.class);
        var source = as(limit.child(), EsRelation.class);
    }

    /**
     * Expects
     * LocalRelation[[first_name{f}#4],EMPTY]
     */
    public void testMissingFieldInFilterNumericWithReference() {
        var plan = plan("""
              from test
            | eval x = emp_no
            | where x > 10
            | keep first_name
            """);

        var testStats = statsForMissingField("emp_no");
        var localPlan = localPlan(plan, testStats);

        var local = as(localPlan, LocalRelation.class);
        assertThat(Expressions.names(local.output()), contains("first_name"));
    }

    /**
     * Expects
     * LocalRelation[[first_name{f}#4],EMPTY]
     */
    public void testMissingFieldInFilterNumericWithReferenceToEval() {
        var plan = plan("""
              from test
            | eval x = emp_no + 1
            | where x > 10
            | keep first_name
            """);

        var testStats = statsForMissingField("emp_no");
        var localPlan = localPlan(plan, testStats);

        var local = as(localPlan, LocalRelation.class);
        assertThat(Expressions.names(local.output()), contains("first_name"));
    }

    /**
     * Expects
     * LocalRelation[[_meta_field{f}#11, emp_no{f}#5, first_name{f}#6, gender{f}#7, languages{f}#8, last_name{f}#9, salary{f}#10, x
     * {r}#3],EMPTY]
     */
    public void testMissingFieldInFilterNoProjection() {
        var plan = plan("""
              from test
            | eval x = emp_no
            | where x > 10
            """);

        var testStats = statsForMissingField("emp_no");
        var localPlan = localPlan(plan, testStats);

        var local = as(localPlan, LocalRelation.class);
        assertThat(
            Expressions.names(local.output()),
            contains(
                "_meta_field",
                "emp_no",
                "first_name",
                "gender",
                "hire_date",
                "job",
                "job.raw",
                "languages",
                "last_name",
                "long_noidx",
                "salary",
                "x"
            )
        );
    }

    public void testSparseDocument() throws Exception {
        var query = """
            from large
            | keep field00*
            | limit 10
            """;

        int size = 256;
        Map<String, EsField> large = Maps.newLinkedHashMapWithExpectedSize(size);
        for (int i = 0; i < size; i++) {
            var name = String.format(Locale.ROOT, "field%03d", i);
            large.put(name, new EsField(name, DataType.INTEGER, emptyMap(), true, false));
        }

        SearchStats searchStats = statsForExistingField("field000", "field001", "field002", "field003", "field004");

        EsIndex index = new EsIndex("large", large, Map.of("large", IndexMode.STANDARD));
        IndexResolution getIndexResult = IndexResolution.valid(index);
        var logicalOptimizer = new LogicalPlanOptimizer(unboundLogicalOptimizerContext());

        var analyzer = new Analyzer(
            new AnalyzerContext(
                EsqlTestUtils.TEST_CFG,
                new EsqlFunctionRegistry(),
                getIndexResult,
                emptyPolicyResolution(),
                emptyInferenceResolution()
            ),
            TEST_VERIFIER
        );

        var analyzed = analyzer.analyze(parser.createStatement(query));
        var optimized = logicalOptimizer.optimize(analyzed);
        var localContext = new LocalLogicalOptimizerContext(EsqlTestUtils.TEST_CFG, FoldContext.small(), searchStats);
        var plan = new LocalLogicalPlanOptimizer(localContext).localOptimize(optimized);

        var project = as(plan, Project.class);
        assertThat(project.projections(), hasSize(10));
        assertThat(
            Expressions.names(project.projections()),
            contains("field000", "field001", "field002", "field003", "field004", "field005", "field006", "field007", "field008", "field009")
        );
        var eval = as(project.child(), Eval.class);
        var field = eval.fields().get(0);
        assertThat(Expressions.name(field), is("field005"));
        assertThat(Alias.unwrap(field).fold(FoldContext.small()), Matchers.nullValue());
    }

    // InferIsNotNull

    public void testIsNotNullOnIsNullField() {
        EsRelation relation = relation();
        var fieldA = getFieldAttribute("a");
        Expression inn = isNotNull(fieldA);
        Filter f = new Filter(EMPTY, relation, inn);

        assertEquals(f, new InferIsNotNull().apply(f));
    }

    public void testIsNotNullOnOperatorWithOneField() {
        EsRelation relation = relation();
        var fieldA = getFieldAttribute("a");
        Expression inn = isNotNull(new Add(EMPTY, fieldA, ONE));
        Filter f = new Filter(EMPTY, relation, inn);
        Filter expected = new Filter(EMPTY, relation, new And(EMPTY, isNotNull(fieldA), inn));

        assertEquals(expected, new InferIsNotNull().apply(f));
    }

    public void testIsNotNullOnOperatorWithTwoFields() {
        EsRelation relation = relation();
        var fieldA = getFieldAttribute("a");
        var fieldB = getFieldAttribute("b");
        Expression inn = isNotNull(new Add(EMPTY, fieldA, fieldB));
        Filter f = new Filter(EMPTY, relation, inn);
        Filter expected = new Filter(EMPTY, relation, new And(EMPTY, new And(EMPTY, isNotNull(fieldA), isNotNull(fieldB)), inn));

        assertEquals(expected, new InferIsNotNull().apply(f));
    }

    public void testIsNotNullOnFunctionWithOneField() {
        EsRelation relation = relation();
        var fieldA = getFieldAttribute("a");
        var pattern = L("abc");
        Expression inn = isNotNull(new And(EMPTY, new StartsWith(EMPTY, fieldA, pattern), greaterThanOf(new Add(EMPTY, ONE, TWO), THREE)));

        Filter f = new Filter(EMPTY, relation, inn);
        Filter expected = new Filter(EMPTY, relation, new And(EMPTY, isNotNull(fieldA), inn));

        assertEquals(expected, new InferIsNotNull().apply(f));
    }

    public void testIsNotNullOnFunctionWithTwoFields() {
        EsRelation relation = relation();
        var fieldA = getFieldAttribute("a");
        var fieldB = getFieldAttribute("b");
        Expression inn = isNotNull(new StartsWith(EMPTY, fieldA, fieldB));

        Filter f = new Filter(EMPTY, relation, inn);
        Filter expected = new Filter(EMPTY, relation, new And(EMPTY, new And(EMPTY, isNotNull(fieldA), isNotNull(fieldB)), inn));

        assertEquals(expected, new InferIsNotNull().apply(f));
    }

    public void testIsNotNullOnCoalesce() {
        var plan = localPlan("""
              from test
            | where coalesce(emp_no, salary) is not null
            """);

        var limit = as(plan, Limit.class);
        var filter = as(limit.child(), Filter.class);
        var inn = as(filter.condition(), IsNotNull.class);
        var coalesce = as(inn.children().get(0), Coalesce.class);
        assertThat(Expressions.names(coalesce.children()), contains("emp_no", "salary"));
        var source = as(filter.child(), EsRelation.class);
    }

    public void testIsNotNullOnExpression() {
        var plan = localPlan("""
              from test
            | eval x = emp_no + 1
            | where x is not null
            """);

        var limit = as(plan, Limit.class);
        var filter = as(limit.child(), Filter.class);
        var inn = as(filter.condition(), IsNotNull.class);
        assertThat(Expressions.names(inn.children()), contains("x"));
        var eval = as(filter.child(), Eval.class);
        filter = as(eval.child(), Filter.class);
        inn = as(filter.condition(), IsNotNull.class);
        assertThat(Expressions.names(inn.children()), contains("emp_no"));
        var source = as(filter.child(), EsRelation.class);
    }

    public void testIsNotNullOnCase() {
        var plan = localPlan("""
              from test
            | where case(emp_no > 10000, "1", salary < 50000, "2", first_name) is not null
            """);

        var limit = as(plan, Limit.class);
        var filter = as(limit.child(), Filter.class);
        var inn = as(filter.condition(), IsNotNull.class);
        var caseF = as(inn.children().get(0), Case.class);
        assertThat(Expressions.names(caseF.children()), contains("emp_no > 10000", "\"1\"", "salary < 50000", "\"2\"", "first_name"));
        var source = as(filter.child(), EsRelation.class);
    }

    public void testIsNotNullOnCase_With_IS_NULL() {
        var plan = localPlan("""
              from test
            | where case(emp_no IS NULL, "1", salary IS NOT NULL, "2", first_name) is not null
            """);

        var limit = as(plan, Limit.class);
        var filter = as(limit.child(), Filter.class);
        var inn = as(filter.condition(), IsNotNull.class);
        var caseF = as(inn.children().get(0), Case.class);
        assertThat(Expressions.names(caseF.children()), contains("emp_no IS NULL", "\"1\"", "salary IS NOT NULL", "\"2\"", "first_name"));
        var source = as(filter.child(), EsRelation.class);
    }

<<<<<<< HEAD
    public void testSubstituteDateTruncInEvalWithRoundTo() {
        var plan = plan("""
              from test
              | sort hire_date
              | eval x = date_trunc(1 day, hire_date)
              | keep emp_no, hire_date, x
              | limit 5
            """);

        // create a SearchStats with min and max millis
        Map<String, Object> minValue = Map.of("hire_date", 1697804103360L); // 2023-10-20T12:15:03.360Z
        Map<String, Object> maxValue = Map.of("hire_date", 1698069301543L); // 2023-10-23T13:55:01.543Z
        SearchStats searchStats = new EsqlTestUtils.TestSearchStatsWithMinMax(minValue, maxValue);

        LogicalPlan localPlan = localPlan(plan, searchStats);
        Project project = as(localPlan, Project.class);
        TopN topN = as(project.child(), TopN.class);
        Eval eval = as(topN.child(), Eval.class);
        List<Alias> fields = eval.fields();
        assertEquals(1, fields.size());
        Alias a = fields.get(0);
        assertEquals("x", a.name());
        RoundTo roundTo = as(a.child(), RoundTo.class);
        FieldAttribute fa = as(roundTo.field(), FieldAttribute.class);
        assertEquals("hire_date", fa.name());
        assertEquals(DATETIME, fa.dataType());
        assertEquals(4, roundTo.points().size()); // 4 days
        EsRelation relation = as(eval.child(), EsRelation.class);
    }

    public void testSubstituteDateTruncInAggWithRoundTo() {
        var plan = plan("""
              from test
              | stats count(*) by x = date_trunc(1 day, hire_date)
            """);

        // create a SearchStats with min and max millis
        Map<String, Object> minValue = Map.of("hire_date", 1697804103360L); // 2023-10-20T12:15:03.360Z
        Map<String, Object> maxValue = Map.of("hire_date", 1698069301543L); // 2023-10-23T13:55:01.543Z
        SearchStats searchStats = new EsqlTestUtils.TestSearchStatsWithMinMax(minValue, maxValue);

        LogicalPlan localPlan = localPlan(plan, searchStats);
        Limit limit = as(localPlan, Limit.class);
        Aggregate aggregate = as(limit.child(), Aggregate.class);
        Eval eval = as(aggregate.child(), Eval.class);
        List<Alias> fields = eval.fields();
        assertEquals(1, fields.size());
        Alias a = fields.get(0);
        assertEquals("x", a.name());
        RoundTo roundTo = as(a.child(), RoundTo.class);
        FieldAttribute fa = as(roundTo.field(), FieldAttribute.class);
        assertEquals("hire_date", fa.name());
        assertEquals(DATETIME, fa.dataType());
        assertEquals(4, roundTo.points().size()); // 4 days
        EsRelation relation = as(eval.child(), EsRelation.class);
    }

    public void testSubstituteBucketInAggWithRoundTo() {
        var plan = plan("""
              from test
              | stats count(*) by x = bucket(hire_date, 1 day)
            """);
        // create a SearchStats with min and max millis
        Map<String, Object> minValue = Map.of("hire_date", 1697804103360L); // 2023-10-20T12:15:03.360Z
        Map<String, Object> maxValue = Map.of("hire_date", 1698069301543L); // 2023-10-23T13:55:01.543Z
        SearchStats searchStats = new EsqlTestUtils.TestSearchStatsWithMinMax(minValue, maxValue);

        LogicalPlan localPlan = localPlan(plan, searchStats);
        Limit limit = as(localPlan, Limit.class);
        Aggregate aggregate = as(limit.child(), Aggregate.class);
        Eval eval = as(aggregate.child(), Eval.class);
        List<Alias> fields = eval.fields();
        assertEquals(1, fields.size());
        Alias a = fields.get(0);
        assertEquals("x", a.name());
        RoundTo roundTo = as(a.child(), RoundTo.class);
        FieldAttribute fa = as(roundTo.field(), FieldAttribute.class);
        assertEquals("hire_date", fa.name());
        assertEquals(DATETIME, fa.dataType());
        assertEquals(4, roundTo.points().size()); // 4 days
        EsRelation relation = as(eval.child(), EsRelation.class);
=======
    /*
     * Limit[1000[INTEGER],false]
     * \_Filter[RLIKE(first_name{f}#4, "VALÜ*", true)]
     *   \_EsRelation[test][_meta_field{f}#9, emp_no{f}#3, first_name{f}#4, gen..]
     */
    public void testReplaceUpperStringCasinqgWithInsensitiveRLike() {
        var plan = localPlan("FROM test | WHERE TO_UPPER(TO_LOWER(TO_UPPER(first_name))) RLIKE \"VALÜ*\"");

        var limit = as(plan, Limit.class);
        var filter = as(limit.child(), Filter.class);
        var rlike = as(filter.condition(), RLike.class);
        var field = as(rlike.field(), FieldAttribute.class);
        assertThat(field.fieldName(), is("first_name"));
        assertThat(rlike.pattern().pattern(), is("VALÜ*"));
        assertThat(rlike.caseInsensitive(), is(true));
        var source = as(filter.child(), EsRelation.class);
    }

    // same plan as above, but lower case pattern
    public void testReplaceLowerStringCasingWithInsensitiveRLike() {
        var plan = localPlan("FROM test | WHERE TO_LOWER(TO_UPPER(first_name)) RLIKE \"valü*\"");

        var limit = as(plan, Limit.class);
        var filter = as(limit.child(), Filter.class);
        var rlike = as(filter.condition(), RLike.class);
        var field = as(rlike.field(), FieldAttribute.class);
        assertThat(field.fieldName(), is("first_name"));
        assertThat(rlike.pattern().pattern(), is("valü*"));
        assertThat(rlike.caseInsensitive(), is(true));
        var source = as(filter.child(), EsRelation.class);
    }

    /**
     * LocalRelation[[_meta_field{f}#9, emp_no{f}#3, first_name{f}#4, gender{f}#5, hire_date{f}#10, job{f}#11, job.raw{f}#12, langu
     *   ages{f}#6, last_name{f}#7, long_noidx{f}#13, salary{f}#8],EMPTY]
     */
    public void testReplaceStringCasingAndRLikeWithLocalRelation() {
        var plan = localPlan("FROM test | WHERE TO_LOWER(TO_UPPER(first_name)) RLIKE \"VALÜ*\"");

        var local = as(plan, LocalRelation.class);
        assertThat(local.supplier(), equalTo(LocalSupplier.EMPTY));
    }

    // same plan as in testReplaceUpperStringCasingWithInsensitiveRLike, but with LIKE instead of RLIKE
    public void testReplaceUpperStringCasingWithInsensitiveLike() {
        var plan = localPlan("FROM test | WHERE TO_UPPER(TO_LOWER(TO_UPPER(first_name))) LIKE \"VALÜ*\"");

        var limit = as(plan, Limit.class);
        var filter = as(limit.child(), Filter.class);
        var wlike = as(filter.condition(), WildcardLike.class);
        var field = as(wlike.field(), FieldAttribute.class);
        assertThat(field.fieldName(), is("first_name"));
        assertThat(wlike.pattern().pattern(), is("VALÜ*"));
        assertThat(wlike.caseInsensitive(), is(true));
        var source = as(filter.child(), EsRelation.class);
    }

    // same plan as above, but lower case pattern
    public void testReplaceLowerStringCasingWithInsensitiveLike() {
        var plan = localPlan("FROM test | WHERE TO_LOWER(TO_UPPER(first_name)) LIKE \"valü*\"");

        var limit = as(plan, Limit.class);
        var filter = as(limit.child(), Filter.class);
        var wlike = as(filter.condition(), WildcardLike.class);
        var field = as(wlike.field(), FieldAttribute.class);
        assertThat(field.fieldName(), is("first_name"));
        assertThat(wlike.pattern().pattern(), is("valü*"));
        assertThat(wlike.caseInsensitive(), is(true));
        var source = as(filter.child(), EsRelation.class);
    }

    /**
     * LocalRelation[[_meta_field{f}#9, emp_no{f}#3, first_name{f}#4, gender{f}#5, hire_date{f}#10, job{f}#11, job.raw{f}#12, langu
     *   ages{f}#6, last_name{f}#7, long_noidx{f}#13, salary{f}#8],EMPTY]
     */
    public void testReplaceStringCasingAndLikeWithLocalRelation() {
        var plan = localPlan("FROM test | WHERE TO_LOWER(TO_UPPER(first_name)) LIKE \"VALÜ*\"");

        var local = as(plan, LocalRelation.class);
        assertThat(local.supplier(), equalTo(LocalSupplier.EMPTY));
>>>>>>> 26252003
    }

    private IsNotNull isNotNull(Expression field) {
        return new IsNotNull(EMPTY, field);
    }

    private LocalRelation asEmptyRelation(Object o) {
        var empty = as(o, LocalRelation.class);
        assertThat(empty.supplier(), is(LocalSupplier.EMPTY));
        return empty;
    }

    private LogicalPlan plan(String query) {
        var analyzed = analyzer.analyze(parser.createStatement(query));
        // System.out.println(analyzed);
        var optimized = logicalOptimizer.optimize(analyzed);
        // System.out.println(optimized);
        return optimized;
    }

    private LogicalPlan localPlan(LogicalPlan plan, SearchStats searchStats) {
        var localContext = new LocalLogicalOptimizerContext(EsqlTestUtils.TEST_CFG, FoldContext.small(), searchStats);
        // System.out.println(plan);
        var localPlan = new LocalLogicalPlanOptimizer(localContext).localOptimize(plan);
        // System.out.println(localPlan);
        return localPlan;
    }

    private LogicalPlan localPlan(String query) {
        return localPlan(plan(query), TEST_SEARCH_STATS);
    }

    @Override
    protected List<String> filteredWarnings() {
        return withDefaultLimitWarning(super.filteredWarnings());
    }

    public static EsRelation relation() {
        return new EsRelation(EMPTY, new EsIndex(randomAlphaOfLength(8), emptyMap()), randomFrom(IndexMode.values()));
    }
}<|MERGE_RESOLUTION|>--- conflicted
+++ resolved
@@ -642,7 +642,88 @@
         var source = as(filter.child(), EsRelation.class);
     }
 
-<<<<<<< HEAD
+    /*
+     * Limit[1000[INTEGER],false]
+     * \_Filter[RLIKE(first_name{f}#4, "VALÜ*", true)]
+     *   \_EsRelation[test][_meta_field{f}#9, emp_no{f}#3, first_name{f}#4, gen..]
+     */
+    public void testReplaceUpperStringCasinqgWithInsensitiveRLike() {
+        var plan = localPlan("FROM test | WHERE TO_UPPER(TO_LOWER(TO_UPPER(first_name))) RLIKE \"VALÜ*\"");
+
+        var limit = as(plan, Limit.class);
+        var filter = as(limit.child(), Filter.class);
+        var rlike = as(filter.condition(), RLike.class);
+        var field = as(rlike.field(), FieldAttribute.class);
+        assertThat(field.fieldName(), is("first_name"));
+        assertThat(rlike.pattern().pattern(), is("VALÜ*"));
+        assertThat(rlike.caseInsensitive(), is(true));
+        var source = as(filter.child(), EsRelation.class);
+    }
+
+    // same plan as above, but lower case pattern
+    public void testReplaceLowerStringCasingWithInsensitiveRLike() {
+        var plan = localPlan("FROM test | WHERE TO_LOWER(TO_UPPER(first_name)) RLIKE \"valü*\"");
+
+        var limit = as(plan, Limit.class);
+        var filter = as(limit.child(), Filter.class);
+        var rlike = as(filter.condition(), RLike.class);
+        var field = as(rlike.field(), FieldAttribute.class);
+        assertThat(field.fieldName(), is("first_name"));
+        assertThat(rlike.pattern().pattern(), is("valü*"));
+        assertThat(rlike.caseInsensitive(), is(true));
+        var source = as(filter.child(), EsRelation.class);
+    }
+
+    /**
+     * LocalRelation[[_meta_field{f}#9, emp_no{f}#3, first_name{f}#4, gender{f}#5, hire_date{f}#10, job{f}#11, job.raw{f}#12, langu
+     *   ages{f}#6, last_name{f}#7, long_noidx{f}#13, salary{f}#8],EMPTY]
+     */
+    public void testReplaceStringCasingAndRLikeWithLocalRelation() {
+        var plan = localPlan("FROM test | WHERE TO_LOWER(TO_UPPER(first_name)) RLIKE \"VALÜ*\"");
+
+        var local = as(plan, LocalRelation.class);
+        assertThat(local.supplier(), equalTo(LocalSupplier.EMPTY));
+    }
+
+    // same plan as in testReplaceUpperStringCasingWithInsensitiveRLike, but with LIKE instead of RLIKE
+    public void testReplaceUpperStringCasingWithInsensitiveLike() {
+        var plan = localPlan("FROM test | WHERE TO_UPPER(TO_LOWER(TO_UPPER(first_name))) LIKE \"VALÜ*\"");
+
+        var limit = as(plan, Limit.class);
+        var filter = as(limit.child(), Filter.class);
+        var wlike = as(filter.condition(), WildcardLike.class);
+        var field = as(wlike.field(), FieldAttribute.class);
+        assertThat(field.fieldName(), is("first_name"));
+        assertThat(wlike.pattern().pattern(), is("VALÜ*"));
+        assertThat(wlike.caseInsensitive(), is(true));
+        var source = as(filter.child(), EsRelation.class);
+    }
+
+    // same plan as above, but lower case pattern
+    public void testReplaceLowerStringCasingWithInsensitiveLike() {
+        var plan = localPlan("FROM test | WHERE TO_LOWER(TO_UPPER(first_name)) LIKE \"valü*\"");
+
+        var limit = as(plan, Limit.class);
+        var filter = as(limit.child(), Filter.class);
+        var wlike = as(filter.condition(), WildcardLike.class);
+        var field = as(wlike.field(), FieldAttribute.class);
+        assertThat(field.fieldName(), is("first_name"));
+        assertThat(wlike.pattern().pattern(), is("valü*"));
+        assertThat(wlike.caseInsensitive(), is(true));
+        var source = as(filter.child(), EsRelation.class);
+    }
+
+    /**
+     * LocalRelation[[_meta_field{f}#9, emp_no{f}#3, first_name{f}#4, gender{f}#5, hire_date{f}#10, job{f}#11, job.raw{f}#12, langu
+     *   ages{f}#6, last_name{f}#7, long_noidx{f}#13, salary{f}#8],EMPTY]
+     */
+    public void testReplaceStringCasingAndLikeWithLocalRelation() {
+        var plan = localPlan("FROM test | WHERE TO_LOWER(TO_UPPER(first_name)) LIKE \"VALÜ*\"");
+
+        var local = as(plan, LocalRelation.class);
+        assertThat(local.supplier(), equalTo(LocalSupplier.EMPTY));
+    }
+
     public void testSubstituteDateTruncInEvalWithRoundTo() {
         var plan = plan("""
               from test
@@ -724,88 +805,6 @@
         assertEquals(DATETIME, fa.dataType());
         assertEquals(4, roundTo.points().size()); // 4 days
         EsRelation relation = as(eval.child(), EsRelation.class);
-=======
-    /*
-     * Limit[1000[INTEGER],false]
-     * \_Filter[RLIKE(first_name{f}#4, "VALÜ*", true)]
-     *   \_EsRelation[test][_meta_field{f}#9, emp_no{f}#3, first_name{f}#4, gen..]
-     */
-    public void testReplaceUpperStringCasinqgWithInsensitiveRLike() {
-        var plan = localPlan("FROM test | WHERE TO_UPPER(TO_LOWER(TO_UPPER(first_name))) RLIKE \"VALÜ*\"");
-
-        var limit = as(plan, Limit.class);
-        var filter = as(limit.child(), Filter.class);
-        var rlike = as(filter.condition(), RLike.class);
-        var field = as(rlike.field(), FieldAttribute.class);
-        assertThat(field.fieldName(), is("first_name"));
-        assertThat(rlike.pattern().pattern(), is("VALÜ*"));
-        assertThat(rlike.caseInsensitive(), is(true));
-        var source = as(filter.child(), EsRelation.class);
-    }
-
-    // same plan as above, but lower case pattern
-    public void testReplaceLowerStringCasingWithInsensitiveRLike() {
-        var plan = localPlan("FROM test | WHERE TO_LOWER(TO_UPPER(first_name)) RLIKE \"valü*\"");
-
-        var limit = as(plan, Limit.class);
-        var filter = as(limit.child(), Filter.class);
-        var rlike = as(filter.condition(), RLike.class);
-        var field = as(rlike.field(), FieldAttribute.class);
-        assertThat(field.fieldName(), is("first_name"));
-        assertThat(rlike.pattern().pattern(), is("valü*"));
-        assertThat(rlike.caseInsensitive(), is(true));
-        var source = as(filter.child(), EsRelation.class);
-    }
-
-    /**
-     * LocalRelation[[_meta_field{f}#9, emp_no{f}#3, first_name{f}#4, gender{f}#5, hire_date{f}#10, job{f}#11, job.raw{f}#12, langu
-     *   ages{f}#6, last_name{f}#7, long_noidx{f}#13, salary{f}#8],EMPTY]
-     */
-    public void testReplaceStringCasingAndRLikeWithLocalRelation() {
-        var plan = localPlan("FROM test | WHERE TO_LOWER(TO_UPPER(first_name)) RLIKE \"VALÜ*\"");
-
-        var local = as(plan, LocalRelation.class);
-        assertThat(local.supplier(), equalTo(LocalSupplier.EMPTY));
-    }
-
-    // same plan as in testReplaceUpperStringCasingWithInsensitiveRLike, but with LIKE instead of RLIKE
-    public void testReplaceUpperStringCasingWithInsensitiveLike() {
-        var plan = localPlan("FROM test | WHERE TO_UPPER(TO_LOWER(TO_UPPER(first_name))) LIKE \"VALÜ*\"");
-
-        var limit = as(plan, Limit.class);
-        var filter = as(limit.child(), Filter.class);
-        var wlike = as(filter.condition(), WildcardLike.class);
-        var field = as(wlike.field(), FieldAttribute.class);
-        assertThat(field.fieldName(), is("first_name"));
-        assertThat(wlike.pattern().pattern(), is("VALÜ*"));
-        assertThat(wlike.caseInsensitive(), is(true));
-        var source = as(filter.child(), EsRelation.class);
-    }
-
-    // same plan as above, but lower case pattern
-    public void testReplaceLowerStringCasingWithInsensitiveLike() {
-        var plan = localPlan("FROM test | WHERE TO_LOWER(TO_UPPER(first_name)) LIKE \"valü*\"");
-
-        var limit = as(plan, Limit.class);
-        var filter = as(limit.child(), Filter.class);
-        var wlike = as(filter.condition(), WildcardLike.class);
-        var field = as(wlike.field(), FieldAttribute.class);
-        assertThat(field.fieldName(), is("first_name"));
-        assertThat(wlike.pattern().pattern(), is("valü*"));
-        assertThat(wlike.caseInsensitive(), is(true));
-        var source = as(filter.child(), EsRelation.class);
-    }
-
-    /**
-     * LocalRelation[[_meta_field{f}#9, emp_no{f}#3, first_name{f}#4, gender{f}#5, hire_date{f}#10, job{f}#11, job.raw{f}#12, langu
-     *   ages{f}#6, last_name{f}#7, long_noidx{f}#13, salary{f}#8],EMPTY]
-     */
-    public void testReplaceStringCasingAndLikeWithLocalRelation() {
-        var plan = localPlan("FROM test | WHERE TO_LOWER(TO_UPPER(first_name)) LIKE \"VALÜ*\"");
-
-        var local = as(plan, LocalRelation.class);
-        assertThat(local.supplier(), equalTo(LocalSupplier.EMPTY));
->>>>>>> 26252003
     }
 
     private IsNotNull isNotNull(Expression field) {

--- conflicted
+++ resolved
@@ -1099,32 +1099,6 @@
         var source = as(eval.child(), EsRelation.class);
     }
 
-<<<<<<< HEAD
-    public void testFullTextFunctionOnMissingField() {
-        var plan = plan("""
-            from test
-            | where match(first_name, "John") or match(last_name, "Doe")
-            """);
-
-        var testStats = statsForMissingField("first_name");
-        var localPlan = localPlan(plan, testStats);
-
-        var project = as(localPlan, Project.class);
-
-        // Introduces an Eval with first_name as null literal
-        var eval = as(project.child(), Eval.class);
-        assertThat(Expressions.names(eval.fields()), contains("first_name"));
-        var firstNameEval = as(Alias.unwrap(eval.fields().get(0)), Literal.class);
-        assertThat(firstNameEval.value(), is(nullValue()));
-        assertThat(firstNameEval.dataType(), is(KEYWORD));
-
-        var limit = as(eval.child(), Limit.class);
-
-        // Filter has a single match on last_name only
-        var filter = as(limit.child(), Filter.class);
-        var match = as(filter.condition(), Match.class);
-        assertThat(Expressions.name(match.field()), equalTo("last_name"));
-=======
     /**
      * Expected:
      * EsqlProject[[!alias_integer, boolean{f}#7, byte{f}#8, constant_keyword-foo{f}#9, date{f}#10, date_nanos{f}#11, dense_vector
@@ -1520,7 +1494,32 @@
         assertTrue(esRelation.output().contains(s1FieldAttr));
         assertTrue(esRelation.output().contains(r1FieldAttr));
         assertTrue(esRelation.output().contains(r2CosineFieldAttr));
->>>>>>> c527bbf7
+    }
+
+    public void testFullTextFunctionOnMissingField() {
+        var plan = plan("""
+            from test
+            | where match(first_name, "John") or match(last_name, "Doe")
+            """);
+
+        var testStats = statsForMissingField("first_name");
+        var localPlan = localPlan(plan, testStats);
+
+        var project = as(localPlan, Project.class);
+
+        // Introduces an Eval with first_name as null literal
+        var eval = as(project.child(), Eval.class);
+        assertThat(Expressions.names(eval.fields()), contains("first_name"));
+        var firstNameEval = as(Alias.unwrap(eval.fields().get(0)), Literal.class);
+        assertThat(firstNameEval.value(), is(nullValue()));
+        assertThat(firstNameEval.dataType(), is(KEYWORD));
+
+        var limit = as(eval.child(), Limit.class);
+
+        // Filter has a single match on last_name only
+        var filter = as(limit.child(), Filter.class);
+        var match = as(filter.condition(), Match.class);
+        assertThat(Expressions.name(match.field()), equalTo("last_name"));
     }
 
     private IsNotNull isNotNull(Expression field) {

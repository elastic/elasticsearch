/*
 * Copyright Elasticsearch B.V. and/or licensed to Elasticsearch B.V. under one
 * or more contributor license agreements. Licensed under the Elastic License
 * 2.0; you may not use this file except in compliance with the Elastic License
 * 2.0.
 */

package org.elasticsearch.xpack.esql.optimizer;

import org.apache.lucene.util.BytesRef;
import org.elasticsearch.common.io.stream.StreamOutput;
import org.elasticsearch.common.util.Maps;
import org.elasticsearch.index.IndexMode;
import org.elasticsearch.test.ESTestCase;
import org.elasticsearch.xpack.esql.EsqlTestUtils;
import org.elasticsearch.xpack.esql.analysis.Analyzer;
import org.elasticsearch.xpack.esql.analysis.AnalyzerContext;
import org.elasticsearch.xpack.esql.core.expression.Alias;
import org.elasticsearch.xpack.esql.core.expression.Attribute;
import org.elasticsearch.xpack.esql.core.expression.AttributeSet;
import org.elasticsearch.xpack.esql.core.expression.Expression;
import org.elasticsearch.xpack.esql.core.expression.Expressions;
import org.elasticsearch.xpack.esql.core.expression.FieldAttribute;
import org.elasticsearch.xpack.esql.core.expression.FoldContext;
import org.elasticsearch.xpack.esql.core.expression.Literal;
import org.elasticsearch.xpack.esql.core.expression.ReferenceAttribute;
import org.elasticsearch.xpack.esql.core.tree.NodeInfo;
import org.elasticsearch.xpack.esql.core.tree.Source;
import org.elasticsearch.xpack.esql.core.type.DataType;
import org.elasticsearch.xpack.esql.core.type.EsField;
import org.elasticsearch.xpack.esql.core.type.InvalidMappedField;
import org.elasticsearch.xpack.esql.expression.function.EsqlFunctionRegistry;
import org.elasticsearch.xpack.esql.expression.function.scalar.conditional.Case;
import org.elasticsearch.xpack.esql.expression.function.scalar.math.RoundTo;
import org.elasticsearch.xpack.esql.expression.function.scalar.nulls.Coalesce;
import org.elasticsearch.xpack.esql.expression.function.scalar.string.StartsWith;
import org.elasticsearch.xpack.esql.expression.function.scalar.string.regex.RLike;
import org.elasticsearch.xpack.esql.expression.function.scalar.string.regex.WildcardLike;
import org.elasticsearch.xpack.esql.expression.predicate.logical.And;
import org.elasticsearch.xpack.esql.expression.predicate.nulls.IsNotNull;
import org.elasticsearch.xpack.esql.expression.predicate.operator.arithmetic.Add;
import org.elasticsearch.xpack.esql.index.EsIndex;
import org.elasticsearch.xpack.esql.index.IndexResolution;
import org.elasticsearch.xpack.esql.optimizer.rules.logical.local.InferIsNotNull;
import org.elasticsearch.xpack.esql.parser.EsqlParser;
import org.elasticsearch.xpack.esql.plan.logical.Aggregate;
import org.elasticsearch.xpack.esql.plan.logical.EsRelation;
import org.elasticsearch.xpack.esql.plan.logical.Eval;
import org.elasticsearch.xpack.esql.plan.logical.Filter;
import org.elasticsearch.xpack.esql.plan.logical.Limit;
import org.elasticsearch.xpack.esql.plan.logical.LogicalPlan;
import org.elasticsearch.xpack.esql.plan.logical.MvExpand;
import org.elasticsearch.xpack.esql.plan.logical.Project;
import org.elasticsearch.xpack.esql.plan.logical.Row;
import org.elasticsearch.xpack.esql.plan.logical.TopN;
import org.elasticsearch.xpack.esql.plan.logical.UnaryPlan;
import org.elasticsearch.xpack.esql.plan.logical.local.EsqlProject;
import org.elasticsearch.xpack.esql.plan.logical.local.LocalRelation;
import org.elasticsearch.xpack.esql.plan.logical.local.LocalSupplier;
import org.elasticsearch.xpack.esql.stats.SearchStats;
import org.hamcrest.Matchers;
import org.junit.BeforeClass;

import java.util.List;
import java.util.Locale;
import java.util.Map;
import java.util.Set;

import static java.util.Collections.emptyMap;
import static org.elasticsearch.xpack.esql.EsqlTestUtils.L;
import static org.elasticsearch.xpack.esql.EsqlTestUtils.ONE;
import static org.elasticsearch.xpack.esql.EsqlTestUtils.TEST_SEARCH_STATS;
import static org.elasticsearch.xpack.esql.EsqlTestUtils.TEST_VERIFIER;
import static org.elasticsearch.xpack.esql.EsqlTestUtils.THREE;
import static org.elasticsearch.xpack.esql.EsqlTestUtils.TWO;
import static org.elasticsearch.xpack.esql.EsqlTestUtils.as;
import static org.elasticsearch.xpack.esql.EsqlTestUtils.asLimit;
import static org.elasticsearch.xpack.esql.EsqlTestUtils.emptyInferenceResolution;
import static org.elasticsearch.xpack.esql.EsqlTestUtils.emptyPolicyResolution;
import static org.elasticsearch.xpack.esql.EsqlTestUtils.getFieldAttribute;
import static org.elasticsearch.xpack.esql.EsqlTestUtils.greaterThanOf;
import static org.elasticsearch.xpack.esql.EsqlTestUtils.loadMapping;
import static org.elasticsearch.xpack.esql.EsqlTestUtils.statsForExistingField;
import static org.elasticsearch.xpack.esql.EsqlTestUtils.statsForMissingField;
import static org.elasticsearch.xpack.esql.EsqlTestUtils.unboundLogicalOptimizerContext;
import static org.elasticsearch.xpack.esql.EsqlTestUtils.withDefaultLimitWarning;
import static org.elasticsearch.xpack.esql.core.tree.Source.EMPTY;
import static org.elasticsearch.xpack.esql.core.type.DataType.DATETIME;
import static org.hamcrest.Matchers.contains;
import static org.hamcrest.Matchers.equalTo;
import static org.hamcrest.Matchers.hasSize;
import static org.hamcrest.Matchers.is;
import static org.hamcrest.Matchers.not;
import static org.hamcrest.Matchers.nullValue;

//@TestLogging(value = "org.elasticsearch.xpack.esql:TRACE", reason = "debug")
public class LocalLogicalPlanOptimizerTests extends ESTestCase {

    private static EsqlParser parser;
    private static Analyzer analyzer;
    private static LogicalPlanOptimizer logicalOptimizer;
    private static Map<String, EsField> mapping;

    @BeforeClass
    public static void init() {
        parser = new EsqlParser();

        mapping = loadMapping("mapping-basic.json");
        EsIndex test = new EsIndex("test", mapping, Map.of("test", IndexMode.STANDARD));
        IndexResolution getIndexResult = IndexResolution.valid(test);
        logicalOptimizer = new LogicalPlanOptimizer(unboundLogicalOptimizerContext());

        analyzer = new Analyzer(
            new AnalyzerContext(
                EsqlTestUtils.TEST_CFG,
                new EsqlFunctionRegistry(),
                getIndexResult,
                emptyPolicyResolution(),
                emptyInferenceResolution()
            ),
            TEST_VERIFIER
        );
    }

    /**
     * Expects
     * LocalRelation[[first_name{f}#4],EMPTY]
     */
    public void testMissingFieldInFilterNumeric() {
        var plan = plan("""
              from test
            | where emp_no > 10
            | keep first_name
            """);

        var testStats = statsForMissingField("emp_no");
        var localPlan = localPlan(plan, testStats);

        var empty = asEmptyRelation(localPlan);
        assertThat(Expressions.names(empty.output()), contains("first_name"));
    }

    /**
     * Expects
     * LocalRelation[[first_name{f}#4],EMPTY]
     */
    public void testMissingFieldInFilterString() {
        var plan = plan("""
              from test
            | where starts_with(last_name, "abc")
            | keep first_name
            """);

        var testStats = statsForMissingField("last_name");
        var localPlan = localPlan(plan, testStats);

        var empty = asEmptyRelation(localPlan);
        assertThat(Expressions.names(empty.output()), contains("first_name"));
    }

    /**
     * Expects
     * Project[[last_name{r}#7]]
     * \_Eval[[null[KEYWORD] AS last_name]]
     *   \_Limit[1000[INTEGER],false]
     *     \_EsRelation[test][_meta_field{f}#9, emp_no{f}#3, first_name{f}#4, gen..]
     */
    public void testMissingFieldInProject() {
        var plan = plan("""
              from test
            | keep last_name
            """);

        var testStats = statsForMissingField("last_name");
        var localPlan = localPlan(plan, testStats);

        var project = as(localPlan, Project.class);
        var projections = project.projections();
        assertThat(Expressions.names(projections), contains("last_name"));
        as(projections.get(0), ReferenceAttribute.class);
        var eval = as(project.child(), Eval.class);
        assertThat(Expressions.names(eval.fields()), contains("last_name"));
        var alias = as(eval.fields().get(0), Alias.class);
        var literal = as(alias.child(), Literal.class);
        assertThat(literal.value(), is(nullValue()));
        assertThat(literal.dataType(), is(DataType.KEYWORD));

        var limit = as(eval.child(), Limit.class);
        var source = as(limit.child(), EsRelation.class);
        assertThat(Expressions.names(source.output()), not(contains("last_name")));
    }

    /*
     * Expects a similar plan to testMissingFieldInProject() above, except for the Alias's child value
     * Project[[last_name{r}#4]]
     * \_Eval[[[66 6f 6f][KEYWORD] AS last_name]]
     *   \_Limit[1000[INTEGER],false]
     *     \_EsRelation[test][_meta_field{f}#11, emp_no{f}#5, first_name{f}#6, ge..]
     */
    public void testReassignedMissingFieldInProject() {
        var plan = plan("""
              from test
            | keep last_name
            | eval last_name = "foo"
            """);

        var testStats = statsForMissingField("last_name");
        var localPlan = localPlan(plan, testStats);

        var project = as(localPlan, Project.class);
        var projections = project.projections();
        assertThat(Expressions.names(projections), contains("last_name"));
        as(projections.get(0), ReferenceAttribute.class);
        var eval = as(project.child(), Eval.class);
        assertThat(Expressions.names(eval.fields()), contains("last_name"));
        var alias = as(eval.fields().get(0), Alias.class);
        var literal = as(alias.child(), Literal.class);
        assertThat(literal.value(), is(new BytesRef("foo")));
        assertThat(literal.dataType(), is(DataType.KEYWORD));

        var limit = as(eval.child(), Limit.class);
        var source = as(limit.child(), EsRelation.class);
        assertThat(Expressions.names(source.output()), not(contains("last_name")));
    }

    /**
     * Expects
     * EsqlProject[[first_name{f}#4]]
     * \_Limit[10000[INTEGER]]
     * \_EsRelation[test][_meta_field{f}#9, emp_no{f}#3, first_name{f}#4, !ge..]
     */
    public void testMissingFieldInSort() {
        var plan = plan("""
              from test
            | sort last_name
            | keep first_name
            """);

        var testStats = statsForMissingField("last_name");
        var localPlan = localPlan(plan, testStats);

        var project = as(localPlan, Project.class);
        var projections = project.projections();
        assertThat(Expressions.names(projections), contains("first_name"));

        var limit = as(project.child(), Limit.class);
        var source = as(limit.child(), EsRelation.class);
        assertThat(Expressions.names(source.output()), not(contains("last_name")));
    }

    /**
     * Expects
     * EsqlProject[[first_name{f}#7, last_name{r}#17]]
     * \_Limit[1000[INTEGER],true]
     *   \_MvExpand[last_name{f}#10,last_name{r}#17]
     *     \_Project[[_meta_field{f}#12, emp_no{f}#6, first_name{f}#7, gender{f}#8, hire_date{f}#13, job{f}#14, job.raw{f}#15, lang
     * uages{f}#9, last_name{r}#10, long_noidx{f}#16, salary{f}#11]]
     *       \_Eval[[null[KEYWORD] AS last_name]]
     *         \_Limit[1000[INTEGER],false]
     *           \_EsRelation[test][_meta_field{f}#12, emp_no{f}#6, first_name{f}#7, ge..]
     */
    public void testMissingFieldInMvExpand() {
        var plan = plan("""
              from test
            | mv_expand last_name
            | keep first_name, last_name
            """);

        var testStats = statsForMissingField("last_name");
        var localPlan = localPlan(plan, testStats);

        // It'd be much better if this project was pushed down past the MvExpand, because MvExpand's cost scales with the number of
        // involved attributes/columns.
        var project = as(localPlan, EsqlProject.class);
        var projections = project.projections();
        assertThat(Expressions.names(projections), contains("first_name", "last_name"));

        var limit1 = asLimit(project.child(), 1000, true);
        var mvExpand = as(limit1.child(), MvExpand.class);
        var project2 = as(mvExpand.child(), Project.class);
        var eval = as(project2.child(), Eval.class);
        assertEquals(eval.fields().size(), 1);
        var lastName = eval.fields().get(0);
        assertEquals(lastName.name(), "last_name");
        assertEquals(lastName.child(), new Literal(EMPTY, null, DataType.KEYWORD));
        var limit2 = asLimit(eval.child(), 1000, false);
        var relation = as(limit2.child(), EsRelation.class);
        assertThat(Expressions.names(relation.output()), not(contains("last_name")));
    }

    public static class MockFieldAttributeCommand extends UnaryPlan {
        public FieldAttribute field;

        public MockFieldAttributeCommand(Source source, LogicalPlan child, FieldAttribute field) {
            super(source, child);
            this.field = field;
        }

        @Override
        protected AttributeSet computeReferences() {
            return AttributeSet.EMPTY;
        }

        public void writeTo(StreamOutput out) {
            throw new UnsupportedOperationException("not serialized");
        }

        @Override
        public String getWriteableName() {
            throw new UnsupportedOperationException("not serialized");
        }

        @Override
        public UnaryPlan replaceChild(LogicalPlan newChild) {
            return new MockFieldAttributeCommand(source(), newChild, field);
        }

        @Override
        public boolean expressionsResolved() {
            return true;
        }

        @Override
        public List<Attribute> output() {
            return List.of(field);
        }

        @Override
        protected NodeInfo<? extends LogicalPlan> info() {
            return NodeInfo.create(this, MockFieldAttributeCommand::new, child(), field);
        }
    }

    public void testMissingFieldInNewCommand() {
        var testStats = statsForMissingField("last_name");
        localPlan(
            new MockFieldAttributeCommand(
                EMPTY,
                new Row(EMPTY, List.of()),
                new FieldAttribute(EMPTY, "last_name", new EsField("last_name", DataType.KEYWORD, Map.of(), true))
            ),
            testStats
        );

        var plan = plan("""
              from test
            """);
        var initialRelation = plan.collectLeaves().get(0);
        FieldAttribute lastName = null;
        for (Attribute attr : initialRelation.output()) {
            if (attr.name().equals("last_name")) {
                lastName = (FieldAttribute) attr;
            }
        }

        // Expects
        // MockFieldAttributeCommand[last_name{f}#7]
        // \_Project[[_meta_field{f}#9, emp_no{f}#3, first_name{f}#4, gender{f}#5, hire_date{f}#10, job{f}#11, job.raw{f}#12, langu
        // ages{f}#6, last_name{r}#7, long_noidx{f}#13, salary{f}#8]]
        // \_Eval[[null[KEYWORD] AS last_name]]
        // \_Limit[1000[INTEGER],false]
        // \_EsRelation[test][_meta_field{f}#9, emp_no{f}#3, first_name{f}#4, gen..]
        LogicalPlan localPlan = localPlan(new MockFieldAttributeCommand(EMPTY, plan, lastName), testStats);

        var mockCommand = as(localPlan, MockFieldAttributeCommand.class);
        var project = as(mockCommand.child(), Project.class);
        var eval = as(project.child(), Eval.class);
        var limit = asLimit(eval.child(), 1000);
        var relation = as(limit.child(), EsRelation.class);

        assertThat(Expressions.names(eval.fields()), contains("last_name"));
        var literal = as(eval.fields().get(0), Alias.class);
        assertEquals(literal.child(), new Literal(EMPTY, null, DataType.KEYWORD));
        assertThat(Expressions.names(relation.output()), not(contains("last_name")));

        assertEquals(Expressions.names(initialRelation.output()), Expressions.names(project.output()));
    }

    /**
     * Expects
     * EsqlProject[[x{r}#3]]
     * \_Eval[[null[INTEGER] AS x]]
     *   \_Limit[10000[INTEGER]]
     *     \_EsRelation[test][_meta_field{f}#11, emp_no{f}#5, first_name{f}#6, !g..]
     */
    public void testMissingFieldInEval() {
        var plan = plan("""
              from test
            | eval x = emp_no + 1
            | keep x
            """);

        var testStats = statsForMissingField("emp_no");
        var localPlan = localPlan(plan, testStats);

        var project = as(localPlan, Project.class);
        assertThat(Expressions.names(project.projections()), contains("x"));
        var eval = as(project.child(), Eval.class);
        assertThat(Expressions.names(eval.fields()), contains("x"));

        var alias = as(eval.fields().get(0), Alias.class);
        var literal = as(alias.child(), Literal.class);
        assertThat(literal.value(), is(nullValue()));
        assertThat(literal.dataType(), is(DataType.INTEGER));

        var limit = as(eval.child(), Limit.class);
        var source = as(limit.child(), EsRelation.class);
    }

    /**
     * Expects
     * LocalRelation[[first_name{f}#4],EMPTY]
     */
    public void testMissingFieldInFilterNumericWithReference() {
        var plan = plan("""
              from test
            | eval x = emp_no
            | where x > 10
            | keep first_name
            """);

        var testStats = statsForMissingField("emp_no");
        var localPlan = localPlan(plan, testStats);

        var local = as(localPlan, LocalRelation.class);
        assertThat(Expressions.names(local.output()), contains("first_name"));
    }

    /**
     * Expects
     * LocalRelation[[first_name{f}#4],EMPTY]
     */
    public void testMissingFieldInFilterNumericWithReferenceToEval() {
        var plan = plan("""
              from test
            | eval x = emp_no + 1
            | where x > 10
            | keep first_name
            """);

        var testStats = statsForMissingField("emp_no");
        var localPlan = localPlan(plan, testStats);

        var local = as(localPlan, LocalRelation.class);
        assertThat(Expressions.names(local.output()), contains("first_name"));
    }

    /**
     * Expects
     * LocalRelation[[_meta_field{f}#11, emp_no{f}#5, first_name{f}#6, gender{f}#7, languages{f}#8, last_name{f}#9, salary{f}#10, x
     * {r}#3],EMPTY]
     */
    public void testMissingFieldInFilterNoProjection() {
        var plan = plan("""
              from test
            | eval x = emp_no
            | where x > 10
            """);

        var testStats = statsForMissingField("emp_no");
        var localPlan = localPlan(plan, testStats);

        var local = as(localPlan, LocalRelation.class);
        assertThat(
            Expressions.names(local.output()),
            contains(
                "_meta_field",
                "emp_no",
                "first_name",
                "gender",
                "hire_date",
                "job",
                "job.raw",
                "languages",
                "last_name",
                "long_noidx",
                "salary",
                "x"
            )
        );
    }

    public void testSparseDocument() throws Exception {
        var query = """
            from large
            | keep field00*
            | limit 10
            """;

        int size = 256;
        Map<String, EsField> large = Maps.newLinkedHashMapWithExpectedSize(size);
        for (int i = 0; i < size; i++) {
            var name = String.format(Locale.ROOT, "field%03d", i);
            large.put(name, new EsField(name, DataType.INTEGER, emptyMap(), true, false));
        }

        SearchStats searchStats = statsForExistingField("field000", "field001", "field002", "field003", "field004");

        EsIndex index = new EsIndex("large", large, Map.of("large", IndexMode.STANDARD));
        IndexResolution getIndexResult = IndexResolution.valid(index);
        var logicalOptimizer = new LogicalPlanOptimizer(unboundLogicalOptimizerContext());

        var analyzer = new Analyzer(
            new AnalyzerContext(
                EsqlTestUtils.TEST_CFG,
                new EsqlFunctionRegistry(),
                getIndexResult,
                emptyPolicyResolution(),
                emptyInferenceResolution()
            ),
            TEST_VERIFIER
        );

        var analyzed = analyzer.analyze(parser.createStatement(query));
        var optimized = logicalOptimizer.optimize(analyzed);
        var localContext = new LocalLogicalOptimizerContext(EsqlTestUtils.TEST_CFG, FoldContext.small(), searchStats);
        var plan = new LocalLogicalPlanOptimizer(localContext).localOptimize(optimized);

        var project = as(plan, Project.class);
        assertThat(project.projections(), hasSize(10));
        assertThat(
            Expressions.names(project.projections()),
            contains("field000", "field001", "field002", "field003", "field004", "field005", "field006", "field007", "field008", "field009")
        );
        var eval = as(project.child(), Eval.class);
        var field = eval.fields().get(0);
        assertThat(Expressions.name(field), is("field005"));
        assertThat(Alias.unwrap(field).fold(FoldContext.small()), Matchers.nullValue());
    }

    // InferIsNotNull

    public void testIsNotNullOnIsNullField() {
        EsRelation relation = relation();
        var fieldA = getFieldAttribute("a");
        Expression inn = isNotNull(fieldA);
        Filter f = new Filter(EMPTY, relation, inn);

        assertEquals(f, new InferIsNotNull().apply(f));
    }

    public void testIsNotNullOnOperatorWithOneField() {
        EsRelation relation = relation();
        var fieldA = getFieldAttribute("a");
        Expression inn = isNotNull(new Add(EMPTY, fieldA, ONE));
        Filter f = new Filter(EMPTY, relation, inn);
        Filter expected = new Filter(EMPTY, relation, new And(EMPTY, isNotNull(fieldA), inn));

        assertEquals(expected, new InferIsNotNull().apply(f));
    }

    public void testIsNotNullOnOperatorWithTwoFields() {
        EsRelation relation = relation();
        var fieldA = getFieldAttribute("a");
        var fieldB = getFieldAttribute("b");
        Expression inn = isNotNull(new Add(EMPTY, fieldA, fieldB));
        Filter f = new Filter(EMPTY, relation, inn);
        Filter expected = new Filter(EMPTY, relation, new And(EMPTY, new And(EMPTY, isNotNull(fieldA), isNotNull(fieldB)), inn));

        assertEquals(expected, new InferIsNotNull().apply(f));
    }

    public void testIsNotNullOnFunctionWithOneField() {
        EsRelation relation = relation();
        var fieldA = getFieldAttribute("a");
        var pattern = L("abc");
        Expression inn = isNotNull(new And(EMPTY, new StartsWith(EMPTY, fieldA, pattern), greaterThanOf(new Add(EMPTY, ONE, TWO), THREE)));

        Filter f = new Filter(EMPTY, relation, inn);
        Filter expected = new Filter(EMPTY, relation, new And(EMPTY, isNotNull(fieldA), inn));

        assertEquals(expected, new InferIsNotNull().apply(f));
    }

    public void testIsNotNullOnFunctionWithTwoFields() {
        EsRelation relation = relation();
        var fieldA = getFieldAttribute("a");
        var fieldB = getFieldAttribute("b");
        Expression inn = isNotNull(new StartsWith(EMPTY, fieldA, fieldB));

        Filter f = new Filter(EMPTY, relation, inn);
        Filter expected = new Filter(EMPTY, relation, new And(EMPTY, new And(EMPTY, isNotNull(fieldA), isNotNull(fieldB)), inn));

        assertEquals(expected, new InferIsNotNull().apply(f));
    }

    public void testIsNotNullOnCoalesce() {
        var plan = localPlan("""
              from test
            | where coalesce(emp_no, salary) is not null
            """);

        var limit = as(plan, Limit.class);
        var filter = as(limit.child(), Filter.class);
        var inn = as(filter.condition(), IsNotNull.class);
        var coalesce = as(inn.children().get(0), Coalesce.class);
        assertThat(Expressions.names(coalesce.children()), contains("emp_no", "salary"));
        var source = as(filter.child(), EsRelation.class);
    }

    public void testIsNotNullOnExpression() {
        var plan = localPlan("""
              from test
            | eval x = emp_no + 1
            | where x is not null
            """);

        var limit = as(plan, Limit.class);
        var filter = as(limit.child(), Filter.class);
        var inn = as(filter.condition(), IsNotNull.class);
        assertThat(Expressions.names(inn.children()), contains("x"));
        var eval = as(filter.child(), Eval.class);
        filter = as(eval.child(), Filter.class);
        inn = as(filter.condition(), IsNotNull.class);
        assertThat(Expressions.names(inn.children()), contains("emp_no"));
        var source = as(filter.child(), EsRelation.class);
    }

    public void testIsNotNullOnCase() {
        var plan = localPlan("""
              from test
            | where case(emp_no > 10000, "1", salary < 50000, "2", first_name) is not null
            """);

        var limit = as(plan, Limit.class);
        var filter = as(limit.child(), Filter.class);
        var inn = as(filter.condition(), IsNotNull.class);
        var caseF = as(inn.children().get(0), Case.class);
        assertThat(Expressions.names(caseF.children()), contains("emp_no > 10000", "\"1\"", "salary < 50000", "\"2\"", "first_name"));
        var source = as(filter.child(), EsRelation.class);
    }

    public void testIsNotNullOnCase_With_IS_NULL() {
        var plan = localPlan("""
              from test
            | where case(emp_no IS NULL, "1", salary IS NOT NULL, "2", first_name) is not null
            """);

        var limit = as(plan, Limit.class);
        var filter = as(limit.child(), Filter.class);
        var inn = as(filter.condition(), IsNotNull.class);
        var caseF = as(inn.children().get(0), Case.class);
        assertThat(Expressions.names(caseF.children()), contains("emp_no IS NULL", "\"1\"", "salary IS NOT NULL", "\"2\"", "first_name"));
        var source = as(filter.child(), EsRelation.class);
    }

    /*
     * Limit[1000[INTEGER],false]
     * \_Filter[RLIKE(first_name{f}#4, "VALÜ*", true)]
     *   \_EsRelation[test][_meta_field{f}#9, emp_no{f}#3, first_name{f}#4, gen..]
     */
    public void testReplaceUpperStringCasinqgWithInsensitiveRLike() {
        var plan = localPlan("FROM test | WHERE TO_UPPER(TO_LOWER(TO_UPPER(first_name))) RLIKE \"VALÜ*\"");

        var limit = as(plan, Limit.class);
        var filter = as(limit.child(), Filter.class);
        var rlike = as(filter.condition(), RLike.class);
        var field = as(rlike.field(), FieldAttribute.class);
        assertThat(field.fieldName().string(), is("first_name"));
        assertThat(rlike.pattern().pattern(), is("VALÜ*"));
        assertThat(rlike.caseInsensitive(), is(true));
        var source = as(filter.child(), EsRelation.class);
    }

    // same plan as above, but lower case pattern
    public void testReplaceLowerStringCasingWithInsensitiveRLike() {
        var plan = localPlan("FROM test | WHERE TO_LOWER(TO_UPPER(first_name)) RLIKE \"valü*\"");

        var limit = as(plan, Limit.class);
        var filter = as(limit.child(), Filter.class);
        var rlike = as(filter.condition(), RLike.class);
        var field = as(rlike.field(), FieldAttribute.class);
        assertThat(field.fieldName().string(), is("first_name"));
        assertThat(rlike.pattern().pattern(), is("valü*"));
        assertThat(rlike.caseInsensitive(), is(true));
        var source = as(filter.child(), EsRelation.class);
    }

    /**
     * LocalRelation[[_meta_field{f}#9, emp_no{f}#3, first_name{f}#4, gender{f}#5, hire_date{f}#10, job{f}#11, job.raw{f}#12, langu
     *   ages{f}#6, last_name{f}#7, long_noidx{f}#13, salary{f}#8],EMPTY]
     */
    public void testReplaceStringCasingAndRLikeWithLocalRelation() {
        var plan = localPlan("FROM test | WHERE TO_LOWER(TO_UPPER(first_name)) RLIKE \"VALÜ*\"");

        var local = as(plan, LocalRelation.class);
        assertThat(local.supplier(), equalTo(LocalSupplier.EMPTY));
    }

    // same plan as in testReplaceUpperStringCasingWithInsensitiveRLike, but with LIKE instead of RLIKE
    public void testReplaceUpperStringCasingWithInsensitiveLike() {
        var plan = localPlan("FROM test | WHERE TO_UPPER(TO_LOWER(TO_UPPER(first_name))) LIKE \"VALÜ*\"");

        var limit = as(plan, Limit.class);
        var filter = as(limit.child(), Filter.class);
        var wlike = as(filter.condition(), WildcardLike.class);
        var field = as(wlike.field(), FieldAttribute.class);
        assertThat(field.fieldName().string(), is("first_name"));
        assertThat(wlike.pattern().pattern(), is("VALÜ*"));
        assertThat(wlike.caseInsensitive(), is(true));
        var source = as(filter.child(), EsRelation.class);
    }

    // same plan as above, but lower case pattern
    public void testReplaceLowerStringCasingWithInsensitiveLike() {
        var plan = localPlan("FROM test | WHERE TO_LOWER(TO_UPPER(first_name)) LIKE \"valü*\"");

        var limit = as(plan, Limit.class);
        var filter = as(limit.child(), Filter.class);
        var wlike = as(filter.condition(), WildcardLike.class);
        var field = as(wlike.field(), FieldAttribute.class);
        assertThat(field.fieldName().string(), is("first_name"));
        assertThat(wlike.pattern().pattern(), is("valü*"));
        assertThat(wlike.caseInsensitive(), is(true));
        var source = as(filter.child(), EsRelation.class);
    }

    /**
     * LocalRelation[[_meta_field{f}#9, emp_no{f}#3, first_name{f}#4, gender{f}#5, hire_date{f}#10, job{f}#11, job.raw{f}#12, langu
     *   ages{f}#6, last_name{f}#7, long_noidx{f}#13, salary{f}#8],EMPTY]
     */
    public void testReplaceStringCasingAndLikeWithLocalRelation() {
        var plan = localPlan("FROM test | WHERE TO_LOWER(TO_UPPER(first_name)) LIKE \"VALÜ*\"");

        var local = as(plan, LocalRelation.class);
        assertThat(local.supplier(), equalTo(LocalSupplier.EMPTY));
    }

<<<<<<< HEAD
    public void testSubstituteDateTruncInEvalWithRoundTo() {
        var plan = plan("""
              from test
              | sort hire_date
              | eval x = date_trunc(1 day, hire_date)
              | keep emp_no, hire_date, x
              | limit 5
            """);

        // create a SearchStats with min and max millis
        Map<String, Object> minValue = Map.of("hire_date", 1697804103360L); // 2023-10-20T12:15:03.360Z
        Map<String, Object> maxValue = Map.of("hire_date", 1698069301543L); // 2023-10-23T13:55:01.543Z
        SearchStats searchStats = new EsqlTestUtils.TestSearchStatsWithMinMax(minValue, maxValue);

        LogicalPlan localPlan = localPlan(plan, searchStats);
        Project project = as(localPlan, Project.class);
        TopN topN = as(project.child(), TopN.class);
        Eval eval = as(topN.child(), Eval.class);
        List<Alias> fields = eval.fields();
        assertEquals(1, fields.size());
        Alias a = fields.get(0);
        assertEquals("x", a.name());
        RoundTo roundTo = as(a.child(), RoundTo.class);
        FieldAttribute fa = as(roundTo.field(), FieldAttribute.class);
        assertEquals("hire_date", fa.name());
        assertEquals(DATETIME, fa.dataType());
        assertEquals(4, roundTo.points().size()); // 4 days
        EsRelation relation = as(eval.child(), EsRelation.class);
    }

    public void testSubstituteDateTruncInAggWithRoundTo() {
        var plan = plan("""
              from test
              | stats count(*) by x = date_trunc(1 day, hire_date)
            """);

        // create a SearchStats with min and max millis
        Map<String, Object> minValue = Map.of("hire_date", 1697804103360L); // 2023-10-20T12:15:03.360Z
        Map<String, Object> maxValue = Map.of("hire_date", 1698069301543L); // 2023-10-23T13:55:01.543Z
        SearchStats searchStats = new EsqlTestUtils.TestSearchStatsWithMinMax(minValue, maxValue);

        LogicalPlan localPlan = localPlan(plan, searchStats);
        Limit limit = as(localPlan, Limit.class);
        Aggregate aggregate = as(limit.child(), Aggregate.class);
        Eval eval = as(aggregate.child(), Eval.class);
        List<Alias> fields = eval.fields();
        assertEquals(1, fields.size());
        Alias a = fields.get(0);
        assertEquals("x", a.name());
        RoundTo roundTo = as(a.child(), RoundTo.class);
        FieldAttribute fa = as(roundTo.field(), FieldAttribute.class);
        assertEquals("hire_date", fa.name());
        assertEquals(DATETIME, fa.dataType());
        assertEquals(4, roundTo.points().size()); // 4 days
        EsRelation relation = as(eval.child(), EsRelation.class);
    }

    public void testSubstituteBucketInAggWithRoundTo() {
        var plan = plan("""
              from test
              | stats count(*) by x = bucket(hire_date, 1 day)
            """);
        // create a SearchStats with min and max millis
        Map<String, Object> minValue = Map.of("hire_date", 1697804103360L); // 2023-10-20T12:15:03.360Z
        Map<String, Object> maxValue = Map.of("hire_date", 1698069301543L); // 2023-10-23T13:55:01.543Z
        SearchStats searchStats = new EsqlTestUtils.TestSearchStatsWithMinMax(minValue, maxValue);

        LogicalPlan localPlan = localPlan(plan, searchStats);
        Limit limit = as(localPlan, Limit.class);
        Aggregate aggregate = as(limit.child(), Aggregate.class);
        Eval eval = as(aggregate.child(), Eval.class);
        List<Alias> fields = eval.fields();
        assertEquals(1, fields.size());
        Alias a = fields.get(0);
        assertEquals("x", a.name());
        RoundTo roundTo = as(a.child(), RoundTo.class);
        FieldAttribute fa = as(roundTo.field(), FieldAttribute.class);
        assertEquals("hire_date", fa.name());
        assertEquals(DATETIME, fa.dataType());
        assertEquals(4, roundTo.points().size()); // 4 days
        EsRelation relation = as(eval.child(), EsRelation.class);
=======
    /**
     * Limit[1000[INTEGER],false]
     * \_Aggregate[[],[SUM($$integer_long_field$converted_to$long{f$}#5,true[BOOLEAN]) AS sum(integer_long_field::long)#3]]
     *   \_Filter[ISNOTNULL($$integer_long_field$converted_to$long{f$}#5)]
     *     \_EsRelation[test*][!integer_long_field, $$integer_long_field$converted..]
     */
    public void testUnionTypesInferNonNullAggConstraint() {
        LogicalPlan coordinatorOptimized = plan("FROM test* | STATS sum(integer_long_field::long)", analyzerWithUnionTypeMapping());
        var plan = localPlan(coordinatorOptimized, TEST_SEARCH_STATS);

        var limit = asLimit(plan, 1000);
        var agg = as(limit.child(), Aggregate.class);
        var filter = as(agg.child(), Filter.class);
        var relation = as(filter.child(), EsRelation.class);

        var isNotNull = as(filter.condition(), IsNotNull.class);
        var unionTypeField = as(isNotNull.field(), FieldAttribute.class);
        assertEquals("$$integer_long_field$converted_to$long", unionTypeField.name());
        assertEquals("integer_long_field", unionTypeField.fieldName().string());
>>>>>>> d487eb5b
    }

    private IsNotNull isNotNull(Expression field) {
        return new IsNotNull(EMPTY, field);
    }

    private LocalRelation asEmptyRelation(Object o) {
        var empty = as(o, LocalRelation.class);
        assertThat(empty.supplier(), is(LocalSupplier.EMPTY));
        return empty;
    }

    private LogicalPlan plan(String query, Analyzer analyzer) {
        var analyzed = analyzer.analyze(parser.createStatement(query));
        // System.out.println(analyzed);
        var optimized = logicalOptimizer.optimize(analyzed);
        // System.out.println(optimized);
        return optimized;
    }

    private LogicalPlan plan(String query) {
        return plan(query, analyzer);
    }

    private LogicalPlan localPlan(LogicalPlan plan, SearchStats searchStats) {
        var localContext = new LocalLogicalOptimizerContext(EsqlTestUtils.TEST_CFG, FoldContext.small(), searchStats);
        // System.out.println(plan);
        var localPlan = new LocalLogicalPlanOptimizer(localContext).localOptimize(plan);
        // System.out.println(localPlan);
        return localPlan;
    }

    private LogicalPlan localPlan(String query) {
        return localPlan(plan(query), TEST_SEARCH_STATS);
    }

    private static Analyzer analyzerWithUnionTypeMapping() {
        InvalidMappedField unionTypeField = new InvalidMappedField(
            "integer_long_field",
            Map.of("integer", Set.of("test1"), "long", Set.of("test2"))
        );

        EsIndex test = new EsIndex(
            "test*",
            Map.of("integer_long_field", unionTypeField),
            Map.of("test1", IndexMode.STANDARD, "test2", IndexMode.STANDARD)
        );
        IndexResolution getIndexResult = IndexResolution.valid(test);

        return new Analyzer(
            new AnalyzerContext(
                EsqlTestUtils.TEST_CFG,
                new EsqlFunctionRegistry(),
                getIndexResult,
                emptyPolicyResolution(),
                emptyInferenceResolution()
            ),
            TEST_VERIFIER
        );
    }

    @Override
    protected List<String> filteredWarnings() {
        return withDefaultLimitWarning(super.filteredWarnings());
    }

    public static EsRelation relation() {
        return new EsRelation(EMPTY, new EsIndex(randomAlphaOfLength(8), emptyMap()), randomFrom(IndexMode.values()));
    }
}<|MERGE_RESOLUTION|>--- conflicted
+++ resolved
@@ -726,7 +726,27 @@
         assertThat(local.supplier(), equalTo(LocalSupplier.EMPTY));
     }
 
-<<<<<<< HEAD
+    /**
+     * Limit[1000[INTEGER],false]
+     * \_Aggregate[[],[SUM($$integer_long_field$converted_to$long{f$}#5,true[BOOLEAN]) AS sum(integer_long_field::long)#3]]
+     *   \_Filter[ISNOTNULL($$integer_long_field$converted_to$long{f$}#5)]
+     *     \_EsRelation[test*][!integer_long_field, $$integer_long_field$converted..]
+     */
+    public void testUnionTypesInferNonNullAggConstraint() {
+        LogicalPlan coordinatorOptimized = plan("FROM test* | STATS sum(integer_long_field::long)", analyzerWithUnionTypeMapping());
+        var plan = localPlan(coordinatorOptimized, TEST_SEARCH_STATS);
+
+        var limit = asLimit(plan, 1000);
+        var agg = as(limit.child(), Aggregate.class);
+        var filter = as(agg.child(), Filter.class);
+        var relation = as(filter.child(), EsRelation.class);
+
+        var isNotNull = as(filter.condition(), IsNotNull.class);
+        var unionTypeField = as(isNotNull.field(), FieldAttribute.class);
+        assertEquals("$$integer_long_field$converted_to$long", unionTypeField.name());
+        assertEquals("integer_long_field", unionTypeField.fieldName().string());
+    }
+
     public void testSubstituteDateTruncInEvalWithRoundTo() {
         var plan = plan("""
               from test
@@ -808,27 +828,6 @@
         assertEquals(DATETIME, fa.dataType());
         assertEquals(4, roundTo.points().size()); // 4 days
         EsRelation relation = as(eval.child(), EsRelation.class);
-=======
-    /**
-     * Limit[1000[INTEGER],false]
-     * \_Aggregate[[],[SUM($$integer_long_field$converted_to$long{f$}#5,true[BOOLEAN]) AS sum(integer_long_field::long)#3]]
-     *   \_Filter[ISNOTNULL($$integer_long_field$converted_to$long{f$}#5)]
-     *     \_EsRelation[test*][!integer_long_field, $$integer_long_field$converted..]
-     */
-    public void testUnionTypesInferNonNullAggConstraint() {
-        LogicalPlan coordinatorOptimized = plan("FROM test* | STATS sum(integer_long_field::long)", analyzerWithUnionTypeMapping());
-        var plan = localPlan(coordinatorOptimized, TEST_SEARCH_STATS);
-
-        var limit = asLimit(plan, 1000);
-        var agg = as(limit.child(), Aggregate.class);
-        var filter = as(agg.child(), Filter.class);
-        var relation = as(filter.child(), EsRelation.class);
-
-        var isNotNull = as(filter.condition(), IsNotNull.class);
-        var unionTypeField = as(isNotNull.field(), FieldAttribute.class);
-        assertEquals("$$integer_long_field$converted_to$long", unionTypeField.name());
-        assertEquals("integer_long_field", unionTypeField.fieldName().string());
->>>>>>> d487eb5b
     }
 
     private IsNotNull isNotNull(Expression field) {

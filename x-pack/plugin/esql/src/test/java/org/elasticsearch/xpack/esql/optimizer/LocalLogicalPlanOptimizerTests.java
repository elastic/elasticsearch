--- conflicted
+++ resolved
@@ -40,11 +40,8 @@
 import org.elasticsearch.xpack.esql.expression.function.EsqlFunctionRegistry;
 import org.elasticsearch.xpack.esql.expression.function.aggregate.Count;
 import org.elasticsearch.xpack.esql.expression.function.aggregate.Min;
-<<<<<<< HEAD
 import org.elasticsearch.xpack.esql.expression.function.aggregate.Sum;
-=======
 import org.elasticsearch.xpack.esql.expression.function.fulltext.SingleFieldFullTextFunction;
->>>>>>> f08e7317
 import org.elasticsearch.xpack.esql.expression.function.scalar.conditional.Case;
 import org.elasticsearch.xpack.esql.expression.function.scalar.nulls.Coalesce;
 import org.elasticsearch.xpack.esql.expression.function.scalar.string.StartsWith;
@@ -1505,7 +1502,6 @@
         assertTrue(esRelation.output().contains(r2CosineFieldAttr));
     }
 
-<<<<<<< HEAD
     public void testLengthInEval() {
         assumeTrue("requires similarity functions", EsqlCapabilities.Cap.VECTOR_SIMILARITY_FUNCTIONS_PUSHDOWN.isEnabled());
         String query = """
@@ -1715,7 +1711,8 @@
         assertThat(field.getName(), equalTo(fieldName));
         assertThat(field.getExactInfo().hasExact(), equalTo(false));
         return attr;
-=======
+    }
+
     public void testFullTextFunctionOnMissingField() {
         String functionName = randomFrom("match", "match_phrase");
         var plan = plan(String.format(Locale.ROOT, """
@@ -1769,7 +1766,6 @@
         var filter = as(limit.child(), Filter.class);
         var fullTextFunction = as(filter.condition(), SingleFieldFullTextFunction.class);
         assertThat(Expressions.name(fullTextFunction.field()), equalTo("text"));
->>>>>>> f08e7317
     }
 
     private IsNotNull isNotNull(Expression field) {

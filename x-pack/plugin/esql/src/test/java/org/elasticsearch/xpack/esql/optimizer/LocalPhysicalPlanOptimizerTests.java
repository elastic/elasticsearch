/*
 * Copyright Elasticsearch B.V. and/or licensed to Elasticsearch B.V. under one
 * or more contributor license agreements. Licensed under the Elastic License
 * 2.0; you may not use this file except in compliance with the Elastic License
 * 2.0.
 */

package org.elasticsearch.xpack.esql.optimizer;

import com.carrotsearch.randomizedtesting.annotations.ParametersFactory;

import org.apache.lucene.search.IndexSearcher;
import org.elasticsearch.Build;
import org.elasticsearch.common.network.NetworkAddress;
import org.elasticsearch.common.settings.Settings;
import org.elasticsearch.common.unit.Fuzziness;
import org.elasticsearch.core.Tuple;
import org.elasticsearch.index.IndexMode;
import org.elasticsearch.index.mapper.MapperService;
import org.elasticsearch.index.mapper.MapperServiceTestCase;
import org.elasticsearch.index.mapper.ParsedDocument;
import org.elasticsearch.index.query.BoolQueryBuilder;
import org.elasticsearch.index.query.MatchQueryBuilder;
import org.elasticsearch.index.query.MultiMatchQueryBuilder;
import org.elasticsearch.index.query.Operator;
import org.elasticsearch.index.query.QueryBuilder;
import org.elasticsearch.index.query.QueryStringQueryBuilder;
import org.elasticsearch.index.query.RangeQueryBuilder;
import org.elasticsearch.index.query.SearchExecutionContext;
import org.elasticsearch.license.XPackLicenseState;
import org.elasticsearch.search.vectors.KnnVectorQueryBuilder;
import org.elasticsearch.search.vectors.RescoreVectorBuilder;
import org.elasticsearch.test.VersionUtils;
import org.elasticsearch.xpack.core.enrich.EnrichPolicy;
import org.elasticsearch.xpack.esql.EsqlTestUtils;
import org.elasticsearch.xpack.esql.EsqlTestUtils.TestSearchStats;
import org.elasticsearch.xpack.esql.action.EsqlCapabilities;
import org.elasticsearch.xpack.esql.analysis.Analyzer;
import org.elasticsearch.xpack.esql.analysis.AnalyzerContext;
import org.elasticsearch.xpack.esql.analysis.EnrichResolution;
import org.elasticsearch.xpack.esql.analysis.Verifier;
import org.elasticsearch.xpack.esql.core.expression.Alias;
import org.elasticsearch.xpack.esql.core.expression.Expression;
import org.elasticsearch.xpack.esql.core.expression.Expressions;
import org.elasticsearch.xpack.esql.core.expression.FieldAttribute;
import org.elasticsearch.xpack.esql.core.expression.FoldContext;
import org.elasticsearch.xpack.esql.core.expression.Literal;
import org.elasticsearch.xpack.esql.core.expression.NamedExpression;
import org.elasticsearch.xpack.esql.core.expression.ReferenceAttribute;
import org.elasticsearch.xpack.esql.core.tree.Source;
import org.elasticsearch.xpack.esql.core.type.DataType;
import org.elasticsearch.xpack.esql.core.type.EsField;
import org.elasticsearch.xpack.esql.core.type.MultiTypeEsField;
import org.elasticsearch.xpack.esql.core.util.Holder;
import org.elasticsearch.xpack.esql.enrich.ResolvedEnrichPolicy;
import org.elasticsearch.xpack.esql.expression.Order;
import org.elasticsearch.xpack.esql.expression.function.EsqlFunctionRegistry;
import org.elasticsearch.xpack.esql.expression.function.UnsupportedAttribute;
import org.elasticsearch.xpack.esql.expression.function.aggregate.Count;
import org.elasticsearch.xpack.esql.expression.function.aggregate.Min;
import org.elasticsearch.xpack.esql.expression.function.fulltext.FullTextFunction;
import org.elasticsearch.xpack.esql.expression.function.fulltext.Kql;
import org.elasticsearch.xpack.esql.expression.function.fulltext.Match;
import org.elasticsearch.xpack.esql.expression.function.fulltext.MatchOperator;
import org.elasticsearch.xpack.esql.expression.function.fulltext.QueryString;
import org.elasticsearch.xpack.esql.expression.predicate.logical.Or;
import org.elasticsearch.xpack.esql.expression.predicate.operator.comparison.GreaterThan;
import org.elasticsearch.xpack.esql.expression.predicate.operator.comparison.GreaterThanOrEqual;
import org.elasticsearch.xpack.esql.index.EsIndex;
import org.elasticsearch.xpack.esql.index.IndexResolution;
import org.elasticsearch.xpack.esql.optimizer.rules.logical.ExtractAggregateCommonFilter;
import org.elasticsearch.xpack.esql.parser.ParsingException;
import org.elasticsearch.xpack.esql.plan.logical.Enrich;
import org.elasticsearch.xpack.esql.plan.logical.LogicalPlan;
import org.elasticsearch.xpack.esql.plan.physical.AggregateExec;
import org.elasticsearch.xpack.esql.plan.physical.DissectExec;
import org.elasticsearch.xpack.esql.plan.physical.EsQueryExec;
import org.elasticsearch.xpack.esql.plan.physical.EsStatsQueryExec;
import org.elasticsearch.xpack.esql.plan.physical.EsStatsQueryExec.Stat;
import org.elasticsearch.xpack.esql.plan.physical.EstimatesRowSize;
import org.elasticsearch.xpack.esql.plan.physical.EvalExec;
import org.elasticsearch.xpack.esql.plan.physical.ExchangeExec;
import org.elasticsearch.xpack.esql.plan.physical.FieldExtractExec;
import org.elasticsearch.xpack.esql.plan.physical.FilterExec;
import org.elasticsearch.xpack.esql.plan.physical.GrokExec;
import org.elasticsearch.xpack.esql.plan.physical.LimitExec;
import org.elasticsearch.xpack.esql.plan.physical.LocalSourceExec;
import org.elasticsearch.xpack.esql.plan.physical.LookupJoinExec;
import org.elasticsearch.xpack.esql.plan.physical.MvExpandExec;
import org.elasticsearch.xpack.esql.plan.physical.ParallelExec;
import org.elasticsearch.xpack.esql.plan.physical.PhysicalPlan;
import org.elasticsearch.xpack.esql.plan.physical.ProjectExec;
import org.elasticsearch.xpack.esql.plan.physical.TimeSeriesAggregateExec;
import org.elasticsearch.xpack.esql.plan.physical.TimeSeriesSourceExec;
import org.elasticsearch.xpack.esql.plan.physical.TopNAggregateExec;
import org.elasticsearch.xpack.esql.plan.physical.TopNExec;
import org.elasticsearch.xpack.esql.planner.FilterTests;
import org.elasticsearch.xpack.esql.plugin.EsqlFlags;
import org.elasticsearch.xpack.esql.plugin.QueryPragmas;
import org.elasticsearch.xpack.esql.querydsl.query.SingleValueQuery;
import org.elasticsearch.xpack.esql.rule.Rule;
import org.elasticsearch.xpack.esql.session.Configuration;
import org.elasticsearch.xpack.esql.stats.SearchContextStats;
import org.elasticsearch.xpack.esql.stats.SearchStats;
import org.elasticsearch.xpack.esql.telemetry.Metrics;
import org.elasticsearch.xpack.esql.type.EsqlDataTypeConverter;
import org.elasticsearch.xpack.kql.query.KqlQueryBuilder;
import org.junit.Before;

import java.io.IOException;
import java.util.ArrayList;
import java.util.Collection;
import java.util.List;
import java.util.Locale;
import java.util.Map;
import java.util.concurrent.atomic.AtomicReference;
import java.util.function.BiFunction;
import java.util.function.Function;

import static java.util.Arrays.asList;
import static org.elasticsearch.compute.aggregation.AggregatorMode.FINAL;
import static org.elasticsearch.index.query.QueryBuilders.boolQuery;
import static org.elasticsearch.index.query.QueryBuilders.existsQuery;
import static org.elasticsearch.index.query.QueryBuilders.matchAllQuery;
import static org.elasticsearch.index.query.QueryBuilders.rangeQuery;
import static org.elasticsearch.index.query.QueryBuilders.termQuery;
import static org.elasticsearch.index.query.QueryBuilders.termsQuery;
import static org.elasticsearch.xpack.esql.EsqlTestUtils.TEST_VERIFIER;
import static org.elasticsearch.xpack.esql.EsqlTestUtils.as;
import static org.elasticsearch.xpack.esql.EsqlTestUtils.configuration;
import static org.elasticsearch.xpack.esql.EsqlTestUtils.emptyInferenceResolution;
import static org.elasticsearch.xpack.esql.EsqlTestUtils.loadMapping;
import static org.elasticsearch.xpack.esql.EsqlTestUtils.unboundLogicalOptimizerContext;
import static org.elasticsearch.xpack.esql.EsqlTestUtils.withDefaultLimitWarning;
import static org.elasticsearch.xpack.esql.analysis.AnalyzerTestUtils.defaultLookupResolution;
import static org.elasticsearch.xpack.esql.analysis.AnalyzerTestUtils.indexWithDateDateNanosUnionType;
import static org.elasticsearch.xpack.esql.core.expression.Expressions.name;
import static org.elasticsearch.xpack.esql.core.expression.Expressions.names;
import static org.elasticsearch.xpack.esql.core.querydsl.query.Query.unscore;
import static org.elasticsearch.xpack.esql.core.type.DataType.DATE_NANOS;
import static org.elasticsearch.xpack.esql.core.type.DataType.INTEGER;
import static org.elasticsearch.xpack.esql.core.util.TestUtils.getFieldAttribute;
import static org.elasticsearch.xpack.esql.plan.physical.AbstractPhysicalPlanSerializationTests.randomEstimatedRowSize;
import static org.elasticsearch.xpack.esql.plan.physical.EsStatsQueryExec.StatsType;
import static org.hamcrest.Matchers.contains;
import static org.hamcrest.Matchers.containsString;
import static org.hamcrest.Matchers.equalTo;
import static org.hamcrest.Matchers.hasSize;
import static org.hamcrest.Matchers.instanceOf;
import static org.hamcrest.Matchers.is;
import static org.hamcrest.Matchers.nullValue;

//@TestLogging(value = "org.elasticsearch.xpack.esql:TRACE,org.elasticsearch.compute:TRACE", reason = "debug")
public class LocalPhysicalPlanOptimizerTests extends MapperServiceTestCase {

    public static final List<DataType> UNNECESSARY_CASTING_DATA_TYPES = List.of(
        DataType.BOOLEAN,
        DataType.INTEGER,
        DataType.LONG,
        DataType.DOUBLE,
        DataType.KEYWORD,
        DataType.TEXT
    );
    private static final String PARAM_FORMATTING = "%1$s";

    /**
     * Estimated size of a keyword field in bytes.
     */
    private static final int KEYWORD_EST = EstimatesRowSize.estimateSize(DataType.KEYWORD);
    public static final String MATCH_OPERATOR_QUERY = "from test | where %s:%s";
    public static final String MATCH_FUNCTION_QUERY = "from test | where match(%s, %s)";

    private TestPlannerOptimizer plannerOptimizer;
    private TestPlannerOptimizer plannerOptimizerDateDateNanosUnionTypes;
    private Analyzer timeSeriesAnalyzer;
    private final Configuration config;
    private final SearchStats IS_SV_STATS = new TestSearchStats() {
        @Override
        public boolean isSingleValue(FieldAttribute.FieldName field) {
            return true;
        }
    };

    private final SearchStats CONSTANT_K_STATS = new TestSearchStats() {
        @Override
        public boolean isSingleValue(FieldAttribute.FieldName field) {
            return true;
        }

        @Override
        public String constantValue(FieldAttribute.FieldName name) {
            return name.string().startsWith("constant_keyword") ? "foo" : null;
        }
    };

    @ParametersFactory(argumentFormatting = PARAM_FORMATTING)
    public static List<Object[]> readScriptSpec() {
        return settings().stream().map(t -> {
            var settings = Settings.builder().loadFromMap(t.v2()).build();
            return new Object[] { t.v1(), configuration(new QueryPragmas(settings)) };
        }).toList();
    }

    private static List<Tuple<String, Map<String, Object>>> settings() {
        return asList(new Tuple<>("default", Map.of()));
    }

    public LocalPhysicalPlanOptimizerTests(String name, Configuration config) {
        this.config = config;
    }

    @Before
    public void init() {
        EnrichResolution enrichResolution = new EnrichResolution();
        enrichResolution.addResolvedPolicy(
            "foo",
            Enrich.Mode.ANY,
            new ResolvedEnrichPolicy(
                "fld",
                EnrichPolicy.MATCH_TYPE,
                List.of("a", "b"),
                Map.of("", "idx"),
                Map.ofEntries(
                    Map.entry("a", new EsField("a", DataType.INTEGER, Map.of(), true)),
                    Map.entry("b", new EsField("b", DataType.LONG, Map.of(), true))
                )
            )
        );
        plannerOptimizer = new TestPlannerOptimizer(config, makeAnalyzer("mapping-basic.json", enrichResolution));
        var timeSeriesMapping = loadMapping("k8s-mappings.json");
        var timeSeriesIndex = IndexResolution.valid(new EsIndex("k8s", timeSeriesMapping, Map.of("k8s", IndexMode.TIME_SERIES)));
        timeSeriesAnalyzer = new Analyzer(
            new AnalyzerContext(
                EsqlTestUtils.TEST_CFG,
                new EsqlFunctionRegistry(),
                timeSeriesIndex,
                enrichResolution,
                emptyInferenceResolution()
            ),
            TEST_VERIFIER
        );
    }

    private Analyzer makeAnalyzer(String mappingFileName, EnrichResolution enrichResolution) {
        var mapping = loadMapping(mappingFileName);
        EsIndex test = new EsIndex("test", mapping, Map.of("test", IndexMode.STANDARD));
        IndexResolution getIndexResult = IndexResolution.valid(test);

        return new Analyzer(
            new AnalyzerContext(
                config,
                new EsqlFunctionRegistry(),
                getIndexResult,
                defaultLookupResolution(),
                enrichResolution,
                emptyInferenceResolution()
            ),
            new Verifier(new Metrics(new EsqlFunctionRegistry()), new XPackLicenseState(() -> 0L))
        );
    }

    private Analyzer makeAnalyzer(String mappingFileName) {
        return makeAnalyzer(mappingFileName, new EnrichResolution());
    }

    private Analyzer makeAnalyzer(IndexResolution indexResolution) {
        return new Analyzer(
            new AnalyzerContext(config, new EsqlFunctionRegistry(), indexResolution, new EnrichResolution(), emptyInferenceResolution()),
            new Verifier(new Metrics(new EsqlFunctionRegistry()), new XPackLicenseState(() -> 0L))
        );
    }

    /**
     * Expects
     * LimitExec[1000[INTEGER]]
     * \_AggregateExec[[],[COUNT([2a][KEYWORD]) AS c],FINAL,null]
     *   \_ExchangeExec[[count{r}#24, seen{r}#25],true]
     *     \_EsStatsQueryExec[test], stats[Stat[name=*, type=COUNT, query=null]]], query[{"esql_single_value":{"field":"emp_no","next":
     *       {"range":{"emp_no":{"lt":10050,"boost":1.0}}}}}][count{r}#40, seen{r}#41], limit[],
     */
    // TODO: this is suboptimal due to eval not being removed/folded
    public void testCountAllWithEval() {
        var plan = plannerOptimizer.plan("""
              from test | eval s = salary | rename s as sr | eval hidden_s = sr | rename emp_no as e | where e < 10050
            | stats c = count(*)
            """);
        var stat = queryStatsFor(plan);
        assertThat(stat.type(), is(StatsType.COUNT));
        assertThat(stat.query(), is(nullValue()));
    }

    /**
     * Expects
     * LimitExec[1000[INTEGER]]
     * \_AggregateExec[[],[COUNT([2a][KEYWORD]) AS c],FINAL,null]
     *   \_ExchangeExec[[count{r}#14, seen{r}#15],true]
     *     \_EsStatsQueryExec[test], stats[Stat[name=*, type=COUNT, query=null]]],
     *     query[{"esql_single_value":{"field":"emp_no","next":{"range":{"emp_no":{"gt":10040,"boost":1.0}}}}}][count{r}#30, seen{r}#31],
     *       limit[],
     */
    public void testCountAllWithFilter() {
        var plan = plannerOptimizer.plan("from test | where emp_no > 10040 | stats c = count(*)");
        var stat = queryStatsFor(plan);
        assertThat(stat.type(), is(StatsType.COUNT));
        assertThat(stat.query(), is(nullValue()));
    }

    /**
     * Expects
     * LimitExec[1000[INTEGER]]
     * \_AggregateExec[[],[COUNT(emp_no{f}#5) AS c],FINAL,null]
     *   \_ExchangeExec[[count{r}#15, seen{r}#16],true]
     *     \_EsStatsQueryExec[test], stats[Stat[name=emp_no, type=COUNT, query={
     *   "exists" : {
     *     "field" : "emp_no",
     *     "boost" : 1.0
     *   }
     * }]]], query[{"esql_single_value":{"field":"emp_no","next":{"range":{"emp_no":{"gt":10040,"boost":1.0}}}}}][count{r}#31, seen{r}#32],
     *   limit[],
     */
    public void testCountFieldWithFilter() {
        var plan = plannerOptimizer.plan("from test | where emp_no > 10040 | stats c = count(emp_no)", IS_SV_STATS);
        var stat = queryStatsFor(plan);
        assertThat(stat.type(), is(StatsType.COUNT));
        assertThat(stat.query(), is(existsQuery("emp_no")));
    }

    /**
     * Expects
     * LimitExec[1000[INTEGER]]
     * \_AggregateExec[[],[COUNT(salary{f}#20) AS c],FINAL,null]
     *   \_ExchangeExec[[count{r}#25, seen{r}#26],true]
     *     \_EsStatsQueryExec[test], stats[Stat[name=salary, type=COUNT, query={
     *   "exists" : {
     *     "field" : "salary",
     *     "boost" : 1.0
     *   }
     */
    public void testCountFieldWithEval() {
        var plan = plannerOptimizer.plan("""
              from test | eval s = salary | rename s as sr | eval hidden_s = sr | rename emp_no as e | where e < 10050
            | stats c = count(hidden_s)
            """, IS_SV_STATS);

        var limit = as(plan, LimitExec.class);
        var agg = as(limit.child(), AggregateExec.class);
        var exg = as(agg.child(), ExchangeExec.class);
        var esStatsQuery = as(exg.child(), EsStatsQueryExec.class);

        assertThat(esStatsQuery.limit(), is(nullValue()));
        assertThat(Expressions.names(esStatsQuery.output()), contains("$$c$count", "$$c$seen"));
        var stat = as(esStatsQuery.stats().get(0), Stat.class);
        assertThat(stat.query(), is(existsQuery("salary")));
    }

    // optimized doesn't know yet how to push down count over field
    public void testCountOneFieldWithFilter() {
        String query = """
            from test
            | where salary > 1000
            | stats c = count(salary)
            """;
        var plan = plannerOptimizer.plan(query, IS_SV_STATS);

        var limit = as(plan, LimitExec.class);
        var agg = as(limit.child(), AggregateExec.class);
        assertThat(agg.getMode(), is(FINAL));
        assertThat(Expressions.names(agg.aggregates()), contains("c"));
        var exchange = as(agg.child(), ExchangeExec.class);
        var esStatsQuery = as(exchange.child(), EsStatsQueryExec.class);
        assertThat(esStatsQuery.limit(), is(nullValue()));
        assertThat(Expressions.names(esStatsQuery.output()), contains("$$c$count", "$$c$seen"));
        var stat = as(esStatsQuery.stats().get(0), Stat.class);
        Source source = new Source(2, 8, "salary > 1000");
        var exists = existsQuery("salary");
        assertThat(stat.query(), is(exists));
        var range = wrapWithSingleQuery(query, unscore(rangeQuery("salary").gt(1000)), "salary", source);
        var expected = boolQuery().must(range).must(unscore(exists));
        assertThat(esStatsQuery.query().toString(), is(expected.toString()));
    }

    // optimized doesn't know yet how to push down count over field
    public void testCountOneFieldWithFilterAndLimit() {
        var plan = plannerOptimizer.plan("""
            from test
            | where salary > 1000
            | limit 10
            | stats c = count(salary)
            """, IS_SV_STATS);
        assertThat(plan.anyMatch(EsQueryExec.class::isInstance), is(true));
    }

    public void testCountPushdownForSvAndMvFields() throws IOException {
        String properties = EsqlTestUtils.loadUtf8TextFile("/mapping-basic.json");
        String mapping = "{\"mappings\": " + properties + "}";

        String query = """
            from test
            | stats c = count(salary)
            """;

        PhysicalPlan plan;

        List<List<String>> docsCasesWithoutPushdown = List.of(
            // No pushdown yet in case of MVs
            List.of("{ \"salary\" : [1,2] }"),
            List.of("{ \"salary\" : [1,2] }", "{ \"salary\" : null}")
        );
        for (List<String> docs : docsCasesWithoutPushdown) {
            plan = planWithMappingAndDocs(query, mapping, docs);
            // No EsSatsQueryExec as leaf of the plan.
            assertThat(plan.anyMatch(EsQueryExec.class::isInstance), is(true));
        }

        // Cases where we can push this down as a COUNT(*) since there are only SVs
        List<List<String>> docsCasesWithPushdown = List.of(List.of(), List.of("{ \"salary\" : 1 }"), List.of("{ \"salary\": null }"));
        for (List<String> docs : docsCasesWithPushdown) {
            plan = planWithMappingAndDocs(query, mapping, docs);

            Holder<EsStatsQueryExec> leaf = new Holder<>();
            plan.forEachDown(p -> {
                if (p instanceof EsStatsQueryExec s) {
                    leaf.set(s);
                }
            });

            String expectedStats = """
                [Stat[name=salary, type=COUNT, query={
                  "exists" : {
                    "field" : "salary",
                    "boost" : 1.0
                  }
                }]]""";
            assertNotNull(leaf.get());
            assertThat(leaf.get().stats().toString(), equalTo(expectedStats));
        }
    }

    private PhysicalPlan planWithMappingAndDocs(String query, String mapping, List<String> docs) throws IOException {
        MapperService mapperService = createMapperService(mapping);
        List<ParsedDocument> parsedDocs = docs.stream().map(d -> mapperService.documentMapper().parse(source(d))).toList();

        Holder<PhysicalPlan> plan = new Holder<>(null);
        withLuceneIndex(mapperService, indexWriter -> {
            for (ParsedDocument parsedDoc : parsedDocs) {
                indexWriter.addDocument(parsedDoc.rootDoc());
            }
        }, directoryReader -> {
            IndexSearcher searcher = newSearcher(directoryReader);
            SearchExecutionContext ctx = createSearchExecutionContext(mapperService, searcher);
            plan.set(plannerOptimizer.plan(query, SearchContextStats.from(List.of(ctx))));
        });

        return plan.get();
    }

    // optimizer doesn't know yet how to break down different multi count
    public void testCountMultipleFieldsWithFilter() {
        var plan = plannerOptimizer.plan("""
            from test
            | where salary > 1000 and emp_no > 10010
            | stats cs = count(salary), ce = count(emp_no)
            """, IS_SV_STATS);
        assertThat(plan.anyMatch(EsQueryExec.class::isInstance), is(true));
    }

    public void testAnotherCountAllWithFilter() {
        String query = """
            from test
            | where emp_no > 10010
            | stats c = count()
            """;
        var plan = plannerOptimizer.plan(query, IS_SV_STATS);

        var limit = as(plan, LimitExec.class);
        var agg = as(limit.child(), AggregateExec.class);
        assertThat(agg.getMode(), is(FINAL));
        assertThat(Expressions.names(agg.aggregates()), contains("c"));
        var exchange = as(agg.child(), ExchangeExec.class);
        var esStatsQuery = as(exchange.child(), EsStatsQueryExec.class);
        assertThat(esStatsQuery.limit(), is(nullValue()));
        assertThat(Expressions.names(esStatsQuery.output()), contains("$$c$count", "$$c$seen"));
        var source = ((SingleValueQuery.Builder) esStatsQuery.query()).source();
        var expected = wrapWithSingleQuery(query, unscore(rangeQuery("emp_no").gt(10010)), "emp_no", source);
        assertThat(expected.toString(), is(esStatsQuery.query().toString()));
    }

    // optimizer doesn't know yet how to normalize and deduplicate cout(*), count(), count(1) etc.
    public void testMultiCountAllWithFilter() {
        var plan = plannerOptimizer.plan("""
            from test
            | where emp_no > 10010
            | stats c = count(), call = count(*), c_literal = count(1)
            """, IS_SV_STATS);
        assertThat(plan.anyMatch(EsQueryExec.class::isInstance), is(true));
    }

    @SuppressWarnings("unchecked")
    public void testSingleCountWithStatsFilter() {
        // an optimizer that filters out the ExtractAggregateCommonFilter rule
        var logicalOptimizer = new LogicalPlanOptimizer(unboundLogicalOptimizerContext()) {
            @Override
            protected List<Batch<LogicalPlan>> batches() {
                var oldBatches = super.batches();
                List<Batch<LogicalPlan>> newBatches = new ArrayList<>(oldBatches.size());
                for (var batch : oldBatches) {
                    List<Rule<?, LogicalPlan>> rules = new ArrayList<>(List.of(batch.rules()));
                    rules.removeIf(r -> r instanceof ExtractAggregateCommonFilter);
                    newBatches.add(batch.with(rules.toArray(Rule[]::new)));
                }
                return newBatches;
            }
        };
        var analyzer = makeAnalyzer("mapping-default.json");
        var plannerOptimizer = new TestPlannerOptimizer(config, analyzer, logicalOptimizer);
        var plan = plannerOptimizer.plan("""
            from test
            | stats c = count(hire_date) where emp_no < 10042
            """, IS_SV_STATS);

        var limit = as(plan, LimitExec.class);
        var agg = as(limit.child(), AggregateExec.class);
        assertThat(agg.getMode(), is(FINAL));
        var exchange = as(agg.child(), ExchangeExec.class);
        var esStatsQuery = as(exchange.child(), EsStatsQueryExec.class);

        Function<String, String> compact = s -> s.replaceAll("\\s+", "");
        assertThat(compact.apply(esStatsQuery.query().toString()), is(compact.apply("""
            {
                "bool": {
                    "must": [
                        {
                            "exists": {
                                "field": "hire_date",
                                "boost": 0.0
                            }
                        },
                        {
                            "esql_single_value": {
                                "field": "emp_no",
                                "next": {
                                    "range": {
                                        "emp_no": {
                                            "lt": 10042,
                                            "boost": 0.0
                                        }
                                    }
                                },
                                "source": "emp_no < 10042@2:36"
                            }
                        }
                    ],
                    "boost": 1.0
                }
            }
            """)));
    }

    // optimizer doesn't know yet how to break down different multi count
    public void testCountFieldsAndAllWithFilter() {
        var plan = plannerOptimizer.plan("""
            from test
            | where emp_no > 10010
            | stats c = count(), cs = count(salary), ce = count(emp_no)
            """, IS_SV_STATS);
        assertThat(plan.anyMatch(EsQueryExec.class::isInstance), is(true));
    }

    /**
     * Expecting
     * LimitExec[1000[INTEGER]]
     * \_AggregateExec[[],[COUNT([2a][KEYWORD]) AS c],FINAL,null]
     *   \_ExchangeExec[[count{r}#14, seen{r}#15],true]
     *     \_LocalSourceExec[[c{r}#3],[LongVectorBlock[vector=ConstantLongVector[positions=1, value=0]]]]
     */
    public void testLocalAggOptimizedToLocalRelation() {
        var stats = new TestSearchStats() {
            @Override
            public boolean exists(FieldAttribute.FieldName field) {
                return "emp_no".equals(field.string()) == false;
            }
        };

        var plan = plannerOptimizer.plan("""
            from test
            | where emp_no > 10010
            | stats c = count()
            """, stats);

        var limit = as(plan, LimitExec.class);
        var agg = as(limit.child(), AggregateExec.class);
        assertThat(agg.getMode(), is(FINAL));
        assertThat(Expressions.names(agg.aggregates()), contains("c"));
        var exchange = as(agg.child(), ExchangeExec.class);
        assertThat(exchange.inBetweenAggs(), is(true));
        var localSource = as(exchange.child(), LocalSourceExec.class);
        assertThat(Expressions.names(localSource.output()), contains("$$c$count", "$$c$seen"));
    }

    /**
     * Expects
     * LimitExec[1000[INTEGER]]
     * \_ExchangeExec[[],false]
     *   \_ProjectExec[[_meta_field{f}#9, emp_no{f}#3, first_name{f}#4, gender{f}#5, job{f}#10, job.raw{f}#11, languages{f}#6, last_n
     * ame{f}#7, long_noidx{f}#12, salary{f}#8]]
     *     \_FieldExtractExec[_meta_field{f}#9, emp_no{f}#3, first_name{f}#4, gen..]
     *       \_EsQueryExec[test], query[{"exists":{"field":"emp_no","boost":1.0}}][_doc{f}#13], limit[1000], sort[] estimatedRowSize[324]
     */
    public void testIsNotNullPushdownFilter() {
        var plan = plannerOptimizer.plan("from test | where emp_no is not null");

        var limit = as(plan, LimitExec.class);
        var exchange = as(limit.child(), ExchangeExec.class);
        var project = as(exchange.child(), ProjectExec.class);
        var field = as(project.child(), FieldExtractExec.class);
        var query = as(field.child(), EsQueryExec.class);
        assertThat(as(query.limit(), Literal.class).value(), is(1000));
        var expected = unscore(existsQuery("emp_no"));
        assertThat(query.query().toString(), is(expected.toString()));
    }

    /**
     * Expects
     *
     * LimitExec[1000[INTEGER]]
     * \_ExchangeExec[[],false]
     *   \_ProjectExec[[_meta_field{f}#9, emp_no{f}#3, first_name{f}#4, gender{f}#5, job{f}#10, job.raw{f}#11, languages{f}#6, last_n
     * ame{f}#7, long_noidx{f}#12, salary{f}#8]]
     *     \_FieldExtractExec[_meta_field{f}#9, emp_no{f}#3, first_name{f}#4, gen..]
     *       \_EsQueryExec[test], query[{"bool":{"must_not":[{"exists":{"field":"emp_no","boost":1.0}}],"boost":1.0}}][_doc{f}#13],
     *         limit[1000], sort[] estimatedRowSize[324]
     */
    public void testIsNullPushdownFilter() {
        var plan = plannerOptimizer.plan("from test | where emp_no is null");

        var limit = as(plan, LimitExec.class);
        var exchange = as(limit.child(), ExchangeExec.class);
        var project = as(exchange.child(), ProjectExec.class);
        var field = as(project.child(), FieldExtractExec.class);
        var query = as(field.child(), EsQueryExec.class);
        assertThat(as(query.limit(), Literal.class).value(), is(1000));
        var expected = boolQuery().mustNot(unscore(existsQuery("emp_no")));
        assertThat(query.query().toString(), is(expected.toString()));
    }

    /**
     * Expects
     *
     * LimitExec[500[INTEGER]]
     * \_AggregateExec[[],[COUNT(gender{f}#7) AS count(gender)],FINAL,null]
     *   \_ExchangeExec[[count{r}#15, seen{r}#16],true]
     *     \_AggregateExec[[],[COUNT(gender{f}#7) AS count(gender)],PARTIAL,8]
     *       \_FieldExtractExec[gender{f}#7]
     *         \_EsQueryExec[test], query[{"exists":{"field":"gender","boost":1.0}}][_doc{f}#17], limit[], sort[] estimatedRowSize[54]
     */
    public void testIsNotNull_TextField_Pushdown() {
        String textField = randomFrom("gender", "job");
        var plan = plannerOptimizer.plan(
            String.format(Locale.ROOT, "from test | where %s is not null | stats count(%s)", textField, textField)
        );

        var limit = as(plan, LimitExec.class);
        var finalAgg = as(limit.child(), AggregateExec.class);
        var exchange = as(finalAgg.child(), ExchangeExec.class);
        var partialAgg = as(exchange.child(), AggregateExec.class);
        var fieldExtract = as(partialAgg.child(), FieldExtractExec.class);
        var query = as(fieldExtract.child(), EsQueryExec.class);
        var expected = unscore(existsQuery(textField));
        assertThat(query.query().toString(), is(expected.toString()));
    }

    /**
     * Expects
     * LimitExec[1000[INTEGER]]
     * \_ExchangeExec[[],false]
     *   \_ProjectExec[[_meta_field{f}#9, emp_no{f}#3, first_name{f}#4, gender{f}#5, job{f}#10, job.raw{f}#11, languages{f}#6, last_n
     *     ame{f}#7, long_noidx{f}#12, salary{f}#8]]
     *     \_FieldExtractExec[_meta_field{f}#9, emp_no{f}#3, first_name{f}#4, gen..]
     *       \_EsQueryExec[test], query[{"bool":{"must_not":[{"exists":{"field":"gender","boost":1.0}}],"boost":1.0}}]
     *         [_doc{f}#13], limit[1000], sort[] estimatedRowSize[324]
     */
    public void testIsNull_TextField_Pushdown() {
        String textField = randomFrom("gender", "job");
        var plan = plannerOptimizer.plan(String.format(Locale.ROOT, "from test | where %s is null", textField, textField));

        var limit = as(plan, LimitExec.class);
        var exchange = as(limit.child(), ExchangeExec.class);
        var project = as(exchange.child(), ProjectExec.class);
        var fieldExtract = as(project.child(), FieldExtractExec.class);
        var query = as(fieldExtract.child(), EsQueryExec.class);
        var expected = boolQuery().mustNot(unscore(existsQuery(textField)));
        assertThat(query.query().toString(), is(expected.toString()));
    }

    /**
     * count(x) adds an implicit "exists(x)" filter in the pushed down query
     * This test checks this "exists" doesn't clash with the "is null" pushdown on the text field.
     * In this particular query, "exists(x)" and "x is null" cancel each other out.
     *
     * Expects
     *
     * LimitExec[1000[INTEGER]]
     * \_AggregateExec[[],[COUNT(job{f}#19) AS c],FINAL,8]
     *   \_ExchangeExec[[count{r}#22, seen{r}#23],true]
     *     \_LocalSourceExec[[count{r}#22, seen{r}#23],[LongVectorBlock[vector=ConstantLongVector[positions=1, value=0]], BooleanVectorBlock
     * [vector=ConstantBooleanVector[positions=1, value=true]]]]
     */
    public void testIsNull_TextField_Pushdown_WithCount() {
        var plan = plannerOptimizer.plan("""
              from test
              | eval filtered_job = job, count_job = job
              | where filtered_job IS NULL
              | stats c = COUNT(count_job)
            """, IS_SV_STATS);

        var limit = as(plan, LimitExec.class);
        var agg = as(limit.child(), AggregateExec.class);
        var exg = as(agg.child(), ExchangeExec.class);
        as(exg.child(), LocalSourceExec.class);
    }

    /**
     * count(x) adds an implicit "exists(x)" filter in the pushed down query.
     * This test checks this "exists" doesn't clash with the "is null" pushdown on the text field.
     * In this particular query, "exists(x)" and "x is not null" go hand in hand and the query is pushed down to Lucene.
     *
     * Expects
     *
     * LimitExec[1000[INTEGER]]
     * \_AggregateExec[[],[COUNT(job{f}#19) AS c],FINAL,8]
     *   \_ExchangeExec[[count{r}#22, seen{r}#23],true]
     *     \_EsStatsQueryExec[test], stats[Stat[name=job, type=COUNT, query={
     *   "exists" : {
     *     "field" : "job",
     *     "boost" : 1.0
     *   }
     * }]]], query[{"exists":{"field":"job","boost":1.0}}][count{r}#25, seen{r}#26], limit[],
     */
    public void testIsNotNull_TextField_Pushdown_WithCount() {
        var plan = plannerOptimizer.plan("""
              from test
              | eval filtered_job = job, count_job = job
              | where filtered_job IS NOT NULL
              | stats c = COUNT(count_job)
            """, IS_SV_STATS);

        var limit = as(plan, LimitExec.class);
        var agg = as(limit.child(), AggregateExec.class);
        var exg = as(agg.child(), ExchangeExec.class);
        var esStatsQuery = as(exg.child(), EsStatsQueryExec.class);
        assertThat(esStatsQuery.limit(), is(nullValue()));
        assertThat(Expressions.names(esStatsQuery.output()), contains("$$c$count", "$$c$seen"));
        var stat = as(esStatsQuery.stats().get(0), Stat.class);
        assertThat(stat.query(), is(existsQuery("job")));
    }

    private record OutOfRangeTestCase(String fieldName, String tooLow, String tooHigh) {};

    private static final String LT = "<";
    private static final String LTE = "<=";
    private static final String GT = ">";
    private static final String GTE = ">=";
    private static final String EQ = "==";
    private static final String NEQ = "!=";

    public void testOutOfRangeFilterPushdown() {
        var allTypeMappingAnalyzer = makeAnalyzer("mapping-all-types.json");

        String largerThanInteger = String.valueOf(randomLongBetween(Integer.MAX_VALUE + 1L, Long.MAX_VALUE));
        String smallerThanInteger = String.valueOf(randomLongBetween(Long.MIN_VALUE, Integer.MIN_VALUE - 1L));

        // These values are already out of bounds for longs due to rounding errors.
        double longLowerBoundExclusive = (double) Long.MIN_VALUE;
        double longUpperBoundExclusive = (double) Long.MAX_VALUE;
        String largerThanLong = String.valueOf(randomDoubleBetween(longUpperBoundExclusive, Double.MAX_VALUE, true));
        String smallerThanLong = String.valueOf(randomDoubleBetween(-Double.MAX_VALUE, longLowerBoundExclusive, true));

        List<OutOfRangeTestCase> cases = List.of(
            new OutOfRangeTestCase("byte", smallerThanInteger, largerThanInteger),
            new OutOfRangeTestCase("short", smallerThanInteger, largerThanInteger),
            new OutOfRangeTestCase("integer", smallerThanInteger, largerThanInteger),
            new OutOfRangeTestCase("long", smallerThanLong, largerThanLong)
            // TODO: add unsigned_long https://github.com/elastic/elasticsearch/issues/102935
        );

        for (OutOfRangeTestCase testCase : cases) {
            List<String> trueForSingleValuesPredicates = List.of(
                LT + testCase.tooHigh,
                LTE + testCase.tooHigh,
                GT + testCase.tooLow,
                GTE + testCase.tooLow,
                NEQ + testCase.tooHigh,
                NEQ + testCase.tooLow
            );
            List<String> alwaysFalsePredicates = List.of(
                LT + testCase.tooLow,
                LTE + testCase.tooLow,
                GT + testCase.tooHigh,
                GTE + testCase.tooHigh,
                EQ + testCase.tooHigh,
                EQ + testCase.tooLow
            );

            for (String truePredicate : trueForSingleValuesPredicates) {
                String comparison = testCase.fieldName + truePredicate;
                var query = "from test | where " + comparison;
                Source expectedSource = new Source(1, 18, comparison);

                logger.info("Query: " + query);
                EsQueryExec actualQueryExec = doTestOutOfRangeFilterPushdown(query, allTypeMappingAnalyzer);

                assertThat(actualQueryExec.query(), is(instanceOf(SingleValueQuery.Builder.class)));
                var actualLuceneQuery = (SingleValueQuery.Builder) actualQueryExec.query();
                assertThat(actualLuceneQuery.field(), equalTo(testCase.fieldName));
                assertThat(actualLuceneQuery.source(), equalTo(expectedSource));

                assertThat(actualLuceneQuery.next(), equalTo(unscore(matchAllQuery())));
            }

            for (String falsePredicate : alwaysFalsePredicates) {
                String comparison = testCase.fieldName + falsePredicate;
                var query = "from test | where " + comparison;
                Source expectedSource = new Source(1, 18, comparison);

                EsQueryExec actualQueryExec = doTestOutOfRangeFilterPushdown(query, allTypeMappingAnalyzer);

                assertThat(actualQueryExec.query(), is(instanceOf(SingleValueQuery.Builder.class)));
                var actualLuceneQuery = (SingleValueQuery.Builder) actualQueryExec.query();
                assertThat(actualLuceneQuery.field(), equalTo(testCase.fieldName));
                assertThat(actualLuceneQuery.source(), equalTo(expectedSource));

                var expectedInnerQuery = unscore(boolQuery().mustNot(unscore(matchAllQuery())));
                assertThat(actualLuceneQuery.next(), equalTo(expectedInnerQuery));
            }
        }
    }

    public void testOutOfRangeFilterPushdownWithFloatAndHalfFloat() {
        var allTypeMappingAnalyzer = makeAnalyzer("mapping-all-types.json");

        String smallerThanFloat = String.valueOf(randomDoubleBetween(-Double.MAX_VALUE, -Float.MAX_VALUE - 1d, true));
        String largerThanFloat = String.valueOf(randomDoubleBetween(Float.MAX_VALUE + 1d, Double.MAX_VALUE, true));

        List<OutOfRangeTestCase> cases = List.of(
            new OutOfRangeTestCase("float", smallerThanFloat, largerThanFloat),
            new OutOfRangeTestCase("half_float", smallerThanFloat, largerThanFloat)
        );

        for (OutOfRangeTestCase testCase : cases) {
            for (var value : List.of(testCase.tooHigh, testCase.tooLow)) {
                for (String predicate : List.of(LT, LTE, GT, GTE, EQ, NEQ)) {
                    String comparison = testCase.fieldName + predicate + value;
                    var query = "from test | where " + comparison;

                    Source expectedSource = new Source(1, 18, comparison);

                    logger.info("Query: " + query);
                    EsQueryExec actualQueryExec = doTestOutOfRangeFilterPushdown(query, allTypeMappingAnalyzer);

                    assertThat(actualQueryExec.query(), is(instanceOf(SingleValueQuery.Builder.class)));
                    var actualLuceneQuery = (SingleValueQuery.Builder) actualQueryExec.query();
                    assertThat(actualLuceneQuery.field(), equalTo(testCase.fieldName));
                    assertThat(actualLuceneQuery.source(), equalTo(expectedSource));

                    QueryBuilder actualInnerLuceneQuery = actualLuceneQuery.next();

                    if (predicate.equals(EQ)) {
                        QueryBuilder expectedInnerQuery = unscore(termQuery(testCase.fieldName, Double.parseDouble(value)));
                        assertThat(actualInnerLuceneQuery, equalTo(expectedInnerQuery));
                    } else if (predicate.equals(NEQ)) {
                        QueryBuilder expectedInnerQuery = unscore(
                            boolQuery().mustNot(unscore(termQuery(testCase.fieldName, Double.parseDouble(value))))
                        );
                        assertThat(actualInnerLuceneQuery, equalTo(expectedInnerQuery));
                    } else { // one of LT, LTE, GT, GTE
                        assertTrue(actualInnerLuceneQuery instanceof RangeQueryBuilder);
                        assertThat(((RangeQueryBuilder) actualInnerLuceneQuery).fieldName(), equalTo(testCase.fieldName));
                    }
                }
            }
        }
    }

    /**
     * Expects e.g.
     * LimitExec[1000[INTEGER]]
     * \_ExchangeExec[[],false]
     *   \_ProjectExec[[!alias_integer, boolean{f}#190, byte{f}#191, constant_keyword-foo{f}#192, date{f}#193, double{f}#194, ...]]
     *     \_FieldExtractExec[!alias_integer, boolean{f}#190, byte{f}#191, consta..][]
     *       \_EsQueryExec[test], query[{"esql_single_value":{"field":"byte","next":{"match_all":{"boost":1.0}},...}}]
     */
    private EsQueryExec doTestOutOfRangeFilterPushdown(String query, Analyzer analyzer) {
        var plan = plannerOptimizer.plan(query, EsqlTestUtils.TEST_SEARCH_STATS, analyzer);

        var limit = as(plan, LimitExec.class);
        var exchange = as(limit.child(), ExchangeExec.class);
        var project = as(exchange.child(), ProjectExec.class);
        var fieldExtract = as(project.child(), FieldExtractExec.class);
        var luceneQuery = as(fieldExtract.child(), EsQueryExec.class);

        return luceneQuery;
    }

    /*
     * Expects
     * LimitExec[1000[INTEGER]]
     * \_ExchangeExec[[_meta_field{f}#8, emp_no{f}#2, first_name{f}#3, gender{f}#4, hire_date{f}#9, job{f}#10, job.raw{f}#11, langua
     * ges{f}#5, last_name{f}#6, long_noidx{f}#12, salary{f}#7],false]
     *   \_ProjectExec[[_meta_field{f}#8, emp_no{r}#2, first_name{r}#3, gender{f}#4, hire_date{f}#9, job{f}#10, job.raw{f}#11, langua
     * ges{f}#5, first_name{r}#3 AS last_name, long_noidx{f}#12, emp_no{r}#2 AS salary]]
     *     \_FieldExtractExec[_meta_field{f}#8, gender{f}#4, hire_date{f}#9, job{..]<[],[]>
     *       \_EvalExec[[null[INTEGER] AS emp_no, null[KEYWORD] AS first_name]]
     *         \_EsQueryExec[test], indexMode[standard], query[][_doc{f}#13], limit[1000], sort[] estimatedRowSize[278]
     */
    public void testMissingFieldsDoNotGetExtracted() {
        var stats = EsqlTestUtils.statsForMissingField("first_name", "last_name", "emp_no", "salary");

        var plan = plannerOptimizer.plan("from test", stats);
        var limit = as(plan, LimitExec.class);
        var exchange = as(limit.child(), ExchangeExec.class);
        var project = as(exchange.child(), ProjectExec.class);
        var projections = project.projections();
        assertThat(
            Expressions.names(projections),
            contains(
                "_meta_field",
                "emp_no",
                "first_name",
                "gender",
                "hire_date",
                "job",
                "job.raw",
                "languages",
                "last_name",
                "long_noidx",
                "salary"
            )
        );
        // emp_no
        assertThat(projections.get(1), instanceOf(ReferenceAttribute.class));
        // first_name
        assertThat(projections.get(2), instanceOf(ReferenceAttribute.class));

        // last_name --> first_name
        var nullAlias = Alias.unwrap(projections.get(8));
        assertThat(Expressions.name(nullAlias), is("first_name"));
        // salary --> emp_no
        nullAlias = Alias.unwrap(projections.get(10));
        assertThat(Expressions.name(nullAlias), is("emp_no"));
        // check field extraction is skipped and that evaled fields are not extracted anymore
        var field = as(project.child(), FieldExtractExec.class);
        var fields = field.attributesToExtract();
        assertThat(Expressions.names(fields), contains("_meta_field", "gender", "hire_date", "job", "job.raw", "languages", "long_noidx"));
    }

    /*
     * LimitExec[1000[INTEGER]]
     * \_AggregateExec[[language_code{r}#6],[COUNT(emp_no{f}#12,true[BOOLEAN]) AS c#11, language_code{r}#6],FINAL,[language_code{r}#6, $
     *      $c$count{r}#25, $$c$seen{r}#26],12]
     *   \_ExchangeExec[[language_code{r}#6, $$c$count{r}#25, $$c$seen{r}#26],true]
     *     \_AggregateExec[[languages{r}#15],[COUNT(emp_no{f}#12,true[BOOLEAN]) AS c#11, languages{r}#15 AS language_code#6],INITIAL,[langua
     *          ges{r}#15, $$c$count{r}#27, $$c$seen{r}#28],12]
     *       \_FieldExtractExec[emp_no{f}#12]<[],[]>
     *         \_EvalExec[[null[INTEGER] AS languages#15]]
     *           \_EsQueryExec[test], indexMode[standard], query[][_doc{f}#29], limit[], sort[] estimatedRowSize[12]
     */
    public void testMissingFieldsPurgesTheJoinLocally() {
        var stats = EsqlTestUtils.statsForMissingField("languages");

        var plan = plannerOptimizer.plan("""
            from test
            | keep emp_no, languages
            | rename languages AS language_code
            | lookup join languages_lookup ON language_code
            | stats c = count(emp_no) by language_code
            """, stats);

        var limit = as(plan, LimitExec.class);
        var agg = as(limit.child(), AggregateExec.class);
        assertThat(Expressions.names(agg.output()), contains("c", "language_code"));

        var exchange = as(agg.child(), ExchangeExec.class);
        agg = as(exchange.child(), AggregateExec.class);
        var extract = as(agg.child(), FieldExtractExec.class);
        var eval = as(extract.child(), EvalExec.class);
        var source = as(eval.child(), EsQueryExec.class);
    }

    /*
     * LimitExec[1000[INTEGER]]
     * \_AggregateExec[[language_code{r}#7],[COUNT(emp_no{r}#31,true[BOOLEAN]) AS c#17, language_code{r}#7],FINAL,[language_code{r}#7, $
     *      $c$count{r}#32, $$c$seen{r}#33],12]
     *   \_ExchangeExec[[language_code{r}#7, $$c$count{r}#32, $$c$seen{r}#33],true]
     *     \_AggregateExec[[language_code{r}#7],[COUNT(emp_no{r}#31,true[BOOLEAN]) AS c#17, language_code{r}#7],INITIAL,[language_code{r}#7,
     *          $$c$count{r}#34, $$c$seen{r}#35],12]
     *       \_GrokExec[first_name{f}#19,Parser[pattern=%{WORD:foo}, grok=org.elasticsearch.grok.Grok@75389ac1],[foo{r}#12]]
     *         \_MvExpandExec[emp_no{f}#18,emp_no{r}#31]
     *           \_ProjectExec[[emp_no{f}#18, languages{r}#21 AS language_code#7, first_name{f}#19]]
     *             \_FieldExtractExec[emp_no{f}#18, first_name{f}#19]<[],[]>
     *               \_EvalExec[[null[INTEGER] AS languages#21]]
     *                 \_EsQueryExec[test], indexMode[standard], query[][_doc{f}#36], limit[], sort[] estimatedRowSize[112]
     */
    public void testMissingFieldsPurgesTheJoinLocallyThroughCommands() {
        var stats = EsqlTestUtils.statsForMissingField("languages");

        var plan = plannerOptimizer.plan("""
            from test
            | keep emp_no, languages, first_name
            | rename languages AS language_code
            | mv_expand emp_no
            | grok first_name "%{WORD:foo}"
            | lookup join languages_lookup ON language_code
            | stats c = count(emp_no) by language_code
            """, stats);

        var limit = as(plan, LimitExec.class);
        var agg = as(limit.child(), AggregateExec.class);
        assertThat(Expressions.names(agg.output()), contains("c", "language_code"));

        var exchange = as(agg.child(), ExchangeExec.class);
        agg = as(exchange.child(), AggregateExec.class);
        var grok = as(agg.child(), GrokExec.class);
        var mvexpand = as(grok.child(), MvExpandExec.class);
        var project = as(mvexpand.child(), ProjectExec.class);
        var extract = as(project.child(), FieldExtractExec.class);
        var eval = as(extract.child(), EvalExec.class);
        var source = as(eval.child(), EsQueryExec.class);
    }

    /*
     * LimitExec[1000[INTEGER]]
     * \_AggregateExec[[language_code{r}#12],[COUNT(emp_no{r}#31,true[BOOLEAN]) AS c#17, language_code{r}#12],FINAL,[language_code{r}#12
     * , $$c$count{r}#32, $$c$seen{r}#33],12]
     *   \_ExchangeExec[[language_code{r}#12, $$c$count{r}#32, $$c$seen{r}#33],true]
     *     \_AggregateExec[[language_code{r}#12],[COUNT(emp_no{r}#31,true[BOOLEAN]) AS c#17, language_code{r}#12],INITIAL,[language_code{r}#
     *          12, $$c$count{r}#34, $$c$seen{r}#35],12]
     *       \_LookupJoinExec[[language_code{r}#12],[language_code{f}#29],[]]
     *         |_GrokExec[first_name{f}#19,Parser[pattern=%{NUMBER:language_code:int}, grok=org.elasticsearch.grok.Grok@764e5109],[languag
     *              e_code{r}#12]]
     *         | \_MvExpandExec[emp_no{f}#18,emp_no{r}#31]
     *         |   \_ProjectExec[[emp_no{f}#18, languages{r}#21 AS language_code#7, first_name{f}#19]]
     *         |     \_FieldExtractExec[emp_no{f}#18, first_name{f}#19]<[],[]>
     *         |       \_EvalExec[[null[INTEGER] AS languages#21]]
     *         |         \_EsQueryExec[test], indexMode[standard], query[][_doc{f}#36], limit[], sort[] estimatedRowSize[66]
     *         \_EsQueryExec[languages_lookup], indexMode[lookup], query[][_doc{f}#37], limit[], sort[] estimatedRowSize[4]
     */
    public void testMissingFieldsNotPurgingTheJoinLocally() {
        var stats = EsqlTestUtils.statsForMissingField("languages");

        var plan = plannerOptimizer.plan("""
            from test
            | keep emp_no, languages, first_name
            | rename languages AS language_code
            | mv_expand emp_no
            | grok first_name "%{NUMBER:language_code:int}" // this reassigns language_code
            | lookup join languages_lookup ON language_code
            | stats c = count(emp_no) by language_code
            """, stats);

        var limit = as(plan, LimitExec.class);
        var agg = as(limit.child(), AggregateExec.class);
        assertThat(Expressions.names(agg.output()), contains("c", "language_code"));

        var exchange = as(agg.child(), ExchangeExec.class);
        agg = as(exchange.child(), AggregateExec.class);
        var join = as(agg.child(), LookupJoinExec.class);
        var grok = as(join.left(), GrokExec.class);
        var mvexpand = as(grok.child(), MvExpandExec.class);
        var project = as(mvexpand.child(), ProjectExec.class);
        var extract = as(project.child(), FieldExtractExec.class);
        var eval = as(extract.child(), EvalExec.class);
        var source = as(eval.child(), EsQueryExec.class);
        var right = as(join.right(), EsQueryExec.class);
    }

    /*
     * LimitExec[1000[INTEGER]]
     * \_LookupJoinExec[[language_code{r}#6],[language_code{f}#23],[language_name{f}#24]]
     *   |_LimitExec[1000[INTEGER]]
     *   | \_AggregateExec[[languages{f}#15],[COUNT(emp_no{f}#12,true[BOOLEAN]) AS c#10, languages{f}#15 AS language_code#6],FINAL,[language
     *          s{f}#15, $$c$count{r}#25, $$c$seen{r}#26],62]
     *   |   \_ExchangeExec[[languages{f}#15, $$c$count{r}#25, $$c$seen{r}#26],true]
     *   |     \_AggregateExec[[languages{r}#15],[COUNT(emp_no{f}#12,true[BOOLEAN]) AS c#10, languages{r}#15 AS language_code#6],INITIAL,
     *              [languages{r}#15, $$c$count{r}#27, $$c$seen{r}#28],12]
     *   |       \_FieldExtractExec[emp_no{f}#12]<[],[]>
     *   |         \_EvalExec[[null[INTEGER] AS languages#15]]
     *   |           \_EsQueryExec[test], indexMode[standard], query[][_doc{f}#29], limit[], sort[] estimatedRowSize[12]
     *   \_EsQueryExec[languages_lookup], indexMode[lookup], query[][_doc{f}#30], limit[], sort[] estimatedRowSize[4]
     */
    public void testMissingFieldsDoesNotPurgeTheJoinOnCoordinator() {
        var stats = EsqlTestUtils.statsForMissingField("languages");

        // same as the query above, but with the last two lines swapped, so that the join is no longer pushed to the data nodes
        var plan = plannerOptimizer.plan("""
            from test
            | keep emp_no, languages
            | rename languages AS language_code
            | stats c = count(emp_no) by language_code
            | lookup join languages_lookup ON language_code
            """, stats);

        var limit = as(plan, LimitExec.class);
        var join = as(limit.child(), LookupJoinExec.class);
        limit = as(join.left(), LimitExec.class);
        var agg = as(limit.child(), AggregateExec.class);
        var exchange = as(agg.child(), ExchangeExec.class);
        agg = as(exchange.child(), AggregateExec.class);
        var extract = as(agg.child(), FieldExtractExec.class);
        var eval = as(extract.child(), EvalExec.class);
        assertThat(eval.fields().size(), is(1));
        var alias = as(eval.fields().getFirst(), Alias.class);
        assertThat(alias.name(), is("languages"));
        var literal = as(alias.child(), Literal.class);
        assertNull(literal.value());
        var source = as(eval.child(), EsQueryExec.class);
        assertThat(source.indexPattern(), is("test"));
        assertThat(source.indexMode(), is(IndexMode.STANDARD));

        source = as(join.right(), EsQueryExec.class);
        assertThat(source.indexPattern(), is("languages_lookup"));
        assertThat(source.indexMode(), is(IndexMode.LOOKUP));
    }

    /*
     Checks that match filters are pushed down to Lucene when using no casting, for example:
     WHERE first_name:"Anna")
     WHERE age:17
     WHERE salary:24.5
     */
    public void testSingleMatchOperatorFilterPushdownWithoutCasting() {
        checkMatchFunctionPushDown(
            (value, dataType) -> DataType.isString(dataType) ? "\"" + value + "\"" : value.toString(),
            value -> value,
            UNNECESSARY_CASTING_DATA_TYPES,
            MATCH_OPERATOR_QUERY
        );
    }

    /*
    Checks that match filters are pushed down to Lucene when using strings, for example:
    WHERE ip:"127.0.0.1"
    WHERE date:"2024-07-01"
    WHERE date:"8.17.1"
    */
    public void testSingleMatchOperatorFilterPushdownWithStringValues() {
        checkMatchFunctionPushDown(
            (value, dataType) -> "\"" + value + "\"",
            Object::toString,
            Match.FIELD_DATA_TYPES,
            MATCH_OPERATOR_QUERY
        );
    }

    /*
     Checks that match filters are pushed down to Lucene when using no casting, for example:
     WHERE match(first_name, "Anna")
     WHERE match(age, 17)
     WHERE match(salary, 24.5)
     */
    public void testSingleMatchFunctionFilterPushdownWithoutCasting() {
        checkMatchFunctionPushDown(
            (value, dataType) -> DataType.isString(dataType) ? "\"" + value + "\"" : value.toString(),
            value -> value,
            UNNECESSARY_CASTING_DATA_TYPES,
            MATCH_FUNCTION_QUERY
        );
    }

    /*
    Checks that match filters are pushed down to Lucene when using casting, for example:
    WHERE match(ip, "127.0.0.1"::IP)
    WHERE match(date, "2024-07-01"::DATETIME)
    WHERE match(date, "8.17.1"::VERSION)
    */
    public void testSingleMatchFunctionPushdownWithCasting() {
        checkMatchFunctionPushDown(
            LocalPhysicalPlanOptimizerTests::queryValueAsCasting,
            value -> value,
            Match.FIELD_DATA_TYPES,
            MATCH_FUNCTION_QUERY
        );
    }

    /*
    Checks that match filters are pushed down to Lucene when using strings, for example:
    WHERE match(ip, "127.0.0.1")
    WHERE match(date, "2024-07-01")
    WHERE match(date, "8.17.1")
    */
    public void testSingleMatchFunctionFilterPushdownWithStringValues() {
        checkMatchFunctionPushDown(
            (value, dataType) -> "\"" + value + "\"",
            Object::toString,
            Match.FIELD_DATA_TYPES,
            MATCH_FUNCTION_QUERY
        );
    }

    /**
     * Expects
     * LimitExec[1000[INTEGER]]
     * \_ExchangeExec[[],false]
     *   \_ProjectExec[[_meta_field{f}#9, emp_no{f}#3, first_name{f}#4, gender{f}#5, job{f}#10, job.raw{f}#11, languages{f}#6, last_n
     * ame{f}#7, long_noidx{f}#12, salary{f}#8]]
     *     \_FieldExtractExec[_meta_field{f}#9, emp_no{f}#3, first_name{f}#4, gen..]
     *       \_EsQueryExec[test], indexMode[standard], query[{"match":{"first_name":{"query":"Anna"}}}][_doc{f}#13], limit[1000], sort[]
     *       estimatedRowSize[324]
     */
    private void checkMatchFunctionPushDown(
        BiFunction<Object, DataType, String> queryValueProvider,
        Function<Object, Object> expectedValueProvider,
        Collection<DataType> fieldDataTypes,
        String queryFormat
    ) {
        var analyzer = makeAnalyzer("mapping-all-types.json");
        // Check for every possible query data type
        for (DataType fieldDataType : fieldDataTypes) {
            if (DataType.UNDER_CONSTRUCTION.containsKey(fieldDataType)) {
                continue;
            }

            var queryValue = randomQueryValue(fieldDataType);

            String fieldName = fieldDataType == DataType.DATETIME ? "date" : fieldDataType.name().toLowerCase(Locale.ROOT);
            var esqlQuery = String.format(Locale.ROOT, queryFormat, fieldName, queryValueProvider.apply(queryValue, fieldDataType));

            try {
                var plan = plannerOptimizer.plan(esqlQuery, IS_SV_STATS, analyzer);
                var limit = as(plan, LimitExec.class);
                var exchange = as(limit.child(), ExchangeExec.class);
                var project = as(exchange.child(), ProjectExec.class);
                var fieldExtract = as(project.child(), FieldExtractExec.class);
                var actualLuceneQuery = as(fieldExtract.child(), EsQueryExec.class).query();

                var expectedLuceneQuery = new MatchQueryBuilder(fieldName, expectedValueProvider.apply(queryValue)).lenient(true);
                assertThat("Unexpected match query for data type " + fieldDataType, actualLuceneQuery, equalTo(expectedLuceneQuery));
            } catch (ParsingException e) {
                fail("Error parsing ESQL query: " + esqlQuery + "\n" + e.getMessage());
            }
        }
    }

    private static Object randomQueryValue(DataType dataType) {
        return switch (dataType) {
            case BOOLEAN -> randomBoolean();
            case INTEGER -> randomInt();
            case LONG -> randomLong();
            case UNSIGNED_LONG -> randomBigInteger();
            case DATE_NANOS -> EsqlDataTypeConverter.nanoTimeToString(randomMillisUpToYear9999());
            case DATETIME -> EsqlDataTypeConverter.dateTimeToString(randomMillisUpToYear9999());
            case DOUBLE -> randomDouble();
            case KEYWORD -> randomAlphaOfLength(5);
            case IP -> NetworkAddress.format(randomIp(randomBoolean()));
            case TEXT -> randomAlphaOfLength(50);
            case VERSION -> VersionUtils.randomVersion(random()).toString();
            default -> throw new IllegalArgumentException("Unexpected type: " + dataType);
        };
    }

    private static String queryValueAsCasting(Object value, DataType dataType) {
        if (value instanceof String) {
            value = "\"" + value + "\"";
        }
        return switch (dataType) {
            case VERSION -> value + "::VERSION";
            case IP -> value + "::IP";
            case DATETIME -> value + "::DATETIME";
            case DATE_NANOS -> value + "::DATE_NANOS";
            case INTEGER -> value + "::INTEGER";
            case LONG -> value + "::LONG";
            case BOOLEAN -> String.valueOf(value).toLowerCase(Locale.ROOT);
            case UNSIGNED_LONG -> "\"" + value + "\"::UNSIGNED_LONG";
            default -> value.toString();
        };
    }

    public void testMatchOptionsPushDown() {
        String query = """
            from test
            | where match(first_name, "Anna", {"fuzziness": "AUTO", "prefix_length": 3, "max_expansions": 10,
            "fuzzy_transpositions": false, "auto_generate_synonyms_phrase_query": true, "analyzer": "my_analyzer",
            "boost": 2.1, "minimum_should_match": 2, "operator": "AND"})
            """;
        var plan = plannerOptimizer.plan(query);

        var limit = as(plan, LimitExec.class);
        var exchange = as(limit.child(), ExchangeExec.class);
        var project = as(exchange.child(), ProjectExec.class);
        var fieldExtract = as(project.child(), FieldExtractExec.class);
        var actualLuceneQuery = as(fieldExtract.child(), EsQueryExec.class).query();

        Source filterSource = new Source(4, 8, "emp_no > 10000");
        var expectedLuceneQuery = new MatchQueryBuilder("first_name", "Anna").fuzziness(Fuzziness.AUTO)
            .prefixLength(3)
            .maxExpansions(10)
            .fuzzyTranspositions(false)
            .autoGenerateSynonymsPhraseQuery(true)
            .analyzer("my_analyzer")
            .boost(2.1f)
            .minimumShouldMatch("2")
            .operator(Operator.AND)
            .prefixLength(3)
            .lenient(true);
        assertThat(actualLuceneQuery.toString(), is(expectedLuceneQuery.toString()));
    }

    public void testQStrOptionsPushDown() {
        String query = """
            from test
            | where QSTR("first_name: Anna", {"allow_leading_wildcard": "true", "analyze_wildcard": "true",
            "analyzer": "auto", "auto_generate_synonyms_phrase_query": "false", "default_field": "test", "default_operator": "AND",
            "enable_position_increments": "true", "fuzziness": "auto", "fuzzy_max_expansions": 4, "fuzzy_prefix_length": 3,
            "fuzzy_transpositions": "true", "lenient": "false", "max_determinized_states": 10, "minimum_should_match": 3,
            "quote_analyzer": "q_analyzer", "quote_field_suffix": "q_field_suffix", "phrase_slop": 20, "rewrite": "fuzzy",
            "time_zone": "America/Los_Angeles"})
            """;
        var plan = plannerOptimizer.plan(query);

        AtomicReference<String> planStr = new AtomicReference<>();
        plan.forEachDown(EsQueryExec.class, result -> planStr.set(result.query().toString()));

        var expectedQStrQuery = new QueryStringQueryBuilder("first_name: Anna").allowLeadingWildcard(true)
            .analyzeWildcard(true)
            .analyzer("auto")
            .autoGenerateSynonymsPhraseQuery(false)
            .defaultField("test")
            .defaultOperator(Operator.fromString("AND"))
            .enablePositionIncrements(true)
            .fuzziness(Fuzziness.fromString("auto"))
            .fuzzyPrefixLength(3)
            .fuzzyMaxExpansions(4)
            .fuzzyTranspositions(true)
            .lenient(false)
            .maxDeterminizedStates(10)
            .minimumShouldMatch("3")
            .quoteAnalyzer("q_analyzer")
            .quoteFieldSuffix("q_field_suffix")
            .phraseSlop(20)
            .rewrite("fuzzy")
            .timeZone("America/Los_Angeles");
        assertThat(expectedQStrQuery.toString(), is(planStr.get()));
    }

    public void testMultiMatchOptionsPushDown() {
        String query = """
            from test
            | where MULTI_MATCH("Anna", first_name, last_name, {"fuzzy_rewrite": "constant_score", "slop": 10, "analyzer": "auto",
            "auto_generate_synonyms_phrase_query": "false", "fuzziness": "auto", "fuzzy_transpositions": false, "lenient": "false",
            "max_expansions": 10, "minimum_should_match": 3, "operator": "AND", "prefix_length": 20, "tie_breaker": 1.0,
            "type": "best_fields", "boost": 2.0})
            """;
        var plan = plannerOptimizer.plan(query);

        AtomicReference<String> planStr = new AtomicReference<>();
        plan.forEachDown(EsQueryExec.class, result -> planStr.set(result.query().toString()));

        var expectedQuery = new MultiMatchQueryBuilder("Anna").fields(Map.of("first_name", 1.0f, "last_name", 1.0f))
            .slop(10)
            .boost(2.0f)
            .analyzer("auto")
            .autoGenerateSynonymsPhraseQuery(false)
            .operator(Operator.fromString("AND"))
            .fuzziness(Fuzziness.fromString("auto"))
            .fuzzyRewrite("constant_score")
            .fuzzyTranspositions(false)
            .lenient(false)
            .type("best_fields")
            .maxExpansions(10)
            .minimumShouldMatch("3")
            .prefixLength(20)
            .tieBreaker(1.0f);
        assertThat(expectedQuery.toString(), is(planStr.get()));
    }

    public void testKnnOptionsPushDown() {
        assumeTrue("dense_vector capability not available", EsqlCapabilities.Cap.DENSE_VECTOR_FIELD_TYPE.isEnabled());
        assumeTrue("knn capability not available", EsqlCapabilities.Cap.KNN_FUNCTION_V2.isEnabled());

        String query = """
            from test
            | where KNN(dense_vector, [0.1, 0.2, 0.3], 5,
                { "similarity": 0.001, "num_candidates": 10, "rescore_oversample": 7, "boost": 3.5 })
            """;
        var analyzer = makeAnalyzer("mapping-all-types.json");
        var plan = plannerOptimizer.plan(query, IS_SV_STATS, analyzer);

        AtomicReference<String> planStr = new AtomicReference<>();
        plan.forEachDown(EsQueryExec.class, result -> planStr.set(result.query().toString()));

        var expectedQuery = new KnnVectorQueryBuilder(
            "dense_vector",
            new float[] { 0.1f, 0.2f, 0.3f },
            5,
            10,
            new RescoreVectorBuilder(7),
            0.001f
        ).boost(3.5f);
        assertThat(expectedQuery.toString(), is(planStr.get()));
    }

    /**
     * Expecting
     * LimitExec[1000[INTEGER]]
     * \_ExchangeExec[[_meta_field{f}#8, emp_no{f}#2, first_name{f}#3, gender{f}#4, job{f}#9, job.raw{f}#10, languages{f}#5, last_na
     * me{f}#6, long_noidx{f}#11, salary{f}#7],false]
     *   \_ProjectExec[[_meta_field{f}#8, emp_no{f}#2, first_name{f}#3, gender{f}#4, job{f}#9, job.raw{f}#10, languages{f}#5, last_na
     * me{f}#6, long_noidx{f}#11, salary{f}#7]]
     *     \_FieldExtractExec[_meta_field{f}#8, emp_no{f}#2, first_name{f}#3, gen]
     *       \_EsQueryExec[test], indexMode[standard], query[{"term":{"last_name":{"query":"Smith"}}}]
     */
    public void testTermFunction() {
        // Skip test if the term function is not enabled.
        assumeTrue("term function capability not available", EsqlCapabilities.Cap.TERM_FUNCTION.isEnabled());

        var plan = plannerOptimizer.plan("""
            from test
            | where term(last_name, "Smith")
            """, IS_SV_STATS);

        var limit = as(plan, LimitExec.class);
        var exchange = as(limit.child(), ExchangeExec.class);
        var project = as(exchange.child(), ProjectExec.class);
        var field = as(project.child(), FieldExtractExec.class);
        var query = as(field.child(), EsQueryExec.class);
        assertThat(as(query.limit(), Literal.class).value(), is(1000));
        var expected = termQuery("last_name", "Smith");
        assertThat(query.query().toString(), is(expected.toString()));
    }

    /**
     * Expects
     * LimitExec[1000[INTEGER]]
     * \_ExchangeExec[[_meta_field{f}#9, emp_no{f}#3, first_name{f}#4, gender{f}#5, hire_date{f}#10, job{f}#11, job.raw{f}#12
     *   \_ProjectExec[[_meta_field{f}#9, emp_no{f}#3, first_name{f}#4, gender{f}#5, hire_date{f}#10, job{f}#11, job.raw{f}#12
     *     \_FieldExtractExec[_meta_field{f}#9, emp_no{f}#3, first_name{f}#4, gen]
     *       \_EsQueryExec[test], indexMode[standard], query[{"match":{"emp_no":{"query":123456}}}][_doc{f}#14],
     *       limit[1000], sort[] estimatedRowSize[332]
     */
    public void testMatchWithFieldCasting() {
        String query = """
            from test
            | where emp_no::long : 123456
            """;
        var plan = plannerOptimizer.plan(query);

        var limit = as(plan, LimitExec.class);
        var exchange = as(limit.child(), ExchangeExec.class);
        var project = as(exchange.child(), ProjectExec.class);
        var fieldExtract = as(project.child(), FieldExtractExec.class);
        var queryExec = as(fieldExtract.child(), EsQueryExec.class);
        var queryBuilder = as(queryExec.query(), MatchQueryBuilder.class);
        assertThat(queryBuilder.fieldName(), is("emp_no"));
        assertThat(queryBuilder.value(), is(123456));
    }

    public void testMatchFunction() {
        testFullTextFunction(new MatchFunctionTestCase());
    }

    public void testMatchOperator() {
        testFullTextFunction(new MatchOperatorTestCase());
    }

    public void testQstrFunction() {
        testFullTextFunction(new QueryStringFunctionTestCase());
    }

    public void testKqlFunction() {
        testFullTextFunction(new KqlFunctionTestCase());
    }

    /**
     * Executes all tests for full text functions
     */
    private void testFullTextFunction(FullTextFunctionTestCase testCase) {
        // TODO create a new class for testing full text functions that uses parameterized tests
        testBasicFullTextFunction(testCase);
        testFullTextFunctionWithFunctionsPushedToLucene(testCase);
        testFullTextFunctionConjunctionWhereOperands(testCase);
        testFullTextFunctionMultipleWhereClauses(testCase);
        testFullTextFunctionMultipleFullTextFunctions(testCase);
        testFullTextFunctionWithNonPushableConjunction(testCase);
        testFullTextFunctionWithPushableConjunction(testCase);
        testFullTextFunctionWithNonPushableDisjunction(testCase);
        testFullTextFunctionWithPushableDisjunction(testCase);
        testFullTextFunctionWithPushableDisjunction(testCase);
        testMultipleFullTextFunctionFilterPushdown(testCase);
        testFullTextFunctionsDisjunctionPushdown(testCase);
        testFullTextFunctionsDisjunctionWithFiltersPushdown(testCase);
        testFullTextFunctionWithStatsWherePushable(testCase);
        testFullTextFunctionWithStatsPushableAndNonPushableCondition(testCase);
        testFullTextFunctionStatsWithNonPushableCondition(testCase);
        testFullTextFunctionWithStatsBy(testCase);
    }

    private void testBasicFullTextFunction(FullTextFunctionTestCase testCase) {
        String query = String.format(Locale.ROOT, """
            from test
            | where %s
            """, testCase.esqlQuery());
        var plan = plannerOptimizer.plan(query, IS_SV_STATS, makeAnalyzer("mapping-all-types.json"));

        var limit = as(plan, LimitExec.class);
        var exchange = as(limit.child(), ExchangeExec.class);
        var project = as(exchange.child(), ProjectExec.class);
        var field = as(project.child(), FieldExtractExec.class);
        var esQuery = as(field.child(), EsQueryExec.class);
        assertThat(as(esQuery.limit(), Literal.class).value(), is(1000));
        var expected = testCase.queryBuilder();
        assertEquals(expected.toString(), esQuery.query().toString());
    }

    private void testFullTextFunctionWithFunctionsPushedToLucene(FullTextFunctionTestCase testCase) {
        String queryText = String.format(Locale.ROOT, """
            from test
            | where %s and cidr_match(ip, "127.0.0.1/32")
            """, testCase.esqlQuery());
        var analyzer = makeAnalyzer("mapping-all-types.json");
        var plan = plannerOptimizer.plan(queryText, IS_SV_STATS, analyzer);

        var limit = as(plan, LimitExec.class);
        var exchange = as(limit.child(), ExchangeExec.class);
        var project = as(exchange.child(), ProjectExec.class);
        var field = as(project.child(), FieldExtractExec.class);
        var query = as(field.child(), EsQueryExec.class);
        assertThat(as(query.limit(), Literal.class).value(), is(1000));

        Source filterSource = new Source(2, testCase.esqlQuery().length() + 13, "cidr_match(ip, \"127.0.0.1/32\")");
        var terms = wrapWithSingleQuery(queryText, unscore(termsQuery("ip", "127.0.0.1/32")), "ip", filterSource);
        var queryBuilder = testCase.queryBuilder();
        var expected = boolQuery().must(queryBuilder).must(terms);
        assertEquals(expected.toString(), query.query().toString());
    }

    private void testFullTextFunctionConjunctionWhereOperands(FullTextFunctionTestCase testCase) {
        String queryText = String.format(Locale.ROOT, """
            from test
            | where %s and integer > 10010
            """, testCase.esqlQuery());
        var analyzer = makeAnalyzer("mapping-all-types.json");
        var plan = plannerOptimizer.plan(queryText, IS_SV_STATS, analyzer);

        var limit = as(plan, LimitExec.class);
        var exchange = as(limit.child(), ExchangeExec.class);
        var project = as(exchange.child(), ProjectExec.class);
        var field = as(project.child(), FieldExtractExec.class);
        var query = as(field.child(), EsQueryExec.class);
        assertThat(as(query.limit(), Literal.class).value(), is(1000));

        Source filterSource = new Source(2, testCase.esqlQuery().length() + 13, "integer > 10000");
        var range = wrapWithSingleQuery(queryText, unscore(rangeQuery("integer").gt(10010)), "integer", filterSource);
        var queryBuilder = testCase.queryBuilder();
        var expected = boolQuery().must(queryBuilder).must(range);
        assertEquals(expected.toString(), query.query().toString());
    }

    private void testFullTextFunctionMultipleFullTextFunctions(FullTextFunctionTestCase testCase) {
        FullTextFunctionTestCase second = randomFullTextFunctionTestCase();

        String queryText = String.format(Locale.ROOT, """
            from test
            | where %s and %s
            """, testCase.esqlQuery(), second.esqlQuery());
        var analyzer = makeAnalyzer("mapping-all-types.json");
        var plan = plannerOptimizer.plan(queryText, IS_SV_STATS, analyzer);

        var limit = as(plan, LimitExec.class);
        var exchange = as(limit.child(), ExchangeExec.class);
        var project = as(exchange.child(), ProjectExec.class);
        var field = as(project.child(), FieldExtractExec.class);
        var query = as(field.child(), EsQueryExec.class);
        assertThat(as(query.limit(), Literal.class).value(), is(1000));

        var queryBuiilderLeft = testCase.queryBuilder();
        var queryBuilderRight = second.queryBuilder();
        var expected = boolQuery().must(queryBuiilderLeft).must(queryBuilderRight);
        assertEquals(expected.toString(), query.query().toString());
    }

    private void testFullTextFunctionMultipleWhereClauses(FullTextFunctionTestCase testCase) {
        String queryText = String.format(Locale.ROOT, """
            from test
            | where %s
            | where integer > 10010
            """, testCase.esqlQuery());
        var analyzer = makeAnalyzer("mapping-all-types.json");
        var plan = plannerOptimizer.plan(queryText, IS_SV_STATS, analyzer);

        var limit = as(plan, LimitExec.class);
        var exchange = as(limit.child(), ExchangeExec.class);
        var project = as(exchange.child(), ProjectExec.class);
        var field = as(project.child(), FieldExtractExec.class);
        var query = as(field.child(), EsQueryExec.class);
        assertThat(as(query.limit(), Literal.class).value(), is(1000));

        Source filterSource = new Source(3, 8, "integer > 10000");
        var range = wrapWithSingleQuery(queryText, unscore(rangeQuery("integer").gt(10010)), "integer", filterSource);
        var queryBuilder = testCase.queryBuilder();
        var expected = boolQuery().must(queryBuilder).must(range);
        assertEquals(expected.toString(), query.query().toString());
    }

    private void testFullTextFunctionWithNonPushableConjunction(FullTextFunctionTestCase testCase) {
        String query = String.format(Locale.ROOT, """
            from test
            | where %s and length(text) > 10
            """, testCase.esqlQuery());
        var plan = plannerOptimizer.plan(query, IS_SV_STATS, makeAnalyzer("mapping-all-types.json"));

        var limit = as(plan, LimitExec.class);
        var exchange = as(limit.child(), ExchangeExec.class);
        var project = as(exchange.child(), ProjectExec.class);
        var fieldExtract = as(project.child(), FieldExtractExec.class);
        var filterLimit = as(fieldExtract.child(), LimitExec.class);
        var filter = as(filterLimit.child(), FilterExec.class);
        assertThat(filter.condition(), instanceOf(GreaterThan.class));
        var fieldFilterExtract = as(filter.child(), FieldExtractExec.class);
        var esQuery = as(fieldFilterExtract.child(), EsQueryExec.class);
        assertEquals(testCase.queryBuilder().toString(), esQuery.query().toString());
    }

    private void testFullTextFunctionWithPushableConjunction(FullTextFunctionTestCase testCase) {
        String query = String.format(Locale.ROOT, """
            from test metadata _score
            | where %s and integer > 10000
            """, testCase.esqlQuery());
        var plan = plannerOptimizer.plan(query, IS_SV_STATS, makeAnalyzer("mapping-all-types.json"));

        var limit = as(plan, LimitExec.class);
        var exchange = as(limit.child(), ExchangeExec.class);
        var project = as(exchange.child(), ProjectExec.class);
        var fieldExtract = as(project.child(), FieldExtractExec.class);
        var esQuery = as(fieldExtract.child(), EsQueryExec.class);
        Source source = new Source(2, testCase.esqlQuery().length() + 13, "integer > 10000");
        BoolQueryBuilder expected = new BoolQueryBuilder().must(testCase.queryBuilder())
            .must(wrapWithSingleQuery(query, unscore(rangeQuery("integer").gt(10000)), "integer", source));
        assertEquals(expected.toString(), esQuery.query().toString());
    }

    private void testFullTextFunctionWithNonPushableDisjunction(FullTextFunctionTestCase testCase) {
        String query = String.format(Locale.ROOT, """
            from test
            | where %s or length(text) > 10
            """, testCase.esqlQuery());
        var plan = plannerOptimizer.plan(query, IS_SV_STATS, makeAnalyzer("mapping-all-types.json"));

        var limit = as(plan, LimitExec.class);
        var exchange = as(limit.child(), ExchangeExec.class);
        var project = as(exchange.child(), ProjectExec.class);
        var field = as(project.child(), FieldExtractExec.class);
        var filterLimit = as(field.child(), LimitExec.class);
        var filter = as(filterLimit.child(), FilterExec.class);
        Or or = as(filter.condition(), Or.class);
        assertThat(or.left(), instanceOf(testCase.fullTextFunction()));
        assertThat(or.right(), instanceOf(GreaterThan.class));
        var fieldExtract = as(filter.child(), FieldExtractExec.class);
        assertThat(fieldExtract.child(), instanceOf(EsQueryExec.class));
    }

    private void testFullTextFunctionWithPushableDisjunction(FullTextFunctionTestCase testCase) {
        String query = String.format(Locale.ROOT, """
            from test
            | where %s or integer > 10000
            """, testCase.esqlQuery());
        var plan = plannerOptimizer.plan(query, IS_SV_STATS, makeAnalyzer("mapping-all-types.json"));

        var limit = as(plan, LimitExec.class);
        var exchange = as(limit.child(), ExchangeExec.class);
        var project = as(exchange.child(), ProjectExec.class);
        var fieldExtract = as(project.child(), FieldExtractExec.class);
        var esQuery = as(fieldExtract.child(), EsQueryExec.class);
        Source source = new Source(2, testCase.esqlQuery().length() + 12, "integer > 10000");
        BoolQueryBuilder expected = new BoolQueryBuilder().should(testCase.queryBuilder())
            .should(wrapWithSingleQuery(query, unscore(rangeQuery("integer").gt(10000)), "integer", source));
        assertEquals(expected.toString(), esQuery.query().toString());
    }

    private FullTextFunctionTestCase randomFullTextFunctionTestCase() {
        return switch (randomIntBetween(0, 3)) {
            case 0 -> new MatchFunctionTestCase();
            case 1 -> new MatchOperatorTestCase();
            case 2 -> new KqlFunctionTestCase();
            case 3 -> new QueryStringFunctionTestCase();
            default -> throw new IllegalStateException("Unexpected value");
        };
    }

    private void testMultipleFullTextFunctionFilterPushdown(FullTextFunctionTestCase testCase) {
        FullTextFunctionTestCase second = randomFullTextFunctionTestCase();
        FullTextFunctionTestCase third = new MatchFunctionTestCase();

        String query = String.format(Locale.ROOT, """
            from test
            | where %s and %s
            | sort integer
            | where integer > 10000
            | eval description = concat("integer: ", to_str(integer), ", text: ", text, " ", keyword)
            | where %s
            """, testCase.esqlQuery(), second.esqlQuery(), third.esqlQuery());
        var plan = plannerOptimizer.plan(query, IS_SV_STATS, makeAnalyzer("mapping-all-types.json"));

        var eval = as(plan, EvalExec.class);
        var topNExec = as(eval.child(), TopNExec.class);
        var exchange = as(topNExec.child(), ExchangeExec.class);
        var project = as(exchange.child(), ProjectExec.class);
        var fieldExtract = as(project.child(), FieldExtractExec.class);
        var actualLuceneQuery = as(fieldExtract.child(), EsQueryExec.class).query();

        Source filterSource = new Source(4, 8, "integer > 10000");
        var expectedLuceneQuery = new BoolQueryBuilder().must(testCase.queryBuilder())
            .must(second.queryBuilder())
            .must(wrapWithSingleQuery(query, unscore(rangeQuery("integer").gt(10000)), "integer", filterSource))
            .must(third.queryBuilder());
        assertEquals(expectedLuceneQuery.toString(), actualLuceneQuery.toString());
    }

    public void testFullTextFunctionsDisjunctionPushdown(FullTextFunctionTestCase testCase) {
        FullTextFunctionTestCase second = randomFullTextFunctionTestCase();
        FullTextFunctionTestCase third = randomFullTextFunctionTestCase();

        String query = String.format(Locale.ROOT, """
            from test
            | where (%s or %s) and %s
            | sort integer
            """, testCase.esqlQuery(), second.esqlQuery(), third.esqlQuery());
        var plan = plannerOptimizer.plan(query, IS_SV_STATS, makeAnalyzer("mapping-all-types.json"));
        var topNExec = as(plan, TopNExec.class);
        var exchange = as(topNExec.child(), ExchangeExec.class);
        var project = as(exchange.child(), ProjectExec.class);
        var fieldExtract = as(project.child(), FieldExtractExec.class);
        var actualLuceneQuery = as(fieldExtract.child(), EsQueryExec.class).query();
        var expectedLuceneQuery = new BoolQueryBuilder().must(
            new BoolQueryBuilder().should(testCase.queryBuilder()).should(second.queryBuilder())
        ).must(third.queryBuilder());
        assertEquals(expectedLuceneQuery.toString(), actualLuceneQuery.toString());
    }

    public void testFullTextFunctionsDisjunctionWithFiltersPushdown(FullTextFunctionTestCase testCase) {
        FullTextFunctionTestCase second = randomFullTextFunctionTestCase();

        String query = String.format(Locale.ROOT, """
            from test
            | where (%s or %s) and length(keyword) > 5
            | sort integer
            """, testCase.esqlQuery(), second.esqlQuery());
        var plan = plannerOptimizer.plan(query, IS_SV_STATS, makeAnalyzer("mapping-all-types.json"));
        var topNExec = as(plan, TopNExec.class);
        var exchange = as(topNExec.child(), ExchangeExec.class);
        var project = as(exchange.child(), ProjectExec.class);
        var fieldExtract = as(project.child(), FieldExtractExec.class);
        var secondTopNExec = as(fieldExtract.child(), TopNExec.class);
        var secondFieldExtract = as(secondTopNExec.child(), FieldExtractExec.class);
        var filterExec = as(secondFieldExtract.child(), FilterExec.class);
        var thirdFilterExtract = as(filterExec.child(), FieldExtractExec.class);
        var actualLuceneQuery = as(thirdFilterExtract.child(), EsQueryExec.class).query();
        var expectedLuceneQuery = new BoolQueryBuilder().should(testCase.queryBuilder()).should(second.queryBuilder());
        assertEquals(expectedLuceneQuery.toString(), actualLuceneQuery.toString());
    }

    public void testFullTextFunctionWithStatsWherePushable(FullTextFunctionTestCase testCase) {
        String query = String.format(Locale.ROOT, """
            from test
            | stats c = count(*) where %s
            """, testCase.esqlQuery());
        var plan = plannerOptimizer.plan(query, IS_SV_STATS, makeAnalyzer("mapping-all-types.json"));

        var limit = as(plan, LimitExec.class);
        var agg = as(limit.child(), AggregateExec.class);
        var exchange = as(agg.child(), ExchangeExec.class);
        var stats = as(exchange.child(), EsStatsQueryExec.class);
        QueryBuilder expected = testCase.queryBuilder();
        assertThat(stats.query().toString(), equalTo(expected.toString()));
    }

    public void testFullTextFunctionWithStatsPushableAndNonPushableCondition(FullTextFunctionTestCase testCase) {
        String query = String.format(Locale.ROOT, """
            from test
            | where length(keyword) > 10
            | stats c = count(*) where %s
            """, testCase.esqlQuery());
        var plan = plannerOptimizer.plan(query, IS_SV_STATS, makeAnalyzer("mapping-all-types.json"));

        var limit = as(plan, LimitExec.class);
        var agg = as(limit.child(), AggregateExec.class);
        var exchange = as(agg.child(), ExchangeExec.class);
        var aggExec = as(exchange.child(), AggregateExec.class);
        var filter = as(aggExec.child(), FilterExec.class);
        assertTrue(filter.condition() instanceof GreaterThan);
        var fieldExtract = as(filter.child(), FieldExtractExec.class);
        var esQuery = as(fieldExtract.child(), EsQueryExec.class);
        QueryBuilder expected = testCase.queryBuilder();
        assertThat(esQuery.query().toString(), equalTo(expected.toString()));
    }

    public void testFullTextFunctionStatsWithNonPushableCondition(FullTextFunctionTestCase testCase) {
        FullTextFunctionTestCase second = randomFullTextFunctionTestCase();

        String query = String.format(Locale.ROOT, """
            from test
            | stats c = count(*) where %s, d = count(*) where %s
            """, testCase.esqlQuery(), second.esqlQuery());
        var plan = plannerOptimizer.plan(query, IS_SV_STATS, makeAnalyzer("mapping-all-types.json"));

        var limit = as(plan, LimitExec.class);
        var agg = as(limit.child(), AggregateExec.class);
        var aggregates = agg.aggregates();
        assertThat(aggregates.size(), is(2));
        for (NamedExpression aggregate : aggregates) {
            var alias = as(aggregate, Alias.class);
            var count = as(alias.child(), Count.class);
            var fullTextFunction = as(count.filter(), FullTextFunction.class);
        }
        var exchange = as(agg.child(), ExchangeExec.class);
        var aggExec = as(exchange.child(), AggregateExec.class);
        aggExec.forEachDown(EsQueryExec.class, esQueryExec -> { assertNull(esQueryExec.query()); });
    }

    public void testFullTextFunctionWithStatsBy(FullTextFunctionTestCase testCase) {
        String query = String.format(Locale.ROOT, """
            from test
            | stats count(*) where %s by keyword
            """, testCase.esqlQuery());
        var analyzer = makeAnalyzer("mapping-default.json");
        var plannerOptimizer = new TestPlannerOptimizer(config, analyzer);
        var plan = plannerOptimizer.plan(query, IS_SV_STATS, makeAnalyzer("mapping-all-types.json"));

        var limit = as(plan, LimitExec.class);
        var agg = as(limit.child(), AggregateExec.class);
        var grouping = as(agg.groupings().get(0), FieldAttribute.class);
        assertEquals("keyword", grouping.name());
        var aggregateAlias = as(agg.aggregates().get(0), Alias.class);
        assertEquals("count(*) where " + testCase.esqlQuery(), aggregateAlias.name());
        var count = as(aggregateAlias.child(), Count.class);
        var countFilter = as(count.filter(), testCase.fullTextFunction());
        var aggregateFieldAttr = as(agg.aggregates().get(1), FieldAttribute.class);
        assertEquals("keyword", aggregateFieldAttr.name());
        var exchange = as(agg.child(), ExchangeExec.class);
        var aggExec = as(exchange.child(), AggregateExec.class);
        aggExec.forEachDown(EsQueryExec.class, esQueryExec -> { assertNull(esQueryExec.query()); });
    }

    public void testParallelizeTimeSeriesPlan() {
        assumeTrue("requires snapshot builds", Build.current().isSnapshot());
        var query = "TS k8s | STATS max(rate(network.total_bytes_in)) BY bucket(@timestamp, 1h)";
        var optimizer = new TestPlannerOptimizer(config, timeSeriesAnalyzer);
        PhysicalPlan plan = optimizer.plan(query);
        var limit = as(plan, LimitExec.class);
        var finalAgg = as(limit.child(), AggregateExec.class);
        var partialAgg = as(finalAgg.child(), AggregateExec.class);
        var timeSeriesFinalAgg = as(partialAgg.child(), TimeSeriesAggregateExec.class);
        var exchange = as(timeSeriesFinalAgg.child(), ExchangeExec.class);
        var timeSeriesPartialAgg = as(exchange.child(), TimeSeriesAggregateExec.class);
        var parallel1 = as(timeSeriesPartialAgg.child(), ParallelExec.class);
        var eval = as(parallel1.child(), EvalExec.class);
        var fieldExtract = as(eval.child(), FieldExtractExec.class);
        var parallel2 = as(fieldExtract.child(), ParallelExec.class);
        as(parallel2.child(), TimeSeriesSourceExec.class);
    }

    /**
     * LimitExec[1000[INTEGER]]
     * \_ExchangeExec[[!alias_integer, boolean{f}#415, byte{f}#416, constant_keyword-foo{f}#417, date{f}#418, date_nanos{f}#419,
     *   double{f}#420, float{f}#421, half_float{f}#422, integer{f}#424, ip{f}#425, keyword{f}#426, long{f}#427, scaled_float{f}#423,
     *   !semantic_text, short{f}#429, text{f}#430, unsigned_long{f}#428, version{f}#431, wildcard{f}#432], false]
     *   \_ProjectExec[[!alias_integer, boolean{f}#415, byte{f}#416, constant_keyword-foo{f}#417, date{f}#418, date_nanos{f}#419,
     *     double{f}#420, float{f}#421, half_float{f}#422, integer{f}#424, ip{f}#425, keyword{f}#426, long{f}#427, scaled_float{f}#423,
     *     !semantic_text, short{f}#429, text{f}#430, unsigned_long{f}#428, version{f}#431, wildcard{f}#432]]
     *     \_FieldExtractExec[!alias_integer, boolean{f}#415, byte{f}#416, consta..]
     *       \_EsQueryExec[test], indexMode[standard], query[][_doc{f}#434], limit[1000], sort[] estimatedRowSize[412]
     */
    public void testConstantKeywordWithMatchingFilter() {
        String queryText = """
            from test
            | where `constant_keyword-foo` == "foo"
            """;
        var analyzer = makeAnalyzer("mapping-all-types.json");
        var plan = plannerOptimizer.plan(queryText, CONSTANT_K_STATS, analyzer);

        var limit = as(plan, LimitExec.class);
        var exchange = as(limit.child(), ExchangeExec.class);
        var project = as(exchange.child(), ProjectExec.class);
        var field = as(project.child(), FieldExtractExec.class);
        var query = as(field.child(), EsQueryExec.class);
        assertThat(as(query.limit(), Literal.class).value(), is(1000));
        assertNull(query.query());
    }

    /**
     * LimitExec[1000[INTEGER]]
     * \_ExchangeExec[[!alias_integer, boolean{f}#4, byte{f}#5, constant_keyword-foo{f}#6, date{f}#7, date_nanos{f}#8, double{f}#9,
     *    float{f}#10, half_float{f}#11, integer{f}#13, ip{f}#14, keyword{f}#15, long{f}#16, scaled_float{f}#12, !semantic_text,
     *    short{f}#18, text{f}#19, unsigned_long{f}#17, version{f}#20, wildcard{f}#21], false]
     *   \_LocalSourceExec[[!alias_integer, boolean{f}#4, byte{f}#5, constant_keyword-foo{f}#6, date{f}#7, date_nanos{f}#8, double{f}#9,
     *     float{f}#10, half_float{f}#11, integer{f}#13, ip{f}#14, keyword{f}#15, long{f}#16, scaled_float{f}#12, !semantic_text,
     *     short{f}#18, text{f}#19, unsigned_long{f}#17, version{f}#20, wildcard{f}#21], EMPTY]
     */
    public void testConstantKeywordWithNonMatchingFilter() {
        String queryText = """
            from test
            | where `constant_keyword-foo` == "non-matching"
            """;
        var analyzer = makeAnalyzer("mapping-all-types.json");
        var plan = plannerOptimizer.plan(queryText, CONSTANT_K_STATS, analyzer);

        var limit = as(plan, LimitExec.class);
        var exchange = as(limit.child(), ExchangeExec.class);
        var source = as(exchange.child(), LocalSourceExec.class);
    }

    /**
     * LimitExec[1000[INTEGER]]
     * \_ExchangeExec[[!alias_integer, boolean{f}#6, byte{f}#7, constant_keyword-foo{r}#25, date{f}#9, date_nanos{f}#10, double{f}#1...
     *   \_ProjectExec[[!alias_integer, boolean{f}#6, byte{f}#7, constant_keyword-foo{r}#25, date{f}#9, date_nanos{f}#10, double{f}#1...
     *     \_FieldExtractExec[!alias_integer, boolean{f}#6, byte{f}#7, date{f}#9,
     *       \_LimitExec[1000[INTEGER]]
     *         \_FilterExec[constant_keyword-foo{r}#25 == [66 6f 6f][KEYWORD]]
     *           \_MvExpandExec[constant_keyword-foo{f}#8,constant_keyword-foo{r}#25]
     *             \_FieldExtractExec[constant_keyword-foo{f}#8]
     *               \_EsQueryExec[test], indexMode[standard], query[][_doc{f}#26], limit[], sort[] estimatedRowSize[412]
     */
    public void testConstantKeywordExpandFilter() {
        String queryText = """
            from test
            | mv_expand `constant_keyword-foo`
            | where `constant_keyword-foo` == "foo"
            """;
        var analyzer = makeAnalyzer("mapping-all-types.json");
        var plan = plannerOptimizer.plan(queryText, CONSTANT_K_STATS, analyzer);

        var limit = as(plan, LimitExec.class);
        var exchange = as(limit.child(), ExchangeExec.class);
        var project = as(exchange.child(), ProjectExec.class);
        var fieldExtract = as(project.child(), FieldExtractExec.class);
        var limit2 = as(fieldExtract.child(), LimitExec.class);
        var filter = as(limit2.child(), FilterExec.class);
        var expand = as(filter.child(), MvExpandExec.class);
        var field = as(expand.child(), FieldExtractExec.class); // MV_EXPAND is not optimized yet (it doesn't accept literals)
        as(field.child(), EsQueryExec.class);
    }

    /**
     * DissectExec[constant_keyword-foo{f}#8,Parser[pattern=%{bar}, appendSeparator=, ...
     * \_LimitExec[1000[INTEGER]]
     *   \_ExchangeExec[[!alias_integer, boolean{f}#6, byte{f}#7, constant_keyword-foo{f}#8, date{f}#9, date_nanos{f}#10, double{f}#11...
     *     \_ProjectExec[[!alias_integer, boolean{f}#6, byte{f}#7, constant_keyword-foo{f}#8, date{f}#9, date_nanos{f}#10, double{f}#11...
     *       \_FieldExtractExec[!alias_integer, boolean{f}#6, byte{f}#7, constant_k..]
     *         \_EsQueryExec[test], indexMode[standard], query[][_doc{f}#25], limit[1000], sort[] estimatedRowSize[462]
     */
    public void testConstantKeywordDissectFilter() {
        String queryText = """
            from test
            | dissect `constant_keyword-foo` "%{bar}"
            | where `constant_keyword-foo` == "foo"
            """;
        var analyzer = makeAnalyzer("mapping-all-types.json");
        var plan = plannerOptimizer.plan(queryText, CONSTANT_K_STATS, analyzer);

        var dissect = as(plan, DissectExec.class);
        var limit = as(dissect.child(), LimitExec.class);
        var exchange = as(limit.child(), ExchangeExec.class);
        var project = as(exchange.child(), ProjectExec.class);
        var field = as(project.child(), FieldExtractExec.class);
        var query = as(field.child(), EsQueryExec.class);
        assertNull(query.query());
    }

    public void testMatchFunctionWithStatsWherePushable() {
        String query = """
            from test
            | stats c = count(*) where match(last_name, "Smith")
            """;
        var plan = plannerOptimizer.plan(query);

        var limit = as(plan, LimitExec.class);
        var agg = as(limit.child(), AggregateExec.class);
        var exchange = as(agg.child(), ExchangeExec.class);
        var stats = as(exchange.child(), EsStatsQueryExec.class);
        QueryBuilder expected = new MatchQueryBuilder("last_name", "Smith").lenient(true);
        assertThat(stats.query().toString(), equalTo(expected.toString()));
    }

    public void testMatchFunctionWithStatsPushableAndNonPushableCondition() {
        String query = """
            from test
            | where length(first_name) > 10
            | stats c = count(*) where match(last_name, "Smith")
            """;
        var plan = plannerOptimizer.plan(query);

        var limit = as(plan, LimitExec.class);
        var agg = as(limit.child(), AggregateExec.class);
        var exchange = as(agg.child(), ExchangeExec.class);
        var aggExec = as(exchange.child(), AggregateExec.class);
        var filter = as(aggExec.child(), FilterExec.class);
        assertTrue(filter.condition() instanceof GreaterThan);
        var fieldExtract = as(filter.child(), FieldExtractExec.class);
        var esQuery = as(fieldExtract.child(), EsQueryExec.class);
        QueryBuilder expected = new MatchQueryBuilder("last_name", "Smith").lenient(true);
        assertThat(esQuery.query().toString(), equalTo(expected.toString()));
    }

    public void testMatchFunctionStatisWithNonPushableCondition() {
        String query = """
            from test
            | stats c = count(*) where match(last_name, "Smith"), d = count(*) where match(first_name, "Anna")
            """;
        var plan = plannerOptimizer.plan(query);

        var limit = as(plan, LimitExec.class);
        var agg = as(limit.child(), AggregateExec.class);
        var aggregates = agg.aggregates();
        assertThat(aggregates.size(), is(2));
        for (NamedExpression aggregate : aggregates) {
            var alias = as(aggregate, Alias.class);
            var count = as(alias.child(), Count.class);
            var match = as(count.filter(), Match.class);
        }
        var exchange = as(agg.child(), ExchangeExec.class);
        var aggExec = as(exchange.child(), AggregateExec.class);
        var fieldExtract = as(aggExec.child(), FieldExtractExec.class);
        var esQuery = as(fieldExtract.child(), EsQueryExec.class);
        assertNull(esQuery.query());
    }

    public void testToDateNanosPushDown() {
        assumeTrue("requires snapshot", EsqlCapabilities.Cap.IMPLICIT_CASTING_DATE_AND_DATE_NANOS.isEnabled());
        IndexResolution indexWithUnionTypedFields = indexWithDateDateNanosUnionType();
        plannerOptimizerDateDateNanosUnionTypes = new TestPlannerOptimizer(EsqlTestUtils.TEST_CFG, makeAnalyzer(indexWithUnionTypedFields));
        var stats = EsqlTestUtils.statsForExistingField("date_and_date_nanos", "date_and_date_nanos_and_long");
        String query = """
            from test*
            | where date_and_date_nanos < "2025-01-01" and date_and_date_nanos_and_long::date_nanos >= "2024-01-01\"""";
        var plan = plannerOptimizerDateDateNanosUnionTypes.plan(query, stats);

        // date_and_date_nanos should be pushed down to EsQueryExec, date_and_date_nanos_and_long should not be pushed down
        var project = as(plan, ProjectExec.class);
        List<? extends NamedExpression> projections = project.projections();
        assertEquals(2, projections.size());
        FieldAttribute fa = as(projections.get(0), FieldAttribute.class);
        assertEquals(DATE_NANOS, fa.dataType());
        assertEquals("date_and_date_nanos", fa.fieldName().string());
        assertTrue(isMultiTypeEsField(fa)); // mixed date and date_nanos are auto-casted
        UnsupportedAttribute ua = as(projections.get(1), UnsupportedAttribute.class); // mixed date, date_nanos and long are not auto-casted
        assertEquals("date_and_date_nanos_and_long", ua.fieldName().string());
        var limit = as(project.child(), LimitExec.class);
        var exchange = as(limit.child(), ExchangeExec.class);
        project = as(exchange.child(), ProjectExec.class);
        var fieldExtract = as(project.child(), FieldExtractExec.class);
        limit = as(fieldExtract.child(), LimitExec.class);
        // date_and_date_nanos_and_long::date_nanos >= "2024-01-01" is not pushed down
        var filter = as(limit.child(), FilterExec.class);
        GreaterThanOrEqual gt = as(filter.condition(), GreaterThanOrEqual.class);
        fa = as(gt.left(), FieldAttribute.class);
        assertTrue(isMultiTypeEsField(fa));
        assertEquals("date_and_date_nanos_and_long", fa.fieldName().string());
        fieldExtract = as(filter.child(), FieldExtractExec.class); // extract date_and_date_nanos_and_long
        var esQuery = as(fieldExtract.child(), EsQueryExec.class);
        var source = ((SingleValueQuery.Builder) esQuery.query()).source();
        var expected = wrapWithSingleQuery(
            query,
            unscore(
                rangeQuery("date_and_date_nanos").lt("2025-01-01T00:00:00.000Z").timeZone("Z").format("strict_date_optional_time_nanos")
            ),
            "date_and_date_nanos",
            source
        ); // date_and_date_nanos is pushed down
        assertThat(expected.toString(), is(esQuery.query().toString()));
    }

<<<<<<< HEAD
    public void testTopNAggregate() {
        var stats = EsqlTestUtils.statsForExistingField("first_name", "last_name");
        var plan = plannerOptimizer.plan("""
            from test
            | stats x = count(first_name) by first_name, last_name
            | sort x DESC, first_name NULLS LAST
            | LIMIT 5
            """, stats);

        var aggregate1 = as(plan, TopNAggregateExec.class);
        var exchange = as(aggregate1.child(), ExchangeExec.class);
        var aggregate2 = as(exchange.child(), TopNAggregateExec.class);

        var extract = as(aggregate2.child(), FieldExtractExec.class);
        assertThat(names(extract.attributesToExtract()), equalTo(List.of("first_name", "last_name")));
        var esQuery = as(extract.child(), EsQueryExec.class);

        assertThat(aggregate1.groupings(), hasSize(2));
        assertThat(aggregate1.estimatedRowSize(), equalTo(Long.BYTES + KEYWORD_EST + KEYWORD_EST));
        assertThat(aggregate1.order(), hasSize(2));
        var order1 = aggregate1.order().get(0);
        assertThat(name(order1.child()), equalTo("x"));
        assertThat(order1.direction(), equalTo(Order.OrderDirection.DESC));
        assertThat(order1.nullsPosition(), equalTo(Order.NullsPosition.FIRST));
        var order2 = aggregate1.order().get(1);
        assertThat(name(order2.child()), equalTo("first_name"));
        assertThat(order2.direction(), equalTo(Order.OrderDirection.ASC));
        assertThat(order2.nullsPosition(), equalTo(Order.NullsPosition.LAST));
        assertThat(aggregate1.limit().fold(FoldContext.small()), equalTo(5));

        // Check that both agg nodes are identical
        assertThat(aggregate1.aggregates(), equalTo(aggregate2.aggregates()));
        assertThat(aggregate1.groupings(), equalTo(aggregate2.groupings()));
        assertThat(aggregate1.estimatedRowSize(), equalTo(aggregate2.estimatedRowSize()));
        assertThat(aggregate1.order(), equalTo(aggregate2.order()));
        assertThat(aggregate1.limit(), equalTo(aggregate2.limit()));
=======
    public void testVerifierOnMissingReferences() throws Exception {

        PhysicalPlan plan = plannerOptimizer.plan("""
            from test
            | stats a = min(salary) by emp_no
            """);

        var limit = as(plan, LimitExec.class);
        var aggregate = as(limit.child(), AggregateExec.class);
        var min = as(Alias.unwrap(aggregate.aggregates().get(0)), Min.class);
        var salary = as(min.field(), NamedExpression.class);
        assertThat(salary.name(), is("salary"));
        // emulate a rule that adds a missing attribute
        FieldAttribute missingAttr = getFieldAttribute("missing attr");
        List<Order> orders = List.of(new Order(plan.source(), missingAttr, Order.OrderDirection.ASC, Order.NullsPosition.FIRST));
        TopNExec topNExec = new TopNExec(plan.source(), plan, orders, new Literal(Source.EMPTY, limit, INTEGER), randomEstimatedRowSize());

        // We want to verify that the localOptimize detects the missing attribute.
        // However, it also throws an error in one of the rules before we get to the verifier.
        // So we use an implementation of LocalPhysicalPlanOptimizer that does not have any rules.
        LocalPhysicalOptimizerContext context = new LocalPhysicalOptimizerContext(
            new EsqlFlags(true),
            config,
            FoldContext.small(),
            SearchStats.EMPTY
        );
        LocalPhysicalPlanOptimizer optimizerWithNoopExecute = new LocalPhysicalPlanOptimizer(context) {
            @Override
            protected List<Batch<PhysicalPlan>> batches() {
                return List.of();
            }
        };
        Exception e = expectThrows(IllegalStateException.class, () -> optimizerWithNoopExecute.localOptimize(topNExec));
        assertThat(e.getMessage(), containsString(" optimized incorrectly due to missing references [missing attr"));
>>>>>>> 37167250
    }

    private boolean isMultiTypeEsField(Expression e) {
        return e instanceof FieldAttribute fa && fa.field() instanceof MultiTypeEsField;
    }

    private QueryBuilder wrapWithSingleQuery(String query, QueryBuilder inner, String fieldName, Source source) {
        return FilterTests.singleValueQuery(query, inner, fieldName, source);
    }

    private Stat queryStatsFor(PhysicalPlan plan) {
        var limit = as(plan, LimitExec.class);
        var agg = as(limit.child(), AggregateExec.class);
        var exg = as(agg.child(), ExchangeExec.class);
        var statSource = as(exg.child(), EsStatsQueryExec.class);
        var stats = statSource.stats();
        assertThat(stats, hasSize(1));
        var stat = stats.get(0);
        return stat;
    }

    @Override
    protected List<String> filteredWarnings() {
        return withDefaultLimitWarning(super.filteredWarnings());
    }

    private static KqlQueryBuilder kqlQueryBuilder(String query) {
        return new KqlQueryBuilder(query);
    }

    /**
     * Base class for random full text function test cases.
     * Each test case should implement the queryBuilder and query methods to return the expected QueryBuilder and query string.
     */
    private abstract class FullTextFunctionTestCase {
        private final Class<? extends FullTextFunction> fullTextFunction;
        private final Object queryString;
        private final String fieldName;

        protected FullTextFunctionTestCase(Class<? extends FullTextFunction> fullTextFunction, String fieldName, Object queryString) {
            this.fullTextFunction = fullTextFunction;
            this.fieldName = fieldName;
            this.queryString = queryString;
        }

        protected FullTextFunctionTestCase(Class<? extends FullTextFunction> fullTextFunction) {
            this(fullTextFunction, randomFrom("text", "keyword"), randomAlphaOfLengthBetween(5, 10));
        }

        public Class<? extends FullTextFunction> fullTextFunction() {
            return fullTextFunction;
        }

        public Object queryString() {
            return queryString;
        }

        public String fieldName() {
            return fieldName;
        }

        /**
         * Returns the expected QueryBuilder for the full text function.
         */
        public abstract QueryBuilder queryBuilder();

        /**
         * Returns the query as a string representation that can be used in the ESQL query.
         * @return
         */
        public abstract String esqlQuery();
    }

    private class MatchFunctionTestCase extends FullTextFunctionTestCase {
        MatchFunctionTestCase() {
            super(Match.class);
        }

        @Override
        public QueryBuilder queryBuilder() {
            return new MatchQueryBuilder(fieldName(), queryString()).lenient(true);
        }

        @Override
        public String esqlQuery() {
            return "match(" + fieldName() + ", \"" + queryString() + "\")";
        }
    }

    private class MatchOperatorTestCase extends FullTextFunctionTestCase {
        MatchOperatorTestCase() {
            super(MatchOperator.class);
        }

        @Override
        public QueryBuilder queryBuilder() {
            return new MatchQueryBuilder(fieldName(), queryString()).lenient(true);
        }

        @Override
        public String esqlQuery() {
            return fieldName() + ": \"" + queryString() + "\"";
        }
    }

    private class KqlFunctionTestCase extends FullTextFunctionTestCase {
        KqlFunctionTestCase() {
            super(Kql.class);
        }

        @Override
        public QueryBuilder queryBuilder() {
            return new KqlQueryBuilder(fieldName() + ": " + queryString());
        }

        @Override
        public String esqlQuery() {
            return "kql(\"" + fieldName() + ": " + queryString() + "\")";
        }
    }

    private class QueryStringFunctionTestCase extends FullTextFunctionTestCase {
        QueryStringFunctionTestCase() {
            super(QueryString.class);
        }

        @Override
        public QueryBuilder queryBuilder() {
            return new QueryStringQueryBuilder(fieldName() + ": " + queryString());
        }

        @Override
        public String esqlQuery() {
            return "qstr(\"" + fieldName() + ": " + queryString() + "\")";
        }
    }
}<|MERGE_RESOLUTION|>--- conflicted
+++ resolved
@@ -2067,7 +2067,6 @@
         assertThat(expected.toString(), is(esQuery.query().toString()));
     }
 
-<<<<<<< HEAD
     public void testTopNAggregate() {
         var stats = EsqlTestUtils.statsForExistingField("first_name", "last_name");
         var plan = plannerOptimizer.plan("""
@@ -2104,7 +2103,8 @@
         assertThat(aggregate1.estimatedRowSize(), equalTo(aggregate2.estimatedRowSize()));
         assertThat(aggregate1.order(), equalTo(aggregate2.order()));
         assertThat(aggregate1.limit(), equalTo(aggregate2.limit()));
-=======
+    }
+
     public void testVerifierOnMissingReferences() throws Exception {
 
         PhysicalPlan plan = plannerOptimizer.plan("""
@@ -2139,7 +2139,6 @@
         };
         Exception e = expectThrows(IllegalStateException.class, () -> optimizerWithNoopExecute.localOptimize(topNExec));
         assertThat(e.getMessage(), containsString(" optimized incorrectly due to missing references [missing attr"));
->>>>>>> 37167250
     }
 
     private boolean isMultiTypeEsField(Expression e) {

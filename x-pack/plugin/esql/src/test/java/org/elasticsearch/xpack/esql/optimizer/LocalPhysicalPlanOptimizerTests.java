--- conflicted
+++ resolved
@@ -148,11 +148,8 @@
     public static final String MATCH_FUNCTION_QUERY = "from test | where match(%s, %s)";
 
     private TestPlannerOptimizer plannerOptimizer;
-<<<<<<< HEAD
     private TestPlannerOptimizer plannerOptimizerDateDateNanosUnionTypes;
-=======
     private Analyzer timeSeriesAnalyzer;
->>>>>>> 52a25a03
     private final Configuration config;
     private final SearchStats IS_SV_STATS = new TestSearchStats() {
         @Override
@@ -1855,7 +1852,25 @@
         assertThat(esQuery.query().toString(), equalTo(expected.toString()));
     }
 
-<<<<<<< HEAD
+    public void testPushDownFieldExtractToTimeSeriesSource() {
+        assumeTrue("requires snapshot builds", Build.current().isSnapshot());
+        var query = "TS k8s | STATS max(rate(network.total_bytes_in))";
+        var optimizer = new TestPlannerOptimizer(config, timeSeriesAnalyzer);
+        PhysicalPlan plan = optimizer.plan(query);
+        var limit = as(plan, LimitExec.class);
+        var finalAgg = as(limit.child(), AggregateExec.class);
+        var partialAgg = as(finalAgg.child(), AggregateExec.class);
+        var timeSeriesFinalAgg = as(partialAgg.child(), TimeSeriesAggregateExec.class);
+        var exchange = as(timeSeriesFinalAgg.child(), ExchangeExec.class);
+        var timeSeriesPartialAgg = as(exchange.child(), TimeSeriesAggregateExec.class);
+        var timeSeriesSource = as(timeSeriesPartialAgg.child(), TimeSeriesSourceExec.class);
+        assertThat(timeSeriesSource.attributesToExtract(), hasSize(1));
+        FieldAttribute field = as(timeSeriesSource.attributesToExtract().getFirst(), FieldAttribute.class);
+        assertThat(field.name(), equalTo("network.total_bytes_in"));
+        assertThat(timeSeriesSource.attrs(), hasSize(2));
+        assertTrue(timeSeriesSource.attrs().stream().noneMatch(EsQueryExec::isSourceAttribute));
+    }
+
     public void testToDateNanosPushDown() {
         assumeTrue("requires snapshot", EsqlCapabilities.Cap.IMPLICIT_CASTING_DATE_AND_DATE_NANOS.isEnabled());
         IndexResolution indexWithUnionTypedFields = indexWithDateDateNanosUnionType();
@@ -1903,25 +1918,6 @@
 
     private boolean isMultiTypeEsField(Expression e) {
         return e instanceof FieldAttribute fa && fa.field() instanceof MultiTypeEsField;
-=======
-    public void testPushDownFieldExtractToTimeSeriesSource() {
-        assumeTrue("requires snapshot builds", Build.current().isSnapshot());
-        var query = "TS k8s | STATS max(rate(network.total_bytes_in))";
-        var optimizer = new TestPlannerOptimizer(config, timeSeriesAnalyzer);
-        PhysicalPlan plan = optimizer.plan(query);
-        var limit = as(plan, LimitExec.class);
-        var finalAgg = as(limit.child(), AggregateExec.class);
-        var partialAgg = as(finalAgg.child(), AggregateExec.class);
-        var timeSeriesFinalAgg = as(partialAgg.child(), TimeSeriesAggregateExec.class);
-        var exchange = as(timeSeriesFinalAgg.child(), ExchangeExec.class);
-        var timeSeriesPartialAgg = as(exchange.child(), TimeSeriesAggregateExec.class);
-        var timeSeriesSource = as(timeSeriesPartialAgg.child(), TimeSeriesSourceExec.class);
-        assertThat(timeSeriesSource.attributesToExtract(), hasSize(1));
-        FieldAttribute field = as(timeSeriesSource.attributesToExtract().getFirst(), FieldAttribute.class);
-        assertThat(field.name(), equalTo("network.total_bytes_in"));
-        assertThat(timeSeriesSource.attrs(), hasSize(2));
-        assertTrue(timeSeriesSource.attrs().stream().noneMatch(EsQueryExec::isSourceAttribute));
->>>>>>> 52a25a03
     }
 
     private QueryBuilder wrapWithSingleQuery(String query, QueryBuilder inner, String fieldName, Source source) {

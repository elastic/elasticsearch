/*
 * Copyright Elasticsearch B.V. and/or licensed to Elasticsearch B.V. under one
 * or more contributor license agreements. Licensed under the Elastic License
 * 2.0; you may not use this file except in compliance with the Elastic License
 * 2.0.
 */

package org.elasticsearch.xpack.esql.optimizer;

import com.carrotsearch.randomizedtesting.annotations.ParametersFactory;

import org.apache.lucene.search.IndexSearcher;
import org.elasticsearch.Build;
import org.elasticsearch.common.settings.Settings;
import org.elasticsearch.core.Tuple;
import org.elasticsearch.index.IndexMode;
import org.elasticsearch.index.mapper.MapperService;
import org.elasticsearch.index.mapper.MapperServiceTestCase;
import org.elasticsearch.index.mapper.ParsedDocument;
import org.elasticsearch.index.query.BoolQueryBuilder;
import org.elasticsearch.index.query.MatchQueryBuilder;
import org.elasticsearch.index.query.QueryBuilder;
import org.elasticsearch.index.query.QueryBuilders;
import org.elasticsearch.index.query.SearchExecutionContext;
import org.elasticsearch.xpack.core.enrich.EnrichPolicy;
import org.elasticsearch.xpack.esql.EsqlTestUtils;
import org.elasticsearch.xpack.esql.EsqlTestUtils.TestSearchStats;
import org.elasticsearch.xpack.esql.action.EsqlCapabilities;
import org.elasticsearch.xpack.esql.analysis.Analyzer;
import org.elasticsearch.xpack.esql.analysis.AnalyzerContext;
import org.elasticsearch.xpack.esql.analysis.EnrichResolution;
import org.elasticsearch.xpack.esql.analysis.Verifier;
import org.elasticsearch.xpack.esql.core.expression.Alias;
import org.elasticsearch.xpack.esql.core.expression.Expressions;
import org.elasticsearch.xpack.esql.core.expression.ReferenceAttribute;
import org.elasticsearch.xpack.esql.core.tree.Source;
import org.elasticsearch.xpack.esql.core.type.DataType;
import org.elasticsearch.xpack.esql.core.type.EsField;
import org.elasticsearch.xpack.esql.core.util.Holder;
import org.elasticsearch.xpack.esql.enrich.ResolvedEnrichPolicy;
import org.elasticsearch.xpack.esql.expression.function.EsqlFunctionRegistry;
import org.elasticsearch.xpack.esql.index.EsIndex;
import org.elasticsearch.xpack.esql.index.IndexResolution;
import org.elasticsearch.xpack.esql.plan.logical.Enrich;
import org.elasticsearch.xpack.esql.plan.physical.AggregateExec;
import org.elasticsearch.xpack.esql.plan.physical.EsQueryExec;
import org.elasticsearch.xpack.esql.plan.physical.EsStatsQueryExec;
import org.elasticsearch.xpack.esql.plan.physical.EsStatsQueryExec.Stat;
import org.elasticsearch.xpack.esql.plan.physical.EstimatesRowSize;
import org.elasticsearch.xpack.esql.plan.physical.EvalExec;
import org.elasticsearch.xpack.esql.plan.physical.ExchangeExec;
import org.elasticsearch.xpack.esql.plan.physical.FieldExtractExec;
import org.elasticsearch.xpack.esql.plan.physical.LimitExec;
import org.elasticsearch.xpack.esql.plan.physical.LocalSourceExec;
import org.elasticsearch.xpack.esql.plan.physical.PhysicalPlan;
import org.elasticsearch.xpack.esql.plan.physical.ProjectExec;
import org.elasticsearch.xpack.esql.plan.physical.TopNExec;
import org.elasticsearch.xpack.esql.planner.FilterTests;
import org.elasticsearch.xpack.esql.plugin.QueryPragmas;
import org.elasticsearch.xpack.esql.querydsl.query.SingleValueQuery;
import org.elasticsearch.xpack.esql.session.Configuration;
import org.elasticsearch.xpack.esql.stats.Metrics;
import org.elasticsearch.xpack.esql.stats.SearchStats;
import org.junit.Before;

import java.io.IOException;
import java.util.List;
import java.util.Locale;
import java.util.Map;

import static java.util.Arrays.asList;
import static org.elasticsearch.compute.aggregation.AggregatorMode.FINAL;
import static org.elasticsearch.xpack.esql.EsqlTestUtils.as;
import static org.elasticsearch.xpack.esql.EsqlTestUtils.configuration;
import static org.elasticsearch.xpack.esql.EsqlTestUtils.loadMapping;
import static org.elasticsearch.xpack.esql.EsqlTestUtils.withDefaultLimitWarning;
import static org.elasticsearch.xpack.esql.plan.physical.EsStatsQueryExec.StatsType;
import static org.hamcrest.Matchers.contains;
import static org.hamcrest.Matchers.equalTo;
import static org.hamcrest.Matchers.hasSize;
import static org.hamcrest.Matchers.instanceOf;
import static org.hamcrest.Matchers.is;
import static org.hamcrest.Matchers.nullValue;

//@TestLogging(value = "org.elasticsearch.xpack.esql:TRACE,org.elasticsearch.compute:TRACE", reason = "debug")
public class LocalPhysicalPlanOptimizerTests extends MapperServiceTestCase {

    private static final String PARAM_FORMATTING = "%1$s";

    /**
     * Estimated size of a keyword field in bytes.
     */
    private static final int KEYWORD_EST = EstimatesRowSize.estimateSize(DataType.KEYWORD);

    private TestPlannerOptimizer plannerOptimizer;
    private final Configuration config;
    private final SearchStats IS_SV_STATS = new TestSearchStats() {
        @Override
        public boolean isSingleValue(String field) {
            return true;
        }
    };

    @ParametersFactory(argumentFormatting = PARAM_FORMATTING)
    public static List<Object[]> readScriptSpec() {
        return settings().stream().map(t -> {
            var settings = Settings.builder().loadFromMap(t.v2()).build();
            return new Object[] { t.v1(), configuration(new QueryPragmas(settings)) };
        }).toList();
    }

    private static List<Tuple<String, Map<String, Object>>> settings() {
        return asList(new Tuple<>("default", Map.of()));
    }

    public LocalPhysicalPlanOptimizerTests(String name, Configuration config) {
        this.config = config;
    }

    @Before
    public void init() {
        EnrichResolution enrichResolution = new EnrichResolution();
        enrichResolution.addResolvedPolicy(
            "foo",
            Enrich.Mode.ANY,
            new ResolvedEnrichPolicy(
                "fld",
                EnrichPolicy.MATCH_TYPE,
                List.of("a", "b"),
                Map.of("", "idx"),
                Map.ofEntries(
                    Map.entry("a", new EsField("a", DataType.INTEGER, Map.of(), true)),
                    Map.entry("b", new EsField("b", DataType.LONG, Map.of(), true))
                )
            )
        );
        plannerOptimizer = new TestPlannerOptimizer(config, makeAnalyzer("mapping-basic.json", enrichResolution));
    }

    private Analyzer makeAnalyzer(String mappingFileName, EnrichResolution enrichResolution) {
        var mapping = loadMapping(mappingFileName);
        EsIndex test = new EsIndex("test", mapping, Map.of("test", IndexMode.STANDARD));
        IndexResolution getIndexResult = IndexResolution.valid(test);

        return new Analyzer(
            new AnalyzerContext(config, new EsqlFunctionRegistry(), getIndexResult, enrichResolution),
            new Verifier(new Metrics())
        );
    }

    /**
     * Expects
     * LimitExec[1000[INTEGER]]
     * \_AggregateExec[[],[COUNT([2a][KEYWORD]) AS c],FINAL,null]
     *   \_ExchangeExec[[count{r}#24, seen{r}#25],true]
     *     \_EsStatsQueryExec[test], stats[Stat[name=*, type=COUNT, query=null]]], query[{"esql_single_value":{"field":"emp_no","next":
     *       {"range":{"emp_no":{"lt":10050,"boost":1.0}}}}}][count{r}#40, seen{r}#41], limit[],
     */
    // TODO: this is suboptimal due to eval not being removed/folded
    public void testCountAllWithEval() {
        var plan = plannerOptimizer.plan("""
              from test | eval s = salary | rename s as sr | eval hidden_s = sr | rename emp_no as e | where e < 10050
            | stats c = count(*)
            """);
        var stat = queryStatsFor(plan);
        assertThat(stat.type(), is(StatsType.COUNT));
        assertThat(stat.query(), is(nullValue()));
    }

    /**
     * Expects
     * LimitExec[1000[INTEGER]]
     * \_AggregateExec[[],[COUNT([2a][KEYWORD]) AS c],FINAL,null]
     *   \_ExchangeExec[[count{r}#14, seen{r}#15],true]
     *     \_EsStatsQueryExec[test], stats[Stat[name=*, type=COUNT, query=null]]],
     *     query[{"esql_single_value":{"field":"emp_no","next":{"range":{"emp_no":{"gt":10040,"boost":1.0}}}}}][count{r}#30, seen{r}#31],
     *       limit[],
     */
    public void testCountAllWithFilter() {
        var plan = plannerOptimizer.plan("from test | where emp_no > 10040 | stats c = count(*)");
        var stat = queryStatsFor(plan);
        assertThat(stat.type(), is(StatsType.COUNT));
        assertThat(stat.query(), is(nullValue()));
    }

    /**
     * Expects
     * LimitExec[1000[INTEGER]]
     * \_AggregateExec[[],[COUNT(emp_no{f}#5) AS c],FINAL,null]
     *   \_ExchangeExec[[count{r}#15, seen{r}#16],true]
     *     \_EsStatsQueryExec[test], stats[Stat[name=emp_no, type=COUNT, query={
     *   "exists" : {
     *     "field" : "emp_no",
     *     "boost" : 1.0
     *   }
     * }]]], query[{"esql_single_value":{"field":"emp_no","next":{"range":{"emp_no":{"gt":10040,"boost":1.0}}}}}][count{r}#31, seen{r}#32],
     *   limit[],
     */
    public void testCountFieldWithFilter() {
        var plan = plannerOptimizer.plan("from test | where emp_no > 10040 | stats c = count(emp_no)", IS_SV_STATS);
        var stat = queryStatsFor(plan);
        assertThat(stat.type(), is(StatsType.COUNT));
        assertThat(stat.query(), is(QueryBuilders.existsQuery("emp_no")));
    }

    /**
     * Expects
     * LimitExec[1000[INTEGER]]
     * \_AggregateExec[[],[COUNT(salary{f}#20) AS c],FINAL,null]
     *   \_ExchangeExec[[count{r}#25, seen{r}#26],true]
     *     \_EsStatsQueryExec[test], stats[Stat[name=salary, type=COUNT, query={
     *   "exists" : {
     *     "field" : "salary",
     *     "boost" : 1.0
     *   }
     */
    public void testCountFieldWithEval() {
        var plan = plannerOptimizer.plan("""
              from test | eval s = salary | rename s as sr | eval hidden_s = sr | rename emp_no as e | where e < 10050
            | stats c = count(hidden_s)
            """, IS_SV_STATS);

        var limit = as(plan, LimitExec.class);
        var agg = as(limit.child(), AggregateExec.class);
        var exg = as(agg.child(), ExchangeExec.class);
        var esStatsQuery = as(exg.child(), EsStatsQueryExec.class);

        assertThat(esStatsQuery.limit(), is(nullValue()));
        assertThat(Expressions.names(esStatsQuery.output()), contains("count", "seen"));
        var stat = as(esStatsQuery.stats().get(0), Stat.class);
        assertThat(stat.query(), is(QueryBuilders.existsQuery("salary")));
    }

    // optimized doesn't know yet how to push down count over field
    public void testCountOneFieldWithFilter() {
        String query = """
            from test
            | where salary > 1000
            | stats c = count(salary)
            """;
        var plan = plannerOptimizer.plan(query, IS_SV_STATS);

        var limit = as(plan, LimitExec.class);
        var agg = as(limit.child(), AggregateExec.class);
        assertThat(agg.getMode(), is(FINAL));
        assertThat(Expressions.names(agg.aggregates()), contains("c"));
        var exchange = as(agg.child(), ExchangeExec.class);
        var esStatsQuery = as(exchange.child(), EsStatsQueryExec.class);
        assertThat(esStatsQuery.limit(), is(nullValue()));
        assertThat(Expressions.names(esStatsQuery.output()), contains("count", "seen"));
        var stat = as(esStatsQuery.stats().get(0), Stat.class);
        Source source = new Source(2, 8, "salary > 1000");
        var exists = QueryBuilders.existsQuery("salary");
        assertThat(stat.query(), is(exists));
        var range = wrapWithSingleQuery(query, QueryBuilders.rangeQuery("salary").gt(1000), "salary", source);
        var expected = QueryBuilders.boolQuery().must(range).must(exists);
        assertThat(expected.toString(), is(esStatsQuery.query().toString()));
    }

    // optimized doesn't know yet how to push down count over field
    public void testCountOneFieldWithFilterAndLimit() {
        var plan = plannerOptimizer.plan("""
            from test
            | where salary > 1000
            | limit 10
            | stats c = count(salary)
            """, IS_SV_STATS);
        assertThat(plan.anyMatch(EsQueryExec.class::isInstance), is(true));
    }

    public void testCountPushdownForSvAndMvFields() throws IOException {
        String properties = EsqlTestUtils.loadUtf8TextFile("/mapping-basic.json");
        String mapping = "{\"mappings\": " + properties + "}";

        String query = """
            from test
            | stats c = count(salary)
            """;

        PhysicalPlan plan;

        List<List<String>> docsCasesWithoutPushdown = List.of(
            // No pushdown yet in case of MVs
            List.of("{ \"salary\" : [1,2] }"),
            List.of("{ \"salary\" : [1,2] }", "{ \"salary\" : null}")
        );
        for (List<String> docs : docsCasesWithoutPushdown) {
            plan = planWithMappingAndDocs(query, mapping, docs);
            // No EsSatsQueryExec as leaf of the plan.
            assertThat(plan.anyMatch(EsQueryExec.class::isInstance), is(true));
        }

        // Cases where we can push this down as a COUNT(*) since there are only SVs
        List<List<String>> docsCasesWithPushdown = List.of(List.of(), List.of("{ \"salary\" : 1 }"), List.of("{ \"salary\": null }"));
        for (List<String> docs : docsCasesWithPushdown) {
            plan = planWithMappingAndDocs(query, mapping, docs);

            Holder<EsStatsQueryExec> leaf = new Holder<>();
            plan.forEachDown(p -> {
                if (p instanceof EsStatsQueryExec s) {
                    leaf.set(s);
                }
            });

            String expectedStats = """
                [Stat[name=salary, type=COUNT, query={
                  "exists" : {
                    "field" : "salary",
                    "boost" : 1.0
                  }
                }]]""";
            assertNotNull(leaf.get());
            assertThat(leaf.get().stats().toString(), equalTo(expectedStats));
        }
    }

    private PhysicalPlan planWithMappingAndDocs(String query, String mapping, List<String> docs) throws IOException {
        MapperService mapperService = createMapperService(mapping);
        List<ParsedDocument> parsedDocs = docs.stream().map(d -> mapperService.documentMapper().parse(source(d))).toList();

        Holder<PhysicalPlan> plan = new Holder<>(null);
        withLuceneIndex(mapperService, indexWriter -> {
            for (ParsedDocument parsedDoc : parsedDocs) {
                indexWriter.addDocument(parsedDoc.rootDoc());
            }
        }, directoryReader -> {
            IndexSearcher searcher = newSearcher(directoryReader);
            SearchExecutionContext ctx = createSearchExecutionContext(mapperService, searcher);
            plan.set(plannerOptimizer.plan(query, new SearchStats(List.of(ctx))));
        });

        return plan.get();
    }

    // optimizer doesn't know yet how to break down different multi count
    public void testCountMultipleFieldsWithFilter() {
        var plan = plannerOptimizer.plan("""
            from test
            | where salary > 1000 and emp_no > 10010
            | stats cs = count(salary), ce = count(emp_no)
            """, IS_SV_STATS);
        assertThat(plan.anyMatch(EsQueryExec.class::isInstance), is(true));
    }

    public void testAnotherCountAllWithFilter() {
        String query = """
            from test
            | where emp_no > 10010
            | stats c = count()
            """;
        var plan = plannerOptimizer.plan(query, IS_SV_STATS);

        var limit = as(plan, LimitExec.class);
        var agg = as(limit.child(), AggregateExec.class);
        assertThat(agg.getMode(), is(FINAL));
        assertThat(Expressions.names(agg.aggregates()), contains("c"));
        var exchange = as(agg.child(), ExchangeExec.class);
        var esStatsQuery = as(exchange.child(), EsStatsQueryExec.class);
        assertThat(esStatsQuery.limit(), is(nullValue()));
        assertThat(Expressions.names(esStatsQuery.output()), contains("count", "seen"));
        var source = ((SingleValueQuery.Builder) esStatsQuery.query()).source();
        var expected = wrapWithSingleQuery(query, QueryBuilders.rangeQuery("emp_no").gt(10010), "emp_no", source);
        assertThat(expected.toString(), is(esStatsQuery.query().toString()));
    }

    // optimizer doesn't know yet how to normalize and deduplicate cout(*), count(), count(1) etc.
    public void testMultiCountAllWithFilter() {
        var plan = plannerOptimizer.plan("""
            from test
            | where emp_no > 10010
            | stats c = count(), call = count(*), c_literal = count(1)
            """, IS_SV_STATS);
        assertThat(plan.anyMatch(EsQueryExec.class::isInstance), is(true));
    }

    /**
     * Expecting
     * LimitExec[1000[INTEGER]]
     * \_ExchangeExec[[_meta_field{f}#8, emp_no{f}#2, first_name{f}#3, gender{f}#4, job{f}#9, job.raw{f}#10, languages{f}#5, last_na
     * me{f}#6, long_noidx{f}#11, salary{f}#7],false]
     *   \_ProjectExec[[_meta_field{f}#8, emp_no{f}#2, first_name{f}#3, gender{f}#4, job{f}#9, job.raw{f}#10, languages{f}#5, last_na
     * me{f}#6, long_noidx{f}#11, salary{f}#7]]
     *     \_FieldExtractExec[_meta_field{f}#8, emp_no{f}#2, first_name{f}#3, gen]
     *       \_EsQueryExec[test], indexMode[standard], query[{"query_string":{"query":"last_name: Smith","fields":[]}}]
     */
    public void testQueryStringFunction() {
        assumeTrue("skipping because QSTR_FUNCTION is not enabled", EsqlCapabilities.Cap.QSTR_FUNCTION.isEnabled());
        var plan = plannerOptimizer.plan("""
            from test
            | where qstr("last_name: Smith")
            """, IS_SV_STATS);

        var limit = as(plan, LimitExec.class);
        var exchange = as(limit.child(), ExchangeExec.class);
        var project = as(exchange.child(), ProjectExec.class);
        var field = as(project.child(), FieldExtractExec.class);
        var query = as(field.child(), EsQueryExec.class);
        assertThat(query.limit().fold(), is(1000));
        var expected = QueryBuilders.queryStringQuery("last_name: Smith");
        assertThat(query.query().toString(), is(expected.toString()));
    }

    /**
     * Expecting
     * LimitExec[1000[INTEGER]]
     * \_ExchangeExec[[_meta_field{f}#1419, emp_no{f}#1413, first_name{f}#1414, gender{f}#1415, job{f}#1420, job.raw{f}#1421, langua
     * ges{f}#1416, last_name{f}#1417, long_noidx{f}#1422, salary{f}#1418],false]
     *   \_ProjectExec[[_meta_field{f}#1419, emp_no{f}#1413, first_name{f}#1414, gender{f}#1415, job{f}#1420, job.raw{f}#1421, langua
     * ges{f}#1416, last_name{f}#1417, long_noidx{f}#1422, salary{f}#1418]]
     *     \_FieldExtractExec[_meta_field{f}#1419, emp_no{f}#1413, first_name{f}#]
     *       \_EsQueryExec[test], indexMode[standard], query[{"bool":{"must":[{"query_string":{"query":"last_name: Smith","fields":[]}}
     *        ,{"esql_single_value":{"field":"emp_no","next":{"range":{"emp_no":{"gt":10010,"boost":1.0}}},"source":"emp_no > 10010"}}],
     *        "boost":1.0}}][_doc{f}#1423], limit[1000], sort[] estimatedRowSize[324]
     */
    public void testQueryStringFunctionConjunctionWhereOperands() {
        assumeTrue("skipping because QSTR_FUNCTION is not enabled", EsqlCapabilities.Cap.QSTR_FUNCTION.isEnabled());
        String queryText = """
            from test
            | where qstr("last_name: Smith") and emp_no > 10010
            """;
        var plan = plannerOptimizer.plan(queryText, IS_SV_STATS);

        var limit = as(plan, LimitExec.class);
        var exchange = as(limit.child(), ExchangeExec.class);
        var project = as(exchange.child(), ProjectExec.class);
        var field = as(project.child(), FieldExtractExec.class);
        var query = as(field.child(), EsQueryExec.class);
        assertThat(query.limit().fold(), is(1000));

        Source filterSource = new Source(2, 37, "emp_no > 10000");
        var range = wrapWithSingleQuery(queryText, QueryBuilders.rangeQuery("emp_no").gt(10010), "emp_no", filterSource);
        var queryString = QueryBuilders.queryStringQuery("last_name: Smith");
        var expected = QueryBuilders.boolQuery().must(queryString).must(range);
        assertThat(query.query().toString(), is(expected.toString()));
    }

    /**
     * Expecting
     * LimitExec[1000[INTEGER]]
     * \_ExchangeExec[[!alias_integer, boolean{f}#4, byte{f}#5, constant_keyword-foo{f}#6, date{f}#7, double{f}#8, float{f}#9, half_
     * float{f}#10, integer{f}#12, ip{f}#13, keyword{f}#14, long{f}#15, scaled_float{f}#11, short{f}#17, text{f}#18, unsigned_long{f}#16],
     * false]
     *   \_ProjectExec[[!alias_integer, boolean{f}#4, byte{f}#5, constant_keyword-foo{f}#6, date{f}#7, double{f}#8, float{f}#9, half_
     * float{f}#10, integer{f}#12, ip{f}#13, keyword{f}#14, long{f}#15, scaled_float{f}#11, short{f}#17, text{f}#18, unsigned_long{f}#16]
     *     \_FieldExtractExec[!alias_integer, boolean{f}#4, byte{f}#5, constant_k..]
     *       \_EsQueryExec[test], indexMode[standard], query[{"bool":{"must":[{"query_string":{"query":"last_name: Smith","fields":[]}},{
     *       "esql_single_value":{"field":"ip","next":{"terms":{"ip":["127.0.0.1/32"],"boost":1.0}},
     *       "source":"cidr_match(ip, \"127.0.0.1/32\")@2:38"}}],"boost":1.0}}][_doc{f}#21], limit[1000], sort[] estimatedRowSize[354]
     */
    public void testQueryStringFunctionWithFunctionsPushedToLucene() {
        assumeTrue("skipping because QSTR_FUNCTION is not enabled", EsqlCapabilities.Cap.QSTR_FUNCTION.isEnabled());
        String queryText = """
            from test
            | where qstr("last_name: Smith") and cidr_match(ip, "127.0.0.1/32")
            """;
        var analyzer = makeAnalyzer("mapping-all-types.json", new EnrichResolution());
        var plan = plannerOptimizer.plan(queryText, IS_SV_STATS, analyzer);

        var limit = as(plan, LimitExec.class);
        var exchange = as(limit.child(), ExchangeExec.class);
        var project = as(exchange.child(), ProjectExec.class);
        var field = as(project.child(), FieldExtractExec.class);
        var query = as(field.child(), EsQueryExec.class);
        assertThat(query.limit().fold(), is(1000));

        Source filterSource = new Source(2, 37, "cidr_match(ip, \"127.0.0.1/32\")");
        var terms = wrapWithSingleQuery(queryText, QueryBuilders.termsQuery("ip", "127.0.0.1/32"), "ip", filterSource);
        var queryString = QueryBuilders.queryStringQuery("last_name: Smith");
        var expected = QueryBuilders.boolQuery().must(queryString).must(terms);
        assertThat(query.query().toString(), is(expected.toString()));
    }

    /**
     * Expecting
     * LimitExec[1000[INTEGER]]
     * \_ExchangeExec[[_meta_field{f}#1163, emp_no{f}#1157, first_name{f}#1158, gender{f}#1159, job{f}#1164, job.raw{f}#1165, langua
     * ges{f}#1160, last_name{f}#1161, long_noidx{f}#1166, salary{f}#1162],false]
     *   \_ProjectExec[[_meta_field{f}#1163, emp_no{f}#1157, first_name{f}#1158, gender{f}#1159, job{f}#1164, job.raw{f}#1165, langua
     * ges{f}#1160, last_name{f}#1161, long_noidx{f}#1166, salary{f}#1162]]
     *     \_FieldExtractExec[_meta_field{f}#1163, emp_no{f}#1157, first_name{f}#]
     *       \_EsQueryExec[test], indexMode[standard],
     *       query[{"bool":{"must":[{"query_string":{"query":"last_name: Smith","fields":[]}},
     *       {"esql_single_value":{"field":"emp_no","next":{"range":{"emp_no":{"gt":10010,"boost":1.0}}},"source":"emp_no > 10010@3:9"}}],
     *       "boost":1.0}}][_doc{f}#1167], limit[1000], sort[] estimatedRowSize[324]
     */
    public void testQueryStringFunctionMultipleWhereClauses() {
        assumeTrue("skipping because QSTR_FUNCTION is not enabled", EsqlCapabilities.Cap.QSTR_FUNCTION.isEnabled());
        String queryText = """
            from test
            | where qstr("last_name: Smith")
            | where emp_no > 10010
            """;
        var plan = plannerOptimizer.plan(queryText, IS_SV_STATS);

        var limit = as(plan, LimitExec.class);
        var exchange = as(limit.child(), ExchangeExec.class);
        var project = as(exchange.child(), ProjectExec.class);
        var field = as(project.child(), FieldExtractExec.class);
        var query = as(field.child(), EsQueryExec.class);
        assertThat(query.limit().fold(), is(1000));

        Source filterSource = new Source(3, 8, "emp_no > 10000");
        var range = wrapWithSingleQuery(queryText, QueryBuilders.rangeQuery("emp_no").gt(10010), "emp_no", filterSource);
        var queryString = QueryBuilders.queryStringQuery("last_name: Smith");
        var expected = QueryBuilders.boolQuery().must(queryString).must(range);
        assertThat(query.query().toString(), is(expected.toString()));
    }

    /**
     * Expecting
     * LimitExec[1000[INTEGER]]
<<<<<<< HEAD
     * \_ExchangeExec[[_meta_field{f}#1163, emp_no{f}#1157, first_name{f}#1158, gender{f}#1159, job{f}#1164, job.raw{f}#1165, langua
     * ges{f}#1160, last_name{f}#1161, long_noidx{f}#1166, salary{f}#1162],false]
     *   \_ProjectExec[[_meta_field{f}#1163, emp_no{f}#1157, first_name{f}#1158, gender{f}#1159, job{f}#1164, job.raw{f}#1165, langua
     * ges{f}#1160, last_name{f}#1161, long_noidx{f}#1166, salary{f}#1162]]
     *     \_FieldExtractExec[_meta_field{f}#1163, emp_no{f}#1157, first_name{f}#]
     *       \_EsQueryExec[test], indexMode[standard],
     *       query[{"bool":{"must":[{"query_string":{"query":"last_name: Smith","fields":[]}},
     *       {"esql_single_value":{"field":"emp_no","next":{"range":{"emp_no":{"gt":10010,"boost":1.0}}},"source":"emp_no > 10010@3:9"}}],
     *       "boost":1.0}}][_doc{f}#1167], limit[1000], sort[] estimatedRowSize[324]
     */
    public void testQueryStringFunctionMultipleWhereClauses() {
        assumeTrue("skipping because QSTR_FUNCTION is not enabled", EsqlCapabilities.Cap.QSTR_FUNCTION.isEnabled());
        String queryText = """
            from test
            | where qstr("last_name: Smith")
            | where emp_no > 10010
            """;
        var plan = plannerOptimizer.plan(queryText, IS_SV_STATS);

        var limit = as(plan, LimitExec.class);
        var exchange = as(limit.child(), ExchangeExec.class);
        var project = as(exchange.child(), ProjectExec.class);
        var field = as(project.child(), FieldExtractExec.class);
        var query = as(field.child(), EsQueryExec.class);
        assertThat(query.limit().fold(), is(1000));

        Source filterSource = new Source(3, 8, "emp_no > 10000");
        var range = wrapWithSingleQuery(queryText, QueryBuilders.rangeQuery("emp_no").gt(10010), "emp_no", filterSource);
        var queryString = QueryBuilders.queryStringQuery("last_name: Smith");
        var expected = QueryBuilders.boolQuery().must(queryString).must(range);
        assertThat(query.query().toString(), is(expected.toString()));
    }

    /**
     * Expecting
     * LimitExec[1000[INTEGER]]
=======
>>>>>>> c3d53a80
     * \_ExchangeExec[[_meta_field{f}#8, emp_no{f}#2, first_name{f}#3, gender{f}#4, job{f}#9, job.raw{f}#10, languages{f}#5, last_na
     * me{f}#6, long_noidx{f}#11, salary{f}#7],false]
     *   \_ProjectExec[[_meta_field{f}#8, emp_no{f}#2, first_name{f}#3, gender{f}#4, job{f}#9, job.raw{f}#10, languages{f}#5, last_na
     * me{f}#6, long_noidx{f}#11, salary{f}#7]]
     *     \_FieldExtractExec[_meta_field{f}#8, emp_no{f}#2, first_name{f}#3, gen]
     *       \_EsQueryExec[test], indexMode[standard], query[{"bool":
     *       {"must":[{"query_string":{"query":"last_name: Smith","fields":[]}},
     *       {"query_string":{"query":"emp_no: [10010 TO *]","fields":[]}}],"boost":1.0}}]
<<<<<<< HEAD
     */
    public void testQueryStringFunctionMultipleQstrClauses() {
        assumeTrue("skipping because QSTR_FUNCTION is not enabled", EsqlCapabilities.Cap.QSTR_FUNCTION.isEnabled());
        String queryText = """
            from test
            | where qstr("last_name: Smith") and qstr("emp_no: [10010 TO *]")
            """;
        var plan = plannerOptimizer.plan(queryText, IS_SV_STATS);

        var limit = as(plan, LimitExec.class);
        var exchange = as(limit.child(), ExchangeExec.class);
        var project = as(exchange.child(), ProjectExec.class);
        var field = as(project.child(), FieldExtractExec.class);
        var query = as(field.child(), EsQueryExec.class);
        assertThat(query.limit().fold(), is(1000));

        var queryStringLeft = QueryBuilders.queryStringQuery("last_name: Smith");
        var queryStringRight = QueryBuilders.queryStringQuery("emp_no: [10010 TO *]");
        var expected = QueryBuilders.boolQuery().must(queryStringLeft).must(queryStringRight);
        assertThat(query.query().toString(), is(expected.toString()));
    }

    /**
     * Expecting
     * LimitExec[1000[INTEGER]]
     * \_ExchangeExec[[_meta_field{f}#8, emp_no{f}#2, first_name{f}#3, gender{f}#4, job{f}#9, job.raw{f}#10, languages{f}#5, last_na
     * me{f}#6, long_noidx{f}#11, salary{f}#7],false]
     *   \_ProjectExec[[_meta_field{f}#8, emp_no{f}#2, first_name{f}#3, gender{f}#4, job{f}#9, job.raw{f}#10, languages{f}#5, last_na
     * me{f}#6, long_noidx{f}#11, salary{f}#7]]
     *     \_FieldExtractExec[_meta_field{f}#8, emp_no{f}#2, first_name{f}#3, gen]
     *       \_EsQueryExec[test], indexMode[standard], query[{"match":{"last_name":{"query":"Smith"}}}]
     */
    public void testMatchFunction() {
        assumeTrue("skipping because MATCH function is not enabled", EsqlCapabilities.Cap.MATCH_FUNCTION.isEnabled());
        var plan = plannerOptimizer.plan("""
            from test
            | where match(last_name, "Smith")
            """, IS_SV_STATS);

        var limit = as(plan, LimitExec.class);
        var exchange = as(limit.child(), ExchangeExec.class);
        var project = as(exchange.child(), ProjectExec.class);
        var field = as(project.child(), FieldExtractExec.class);
        var query = as(field.child(), EsQueryExec.class);
        assertThat(query.limit().fold(), is(1000));
        var expected = QueryBuilders.matchQuery("last_name", "Smith");
        assertThat(query.query().toString(), is(expected.toString()));
    }

    /**
     * Expecting
     * LimitExec[1000[INTEGER]]
     * \_ExchangeExec[[_meta_field{f}#1419, emp_no{f}#1413, first_name{f}#1414, gender{f}#1415, job{f}#1420, job.raw{f}#1421, langua
     * ges{f}#1416, last_name{f}#1417, long_noidx{f}#1422, salary{f}#1418],false]
     *   \_ProjectExec[[_meta_field{f}#1419, emp_no{f}#1413, first_name{f}#1414, gender{f}#1415, job{f}#1420, job.raw{f}#1421, langua
     * ges{f}#1416, last_name{f}#1417, long_noidx{f}#1422, salary{f}#1418]]
     *     \_FieldExtractExec[_meta_field{f}#1419, emp_no{f}#1413, first_name{f}#]
     *       \EsQueryExec[test], indexMode[standard], query[{"bool":{"must":[{"match":{"last_name":{"query":"Smith"}}},
     *       {"esql_single_value":{"field":"emp_no","next":{"range":{"emp_no":{"gt":10010,"boost":1.0}}},
     *       "source":"emp_no > 10010@2:39"}}],"boost":1.0}}][_doc{f}#14], limit[1000], sort[] estimatedRowSize[324]
     */
    public void testMatchFunctionConjunctionWhereOperands() {
        assumeTrue("skipping because QSTR_FUNCTION is not enabled", EsqlCapabilities.Cap.MATCH_FUNCTION.isEnabled());
        String queryText = """
            from test
            | where match(last_name, "Smith") and emp_no > 10010
            """;
        var plan = plannerOptimizer.plan(queryText, IS_SV_STATS);

        var limit = as(plan, LimitExec.class);
        var exchange = as(limit.child(), ExchangeExec.class);
        var project = as(exchange.child(), ProjectExec.class);
        var field = as(project.child(), FieldExtractExec.class);
        var query = as(field.child(), EsQueryExec.class);
        assertThat(query.limit().fold(), is(1000));

        Source filterSource = new Source(2, 38, "emp_no > 10000");
        var range = wrapWithSingleQuery(queryText, QueryBuilders.rangeQuery("emp_no").gt(10010), "emp_no", filterSource);
        var queryString = QueryBuilders.matchQuery("last_name", "Smith");
        var expected = QueryBuilders.boolQuery().must(queryString).must(range);
        assertThat(query.query().toString(), is(expected.toString()));
    }

    /**
     * Expecting
     * LimitExec[1000[INTEGER]]
     * \_ExchangeExec[[_meta_field{f}#9, emp_no{f}#3, first_name{f}#4, gender{f}#5, job{f}#10, job.raw{f}#11, languages{f}#6, last_n
     * ame{f}#7, long_noidx{f}#12, salary{f}#8],false]
     *   \_ProjectExec[[_meta_field{f}#9, emp_no{f}#3, first_name{f}#4, gender{f}#5, job{f}#10, job.raw{f}#11, languages{f}#6, last_n
     * ame{f}#7, long_noidx{f}#12, salary{f}#8]]
     *     \_FieldExtractExec[_meta_field{f}#9, emp_no{f}#3, first_name{f}#4, gen]
     *       \_EsQueryExec[test], indexMode[standard], query[{"bool":{"should":[{"match":{"last_name":{"query":"Smith"}}},
     *       {"esql_single_value":{"field":"emp_no","next":{"range":{"emp_no":{"gt":10010,"boost":1.0}}},"source":"emp_no > 10010@2:38"}}],
     *       "boost":1.0}}][_doc{f}#14], limit[1000], sort[] estimatedRowSize[324]
     */
    public void testMatchFunctionDisjunctionWhereClauses() {
        assumeTrue("skipping because MATCH function is not enabled", EsqlCapabilities.Cap.MATCH_FUNCTION.isEnabled());
        String queryText = """
            from test
            | where match(last_name, "Smith") or emp_no > 10010
=======
     */
    public void testQueryStringFunctionMultipleQstrClauses() {
        assumeTrue("skipping because QSTR_FUNCTION is not enabled", EsqlCapabilities.Cap.QSTR_FUNCTION.isEnabled());
        String queryText = """
            from test
            | where qstr("last_name: Smith") and qstr("emp_no: [10010 TO *]")
>>>>>>> c3d53a80
            """;
        var plan = plannerOptimizer.plan(queryText, IS_SV_STATS);

        var limit = as(plan, LimitExec.class);
        var exchange = as(limit.child(), ExchangeExec.class);
        var project = as(exchange.child(), ProjectExec.class);
        var field = as(project.child(), FieldExtractExec.class);
        var query = as(field.child(), EsQueryExec.class);
        assertThat(query.limit().fold(), is(1000));

<<<<<<< HEAD
        Source filterSource = new Source(2, 37, "emp_no > 10000");
        var range = wrapWithSingleQuery(queryText, QueryBuilders.rangeQuery("emp_no").gt(10010), "emp_no", filterSource);
        var queryString = QueryBuilders.matchQuery("last_name", "Smith");
        var expected = QueryBuilders.boolQuery().should(queryString).should(range);
=======
        var queryStringLeft = QueryBuilders.queryStringQuery("last_name: Smith");
        var queryStringRight = QueryBuilders.queryStringQuery("emp_no: [10010 TO *]");
        var expected = QueryBuilders.boolQuery().must(queryStringLeft).must(queryStringRight);
        assertThat(query.query().toString(), is(expected.toString()));
    }

    /**
     * Expecting
     * LimitExec[1000[INTEGER]]
     * \_ExchangeExec[[_meta_field{f}#8, emp_no{f}#2, first_name{f}#3, gender{f}#4, job{f}#9, job.raw{f}#10, languages{f}#5, last_na
     * me{f}#6, long_noidx{f}#11, salary{f}#7],false]
     *   \_ProjectExec[[_meta_field{f}#8, emp_no{f}#2, first_name{f}#3, gender{f}#4, job{f}#9, job.raw{f}#10, languages{f}#5, last_na
     * me{f}#6, long_noidx{f}#11, salary{f}#7]]
     *     \_FieldExtractExec[_meta_field{f}#8, emp_no{f}#2, first_name{f}#3, gen]
     *       \_EsQueryExec[test], indexMode[standard], query[{"match":{"last_name":{"query":"Smith"}}}]
     */
    public void testMatchFunction() {
        assumeTrue("skipping because MATCH function is not enabled", EsqlCapabilities.Cap.MATCH_FUNCTION.isEnabled());
        var plan = plannerOptimizer.plan("""
            from test
            | where match(last_name, "Smith")
            """, IS_SV_STATS);

        var limit = as(plan, LimitExec.class);
        var exchange = as(limit.child(), ExchangeExec.class);
        var project = as(exchange.child(), ProjectExec.class);
        var field = as(project.child(), FieldExtractExec.class);
        var query = as(field.child(), EsQueryExec.class);
        assertThat(query.limit().fold(), is(1000));
        var expected = QueryBuilders.matchQuery("last_name", "Smith");
        assertThat(query.query().toString(), is(expected.toString()));
    }

    /**
     * Expecting
     * LimitExec[1000[INTEGER]]
     * \_ExchangeExec[[_meta_field{f}#1419, emp_no{f}#1413, first_name{f}#1414, gender{f}#1415, job{f}#1420, job.raw{f}#1421, langua
     * ges{f}#1416, last_name{f}#1417, long_noidx{f}#1422, salary{f}#1418],false]
     *   \_ProjectExec[[_meta_field{f}#1419, emp_no{f}#1413, first_name{f}#1414, gender{f}#1415, job{f}#1420, job.raw{f}#1421, langua
     * ges{f}#1416, last_name{f}#1417, long_noidx{f}#1422, salary{f}#1418]]
     *     \_FieldExtractExec[_meta_field{f}#1419, emp_no{f}#1413, first_name{f}#]
     *       \EsQueryExec[test], indexMode[standard], query[{"bool":{"must":[{"match":{"last_name":{"query":"Smith"}}},
     *       {"esql_single_value":{"field":"emp_no","next":{"range":{"emp_no":{"gt":10010,"boost":1.0}}},
     *       "source":"emp_no > 10010@2:39"}}],"boost":1.0}}][_doc{f}#14], limit[1000], sort[] estimatedRowSize[324]
     */
    public void testMatchFunctionConjunctionWhereOperands() {
        assumeTrue("skipping because MATCH function is not enabled", EsqlCapabilities.Cap.MATCH_FUNCTION.isEnabled());
        String queryText = """
            from test
            | where match(last_name, "Smith") and emp_no > 10010
            """;
        var plan = plannerOptimizer.plan(queryText, IS_SV_STATS);

        var limit = as(plan, LimitExec.class);
        var exchange = as(limit.child(), ExchangeExec.class);
        var project = as(exchange.child(), ProjectExec.class);
        var field = as(project.child(), FieldExtractExec.class);
        var query = as(field.child(), EsQueryExec.class);
        assertThat(query.limit().fold(), is(1000));

        Source filterSource = new Source(2, 38, "emp_no > 10000");
        var range = wrapWithSingleQuery(queryText, QueryBuilders.rangeQuery("emp_no").gt(10010), "emp_no", filterSource);
        var queryString = QueryBuilders.matchQuery("last_name", "Smith");
        var expected = QueryBuilders.boolQuery().must(queryString).must(range);
>>>>>>> c3d53a80
        assertThat(query.query().toString(), is(expected.toString()));
    }

    /**
     * Expecting
     * LimitExec[1000[INTEGER]]
     * \_ExchangeExec[[!alias_integer, boolean{f}#4, byte{f}#5, constant_keyword-foo{f}#6, date{f}#7, double{f}#8, float{f}#9, half_
     * float{f}#10, integer{f}#12, ip{f}#13, keyword{f}#14, long{f}#15, scaled_float{f}#11, short{f}#17, text{f}#18, unsigned_long{f}#16],
     * false]
     *   \_ProjectExec[[!alias_integer, boolean{f}#4, byte{f}#5, constant_keyword-foo{f}#6, date{f}#7, double{f}#8, float{f}#9, half_
     * float{f}#10, integer{f}#12, ip{f}#13, keyword{f}#14, long{f}#15, scaled_float{f}#11, short{f}#17, text{f}#18, unsigned_long{f}#16]
     *     \_FieldExtractExec[!alias_integer, boolean{f}#4, byte{f}#5, constant_k..]
     *       \_EsQueryExec[test], indexMode[standard], query[{"bool":{"must":[{"match":{"text":{"query":"beta"}}},
     *       {"esql_single_value":{"field":"ip","next":{"terms":{"ip":["127.0.0.1/32"],"boost":1.0}},
     *       "source":"cidr_match(ip, \"127.0.0.1/32\")@2:33"}}],"boost":1.0}}][_doc{f}#22], limit[1000], sort[] estimatedRowSize[354]
     */
    public void testMatchFunctionWithFunctionsPushedToLucene() {
        assumeTrue("skipping because MATCH function is not enabled", EsqlCapabilities.Cap.MATCH_FUNCTION.isEnabled());
        String queryText = """
            from test
            | where match(text, "beta") and cidr_match(ip, "127.0.0.1/32")
            """;
        var analyzer = makeAnalyzer("mapping-all-types.json", new EnrichResolution());
        var plan = plannerOptimizer.plan(queryText, IS_SV_STATS, analyzer);

        var limit = as(plan, LimitExec.class);
        var exchange = as(limit.child(), ExchangeExec.class);
        var project = as(exchange.child(), ProjectExec.class);
        var field = as(project.child(), FieldExtractExec.class);
        var query = as(field.child(), EsQueryExec.class);
        assertThat(query.limit().fold(), is(1000));

        Source filterSource = new Source(2, 32, "cidr_match(ip, \"127.0.0.1/32\")");
        var terms = wrapWithSingleQuery(queryText, QueryBuilders.termsQuery("ip", "127.0.0.1/32"), "ip", filterSource);
        var queryString = QueryBuilders.matchQuery("text", "beta");
        var expected = QueryBuilders.boolQuery().must(queryString).must(terms);
        assertThat(query.query().toString(), is(expected.toString()));
    }

    /**
     * Expecting
     * LimitExec[1000[INTEGER]]
     * \_ExchangeExec[[_meta_field{f}#1163, emp_no{f}#1157, first_name{f}#1158, gender{f}#1159, job{f}#1164, job.raw{f}#1165, langua
     * ges{f}#1160, last_name{f}#1161, long_noidx{f}#1166, salary{f}#1162],false]
     *   \_ProjectExec[[_meta_field{f}#1163, emp_no{f}#1157, first_name{f}#1158, gender{f}#1159, job{f}#1164, job.raw{f}#1165, langua
     * ges{f}#1160, last_name{f}#1161, long_noidx{f}#1166, salary{f}#1162]]
     *     \_FieldExtractExec[_meta_field{f}#1163, emp_no{f}#1157, first_name{f}#]
     *       \_EsQueryExec[test], indexMode[standard], query[{"bool":{"must":[{"match":{"last_name":{"query":"Smith"}}},
     *       {"esql_single_value":{"field":"emp_no","next":{"range":{"emp_no":{"gt":10010,"boost":1.0}}},
     *       "source":"emp_no > 10010@3:9"}}],"boost":1.0}}][_doc{f}#14], limit[1000], sort[] estimatedRowSize[324]
     */
    public void testMatchFunctionMultipleWhereClauses() {
        assumeTrue("skipping because MATCH function is not enabled", EsqlCapabilities.Cap.MATCH_FUNCTION.isEnabled());
        String queryText = """
            from test
            | where match(last_name, "Smith")
            | where emp_no > 10010
            """;
        var plan = plannerOptimizer.plan(queryText, IS_SV_STATS);

        var limit = as(plan, LimitExec.class);
        var exchange = as(limit.child(), ExchangeExec.class);
        var project = as(exchange.child(), ProjectExec.class);
        var field = as(project.child(), FieldExtractExec.class);
        var query = as(field.child(), EsQueryExec.class);
        assertThat(query.limit().fold(), is(1000));

        Source filterSource = new Source(3, 8, "emp_no > 10000");
        var range = wrapWithSingleQuery(queryText, QueryBuilders.rangeQuery("emp_no").gt(10010), "emp_no", filterSource);
        var queryString = QueryBuilders.matchQuery("last_name", "Smith");
        var expected = QueryBuilders.boolQuery().must(queryString).must(range);
        assertThat(query.query().toString(), is(expected.toString()));
    }

    /**
     * Expecting
     * LimitExec[1000[INTEGER]]
     * \_ExchangeExec[[_meta_field{f}#8, emp_no{f}#2, first_name{f}#3, gender{f}#4, job{f}#9, job.raw{f}#10, languages{f}#5, last_na
     * me{f}#6, long_noidx{f}#11, salary{f}#7],false]
     *   \_ProjectExec[[_meta_field{f}#8, emp_no{f}#2, first_name{f}#3, gender{f}#4, job{f}#9, job.raw{f}#10, languages{f}#5, last_na
     * me{f}#6, long_noidx{f}#11, salary{f}#7]]
     *     \_FieldExtractExec[_meta_field{f}#8, emp_no{f}#2, first_name{f}#3, gen]
     *       \_EsQueryExec[test], indexMode[standard], query[{"bool":{"must":[{"match":{"last_name":{"query":"Smith"}}},
     *       {"match":{"first_name":{"query":"John"}}}],"boost":1.0}}][_doc{f}#14], limit[1000], sort[] estimatedRowSize[324]
     */
    public void testMatchFunctionMultipleQstrClauses() {
        assumeTrue("skipping because MATCH function is not enabled", EsqlCapabilities.Cap.MATCH_FUNCTION.isEnabled());
        String queryText = """
            from test
            | where match(last_name, "Smith") and match(first_name, "John")
            """;
        var plan = plannerOptimizer.plan(queryText, IS_SV_STATS);

        var limit = as(plan, LimitExec.class);
        var exchange = as(limit.child(), ExchangeExec.class);
        var project = as(exchange.child(), ProjectExec.class);
        var field = as(project.child(), FieldExtractExec.class);
        var query = as(field.child(), EsQueryExec.class);
        assertThat(query.limit().fold(), is(1000));

        var queryStringLeft = QueryBuilders.matchQuery("last_name", "Smith");
        var queryStringRight = QueryBuilders.matchQuery("first_name", "John");
        var expected = QueryBuilders.boolQuery().must(queryStringLeft).must(queryStringRight);
        assertThat(query.query().toString(), is(expected.toString()));
    }

    // optimizer doesn't know yet how to break down different multi count
    public void testCountFieldsAndAllWithFilter() {
        var plan = plannerOptimizer.plan("""
            from test
            | where emp_no > 10010
            | stats c = count(), cs = count(salary), ce = count(emp_no)
            """, IS_SV_STATS);
        assertThat(plan.anyMatch(EsQueryExec.class::isInstance), is(true));
    }

    /**
     * Expecting
     * LimitExec[1000[INTEGER]]
     * \_AggregateExec[[],[COUNT([2a][KEYWORD]) AS c],FINAL,null]
     *   \_ExchangeExec[[count{r}#14, seen{r}#15],true]
     *     \_LocalSourceExec[[c{r}#3],[LongVectorBlock[vector=ConstantLongVector[positions=1, value=0]]]]
     */
    public void testLocalAggOptimizedToLocalRelation() {
        var stats = new TestSearchStats() {
            @Override
            public boolean exists(String field) {
                return "emp_no".equals(field) == false;
            }
        };

        var plan = plannerOptimizer.plan("""
            from test
            | where emp_no > 10010
            | stats c = count()
            """, stats);

        var limit = as(plan, LimitExec.class);
        var agg = as(limit.child(), AggregateExec.class);
        assertThat(agg.getMode(), is(FINAL));
        assertThat(Expressions.names(agg.aggregates()), contains("c"));
        var exchange = as(agg.child(), ExchangeExec.class);
        assertThat(exchange.inBetweenAggs(), is(true));
        var localSource = as(exchange.child(), LocalSourceExec.class);
        assertThat(Expressions.names(localSource.output()), contains("count", "seen"));
    }

    /**
     * Expects
     * LimitExec[1000[INTEGER]]
     * \_ExchangeExec[[],false]
     *   \_ProjectExec[[_meta_field{f}#9, emp_no{f}#3, first_name{f}#4, gender{f}#5, job{f}#10, job.raw{f}#11, languages{f}#6, last_n
     * ame{f}#7, long_noidx{f}#12, salary{f}#8]]
     *     \_FieldExtractExec[_meta_field{f}#9, emp_no{f}#3, first_name{f}#4, gen..]
     *       \_EsQueryExec[test], query[{"exists":{"field":"emp_no","boost":1.0}}][_doc{f}#13], limit[1000], sort[] estimatedRowSize[324]
     */
    public void testIsNotNullPushdownFilter() {
        var plan = plannerOptimizer.plan("from test | where emp_no is not null");

        var limit = as(plan, LimitExec.class);
        var exchange = as(limit.child(), ExchangeExec.class);
        var project = as(exchange.child(), ProjectExec.class);
        var field = as(project.child(), FieldExtractExec.class);
        var query = as(field.child(), EsQueryExec.class);
        assertThat(query.limit().fold(), is(1000));
        var expected = QueryBuilders.existsQuery("emp_no");
        assertThat(query.query().toString(), is(expected.toString()));
    }

    /**
     * Expects
     *
     * LimitExec[1000[INTEGER]]
     * \_ExchangeExec[[],false]
     *   \_ProjectExec[[_meta_field{f}#9, emp_no{f}#3, first_name{f}#4, gender{f}#5, job{f}#10, job.raw{f}#11, languages{f}#6, last_n
     * ame{f}#7, long_noidx{f}#12, salary{f}#8]]
     *     \_FieldExtractExec[_meta_field{f}#9, emp_no{f}#3, first_name{f}#4, gen..]
     *       \_EsQueryExec[test], query[{"bool":{"must_not":[{"exists":{"field":"emp_no","boost":1.0}}],"boost":1.0}}][_doc{f}#13],
     *         limit[1000], sort[] estimatedRowSize[324]
     */
    public void testIsNullPushdownFilter() {
        var plan = plannerOptimizer.plan("from test | where emp_no is null");

        var limit = as(plan, LimitExec.class);
        var exchange = as(limit.child(), ExchangeExec.class);
        var project = as(exchange.child(), ProjectExec.class);
        var field = as(project.child(), FieldExtractExec.class);
        var query = as(field.child(), EsQueryExec.class);
        assertThat(query.limit().fold(), is(1000));
        var expected = QueryBuilders.boolQuery().mustNot(QueryBuilders.existsQuery("emp_no"));
        assertThat(query.query().toString(), is(expected.toString()));
    }

    /**
     * Expects
     *
     * LimitExec[500[INTEGER]]
     * \_AggregateExec[[],[COUNT(gender{f}#7) AS count(gender)],FINAL,null]
     *   \_ExchangeExec[[count{r}#15, seen{r}#16],true]
     *     \_AggregateExec[[],[COUNT(gender{f}#7) AS count(gender)],PARTIAL,8]
     *       \_FieldExtractExec[gender{f}#7]
     *         \_EsQueryExec[test], query[{"exists":{"field":"gender","boost":1.0}}][_doc{f}#17], limit[], sort[] estimatedRowSize[54]
     */
    public void testIsNotNull_TextField_Pushdown() {
        String textField = randomFrom("gender", "job");
        var plan = plannerOptimizer.plan(
            String.format(Locale.ROOT, "from test | where %s is not null | stats count(%s)", textField, textField)
        );

        var limit = as(plan, LimitExec.class);
        var finalAgg = as(limit.child(), AggregateExec.class);
        var exchange = as(finalAgg.child(), ExchangeExec.class);
        var partialAgg = as(exchange.child(), AggregateExec.class);
        var fieldExtract = as(partialAgg.child(), FieldExtractExec.class);
        var query = as(fieldExtract.child(), EsQueryExec.class);
        var expected = QueryBuilders.existsQuery(textField);
        assertThat(query.query().toString(), is(expected.toString()));
    }

    /**
     * Expects
     * LimitExec[1000[INTEGER]]
     * \_ExchangeExec[[],false]
     *   \_ProjectExec[[_meta_field{f}#9, emp_no{f}#3, first_name{f}#4, gender{f}#5, job{f}#10, job.raw{f}#11, languages{f}#6, last_n
     *     ame{f}#7, long_noidx{f}#12, salary{f}#8]]
     *     \_FieldExtractExec[_meta_field{f}#9, emp_no{f}#3, first_name{f}#4, gen..]
     *       \_EsQueryExec[test], query[{"bool":{"must_not":[{"exists":{"field":"gender","boost":1.0}}],"boost":1.0}}]
     *         [_doc{f}#13], limit[1000], sort[] estimatedRowSize[324]
     */
    public void testIsNull_TextField_Pushdown() {
        String textField = randomFrom("gender", "job");
        var plan = plannerOptimizer.plan(String.format(Locale.ROOT, "from test | where %s is null", textField, textField));

        var limit = as(plan, LimitExec.class);
        var exchange = as(limit.child(), ExchangeExec.class);
        var project = as(exchange.child(), ProjectExec.class);
        var fieldExtract = as(project.child(), FieldExtractExec.class);
        var query = as(fieldExtract.child(), EsQueryExec.class);
        var expected = QueryBuilders.boolQuery().mustNot(QueryBuilders.existsQuery(textField));
        assertThat(query.query().toString(), is(expected.toString()));
    }

    /**
     * count(x) adds an implicit "exists(x)" filter in the pushed down query
     * This test checks this "exists" doesn't clash with the "is null" pushdown on the text field.
     * In this particular query, "exists(x)" and "x is null" cancel each other out.
     *
     * Expects
     *
     * LimitExec[1000[INTEGER]]
     * \_AggregateExec[[],[COUNT(job{f}#19) AS c],FINAL,8]
     *   \_ExchangeExec[[count{r}#22, seen{r}#23],true]
     *     \_LocalSourceExec[[count{r}#22, seen{r}#23],[LongVectorBlock[vector=ConstantLongVector[positions=1, value=0]], BooleanVectorBlock
     * [vector=ConstantBooleanVector[positions=1, value=true]]]]
     */
    public void testIsNull_TextField_Pushdown_WithCount() {
        var plan = plannerOptimizer.plan("""
              from test
              | eval filtered_job = job, count_job = job
              | where filtered_job IS NULL
              | stats c = COUNT(count_job)
            """, IS_SV_STATS);

        var limit = as(plan, LimitExec.class);
        var agg = as(limit.child(), AggregateExec.class);
        var exg = as(agg.child(), ExchangeExec.class);
        as(exg.child(), LocalSourceExec.class);
    }

    /**
     * count(x) adds an implicit "exists(x)" filter in the pushed down query.
     * This test checks this "exists" doesn't clash with the "is null" pushdown on the text field.
     * In this particular query, "exists(x)" and "x is not null" go hand in hand and the query is pushed down to Lucene.
     *
     * Expects
     *
     * LimitExec[1000[INTEGER]]
     * \_AggregateExec[[],[COUNT(job{f}#19) AS c],FINAL,8]
     *   \_ExchangeExec[[count{r}#22, seen{r}#23],true]
     *     \_EsStatsQueryExec[test], stats[Stat[name=job, type=COUNT, query={
     *   "exists" : {
     *     "field" : "job",
     *     "boost" : 1.0
     *   }
     * }]]], query[{"exists":{"field":"job","boost":1.0}}][count{r}#25, seen{r}#26], limit[],
     */
    public void testIsNotNull_TextField_Pushdown_WithCount() {
        var plan = plannerOptimizer.plan("""
              from test
              | eval filtered_job = job, count_job = job
              | where filtered_job IS NOT NULL
              | stats c = COUNT(count_job)
            """, IS_SV_STATS);

        var limit = as(plan, LimitExec.class);
        var agg = as(limit.child(), AggregateExec.class);
        var exg = as(agg.child(), ExchangeExec.class);
        var esStatsQuery = as(exg.child(), EsStatsQueryExec.class);
        assertThat(esStatsQuery.limit(), is(nullValue()));
        assertThat(Expressions.names(esStatsQuery.output()), contains("count", "seen"));
        var stat = as(esStatsQuery.stats().get(0), Stat.class);
        assertThat(stat.query(), is(QueryBuilders.existsQuery("job")));
    }

    private record OutOfRangeTestCase(String fieldName, String tooLow, String tooHigh) {};

    public void testOutOfRangeFilterPushdown() {
        var allTypeMappingAnalyzer = makeAnalyzer("mapping-all-types.json", new EnrichResolution());

        String largerThanInteger = String.valueOf(randomLongBetween(Integer.MAX_VALUE + 1L, Long.MAX_VALUE));
        String smallerThanInteger = String.valueOf(randomLongBetween(Long.MIN_VALUE, Integer.MIN_VALUE - 1L));

        // These values are already out of bounds for longs due to rounding errors.
        double longLowerBoundExclusive = (double) Long.MIN_VALUE;
        double longUpperBoundExclusive = (double) Long.MAX_VALUE;
        String largerThanLong = String.valueOf(randomDoubleBetween(longUpperBoundExclusive, Double.MAX_VALUE, true));
        String smallerThanLong = String.valueOf(randomDoubleBetween(-Double.MAX_VALUE, longLowerBoundExclusive, true));

        List<OutOfRangeTestCase> cases = List.of(
            new OutOfRangeTestCase("byte", smallerThanInteger, largerThanInteger),
            new OutOfRangeTestCase("short", smallerThanInteger, largerThanInteger),
            new OutOfRangeTestCase("integer", smallerThanInteger, largerThanInteger),
            new OutOfRangeTestCase("long", smallerThanLong, largerThanLong)
            // TODO: add unsigned_long https://github.com/elastic/elasticsearch/issues/102935
            // TODO: add half_float, float https://github.com/elastic/elasticsearch/issues/100130
        );

        final String LT = "<";
        final String LTE = "<=";
        final String GT = ">";
        final String GTE = ">=";
        final String EQ = "==";
        final String NEQ = "!=";

        for (OutOfRangeTestCase testCase : cases) {
            List<String> trueForSingleValuesPredicates = List.of(
                LT + testCase.tooHigh,
                LTE + testCase.tooHigh,
                GT + testCase.tooLow,
                GTE + testCase.tooLow,
                NEQ + testCase.tooHigh,
                NEQ + testCase.tooLow
            );
            List<String> alwaysFalsePredicates = List.of(
                LT + testCase.tooLow,
                LTE + testCase.tooLow,
                GT + testCase.tooHigh,
                GTE + testCase.tooHigh,
                EQ + testCase.tooHigh,
                EQ + testCase.tooLow
            );

            for (String truePredicate : trueForSingleValuesPredicates) {
                String comparison = testCase.fieldName + truePredicate;
                var query = "from test | where " + comparison;
                Source expectedSource = new Source(1, 18, comparison);

                logger.info("Query: " + query);
                EsQueryExec actualQueryExec = doTestOutOfRangeFilterPushdown(query, allTypeMappingAnalyzer);

                assertThat(actualQueryExec.query(), is(instanceOf(SingleValueQuery.Builder.class)));
                var actualLuceneQuery = (SingleValueQuery.Builder) actualQueryExec.query();
                assertThat(actualLuceneQuery.field(), equalTo(testCase.fieldName));
                assertThat(actualLuceneQuery.source(), equalTo(expectedSource));

                assertThat(actualLuceneQuery.next(), equalTo(QueryBuilders.matchAllQuery()));
            }

            for (String falsePredicate : alwaysFalsePredicates) {
                String comparison = testCase.fieldName + falsePredicate;
                var query = "from test | where " + comparison;
                Source expectedSource = new Source(1, 18, comparison);

                EsQueryExec actualQueryExec = doTestOutOfRangeFilterPushdown(query, allTypeMappingAnalyzer);

                assertThat(actualQueryExec.query(), is(instanceOf(SingleValueQuery.Builder.class)));
                var actualLuceneQuery = (SingleValueQuery.Builder) actualQueryExec.query();
                assertThat(actualLuceneQuery.field(), equalTo(testCase.fieldName));
                assertThat(actualLuceneQuery.source(), equalTo(expectedSource));

                var expectedInnerQuery = QueryBuilders.boolQuery().mustNot(QueryBuilders.matchAllQuery());
                assertThat(actualLuceneQuery.next(), equalTo(expectedInnerQuery));
            }
        }
    }

    /**
     * Expects e.g.
     * LimitExec[1000[INTEGER]]
     * \_ExchangeExec[[],false]
     *   \_ProjectExec[[!alias_integer, boolean{f}#190, byte{f}#191, constant_keyword-foo{f}#192, date{f}#193, double{f}#194, ...]]
     *     \_FieldExtractExec[!alias_integer, boolean{f}#190, byte{f}#191, consta..][]
     *       \_EsQueryExec[test], query[{"esql_single_value":{"field":"byte","next":{"match_all":{"boost":1.0}},...}}]
     */
    private EsQueryExec doTestOutOfRangeFilterPushdown(String query, Analyzer analyzer) {
        var plan = plannerOptimizer.plan(query, EsqlTestUtils.TEST_SEARCH_STATS, analyzer);

        var limit = as(plan, LimitExec.class);
        var exchange = as(limit.child(), ExchangeExec.class);
        var project = as(exchange.child(), ProjectExec.class);
        var fieldExtract = as(project.child(), FieldExtractExec.class);
        var luceneQuery = as(fieldExtract.child(), EsQueryExec.class);

        return luceneQuery;
    }

    /**
     * Expects
     * LimitExec[1000[INTEGER]]
     * \_ExchangeExec[[],false]
     *   \_ProjectExec[[_meta_field{f}#8, emp_no{r}#2, first_name{r}#3, gender{f}#4, job{f}#9, job.raw{f}#10, languages{f}#5, first_n
     * ame{r}#3 AS last_name, long_noidx{f}#11, emp_no{r}#2 AS salary]]
     *     \_FieldExtractExec[_meta_field{f}#8, gender{f}#4, job{f}#9, job.raw{f}..]
     *       \_EvalExec[[null[INTEGER] AS emp_no, null[KEYWORD] AS first_name]]
     *         \_EsQueryExec[test], query[][_doc{f}#12], limit[1000], sort[] estimatedRowSize[270]
     */
    public void testMissingFieldsDoNotGetExtracted() {
        var stats = EsqlTestUtils.statsForMissingField("first_name", "last_name", "emp_no", "salary");

        var plan = plannerOptimizer.plan("from test", stats);
        var limit = as(plan, LimitExec.class);
        var exchange = as(limit.child(), ExchangeExec.class);
        var project = as(exchange.child(), ProjectExec.class);
        var projections = project.projections();
        assertThat(
            Expressions.names(projections),
            contains("_meta_field", "emp_no", "first_name", "gender", "job", "job.raw", "languages", "last_name", "long_noidx", "salary")
        );
        // emp_no
        assertThat(projections.get(1), instanceOf(ReferenceAttribute.class));
        // first_name
        assertThat(projections.get(2), instanceOf(ReferenceAttribute.class));

        // last_name --> first_name
        var nullAlias = Alias.unwrap(projections.get(7));
        assertThat(Expressions.name(nullAlias), is("first_name"));
        // salary --> emp_no
        nullAlias = Alias.unwrap(projections.get(9));
        assertThat(Expressions.name(nullAlias), is("emp_no"));
        // check field extraction is skipped and that evaled fields are not extracted anymore
        var field = as(project.child(), FieldExtractExec.class);
        var fields = field.attributesToExtract();
        assertThat(Expressions.names(fields), contains("_meta_field", "gender", "job", "job.raw", "languages", "long_noidx"));
    }

    /**
     * Expects
     * LimitExec[1000[INTEGER]]
     * \_ExchangeExec[[],false]
     *   \_ProjectExec[[_meta_field{f}#9, emp_no{f}#3, first_name{f}#4, gender{f}#5, job{f}#10, job.raw{f}#11, languages{f}#6, last_n
     * ame{f}#7, long_noidx{f}#12, salary{f}#8]]
     *     \_FieldExtractExec[_meta_field{f}#9, emp_no{f}#3, first_name{f}#4, gen..]
     *       \_EsQueryExec[test], indexMode[standard], query[{"match":{"first_name":{"query":"Anna"}}}][_doc{f}#13], limit[1000], sort[]
     *       estimatedRowSize[324]
     */
    public void testSingleMatchFilterPushdown() {
        assumeTrue("Match operator is available just for snapshots", Build.current().isSnapshot());

        var plan = plannerOptimizer.plan("""
            from test
            | where first_name match "Anna"
            """);

        var limit = as(plan, LimitExec.class);
        var exchange = as(limit.child(), ExchangeExec.class);
        var project = as(exchange.child(), ProjectExec.class);
        var fieldExtract = as(project.child(), FieldExtractExec.class);
        var actualLuceneQuery = as(fieldExtract.child(), EsQueryExec.class).query();

        var expectedLuceneQuery = new MatchQueryBuilder("first_name", "Anna");
        assertThat(actualLuceneQuery, equalTo(expectedLuceneQuery));
    }

    /**
     * Expects
     * EvalExec[[CONCAT([65 6d 70 5f 6e 6f 3a 20][KEYWORD],TOSTRING(emp_no{f}#12),[2c 20 6e 61 6d 65 3a 20][KEYWORD],first_nam
     * e{f}#13,[20][KEYWORD],last_name{f}#16) AS description]]
     * \_TopNExec[[Order[emp_no{f}#12,ASC,LAST]],1000[INTEGER],50]
     *   \_ExchangeExec[[],false]
     *     \_ProjectExec[[_meta_field{f}#18, emp_no{f}#12, first_name{f}#13, gender{f}#14, job{f}#19, job.raw{f}#20, languages{f}#15, l
     * ast_name{f}#16, long_noidx{f}#21, salary{f}#17]]
     *       \_FieldExtractExec[_meta_field{f}#18, emp_no{f}#12, first_name{f}#13, ..]
     *         \_EsQueryExec[test], indexMode[standard], query[{"bool":{"must":[{"bool":{"should":[{"match":{"first_name":{"query":"Anna"}}}
     *         ,{"match":{"first_name":{"query":"Anneke"}}}],"boost":1.0}},{"esql_single_value":{"field":"emp_no","next":{"range":{"emp_no":
     *         {"gt":10000,"boost":1.0}}},"source":"emp_no > 10000@4:9"}},{"match":{"last_name":{"query":"Xinglin"}}}],"boost":1.0}}]
     *         [_doc{f}#22], limit[1000], sort[[FieldSort[field=emp_no{f}#12, direction=ASC, nulls=LAST]]] estimatedRowSize[336]
     */
    public void testMultipleMatchFilterPushdown() {
        assumeTrue("Match operator is available just for snapshots", Build.current().isSnapshot());

        String query = """
            from test
            | where first_name match "Anna" OR first_name match "Anneke"
            | sort emp_no
            | where emp_no > 10000
            | eval description = concat("emp_no: ", to_str(emp_no), ", name: ", first_name, " ", last_name)
            | where last_name match "Xinglin"
            """;
        var plan = plannerOptimizer.plan(query);

        var eval = as(plan, EvalExec.class);
        var topNExec = as(eval.child(), TopNExec.class);
        var exchange = as(topNExec.child(), ExchangeExec.class);
        var project = as(exchange.child(), ProjectExec.class);
        var fieldExtract = as(project.child(), FieldExtractExec.class);
        var actualLuceneQuery = as(fieldExtract.child(), EsQueryExec.class).query();

        Source filterSource = new Source(4, 8, "emp_no > 10000");
        var expectedLuceneQuery = new BoolQueryBuilder().must(
            new BoolQueryBuilder().should(new MatchQueryBuilder("first_name", "Anna")).should(new MatchQueryBuilder("first_name", "Anneke"))
        )
            .must(wrapWithSingleQuery(query, QueryBuilders.rangeQuery("emp_no").gt(10000), "emp_no", filterSource))
            .must(new MatchQueryBuilder("last_name", "Xinglin"));
        assertThat(actualLuceneQuery.toString(), is(expectedLuceneQuery.toString()));
    }

    private QueryBuilder wrapWithSingleQuery(String query, QueryBuilder inner, String fieldName, Source source) {
        return FilterTests.singleValueQuery(query, inner, fieldName, source);
    }

    private Stat queryStatsFor(PhysicalPlan plan) {
        var limit = as(plan, LimitExec.class);
        var agg = as(limit.child(), AggregateExec.class);
        var exg = as(agg.child(), ExchangeExec.class);
        var statSource = as(exg.child(), EsStatsQueryExec.class);
        var stats = statSource.stats();
        assertThat(stats, hasSize(1));
        var stat = stats.get(0);
        return stat;
    }

    @Override
    protected List<String> filteredWarnings() {
        return withDefaultLimitWarning(super.filteredWarnings());
    }
}<|MERGE_RESOLUTION|>--- conflicted
+++ resolved
@@ -509,45 +509,6 @@
     /**
      * Expecting
      * LimitExec[1000[INTEGER]]
-<<<<<<< HEAD
-     * \_ExchangeExec[[_meta_field{f}#1163, emp_no{f}#1157, first_name{f}#1158, gender{f}#1159, job{f}#1164, job.raw{f}#1165, langua
-     * ges{f}#1160, last_name{f}#1161, long_noidx{f}#1166, salary{f}#1162],false]
-     *   \_ProjectExec[[_meta_field{f}#1163, emp_no{f}#1157, first_name{f}#1158, gender{f}#1159, job{f}#1164, job.raw{f}#1165, langua
-     * ges{f}#1160, last_name{f}#1161, long_noidx{f}#1166, salary{f}#1162]]
-     *     \_FieldExtractExec[_meta_field{f}#1163, emp_no{f}#1157, first_name{f}#]
-     *       \_EsQueryExec[test], indexMode[standard],
-     *       query[{"bool":{"must":[{"query_string":{"query":"last_name: Smith","fields":[]}},
-     *       {"esql_single_value":{"field":"emp_no","next":{"range":{"emp_no":{"gt":10010,"boost":1.0}}},"source":"emp_no > 10010@3:9"}}],
-     *       "boost":1.0}}][_doc{f}#1167], limit[1000], sort[] estimatedRowSize[324]
-     */
-    public void testQueryStringFunctionMultipleWhereClauses() {
-        assumeTrue("skipping because QSTR_FUNCTION is not enabled", EsqlCapabilities.Cap.QSTR_FUNCTION.isEnabled());
-        String queryText = """
-            from test
-            | where qstr("last_name: Smith")
-            | where emp_no > 10010
-            """;
-        var plan = plannerOptimizer.plan(queryText, IS_SV_STATS);
-
-        var limit = as(plan, LimitExec.class);
-        var exchange = as(limit.child(), ExchangeExec.class);
-        var project = as(exchange.child(), ProjectExec.class);
-        var field = as(project.child(), FieldExtractExec.class);
-        var query = as(field.child(), EsQueryExec.class);
-        assertThat(query.limit().fold(), is(1000));
-
-        Source filterSource = new Source(3, 8, "emp_no > 10000");
-        var range = wrapWithSingleQuery(queryText, QueryBuilders.rangeQuery("emp_no").gt(10010), "emp_no", filterSource);
-        var queryString = QueryBuilders.queryStringQuery("last_name: Smith");
-        var expected = QueryBuilders.boolQuery().must(queryString).must(range);
-        assertThat(query.query().toString(), is(expected.toString()));
-    }
-
-    /**
-     * Expecting
-     * LimitExec[1000[INTEGER]]
-=======
->>>>>>> c3d53a80
      * \_ExchangeExec[[_meta_field{f}#8, emp_no{f}#2, first_name{f}#3, gender{f}#4, job{f}#9, job.raw{f}#10, languages{f}#5, last_na
      * me{f}#6, long_noidx{f}#11, salary{f}#7],false]
      *   \_ProjectExec[[_meta_field{f}#8, emp_no{f}#2, first_name{f}#3, gender{f}#4, job{f}#9, job.raw{f}#10, languages{f}#5, last_na
@@ -556,7 +517,6 @@
      *       \_EsQueryExec[test], indexMode[standard], query[{"bool":
      *       {"must":[{"query_string":{"query":"last_name: Smith","fields":[]}},
      *       {"query_string":{"query":"emp_no: [10010 TO *]","fields":[]}}],"boost":1.0}}]
-<<<<<<< HEAD
      */
     public void testQueryStringFunctionMultipleQstrClauses() {
         assumeTrue("skipping because QSTR_FUNCTION is not enabled", EsqlCapabilities.Cap.QSTR_FUNCTION.isEnabled());
@@ -619,7 +579,7 @@
      *       "source":"emp_no > 10010@2:39"}}],"boost":1.0}}][_doc{f}#14], limit[1000], sort[] estimatedRowSize[324]
      */
     public void testMatchFunctionConjunctionWhereOperands() {
-        assumeTrue("skipping because QSTR_FUNCTION is not enabled", EsqlCapabilities.Cap.MATCH_FUNCTION.isEnabled());
+        assumeTrue("skipping because MATCH function is not enabled", EsqlCapabilities.Cap.MATCH_FUNCTION.isEnabled());
         String queryText = """
             from test
             | where match(last_name, "Smith") and emp_no > 10010
@@ -637,115 +597,6 @@
         var range = wrapWithSingleQuery(queryText, QueryBuilders.rangeQuery("emp_no").gt(10010), "emp_no", filterSource);
         var queryString = QueryBuilders.matchQuery("last_name", "Smith");
         var expected = QueryBuilders.boolQuery().must(queryString).must(range);
-        assertThat(query.query().toString(), is(expected.toString()));
-    }
-
-    /**
-     * Expecting
-     * LimitExec[1000[INTEGER]]
-     * \_ExchangeExec[[_meta_field{f}#9, emp_no{f}#3, first_name{f}#4, gender{f}#5, job{f}#10, job.raw{f}#11, languages{f}#6, last_n
-     * ame{f}#7, long_noidx{f}#12, salary{f}#8],false]
-     *   \_ProjectExec[[_meta_field{f}#9, emp_no{f}#3, first_name{f}#4, gender{f}#5, job{f}#10, job.raw{f}#11, languages{f}#6, last_n
-     * ame{f}#7, long_noidx{f}#12, salary{f}#8]]
-     *     \_FieldExtractExec[_meta_field{f}#9, emp_no{f}#3, first_name{f}#4, gen]
-     *       \_EsQueryExec[test], indexMode[standard], query[{"bool":{"should":[{"match":{"last_name":{"query":"Smith"}}},
-     *       {"esql_single_value":{"field":"emp_no","next":{"range":{"emp_no":{"gt":10010,"boost":1.0}}},"source":"emp_no > 10010@2:38"}}],
-     *       "boost":1.0}}][_doc{f}#14], limit[1000], sort[] estimatedRowSize[324]
-     */
-    public void testMatchFunctionDisjunctionWhereClauses() {
-        assumeTrue("skipping because MATCH function is not enabled", EsqlCapabilities.Cap.MATCH_FUNCTION.isEnabled());
-        String queryText = """
-            from test
-            | where match(last_name, "Smith") or emp_no > 10010
-=======
-     */
-    public void testQueryStringFunctionMultipleQstrClauses() {
-        assumeTrue("skipping because QSTR_FUNCTION is not enabled", EsqlCapabilities.Cap.QSTR_FUNCTION.isEnabled());
-        String queryText = """
-            from test
-            | where qstr("last_name: Smith") and qstr("emp_no: [10010 TO *]")
->>>>>>> c3d53a80
-            """;
-        var plan = plannerOptimizer.plan(queryText, IS_SV_STATS);
-
-        var limit = as(plan, LimitExec.class);
-        var exchange = as(limit.child(), ExchangeExec.class);
-        var project = as(exchange.child(), ProjectExec.class);
-        var field = as(project.child(), FieldExtractExec.class);
-        var query = as(field.child(), EsQueryExec.class);
-        assertThat(query.limit().fold(), is(1000));
-
-<<<<<<< HEAD
-        Source filterSource = new Source(2, 37, "emp_no > 10000");
-        var range = wrapWithSingleQuery(queryText, QueryBuilders.rangeQuery("emp_no").gt(10010), "emp_no", filterSource);
-        var queryString = QueryBuilders.matchQuery("last_name", "Smith");
-        var expected = QueryBuilders.boolQuery().should(queryString).should(range);
-=======
-        var queryStringLeft = QueryBuilders.queryStringQuery("last_name: Smith");
-        var queryStringRight = QueryBuilders.queryStringQuery("emp_no: [10010 TO *]");
-        var expected = QueryBuilders.boolQuery().must(queryStringLeft).must(queryStringRight);
-        assertThat(query.query().toString(), is(expected.toString()));
-    }
-
-    /**
-     * Expecting
-     * LimitExec[1000[INTEGER]]
-     * \_ExchangeExec[[_meta_field{f}#8, emp_no{f}#2, first_name{f}#3, gender{f}#4, job{f}#9, job.raw{f}#10, languages{f}#5, last_na
-     * me{f}#6, long_noidx{f}#11, salary{f}#7],false]
-     *   \_ProjectExec[[_meta_field{f}#8, emp_no{f}#2, first_name{f}#3, gender{f}#4, job{f}#9, job.raw{f}#10, languages{f}#5, last_na
-     * me{f}#6, long_noidx{f}#11, salary{f}#7]]
-     *     \_FieldExtractExec[_meta_field{f}#8, emp_no{f}#2, first_name{f}#3, gen]
-     *       \_EsQueryExec[test], indexMode[standard], query[{"match":{"last_name":{"query":"Smith"}}}]
-     */
-    public void testMatchFunction() {
-        assumeTrue("skipping because MATCH function is not enabled", EsqlCapabilities.Cap.MATCH_FUNCTION.isEnabled());
-        var plan = plannerOptimizer.plan("""
-            from test
-            | where match(last_name, "Smith")
-            """, IS_SV_STATS);
-
-        var limit = as(plan, LimitExec.class);
-        var exchange = as(limit.child(), ExchangeExec.class);
-        var project = as(exchange.child(), ProjectExec.class);
-        var field = as(project.child(), FieldExtractExec.class);
-        var query = as(field.child(), EsQueryExec.class);
-        assertThat(query.limit().fold(), is(1000));
-        var expected = QueryBuilders.matchQuery("last_name", "Smith");
-        assertThat(query.query().toString(), is(expected.toString()));
-    }
-
-    /**
-     * Expecting
-     * LimitExec[1000[INTEGER]]
-     * \_ExchangeExec[[_meta_field{f}#1419, emp_no{f}#1413, first_name{f}#1414, gender{f}#1415, job{f}#1420, job.raw{f}#1421, langua
-     * ges{f}#1416, last_name{f}#1417, long_noidx{f}#1422, salary{f}#1418],false]
-     *   \_ProjectExec[[_meta_field{f}#1419, emp_no{f}#1413, first_name{f}#1414, gender{f}#1415, job{f}#1420, job.raw{f}#1421, langua
-     * ges{f}#1416, last_name{f}#1417, long_noidx{f}#1422, salary{f}#1418]]
-     *     \_FieldExtractExec[_meta_field{f}#1419, emp_no{f}#1413, first_name{f}#]
-     *       \EsQueryExec[test], indexMode[standard], query[{"bool":{"must":[{"match":{"last_name":{"query":"Smith"}}},
-     *       {"esql_single_value":{"field":"emp_no","next":{"range":{"emp_no":{"gt":10010,"boost":1.0}}},
-     *       "source":"emp_no > 10010@2:39"}}],"boost":1.0}}][_doc{f}#14], limit[1000], sort[] estimatedRowSize[324]
-     */
-    public void testMatchFunctionConjunctionWhereOperands() {
-        assumeTrue("skipping because MATCH function is not enabled", EsqlCapabilities.Cap.MATCH_FUNCTION.isEnabled());
-        String queryText = """
-            from test
-            | where match(last_name, "Smith") and emp_no > 10010
-            """;
-        var plan = plannerOptimizer.plan(queryText, IS_SV_STATS);
-
-        var limit = as(plan, LimitExec.class);
-        var exchange = as(limit.child(), ExchangeExec.class);
-        var project = as(exchange.child(), ProjectExec.class);
-        var field = as(project.child(), FieldExtractExec.class);
-        var query = as(field.child(), EsQueryExec.class);
-        assertThat(query.limit().fold(), is(1000));
-
-        Source filterSource = new Source(2, 38, "emp_no > 10000");
-        var range = wrapWithSingleQuery(queryText, QueryBuilders.rangeQuery("emp_no").gt(10010), "emp_no", filterSource);
-        var queryString = QueryBuilders.matchQuery("last_name", "Smith");
-        var expected = QueryBuilders.boolQuery().must(queryString).must(range);
->>>>>>> c3d53a80
         assertThat(query.query().toString(), is(expected.toString()));
     }
 

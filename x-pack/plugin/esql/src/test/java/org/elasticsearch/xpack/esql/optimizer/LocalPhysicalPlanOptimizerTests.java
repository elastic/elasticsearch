/*
 * Copyright Elasticsearch B.V. and/or licensed to Elasticsearch B.V. under one
 * or more contributor license agreements. Licensed under the Elastic License
 * 2.0; you may not use this file except in compliance with the Elastic License
 * 2.0.
 */

package org.elasticsearch.xpack.esql.optimizer;

import com.carrotsearch.randomizedtesting.annotations.ParametersFactory;

import org.apache.lucene.search.IndexSearcher;
import org.elasticsearch.Build;
import org.elasticsearch.common.network.NetworkAddress;
import org.elasticsearch.common.settings.Settings;
import org.elasticsearch.common.unit.Fuzziness;
import org.elasticsearch.core.Tuple;
import org.elasticsearch.index.IndexMode;
import org.elasticsearch.index.mapper.MapperService;
import org.elasticsearch.index.mapper.MapperServiceTestCase;
import org.elasticsearch.index.mapper.ParsedDocument;
import org.elasticsearch.index.query.BoolQueryBuilder;
import org.elasticsearch.index.query.MatchQueryBuilder;
import org.elasticsearch.index.query.MultiMatchQueryBuilder;
import org.elasticsearch.index.query.Operator;
import org.elasticsearch.index.query.QueryBuilder;
import org.elasticsearch.index.query.QueryStringQueryBuilder;
import org.elasticsearch.index.query.RangeQueryBuilder;
import org.elasticsearch.index.query.SearchExecutionContext;
import org.elasticsearch.license.XPackLicenseState;
import org.elasticsearch.test.VersionUtils;
import org.elasticsearch.xpack.core.enrich.EnrichPolicy;
import org.elasticsearch.xpack.esql.EsqlTestUtils;
import org.elasticsearch.xpack.esql.EsqlTestUtils.TestSearchStats;
import org.elasticsearch.xpack.esql.action.EsqlCapabilities;
import org.elasticsearch.xpack.esql.analysis.Analyzer;
import org.elasticsearch.xpack.esql.analysis.AnalyzerContext;
import org.elasticsearch.xpack.esql.analysis.EnrichResolution;
import org.elasticsearch.xpack.esql.analysis.Verifier;
import org.elasticsearch.xpack.esql.core.expression.Alias;
import org.elasticsearch.xpack.esql.core.expression.Expression;
import org.elasticsearch.xpack.esql.core.expression.Expressions;
import org.elasticsearch.xpack.esql.core.expression.FieldAttribute;
import org.elasticsearch.xpack.esql.core.expression.Literal;
import org.elasticsearch.xpack.esql.core.expression.NamedExpression;
import org.elasticsearch.xpack.esql.core.expression.ReferenceAttribute;
import org.elasticsearch.xpack.esql.core.tree.Source;
import org.elasticsearch.xpack.esql.core.type.DataType;
import org.elasticsearch.xpack.esql.core.type.EsField;
import org.elasticsearch.xpack.esql.core.type.MultiTypeEsField;
import org.elasticsearch.xpack.esql.core.util.Holder;
import org.elasticsearch.xpack.esql.enrich.ResolvedEnrichPolicy;
import org.elasticsearch.xpack.esql.expression.function.EsqlFunctionRegistry;
import org.elasticsearch.xpack.esql.expression.function.UnsupportedAttribute;
import org.elasticsearch.xpack.esql.expression.function.aggregate.Count;
import org.elasticsearch.xpack.esql.expression.function.fulltext.FullTextFunction;
import org.elasticsearch.xpack.esql.expression.function.fulltext.Kql;
import org.elasticsearch.xpack.esql.expression.function.fulltext.Match;
import org.elasticsearch.xpack.esql.expression.function.fulltext.MatchOperator;
import org.elasticsearch.xpack.esql.expression.function.fulltext.QueryString;
import org.elasticsearch.xpack.esql.expression.predicate.logical.Or;
import org.elasticsearch.xpack.esql.expression.predicate.operator.comparison.GreaterThan;
import org.elasticsearch.xpack.esql.expression.predicate.operator.comparison.GreaterThanOrEqual;
import org.elasticsearch.xpack.esql.index.EsIndex;
import org.elasticsearch.xpack.esql.index.IndexResolution;
import org.elasticsearch.xpack.esql.optimizer.rules.logical.ExtractAggregateCommonFilter;
import org.elasticsearch.xpack.esql.parser.ParsingException;
import org.elasticsearch.xpack.esql.plan.logical.Enrich;
import org.elasticsearch.xpack.esql.plan.logical.LogicalPlan;
import org.elasticsearch.xpack.esql.plan.physical.AggregateExec;
import org.elasticsearch.xpack.esql.plan.physical.DissectExec;
import org.elasticsearch.xpack.esql.plan.physical.EsQueryExec;
import org.elasticsearch.xpack.esql.plan.physical.EsStatsQueryExec;
import org.elasticsearch.xpack.esql.plan.physical.EsStatsQueryExec.Stat;
import org.elasticsearch.xpack.esql.plan.physical.EstimatesRowSize;
import org.elasticsearch.xpack.esql.plan.physical.EvalExec;
import org.elasticsearch.xpack.esql.plan.physical.ExchangeExec;
import org.elasticsearch.xpack.esql.plan.physical.FieldExtractExec;
import org.elasticsearch.xpack.esql.plan.physical.FilterExec;
import org.elasticsearch.xpack.esql.plan.physical.GrokExec;
import org.elasticsearch.xpack.esql.plan.physical.LimitExec;
import org.elasticsearch.xpack.esql.plan.physical.LocalSourceExec;
import org.elasticsearch.xpack.esql.plan.physical.LookupJoinExec;
import org.elasticsearch.xpack.esql.plan.physical.MvExpandExec;
import org.elasticsearch.xpack.esql.plan.physical.ParallelExec;
import org.elasticsearch.xpack.esql.plan.physical.PhysicalPlan;
import org.elasticsearch.xpack.esql.plan.physical.ProjectExec;
import org.elasticsearch.xpack.esql.plan.physical.TimeSeriesAggregateExec;
import org.elasticsearch.xpack.esql.plan.physical.TimeSeriesSourceExec;
import org.elasticsearch.xpack.esql.plan.physical.TopNExec;
import org.elasticsearch.xpack.esql.planner.FilterTests;
import org.elasticsearch.xpack.esql.plugin.QueryPragmas;
import org.elasticsearch.xpack.esql.querydsl.query.SingleValueQuery;
import org.elasticsearch.xpack.esql.rule.Rule;
import org.elasticsearch.xpack.esql.session.Configuration;
import org.elasticsearch.xpack.esql.stats.SearchContextStats;
import org.elasticsearch.xpack.esql.stats.SearchStats;
import org.elasticsearch.xpack.esql.telemetry.Metrics;
import org.elasticsearch.xpack.esql.type.EsqlDataTypeConverter;
import org.elasticsearch.xpack.kql.query.KqlQueryBuilder;
import org.junit.Before;

import java.io.IOException;
import java.util.ArrayList;
import java.util.Collection;
import java.util.List;
import java.util.Locale;
import java.util.Map;
import java.util.concurrent.atomic.AtomicReference;
import java.util.function.BiFunction;
import java.util.function.Function;

import static java.util.Arrays.asList;
import static org.elasticsearch.compute.aggregation.AggregatorMode.FINAL;
import static org.elasticsearch.index.query.QueryBuilders.boolQuery;
import static org.elasticsearch.index.query.QueryBuilders.existsQuery;
import static org.elasticsearch.index.query.QueryBuilders.matchAllQuery;
import static org.elasticsearch.index.query.QueryBuilders.rangeQuery;
import static org.elasticsearch.index.query.QueryBuilders.termQuery;
import static org.elasticsearch.index.query.QueryBuilders.termsQuery;
import static org.elasticsearch.xpack.esql.EsqlTestUtils.TEST_VERIFIER;
import static org.elasticsearch.xpack.esql.EsqlTestUtils.as;
import static org.elasticsearch.xpack.esql.EsqlTestUtils.configuration;
import static org.elasticsearch.xpack.esql.EsqlTestUtils.emptyInferenceResolution;
import static org.elasticsearch.xpack.esql.EsqlTestUtils.loadMapping;
import static org.elasticsearch.xpack.esql.EsqlTestUtils.unboundLogicalOptimizerContext;
import static org.elasticsearch.xpack.esql.EsqlTestUtils.withDefaultLimitWarning;
<<<<<<< HEAD
import static org.elasticsearch.xpack.esql.analysis.AnalyzerTestUtils.indexWithDateDateNanosUnionType;
=======
import static org.elasticsearch.xpack.esql.analysis.AnalyzerTestUtils.defaultLookupResolution;
>>>>>>> 26252003
import static org.elasticsearch.xpack.esql.core.querydsl.query.Query.unscore;
import static org.elasticsearch.xpack.esql.core.type.DataType.DATE_NANOS;
import static org.elasticsearch.xpack.esql.plan.physical.EsStatsQueryExec.StatsType;
import static org.hamcrest.Matchers.contains;
import static org.hamcrest.Matchers.equalTo;
import static org.hamcrest.Matchers.hasSize;
import static org.hamcrest.Matchers.instanceOf;
import static org.hamcrest.Matchers.is;
import static org.hamcrest.Matchers.nullValue;

//@TestLogging(value = "org.elasticsearch.xpack.esql:TRACE,org.elasticsearch.compute:TRACE", reason = "debug")
public class LocalPhysicalPlanOptimizerTests extends MapperServiceTestCase {

    public static final List<DataType> UNNECESSARY_CASTING_DATA_TYPES = List.of(
        DataType.BOOLEAN,
        DataType.INTEGER,
        DataType.LONG,
        DataType.DOUBLE,
        DataType.KEYWORD,
        DataType.TEXT
    );
    private static final String PARAM_FORMATTING = "%1$s";

    /**
     * Estimated size of a keyword field in bytes.
     */
    private static final int KEYWORD_EST = EstimatesRowSize.estimateSize(DataType.KEYWORD);
    public static final String MATCH_OPERATOR_QUERY = "from test | where %s:%s";
    public static final String MATCH_FUNCTION_QUERY = "from test | where match(%s, %s)";

    private TestPlannerOptimizer plannerOptimizer;
    private TestPlannerOptimizer plannerOptimizerDateDateNanosUnionTypes;
    private Analyzer timeSeriesAnalyzer;
    private final Configuration config;
    private final SearchStats IS_SV_STATS = new TestSearchStats() {
        @Override
        public boolean isSingleValue(String field) {
            return true;
        }
    };

    private final SearchStats CONSTANT_K_STATS = new TestSearchStats() {
        @Override
        public boolean isSingleValue(String field) {
            return true;
        }

        @Override
        public String constantValue(String name) {
            return name.startsWith("constant_keyword") ? "foo" : null;
        }
    };

    @ParametersFactory(argumentFormatting = PARAM_FORMATTING)
    public static List<Object[]> readScriptSpec() {
        return settings().stream().map(t -> {
            var settings = Settings.builder().loadFromMap(t.v2()).build();
            return new Object[] { t.v1(), configuration(new QueryPragmas(settings)) };
        }).toList();
    }

    private static List<Tuple<String, Map<String, Object>>> settings() {
        return asList(new Tuple<>("default", Map.of()));
    }

    public LocalPhysicalPlanOptimizerTests(String name, Configuration config) {
        this.config = config;
    }

    @Before
    public void init() {
        EnrichResolution enrichResolution = new EnrichResolution();
        enrichResolution.addResolvedPolicy(
            "foo",
            Enrich.Mode.ANY,
            new ResolvedEnrichPolicy(
                "fld",
                EnrichPolicy.MATCH_TYPE,
                List.of("a", "b"),
                Map.of("", "idx"),
                Map.ofEntries(
                    Map.entry("a", new EsField("a", DataType.INTEGER, Map.of(), true)),
                    Map.entry("b", new EsField("b", DataType.LONG, Map.of(), true))
                )
            )
        );
        plannerOptimizer = new TestPlannerOptimizer(config, makeAnalyzer("mapping-basic.json", enrichResolution));
        var timeSeriesMapping = loadMapping("k8s-mappings.json");
        var timeSeriesIndex = IndexResolution.valid(new EsIndex("k8s", timeSeriesMapping, Map.of("k8s", IndexMode.TIME_SERIES)));
        timeSeriesAnalyzer = new Analyzer(
            new AnalyzerContext(
                EsqlTestUtils.TEST_CFG,
                new EsqlFunctionRegistry(),
                timeSeriesIndex,
                enrichResolution,
                emptyInferenceResolution()
            ),
            TEST_VERIFIER
        );
    }

    private Analyzer makeAnalyzer(String mappingFileName, EnrichResolution enrichResolution) {
        var mapping = loadMapping(mappingFileName);
        EsIndex test = new EsIndex("test", mapping, Map.of("test", IndexMode.STANDARD));
        IndexResolution getIndexResult = IndexResolution.valid(test);

        return new Analyzer(
            new AnalyzerContext(
                config,
                new EsqlFunctionRegistry(),
                getIndexResult,
                defaultLookupResolution(),
                enrichResolution,
                emptyInferenceResolution()
            ),
            new Verifier(new Metrics(new EsqlFunctionRegistry()), new XPackLicenseState(() -> 0L))
        );
    }

    private Analyzer makeAnalyzer(String mappingFileName) {
        return makeAnalyzer(mappingFileName, new EnrichResolution());
    }

    private Analyzer makeAnalyzer(IndexResolution indexResolution) {
        return new Analyzer(
            new AnalyzerContext(config, new EsqlFunctionRegistry(), indexResolution, new EnrichResolution(), emptyInferenceResolution()),
            new Verifier(new Metrics(new EsqlFunctionRegistry()), new XPackLicenseState(() -> 0L))
        );
    }

    /**
     * Expects
     * LimitExec[1000[INTEGER]]
     * \_AggregateExec[[],[COUNT([2a][KEYWORD]) AS c],FINAL,null]
     *   \_ExchangeExec[[count{r}#24, seen{r}#25],true]
     *     \_EsStatsQueryExec[test], stats[Stat[name=*, type=COUNT, query=null]]], query[{"esql_single_value":{"field":"emp_no","next":
     *       {"range":{"emp_no":{"lt":10050,"boost":1.0}}}}}][count{r}#40, seen{r}#41], limit[],
     */
    // TODO: this is suboptimal due to eval not being removed/folded
    public void testCountAllWithEval() {
        var plan = plannerOptimizer.plan("""
              from test | eval s = salary | rename s as sr | eval hidden_s = sr | rename emp_no as e | where e < 10050
            | stats c = count(*)
            """);
        var stat = queryStatsFor(plan);
        assertThat(stat.type(), is(StatsType.COUNT));
        assertThat(stat.query(), is(nullValue()));
    }

    /**
     * Expects
     * LimitExec[1000[INTEGER]]
     * \_AggregateExec[[],[COUNT([2a][KEYWORD]) AS c],FINAL,null]
     *   \_ExchangeExec[[count{r}#14, seen{r}#15],true]
     *     \_EsStatsQueryExec[test], stats[Stat[name=*, type=COUNT, query=null]]],
     *     query[{"esql_single_value":{"field":"emp_no","next":{"range":{"emp_no":{"gt":10040,"boost":1.0}}}}}][count{r}#30, seen{r}#31],
     *       limit[],
     */
    public void testCountAllWithFilter() {
        var plan = plannerOptimizer.plan("from test | where emp_no > 10040 | stats c = count(*)");
        var stat = queryStatsFor(plan);
        assertThat(stat.type(), is(StatsType.COUNT));
        assertThat(stat.query(), is(nullValue()));
    }

    /**
     * Expects
     * LimitExec[1000[INTEGER]]
     * \_AggregateExec[[],[COUNT(emp_no{f}#5) AS c],FINAL,null]
     *   \_ExchangeExec[[count{r}#15, seen{r}#16],true]
     *     \_EsStatsQueryExec[test], stats[Stat[name=emp_no, type=COUNT, query={
     *   "exists" : {
     *     "field" : "emp_no",
     *     "boost" : 1.0
     *   }
     * }]]], query[{"esql_single_value":{"field":"emp_no","next":{"range":{"emp_no":{"gt":10040,"boost":1.0}}}}}][count{r}#31, seen{r}#32],
     *   limit[],
     */
    public void testCountFieldWithFilter() {
        var plan = plannerOptimizer.plan("from test | where emp_no > 10040 | stats c = count(emp_no)", IS_SV_STATS);
        var stat = queryStatsFor(plan);
        assertThat(stat.type(), is(StatsType.COUNT));
        assertThat(stat.query(), is(existsQuery("emp_no")));
    }

    /**
     * Expects
     * LimitExec[1000[INTEGER]]
     * \_AggregateExec[[],[COUNT(salary{f}#20) AS c],FINAL,null]
     *   \_ExchangeExec[[count{r}#25, seen{r}#26],true]
     *     \_EsStatsQueryExec[test], stats[Stat[name=salary, type=COUNT, query={
     *   "exists" : {
     *     "field" : "salary",
     *     "boost" : 1.0
     *   }
     */
    public void testCountFieldWithEval() {
        var plan = plannerOptimizer.plan("""
              from test | eval s = salary | rename s as sr | eval hidden_s = sr | rename emp_no as e | where e < 10050
            | stats c = count(hidden_s)
            """, IS_SV_STATS);

        var limit = as(plan, LimitExec.class);
        var agg = as(limit.child(), AggregateExec.class);
        var exg = as(agg.child(), ExchangeExec.class);
        var esStatsQuery = as(exg.child(), EsStatsQueryExec.class);

        assertThat(esStatsQuery.limit(), is(nullValue()));
        assertThat(Expressions.names(esStatsQuery.output()), contains("$$c$count", "$$c$seen"));
        var stat = as(esStatsQuery.stats().get(0), Stat.class);
        assertThat(stat.query(), is(existsQuery("salary")));
    }

    // optimized doesn't know yet how to push down count over field
    public void testCountOneFieldWithFilter() {
        String query = """
            from test
            | where salary > 1000
            | stats c = count(salary)
            """;
        var plan = plannerOptimizer.plan(query, IS_SV_STATS);

        var limit = as(plan, LimitExec.class);
        var agg = as(limit.child(), AggregateExec.class);
        assertThat(agg.getMode(), is(FINAL));
        assertThat(Expressions.names(agg.aggregates()), contains("c"));
        var exchange = as(agg.child(), ExchangeExec.class);
        var esStatsQuery = as(exchange.child(), EsStatsQueryExec.class);
        assertThat(esStatsQuery.limit(), is(nullValue()));
        assertThat(Expressions.names(esStatsQuery.output()), contains("$$c$count", "$$c$seen"));
        var stat = as(esStatsQuery.stats().get(0), Stat.class);
        Source source = new Source(2, 8, "salary > 1000");
        var exists = existsQuery("salary");
        assertThat(stat.query(), is(exists));
        var range = wrapWithSingleQuery(query, unscore(rangeQuery("salary").gt(1000)), "salary", source);
        var expected = boolQuery().must(range).must(unscore(exists));
        assertThat(esStatsQuery.query().toString(), is(expected.toString()));
    }

    // optimized doesn't know yet how to push down count over field
    public void testCountOneFieldWithFilterAndLimit() {
        var plan = plannerOptimizer.plan("""
            from test
            | where salary > 1000
            | limit 10
            | stats c = count(salary)
            """, IS_SV_STATS);
        assertThat(plan.anyMatch(EsQueryExec.class::isInstance), is(true));
    }

    public void testCountPushdownForSvAndMvFields() throws IOException {
        String properties = EsqlTestUtils.loadUtf8TextFile("/mapping-basic.json");
        String mapping = "{\"mappings\": " + properties + "}";

        String query = """
            from test
            | stats c = count(salary)
            """;

        PhysicalPlan plan;

        List<List<String>> docsCasesWithoutPushdown = List.of(
            // No pushdown yet in case of MVs
            List.of("{ \"salary\" : [1,2] }"),
            List.of("{ \"salary\" : [1,2] }", "{ \"salary\" : null}")
        );
        for (List<String> docs : docsCasesWithoutPushdown) {
            plan = planWithMappingAndDocs(query, mapping, docs);
            // No EsSatsQueryExec as leaf of the plan.
            assertThat(plan.anyMatch(EsQueryExec.class::isInstance), is(true));
        }

        // Cases where we can push this down as a COUNT(*) since there are only SVs
        List<List<String>> docsCasesWithPushdown = List.of(List.of(), List.of("{ \"salary\" : 1 }"), List.of("{ \"salary\": null }"));
        for (List<String> docs : docsCasesWithPushdown) {
            plan = planWithMappingAndDocs(query, mapping, docs);

            Holder<EsStatsQueryExec> leaf = new Holder<>();
            plan.forEachDown(p -> {
                if (p instanceof EsStatsQueryExec s) {
                    leaf.set(s);
                }
            });

            String expectedStats = """
                [Stat[name=salary, type=COUNT, query={
                  "exists" : {
                    "field" : "salary",
                    "boost" : 1.0
                  }
                }]]""";
            assertNotNull(leaf.get());
            assertThat(leaf.get().stats().toString(), equalTo(expectedStats));
        }
    }

    private PhysicalPlan planWithMappingAndDocs(String query, String mapping, List<String> docs) throws IOException {
        MapperService mapperService = createMapperService(mapping);
        List<ParsedDocument> parsedDocs = docs.stream().map(d -> mapperService.documentMapper().parse(source(d))).toList();

        Holder<PhysicalPlan> plan = new Holder<>(null);
        withLuceneIndex(mapperService, indexWriter -> {
            for (ParsedDocument parsedDoc : parsedDocs) {
                indexWriter.addDocument(parsedDoc.rootDoc());
            }
        }, directoryReader -> {
            IndexSearcher searcher = newSearcher(directoryReader);
            SearchExecutionContext ctx = createSearchExecutionContext(mapperService, searcher);
            plan.set(plannerOptimizer.plan(query, SearchContextStats.from(List.of(ctx))));
        });

        return plan.get();
    }

    // optimizer doesn't know yet how to break down different multi count
    public void testCountMultipleFieldsWithFilter() {
        var plan = plannerOptimizer.plan("""
            from test
            | where salary > 1000 and emp_no > 10010
            | stats cs = count(salary), ce = count(emp_no)
            """, IS_SV_STATS);
        assertThat(plan.anyMatch(EsQueryExec.class::isInstance), is(true));
    }

    public void testAnotherCountAllWithFilter() {
        String query = """
            from test
            | where emp_no > 10010
            | stats c = count()
            """;
        var plan = plannerOptimizer.plan(query, IS_SV_STATS);

        var limit = as(plan, LimitExec.class);
        var agg = as(limit.child(), AggregateExec.class);
        assertThat(agg.getMode(), is(FINAL));
        assertThat(Expressions.names(agg.aggregates()), contains("c"));
        var exchange = as(agg.child(), ExchangeExec.class);
        var esStatsQuery = as(exchange.child(), EsStatsQueryExec.class);
        assertThat(esStatsQuery.limit(), is(nullValue()));
        assertThat(Expressions.names(esStatsQuery.output()), contains("$$c$count", "$$c$seen"));
        var source = ((SingleValueQuery.Builder) esStatsQuery.query()).source();
        var expected = wrapWithSingleQuery(query, unscore(rangeQuery("emp_no").gt(10010)), "emp_no", source);
        assertThat(expected.toString(), is(esStatsQuery.query().toString()));
    }

    // optimizer doesn't know yet how to normalize and deduplicate cout(*), count(), count(1) etc.
    public void testMultiCountAllWithFilter() {
        var plan = plannerOptimizer.plan("""
            from test
            | where emp_no > 10010
            | stats c = count(), call = count(*), c_literal = count(1)
            """, IS_SV_STATS);
        assertThat(plan.anyMatch(EsQueryExec.class::isInstance), is(true));
    }

    @SuppressWarnings("unchecked")
    public void testSingleCountWithStatsFilter() {
        // an optimizer that filters out the ExtractAggregateCommonFilter rule
        var logicalOptimizer = new LogicalPlanOptimizer(unboundLogicalOptimizerContext()) {
            @Override
            protected List<Batch<LogicalPlan>> batches() {
                var oldBatches = super.batches();
                List<Batch<LogicalPlan>> newBatches = new ArrayList<>(oldBatches.size());
                for (var batch : oldBatches) {
                    List<Rule<?, LogicalPlan>> rules = new ArrayList<>(List.of(batch.rules()));
                    rules.removeIf(r -> r instanceof ExtractAggregateCommonFilter);
                    newBatches.add(batch.with(rules.toArray(Rule[]::new)));
                }
                return newBatches;
            }
        };
        var analyzer = makeAnalyzer("mapping-default.json");
        var plannerOptimizer = new TestPlannerOptimizer(config, analyzer, logicalOptimizer);
        var plan = plannerOptimizer.plan("""
            from test
            | stats c = count(hire_date) where emp_no < 10042
            """, IS_SV_STATS);

        var limit = as(plan, LimitExec.class);
        var agg = as(limit.child(), AggregateExec.class);
        assertThat(agg.getMode(), is(FINAL));
        var exchange = as(agg.child(), ExchangeExec.class);
        var esStatsQuery = as(exchange.child(), EsStatsQueryExec.class);

        Function<String, String> compact = s -> s.replaceAll("\\s+", "");
        assertThat(compact.apply(esStatsQuery.query().toString()), is(compact.apply("""
            {
                "bool": {
                    "must": [
                        {
                            "exists": {
                                "field": "hire_date",
                                "boost": 0.0
                            }
                        },
                        {
                            "esql_single_value": {
                                "field": "emp_no",
                                "next": {
                                    "range": {
                                        "emp_no": {
                                            "lt": 10042,
                                            "boost": 0.0
                                        }
                                    }
                                },
                                "source": "emp_no < 10042@2:36"
                            }
                        }
                    ],
                    "boost": 1.0
                }
            }
            """)));
    }

    // optimizer doesn't know yet how to break down different multi count
    public void testCountFieldsAndAllWithFilter() {
        var plan = plannerOptimizer.plan("""
            from test
            | where emp_no > 10010
            | stats c = count(), cs = count(salary), ce = count(emp_no)
            """, IS_SV_STATS);
        assertThat(plan.anyMatch(EsQueryExec.class::isInstance), is(true));
    }

    /**
     * Expecting
     * LimitExec[1000[INTEGER]]
     * \_AggregateExec[[],[COUNT([2a][KEYWORD]) AS c],FINAL,null]
     *   \_ExchangeExec[[count{r}#14, seen{r}#15],true]
     *     \_LocalSourceExec[[c{r}#3],[LongVectorBlock[vector=ConstantLongVector[positions=1, value=0]]]]
     */
    public void testLocalAggOptimizedToLocalRelation() {
        var stats = new TestSearchStats() {
            @Override
            public boolean exists(String field) {
                return "emp_no".equals(field) == false;
            }
        };

        var plan = plannerOptimizer.plan("""
            from test
            | where emp_no > 10010
            | stats c = count()
            """, stats);

        var limit = as(plan, LimitExec.class);
        var agg = as(limit.child(), AggregateExec.class);
        assertThat(agg.getMode(), is(FINAL));
        assertThat(Expressions.names(agg.aggregates()), contains("c"));
        var exchange = as(agg.child(), ExchangeExec.class);
        assertThat(exchange.inBetweenAggs(), is(true));
        var localSource = as(exchange.child(), LocalSourceExec.class);
        assertThat(Expressions.names(localSource.output()), contains("$$c$count", "$$c$seen"));
    }

    /**
     * Expects
     * LimitExec[1000[INTEGER]]
     * \_ExchangeExec[[],false]
     *   \_ProjectExec[[_meta_field{f}#9, emp_no{f}#3, first_name{f}#4, gender{f}#5, job{f}#10, job.raw{f}#11, languages{f}#6, last_n
     * ame{f}#7, long_noidx{f}#12, salary{f}#8]]
     *     \_FieldExtractExec[_meta_field{f}#9, emp_no{f}#3, first_name{f}#4, gen..]
     *       \_EsQueryExec[test], query[{"exists":{"field":"emp_no","boost":1.0}}][_doc{f}#13], limit[1000], sort[] estimatedRowSize[324]
     */
    public void testIsNotNullPushdownFilter() {
        var plan = plannerOptimizer.plan("from test | where emp_no is not null");

        var limit = as(plan, LimitExec.class);
        var exchange = as(limit.child(), ExchangeExec.class);
        var project = as(exchange.child(), ProjectExec.class);
        var field = as(project.child(), FieldExtractExec.class);
        var query = as(field.child(), EsQueryExec.class);
        assertThat(as(query.limit(), Literal.class).value(), is(1000));
        var expected = unscore(existsQuery("emp_no"));
        assertThat(query.query().toString(), is(expected.toString()));
    }

    /**
     * Expects
     *
     * LimitExec[1000[INTEGER]]
     * \_ExchangeExec[[],false]
     *   \_ProjectExec[[_meta_field{f}#9, emp_no{f}#3, first_name{f}#4, gender{f}#5, job{f}#10, job.raw{f}#11, languages{f}#6, last_n
     * ame{f}#7, long_noidx{f}#12, salary{f}#8]]
     *     \_FieldExtractExec[_meta_field{f}#9, emp_no{f}#3, first_name{f}#4, gen..]
     *       \_EsQueryExec[test], query[{"bool":{"must_not":[{"exists":{"field":"emp_no","boost":1.0}}],"boost":1.0}}][_doc{f}#13],
     *         limit[1000], sort[] estimatedRowSize[324]
     */
    public void testIsNullPushdownFilter() {
        var plan = plannerOptimizer.plan("from test | where emp_no is null");

        var limit = as(plan, LimitExec.class);
        var exchange = as(limit.child(), ExchangeExec.class);
        var project = as(exchange.child(), ProjectExec.class);
        var field = as(project.child(), FieldExtractExec.class);
        var query = as(field.child(), EsQueryExec.class);
        assertThat(as(query.limit(), Literal.class).value(), is(1000));
        var expected = boolQuery().mustNot(unscore(existsQuery("emp_no")));
        assertThat(query.query().toString(), is(expected.toString()));
    }

    /**
     * Expects
     *
     * LimitExec[500[INTEGER]]
     * \_AggregateExec[[],[COUNT(gender{f}#7) AS count(gender)],FINAL,null]
     *   \_ExchangeExec[[count{r}#15, seen{r}#16],true]
     *     \_AggregateExec[[],[COUNT(gender{f}#7) AS count(gender)],PARTIAL,8]
     *       \_FieldExtractExec[gender{f}#7]
     *         \_EsQueryExec[test], query[{"exists":{"field":"gender","boost":1.0}}][_doc{f}#17], limit[], sort[] estimatedRowSize[54]
     */
    public void testIsNotNull_TextField_Pushdown() {
        String textField = randomFrom("gender", "job");
        var plan = plannerOptimizer.plan(
            String.format(Locale.ROOT, "from test | where %s is not null | stats count(%s)", textField, textField)
        );

        var limit = as(plan, LimitExec.class);
        var finalAgg = as(limit.child(), AggregateExec.class);
        var exchange = as(finalAgg.child(), ExchangeExec.class);
        var partialAgg = as(exchange.child(), AggregateExec.class);
        var fieldExtract = as(partialAgg.child(), FieldExtractExec.class);
        var query = as(fieldExtract.child(), EsQueryExec.class);
        var expected = unscore(existsQuery(textField));
        assertThat(query.query().toString(), is(expected.toString()));
    }

    /**
     * Expects
     * LimitExec[1000[INTEGER]]
     * \_ExchangeExec[[],false]
     *   \_ProjectExec[[_meta_field{f}#9, emp_no{f}#3, first_name{f}#4, gender{f}#5, job{f}#10, job.raw{f}#11, languages{f}#6, last_n
     *     ame{f}#7, long_noidx{f}#12, salary{f}#8]]
     *     \_FieldExtractExec[_meta_field{f}#9, emp_no{f}#3, first_name{f}#4, gen..]
     *       \_EsQueryExec[test], query[{"bool":{"must_not":[{"exists":{"field":"gender","boost":1.0}}],"boost":1.0}}]
     *         [_doc{f}#13], limit[1000], sort[] estimatedRowSize[324]
     */
    public void testIsNull_TextField_Pushdown() {
        String textField = randomFrom("gender", "job");
        var plan = plannerOptimizer.plan(String.format(Locale.ROOT, "from test | where %s is null", textField, textField));

        var limit = as(plan, LimitExec.class);
        var exchange = as(limit.child(), ExchangeExec.class);
        var project = as(exchange.child(), ProjectExec.class);
        var fieldExtract = as(project.child(), FieldExtractExec.class);
        var query = as(fieldExtract.child(), EsQueryExec.class);
        var expected = boolQuery().mustNot(unscore(existsQuery(textField)));
        assertThat(query.query().toString(), is(expected.toString()));
    }

    /**
     * count(x) adds an implicit "exists(x)" filter in the pushed down query
     * This test checks this "exists" doesn't clash with the "is null" pushdown on the text field.
     * In this particular query, "exists(x)" and "x is null" cancel each other out.
     *
     * Expects
     *
     * LimitExec[1000[INTEGER]]
     * \_AggregateExec[[],[COUNT(job{f}#19) AS c],FINAL,8]
     *   \_ExchangeExec[[count{r}#22, seen{r}#23],true]
     *     \_LocalSourceExec[[count{r}#22, seen{r}#23],[LongVectorBlock[vector=ConstantLongVector[positions=1, value=0]], BooleanVectorBlock
     * [vector=ConstantBooleanVector[positions=1, value=true]]]]
     */
    public void testIsNull_TextField_Pushdown_WithCount() {
        var plan = plannerOptimizer.plan("""
              from test
              | eval filtered_job = job, count_job = job
              | where filtered_job IS NULL
              | stats c = COUNT(count_job)
            """, IS_SV_STATS);

        var limit = as(plan, LimitExec.class);
        var agg = as(limit.child(), AggregateExec.class);
        var exg = as(agg.child(), ExchangeExec.class);
        as(exg.child(), LocalSourceExec.class);
    }

    /**
     * count(x) adds an implicit "exists(x)" filter in the pushed down query.
     * This test checks this "exists" doesn't clash with the "is null" pushdown on the text field.
     * In this particular query, "exists(x)" and "x is not null" go hand in hand and the query is pushed down to Lucene.
     *
     * Expects
     *
     * LimitExec[1000[INTEGER]]
     * \_AggregateExec[[],[COUNT(job{f}#19) AS c],FINAL,8]
     *   \_ExchangeExec[[count{r}#22, seen{r}#23],true]
     *     \_EsStatsQueryExec[test], stats[Stat[name=job, type=COUNT, query={
     *   "exists" : {
     *     "field" : "job",
     *     "boost" : 1.0
     *   }
     * }]]], query[{"exists":{"field":"job","boost":1.0}}][count{r}#25, seen{r}#26], limit[],
     */
    public void testIsNotNull_TextField_Pushdown_WithCount() {
        var plan = plannerOptimizer.plan("""
              from test
              | eval filtered_job = job, count_job = job
              | where filtered_job IS NOT NULL
              | stats c = COUNT(count_job)
            """, IS_SV_STATS);

        var limit = as(plan, LimitExec.class);
        var agg = as(limit.child(), AggregateExec.class);
        var exg = as(agg.child(), ExchangeExec.class);
        var esStatsQuery = as(exg.child(), EsStatsQueryExec.class);
        assertThat(esStatsQuery.limit(), is(nullValue()));
        assertThat(Expressions.names(esStatsQuery.output()), contains("$$c$count", "$$c$seen"));
        var stat = as(esStatsQuery.stats().get(0), Stat.class);
        assertThat(stat.query(), is(existsQuery("job")));
    }

    private record OutOfRangeTestCase(String fieldName, String tooLow, String tooHigh) {};

    private static final String LT = "<";
    private static final String LTE = "<=";
    private static final String GT = ">";
    private static final String GTE = ">=";
    private static final String EQ = "==";
    private static final String NEQ = "!=";

    public void testOutOfRangeFilterPushdown() {
        var allTypeMappingAnalyzer = makeAnalyzer("mapping-all-types.json");

        String largerThanInteger = String.valueOf(randomLongBetween(Integer.MAX_VALUE + 1L, Long.MAX_VALUE));
        String smallerThanInteger = String.valueOf(randomLongBetween(Long.MIN_VALUE, Integer.MIN_VALUE - 1L));

        // These values are already out of bounds for longs due to rounding errors.
        double longLowerBoundExclusive = (double) Long.MIN_VALUE;
        double longUpperBoundExclusive = (double) Long.MAX_VALUE;
        String largerThanLong = String.valueOf(randomDoubleBetween(longUpperBoundExclusive, Double.MAX_VALUE, true));
        String smallerThanLong = String.valueOf(randomDoubleBetween(-Double.MAX_VALUE, longLowerBoundExclusive, true));

        List<OutOfRangeTestCase> cases = List.of(
            new OutOfRangeTestCase("byte", smallerThanInteger, largerThanInteger),
            new OutOfRangeTestCase("short", smallerThanInteger, largerThanInteger),
            new OutOfRangeTestCase("integer", smallerThanInteger, largerThanInteger),
            new OutOfRangeTestCase("long", smallerThanLong, largerThanLong)
            // TODO: add unsigned_long https://github.com/elastic/elasticsearch/issues/102935
        );

        for (OutOfRangeTestCase testCase : cases) {
            List<String> trueForSingleValuesPredicates = List.of(
                LT + testCase.tooHigh,
                LTE + testCase.tooHigh,
                GT + testCase.tooLow,
                GTE + testCase.tooLow,
                NEQ + testCase.tooHigh,
                NEQ + testCase.tooLow
            );
            List<String> alwaysFalsePredicates = List.of(
                LT + testCase.tooLow,
                LTE + testCase.tooLow,
                GT + testCase.tooHigh,
                GTE + testCase.tooHigh,
                EQ + testCase.tooHigh,
                EQ + testCase.tooLow
            );

            for (String truePredicate : trueForSingleValuesPredicates) {
                String comparison = testCase.fieldName + truePredicate;
                var query = "from test | where " + comparison;
                Source expectedSource = new Source(1, 18, comparison);

                logger.info("Query: " + query);
                EsQueryExec actualQueryExec = doTestOutOfRangeFilterPushdown(query, allTypeMappingAnalyzer);

                assertThat(actualQueryExec.query(), is(instanceOf(SingleValueQuery.Builder.class)));
                var actualLuceneQuery = (SingleValueQuery.Builder) actualQueryExec.query();
                assertThat(actualLuceneQuery.field(), equalTo(testCase.fieldName));
                assertThat(actualLuceneQuery.source(), equalTo(expectedSource));

                assertThat(actualLuceneQuery.next(), equalTo(unscore(matchAllQuery())));
            }

            for (String falsePredicate : alwaysFalsePredicates) {
                String comparison = testCase.fieldName + falsePredicate;
                var query = "from test | where " + comparison;
                Source expectedSource = new Source(1, 18, comparison);

                EsQueryExec actualQueryExec = doTestOutOfRangeFilterPushdown(query, allTypeMappingAnalyzer);

                assertThat(actualQueryExec.query(), is(instanceOf(SingleValueQuery.Builder.class)));
                var actualLuceneQuery = (SingleValueQuery.Builder) actualQueryExec.query();
                assertThat(actualLuceneQuery.field(), equalTo(testCase.fieldName));
                assertThat(actualLuceneQuery.source(), equalTo(expectedSource));

                var expectedInnerQuery = unscore(boolQuery().mustNot(unscore(matchAllQuery())));
                assertThat(actualLuceneQuery.next(), equalTo(expectedInnerQuery));
            }
        }
    }

    public void testOutOfRangeFilterPushdownWithFloatAndHalfFloat() {
        var allTypeMappingAnalyzer = makeAnalyzer("mapping-all-types.json");

        String smallerThanFloat = String.valueOf(randomDoubleBetween(-Double.MAX_VALUE, -Float.MAX_VALUE - 1d, true));
        String largerThanFloat = String.valueOf(randomDoubleBetween(Float.MAX_VALUE + 1d, Double.MAX_VALUE, true));

        List<OutOfRangeTestCase> cases = List.of(
            new OutOfRangeTestCase("float", smallerThanFloat, largerThanFloat),
            new OutOfRangeTestCase("half_float", smallerThanFloat, largerThanFloat)
        );

        for (OutOfRangeTestCase testCase : cases) {
            for (var value : List.of(testCase.tooHigh, testCase.tooLow)) {
                for (String predicate : List.of(LT, LTE, GT, GTE, EQ, NEQ)) {
                    String comparison = testCase.fieldName + predicate + value;
                    var query = "from test | where " + comparison;

                    Source expectedSource = new Source(1, 18, comparison);

                    logger.info("Query: " + query);
                    EsQueryExec actualQueryExec = doTestOutOfRangeFilterPushdown(query, allTypeMappingAnalyzer);

                    assertThat(actualQueryExec.query(), is(instanceOf(SingleValueQuery.Builder.class)));
                    var actualLuceneQuery = (SingleValueQuery.Builder) actualQueryExec.query();
                    assertThat(actualLuceneQuery.field(), equalTo(testCase.fieldName));
                    assertThat(actualLuceneQuery.source(), equalTo(expectedSource));

                    QueryBuilder actualInnerLuceneQuery = actualLuceneQuery.next();

                    if (predicate.equals(EQ)) {
                        QueryBuilder expectedInnerQuery = unscore(termQuery(testCase.fieldName, Double.parseDouble(value)));
                        assertThat(actualInnerLuceneQuery, equalTo(expectedInnerQuery));
                    } else if (predicate.equals(NEQ)) {
                        QueryBuilder expectedInnerQuery = unscore(
                            boolQuery().mustNot(unscore(termQuery(testCase.fieldName, Double.parseDouble(value))))
                        );
                        assertThat(actualInnerLuceneQuery, equalTo(expectedInnerQuery));
                    } else { // one of LT, LTE, GT, GTE
                        assertTrue(actualInnerLuceneQuery instanceof RangeQueryBuilder);
                        assertThat(((RangeQueryBuilder) actualInnerLuceneQuery).fieldName(), equalTo(testCase.fieldName));
                    }
                }
            }
        }
    }

    /**
     * Expects e.g.
     * LimitExec[1000[INTEGER]]
     * \_ExchangeExec[[],false]
     *   \_ProjectExec[[!alias_integer, boolean{f}#190, byte{f}#191, constant_keyword-foo{f}#192, date{f}#193, double{f}#194, ...]]
     *     \_FieldExtractExec[!alias_integer, boolean{f}#190, byte{f}#191, consta..][]
     *       \_EsQueryExec[test], query[{"esql_single_value":{"field":"byte","next":{"match_all":{"boost":1.0}},...}}]
     */
    private EsQueryExec doTestOutOfRangeFilterPushdown(String query, Analyzer analyzer) {
        var plan = plannerOptimizer.plan(query, EsqlTestUtils.TEST_SEARCH_STATS, analyzer);

        var limit = as(plan, LimitExec.class);
        var exchange = as(limit.child(), ExchangeExec.class);
        var project = as(exchange.child(), ProjectExec.class);
        var fieldExtract = as(project.child(), FieldExtractExec.class);
        var luceneQuery = as(fieldExtract.child(), EsQueryExec.class);

        return luceneQuery;
    }

    /*
     * Expects
     * LimitExec[1000[INTEGER]]
     * \_ExchangeExec[[_meta_field{f}#8, emp_no{f}#2, first_name{f}#3, gender{f}#4, hire_date{f}#9, job{f}#10, job.raw{f}#11, langua
     * ges{f}#5, last_name{f}#6, long_noidx{f}#12, salary{f}#7],false]
     *   \_ProjectExec[[_meta_field{f}#8, emp_no{r}#2, first_name{r}#3, gender{f}#4, hire_date{f}#9, job{f}#10, job.raw{f}#11, langua
     * ges{f}#5, first_name{r}#3 AS last_name, long_noidx{f}#12, emp_no{r}#2 AS salary]]
     *     \_FieldExtractExec[_meta_field{f}#8, gender{f}#4, hire_date{f}#9, job{..]<[],[]>
     *       \_EvalExec[[null[INTEGER] AS emp_no, null[KEYWORD] AS first_name]]
     *         \_EsQueryExec[test], indexMode[standard], query[][_doc{f}#13], limit[1000], sort[] estimatedRowSize[278]
     */
    public void testMissingFieldsDoNotGetExtracted() {
        var stats = EsqlTestUtils.statsForMissingField("first_name", "last_name", "emp_no", "salary");

        var plan = plannerOptimizer.plan("from test", stats);
        var limit = as(plan, LimitExec.class);
        var exchange = as(limit.child(), ExchangeExec.class);
        var project = as(exchange.child(), ProjectExec.class);
        var projections = project.projections();
        assertThat(
            Expressions.names(projections),
            contains(
                "_meta_field",
                "emp_no",
                "first_name",
                "gender",
                "hire_date",
                "job",
                "job.raw",
                "languages",
                "last_name",
                "long_noidx",
                "salary"
            )
        );
        // emp_no
        assertThat(projections.get(1), instanceOf(ReferenceAttribute.class));
        // first_name
        assertThat(projections.get(2), instanceOf(ReferenceAttribute.class));

        // last_name --> first_name
        var nullAlias = Alias.unwrap(projections.get(8));
        assertThat(Expressions.name(nullAlias), is("first_name"));
        // salary --> emp_no
        nullAlias = Alias.unwrap(projections.get(10));
        assertThat(Expressions.name(nullAlias), is("emp_no"));
        // check field extraction is skipped and that evaled fields are not extracted anymore
        var field = as(project.child(), FieldExtractExec.class);
        var fields = field.attributesToExtract();
        assertThat(Expressions.names(fields), contains("_meta_field", "gender", "hire_date", "job", "job.raw", "languages", "long_noidx"));
    }

    /*
     * LimitExec[1000[INTEGER]]
     * \_AggregateExec[[language_code{r}#6],[COUNT(emp_no{f}#12,true[BOOLEAN]) AS c#11, language_code{r}#6],FINAL,[language_code{r}#6, $
     *      $c$count{r}#25, $$c$seen{r}#26],12]
     *   \_ExchangeExec[[language_code{r}#6, $$c$count{r}#25, $$c$seen{r}#26],true]
     *     \_AggregateExec[[languages{r}#15],[COUNT(emp_no{f}#12,true[BOOLEAN]) AS c#11, languages{r}#15 AS language_code#6],INITIAL,[langua
     *          ges{r}#15, $$c$count{r}#27, $$c$seen{r}#28],12]
     *       \_FieldExtractExec[emp_no{f}#12]<[],[]>
     *         \_EvalExec[[null[INTEGER] AS languages#15]]
     *           \_EsQueryExec[test], indexMode[standard], query[][_doc{f}#29], limit[], sort[] estimatedRowSize[12]
     */
    public void testMissingFieldsPurgesTheJoinLocally() {
        var stats = EsqlTestUtils.statsForMissingField("languages");

        var plan = plannerOptimizer.plan("""
            from test
            | keep emp_no, languages
            | rename languages AS language_code
            | lookup join languages_lookup ON language_code
            | stats c = count(emp_no) by language_code
            """, stats);

        var limit = as(plan, LimitExec.class);
        var agg = as(limit.child(), AggregateExec.class);
        assertThat(Expressions.names(agg.output()), contains("c", "language_code"));

        var exchange = as(agg.child(), ExchangeExec.class);
        agg = as(exchange.child(), AggregateExec.class);
        var extract = as(agg.child(), FieldExtractExec.class);
        var eval = as(extract.child(), EvalExec.class);
        var source = as(eval.child(), EsQueryExec.class);
    }

    /*
     * LimitExec[1000[INTEGER]]
     * \_AggregateExec[[language_code{r}#7],[COUNT(emp_no{r}#31,true[BOOLEAN]) AS c#17, language_code{r}#7],FINAL,[language_code{r}#7, $
     *      $c$count{r}#32, $$c$seen{r}#33],12]
     *   \_ExchangeExec[[language_code{r}#7, $$c$count{r}#32, $$c$seen{r}#33],true]
     *     \_AggregateExec[[language_code{r}#7],[COUNT(emp_no{r}#31,true[BOOLEAN]) AS c#17, language_code{r}#7],INITIAL,[language_code{r}#7,
     *          $$c$count{r}#34, $$c$seen{r}#35],12]
     *       \_GrokExec[first_name{f}#19,Parser[pattern=%{WORD:foo}, grok=org.elasticsearch.grok.Grok@75389ac1],[foo{r}#12]]
     *         \_MvExpandExec[emp_no{f}#18,emp_no{r}#31]
     *           \_ProjectExec[[emp_no{f}#18, languages{r}#21 AS language_code#7, first_name{f}#19]]
     *             \_FieldExtractExec[emp_no{f}#18, first_name{f}#19]<[],[]>
     *               \_EvalExec[[null[INTEGER] AS languages#21]]
     *                 \_EsQueryExec[test], indexMode[standard], query[][_doc{f}#36], limit[], sort[] estimatedRowSize[112]
     */
    public void testMissingFieldsPurgesTheJoinLocallyThroughCommands() {
        var stats = EsqlTestUtils.statsForMissingField("languages");

        var plan = plannerOptimizer.plan("""
            from test
            | keep emp_no, languages, first_name
            | rename languages AS language_code
            | mv_expand emp_no
            | grok first_name "%{WORD:foo}"
            | lookup join languages_lookup ON language_code
            | stats c = count(emp_no) by language_code
            """, stats);

        var limit = as(plan, LimitExec.class);
        var agg = as(limit.child(), AggregateExec.class);
        assertThat(Expressions.names(agg.output()), contains("c", "language_code"));

        var exchange = as(agg.child(), ExchangeExec.class);
        agg = as(exchange.child(), AggregateExec.class);
        var grok = as(agg.child(), GrokExec.class);
        var mvexpand = as(grok.child(), MvExpandExec.class);
        var project = as(mvexpand.child(), ProjectExec.class);
        var extract = as(project.child(), FieldExtractExec.class);
        var eval = as(extract.child(), EvalExec.class);
        var source = as(eval.child(), EsQueryExec.class);
    }

    /*
     * LimitExec[1000[INTEGER]]
     * \_AggregateExec[[language_code{r}#12],[COUNT(emp_no{r}#31,true[BOOLEAN]) AS c#17, language_code{r}#12],FINAL,[language_code{r}#12
     * , $$c$count{r}#32, $$c$seen{r}#33],12]
     *   \_ExchangeExec[[language_code{r}#12, $$c$count{r}#32, $$c$seen{r}#33],true]
     *     \_AggregateExec[[language_code{r}#12],[COUNT(emp_no{r}#31,true[BOOLEAN]) AS c#17, language_code{r}#12],INITIAL,[language_code{r}#
     *          12, $$c$count{r}#34, $$c$seen{r}#35],12]
     *       \_LookupJoinExec[[language_code{r}#12],[language_code{f}#29],[]]
     *         |_GrokExec[first_name{f}#19,Parser[pattern=%{NUMBER:language_code:int}, grok=org.elasticsearch.grok.Grok@764e5109],[languag
     *              e_code{r}#12]]
     *         | \_MvExpandExec[emp_no{f}#18,emp_no{r}#31]
     *         |   \_ProjectExec[[emp_no{f}#18, languages{r}#21 AS language_code#7, first_name{f}#19]]
     *         |     \_FieldExtractExec[emp_no{f}#18, first_name{f}#19]<[],[]>
     *         |       \_EvalExec[[null[INTEGER] AS languages#21]]
     *         |         \_EsQueryExec[test], indexMode[standard], query[][_doc{f}#36], limit[], sort[] estimatedRowSize[66]
     *         \_EsQueryExec[languages_lookup], indexMode[lookup], query[][_doc{f}#37], limit[], sort[] estimatedRowSize[4]
     */
    public void testMissingFieldsNotPurgingTheJoinLocally() {
        var stats = EsqlTestUtils.statsForMissingField("languages");

        var plan = plannerOptimizer.plan("""
            from test
            | keep emp_no, languages, first_name
            | rename languages AS language_code
            | mv_expand emp_no
            | grok first_name "%{NUMBER:language_code:int}" // this reassigns language_code
            | lookup join languages_lookup ON language_code
            | stats c = count(emp_no) by language_code
            """, stats);

        var limit = as(plan, LimitExec.class);
        var agg = as(limit.child(), AggregateExec.class);
        assertThat(Expressions.names(agg.output()), contains("c", "language_code"));

        var exchange = as(agg.child(), ExchangeExec.class);
        agg = as(exchange.child(), AggregateExec.class);
        var join = as(agg.child(), LookupJoinExec.class);
        var grok = as(join.left(), GrokExec.class);
        var mvexpand = as(grok.child(), MvExpandExec.class);
        var project = as(mvexpand.child(), ProjectExec.class);
        var extract = as(project.child(), FieldExtractExec.class);
        var eval = as(extract.child(), EvalExec.class);
        var source = as(eval.child(), EsQueryExec.class);
        var right = as(join.right(), EsQueryExec.class);
    }

    /*
     * LimitExec[1000[INTEGER]]
     * \_LookupJoinExec[[language_code{r}#6],[language_code{f}#23],[language_name{f}#24]]
     *   |_LimitExec[1000[INTEGER]]
     *   | \_AggregateExec[[languages{f}#15],[COUNT(emp_no{f}#12,true[BOOLEAN]) AS c#10, languages{f}#15 AS language_code#6],FINAL,[language
     *          s{f}#15, $$c$count{r}#25, $$c$seen{r}#26],62]
     *   |   \_ExchangeExec[[languages{f}#15, $$c$count{r}#25, $$c$seen{r}#26],true]
     *   |     \_AggregateExec[[languages{r}#15],[COUNT(emp_no{f}#12,true[BOOLEAN]) AS c#10, languages{r}#15 AS language_code#6],INITIAL,
     *              [languages{r}#15, $$c$count{r}#27, $$c$seen{r}#28],12]
     *   |       \_FieldExtractExec[emp_no{f}#12]<[],[]>
     *   |         \_EvalExec[[null[INTEGER] AS languages#15]]
     *   |           \_EsQueryExec[test], indexMode[standard], query[][_doc{f}#29], limit[], sort[] estimatedRowSize[12]
     *   \_EsQueryExec[languages_lookup], indexMode[lookup], query[][_doc{f}#30], limit[], sort[] estimatedRowSize[4]
     */
    public void testMissingFieldsDoesNotPurgeTheJoinOnCoordinator() {
        var stats = EsqlTestUtils.statsForMissingField("languages");

        // same as the query above, but with the last two lines swapped, so that the join is no longer pushed to the data nodes
        var plan = plannerOptimizer.plan("""
            from test
            | keep emp_no, languages
            | rename languages AS language_code
            | stats c = count(emp_no) by language_code
            | lookup join languages_lookup ON language_code
            """, stats);

        var limit = as(plan, LimitExec.class);
        var join = as(limit.child(), LookupJoinExec.class);
        limit = as(join.left(), LimitExec.class);
        var agg = as(limit.child(), AggregateExec.class);
        var exchange = as(agg.child(), ExchangeExec.class);
        agg = as(exchange.child(), AggregateExec.class);
        var extract = as(agg.child(), FieldExtractExec.class);
        var eval = as(extract.child(), EvalExec.class);
        assertThat(eval.fields().size(), is(1));
        var alias = as(eval.fields().getFirst(), Alias.class);
        assertThat(alias.name(), is("languages"));
        var literal = as(alias.child(), Literal.class);
        assertNull(literal.value());
        var source = as(eval.child(), EsQueryExec.class);
        assertThat(source.indexPattern(), is("test"));
        assertThat(source.indexMode(), is(IndexMode.STANDARD));

        source = as(join.right(), EsQueryExec.class);
        assertThat(source.indexPattern(), is("languages_lookup"));
        assertThat(source.indexMode(), is(IndexMode.LOOKUP));
    }

    /*
     Checks that match filters are pushed down to Lucene when using no casting, for example:
     WHERE first_name:"Anna")
     WHERE age:17
     WHERE salary:24.5
     */
    public void testSingleMatchOperatorFilterPushdownWithoutCasting() {
        checkMatchFunctionPushDown(
            (value, dataType) -> DataType.isString(dataType) ? "\"" + value + "\"" : value.toString(),
            value -> value,
            UNNECESSARY_CASTING_DATA_TYPES,
            MATCH_OPERATOR_QUERY
        );
    }

    /*
    Checks that match filters are pushed down to Lucene when using strings, for example:
    WHERE ip:"127.0.0.1"
    WHERE date:"2024-07-01"
    WHERE date:"8.17.1"
    */
    public void testSingleMatchOperatorFilterPushdownWithStringValues() {
        checkMatchFunctionPushDown(
            (value, dataType) -> "\"" + value + "\"",
            Object::toString,
            Match.FIELD_DATA_TYPES,
            MATCH_OPERATOR_QUERY
        );
    }

    /*
     Checks that match filters are pushed down to Lucene when using no casting, for example:
     WHERE match(first_name, "Anna")
     WHERE match(age, 17)
     WHERE match(salary, 24.5)
     */
    public void testSingleMatchFunctionFilterPushdownWithoutCasting() {
        checkMatchFunctionPushDown(
            (value, dataType) -> DataType.isString(dataType) ? "\"" + value + "\"" : value.toString(),
            value -> value,
            UNNECESSARY_CASTING_DATA_TYPES,
            MATCH_FUNCTION_QUERY
        );
    }

    /*
    Checks that match filters are pushed down to Lucene when using casting, for example:
    WHERE match(ip, "127.0.0.1"::IP)
    WHERE match(date, "2024-07-01"::DATETIME)
    WHERE match(date, "8.17.1"::VERSION)
    */
    public void testSingleMatchFunctionPushdownWithCasting() {
        checkMatchFunctionPushDown(
            LocalPhysicalPlanOptimizerTests::queryValueAsCasting,
            value -> value,
            Match.FIELD_DATA_TYPES,
            MATCH_FUNCTION_QUERY
        );
    }

    /*
    Checks that match filters are pushed down to Lucene when using strings, for example:
    WHERE match(ip, "127.0.0.1")
    WHERE match(date, "2024-07-01")
    WHERE match(date, "8.17.1")
    */
    public void testSingleMatchFunctionFilterPushdownWithStringValues() {
        checkMatchFunctionPushDown(
            (value, dataType) -> "\"" + value + "\"",
            Object::toString,
            Match.FIELD_DATA_TYPES,
            MATCH_FUNCTION_QUERY
        );
    }

    /**
     * Expects
     * LimitExec[1000[INTEGER]]
     * \_ExchangeExec[[],false]
     *   \_ProjectExec[[_meta_field{f}#9, emp_no{f}#3, first_name{f}#4, gender{f}#5, job{f}#10, job.raw{f}#11, languages{f}#6, last_n
     * ame{f}#7, long_noidx{f}#12, salary{f}#8]]
     *     \_FieldExtractExec[_meta_field{f}#9, emp_no{f}#3, first_name{f}#4, gen..]
     *       \_EsQueryExec[test], indexMode[standard], query[{"match":{"first_name":{"query":"Anna"}}}][_doc{f}#13], limit[1000], sort[]
     *       estimatedRowSize[324]
     */
    private void checkMatchFunctionPushDown(
        BiFunction<Object, DataType, String> queryValueProvider,
        Function<Object, Object> expectedValueProvider,
        Collection<DataType> fieldDataTypes,
        String queryFormat
    ) {
        var analyzer = makeAnalyzer("mapping-all-types.json");
        // Check for every possible query data type
        for (DataType fieldDataType : fieldDataTypes) {
            if (DataType.UNDER_CONSTRUCTION.containsKey(fieldDataType)) {
                continue;
            }

            var queryValue = randomQueryValue(fieldDataType);

            String fieldName = fieldDataType == DataType.DATETIME ? "date" : fieldDataType.name().toLowerCase(Locale.ROOT);
            var esqlQuery = String.format(Locale.ROOT, queryFormat, fieldName, queryValueProvider.apply(queryValue, fieldDataType));

            try {
                var plan = plannerOptimizer.plan(esqlQuery, IS_SV_STATS, analyzer);
                var limit = as(plan, LimitExec.class);
                var exchange = as(limit.child(), ExchangeExec.class);
                var project = as(exchange.child(), ProjectExec.class);
                var fieldExtract = as(project.child(), FieldExtractExec.class);
                var actualLuceneQuery = as(fieldExtract.child(), EsQueryExec.class).query();

                var expectedLuceneQuery = new MatchQueryBuilder(fieldName, expectedValueProvider.apply(queryValue)).lenient(true);
                assertThat("Unexpected match query for data type " + fieldDataType, actualLuceneQuery, equalTo(expectedLuceneQuery));
            } catch (ParsingException e) {
                fail("Error parsing ESQL query: " + esqlQuery + "\n" + e.getMessage());
            }
        }
    }

    private static Object randomQueryValue(DataType dataType) {
        return switch (dataType) {
            case BOOLEAN -> randomBoolean();
            case INTEGER -> randomInt();
            case LONG -> randomLong();
            case UNSIGNED_LONG -> randomBigInteger();
            case DATE_NANOS -> EsqlDataTypeConverter.nanoTimeToString(randomMillisUpToYear9999());
            case DATETIME -> EsqlDataTypeConverter.dateTimeToString(randomMillisUpToYear9999());
            case DOUBLE -> randomDouble();
            case KEYWORD -> randomAlphaOfLength(5);
            case IP -> NetworkAddress.format(randomIp(randomBoolean()));
            case TEXT -> randomAlphaOfLength(50);
            case VERSION -> VersionUtils.randomVersion(random()).toString();
            default -> throw new IllegalArgumentException("Unexpected type: " + dataType);
        };
    }

    private static String queryValueAsCasting(Object value, DataType dataType) {
        if (value instanceof String) {
            value = "\"" + value + "\"";
        }
        return switch (dataType) {
            case VERSION -> value + "::VERSION";
            case IP -> value + "::IP";
            case DATETIME -> value + "::DATETIME";
            case DATE_NANOS -> value + "::DATE_NANOS";
            case INTEGER -> value + "::INTEGER";
            case LONG -> value + "::LONG";
            case BOOLEAN -> String.valueOf(value).toLowerCase(Locale.ROOT);
            case UNSIGNED_LONG -> "\"" + value + "\"::UNSIGNED_LONG";
            default -> value.toString();
        };
    }

    public void testMatchOptionsPushDown() {
        String query = """
            from test
            | where match(first_name, "Anna", {"fuzziness": "AUTO", "prefix_length": 3, "max_expansions": 10,
            "fuzzy_transpositions": false, "auto_generate_synonyms_phrase_query": true, "analyzer": "my_analyzer",
            "boost": 2.1, "minimum_should_match": 2, "operator": "AND"})
            """;
        var plan = plannerOptimizer.plan(query);

        var limit = as(plan, LimitExec.class);
        var exchange = as(limit.child(), ExchangeExec.class);
        var project = as(exchange.child(), ProjectExec.class);
        var fieldExtract = as(project.child(), FieldExtractExec.class);
        var actualLuceneQuery = as(fieldExtract.child(), EsQueryExec.class).query();

        Source filterSource = new Source(4, 8, "emp_no > 10000");
        var expectedLuceneQuery = new MatchQueryBuilder("first_name", "Anna").fuzziness(Fuzziness.AUTO)
            .prefixLength(3)
            .maxExpansions(10)
            .fuzzyTranspositions(false)
            .autoGenerateSynonymsPhraseQuery(true)
            .analyzer("my_analyzer")
            .boost(2.1f)
            .minimumShouldMatch("2")
            .operator(Operator.AND)
            .prefixLength(3)
            .lenient(true);
        assertThat(actualLuceneQuery.toString(), is(expectedLuceneQuery.toString()));
    }

    public void testQStrOptionsPushDown() {
        String query = """
            from test
            | where QSTR("first_name: Anna", {"allow_leading_wildcard": "true", "analyze_wildcard": "true",
            "analyzer": "auto", "auto_generate_synonyms_phrase_query": "false", "default_field": "test", "default_operator": "AND",
            "enable_position_increments": "true", "fuzziness": "auto", "fuzzy_max_expansions": 4, "fuzzy_prefix_length": 3,
            "fuzzy_transpositions": "true", "lenient": "false", "max_determinized_states": 10, "minimum_should_match": 3,
            "quote_analyzer": "q_analyzer", "quote_field_suffix": "q_field_suffix", "phrase_slop": 20, "rewrite": "fuzzy",
            "time_zone": "America/Los_Angeles"})
            """;
        var plan = plannerOptimizer.plan(query);

        AtomicReference<String> planStr = new AtomicReference<>();
        plan.forEachDown(EsQueryExec.class, result -> planStr.set(result.query().toString()));

        var expectedQStrQuery = new QueryStringQueryBuilder("first_name: Anna").allowLeadingWildcard(true)
            .analyzeWildcard(true)
            .analyzer("auto")
            .autoGenerateSynonymsPhraseQuery(false)
            .defaultField("test")
            .defaultOperator(Operator.fromString("AND"))
            .enablePositionIncrements(true)
            .fuzziness(Fuzziness.fromString("auto"))
            .fuzzyPrefixLength(3)
            .fuzzyMaxExpansions(4)
            .fuzzyTranspositions(true)
            .lenient(false)
            .maxDeterminizedStates(10)
            .minimumShouldMatch("3")
            .quoteAnalyzer("q_analyzer")
            .quoteFieldSuffix("q_field_suffix")
            .phraseSlop(20)
            .rewrite("fuzzy")
            .timeZone("America/Los_Angeles");
        assertThat(expectedQStrQuery.toString(), is(planStr.get()));
    }

    public void testMultiMatchOptionsPushDown() {
        String query = """
            from test
            | where MULTI_MATCH("Anna", first_name, last_name, {"fuzzy_rewrite": "constant_score", "slop": 10, "analyzer": "auto",
            "auto_generate_synonyms_phrase_query": "false", "fuzziness": "auto", "fuzzy_transpositions": false, "lenient": "false",
            "max_expansions": 10, "minimum_should_match": 3, "operator": "AND", "prefix_length": 20, "tie_breaker": 1.0,
            "type": "best_fields", "boost": 2.0})
            """;
        var plan = plannerOptimizer.plan(query);

        AtomicReference<String> planStr = new AtomicReference<>();
        plan.forEachDown(EsQueryExec.class, result -> planStr.set(result.query().toString()));

        var expectedQuery = new MultiMatchQueryBuilder("Anna").fields(Map.of("first_name", 1.0f, "last_name", 1.0f))
            .slop(10)
            .boost(2.0f)
            .analyzer("auto")
            .autoGenerateSynonymsPhraseQuery(false)
            .operator(Operator.fromString("AND"))
            .fuzziness(Fuzziness.fromString("auto"))
            .fuzzyRewrite("constant_score")
            .fuzzyTranspositions(false)
            .lenient(false)
            .type("best_fields")
            .maxExpansions(10)
            .minimumShouldMatch("3")
            .prefixLength(20)
            .tieBreaker(1.0f);
        assertThat(expectedQuery.toString(), is(planStr.get()));
    }

    /**
     * Expecting
     * LimitExec[1000[INTEGER]]
     * \_ExchangeExec[[_meta_field{f}#8, emp_no{f}#2, first_name{f}#3, gender{f}#4, job{f}#9, job.raw{f}#10, languages{f}#5, last_na
     * me{f}#6, long_noidx{f}#11, salary{f}#7],false]
     *   \_ProjectExec[[_meta_field{f}#8, emp_no{f}#2, first_name{f}#3, gender{f}#4, job{f}#9, job.raw{f}#10, languages{f}#5, last_na
     * me{f}#6, long_noidx{f}#11, salary{f}#7]]
     *     \_FieldExtractExec[_meta_field{f}#8, emp_no{f}#2, first_name{f}#3, gen]
     *       \_EsQueryExec[test], indexMode[standard], query[{"term":{"last_name":{"query":"Smith"}}}]
     */
    public void testTermFunction() {
        // Skip test if the term function is not enabled.
        assumeTrue("term function capability not available", EsqlCapabilities.Cap.TERM_FUNCTION.isEnabled());

        var plan = plannerOptimizer.plan("""
            from test
            | where term(last_name, "Smith")
            """, IS_SV_STATS);

        var limit = as(plan, LimitExec.class);
        var exchange = as(limit.child(), ExchangeExec.class);
        var project = as(exchange.child(), ProjectExec.class);
        var field = as(project.child(), FieldExtractExec.class);
        var query = as(field.child(), EsQueryExec.class);
        assertThat(as(query.limit(), Literal.class).value(), is(1000));
        var expected = termQuery("last_name", "Smith");
        assertThat(query.query().toString(), is(expected.toString()));
    }

    /**
     * Expects
     * LimitExec[1000[INTEGER]]
     * \_ExchangeExec[[_meta_field{f}#9, emp_no{f}#3, first_name{f}#4, gender{f}#5, hire_date{f}#10, job{f}#11, job.raw{f}#12
     *   \_ProjectExec[[_meta_field{f}#9, emp_no{f}#3, first_name{f}#4, gender{f}#5, hire_date{f}#10, job{f}#11, job.raw{f}#12
     *     \_FieldExtractExec[_meta_field{f}#9, emp_no{f}#3, first_name{f}#4, gen]
     *       \_EsQueryExec[test], indexMode[standard], query[{"match":{"emp_no":{"query":123456}}}][_doc{f}#14],
     *       limit[1000], sort[] estimatedRowSize[332]
     */
    public void testMatchWithFieldCasting() {
        String query = """
            from test
            | where emp_no::long : 123456
            """;
        var plan = plannerOptimizer.plan(query);

        var limit = as(plan, LimitExec.class);
        var exchange = as(limit.child(), ExchangeExec.class);
        var project = as(exchange.child(), ProjectExec.class);
        var fieldExtract = as(project.child(), FieldExtractExec.class);
        var queryExec = as(fieldExtract.child(), EsQueryExec.class);
        var queryBuilder = as(queryExec.query(), MatchQueryBuilder.class);
        assertThat(queryBuilder.fieldName(), is("emp_no"));
        assertThat(queryBuilder.value(), is(123456));
    }

    public void testMatchFunction() {
        testFullTextFunction(new MatchFunctionTestCase());
    }

    public void testMatchOperator() {
        testFullTextFunction(new MatchOperatorTestCase());
    }

    public void testQstrFunction() {
        testFullTextFunction(new QueryStringFunctionTestCase());
    }

    public void testKqlFunction() {
        testFullTextFunction(new KqlFunctionTestCase());
    }

    /**
     * Executes all tests for full text functions
     */
    private void testFullTextFunction(FullTextFunctionTestCase testCase) {
        // TODO create a new class for testing full text functions that uses parameterized tests
        testBasicFullTextFunction(testCase);
        testFullTextFunctionWithFunctionsPushedToLucene(testCase);
        testFullTextFunctionConjunctionWhereOperands(testCase);
        testFullTextFunctionMultipleWhereClauses(testCase);
        testFullTextFunctionMultipleFullTextFunctions(testCase);
        testFullTextFunctionWithNonPushableConjunction(testCase);
        testFullTextFunctionWithPushableConjunction(testCase);
        testFullTextFunctionWithNonPushableDisjunction(testCase);
        testFullTextFunctionWithPushableDisjunction(testCase);
        testFullTextFunctionWithPushableDisjunction(testCase);
        testMultipleFullTextFunctionFilterPushdown(testCase);
        testFullTextFunctionsDisjunctionPushdown(testCase);
        testFullTextFunctionsDisjunctionWithFiltersPushdown(testCase);
        testFullTextFunctionWithStatsWherePushable(testCase);
        testFullTextFunctionWithStatsPushableAndNonPushableCondition(testCase);
        testFullTextFunctionStatsWithNonPushableCondition(testCase);
        testFullTextFunctionWithStatsBy(testCase);
    }

    private void testBasicFullTextFunction(FullTextFunctionTestCase testCase) {
        String query = String.format(Locale.ROOT, """
            from test
            | where %s
            """, testCase.esqlQuery());
        var plan = plannerOptimizer.plan(query, IS_SV_STATS, makeAnalyzer("mapping-all-types.json"));

        var limit = as(plan, LimitExec.class);
        var exchange = as(limit.child(), ExchangeExec.class);
        var project = as(exchange.child(), ProjectExec.class);
        var field = as(project.child(), FieldExtractExec.class);
        var esQuery = as(field.child(), EsQueryExec.class);
        assertThat(as(esQuery.limit(), Literal.class).value(), is(1000));
        var expected = testCase.queryBuilder();
        assertEquals(expected.toString(), esQuery.query().toString());
    }

    private void testFullTextFunctionWithFunctionsPushedToLucene(FullTextFunctionTestCase testCase) {
        String queryText = String.format(Locale.ROOT, """
            from test
            | where %s and cidr_match(ip, "127.0.0.1/32")
            """, testCase.esqlQuery());
        var analyzer = makeAnalyzer("mapping-all-types.json");
        var plan = plannerOptimizer.plan(queryText, IS_SV_STATS, analyzer);

        var limit = as(plan, LimitExec.class);
        var exchange = as(limit.child(), ExchangeExec.class);
        var project = as(exchange.child(), ProjectExec.class);
        var field = as(project.child(), FieldExtractExec.class);
        var query = as(field.child(), EsQueryExec.class);
        assertThat(as(query.limit(), Literal.class).value(), is(1000));

        Source filterSource = new Source(2, testCase.esqlQuery().length() + 13, "cidr_match(ip, \"127.0.0.1/32\")");
        var terms = wrapWithSingleQuery(queryText, unscore(termsQuery("ip", "127.0.0.1/32")), "ip", filterSource);
        var queryBuilder = testCase.queryBuilder();
        var expected = boolQuery().must(queryBuilder).must(terms);
        assertEquals(expected.toString(), query.query().toString());
    }

    private void testFullTextFunctionConjunctionWhereOperands(FullTextFunctionTestCase testCase) {
        String queryText = String.format(Locale.ROOT, """
            from test
            | where %s and integer > 10010
            """, testCase.esqlQuery());
        var analyzer = makeAnalyzer("mapping-all-types.json");
        var plan = plannerOptimizer.plan(queryText, IS_SV_STATS, analyzer);

        var limit = as(plan, LimitExec.class);
        var exchange = as(limit.child(), ExchangeExec.class);
        var project = as(exchange.child(), ProjectExec.class);
        var field = as(project.child(), FieldExtractExec.class);
        var query = as(field.child(), EsQueryExec.class);
        assertThat(as(query.limit(), Literal.class).value(), is(1000));

        Source filterSource = new Source(2, testCase.esqlQuery().length() + 13, "integer > 10000");
        var range = wrapWithSingleQuery(queryText, unscore(rangeQuery("integer").gt(10010)), "integer", filterSource);
        var queryBuilder = testCase.queryBuilder();
        var expected = boolQuery().must(queryBuilder).must(range);
        assertEquals(expected.toString(), query.query().toString());
    }

    private void testFullTextFunctionMultipleFullTextFunctions(FullTextFunctionTestCase testCase) {
        FullTextFunctionTestCase second = randomFullTextFunctionTestCase();

        String queryText = String.format(Locale.ROOT, """
            from test
            | where %s and %s
            """, testCase.esqlQuery(), second.esqlQuery());
        var analyzer = makeAnalyzer("mapping-all-types.json");
        var plan = plannerOptimizer.plan(queryText, IS_SV_STATS, analyzer);

        var limit = as(plan, LimitExec.class);
        var exchange = as(limit.child(), ExchangeExec.class);
        var project = as(exchange.child(), ProjectExec.class);
        var field = as(project.child(), FieldExtractExec.class);
        var query = as(field.child(), EsQueryExec.class);
        assertThat(as(query.limit(), Literal.class).value(), is(1000));

        var queryBuiilderLeft = testCase.queryBuilder();
        var queryBuilderRight = second.queryBuilder();
        var expected = boolQuery().must(queryBuiilderLeft).must(queryBuilderRight);
        assertEquals(expected.toString(), query.query().toString());
    }

    private void testFullTextFunctionMultipleWhereClauses(FullTextFunctionTestCase testCase) {
        String queryText = String.format(Locale.ROOT, """
            from test
            | where %s
            | where integer > 10010
            """, testCase.esqlQuery());
        var analyzer = makeAnalyzer("mapping-all-types.json");
        var plan = plannerOptimizer.plan(queryText, IS_SV_STATS, analyzer);

        var limit = as(plan, LimitExec.class);
        var exchange = as(limit.child(), ExchangeExec.class);
        var project = as(exchange.child(), ProjectExec.class);
        var field = as(project.child(), FieldExtractExec.class);
        var query = as(field.child(), EsQueryExec.class);
        assertThat(as(query.limit(), Literal.class).value(), is(1000));

        Source filterSource = new Source(3, 8, "integer > 10000");
        var range = wrapWithSingleQuery(queryText, unscore(rangeQuery("integer").gt(10010)), "integer", filterSource);
        var queryBuilder = testCase.queryBuilder();
        var expected = boolQuery().must(queryBuilder).must(range);
        assertEquals(expected.toString(), query.query().toString());
    }

    private void testFullTextFunctionWithNonPushableConjunction(FullTextFunctionTestCase testCase) {
        String query = String.format(Locale.ROOT, """
            from test
            | where %s and length(text) > 10
            """, testCase.esqlQuery());
        var plan = plannerOptimizer.plan(query, IS_SV_STATS, makeAnalyzer("mapping-all-types.json"));

        var limit = as(plan, LimitExec.class);
        var exchange = as(limit.child(), ExchangeExec.class);
        var project = as(exchange.child(), ProjectExec.class);
        var fieldExtract = as(project.child(), FieldExtractExec.class);
        var filterLimit = as(fieldExtract.child(), LimitExec.class);
        var filter = as(filterLimit.child(), FilterExec.class);
        assertThat(filter.condition(), instanceOf(GreaterThan.class));
        var fieldFilterExtract = as(filter.child(), FieldExtractExec.class);
        var esQuery = as(fieldFilterExtract.child(), EsQueryExec.class);
        assertEquals(testCase.queryBuilder().toString(), esQuery.query().toString());
    }

    private void testFullTextFunctionWithPushableConjunction(FullTextFunctionTestCase testCase) {
        String query = String.format(Locale.ROOT, """
            from test metadata _score
            | where %s and integer > 10000
            """, testCase.esqlQuery());
        var plan = plannerOptimizer.plan(query, IS_SV_STATS, makeAnalyzer("mapping-all-types.json"));

        var limit = as(plan, LimitExec.class);
        var exchange = as(limit.child(), ExchangeExec.class);
        var project = as(exchange.child(), ProjectExec.class);
        var fieldExtract = as(project.child(), FieldExtractExec.class);
        var esQuery = as(fieldExtract.child(), EsQueryExec.class);
        Source source = new Source(2, testCase.esqlQuery().length() + 13, "integer > 10000");
        BoolQueryBuilder expected = new BoolQueryBuilder().must(testCase.queryBuilder())
            .must(wrapWithSingleQuery(query, unscore(rangeQuery("integer").gt(10000)), "integer", source));
        assertEquals(expected.toString(), esQuery.query().toString());
    }

    private void testFullTextFunctionWithNonPushableDisjunction(FullTextFunctionTestCase testCase) {
        String query = String.format(Locale.ROOT, """
            from test
            | where %s or length(text) > 10
            """, testCase.esqlQuery());
        var plan = plannerOptimizer.plan(query, IS_SV_STATS, makeAnalyzer("mapping-all-types.json"));

        var limit = as(plan, LimitExec.class);
        var exchange = as(limit.child(), ExchangeExec.class);
        var project = as(exchange.child(), ProjectExec.class);
        var field = as(project.child(), FieldExtractExec.class);
        var filterLimit = as(field.child(), LimitExec.class);
        var filter = as(filterLimit.child(), FilterExec.class);
        Or or = as(filter.condition(), Or.class);
        assertThat(or.left(), instanceOf(testCase.fullTextFunction()));
        assertThat(or.right(), instanceOf(GreaterThan.class));
        var fieldExtract = as(filter.child(), FieldExtractExec.class);
        assertThat(fieldExtract.child(), instanceOf(EsQueryExec.class));
    }

    private void testFullTextFunctionWithPushableDisjunction(FullTextFunctionTestCase testCase) {
        String query = String.format(Locale.ROOT, """
            from test
            | where %s or integer > 10000
            """, testCase.esqlQuery());
        var plan = plannerOptimizer.plan(query, IS_SV_STATS, makeAnalyzer("mapping-all-types.json"));

        var limit = as(plan, LimitExec.class);
        var exchange = as(limit.child(), ExchangeExec.class);
        var project = as(exchange.child(), ProjectExec.class);
        var fieldExtract = as(project.child(), FieldExtractExec.class);
        var esQuery = as(fieldExtract.child(), EsQueryExec.class);
        Source source = new Source(2, testCase.esqlQuery().length() + 12, "integer > 10000");
        BoolQueryBuilder expected = new BoolQueryBuilder().should(testCase.queryBuilder())
            .should(wrapWithSingleQuery(query, unscore(rangeQuery("integer").gt(10000)), "integer", source));
        assertEquals(expected.toString(), esQuery.query().toString());
    }

    private FullTextFunctionTestCase randomFullTextFunctionTestCase() {
        return switch (randomIntBetween(0, 3)) {
            case 0 -> new MatchFunctionTestCase();
            case 1 -> new MatchOperatorTestCase();
            case 2 -> new KqlFunctionTestCase();
            case 3 -> new QueryStringFunctionTestCase();
            default -> throw new IllegalStateException("Unexpected value");
        };
    }

    private void testMultipleFullTextFunctionFilterPushdown(FullTextFunctionTestCase testCase) {
        FullTextFunctionTestCase second = randomFullTextFunctionTestCase();
        FullTextFunctionTestCase third = new MatchFunctionTestCase();

        String query = String.format(Locale.ROOT, """
            from test
            | where %s and %s
            | sort integer
            | where integer > 10000
            | eval description = concat("integer: ", to_str(integer), ", text: ", text, " ", keyword)
            | where %s
            """, testCase.esqlQuery(), second.esqlQuery(), third.esqlQuery());
        var plan = plannerOptimizer.plan(query, IS_SV_STATS, makeAnalyzer("mapping-all-types.json"));

        var eval = as(plan, EvalExec.class);
        var topNExec = as(eval.child(), TopNExec.class);
        var exchange = as(topNExec.child(), ExchangeExec.class);
        var project = as(exchange.child(), ProjectExec.class);
        var fieldExtract = as(project.child(), FieldExtractExec.class);
        var actualLuceneQuery = as(fieldExtract.child(), EsQueryExec.class).query();

        Source filterSource = new Source(4, 8, "integer > 10000");
        var expectedLuceneQuery = new BoolQueryBuilder().must(testCase.queryBuilder())
            .must(second.queryBuilder())
            .must(wrapWithSingleQuery(query, unscore(rangeQuery("integer").gt(10000)), "integer", filterSource))
            .must(third.queryBuilder());
        assertEquals(expectedLuceneQuery.toString(), actualLuceneQuery.toString());
    }

    public void testFullTextFunctionsDisjunctionPushdown(FullTextFunctionTestCase testCase) {
        FullTextFunctionTestCase second = randomFullTextFunctionTestCase();
        FullTextFunctionTestCase third = randomFullTextFunctionTestCase();

        String query = String.format(Locale.ROOT, """
            from test
            | where (%s or %s) and %s
            | sort integer
            """, testCase.esqlQuery(), second.esqlQuery(), third.esqlQuery());
        var plan = plannerOptimizer.plan(query, IS_SV_STATS, makeAnalyzer("mapping-all-types.json"));
        var topNExec = as(plan, TopNExec.class);
        var exchange = as(topNExec.child(), ExchangeExec.class);
        var project = as(exchange.child(), ProjectExec.class);
        var fieldExtract = as(project.child(), FieldExtractExec.class);
        var actualLuceneQuery = as(fieldExtract.child(), EsQueryExec.class).query();
        var expectedLuceneQuery = new BoolQueryBuilder().must(
            new BoolQueryBuilder().should(testCase.queryBuilder()).should(second.queryBuilder())
        ).must(third.queryBuilder());
        assertEquals(expectedLuceneQuery.toString(), actualLuceneQuery.toString());
    }

    public void testFullTextFunctionsDisjunctionWithFiltersPushdown(FullTextFunctionTestCase testCase) {
        FullTextFunctionTestCase second = randomFullTextFunctionTestCase();

        String query = String.format(Locale.ROOT, """
            from test
            | where (%s or %s) and length(keyword) > 5
            | sort integer
            """, testCase.esqlQuery(), second.esqlQuery());
        var plan = plannerOptimizer.plan(query, IS_SV_STATS, makeAnalyzer("mapping-all-types.json"));
        var topNExec = as(plan, TopNExec.class);
        var exchange = as(topNExec.child(), ExchangeExec.class);
        var project = as(exchange.child(), ProjectExec.class);
        var fieldExtract = as(project.child(), FieldExtractExec.class);
        var secondTopNExec = as(fieldExtract.child(), TopNExec.class);
        var secondFieldExtract = as(secondTopNExec.child(), FieldExtractExec.class);
        var filterExec = as(secondFieldExtract.child(), FilterExec.class);
        var thirdFilterExtract = as(filterExec.child(), FieldExtractExec.class);
        var actualLuceneQuery = as(thirdFilterExtract.child(), EsQueryExec.class).query();
        var expectedLuceneQuery = new BoolQueryBuilder().should(testCase.queryBuilder()).should(second.queryBuilder());
        assertEquals(expectedLuceneQuery.toString(), actualLuceneQuery.toString());
    }

    public void testFullTextFunctionWithStatsWherePushable(FullTextFunctionTestCase testCase) {
        String query = String.format(Locale.ROOT, """
            from test
            | stats c = count(*) where %s
            """, testCase.esqlQuery());
        var plan = plannerOptimizer.plan(query, IS_SV_STATS, makeAnalyzer("mapping-all-types.json"));

        var limit = as(plan, LimitExec.class);
        var agg = as(limit.child(), AggregateExec.class);
        var exchange = as(agg.child(), ExchangeExec.class);
        var stats = as(exchange.child(), EsStatsQueryExec.class);
        QueryBuilder expected = testCase.queryBuilder();
        assertThat(stats.query().toString(), equalTo(expected.toString()));
    }

    public void testFullTextFunctionWithStatsPushableAndNonPushableCondition(FullTextFunctionTestCase testCase) {
        String query = String.format(Locale.ROOT, """
            from test
            | where length(keyword) > 10
            | stats c = count(*) where %s
            """, testCase.esqlQuery());
        var plan = plannerOptimizer.plan(query, IS_SV_STATS, makeAnalyzer("mapping-all-types.json"));

        var limit = as(plan, LimitExec.class);
        var agg = as(limit.child(), AggregateExec.class);
        var exchange = as(agg.child(), ExchangeExec.class);
        var aggExec = as(exchange.child(), AggregateExec.class);
        var filter = as(aggExec.child(), FilterExec.class);
        assertTrue(filter.condition() instanceof GreaterThan);
        var fieldExtract = as(filter.child(), FieldExtractExec.class);
        var esQuery = as(fieldExtract.child(), EsQueryExec.class);
        QueryBuilder expected = testCase.queryBuilder();
        assertThat(esQuery.query().toString(), equalTo(expected.toString()));
    }

    public void testFullTextFunctionStatsWithNonPushableCondition(FullTextFunctionTestCase testCase) {
        FullTextFunctionTestCase second = randomFullTextFunctionTestCase();

        String query = String.format(Locale.ROOT, """
            from test
            | stats c = count(*) where %s, d = count(*) where %s
            """, testCase.esqlQuery(), second.esqlQuery());
        var plan = plannerOptimizer.plan(query, IS_SV_STATS, makeAnalyzer("mapping-all-types.json"));

        var limit = as(plan, LimitExec.class);
        var agg = as(limit.child(), AggregateExec.class);
        var aggregates = agg.aggregates();
        assertThat(aggregates.size(), is(2));
        for (NamedExpression aggregate : aggregates) {
            var alias = as(aggregate, Alias.class);
            var count = as(alias.child(), Count.class);
            var fullTextFunction = as(count.filter(), FullTextFunction.class);
        }
        var exchange = as(agg.child(), ExchangeExec.class);
        var aggExec = as(exchange.child(), AggregateExec.class);
        aggExec.forEachDown(EsQueryExec.class, esQueryExec -> { assertNull(esQueryExec.query()); });
    }

    public void testFullTextFunctionWithStatsBy(FullTextFunctionTestCase testCase) {
        String query = String.format(Locale.ROOT, """
            from test
            | stats count(*) where %s by keyword
            """, testCase.esqlQuery());
        var analyzer = makeAnalyzer("mapping-default.json");
        var plannerOptimizer = new TestPlannerOptimizer(config, analyzer);
        var plan = plannerOptimizer.plan(query, IS_SV_STATS, makeAnalyzer("mapping-all-types.json"));

        var limit = as(plan, LimitExec.class);
        var agg = as(limit.child(), AggregateExec.class);
        var grouping = as(agg.groupings().get(0), FieldAttribute.class);
        assertEquals("keyword", grouping.name());
        var aggregateAlias = as(agg.aggregates().get(0), Alias.class);
        assertEquals("count(*) where " + testCase.esqlQuery(), aggregateAlias.name());
        var count = as(aggregateAlias.child(), Count.class);
        var countFilter = as(count.filter(), testCase.fullTextFunction());
        var aggregateFieldAttr = as(agg.aggregates().get(1), FieldAttribute.class);
        assertEquals("keyword", aggregateFieldAttr.name());
        var exchange = as(agg.child(), ExchangeExec.class);
        var aggExec = as(exchange.child(), AggregateExec.class);
        aggExec.forEachDown(EsQueryExec.class, esQueryExec -> { assertNull(esQueryExec.query()); });
    }

    public void testParallelizeTimeSeriesPlan() {
        assumeTrue("requires snapshot builds", Build.current().isSnapshot());
        var query = "TS k8s | STATS max(rate(network.total_bytes_in)) BY bucket(@timestamp, 1h)";
        var optimizer = new TestPlannerOptimizer(config, timeSeriesAnalyzer);
        PhysicalPlan plan = optimizer.plan(query);
        var limit = as(plan, LimitExec.class);
        var finalAgg = as(limit.child(), AggregateExec.class);
        var partialAgg = as(finalAgg.child(), AggregateExec.class);
        var timeSeriesFinalAgg = as(partialAgg.child(), TimeSeriesAggregateExec.class);
        var exchange = as(timeSeriesFinalAgg.child(), ExchangeExec.class);
        var timeSeriesPartialAgg = as(exchange.child(), TimeSeriesAggregateExec.class);
        var parallel1 = as(timeSeriesPartialAgg.child(), ParallelExec.class);
        var eval = as(parallel1.child(), EvalExec.class);
        var fieldExtract = as(eval.child(), FieldExtractExec.class);
        var parallel2 = as(fieldExtract.child(), ParallelExec.class);
        as(parallel2.child(), TimeSeriesSourceExec.class);
    }

    /**
     * LimitExec[1000[INTEGER]]
     * \_ExchangeExec[[!alias_integer, boolean{f}#415, byte{f}#416, constant_keyword-foo{f}#417, date{f}#418, date_nanos{f}#419,
     *   double{f}#420, float{f}#421, half_float{f}#422, integer{f}#424, ip{f}#425, keyword{f}#426, long{f}#427, scaled_float{f}#423,
     *   !semantic_text, short{f}#429, text{f}#430, unsigned_long{f}#428, version{f}#431, wildcard{f}#432], false]
     *   \_ProjectExec[[!alias_integer, boolean{f}#415, byte{f}#416, constant_keyword-foo{f}#417, date{f}#418, date_nanos{f}#419,
     *     double{f}#420, float{f}#421, half_float{f}#422, integer{f}#424, ip{f}#425, keyword{f}#426, long{f}#427, scaled_float{f}#423,
     *     !semantic_text, short{f}#429, text{f}#430, unsigned_long{f}#428, version{f}#431, wildcard{f}#432]]
     *     \_FieldExtractExec[!alias_integer, boolean{f}#415, byte{f}#416, consta..]
     *       \_EsQueryExec[test], indexMode[standard], query[][_doc{f}#434], limit[1000], sort[] estimatedRowSize[412]
     */
    public void testConstantKeywordWithMatchingFilter() {
        String queryText = """
            from test
            | where `constant_keyword-foo` == "foo"
            """;
        var analyzer = makeAnalyzer("mapping-all-types.json");
        var plan = plannerOptimizer.plan(queryText, CONSTANT_K_STATS, analyzer);

        var limit = as(plan, LimitExec.class);
        var exchange = as(limit.child(), ExchangeExec.class);
        var project = as(exchange.child(), ProjectExec.class);
        var field = as(project.child(), FieldExtractExec.class);
        var query = as(field.child(), EsQueryExec.class);
        assertThat(as(query.limit(), Literal.class).value(), is(1000));
        assertNull(query.query());
    }

    /**
     * LimitExec[1000[INTEGER]]
     * \_ExchangeExec[[!alias_integer, boolean{f}#4, byte{f}#5, constant_keyword-foo{f}#6, date{f}#7, date_nanos{f}#8, double{f}#9,
     *    float{f}#10, half_float{f}#11, integer{f}#13, ip{f}#14, keyword{f}#15, long{f}#16, scaled_float{f}#12, !semantic_text,
     *    short{f}#18, text{f}#19, unsigned_long{f}#17, version{f}#20, wildcard{f}#21], false]
     *   \_LocalSourceExec[[!alias_integer, boolean{f}#4, byte{f}#5, constant_keyword-foo{f}#6, date{f}#7, date_nanos{f}#8, double{f}#9,
     *     float{f}#10, half_float{f}#11, integer{f}#13, ip{f}#14, keyword{f}#15, long{f}#16, scaled_float{f}#12, !semantic_text,
     *     short{f}#18, text{f}#19, unsigned_long{f}#17, version{f}#20, wildcard{f}#21], EMPTY]
     */
    public void testConstantKeywordWithNonMatchingFilter() {
        String queryText = """
            from test
            | where `constant_keyword-foo` == "non-matching"
            """;
        var analyzer = makeAnalyzer("mapping-all-types.json");
        var plan = plannerOptimizer.plan(queryText, CONSTANT_K_STATS, analyzer);

        var limit = as(plan, LimitExec.class);
        var exchange = as(limit.child(), ExchangeExec.class);
        var source = as(exchange.child(), LocalSourceExec.class);
    }

    /**
     * LimitExec[1000[INTEGER]]
     * \_ExchangeExec[[!alias_integer, boolean{f}#6, byte{f}#7, constant_keyword-foo{r}#25, date{f}#9, date_nanos{f}#10, double{f}#1...
     *   \_ProjectExec[[!alias_integer, boolean{f}#6, byte{f}#7, constant_keyword-foo{r}#25, date{f}#9, date_nanos{f}#10, double{f}#1...
     *     \_FieldExtractExec[!alias_integer, boolean{f}#6, byte{f}#7, date{f}#9,
     *       \_LimitExec[1000[INTEGER]]
     *         \_FilterExec[constant_keyword-foo{r}#25 == [66 6f 6f][KEYWORD]]
     *           \_MvExpandExec[constant_keyword-foo{f}#8,constant_keyword-foo{r}#25]
     *             \_FieldExtractExec[constant_keyword-foo{f}#8]
     *               \_EsQueryExec[test], indexMode[standard], query[][_doc{f}#26], limit[], sort[] estimatedRowSize[412]
     */
    public void testConstantKeywordExpandFilter() {
        String queryText = """
            from test
            | mv_expand `constant_keyword-foo`
            | where `constant_keyword-foo` == "foo"
            """;
        var analyzer = makeAnalyzer("mapping-all-types.json");
        var plan = plannerOptimizer.plan(queryText, CONSTANT_K_STATS, analyzer);

        var limit = as(plan, LimitExec.class);
        var exchange = as(limit.child(), ExchangeExec.class);
        var project = as(exchange.child(), ProjectExec.class);
        var fieldExtract = as(project.child(), FieldExtractExec.class);
        var limit2 = as(fieldExtract.child(), LimitExec.class);
        var filter = as(limit2.child(), FilterExec.class);
        var expand = as(filter.child(), MvExpandExec.class);
        var field = as(expand.child(), FieldExtractExec.class); // MV_EXPAND is not optimized yet (it doesn't accept literals)
        as(field.child(), EsQueryExec.class);
    }

    /**
     * DissectExec[constant_keyword-foo{f}#8,Parser[pattern=%{bar}, appendSeparator=, ...
     * \_LimitExec[1000[INTEGER]]
     *   \_ExchangeExec[[!alias_integer, boolean{f}#6, byte{f}#7, constant_keyword-foo{f}#8, date{f}#9, date_nanos{f}#10, double{f}#11...
     *     \_ProjectExec[[!alias_integer, boolean{f}#6, byte{f}#7, constant_keyword-foo{f}#8, date{f}#9, date_nanos{f}#10, double{f}#11...
     *       \_FieldExtractExec[!alias_integer, boolean{f}#6, byte{f}#7, constant_k..]
     *         \_EsQueryExec[test], indexMode[standard], query[][_doc{f}#25], limit[1000], sort[] estimatedRowSize[462]
     */
    public void testConstantKeywordDissectFilter() {
        String queryText = """
            from test
            | dissect `constant_keyword-foo` "%{bar}"
            | where `constant_keyword-foo` == "foo"
            """;
        var analyzer = makeAnalyzer("mapping-all-types.json");
        var plan = plannerOptimizer.plan(queryText, CONSTANT_K_STATS, analyzer);

        var dissect = as(plan, DissectExec.class);
        var limit = as(dissect.child(), LimitExec.class);
        var exchange = as(limit.child(), ExchangeExec.class);
        var project = as(exchange.child(), ProjectExec.class);
        var field = as(project.child(), FieldExtractExec.class);
        var query = as(field.child(), EsQueryExec.class);
        assertNull(query.query());
    }

<<<<<<< HEAD
    public void testMatchFunctionWithStatsWherePushable() {
        String query = """
            from test
            | stats c = count(*) where match(last_name, "Smith")
            """;
        var plan = plannerOptimizer.plan(query);

        var limit = as(plan, LimitExec.class);
        var agg = as(limit.child(), AggregateExec.class);
        var exchange = as(agg.child(), ExchangeExec.class);
        var stats = as(exchange.child(), EsStatsQueryExec.class);
        QueryBuilder expected = new MatchQueryBuilder("last_name", "Smith").lenient(true);
        assertThat(stats.query().toString(), equalTo(expected.toString()));
    }

    public void testMatchFunctionWithStatsPushableAndNonPushableCondition() {
        String query = """
            from test
            | where length(first_name) > 10
            | stats c = count(*) where match(last_name, "Smith")
            """;
        var plan = plannerOptimizer.plan(query);

        var limit = as(plan, LimitExec.class);
        var agg = as(limit.child(), AggregateExec.class);
        var exchange = as(agg.child(), ExchangeExec.class);
        var aggExec = as(exchange.child(), AggregateExec.class);
        var filter = as(aggExec.child(), FilterExec.class);
        assertTrue(filter.condition() instanceof GreaterThan);
        var fieldExtract = as(filter.child(), FieldExtractExec.class);
        var esQuery = as(fieldExtract.child(), EsQueryExec.class);
        QueryBuilder expected = new MatchQueryBuilder("last_name", "Smith").lenient(true);
        assertThat(esQuery.query().toString(), equalTo(expected.toString()));
    }

    public void testMatchFunctionStatisWithNonPushableCondition() {
        String query = """
            from test
            | stats c = count(*) where match(last_name, "Smith"), d = count(*) where match(first_name, "Anna")
            """;
        var plan = plannerOptimizer.plan(query);

        var limit = as(plan, LimitExec.class);
        var agg = as(limit.child(), AggregateExec.class);
        var aggregates = agg.aggregates();
        assertThat(aggregates.size(), is(2));
        for (NamedExpression aggregate : aggregates) {
            var alias = as(aggregate, Alias.class);
            var count = as(alias.child(), Count.class);
            var match = as(count.filter(), Match.class);
        }
        var exchange = as(agg.child(), ExchangeExec.class);
        var aggExec = as(exchange.child(), AggregateExec.class);
        var fieldExtract = as(aggExec.child(), FieldExtractExec.class);
        var esQuery = as(fieldExtract.child(), EsQueryExec.class);
        assertNull(esQuery.query());
    }

    public void testToDateNanosPushDown() {
        assumeTrue("requires snapshot", EsqlCapabilities.Cap.IMPLICIT_CASTING_DATE_AND_DATE_NANOS.isEnabled());
        IndexResolution indexWithUnionTypedFields = indexWithDateDateNanosUnionType();
        plannerOptimizerDateDateNanosUnionTypes = new TestPlannerOptimizer(EsqlTestUtils.TEST_CFG, makeAnalyzer(indexWithUnionTypedFields));
        var stats = EsqlTestUtils.statsForExistingField("date_and_date_nanos", "date_and_date_nanos_and_long");
        String query = """
            from test*
            | where date_and_date_nanos < "2025-01-01" and date_and_date_nanos_and_long::date_nanos >= "2024-01-01\"""";
        var plan = plannerOptimizerDateDateNanosUnionTypes.plan(query, stats);

        // date_and_date_nanos should be pushed down to EsQueryExec, date_and_date_nanos_and_long should not be pushed down
        var project = as(plan, ProjectExec.class);
        List<? extends NamedExpression> projections = project.projections();
        assertEquals(2, projections.size());
        FieldAttribute fa = as(projections.get(0), FieldAttribute.class);
        assertEquals(DATE_NANOS, fa.dataType());
        assertEquals("date_and_date_nanos", fa.fieldName());
        assertTrue(isMultiTypeEsField(fa)); // mixed date and date_nanos are auto-casted
        UnsupportedAttribute ua = as(projections.get(1), UnsupportedAttribute.class); // mixed date, date_nanos and long are not auto-casted
        assertEquals("date_and_date_nanos_and_long", ua.fieldName());
        var limit = as(project.child(), LimitExec.class);
        var exchange = as(limit.child(), ExchangeExec.class);
        project = as(exchange.child(), ProjectExec.class);
        var fieldExtract = as(project.child(), FieldExtractExec.class);
        limit = as(fieldExtract.child(), LimitExec.class);
        // date_and_date_nanos_and_long::date_nanos >= "2024-01-01" is not pushed down
        var filter = as(limit.child(), FilterExec.class);
        GreaterThanOrEqual gt = as(filter.condition(), GreaterThanOrEqual.class);
        fa = as(gt.left(), FieldAttribute.class);
        assertTrue(isMultiTypeEsField(fa));
        assertEquals("date_and_date_nanos_and_long", fa.fieldName());
        fieldExtract = as(filter.child(), FieldExtractExec.class); // extract date_and_date_nanos_and_long
        var esQuery = as(fieldExtract.child(), EsQueryExec.class);
        var source = ((SingleValueQuery.Builder) esQuery.query()).source();
        var expected = wrapWithSingleQuery(
            query,
            unscore(
                rangeQuery("date_and_date_nanos").lt("2025-01-01T00:00:00.000Z").timeZone("Z").format("strict_date_optional_time_nanos")
            ),
            "date_and_date_nanos",
            source
        ); // date_and_date_nanos is pushed down
        assertThat(expected.toString(), is(esQuery.query().toString()));
    }

    private boolean isMultiTypeEsField(Expression e) {
        return e instanceof FieldAttribute fa && fa.field() instanceof MultiTypeEsField;
    }

=======
>>>>>>> 26252003
    private QueryBuilder wrapWithSingleQuery(String query, QueryBuilder inner, String fieldName, Source source) {
        return FilterTests.singleValueQuery(query, inner, fieldName, source);
    }

    private Stat queryStatsFor(PhysicalPlan plan) {
        var limit = as(plan, LimitExec.class);
        var agg = as(limit.child(), AggregateExec.class);
        var exg = as(agg.child(), ExchangeExec.class);
        var statSource = as(exg.child(), EsStatsQueryExec.class);
        var stats = statSource.stats();
        assertThat(stats, hasSize(1));
        var stat = stats.get(0);
        return stat;
    }

    @Override
    protected List<String> filteredWarnings() {
        return withDefaultLimitWarning(super.filteredWarnings());
    }

    private static KqlQueryBuilder kqlQueryBuilder(String query) {
        return new KqlQueryBuilder(query);
    }

    /**
     * Base class for random full text function test cases.
     * Each test case should implement the queryBuilder and query methods to return the expected QueryBuilder and query string.
     */
    private abstract class FullTextFunctionTestCase {
        private final Class<? extends FullTextFunction> fullTextFunction;
        private final Object queryString;
        private final String fieldName;

        protected FullTextFunctionTestCase(Class<? extends FullTextFunction> fullTextFunction, String fieldName, Object queryString) {
            this.fullTextFunction = fullTextFunction;
            this.fieldName = fieldName;
            this.queryString = queryString;
        }

        protected FullTextFunctionTestCase(Class<? extends FullTextFunction> fullTextFunction) {
            this(fullTextFunction, randomFrom("text", "keyword"), randomAlphaOfLengthBetween(1, 10));
        }

        public Class<? extends FullTextFunction> fullTextFunction() {
            return fullTextFunction;
        }

        public Object queryString() {
            return queryString;
        }

        public String fieldName() {
            return fieldName;
        }

        /**
         * Returns the expected QueryBuilder for the full text function.
         */
        public abstract QueryBuilder queryBuilder();

        /**
         * Returns the query as a string representation that can be used in the ESQL query.
         * @return
         */
        public abstract String esqlQuery();
    }

    private class MatchFunctionTestCase extends FullTextFunctionTestCase {
        MatchFunctionTestCase() {
            super(Match.class);
        }

        @Override
        public QueryBuilder queryBuilder() {
            return new MatchQueryBuilder(fieldName(), queryString()).lenient(true);
        }

        @Override
        public String esqlQuery() {
            return "match(" + fieldName() + ", \"" + queryString() + "\")";
        }
    }

    private class MatchOperatorTestCase extends FullTextFunctionTestCase {
        MatchOperatorTestCase() {
            super(MatchOperator.class);
        }

        @Override
        public QueryBuilder queryBuilder() {
            return new MatchQueryBuilder(fieldName(), queryString()).lenient(true);
        }

        @Override
        public String esqlQuery() {
            return fieldName() + ": \"" + queryString() + "\"";
        }
    }

    private class KqlFunctionTestCase extends FullTextFunctionTestCase {
        KqlFunctionTestCase() {
            super(Kql.class);
        }

        @Override
        public QueryBuilder queryBuilder() {
            return new KqlQueryBuilder(fieldName() + ": " + queryString());
        }

        @Override
        public String esqlQuery() {
            return "kql(\"" + fieldName() + ": " + queryString() + "\")";
        }
    }

    private class QueryStringFunctionTestCase extends FullTextFunctionTestCase {
        QueryStringFunctionTestCase() {
            super(QueryString.class);
        }

        @Override
        public QueryBuilder queryBuilder() {
            return new QueryStringQueryBuilder(fieldName() + ": " + queryString());
        }

        @Override
        public String esqlQuery() {
            return "qstr(\"" + fieldName() + ": " + queryString() + "\")";
        }
    }
}<|MERGE_RESOLUTION|>--- conflicted
+++ resolved
@@ -125,11 +125,8 @@
 import static org.elasticsearch.xpack.esql.EsqlTestUtils.loadMapping;
 import static org.elasticsearch.xpack.esql.EsqlTestUtils.unboundLogicalOptimizerContext;
 import static org.elasticsearch.xpack.esql.EsqlTestUtils.withDefaultLimitWarning;
-<<<<<<< HEAD
+import static org.elasticsearch.xpack.esql.analysis.AnalyzerTestUtils.defaultLookupResolution;
 import static org.elasticsearch.xpack.esql.analysis.AnalyzerTestUtils.indexWithDateDateNanosUnionType;
-=======
-import static org.elasticsearch.xpack.esql.analysis.AnalyzerTestUtils.defaultLookupResolution;
->>>>>>> 26252003
 import static org.elasticsearch.xpack.esql.core.querydsl.query.Query.unscore;
 import static org.elasticsearch.xpack.esql.core.type.DataType.DATE_NANOS;
 import static org.elasticsearch.xpack.esql.plan.physical.EsStatsQueryExec.StatsType;
@@ -1928,7 +1925,6 @@
         assertNull(query.query());
     }
 
-<<<<<<< HEAD
     public void testMatchFunctionWithStatsWherePushable() {
         String query = """
             from test
@@ -2036,8 +2032,6 @@
         return e instanceof FieldAttribute fa && fa.field() instanceof MultiTypeEsField;
     }
 
-=======
->>>>>>> 26252003
     private QueryBuilder wrapWithSingleQuery(String query, QueryBuilder inner, String fieldName, Source source) {
         return FilterTests.singleValueQuery(query, inner, fieldName, source);
     }

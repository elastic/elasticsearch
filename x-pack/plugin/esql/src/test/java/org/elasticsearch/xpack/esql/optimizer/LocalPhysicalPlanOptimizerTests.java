--- conflicted
+++ resolved
@@ -1392,14 +1392,9 @@
         var expectedQuery = new KnnVectorQueryBuilder(
             "dense_vector",
             new float[] { 0.1f, 0.2f, 0.3f },
-<<<<<<< HEAD
-            5,
-            10,
-            null,
-=======
             5000,
             5000,
->>>>>>> b9620da2
+            null,
             new RescoreVectorBuilder(7),
             0.001f
         ).boost(3.5f);
@@ -1421,7 +1416,7 @@
         AtomicReference<String> planStr = new AtomicReference<>();
         plan.forEachDown(EsQueryExec.class, result -> planStr.set(result.query().toString()));
 
-        var expectedQuery = new KnnVectorQueryBuilder("dense_vector", new float[] { 0.1f, 0.2f, 0.3f }, 10, null, null, null);
+        var expectedQuery = new KnnVectorQueryBuilder("dense_vector", new float[] { 0.1f, 0.2f, 0.3f }, 10, null, null, null, null);
         assertEquals(expectedQuery.toString(), planStr.get());
     }
 
@@ -1440,7 +1435,7 @@
         AtomicReference<String> planStr = new AtomicReference<>();
         plan.forEachDown(EsQueryExec.class, result -> planStr.set(result.query().toString()));
 
-        var expectedQuery = new KnnVectorQueryBuilder("dense_vector", new float[] { 0.1f, 0.2f, 0.3f }, 50, 50, null, null);
+        var expectedQuery = new KnnVectorQueryBuilder("dense_vector", new float[] { 0.1f, 0.2f, 0.3f }, 50, 50, null, null, null);
         assertEquals(expectedQuery.toString(), planStr.get());
     }
 
@@ -1459,7 +1454,7 @@
         AtomicReference<String> planStr = new AtomicReference<>();
         plan.forEachDown(EsQueryExec.class, result -> planStr.set(result.query().toString()));
 
-        var expectedQuery = new KnnVectorQueryBuilder("dense_vector", new float[] { 0.1f, 0.2f, 0.3f }, 50, 50, null, null);
+        var expectedQuery = new KnnVectorQueryBuilder("dense_vector", new float[] { 0.1f, 0.2f, 0.3f }, 50, 50, null, null, null);
         assertEquals(expectedQuery.toString(), planStr.get());
     }
 
@@ -2066,19 +2061,15 @@
         var queryExec = as(field.child(), EsQueryExec.class);
 
         // The disjunction should not be pushed down to the KNN query
-<<<<<<< HEAD
         KnnVectorQueryBuilder knnQueryBuilder = new KnnVectorQueryBuilder(
             "dense_vector",
             new float[] { 0, 1, 2 },
-            10,
+            1000,
             null,
             null,
             null,
             null
         );
-=======
-        KnnVectorQueryBuilder knnQueryBuilder = new KnnVectorQueryBuilder("dense_vector", new float[] { 0, 1, 2 }, 1000, null, null, null);
->>>>>>> b9620da2
         QueryBuilder rangeQueryBuilder = wrapWithSingleQuery(
             query,
             unscore(rangeQuery("integer").gt(10)),
@@ -2161,13 +2152,8 @@
             new Source(2, 42, "NOT integer > 10")
         );
 
-<<<<<<< HEAD
-        KnnVectorQueryBuilder firstKnn = new KnnVectorQueryBuilder("dense_vector", new float[] { 0, 1, 2 }, 10, null, null, null, null);
-        KnnVectorQueryBuilder secondKnn = new KnnVectorQueryBuilder("dense_vector", new float[] { 4, 5, 6 }, 10, null, null, null, null);
-=======
-        KnnVectorQueryBuilder firstKnn = new KnnVectorQueryBuilder("dense_vector", new float[] { 0, 1, 2 }, 1000, null, null, null);
-        KnnVectorQueryBuilder secondKnn = new KnnVectorQueryBuilder("dense_vector", new float[] { 4, 5, 6 }, 1000, null, null, null);
->>>>>>> b9620da2
+        KnnVectorQueryBuilder firstKnn = new KnnVectorQueryBuilder("dense_vector", new float[] { 0, 1, 2 }, 1000, null, null, null, null);
+        KnnVectorQueryBuilder secondKnn = new KnnVectorQueryBuilder("dense_vector", new float[] { 4, 5, 6 }, 1000, null, null, null, null);
 
         firstKnn.addFilterQuery(notKeywordFilter);
         secondKnn.addFilterQuery(notIntegerGt10);
@@ -2195,19 +2181,15 @@
         var field = as(project.child(), FieldExtractExec.class);
         var queryExec = as(field.child(), EsQueryExec.class);
 
-<<<<<<< HEAD
         KnnVectorQueryBuilder firstKnnQuery = new KnnVectorQueryBuilder(
             "dense_vector",
             new float[] { 0, 1, 2 },
-            10,
+            1000,
             null,
             null,
             null,
             null
         );
-=======
-        KnnVectorQueryBuilder firstKnnQuery = new KnnVectorQueryBuilder("dense_vector", new float[] { 0, 1, 2 }, 1000, null, null, null);
->>>>>>> b9620da2
         // Integer range query (right side of first OR)
         QueryBuilder integerRangeQuery = wrapWithSingleQuery(
             query,
@@ -2217,19 +2199,15 @@
         );
 
         // Second KNN query (right side of second OR)
-<<<<<<< HEAD
         KnnVectorQueryBuilder secondKnnQuery = new KnnVectorQueryBuilder(
             "dense_vector",
             new float[] { 4, 5, 6 },
-            10,
+            1000,
             null,
             null,
             null,
             null
         );
-=======
-        KnnVectorQueryBuilder secondKnnQuery = new KnnVectorQueryBuilder("dense_vector", new float[] { 4, 5, 6 }, 1000, null, null, null);
->>>>>>> b9620da2
 
         // Keyword term query (left side of second OR)
         QueryBuilder keywordQuery = wrapWithSingleQuery(

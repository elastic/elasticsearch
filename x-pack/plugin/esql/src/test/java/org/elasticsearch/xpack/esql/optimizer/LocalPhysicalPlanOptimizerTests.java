--- conflicted
+++ resolved
@@ -545,6 +545,19 @@
         assertThat(query.query().toString(), is(expected.toString()));
     }
 
+    public void testIdPushdownFilter() {
+        var plan = plannerOptimizer.plan("from test metadata _id | where _id in (\"1\")");
+
+        var limit = as(plan, LimitExec.class);
+        var exchange = as(limit.child(), ExchangeExec.class);
+        var project = as(exchange.child(), ProjectExec.class);
+        var field = as(project.child(), FieldExtractExec.class);
+        var query = as(field.child(), EsQueryExec.class);
+        assertThat(as(query.limit(), Literal.class).value(), is(1000));
+        var expected = termQuery("_id", "1").boost(0);;
+        assertThat(query.query().toString(), is(expected.toString()));
+    }
+
     /**
      * Expects
      *
@@ -1030,36 +1043,11 @@
         assertThat(relation.indexMode(), is(IndexMode.LOOKUP));
     }
 
-<<<<<<< HEAD
     /*
      Checks that match filters are pushed down to Lucene when using no casting, for example:
      WHERE first_name:"Anna")
      WHERE age:17
      WHERE salary:24.5
-=======
-    public void testIdPushdownFilter() {
-        var plan = plannerOptimizer.plan("from test metadata _id | where _id in (\"1\")");
-
-        var limit = as(plan, LimitExec.class);
-        var exchange = as(limit.child(), ExchangeExec.class);
-        var project = as(exchange.child(), ProjectExec.class);
-        var field = as(project.child(), FieldExtractExec.class);
-        var query = as(field.child(), EsQueryExec.class);
-        assertThat(as(query.limit(), Literal.class).value(), is(1000));
-        var expected = termQuery("_id", "1").boost(0);;
-        assertThat(query.query().toString(), is(expected.toString()));
-    }
-
-    /**
-     * Expects
-     *
-     * LimitExec[500[INTEGER]]
-     * \_AggregateExec[[],[COUNT(gender{f}#7) AS count(gender)],FINAL,null]
-     *   \_ExchangeExec[[count{r}#15, seen{r}#16],true]
-     *     \_AggregateExec[[],[COUNT(gender{f}#7) AS count(gender)],PARTIAL,8]
-     *       \_FieldExtractExec[gender{f}#7]
-     *         \_EsQueryExec[test], query[{"exists":{"field":"gender","boost":1.0}}][_doc{f}#17], limit[], sort[] estimatedRowSize[54]
->>>>>>> df1cd080
      */
     public void testSingleMatchOperatorFilterPushdownWithoutCasting() {
         checkMatchFunctionPushDown(

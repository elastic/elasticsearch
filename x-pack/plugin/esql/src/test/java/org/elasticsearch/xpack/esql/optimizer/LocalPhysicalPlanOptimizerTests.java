/*
 * Copyright Elasticsearch B.V. and/or licensed to Elasticsearch B.V. under one
 * or more contributor license agreements. Licensed under the Elastic License
 * 2.0; you may not use this file except in compliance with the Elastic License
 * 2.0.
 */

package org.elasticsearch.xpack.esql.optimizer;

import com.carrotsearch.randomizedtesting.annotations.ParametersFactory;

import org.apache.lucene.search.IndexSearcher;
import org.elasticsearch.Build;
import org.elasticsearch.common.network.NetworkAddress;
import org.elasticsearch.common.settings.Settings;
import org.elasticsearch.common.unit.Fuzziness;
import org.elasticsearch.core.Tuple;
import org.elasticsearch.index.IndexMode;
import org.elasticsearch.index.mapper.MapperService;
import org.elasticsearch.index.mapper.MapperServiceTestCase;
import org.elasticsearch.index.mapper.ParsedDocument;
import org.elasticsearch.index.query.BoolQueryBuilder;
import org.elasticsearch.index.query.MatchQueryBuilder;
import org.elasticsearch.index.query.MultiMatchQueryBuilder;
import org.elasticsearch.index.query.Operator;
import org.elasticsearch.index.query.QueryBuilder;
import org.elasticsearch.index.query.QueryBuilders;
import org.elasticsearch.index.query.QueryStringQueryBuilder;
import org.elasticsearch.index.query.RangeQueryBuilder;
import org.elasticsearch.index.query.SearchExecutionContext;
import org.elasticsearch.license.XPackLicenseState;
import org.elasticsearch.test.VersionUtils;
import org.elasticsearch.xpack.core.enrich.EnrichPolicy;
import org.elasticsearch.xpack.esql.EsqlTestUtils;
import org.elasticsearch.xpack.esql.EsqlTestUtils.TestSearchStats;
import org.elasticsearch.xpack.esql.action.EsqlCapabilities;
import org.elasticsearch.xpack.esql.analysis.Analyzer;
import org.elasticsearch.xpack.esql.analysis.AnalyzerContext;
import org.elasticsearch.xpack.esql.analysis.EnrichResolution;
import org.elasticsearch.xpack.esql.analysis.Verifier;
import org.elasticsearch.xpack.esql.core.expression.Alias;
import org.elasticsearch.xpack.esql.core.expression.Expression;
import org.elasticsearch.xpack.esql.core.expression.Expressions;
import org.elasticsearch.xpack.esql.core.expression.FieldAttribute;
import org.elasticsearch.xpack.esql.core.expression.Literal;
import org.elasticsearch.xpack.esql.core.expression.NamedExpression;
import org.elasticsearch.xpack.esql.core.expression.ReferenceAttribute;
import org.elasticsearch.xpack.esql.core.tree.Source;
import org.elasticsearch.xpack.esql.core.type.DataType;
import org.elasticsearch.xpack.esql.core.type.EsField;
import org.elasticsearch.xpack.esql.core.type.MultiTypeEsField;
import org.elasticsearch.xpack.esql.core.util.Holder;
import org.elasticsearch.xpack.esql.enrich.ResolvedEnrichPolicy;
import org.elasticsearch.xpack.esql.expression.function.EsqlFunctionRegistry;
<<<<<<< HEAD
import org.elasticsearch.xpack.esql.expression.function.UnsupportedAttribute;
=======
import org.elasticsearch.xpack.esql.expression.function.aggregate.Count;
>>>>>>> 79d3aa82
import org.elasticsearch.xpack.esql.expression.function.fulltext.Match;
import org.elasticsearch.xpack.esql.expression.predicate.logical.Or;
import org.elasticsearch.xpack.esql.expression.predicate.operator.comparison.GreaterThan;
import org.elasticsearch.xpack.esql.expression.predicate.operator.comparison.GreaterThanOrEqual;
import org.elasticsearch.xpack.esql.index.EsIndex;
import org.elasticsearch.xpack.esql.index.IndexResolution;
import org.elasticsearch.xpack.esql.optimizer.rules.logical.ExtractAggregateCommonFilter;
import org.elasticsearch.xpack.esql.parser.ParsingException;
import org.elasticsearch.xpack.esql.plan.logical.Enrich;
import org.elasticsearch.xpack.esql.plan.logical.LogicalPlan;
import org.elasticsearch.xpack.esql.plan.physical.AggregateExec;
import org.elasticsearch.xpack.esql.plan.physical.EsQueryExec;
import org.elasticsearch.xpack.esql.plan.physical.EsStatsQueryExec;
import org.elasticsearch.xpack.esql.plan.physical.EsStatsQueryExec.Stat;
import org.elasticsearch.xpack.esql.plan.physical.EstimatesRowSize;
import org.elasticsearch.xpack.esql.plan.physical.EvalExec;
import org.elasticsearch.xpack.esql.plan.physical.ExchangeExec;
import org.elasticsearch.xpack.esql.plan.physical.FieldExtractExec;
import org.elasticsearch.xpack.esql.plan.physical.FilterExec;
import org.elasticsearch.xpack.esql.plan.physical.LimitExec;
import org.elasticsearch.xpack.esql.plan.physical.LocalSourceExec;
import org.elasticsearch.xpack.esql.plan.physical.PhysicalPlan;
import org.elasticsearch.xpack.esql.plan.physical.ProjectExec;
import org.elasticsearch.xpack.esql.plan.physical.TimeSeriesAggregateExec;
import org.elasticsearch.xpack.esql.plan.physical.TimeSeriesSourceExec;
import org.elasticsearch.xpack.esql.plan.physical.TopNExec;
import org.elasticsearch.xpack.esql.planner.FilterTests;
import org.elasticsearch.xpack.esql.plugin.QueryPragmas;
import org.elasticsearch.xpack.esql.querydsl.query.SingleValueQuery;
import org.elasticsearch.xpack.esql.rule.Rule;
import org.elasticsearch.xpack.esql.session.Configuration;
import org.elasticsearch.xpack.esql.stats.SearchContextStats;
import org.elasticsearch.xpack.esql.stats.SearchStats;
import org.elasticsearch.xpack.esql.telemetry.Metrics;
import org.elasticsearch.xpack.esql.type.EsqlDataTypeConverter;
import org.elasticsearch.xpack.kql.query.KqlQueryBuilder;
import org.junit.Before;

import java.io.IOException;
import java.util.ArrayList;
import java.util.Collection;
import java.util.List;
import java.util.Locale;
import java.util.Map;
import java.util.concurrent.atomic.AtomicReference;
import java.util.function.BiFunction;
import java.util.function.Function;

import static java.util.Arrays.asList;
import static org.elasticsearch.compute.aggregation.AggregatorMode.FINAL;
import static org.elasticsearch.index.query.QueryBuilders.boolQuery;
import static org.elasticsearch.index.query.QueryBuilders.existsQuery;
import static org.elasticsearch.index.query.QueryBuilders.matchAllQuery;
import static org.elasticsearch.index.query.QueryBuilders.rangeQuery;
import static org.elasticsearch.index.query.QueryBuilders.termQuery;
import static org.elasticsearch.index.query.QueryBuilders.termsQuery;
import static org.elasticsearch.xpack.esql.EsqlTestUtils.TEST_VERIFIER;
import static org.elasticsearch.xpack.esql.EsqlTestUtils.as;
import static org.elasticsearch.xpack.esql.EsqlTestUtils.configuration;
import static org.elasticsearch.xpack.esql.EsqlTestUtils.emptyInferenceResolution;
import static org.elasticsearch.xpack.esql.EsqlTestUtils.loadMapping;
import static org.elasticsearch.xpack.esql.EsqlTestUtils.unboundLogicalOptimizerContext;
import static org.elasticsearch.xpack.esql.EsqlTestUtils.withDefaultLimitWarning;
import static org.elasticsearch.xpack.esql.analysis.AnalyzerTestUtils.indexWithDateDateNanosUnionType;
import static org.elasticsearch.xpack.esql.core.querydsl.query.Query.unscore;
import static org.elasticsearch.xpack.esql.core.type.DataType.DATE_NANOS;
import static org.elasticsearch.xpack.esql.plan.physical.EsStatsQueryExec.StatsType;
import static org.hamcrest.Matchers.contains;
import static org.hamcrest.Matchers.equalTo;
import static org.hamcrest.Matchers.hasSize;
import static org.hamcrest.Matchers.instanceOf;
import static org.hamcrest.Matchers.is;
import static org.hamcrest.Matchers.nullValue;

//@TestLogging(value = "org.elasticsearch.xpack.esql:TRACE,org.elasticsearch.compute:TRACE", reason = "debug")
public class LocalPhysicalPlanOptimizerTests extends MapperServiceTestCase {

    public static final List<DataType> UNNECESSARY_CASTING_DATA_TYPES = List.of(
        DataType.BOOLEAN,
        DataType.INTEGER,
        DataType.LONG,
        DataType.DOUBLE,
        DataType.KEYWORD,
        DataType.TEXT
    );
    private static final String PARAM_FORMATTING = "%1$s";

    /**
     * Estimated size of a keyword field in bytes.
     */
    private static final int KEYWORD_EST = EstimatesRowSize.estimateSize(DataType.KEYWORD);
    public static final String MATCH_OPERATOR_QUERY = "from test | where %s:%s";
    public static final String MATCH_FUNCTION_QUERY = "from test | where match(%s, %s)";

    private TestPlannerOptimizer plannerOptimizer;
    private TestPlannerOptimizer plannerOptimizerDateDateNanosUnionTypes;
    private Analyzer timeSeriesAnalyzer;
    private final Configuration config;
    private final SearchStats IS_SV_STATS = new TestSearchStats() {
        @Override
        public boolean isSingleValue(String field) {
            return true;
        }
    };

    @ParametersFactory(argumentFormatting = PARAM_FORMATTING)
    public static List<Object[]> readScriptSpec() {
        return settings().stream().map(t -> {
            var settings = Settings.builder().loadFromMap(t.v2()).build();
            return new Object[] { t.v1(), configuration(new QueryPragmas(settings)) };
        }).toList();
    }

    private static List<Tuple<String, Map<String, Object>>> settings() {
        return asList(new Tuple<>("default", Map.of()));
    }

    public LocalPhysicalPlanOptimizerTests(String name, Configuration config) {
        this.config = config;
    }

    @Before
    public void init() {
        EnrichResolution enrichResolution = new EnrichResolution();
        enrichResolution.addResolvedPolicy(
            "foo",
            Enrich.Mode.ANY,
            new ResolvedEnrichPolicy(
                "fld",
                EnrichPolicy.MATCH_TYPE,
                List.of("a", "b"),
                Map.of("", "idx"),
                Map.ofEntries(
                    Map.entry("a", new EsField("a", DataType.INTEGER, Map.of(), true)),
                    Map.entry("b", new EsField("b", DataType.LONG, Map.of(), true))
                )
            )
        );
        plannerOptimizer = new TestPlannerOptimizer(config, makeAnalyzer("mapping-basic.json", enrichResolution));
        var timeSeriesMapping = loadMapping("k8s-mappings.json");
        var timeSeriesIndex = IndexResolution.valid(new EsIndex("k8s", timeSeriesMapping, Map.of("k8s", IndexMode.TIME_SERIES)));
        timeSeriesAnalyzer = new Analyzer(
            new AnalyzerContext(
                EsqlTestUtils.TEST_CFG,
                new EsqlFunctionRegistry(),
                timeSeriesIndex,
                enrichResolution,
                emptyInferenceResolution()
            ),
            TEST_VERIFIER
        );
    }

    private Analyzer makeAnalyzer(String mappingFileName, EnrichResolution enrichResolution) {
        var mapping = loadMapping(mappingFileName);
        EsIndex test = new EsIndex("test", mapping, Map.of("test", IndexMode.STANDARD));
        IndexResolution getIndexResult = IndexResolution.valid(test);

        return new Analyzer(
            new AnalyzerContext(config, new EsqlFunctionRegistry(), getIndexResult, enrichResolution, emptyInferenceResolution()),
            new Verifier(new Metrics(new EsqlFunctionRegistry()), new XPackLicenseState(() -> 0L))
        );
    }

    private Analyzer makeAnalyzer(String mappingFileName) {
        return makeAnalyzer(mappingFileName, new EnrichResolution());
    }

    private Analyzer makeAnalyzer(IndexResolution indexResolution) {
        return new Analyzer(
            new AnalyzerContext(config, new EsqlFunctionRegistry(), indexResolution, new EnrichResolution(), emptyInferenceResolution()),
            new Verifier(new Metrics(new EsqlFunctionRegistry()), new XPackLicenseState(() -> 0L))
        );
    }

    /**
     * Expects
     * LimitExec[1000[INTEGER]]
     * \_AggregateExec[[],[COUNT([2a][KEYWORD]) AS c],FINAL,null]
     *   \_ExchangeExec[[count{r}#24, seen{r}#25],true]
     *     \_EsStatsQueryExec[test], stats[Stat[name=*, type=COUNT, query=null]]], query[{"esql_single_value":{"field":"emp_no","next":
     *       {"range":{"emp_no":{"lt":10050,"boost":1.0}}}}}][count{r}#40, seen{r}#41], limit[],
     */
    // TODO: this is suboptimal due to eval not being removed/folded
    public void testCountAllWithEval() {
        var plan = plannerOptimizer.plan("""
              from test | eval s = salary | rename s as sr | eval hidden_s = sr | rename emp_no as e | where e < 10050
            | stats c = count(*)
            """);
        var stat = queryStatsFor(plan);
        assertThat(stat.type(), is(StatsType.COUNT));
        assertThat(stat.query(), is(nullValue()));
    }

    /**
     * Expects
     * LimitExec[1000[INTEGER]]
     * \_AggregateExec[[],[COUNT([2a][KEYWORD]) AS c],FINAL,null]
     *   \_ExchangeExec[[count{r}#14, seen{r}#15],true]
     *     \_EsStatsQueryExec[test], stats[Stat[name=*, type=COUNT, query=null]]],
     *     query[{"esql_single_value":{"field":"emp_no","next":{"range":{"emp_no":{"gt":10040,"boost":1.0}}}}}][count{r}#30, seen{r}#31],
     *       limit[],
     */
    public void testCountAllWithFilter() {
        var plan = plannerOptimizer.plan("from test | where emp_no > 10040 | stats c = count(*)");
        var stat = queryStatsFor(plan);
        assertThat(stat.type(), is(StatsType.COUNT));
        assertThat(stat.query(), is(nullValue()));
    }

    /**
     * Expects
     * LimitExec[1000[INTEGER]]
     * \_AggregateExec[[],[COUNT(emp_no{f}#5) AS c],FINAL,null]
     *   \_ExchangeExec[[count{r}#15, seen{r}#16],true]
     *     \_EsStatsQueryExec[test], stats[Stat[name=emp_no, type=COUNT, query={
     *   "exists" : {
     *     "field" : "emp_no",
     *     "boost" : 1.0
     *   }
     * }]]], query[{"esql_single_value":{"field":"emp_no","next":{"range":{"emp_no":{"gt":10040,"boost":1.0}}}}}][count{r}#31, seen{r}#32],
     *   limit[],
     */
    public void testCountFieldWithFilter() {
        var plan = plannerOptimizer.plan("from test | where emp_no > 10040 | stats c = count(emp_no)", IS_SV_STATS);
        var stat = queryStatsFor(plan);
        assertThat(stat.type(), is(StatsType.COUNT));
        assertThat(stat.query(), is(existsQuery("emp_no")));
    }

    /**
     * Expects
     * LimitExec[1000[INTEGER]]
     * \_AggregateExec[[],[COUNT(salary{f}#20) AS c],FINAL,null]
     *   \_ExchangeExec[[count{r}#25, seen{r}#26],true]
     *     \_EsStatsQueryExec[test], stats[Stat[name=salary, type=COUNT, query={
     *   "exists" : {
     *     "field" : "salary",
     *     "boost" : 1.0
     *   }
     */
    public void testCountFieldWithEval() {
        var plan = plannerOptimizer.plan("""
              from test | eval s = salary | rename s as sr | eval hidden_s = sr | rename emp_no as e | where e < 10050
            | stats c = count(hidden_s)
            """, IS_SV_STATS);

        var limit = as(plan, LimitExec.class);
        var agg = as(limit.child(), AggregateExec.class);
        var exg = as(agg.child(), ExchangeExec.class);
        var esStatsQuery = as(exg.child(), EsStatsQueryExec.class);

        assertThat(esStatsQuery.limit(), is(nullValue()));
        assertThat(Expressions.names(esStatsQuery.output()), contains("$$c$count", "$$c$seen"));
        var stat = as(esStatsQuery.stats().get(0), Stat.class);
        assertThat(stat.query(), is(existsQuery("salary")));
    }

    // optimized doesn't know yet how to push down count over field
    public void testCountOneFieldWithFilter() {
        String query = """
            from test
            | where salary > 1000
            | stats c = count(salary)
            """;
        var plan = plannerOptimizer.plan(query, IS_SV_STATS);

        var limit = as(plan, LimitExec.class);
        var agg = as(limit.child(), AggregateExec.class);
        assertThat(agg.getMode(), is(FINAL));
        assertThat(Expressions.names(agg.aggregates()), contains("c"));
        var exchange = as(agg.child(), ExchangeExec.class);
        var esStatsQuery = as(exchange.child(), EsStatsQueryExec.class);
        assertThat(esStatsQuery.limit(), is(nullValue()));
        assertThat(Expressions.names(esStatsQuery.output()), contains("$$c$count", "$$c$seen"));
        var stat = as(esStatsQuery.stats().get(0), Stat.class);
        Source source = new Source(2, 8, "salary > 1000");
        var exists = existsQuery("salary");
        assertThat(stat.query(), is(exists));
        var range = wrapWithSingleQuery(query, unscore(rangeQuery("salary").gt(1000)), "salary", source);
        var expected = boolQuery().must(range).must(unscore(exists));
        assertThat(esStatsQuery.query().toString(), is(expected.toString()));
    }

    // optimized doesn't know yet how to push down count over field
    public void testCountOneFieldWithFilterAndLimit() {
        var plan = plannerOptimizer.plan("""
            from test
            | where salary > 1000
            | limit 10
            | stats c = count(salary)
            """, IS_SV_STATS);
        assertThat(plan.anyMatch(EsQueryExec.class::isInstance), is(true));
    }

    public void testCountPushdownForSvAndMvFields() throws IOException {
        String properties = EsqlTestUtils.loadUtf8TextFile("/mapping-basic.json");
        String mapping = "{\"mappings\": " + properties + "}";

        String query = """
            from test
            | stats c = count(salary)
            """;

        PhysicalPlan plan;

        List<List<String>> docsCasesWithoutPushdown = List.of(
            // No pushdown yet in case of MVs
            List.of("{ \"salary\" : [1,2] }"),
            List.of("{ \"salary\" : [1,2] }", "{ \"salary\" : null}")
        );
        for (List<String> docs : docsCasesWithoutPushdown) {
            plan = planWithMappingAndDocs(query, mapping, docs);
            // No EsSatsQueryExec as leaf of the plan.
            assertThat(plan.anyMatch(EsQueryExec.class::isInstance), is(true));
        }

        // Cases where we can push this down as a COUNT(*) since there are only SVs
        List<List<String>> docsCasesWithPushdown = List.of(List.of(), List.of("{ \"salary\" : 1 }"), List.of("{ \"salary\": null }"));
        for (List<String> docs : docsCasesWithPushdown) {
            plan = planWithMappingAndDocs(query, mapping, docs);

            Holder<EsStatsQueryExec> leaf = new Holder<>();
            plan.forEachDown(p -> {
                if (p instanceof EsStatsQueryExec s) {
                    leaf.set(s);
                }
            });

            String expectedStats = """
                [Stat[name=salary, type=COUNT, query={
                  "exists" : {
                    "field" : "salary",
                    "boost" : 1.0
                  }
                }]]""";
            assertNotNull(leaf.get());
            assertThat(leaf.get().stats().toString(), equalTo(expectedStats));
        }
    }

    private PhysicalPlan planWithMappingAndDocs(String query, String mapping, List<String> docs) throws IOException {
        MapperService mapperService = createMapperService(mapping);
        List<ParsedDocument> parsedDocs = docs.stream().map(d -> mapperService.documentMapper().parse(source(d))).toList();

        Holder<PhysicalPlan> plan = new Holder<>(null);
        withLuceneIndex(mapperService, indexWriter -> {
            for (ParsedDocument parsedDoc : parsedDocs) {
                indexWriter.addDocument(parsedDoc.rootDoc());
            }
        }, directoryReader -> {
            IndexSearcher searcher = newSearcher(directoryReader);
            SearchExecutionContext ctx = createSearchExecutionContext(mapperService, searcher);
            plan.set(plannerOptimizer.plan(query, SearchContextStats.from(List.of(ctx))));
        });

        return plan.get();
    }

    // optimizer doesn't know yet how to break down different multi count
    public void testCountMultipleFieldsWithFilter() {
        var plan = plannerOptimizer.plan("""
            from test
            | where salary > 1000 and emp_no > 10010
            | stats cs = count(salary), ce = count(emp_no)
            """, IS_SV_STATS);
        assertThat(plan.anyMatch(EsQueryExec.class::isInstance), is(true));
    }

    public void testAnotherCountAllWithFilter() {
        String query = """
            from test
            | where emp_no > 10010
            | stats c = count()
            """;
        var plan = plannerOptimizer.plan(query, IS_SV_STATS);

        var limit = as(plan, LimitExec.class);
        var agg = as(limit.child(), AggregateExec.class);
        assertThat(agg.getMode(), is(FINAL));
        assertThat(Expressions.names(agg.aggregates()), contains("c"));
        var exchange = as(agg.child(), ExchangeExec.class);
        var esStatsQuery = as(exchange.child(), EsStatsQueryExec.class);
        assertThat(esStatsQuery.limit(), is(nullValue()));
        assertThat(Expressions.names(esStatsQuery.output()), contains("$$c$count", "$$c$seen"));
        var source = ((SingleValueQuery.Builder) esStatsQuery.query()).source();
        var expected = wrapWithSingleQuery(query, unscore(rangeQuery("emp_no").gt(10010)), "emp_no", source);
        assertThat(expected.toString(), is(esStatsQuery.query().toString()));
    }

    // optimizer doesn't know yet how to normalize and deduplicate cout(*), count(), count(1) etc.
    public void testMultiCountAllWithFilter() {
        var plan = plannerOptimizer.plan("""
            from test
            | where emp_no > 10010
            | stats c = count(), call = count(*), c_literal = count(1)
            """, IS_SV_STATS);
        assertThat(plan.anyMatch(EsQueryExec.class::isInstance), is(true));
    }

    @SuppressWarnings("unchecked")
    public void testSingleCountWithStatsFilter() {
        // an optimizer that filters out the ExtractAggregateCommonFilter rule
        var logicalOptimizer = new LogicalPlanOptimizer(unboundLogicalOptimizerContext()) {
            @Override
            protected List<Batch<LogicalPlan>> batches() {
                var oldBatches = super.batches();
                List<Batch<LogicalPlan>> newBatches = new ArrayList<>(oldBatches.size());
                for (var batch : oldBatches) {
                    List<Rule<?, LogicalPlan>> rules = new ArrayList<>(List.of(batch.rules()));
                    rules.removeIf(r -> r instanceof ExtractAggregateCommonFilter);
                    newBatches.add(batch.with(rules.toArray(Rule[]::new)));
                }
                return newBatches;
            }
        };
        var analyzer = makeAnalyzer("mapping-default.json");
        var plannerOptimizer = new TestPlannerOptimizer(config, analyzer, logicalOptimizer);
        var plan = plannerOptimizer.plan("""
            from test
            | stats c = count(hire_date) where emp_no < 10042
            """, IS_SV_STATS);

        var limit = as(plan, LimitExec.class);
        var agg = as(limit.child(), AggregateExec.class);
        assertThat(agg.getMode(), is(FINAL));
        var exchange = as(agg.child(), ExchangeExec.class);
        var esStatsQuery = as(exchange.child(), EsStatsQueryExec.class);

        Function<String, String> compact = s -> s.replaceAll("\\s+", "");
        assertThat(compact.apply(esStatsQuery.query().toString()), is(compact.apply("""
            {
                "bool": {
                    "must": [
                        {
                            "exists": {
                                "field": "hire_date",
                                "boost": 0.0
                            }
                        },
                        {
                            "esql_single_value": {
                                "field": "emp_no",
                                "next": {
                                    "range": {
                                        "emp_no": {
                                            "lt": 10042,
                                            "boost": 0.0
                                        }
                                    }
                                },
                                "source": "emp_no < 10042@2:36"
                            }
                        }
                    ],
                    "boost": 1.0
                }
            }
            """)));
    }

    /**
     * Expecting
     * LimitExec[1000[INTEGER]]
     * \_ExchangeExec[[_meta_field{f}#8, emp_no{f}#2, first_name{f}#3, gender{f}#4, job{f}#9, job.raw{f}#10, languages{f}#5, last_na
     * me{f}#6, long_noidx{f}#11, salary{f}#7],false]
     *   \_ProjectExec[[_meta_field{f}#8, emp_no{f}#2, first_name{f}#3, gender{f}#4, job{f}#9, job.raw{f}#10, languages{f}#5, last_na
     * me{f}#6, long_noidx{f}#11, salary{f}#7]]
     *     \_FieldExtractExec[_meta_field{f}#8, emp_no{f}#2, first_name{f}#3, gen]
     *       \_EsQueryExec[test], indexMode[standard], query[{"query_string":{"query":"last_name: Smith","fields":[]}}]
     */
    public void testQueryStringFunction() {
        var plan = plannerOptimizer.plan("""
            from test
            | where qstr("last_name: Smith")
            """, IS_SV_STATS);

        var limit = as(plan, LimitExec.class);
        var exchange = as(limit.child(), ExchangeExec.class);
        var project = as(exchange.child(), ProjectExec.class);
        var field = as(project.child(), FieldExtractExec.class);
        var query = as(field.child(), EsQueryExec.class);
        assertThat(as(query.limit(), Literal.class).value(), is(1000));
        var expected = QueryBuilders.queryStringQuery("last_name: Smith");
        assertThat(query.query().toString(), is(expected.toString()));
    }

    /**
     * Expecting
     * LimitExec[1000[INTEGER]]
     * \_ExchangeExec[[_meta_field{f}#1419, emp_no{f}#1413, first_name{f}#1414, gender{f}#1415, job{f}#1420, job.raw{f}#1421, langua
     * ges{f}#1416, last_name{f}#1417, long_noidx{f}#1422, salary{f}#1418],false]
     *   \_ProjectExec[[_meta_field{f}#1419, emp_no{f}#1413, first_name{f}#1414, gender{f}#1415, job{f}#1420, job.raw{f}#1421, langua
     * ges{f}#1416, last_name{f}#1417, long_noidx{f}#1422, salary{f}#1418]]
     *     \_FieldExtractExec[_meta_field{f}#1419, emp_no{f}#1413, first_name{f}#]
     *       \_EsQueryExec[test], indexMode[standard], query[{"bool":{"must":[{"query_string":{"query":"last_name: Smith","fields":[]}}
     *        ,{"esql_single_value":{"field":"emp_no","next":{"range":{"emp_no":{"gt":10010,"boost":1.0}}},"source":"emp_no > 10010"}}],
     *        "boost":1.0}}][_doc{f}#1423], limit[1000], sort[] estimatedRowSize[324]
     */
    public void testQueryStringFunctionConjunctionWhereOperands() {
        String queryText = """
            from test
            | where qstr("last_name: Smith") and emp_no > 10010
            """;
        var plan = plannerOptimizer.plan(queryText, IS_SV_STATS);

        var limit = as(plan, LimitExec.class);
        var exchange = as(limit.child(), ExchangeExec.class);
        var project = as(exchange.child(), ProjectExec.class);
        var field = as(project.child(), FieldExtractExec.class);
        var query = as(field.child(), EsQueryExec.class);
        assertThat(as(query.limit(), Literal.class).value(), is(1000));

        Source filterSource = new Source(2, 37, "emp_no > 10000");
        var range = wrapWithSingleQuery(queryText, unscore(rangeQuery("emp_no").gt(10010)), "emp_no", filterSource);
        var queryString = QueryBuilders.queryStringQuery("last_name: Smith");
        var expected = boolQuery().must(queryString).must(range);
        assertThat(query.query().toString(), is(expected.toString()));
    }

    /**
     * Expecting
     * LimitExec[1000[INTEGER]]
     * \_ExchangeExec[[!alias_integer, boolean{f}#4, byte{f}#5, constant_keyword-foo{f}#6, date{f}#7, double{f}#8, float{f}#9, half_
     * float{f}#10, integer{f}#12, ip{f}#13, keyword{f}#14, long{f}#15, scaled_float{f}#11, short{f}#17, text{f}#18, unsigned_long{f}#16],
     * false]
     *   \_ProjectExec[[!alias_integer, boolean{f}#4, byte{f}#5, constant_keyword-foo{f}#6, date{f}#7, double{f}#8, float{f}#9, half_
     * float{f}#10, integer{f}#12, ip{f}#13, keyword{f}#14, long{f}#15, scaled_float{f}#11, short{f}#17, text{f}#18, unsigned_long{f}#16]
     *     \_FieldExtractExec[!alias_integer, boolean{f}#4, byte{f}#5, constant_k..]
     *       \_EsQueryExec[test], indexMode[standard], query[{"bool":{"must":[{"query_string":{"query":"last_name: Smith","fields":[]}},{
     *       "esql_single_value":{"field":"ip","next":{"terms":{"ip":["127.0.0.1/32"],"boost":1.0}},
     *       "source":"cidr_match(ip, \"127.0.0.1/32\")@2:38"}}],"boost":1.0}}][_doc{f}#21], limit[1000], sort[] estimatedRowSize[354]
     */
    public void testQueryStringFunctionWithFunctionsPushedToLucene() {
        String queryText = """
            from test
            | where qstr("last_name: Smith") and cidr_match(ip, "127.0.0.1/32")
            """;
        var analyzer = makeAnalyzer("mapping-all-types.json");
        var plan = plannerOptimizer.plan(queryText, IS_SV_STATS, analyzer);

        var limit = as(plan, LimitExec.class);
        var exchange = as(limit.child(), ExchangeExec.class);
        var project = as(exchange.child(), ProjectExec.class);
        var field = as(project.child(), FieldExtractExec.class);
        var query = as(field.child(), EsQueryExec.class);
        assertThat(as(query.limit(), Literal.class).value(), is(1000));

        Source filterSource = new Source(2, 37, "cidr_match(ip, \"127.0.0.1/32\")");
        var terms = wrapWithSingleQuery(queryText, unscore(termsQuery("ip", "127.0.0.1/32")), "ip", filterSource);
        var queryString = QueryBuilders.queryStringQuery("last_name: Smith");
        var expected = boolQuery().must(queryString).must(terms);
        assertThat(query.query().toString(), is(expected.toString()));
    }

    /**
     * Expecting
     * LimitExec[1000[INTEGER]]
     * \_ExchangeExec[[_meta_field{f}#1163, emp_no{f}#1157, first_name{f}#1158, gender{f}#1159, job{f}#1164, job.raw{f}#1165, langua
     * ges{f}#1160, last_name{f}#1161, long_noidx{f}#1166, salary{f}#1162],false]
     *   \_ProjectExec[[_meta_field{f}#1163, emp_no{f}#1157, first_name{f}#1158, gender{f}#1159, job{f}#1164, job.raw{f}#1165, langua
     * ges{f}#1160, last_name{f}#1161, long_noidx{f}#1166, salary{f}#1162]]
     *     \_FieldExtractExec[_meta_field{f}#1163, emp_no{f}#1157, first_name{f}#]
     *       \_EsQueryExec[test], indexMode[standard],
     *       query[{"bool":{"must":[{"query_string":{"query":"last_name: Smith","fields":[]}},
     *       {"esql_single_value":{"field":"emp_no","next":{"range":{"emp_no":{"gt":10010,"boost":1.0}}},"source":"emp_no > 10010@3:9"}}],
     *       "boost":1.0}}][_doc{f}#1167], limit[1000], sort[] estimatedRowSize[324]
     */
    public void testQueryStringFunctionMultipleWhereClauses() {
        String queryText = """
            from test
            | where qstr("last_name: Smith")
            | where emp_no > 10010
            """;
        var plan = plannerOptimizer.plan(queryText, IS_SV_STATS);

        var limit = as(plan, LimitExec.class);
        var exchange = as(limit.child(), ExchangeExec.class);
        var project = as(exchange.child(), ProjectExec.class);
        var field = as(project.child(), FieldExtractExec.class);
        var query = as(field.child(), EsQueryExec.class);
        assertThat(as(query.limit(), Literal.class).value(), is(1000));

        Source filterSource = new Source(3, 8, "emp_no > 10000");
        var range = wrapWithSingleQuery(queryText, unscore(rangeQuery("emp_no").gt(10010)), "emp_no", filterSource);
        var queryString = QueryBuilders.queryStringQuery("last_name: Smith");
        var expected = boolQuery().must(queryString).must(range);
        assertThat(query.query().toString(), is(expected.toString()));
    }

    /**
     * Expecting
     * LimitExec[1000[INTEGER]]
     * \_ExchangeExec[[_meta_field{f}#8, emp_no{f}#2, first_name{f}#3, gender{f}#4, job{f}#9, job.raw{f}#10, languages{f}#5, last_na
     * me{f}#6, long_noidx{f}#11, salary{f}#7],false]
     *   \_ProjectExec[[_meta_field{f}#8, emp_no{f}#2, first_name{f}#3, gender{f}#4, job{f}#9, job.raw{f}#10, languages{f}#5, last_na
     * me{f}#6, long_noidx{f}#11, salary{f}#7]]
     *     \_FieldExtractExec[_meta_field{f}#8, emp_no{f}#2, first_name{f}#3, gen]
     *       \_EsQueryExec[test], indexMode[standard], query[{"bool":
     *       {"must":[{"query_string":{"query":"last_name: Smith","fields":[]}},
     *       {"query_string":{"query":"emp_no: [10010 TO *]","fields":[]}}],"boost":1.0}}]
     */
    public void testQueryStringFunctionMultipleQstrClauses() {
        String queryText = """
            from test
            | where qstr("last_name: Smith") and qstr("emp_no: [10010 TO *]")
            """;
        var plan = plannerOptimizer.plan(queryText, IS_SV_STATS);

        var limit = as(plan, LimitExec.class);
        var exchange = as(limit.child(), ExchangeExec.class);
        var project = as(exchange.child(), ProjectExec.class);
        var field = as(project.child(), FieldExtractExec.class);
        var query = as(field.child(), EsQueryExec.class);
        assertThat(as(query.limit(), Literal.class).value(), is(1000));

        var queryStringLeft = QueryBuilders.queryStringQuery("last_name: Smith");
        var queryStringRight = QueryBuilders.queryStringQuery("emp_no: [10010 TO *]");
        var expected = boolQuery().must(queryStringLeft).must(queryStringRight);
        assertThat(query.query().toString(), is(expected.toString()));
    }

    /**
     * Expecting
     * LimitExec[1000[INTEGER]]
     * \_ExchangeExec[[_meta_field{f}#8, emp_no{f}#2, first_name{f}#3, gender{f}#4, job{f}#9, job.raw{f}#10, languages{f}#5, last_na
     * me{f}#6, long_noidx{f}#11, salary{f}#7],false]
     *   \_ProjectExec[[_meta_field{f}#8, emp_no{f}#2, first_name{f}#3, gender{f}#4, job{f}#9, job.raw{f}#10, languages{f}#5, last_na
     * me{f}#6, long_noidx{f}#11, salary{f}#7]]
     *     \_FieldExtractExec[_meta_field{f}#8, emp_no{f}#2, first_name{f}#3, gen]
     *       \_EsQueryExec[test], indexMode[standard], query[{"match":{"last_name":{"query":"Smith"}}}]
     */
    public void testMatchFunction() {
        var plan = plannerOptimizer.plan("""
            from test
            | where match(last_name, "Smith")
            """, IS_SV_STATS);

        var limit = as(plan, LimitExec.class);
        var exchange = as(limit.child(), ExchangeExec.class);
        var project = as(exchange.child(), ProjectExec.class);
        var field = as(project.child(), FieldExtractExec.class);
        var query = as(field.child(), EsQueryExec.class);
        assertThat(as(query.limit(), Literal.class).value(), is(1000));
        var expected = QueryBuilders.matchQuery("last_name", "Smith").lenient(true);
        assertThat(query.query().toString(), is(expected.toString()));
    }

    /**
     * Expecting
     * LimitExec[1000[INTEGER]]
     * \_ExchangeExec[[_meta_field{f}#1419, emp_no{f}#1413, first_name{f}#1414, gender{f}#1415, job{f}#1420, job.raw{f}#1421, langua
     * ges{f}#1416, last_name{f}#1417, long_noidx{f}#1422, salary{f}#1418],false]
     *   \_ProjectExec[[_meta_field{f}#1419, emp_no{f}#1413, first_name{f}#1414, gender{f}#1415, job{f}#1420, job.raw{f}#1421, langua
     * ges{f}#1416, last_name{f}#1417, long_noidx{f}#1422, salary{f}#1418]]
     *     \_FieldExtractExec[_meta_field{f}#1419, emp_no{f}#1413, first_name{f}#]
     *       \EsQueryExec[test], indexMode[standard], query[{"bool":{"must":[{"match":{"last_name":{"query":"Smith"}}},
     *       {"esql_single_value":{"field":"emp_no","next":{"range":{"emp_no":{"gt":10010,"boost":1.0}}},
     *       "source":"emp_no > 10010@2:39"}}],"boost":1.0}}][_doc{f}#14], limit[1000], sort[] estimatedRowSize[324]
     */
    public void testMatchFunctionConjunctionWhereOperands() {
        String queryText = """
            from test
            | where match(last_name, "Smith") and emp_no > 10010
            """;
        var plan = plannerOptimizer.plan(queryText, IS_SV_STATS);

        var limit = as(plan, LimitExec.class);
        var exchange = as(limit.child(), ExchangeExec.class);
        var project = as(exchange.child(), ProjectExec.class);
        var field = as(project.child(), FieldExtractExec.class);
        var query = as(field.child(), EsQueryExec.class);
        assertThat(as(query.limit(), Literal.class).value(), is(1000));

        Source filterSource = new Source(2, 38, "emp_no > 10000");
        var range = wrapWithSingleQuery(queryText, unscore(rangeQuery("emp_no").gt(10010)), "emp_no", filterSource);
        var queryString = QueryBuilders.matchQuery("last_name", "Smith").lenient(true);
        var expected = boolQuery().must(queryString).must(range);
        assertThat(query.query().toString(), is(expected.toString()));
    }

    /**
     * Expecting
     * LimitExec[1000[INTEGER]]
     * \_ExchangeExec[[!alias_integer, boolean{f}#4, byte{f}#5, constant_keyword-foo{f}#6, date{f}#7, double{f}#8, float{f}#9, half_
     * float{f}#10, integer{f}#12, ip{f}#13, keyword{f}#14, long{f}#15, scaled_float{f}#11, short{f}#17, text{f}#18, unsigned_long{f}#16],
     * false]
     *   \_ProjectExec[[!alias_integer, boolean{f}#4, byte{f}#5, constant_keyword-foo{f}#6, date{f}#7, double{f}#8, float{f}#9, half_
     * float{f}#10, integer{f}#12, ip{f}#13, keyword{f}#14, long{f}#15, scaled_float{f}#11, short{f}#17, text{f}#18, unsigned_long{f}#16]
     *     \_FieldExtractExec[!alias_integer, boolean{f}#4, byte{f}#5, constant_k..]
     *       \_EsQueryExec[test], indexMode[standard], query[{"bool":{"must":[{"match":{"text":{"query":"beta"}}},
     *       {"esql_single_value":{"field":"ip","next":{"terms":{"ip":["127.0.0.1/32"],"boost":1.0}},
     *       "source":"cidr_match(ip, \"127.0.0.1/32\")@2:33"}}],"boost":1.0}}][_doc{f}#22], limit[1000], sort[] estimatedRowSize[354]
     */
    public void testMatchFunctionWithFunctionsPushedToLucene() {
        String queryText = """
            from test
            | where match(text, "beta") and cidr_match(ip, "127.0.0.1/32")
            """;
        var analyzer = makeAnalyzer("mapping-all-types.json");
        var plan = plannerOptimizer.plan(queryText, IS_SV_STATS, analyzer);

        var limit = as(plan, LimitExec.class);
        var exchange = as(limit.child(), ExchangeExec.class);
        var project = as(exchange.child(), ProjectExec.class);
        var field = as(project.child(), FieldExtractExec.class);
        var query = as(field.child(), EsQueryExec.class);
        assertThat(as(query.limit(), Literal.class).value(), is(1000));

        Source filterSource = new Source(2, 32, "cidr_match(ip, \"127.0.0.1/32\")");
        var terms = wrapWithSingleQuery(queryText, unscore(termsQuery("ip", "127.0.0.1/32")), "ip", filterSource);
        var queryString = QueryBuilders.matchQuery("text", "beta").lenient(true);
        var expected = boolQuery().must(queryString).must(terms);
        assertThat(query.query().toString(), is(expected.toString()));
    }

    /**
     * Expecting
     * LimitExec[1000[INTEGER]]
     * \_ExchangeExec[[_meta_field{f}#1163, emp_no{f}#1157, first_name{f}#1158, gender{f}#1159, job{f}#1164, job.raw{f}#1165, langua
     * ges{f}#1160, last_name{f}#1161, long_noidx{f}#1166, salary{f}#1162],false]
     *   \_ProjectExec[[_meta_field{f}#1163, emp_no{f}#1157, first_name{f}#1158, gender{f}#1159, job{f}#1164, job.raw{f}#1165, langua
     * ges{f}#1160, last_name{f}#1161, long_noidx{f}#1166, salary{f}#1162]]
     *     \_FieldExtractExec[_meta_field{f}#1163, emp_no{f}#1157, first_name{f}#]
     *       \_EsQueryExec[test], indexMode[standard], query[{"bool":{"must":[{"match":{"last_name":{"query":"Smith"}}},
     *       {"esql_single_value":{"field":"emp_no","next":{"range":{"emp_no":{"gt":10010,"boost":1.0}}},
     *       "source":"emp_no > 10010@3:9"}}],"boost":1.0}}][_doc{f}#14], limit[1000], sort[] estimatedRowSize[324]
     */
    public void testMatchFunctionMultipleWhereClauses() {
        String queryText = """
            from test
            | where match(last_name, "Smith")
            | where emp_no > 10010
            """;
        var plan = plannerOptimizer.plan(queryText, IS_SV_STATS);

        var limit = as(plan, LimitExec.class);
        var exchange = as(limit.child(), ExchangeExec.class);
        var project = as(exchange.child(), ProjectExec.class);
        var field = as(project.child(), FieldExtractExec.class);
        var query = as(field.child(), EsQueryExec.class);
        assertThat(as(query.limit(), Literal.class).value(), is(1000));

        Source filterSource = new Source(3, 8, "emp_no > 10000");
        var range = wrapWithSingleQuery(queryText, unscore(rangeQuery("emp_no").gt(10010)), "emp_no", filterSource);
        var queryString = QueryBuilders.matchQuery("last_name", "Smith").lenient(true);
        var expected = boolQuery().must(queryString).must(range);
        assertThat(query.query().toString(), is(expected.toString()));
    }

    /**
     * Expecting
     * LimitExec[1000[INTEGER]]
     * \_ExchangeExec[[_meta_field{f}#8, emp_no{f}#2, first_name{f}#3, gender{f}#4, job{f}#9, job.raw{f}#10, languages{f}#5, last_na
     * me{f}#6, long_noidx{f}#11, salary{f}#7],false]
     *   \_ProjectExec[[_meta_field{f}#8, emp_no{f}#2, first_name{f}#3, gender{f}#4, job{f}#9, job.raw{f}#10, languages{f}#5, last_na
     * me{f}#6, long_noidx{f}#11, salary{f}#7]]
     *     \_FieldExtractExec[_meta_field{f}#8, emp_no{f}#2, first_name{f}#3, gen]
     *       \_EsQueryExec[test], indexMode[standard], query[{"bool":{"must":[{"match":{"last_name":{"query":"Smith"}}},
     *       {"match":{"first_name":{"query":"John"}}}],"boost":1.0}}][_doc{f}#14], limit[1000], sort[] estimatedRowSize[324]
     */
    public void testMatchFunctionMultipleMatchClauses() {
        String queryText = """
            from test
            | where match(last_name, "Smith") and match(first_name, "John")
            """;
        var plan = plannerOptimizer.plan(queryText, IS_SV_STATS);

        var limit = as(plan, LimitExec.class);
        var exchange = as(limit.child(), ExchangeExec.class);
        var project = as(exchange.child(), ProjectExec.class);
        var field = as(project.child(), FieldExtractExec.class);
        var query = as(field.child(), EsQueryExec.class);
        assertThat(as(query.limit(), Literal.class).value(), is(1000));

        var queryStringLeft = QueryBuilders.matchQuery("last_name", "Smith").lenient(true);
        var queryStringRight = QueryBuilders.matchQuery("first_name", "John").lenient(true);
        var expected = boolQuery().must(queryStringLeft).must(queryStringRight);
        assertThat(query.query().toString(), is(expected.toString()));
    }

    /**
     * Expecting
     * LimitExec[1000[INTEGER]]
     * \_ExchangeExec[[_meta_field{f}#8, emp_no{f}#2, first_name{f}#3, gender{f}#4, job{f}#9, job.raw{f}#10, languages{f}#5, last_na
     * me{f}#6, long_noidx{f}#11, salary{f}#7],false]
     *   \_ProjectExec[[_meta_field{f}#8, emp_no{f}#2, first_name{f}#3, gender{f}#4, job{f}#9, job.raw{f}#10, languages{f}#5, last_na
     * me{f}#6, long_noidx{f}#11, salary{f}#7]]
     *     \_FieldExtractExec[_meta_field{f}#8, emp_no{f}#2, first_name{f}#3, gen]
     *       \_EsQueryExec[test], indexMode[standard], query[{"kql":{"query":"last_name: Smith"}}]
     */
    public void testKqlFunction() {
        var plan = plannerOptimizer.plan("""
            from test
            | where kql("last_name: Smith")
            """, IS_SV_STATS);

        var limit = as(plan, LimitExec.class);
        var exchange = as(limit.child(), ExchangeExec.class);
        var project = as(exchange.child(), ProjectExec.class);
        var field = as(project.child(), FieldExtractExec.class);
        var query = as(field.child(), EsQueryExec.class);
        assertThat(as(query.limit(), Literal.class).value(), is(1000));
        var expected = kqlQueryBuilder("last_name: Smith");
        assertThat(query.query().toString(), is(expected.toString()));
    }

    /**
     * Expecting
     * LimitExec[1000[INTEGER]]
     * \_ExchangeExec[[_meta_field{f}#1419, emp_no{f}#1413, first_name{f}#1414, gender{f}#1415, job{f}#1420, job.raw{f}#1421, langua
     * ges{f}#1416, last_name{f}#1417, long_noidx{f}#1422, salary{f}#1418],false]
     *   \_ProjectExec[[_meta_field{f}#1419, emp_no{f}#1413, first_name{f}#1414, gender{f}#1415, job{f}#1420, job.raw{f}#1421, langua
     * ges{f}#1416, last_name{f}#1417, long_noidx{f}#1422, salary{f}#1418]]
     *     \_FieldExtractExec[_meta_field{f}#1419, emp_no{f}#1413, first_name{f}#]
     *       \_EsQueryExec[test], indexMode[standard], query[{"bool":{"must":[{"kql":{"query":"last_name: Smith"}}
     *        ,{"esql_single_value":{"field":"emp_no","next":{"range":{"emp_no":{"gt":10010,"boost":1.0}}},"source":"emp_no > 10010"}}],
     *        "boost":1.0}}][_doc{f}#1423], limit[1000], sort[] estimatedRowSize[324]
     */
    public void testKqlFunctionConjunctionWhereOperands() {
        String queryText = """
            from test
            | where kql("last_name: Smith") and emp_no > 10010
            """;
        var plan = plannerOptimizer.plan(queryText, IS_SV_STATS);

        var limit = as(plan, LimitExec.class);
        var exchange = as(limit.child(), ExchangeExec.class);
        var project = as(exchange.child(), ProjectExec.class);
        var field = as(project.child(), FieldExtractExec.class);
        var query = as(field.child(), EsQueryExec.class);
        assertThat(as(query.limit(), Literal.class).value(), is(1000));

        Source filterSource = new Source(2, 36, "emp_no > 10000");
        var range = wrapWithSingleQuery(queryText, unscore(rangeQuery("emp_no").gt(10010)), "emp_no", filterSource);
        var kqlQuery = kqlQueryBuilder("last_name: Smith");
        var expected = boolQuery().must(kqlQuery).must(range);
        assertThat(query.query().toString(), is(expected.toString()));
    }

    /**
     * Expecting
     * LimitExec[1000[INTEGER]]
     * \_ExchangeExec[[!alias_integer, boolean{f}#4, byte{f}#5, constant_keyword-foo{f}#6, date{f}#7, double{f}#8, float{f}#9, half_
     * float{f}#10, integer{f}#12, ip{f}#13, keyword{f}#14, long{f}#15, scaled_float{f}#11, short{f}#17, text{f}#18, unsigned_long{f}#16],
     * false]
     *   \_ProjectExec[[!alias_integer, boolean{f}#4, byte{f}#5, constant_keyword-foo{f}#6, date{f}#7, double{f}#8, float{f}#9, half_
     * float{f}#10, integer{f}#12, ip{f}#13, keyword{f}#14, long{f}#15, scaled_float{f}#11, short{f}#17, text{f}#18, unsigned_long{f}#16]
     *     \_FieldExtractExec[!alias_integer, boolean{f}#4, byte{f}#5, constant_k..]
     *       \_EsQueryExec[test], indexMode[standard], query[{"bool":{"must":[{"kql":{"query":"last_name: Smith"}},{
     *       "esql_single_value":{"field":"ip","next":{"terms":{"ip":["127.0.0.1/32"],"boost":1.0}},
     *       "source":"cidr_match(ip, \"127.0.0.1/32\")@2:38"}}],"boost":1.0}}][_doc{f}#21], limit[1000], sort[] estimatedRowSize[354]
     */
    public void testKqlFunctionWithFunctionsPushedToLucene() {
        String queryText = """
            from test
            | where kql("last_name: Smith") and cidr_match(ip, "127.0.0.1/32")
            """;
        var analyzer = makeAnalyzer("mapping-all-types.json");
        var plan = plannerOptimizer.plan(queryText, IS_SV_STATS, analyzer);

        var limit = as(plan, LimitExec.class);
        var exchange = as(limit.child(), ExchangeExec.class);
        var project = as(exchange.child(), ProjectExec.class);
        var field = as(project.child(), FieldExtractExec.class);
        var query = as(field.child(), EsQueryExec.class);
        assertThat(as(query.limit(), Literal.class).value(), is(1000));

        Source filterSource = new Source(2, 36, "cidr_match(ip, \"127.0.0.1/32\")");
        var terms = wrapWithSingleQuery(queryText, unscore(termsQuery("ip", "127.0.0.1/32")), "ip", filterSource);
        var kqlQuery = kqlQueryBuilder("last_name: Smith");
        var expected = boolQuery().must(kqlQuery).must(terms);
        assertThat(query.query().toString(), is(expected.toString()));
    }

    /**
     * Expecting
     * LimitExec[1000[INTEGER]]
     * \_ExchangeExec[[_meta_field{f}#1163, emp_no{f}#1157, first_name{f}#1158, gender{f}#1159, job{f}#1164, job.raw{f}#1165, langua
     * ges{f}#1160, last_name{f}#1161, long_noidx{f}#1166, salary{f}#1162],false]
     *   \_ProjectExec[[_meta_field{f}#1163, emp_no{f}#1157, first_name{f}#1158, gender{f}#1159, job{f}#1164, job.raw{f}#1165, langua
     * ges{f}#1160, last_name{f}#1161, long_noidx{f}#1166, salary{f}#1162]]
     *     \_FieldExtractExec[_meta_field{f}#1163, emp_no{f}#1157, first_name{f}#]
     *       \_EsQueryExec[test], indexMode[standard],
     *       query[{"bool":{"must":[{"kql":{"query":"last_name: Smith"}},
     *       {"esql_single_value":{"field":"emp_no","next":{"range":{"emp_no":{"gt":10010,"boost":1.0}}},"source":"emp_no > 10010@3:9"}}],
     *       "boost":1.0}}][_doc{f}#1167], limit[1000], sort[] estimatedRowSize[324]
     */
    public void testKqlFunctionMultipleWhereClauses() {
        String queryText = """
            from test
            | where kql("last_name: Smith")
            | where emp_no > 10010
            """;
        var plan = plannerOptimizer.plan(queryText, IS_SV_STATS);

        var limit = as(plan, LimitExec.class);
        var exchange = as(limit.child(), ExchangeExec.class);
        var project = as(exchange.child(), ProjectExec.class);
        var field = as(project.child(), FieldExtractExec.class);
        var query = as(field.child(), EsQueryExec.class);
        assertThat(as(query.limit(), Literal.class).value(), is(1000));

        Source filterSource = new Source(3, 8, "emp_no > 10000");
        var range = wrapWithSingleQuery(queryText, unscore(rangeQuery("emp_no").gt(10010)), "emp_no", filterSource);
        var kqlQuery = kqlQueryBuilder("last_name: Smith");
        var expected = boolQuery().must(kqlQuery).must(range);
        assertThat(query.query().toString(), is(expected.toString()));
    }

    /**
     * Expecting
     * LimitExec[1000[INTEGER]]
     * \_ExchangeExec[[_meta_field{f}#8, emp_no{f}#2, first_name{f}#3, gender{f}#4, job{f}#9, job.raw{f}#10, languages{f}#5, last_na
     * me{f}#6, long_noidx{f}#11, salary{f}#7],false]
     *   \_ProjectExec[[_meta_field{f}#8, emp_no{f}#2, first_name{f}#3, gender{f}#4, job{f}#9, job.raw{f}#10, languages{f}#5, last_na
     * me{f}#6, long_noidx{f}#11, salary{f}#7]]
     *     \_FieldExtractExec[_meta_field{f}#8, emp_no{f}#2, first_name{f}#3, gen]
     *       \_EsQueryExec[test], indexMode[standard], query[{"bool": {"must":[
     *       {"kql":{"query":"last_name: Smith"}},
     *       {"kql":{"query":"emp_no > 10010"}}],"boost":1.0}}]
     */
    public void testKqlFunctionMultipleKqlClauses() {
        String queryText = """
            from test
            | where kql("last_name: Smith") and kql("emp_no > 10010")
            """;
        var plan = plannerOptimizer.plan(queryText, IS_SV_STATS);

        var limit = as(plan, LimitExec.class);
        var exchange = as(limit.child(), ExchangeExec.class);
        var project = as(exchange.child(), ProjectExec.class);
        var field = as(project.child(), FieldExtractExec.class);
        var query = as(field.child(), EsQueryExec.class);
        assertThat(as(query.limit(), Literal.class).value(), is(1000));

        var kqlQueryLeft = kqlQueryBuilder("last_name: Smith");
        var kqlQueryRight = kqlQueryBuilder("emp_no > 10010");
        var expected = boolQuery().must(kqlQueryLeft).must(kqlQueryRight);
        assertThat(query.query().toString(), is(expected.toString()));
    }

    // optimizer doesn't know yet how to break down different multi count
    public void testCountFieldsAndAllWithFilter() {
        var plan = plannerOptimizer.plan("""
            from test
            | where emp_no > 10010
            | stats c = count(), cs = count(salary), ce = count(emp_no)
            """, IS_SV_STATS);
        assertThat(plan.anyMatch(EsQueryExec.class::isInstance), is(true));
    }

    /**
     * Expecting
     * LimitExec[1000[INTEGER]]
     * \_AggregateExec[[],[COUNT([2a][KEYWORD]) AS c],FINAL,null]
     *   \_ExchangeExec[[count{r}#14, seen{r}#15],true]
     *     \_LocalSourceExec[[c{r}#3],[LongVectorBlock[vector=ConstantLongVector[positions=1, value=0]]]]
     */
    public void testLocalAggOptimizedToLocalRelation() {
        var stats = new TestSearchStats() {
            @Override
            public boolean exists(String field) {
                return "emp_no".equals(field) == false;
            }
        };

        var plan = plannerOptimizer.plan("""
            from test
            | where emp_no > 10010
            | stats c = count()
            """, stats);

        var limit = as(plan, LimitExec.class);
        var agg = as(limit.child(), AggregateExec.class);
        assertThat(agg.getMode(), is(FINAL));
        assertThat(Expressions.names(agg.aggregates()), contains("c"));
        var exchange = as(agg.child(), ExchangeExec.class);
        assertThat(exchange.inBetweenAggs(), is(true));
        var localSource = as(exchange.child(), LocalSourceExec.class);
        assertThat(Expressions.names(localSource.output()), contains("$$c$count", "$$c$seen"));
    }

    /**
     * Expects
     * LimitExec[1000[INTEGER]]
     * \_ExchangeExec[[],false]
     *   \_ProjectExec[[_meta_field{f}#9, emp_no{f}#3, first_name{f}#4, gender{f}#5, job{f}#10, job.raw{f}#11, languages{f}#6, last_n
     * ame{f}#7, long_noidx{f}#12, salary{f}#8]]
     *     \_FieldExtractExec[_meta_field{f}#9, emp_no{f}#3, first_name{f}#4, gen..]
     *       \_EsQueryExec[test], query[{"exists":{"field":"emp_no","boost":1.0}}][_doc{f}#13], limit[1000], sort[] estimatedRowSize[324]
     */
    public void testIsNotNullPushdownFilter() {
        var plan = plannerOptimizer.plan("from test | where emp_no is not null");

        var limit = as(plan, LimitExec.class);
        var exchange = as(limit.child(), ExchangeExec.class);
        var project = as(exchange.child(), ProjectExec.class);
        var field = as(project.child(), FieldExtractExec.class);
        var query = as(field.child(), EsQueryExec.class);
        assertThat(as(query.limit(), Literal.class).value(), is(1000));
        var expected = unscore(existsQuery("emp_no"));
        assertThat(query.query().toString(), is(expected.toString()));
    }

    /**
     * Expects
     *
     * LimitExec[1000[INTEGER]]
     * \_ExchangeExec[[],false]
     *   \_ProjectExec[[_meta_field{f}#9, emp_no{f}#3, first_name{f}#4, gender{f}#5, job{f}#10, job.raw{f}#11, languages{f}#6, last_n
     * ame{f}#7, long_noidx{f}#12, salary{f}#8]]
     *     \_FieldExtractExec[_meta_field{f}#9, emp_no{f}#3, first_name{f}#4, gen..]
     *       \_EsQueryExec[test], query[{"bool":{"must_not":[{"exists":{"field":"emp_no","boost":1.0}}],"boost":1.0}}][_doc{f}#13],
     *         limit[1000], sort[] estimatedRowSize[324]
     */
    public void testIsNullPushdownFilter() {
        var plan = plannerOptimizer.plan("from test | where emp_no is null");

        var limit = as(plan, LimitExec.class);
        var exchange = as(limit.child(), ExchangeExec.class);
        var project = as(exchange.child(), ProjectExec.class);
        var field = as(project.child(), FieldExtractExec.class);
        var query = as(field.child(), EsQueryExec.class);
        assertThat(as(query.limit(), Literal.class).value(), is(1000));
        var expected = boolQuery().mustNot(unscore(existsQuery("emp_no")));
        assertThat(query.query().toString(), is(expected.toString()));
    }

    /**
     * Expects
     *
     * LimitExec[500[INTEGER]]
     * \_AggregateExec[[],[COUNT(gender{f}#7) AS count(gender)],FINAL,null]
     *   \_ExchangeExec[[count{r}#15, seen{r}#16],true]
     *     \_AggregateExec[[],[COUNT(gender{f}#7) AS count(gender)],PARTIAL,8]
     *       \_FieldExtractExec[gender{f}#7]
     *         \_EsQueryExec[test], query[{"exists":{"field":"gender","boost":1.0}}][_doc{f}#17], limit[], sort[] estimatedRowSize[54]
     */
    public void testIsNotNull_TextField_Pushdown() {
        String textField = randomFrom("gender", "job");
        var plan = plannerOptimizer.plan(
            String.format(Locale.ROOT, "from test | where %s is not null | stats count(%s)", textField, textField)
        );

        var limit = as(plan, LimitExec.class);
        var finalAgg = as(limit.child(), AggregateExec.class);
        var exchange = as(finalAgg.child(), ExchangeExec.class);
        var partialAgg = as(exchange.child(), AggregateExec.class);
        var fieldExtract = as(partialAgg.child(), FieldExtractExec.class);
        var query = as(fieldExtract.child(), EsQueryExec.class);
        var expected = unscore(existsQuery(textField));
        assertThat(query.query().toString(), is(expected.toString()));
    }

    /**
     * Expects
     * LimitExec[1000[INTEGER]]
     * \_ExchangeExec[[],false]
     *   \_ProjectExec[[_meta_field{f}#9, emp_no{f}#3, first_name{f}#4, gender{f}#5, job{f}#10, job.raw{f}#11, languages{f}#6, last_n
     *     ame{f}#7, long_noidx{f}#12, salary{f}#8]]
     *     \_FieldExtractExec[_meta_field{f}#9, emp_no{f}#3, first_name{f}#4, gen..]
     *       \_EsQueryExec[test], query[{"bool":{"must_not":[{"exists":{"field":"gender","boost":1.0}}],"boost":1.0}}]
     *         [_doc{f}#13], limit[1000], sort[] estimatedRowSize[324]
     */
    public void testIsNull_TextField_Pushdown() {
        String textField = randomFrom("gender", "job");
        var plan = plannerOptimizer.plan(String.format(Locale.ROOT, "from test | where %s is null", textField, textField));

        var limit = as(plan, LimitExec.class);
        var exchange = as(limit.child(), ExchangeExec.class);
        var project = as(exchange.child(), ProjectExec.class);
        var fieldExtract = as(project.child(), FieldExtractExec.class);
        var query = as(fieldExtract.child(), EsQueryExec.class);
        var expected = boolQuery().mustNot(unscore(existsQuery(textField)));
        assertThat(query.query().toString(), is(expected.toString()));
    }

    /**
     * count(x) adds an implicit "exists(x)" filter in the pushed down query
     * This test checks this "exists" doesn't clash with the "is null" pushdown on the text field.
     * In this particular query, "exists(x)" and "x is null" cancel each other out.
     *
     * Expects
     *
     * LimitExec[1000[INTEGER]]
     * \_AggregateExec[[],[COUNT(job{f}#19) AS c],FINAL,8]
     *   \_ExchangeExec[[count{r}#22, seen{r}#23],true]
     *     \_LocalSourceExec[[count{r}#22, seen{r}#23],[LongVectorBlock[vector=ConstantLongVector[positions=1, value=0]], BooleanVectorBlock
     * [vector=ConstantBooleanVector[positions=1, value=true]]]]
     */
    public void testIsNull_TextField_Pushdown_WithCount() {
        var plan = plannerOptimizer.plan("""
              from test
              | eval filtered_job = job, count_job = job
              | where filtered_job IS NULL
              | stats c = COUNT(count_job)
            """, IS_SV_STATS);

        var limit = as(plan, LimitExec.class);
        var agg = as(limit.child(), AggregateExec.class);
        var exg = as(agg.child(), ExchangeExec.class);
        as(exg.child(), LocalSourceExec.class);
    }

    /**
     * count(x) adds an implicit "exists(x)" filter in the pushed down query.
     * This test checks this "exists" doesn't clash with the "is null" pushdown on the text field.
     * In this particular query, "exists(x)" and "x is not null" go hand in hand and the query is pushed down to Lucene.
     *
     * Expects
     *
     * LimitExec[1000[INTEGER]]
     * \_AggregateExec[[],[COUNT(job{f}#19) AS c],FINAL,8]
     *   \_ExchangeExec[[count{r}#22, seen{r}#23],true]
     *     \_EsStatsQueryExec[test], stats[Stat[name=job, type=COUNT, query={
     *   "exists" : {
     *     "field" : "job",
     *     "boost" : 1.0
     *   }
     * }]]], query[{"exists":{"field":"job","boost":1.0}}][count{r}#25, seen{r}#26], limit[],
     */
    public void testIsNotNull_TextField_Pushdown_WithCount() {
        var plan = plannerOptimizer.plan("""
              from test
              | eval filtered_job = job, count_job = job
              | where filtered_job IS NOT NULL
              | stats c = COUNT(count_job)
            """, IS_SV_STATS);

        var limit = as(plan, LimitExec.class);
        var agg = as(limit.child(), AggregateExec.class);
        var exg = as(agg.child(), ExchangeExec.class);
        var esStatsQuery = as(exg.child(), EsStatsQueryExec.class);
        assertThat(esStatsQuery.limit(), is(nullValue()));
        assertThat(Expressions.names(esStatsQuery.output()), contains("$$c$count", "$$c$seen"));
        var stat = as(esStatsQuery.stats().get(0), Stat.class);
        assertThat(stat.query(), is(existsQuery("job")));
    }

    private record OutOfRangeTestCase(String fieldName, String tooLow, String tooHigh) {};

    private static final String LT = "<";
    private static final String LTE = "<=";
    private static final String GT = ">";
    private static final String GTE = ">=";
    private static final String EQ = "==";
    private static final String NEQ = "!=";

    public void testOutOfRangeFilterPushdown() {
        var allTypeMappingAnalyzer = makeAnalyzer("mapping-all-types.json");

        String largerThanInteger = String.valueOf(randomLongBetween(Integer.MAX_VALUE + 1L, Long.MAX_VALUE));
        String smallerThanInteger = String.valueOf(randomLongBetween(Long.MIN_VALUE, Integer.MIN_VALUE - 1L));

        // These values are already out of bounds for longs due to rounding errors.
        double longLowerBoundExclusive = (double) Long.MIN_VALUE;
        double longUpperBoundExclusive = (double) Long.MAX_VALUE;
        String largerThanLong = String.valueOf(randomDoubleBetween(longUpperBoundExclusive, Double.MAX_VALUE, true));
        String smallerThanLong = String.valueOf(randomDoubleBetween(-Double.MAX_VALUE, longLowerBoundExclusive, true));

        List<OutOfRangeTestCase> cases = List.of(
            new OutOfRangeTestCase("byte", smallerThanInteger, largerThanInteger),
            new OutOfRangeTestCase("short", smallerThanInteger, largerThanInteger),
            new OutOfRangeTestCase("integer", smallerThanInteger, largerThanInteger),
            new OutOfRangeTestCase("long", smallerThanLong, largerThanLong)
            // TODO: add unsigned_long https://github.com/elastic/elasticsearch/issues/102935
        );

        for (OutOfRangeTestCase testCase : cases) {
            List<String> trueForSingleValuesPredicates = List.of(
                LT + testCase.tooHigh,
                LTE + testCase.tooHigh,
                GT + testCase.tooLow,
                GTE + testCase.tooLow,
                NEQ + testCase.tooHigh,
                NEQ + testCase.tooLow
            );
            List<String> alwaysFalsePredicates = List.of(
                LT + testCase.tooLow,
                LTE + testCase.tooLow,
                GT + testCase.tooHigh,
                GTE + testCase.tooHigh,
                EQ + testCase.tooHigh,
                EQ + testCase.tooLow
            );

            for (String truePredicate : trueForSingleValuesPredicates) {
                String comparison = testCase.fieldName + truePredicate;
                var query = "from test | where " + comparison;
                Source expectedSource = new Source(1, 18, comparison);

                logger.info("Query: " + query);
                EsQueryExec actualQueryExec = doTestOutOfRangeFilterPushdown(query, allTypeMappingAnalyzer);

                assertThat(actualQueryExec.query(), is(instanceOf(SingleValueQuery.Builder.class)));
                var actualLuceneQuery = (SingleValueQuery.Builder) actualQueryExec.query();
                assertThat(actualLuceneQuery.field(), equalTo(testCase.fieldName));
                assertThat(actualLuceneQuery.source(), equalTo(expectedSource));

                assertThat(actualLuceneQuery.next(), equalTo(unscore(matchAllQuery())));
            }

            for (String falsePredicate : alwaysFalsePredicates) {
                String comparison = testCase.fieldName + falsePredicate;
                var query = "from test | where " + comparison;
                Source expectedSource = new Source(1, 18, comparison);

                EsQueryExec actualQueryExec = doTestOutOfRangeFilterPushdown(query, allTypeMappingAnalyzer);

                assertThat(actualQueryExec.query(), is(instanceOf(SingleValueQuery.Builder.class)));
                var actualLuceneQuery = (SingleValueQuery.Builder) actualQueryExec.query();
                assertThat(actualLuceneQuery.field(), equalTo(testCase.fieldName));
                assertThat(actualLuceneQuery.source(), equalTo(expectedSource));

                var expectedInnerQuery = unscore(boolQuery().mustNot(unscore(matchAllQuery())));
                assertThat(actualLuceneQuery.next(), equalTo(expectedInnerQuery));
            }
        }
    }

    public void testOutOfRangeFilterPushdownWithFloatAndHalfFloat() {
        var allTypeMappingAnalyzer = makeAnalyzer("mapping-all-types.json");

        String smallerThanFloat = String.valueOf(randomDoubleBetween(-Double.MAX_VALUE, -Float.MAX_VALUE - 1d, true));
        String largerThanFloat = String.valueOf(randomDoubleBetween(Float.MAX_VALUE + 1d, Double.MAX_VALUE, true));

        List<OutOfRangeTestCase> cases = List.of(
            new OutOfRangeTestCase("float", smallerThanFloat, largerThanFloat),
            new OutOfRangeTestCase("half_float", smallerThanFloat, largerThanFloat)
        );

        for (OutOfRangeTestCase testCase : cases) {
            for (var value : List.of(testCase.tooHigh, testCase.tooLow)) {
                for (String predicate : List.of(LT, LTE, GT, GTE, EQ, NEQ)) {
                    String comparison = testCase.fieldName + predicate + value;
                    var query = "from test | where " + comparison;

                    Source expectedSource = new Source(1, 18, comparison);

                    logger.info("Query: " + query);
                    EsQueryExec actualQueryExec = doTestOutOfRangeFilterPushdown(query, allTypeMappingAnalyzer);

                    assertThat(actualQueryExec.query(), is(instanceOf(SingleValueQuery.Builder.class)));
                    var actualLuceneQuery = (SingleValueQuery.Builder) actualQueryExec.query();
                    assertThat(actualLuceneQuery.field(), equalTo(testCase.fieldName));
                    assertThat(actualLuceneQuery.source(), equalTo(expectedSource));

                    QueryBuilder actualInnerLuceneQuery = actualLuceneQuery.next();

                    if (predicate.equals(EQ)) {
                        QueryBuilder expectedInnerQuery = unscore(termQuery(testCase.fieldName, Double.parseDouble(value)));
                        assertThat(actualInnerLuceneQuery, equalTo(expectedInnerQuery));
                    } else if (predicate.equals(NEQ)) {
                        QueryBuilder expectedInnerQuery = unscore(
                            boolQuery().mustNot(unscore(termQuery(testCase.fieldName, Double.parseDouble(value))))
                        );
                        assertThat(actualInnerLuceneQuery, equalTo(expectedInnerQuery));
                    } else { // one of LT, LTE, GT, GTE
                        assertTrue(actualInnerLuceneQuery instanceof RangeQueryBuilder);
                        assertThat(((RangeQueryBuilder) actualInnerLuceneQuery).fieldName(), equalTo(testCase.fieldName));
                    }
                }
            }
        }
    }

    /**
     * Expects e.g.
     * LimitExec[1000[INTEGER]]
     * \_ExchangeExec[[],false]
     *   \_ProjectExec[[!alias_integer, boolean{f}#190, byte{f}#191, constant_keyword-foo{f}#192, date{f}#193, double{f}#194, ...]]
     *     \_FieldExtractExec[!alias_integer, boolean{f}#190, byte{f}#191, consta..][]
     *       \_EsQueryExec[test], query[{"esql_single_value":{"field":"byte","next":{"match_all":{"boost":1.0}},...}}]
     */
    private EsQueryExec doTestOutOfRangeFilterPushdown(String query, Analyzer analyzer) {
        var plan = plannerOptimizer.plan(query, EsqlTestUtils.TEST_SEARCH_STATS, analyzer);

        var limit = as(plan, LimitExec.class);
        var exchange = as(limit.child(), ExchangeExec.class);
        var project = as(exchange.child(), ProjectExec.class);
        var fieldExtract = as(project.child(), FieldExtractExec.class);
        var luceneQuery = as(fieldExtract.child(), EsQueryExec.class);

        return luceneQuery;
    }

    /*
     * Expects
     * LimitExec[1000[INTEGER]]
     * \_ExchangeExec[[_meta_field{f}#8, emp_no{f}#2, first_name{f}#3, gender{f}#4, hire_date{f}#9, job{f}#10, job.raw{f}#11, langua
     * ges{f}#5, last_name{f}#6, long_noidx{f}#12, salary{f}#7],false]
     *   \_ProjectExec[[_meta_field{f}#8, emp_no{r}#2, first_name{r}#3, gender{f}#4, hire_date{f}#9, job{f}#10, job.raw{f}#11, langua
     * ges{f}#5, first_name{r}#3 AS last_name, long_noidx{f}#12, emp_no{r}#2 AS salary]]
     *     \_FieldExtractExec[_meta_field{f}#8, gender{f}#4, hire_date{f}#9, job{..]<[],[]>
     *       \_EvalExec[[null[INTEGER] AS emp_no, null[KEYWORD] AS first_name]]
     *         \_EsQueryExec[test], indexMode[standard], query[][_doc{f}#13], limit[1000], sort[] estimatedRowSize[278]
     */
    public void testMissingFieldsDoNotGetExtracted() {
        var stats = EsqlTestUtils.statsForMissingField("first_name", "last_name", "emp_no", "salary");

        var plan = plannerOptimizer.plan("from test", stats);
        var limit = as(plan, LimitExec.class);
        var exchange = as(limit.child(), ExchangeExec.class);
        var project = as(exchange.child(), ProjectExec.class);
        var projections = project.projections();
        assertThat(
            Expressions.names(projections),
            contains(
                "_meta_field",
                "emp_no",
                "first_name",
                "gender",
                "hire_date",
                "job",
                "job.raw",
                "languages",
                "last_name",
                "long_noidx",
                "salary"
            )
        );
        // emp_no
        assertThat(projections.get(1), instanceOf(ReferenceAttribute.class));
        // first_name
        assertThat(projections.get(2), instanceOf(ReferenceAttribute.class));

        // last_name --> first_name
        var nullAlias = Alias.unwrap(projections.get(8));
        assertThat(Expressions.name(nullAlias), is("first_name"));
        // salary --> emp_no
        nullAlias = Alias.unwrap(projections.get(10));
        assertThat(Expressions.name(nullAlias), is("emp_no"));
        // check field extraction is skipped and that evaled fields are not extracted anymore
        var field = as(project.child(), FieldExtractExec.class);
        var fields = field.attributesToExtract();
        assertThat(Expressions.names(fields), contains("_meta_field", "gender", "hire_date", "job", "job.raw", "languages", "long_noidx"));
    }

    /*
     Checks that match filters are pushed down to Lucene when using no casting, for example:
     WHERE first_name:"Anna")
     WHERE age:17
     WHERE salary:24.5
     */
    public void testSingleMatchOperatorFilterPushdownWithoutCasting() {
        checkMatchFunctionPushDown(
            (value, dataType) -> DataType.isString(dataType) ? "\"" + value + "\"" : value.toString(),
            value -> value,
            UNNECESSARY_CASTING_DATA_TYPES,
            MATCH_OPERATOR_QUERY
        );
    }

    /*
    Checks that match filters are pushed down to Lucene when using strings, for example:
    WHERE ip:"127.0.0.1"
    WHERE date:"2024-07-01"
    WHERE date:"8.17.1"
    */
    public void testSingleMatchOperatorFilterPushdownWithStringValues() {
        checkMatchFunctionPushDown(
            (value, dataType) -> "\"" + value + "\"",
            Object::toString,
            Match.FIELD_DATA_TYPES,
            MATCH_OPERATOR_QUERY
        );
    }

    /*
     Checks that match filters are pushed down to Lucene when using no casting, for example:
     WHERE match(first_name, "Anna")
     WHERE match(age, 17)
     WHERE match(salary, 24.5)
     */
    public void testSingleMatchFunctionFilterPushdownWithoutCasting() {
        checkMatchFunctionPushDown(
            (value, dataType) -> DataType.isString(dataType) ? "\"" + value + "\"" : value.toString(),
            value -> value,
            UNNECESSARY_CASTING_DATA_TYPES,
            MATCH_FUNCTION_QUERY
        );
    }

    /*
    Checks that match filters are pushed down to Lucene when using casting, for example:
    WHERE match(ip, "127.0.0.1"::IP)
    WHERE match(date, "2024-07-01"::DATETIME)
    WHERE match(date, "8.17.1"::VERSION)
    */
    public void testSingleMatchFunctionPushdownWithCasting() {
        checkMatchFunctionPushDown(
            LocalPhysicalPlanOptimizerTests::queryValueAsCasting,
            value -> value,
            Match.FIELD_DATA_TYPES,
            MATCH_FUNCTION_QUERY
        );
    }

    /*
    Checks that match filters are pushed down to Lucene when using strings, for example:
    WHERE match(ip, "127.0.0.1")
    WHERE match(date, "2024-07-01")
    WHERE match(date, "8.17.1")
    */
    public void testSingleMatchFunctionFilterPushdownWithStringValues() {
        checkMatchFunctionPushDown(
            (value, dataType) -> "\"" + value + "\"",
            Object::toString,
            Match.FIELD_DATA_TYPES,
            MATCH_FUNCTION_QUERY
        );
    }

    /**
     * Expects
     * LimitExec[1000[INTEGER]]
     * \_ExchangeExec[[],false]
     *   \_ProjectExec[[_meta_field{f}#9, emp_no{f}#3, first_name{f}#4, gender{f}#5, job{f}#10, job.raw{f}#11, languages{f}#6, last_n
     * ame{f}#7, long_noidx{f}#12, salary{f}#8]]
     *     \_FieldExtractExec[_meta_field{f}#9, emp_no{f}#3, first_name{f}#4, gen..]
     *       \_EsQueryExec[test], indexMode[standard], query[{"match":{"first_name":{"query":"Anna"}}}][_doc{f}#13], limit[1000], sort[]
     *       estimatedRowSize[324]
     */
    private void checkMatchFunctionPushDown(
        BiFunction<Object, DataType, String> queryValueProvider,
        Function<Object, Object> expectedValueProvider,
        Collection<DataType> fieldDataTypes,
        String queryFormat
    ) {
        var analyzer = makeAnalyzer("mapping-all-types.json");
        // Check for every possible query data type
        for (DataType fieldDataType : fieldDataTypes) {
            if (DataType.UNDER_CONSTRUCTION.containsKey(fieldDataType)) {
                continue;
            }

            var queryValue = randomQueryValue(fieldDataType);

            String fieldName = fieldDataType == DataType.DATETIME ? "date" : fieldDataType.name().toLowerCase(Locale.ROOT);
            var esqlQuery = String.format(Locale.ROOT, queryFormat, fieldName, queryValueProvider.apply(queryValue, fieldDataType));

            try {
                var plan = plannerOptimizer.plan(esqlQuery, IS_SV_STATS, analyzer);
                var limit = as(plan, LimitExec.class);
                var exchange = as(limit.child(), ExchangeExec.class);
                var project = as(exchange.child(), ProjectExec.class);
                var fieldExtract = as(project.child(), FieldExtractExec.class);
                var actualLuceneQuery = as(fieldExtract.child(), EsQueryExec.class).query();

                var expectedLuceneQuery = new MatchQueryBuilder(fieldName, expectedValueProvider.apply(queryValue)).lenient(true);
                assertThat("Unexpected match query for data type " + fieldDataType, actualLuceneQuery, equalTo(expectedLuceneQuery));
            } catch (ParsingException e) {
                fail("Error parsing ESQL query: " + esqlQuery + "\n" + e.getMessage());
            }
        }
    }

    private static Object randomQueryValue(DataType dataType) {
        return switch (dataType) {
            case BOOLEAN -> randomBoolean();
            case INTEGER -> randomInt();
            case LONG -> randomLong();
            case UNSIGNED_LONG -> randomBigInteger();
            case DATE_NANOS -> EsqlDataTypeConverter.nanoTimeToString(randomMillisUpToYear9999());
            case DATETIME -> EsqlDataTypeConverter.dateTimeToString(randomMillisUpToYear9999());
            case DOUBLE -> randomDouble();
            case KEYWORD -> randomAlphaOfLength(5);
            case IP -> NetworkAddress.format(randomIp(randomBoolean()));
            case TEXT -> randomAlphaOfLength(50);
            case VERSION -> VersionUtils.randomVersion(random()).toString();
            default -> throw new IllegalArgumentException("Unexpected type: " + dataType);
        };
    }

    private static String queryValueAsCasting(Object value, DataType dataType) {
        if (value instanceof String) {
            value = "\"" + value + "\"";
        }
        return switch (dataType) {
            case VERSION -> value + "::VERSION";
            case IP -> value + "::IP";
            case DATETIME -> value + "::DATETIME";
            case DATE_NANOS -> value + "::DATE_NANOS";
            case INTEGER -> value + "::INTEGER";
            case LONG -> value + "::LONG";
            case BOOLEAN -> String.valueOf(value).toLowerCase(Locale.ROOT);
            case UNSIGNED_LONG -> "\"" + value + "\"::UNSIGNED_LONG";
            default -> value.toString();
        };
    }

    /**
     * Expects
     * EvalExec[[CONCAT([65 6d 70 5f 6e 6f 3a 20][KEYWORD],TOSTRING(emp_no{f}#12),[2c 20 6e 61 6d 65 3a 20][KEYWORD],first_nam
     * e{f}#13,[20][KEYWORD],last_name{f}#16) AS description]]
     * \_TopNExec[[Order[emp_no{f}#12,ASC,LAST]],1000[INTEGER],50]
     *   \_ExchangeExec[[],false]
     *     \_ProjectExec[[_meta_field{f}#18, emp_no{f}#12, first_name{f}#13, gender{f}#14, job{f}#19, job.raw{f}#20, languages{f}#15, l
     * ast_name{f}#16, long_noidx{f}#21, salary{f}#17]]
     *       \_FieldExtractExec[_meta_field{f}#18, emp_no{f}#12, first_name{f}#13, ..]
     *         \_EsQueryExec[test], indexMode[standard], query[{"bool":{"must":[{"bool":{"should":[{"match":{"first_name":{"query":"Anna"}}}
     *         ,{"match":{"first_name":{"query":"Anneke"}}}],"boost":1.0}},{"esql_single_value":{"field":"emp_no","next":{"range":{"emp_no":
     *         {"gt":10000,"boost":1.0}}},"source":"emp_no > 10000@4:9"}},{"match":{"last_name":{"query":"Xinglin"}}}],"boost":1.0}}]
     *         [_doc{f}#22], limit[1000], sort[[FieldSort[field=emp_no{f}#12, direction=ASC, nulls=LAST]]] estimatedRowSize[336]
     */
    public void testMultipleMatchFilterPushdown() {
        String query = """
            from test
            | where first_name:"Anna" and first_name:"Anneke"
            | sort emp_no
            | where emp_no > 10000
            | eval description = concat("emp_no: ", to_str(emp_no), ", name: ", first_name, " ", last_name)
            | where last_name:"Xinglin"
            """;
        var plan = plannerOptimizer.plan(query);

        var eval = as(plan, EvalExec.class);
        var topNExec = as(eval.child(), TopNExec.class);
        var exchange = as(topNExec.child(), ExchangeExec.class);
        var project = as(exchange.child(), ProjectExec.class);
        var fieldExtract = as(project.child(), FieldExtractExec.class);
        var actualLuceneQuery = as(fieldExtract.child(), EsQueryExec.class).query();

        Source filterSource = new Source(4, 8, "emp_no > 10000");
        var expectedLuceneQuery = new BoolQueryBuilder().must(new MatchQueryBuilder("first_name", "Anna").lenient(true))
            .must(new MatchQueryBuilder("first_name", "Anneke").lenient(true))
            .must(wrapWithSingleQuery(query, unscore(rangeQuery("emp_no").gt(10000)), "emp_no", filterSource))
            .must(new MatchQueryBuilder("last_name", "Xinglin").lenient(true));
        assertThat(actualLuceneQuery.toString(), is(expectedLuceneQuery.toString()));
    }

    public void testFullTextFunctionsDisjunctionPushdown() {
        String query = """
            from test
            | where (match(first_name, "Anna") or qstr("first_name: Anneke")) and last_name: "Smith"
            | sort emp_no
            """;
        var plan = plannerOptimizer.plan(query);
        var topNExec = as(plan, TopNExec.class);
        var exchange = as(topNExec.child(), ExchangeExec.class);
        var project = as(exchange.child(), ProjectExec.class);
        var fieldExtract = as(project.child(), FieldExtractExec.class);
        var actualLuceneQuery = as(fieldExtract.child(), EsQueryExec.class).query();
        var expectedLuceneQuery = new BoolQueryBuilder().must(
            new BoolQueryBuilder().should(new MatchQueryBuilder("first_name", "Anna").lenient(true))
                .should(new QueryStringQueryBuilder("first_name: Anneke"))
        ).must(new MatchQueryBuilder("last_name", "Smith").lenient(true));
        assertThat(actualLuceneQuery.toString(), is(expectedLuceneQuery.toString()));
    }

    public void testFullTextFunctionsDisjunctionWithFiltersPushdown() {
        String query = """
            from test
            | where (first_name:"Anna" or first_name:"Anneke") and length(last_name) > 5
            | sort emp_no
            """;
        var plan = plannerOptimizer.plan(query);
        var topNExec = as(plan, TopNExec.class);
        var exchange = as(topNExec.child(), ExchangeExec.class);
        var project = as(exchange.child(), ProjectExec.class);
        var fieldExtract = as(project.child(), FieldExtractExec.class);
        var secondTopNExec = as(fieldExtract.child(), TopNExec.class);
        var secondFieldExtract = as(secondTopNExec.child(), FieldExtractExec.class);
        var filterExec = as(secondFieldExtract.child(), FilterExec.class);
        var thirdFilterExtract = as(filterExec.child(), FieldExtractExec.class);
        var actualLuceneQuery = as(thirdFilterExtract.child(), EsQueryExec.class).query();
        var expectedLuceneQuery = new BoolQueryBuilder().should(new MatchQueryBuilder("first_name", "Anna").lenient(true))
            .should(new MatchQueryBuilder("first_name", "Anneke").lenient(true));
        assertThat(actualLuceneQuery.toString(), is(expectedLuceneQuery.toString()));
    }

    public void testMatchOptionsPushDown() {
        String query = """
            from test
            | where match(first_name, "Anna", {"fuzziness": "AUTO", "prefix_length": 3, "max_expansions": 10,
            "fuzzy_transpositions": false, "auto_generate_synonyms_phrase_query": true, "analyzer": "my_analyzer",
            "boost": 2.1, "minimum_should_match": 2, "operator": "AND"})
            """;
        var plan = plannerOptimizer.plan(query);

        var limit = as(plan, LimitExec.class);
        var exchange = as(limit.child(), ExchangeExec.class);
        var project = as(exchange.child(), ProjectExec.class);
        var fieldExtract = as(project.child(), FieldExtractExec.class);
        var actualLuceneQuery = as(fieldExtract.child(), EsQueryExec.class).query();

        Source filterSource = new Source(4, 8, "emp_no > 10000");
        var expectedLuceneQuery = new MatchQueryBuilder("first_name", "Anna").fuzziness(Fuzziness.AUTO)
            .prefixLength(3)
            .maxExpansions(10)
            .fuzzyTranspositions(false)
            .autoGenerateSynonymsPhraseQuery(true)
            .analyzer("my_analyzer")
            .boost(2.1f)
            .minimumShouldMatch("2")
            .operator(Operator.AND)
            .prefixLength(3)
            .lenient(true);
        assertThat(actualLuceneQuery.toString(), is(expectedLuceneQuery.toString()));
    }

    public void testQStrOptionsPushDown() {
        String query = """
            from test
            | where QSTR("first_name: Anna", {"allow_leading_wildcard": "true", "analyze_wildcard": "true",
            "analyzer": "auto", "auto_generate_synonyms_phrase_query": "false", "default_field": "test", "default_operator": "AND",
            "enable_position_increments": "true", "fuzziness": "auto", "fuzzy_max_expansions": 4, "fuzzy_prefix_length": 3,
            "fuzzy_transpositions": "true", "lenient": "false", "max_determinized_states": 10, "minimum_should_match": 3,
            "quote_analyzer": "q_analyzer", "quote_field_suffix": "q_field_suffix", "phrase_slop": 20, "rewrite": "fuzzy",
            "time_zone": "America/Los_Angeles"})
            """;
        var plan = plannerOptimizer.plan(query);

        AtomicReference<String> planStr = new AtomicReference<>();
        plan.forEachDown(EsQueryExec.class, result -> planStr.set(result.query().toString()));

        var expectedQStrQuery = new QueryStringQueryBuilder("first_name: Anna").allowLeadingWildcard(true)
            .analyzeWildcard(true)
            .analyzer("auto")
            .autoGenerateSynonymsPhraseQuery(false)
            .defaultField("test")
            .defaultOperator(Operator.fromString("AND"))
            .enablePositionIncrements(true)
            .fuzziness(Fuzziness.fromString("auto"))
            .fuzzyPrefixLength(3)
            .fuzzyMaxExpansions(4)
            .fuzzyTranspositions(true)
            .lenient(false)
            .maxDeterminizedStates(10)
            .minimumShouldMatch("3")
            .quoteAnalyzer("q_analyzer")
            .quoteFieldSuffix("q_field_suffix")
            .phraseSlop(20)
            .rewrite("fuzzy")
            .timeZone("America/Los_Angeles");
        assertThat(expectedQStrQuery.toString(), is(planStr.get()));
    }

    public void testMultiMatchOptionsPushDown() {
        String query = """
            from test
            | where MULTI_MATCH("Anna", first_name, last_name, {"fuzzy_rewrite": "constant_score", "slop": 10, "analyzer": "auto",
            "auto_generate_synonyms_phrase_query": "false", "fuzziness": "auto", "fuzzy_transpositions": false, "lenient": "false",
            "max_expansions": 10, "minimum_should_match": 3, "operator": "AND", "prefix_length": 20, "tie_breaker": 1.0,
            "type": "best_fields", "boost": 2.0})
            """;
        var plan = plannerOptimizer.plan(query);

        AtomicReference<String> planStr = new AtomicReference<>();
        plan.forEachDown(EsQueryExec.class, result -> planStr.set(result.query().toString()));

        var expectedQuery = new MultiMatchQueryBuilder("Anna").fields(Map.of("first_name", 1.0f, "last_name", 1.0f))
            .slop(10)
            .boost(2.0f)
            .analyzer("auto")
            .autoGenerateSynonymsPhraseQuery(false)
            .operator(Operator.fromString("AND"))
            .fuzziness(Fuzziness.fromString("auto"))
            .fuzzyRewrite("constant_score")
            .fuzzyTranspositions(false)
            .lenient(false)
            .type("best_fields")
            .maxExpansions(10)
            .minimumShouldMatch("3")
            .prefixLength(20)
            .tieBreaker(1.0f);
        assertThat(expectedQuery.toString(), is(planStr.get()));
    }

    /**
     * Expecting
     * LimitExec[1000[INTEGER]]
     * \_ExchangeExec[[_meta_field{f}#8, emp_no{f}#2, first_name{f}#3, gender{f}#4, job{f}#9, job.raw{f}#10, languages{f}#5, last_na
     * me{f}#6, long_noidx{f}#11, salary{f}#7],false]
     *   \_ProjectExec[[_meta_field{f}#8, emp_no{f}#2, first_name{f}#3, gender{f}#4, job{f}#9, job.raw{f}#10, languages{f}#5, last_na
     * me{f}#6, long_noidx{f}#11, salary{f}#7]]
     *     \_FieldExtractExec[_meta_field{f}#8, emp_no{f}#2, first_name{f}#3, gen]
     *       \_EsQueryExec[test], indexMode[standard], query[{"term":{"last_name":{"query":"Smith"}}}]
     */
    public void testTermFunction() {
        // Skip test if the term function is not enabled.
        assumeTrue("term function capability not available", EsqlCapabilities.Cap.TERM_FUNCTION.isEnabled());

        var plan = plannerOptimizer.plan("""
            from test
            | where term(last_name, "Smith")
            """, IS_SV_STATS);

        var limit = as(plan, LimitExec.class);
        var exchange = as(limit.child(), ExchangeExec.class);
        var project = as(exchange.child(), ProjectExec.class);
        var field = as(project.child(), FieldExtractExec.class);
        var query = as(field.child(), EsQueryExec.class);
        assertThat(as(query.limit(), Literal.class).value(), is(1000));
        var expected = termQuery("last_name", "Smith");
        assertThat(query.query().toString(), is(expected.toString()));
    }

    /**
     * Expects
     * LimitExec[1000[INTEGER]]
     * \_ExchangeExec[[_meta_field{f}#9, emp_no{f}#3, first_name{f}#4, gender{f}#5, hire_date{f}#10, job{f}#11, job.raw{f}#12
     *   \_ProjectExec[[_meta_field{f}#9, emp_no{f}#3, first_name{f}#4, gender{f}#5, hire_date{f}#10, job{f}#11, job.raw{f}#12
     *     \_FieldExtractExec[_meta_field{f}#9, emp_no{f}#3, first_name{f}#4, gen]
     *       \_EsQueryExec[test], indexMode[standard], query[{"match":{"emp_no":{"query":123456}}}][_doc{f}#14],
     *       limit[1000], sort[] estimatedRowSize[332]
     */
    public void testMatchWithFieldCasting() {
        String query = """
            from test
            | where emp_no::long : 123456
            """;
        var plan = plannerOptimizer.plan(query);

        var limit = as(plan, LimitExec.class);
        var exchange = as(limit.child(), ExchangeExec.class);
        var project = as(exchange.child(), ProjectExec.class);
        var fieldExtract = as(project.child(), FieldExtractExec.class);
        var queryExec = as(fieldExtract.child(), EsQueryExec.class);
        var queryBuilder = as(queryExec.query(), MatchQueryBuilder.class);
        assertThat(queryBuilder.fieldName(), is("emp_no"));
        assertThat(queryBuilder.value(), is(123456));
    }

    public void testMatchFunctionWithNonPushableConjunction() {
        String query = """
            from test
            | where match(last_name, "Smith") and length(first_name) > 10
            """;
        var plan = plannerOptimizer.plan(query);

        var limit = as(plan, LimitExec.class);
        var exchange = as(limit.child(), ExchangeExec.class);
        var project = as(exchange.child(), ProjectExec.class);
        var fieldExtract = as(project.child(), FieldExtractExec.class);
        var filterLimit = as(fieldExtract.child(), LimitExec.class);
        var filter = as(filterLimit.child(), FilterExec.class);
        assertThat(filter.condition(), instanceOf(GreaterThan.class));
        var fieldFilterExtract = as(filter.child(), FieldExtractExec.class);
        var esQuery = as(fieldFilterExtract.child(), EsQueryExec.class);
        assertThat(esQuery.query(), instanceOf(MatchQueryBuilder.class));
    }

    public void testMatchFunctionWithPushableConjunction() {
        String query = """
            from test metadata _score
            | where match(last_name, "Smith") and salary > 10000
            """;
        var plan = plannerOptimizer.plan(query);

        var limit = as(plan, LimitExec.class);
        var exchange = as(limit.child(), ExchangeExec.class);
        var project = as(exchange.child(), ProjectExec.class);
        var fieldExtract = as(project.child(), FieldExtractExec.class);
        var esQuery = as(fieldExtract.child(), EsQueryExec.class);
        Source source = new Source(2, 38, "salary > 10000");
        BoolQueryBuilder expected = new BoolQueryBuilder().must(new MatchQueryBuilder("last_name", "Smith").lenient(true))
            .must(wrapWithSingleQuery(query, unscore(rangeQuery("salary").gt(10000)), "salary", source));
        assertThat(esQuery.query().toString(), equalTo(expected.toString()));
    }

    public void testMatchFunctionWithNonPushableDisjunction() {
        String query = """
            from test
            | where match(last_name, "Smith") or length(first_name) > 10
            """;
        var plan = plannerOptimizer.plan(query);

        var limit = as(plan, LimitExec.class);
        var exchange = as(limit.child(), ExchangeExec.class);
        var project = as(exchange.child(), ProjectExec.class);
        var field = as(project.child(), FieldExtractExec.class);
        var filterLimit = as(field.child(), LimitExec.class);
        var filter = as(filterLimit.child(), FilterExec.class);
        Or or = as(filter.condition(), Or.class);
        assertThat(or.left(), instanceOf(Match.class));
        assertThat(or.right(), instanceOf(GreaterThan.class));
        var fieldExtract = as(filter.child(), FieldExtractExec.class);
        assertThat(fieldExtract.child(), instanceOf(EsQueryExec.class));
    }

    public void testMatchFunctionWithPushableDisjunction() {
        String query = """
            from test
            | where match(last_name, "Smith") or emp_no > 10""";
        var plan = plannerOptimizer.plan(query);

        var limit = as(plan, LimitExec.class);
        var exchange = as(limit.child(), ExchangeExec.class);
        var project = as(exchange.child(), ProjectExec.class);
        var fieldExtract = as(project.child(), FieldExtractExec.class);
        var esQuery = as(fieldExtract.child(), EsQueryExec.class);
        Source source = new Source(2, 37, "emp_no > 10");
        BoolQueryBuilder expected = new BoolQueryBuilder().should(new MatchQueryBuilder("last_name", "Smith").lenient(true))
            .should(wrapWithSingleQuery(query, unscore(rangeQuery("emp_no").gt(10)), "emp_no", source));
        assertThat(esQuery.query().toString(), equalTo(expected.toString()));
    }

    public void testPushDownFieldExtractToTimeSeriesSource() {
        assumeTrue("requires snapshot builds", Build.current().isSnapshot());
        var query = "TS k8s | STATS max(rate(network.total_bytes_in))";
        var optimizer = new TestPlannerOptimizer(config, timeSeriesAnalyzer);
        PhysicalPlan plan = optimizer.plan(query);
        var limit = as(plan, LimitExec.class);
        var finalAgg = as(limit.child(), AggregateExec.class);
        var partialAgg = as(finalAgg.child(), AggregateExec.class);
        var timeSeriesFinalAgg = as(partialAgg.child(), TimeSeriesAggregateExec.class);
        var exchange = as(timeSeriesFinalAgg.child(), ExchangeExec.class);
        var timeSeriesPartialAgg = as(exchange.child(), TimeSeriesAggregateExec.class);
        var timeSeriesSource = as(timeSeriesPartialAgg.child(), TimeSeriesSourceExec.class);
        assertThat(timeSeriesSource.attributesToExtract(), hasSize(1));
        FieldAttribute field = as(timeSeriesSource.attributesToExtract().getFirst(), FieldAttribute.class);
        assertThat(field.name(), equalTo("network.total_bytes_in"));
        assertThat(timeSeriesSource.attrs(), hasSize(2));
        assertTrue(timeSeriesSource.attrs().stream().noneMatch(EsQueryExec::isSourceAttribute));
    }

<<<<<<< HEAD
    public void testToDateNanosPushDown() {
        assumeTrue("requires snapshot", EsqlCapabilities.Cap.IMPLICIT_CASTING_DATE_AND_DATE_NANOS.isEnabled());
        IndexResolution indexWithUnionTypedFields = indexWithDateDateNanosUnionType();
        plannerOptimizerDateDateNanosUnionTypes = new TestPlannerOptimizer(EsqlTestUtils.TEST_CFG, makeAnalyzer(indexWithUnionTypedFields));
        var stats = EsqlTestUtils.statsForExistingField("date_and_date_nanos", "date_and_date_nanos_and_long");
        String query = """
            from test*
            | where date_and_date_nanos < "2025-01-01" and date_and_date_nanos_and_long::date_nanos >= "2024-01-01\"""";
        var plan = plannerOptimizerDateDateNanosUnionTypes.plan(query, stats);

        // date_and_date_nanos should be pushed down to EsQueryExec, date_and_date_nanos_and_long should not be pushed down
        var project = as(plan, ProjectExec.class);
        List<? extends NamedExpression> projections = project.projections();
        assertEquals(2, projections.size());
        FieldAttribute fa = as(projections.get(0), FieldAttribute.class);
        assertEquals(DATE_NANOS, fa.dataType());
        assertEquals("date_and_date_nanos", fa.fieldName());
        assertTrue(isMultiTypeEsField(fa)); // mixed date and date_nanos are auto-casted
        UnsupportedAttribute ua = as(projections.get(1), UnsupportedAttribute.class); // mixed date, date_nanos and long are not auto-casted
        assertEquals("date_and_date_nanos_and_long", ua.fieldName());
        var limit = as(project.child(), LimitExec.class);
        var exchange = as(limit.child(), ExchangeExec.class);
        project = as(exchange.child(), ProjectExec.class);
        var fieldExtract = as(project.child(), FieldExtractExec.class);
        limit = as(fieldExtract.child(), LimitExec.class);
        // date_and_date_nanos_and_long::date_nanos >= "2024-01-01" is not pushed down
        var filter = as(limit.child(), FilterExec.class);
        GreaterThanOrEqual gt = as(filter.condition(), GreaterThanOrEqual.class);
        fa = as(gt.left(), FieldAttribute.class);
        assertTrue(isMultiTypeEsField(fa));
        assertEquals("date_and_date_nanos_and_long", fa.fieldName());
        fieldExtract = as(filter.child(), FieldExtractExec.class); // extract date_and_date_nanos_and_long
        var esQuery = as(fieldExtract.child(), EsQueryExec.class);
        var source = ((SingleValueQuery.Builder) esQuery.query()).source();
        var expected = wrapWithSingleQuery(
            query,
            unscore(
                rangeQuery("date_and_date_nanos").lt("2025-01-01T00:00:00.000Z").timeZone("Z").format("strict_date_optional_time_nanos")
            ),
            "date_and_date_nanos",
            source
        ); // date_and_date_nanos is pushed down
        assertThat(expected.toString(), is(esQuery.query().toString()));
    }

    private boolean isMultiTypeEsField(Expression e) {
        return e instanceof FieldAttribute fa && fa.field() instanceof MultiTypeEsField;
=======
    public void testMatchFunctionWithStatsWherePushable() {
        String query = """
            from test
            | stats c = count(*) where match(last_name, "Smith")
            """;
        var plan = plannerOptimizer.plan(query);

        var limit = as(plan, LimitExec.class);
        var agg = as(limit.child(), AggregateExec.class);
        var exchange = as(agg.child(), ExchangeExec.class);
        var stats = as(exchange.child(), EsStatsQueryExec.class);
        QueryBuilder expected = new MatchQueryBuilder("last_name", "Smith").lenient(true);
        assertThat(stats.query().toString(), equalTo(expected.toString()));
    }

    public void testMatchFunctionWithStatsPushableAndNonPushableCondition() {
        String query = """
            from test
            | where length(first_name) > 10
            | stats c = count(*) where match(last_name, "Smith")
            """;
        var plan = plannerOptimizer.plan(query);

        var limit = as(plan, LimitExec.class);
        var agg = as(limit.child(), AggregateExec.class);
        var exchange = as(agg.child(), ExchangeExec.class);
        var aggExec = as(exchange.child(), AggregateExec.class);
        var filter = as(aggExec.child(), FilterExec.class);
        assertTrue(filter.condition() instanceof GreaterThan);
        var fieldExtract = as(filter.child(), FieldExtractExec.class);
        var esQuery = as(fieldExtract.child(), EsQueryExec.class);
        QueryBuilder expected = new MatchQueryBuilder("last_name", "Smith").lenient(true);
        assertThat(esQuery.query().toString(), equalTo(expected.toString()));
    }

    public void testMatchFunctionStatisWithNonPushableCondition() {
        String query = """
            from test
            | stats c = count(*) where match(last_name, "Smith"), d = count(*) where match(first_name, "Anna")
            """;
        var plan = plannerOptimizer.plan(query);

        var limit = as(plan, LimitExec.class);
        var agg = as(limit.child(), AggregateExec.class);
        var aggregates = agg.aggregates();
        assertThat(aggregates.size(), is(2));
        for (NamedExpression aggregate : aggregates) {
            var alias = as(aggregate, Alias.class);
            var count = as(alias.child(), Count.class);
            var match = as(count.filter(), Match.class);
        }
        var exchange = as(agg.child(), ExchangeExec.class);
        var aggExec = as(exchange.child(), AggregateExec.class);
        var fieldExtract = as(aggExec.child(), FieldExtractExec.class);
        var esQuery = as(fieldExtract.child(), EsQueryExec.class);
        assertNull(esQuery.query());
>>>>>>> 79d3aa82
    }

    private QueryBuilder wrapWithSingleQuery(String query, QueryBuilder inner, String fieldName, Source source) {
        return FilterTests.singleValueQuery(query, inner, fieldName, source);
    }

    private Stat queryStatsFor(PhysicalPlan plan) {
        var limit = as(plan, LimitExec.class);
        var agg = as(limit.child(), AggregateExec.class);
        var exg = as(agg.child(), ExchangeExec.class);
        var statSource = as(exg.child(), EsStatsQueryExec.class);
        var stats = statSource.stats();
        assertThat(stats, hasSize(1));
        var stat = stats.get(0);
        return stat;
    }

    @Override
    protected List<String> filteredWarnings() {
        return withDefaultLimitWarning(super.filteredWarnings());
    }

    private static KqlQueryBuilder kqlQueryBuilder(String query) {
        return new KqlQueryBuilder(query);
    }
}<|MERGE_RESOLUTION|>--- conflicted
+++ resolved
@@ -52,11 +52,8 @@
 import org.elasticsearch.xpack.esql.core.util.Holder;
 import org.elasticsearch.xpack.esql.enrich.ResolvedEnrichPolicy;
 import org.elasticsearch.xpack.esql.expression.function.EsqlFunctionRegistry;
-<<<<<<< HEAD
 import org.elasticsearch.xpack.esql.expression.function.UnsupportedAttribute;
-=======
 import org.elasticsearch.xpack.esql.expression.function.aggregate.Count;
->>>>>>> 79d3aa82
 import org.elasticsearch.xpack.esql.expression.function.fulltext.Match;
 import org.elasticsearch.xpack.esql.expression.predicate.logical.Or;
 import org.elasticsearch.xpack.esql.expression.predicate.operator.comparison.GreaterThan;
@@ -1875,7 +1872,64 @@
         assertTrue(timeSeriesSource.attrs().stream().noneMatch(EsQueryExec::isSourceAttribute));
     }
 
-<<<<<<< HEAD
+    public void testMatchFunctionWithStatsWherePushable() {
+        String query = """
+            from test
+            | stats c = count(*) where match(last_name, "Smith")
+            """;
+        var plan = plannerOptimizer.plan(query);
+
+        var limit = as(plan, LimitExec.class);
+        var agg = as(limit.child(), AggregateExec.class);
+        var exchange = as(agg.child(), ExchangeExec.class);
+        var stats = as(exchange.child(), EsStatsQueryExec.class);
+        QueryBuilder expected = new MatchQueryBuilder("last_name", "Smith").lenient(true);
+        assertThat(stats.query().toString(), equalTo(expected.toString()));
+    }
+
+    public void testMatchFunctionWithStatsPushableAndNonPushableCondition() {
+        String query = """
+            from test
+            | where length(first_name) > 10
+            | stats c = count(*) where match(last_name, "Smith")
+            """;
+        var plan = plannerOptimizer.plan(query);
+
+        var limit = as(plan, LimitExec.class);
+        var agg = as(limit.child(), AggregateExec.class);
+        var exchange = as(agg.child(), ExchangeExec.class);
+        var aggExec = as(exchange.child(), AggregateExec.class);
+        var filter = as(aggExec.child(), FilterExec.class);
+        assertTrue(filter.condition() instanceof GreaterThan);
+        var fieldExtract = as(filter.child(), FieldExtractExec.class);
+        var esQuery = as(fieldExtract.child(), EsQueryExec.class);
+        QueryBuilder expected = new MatchQueryBuilder("last_name", "Smith").lenient(true);
+        assertThat(esQuery.query().toString(), equalTo(expected.toString()));
+    }
+
+    public void testMatchFunctionStatisWithNonPushableCondition() {
+        String query = """
+            from test
+            | stats c = count(*) where match(last_name, "Smith"), d = count(*) where match(first_name, "Anna")
+            """;
+        var plan = plannerOptimizer.plan(query);
+
+        var limit = as(plan, LimitExec.class);
+        var agg = as(limit.child(), AggregateExec.class);
+        var aggregates = agg.aggregates();
+        assertThat(aggregates.size(), is(2));
+        for (NamedExpression aggregate : aggregates) {
+            var alias = as(aggregate, Alias.class);
+            var count = as(alias.child(), Count.class);
+            var match = as(count.filter(), Match.class);
+        }
+        var exchange = as(agg.child(), ExchangeExec.class);
+        var aggExec = as(exchange.child(), AggregateExec.class);
+        var fieldExtract = as(aggExec.child(), FieldExtractExec.class);
+        var esQuery = as(fieldExtract.child(), EsQueryExec.class);
+        assertNull(esQuery.query());
+    }
+
     public void testToDateNanosPushDown() {
         assumeTrue("requires snapshot", EsqlCapabilities.Cap.IMPLICIT_CASTING_DATE_AND_DATE_NANOS.isEnabled());
         IndexResolution indexWithUnionTypedFields = indexWithDateDateNanosUnionType();
@@ -1923,64 +1977,6 @@
 
     private boolean isMultiTypeEsField(Expression e) {
         return e instanceof FieldAttribute fa && fa.field() instanceof MultiTypeEsField;
-=======
-    public void testMatchFunctionWithStatsWherePushable() {
-        String query = """
-            from test
-            | stats c = count(*) where match(last_name, "Smith")
-            """;
-        var plan = plannerOptimizer.plan(query);
-
-        var limit = as(plan, LimitExec.class);
-        var agg = as(limit.child(), AggregateExec.class);
-        var exchange = as(agg.child(), ExchangeExec.class);
-        var stats = as(exchange.child(), EsStatsQueryExec.class);
-        QueryBuilder expected = new MatchQueryBuilder("last_name", "Smith").lenient(true);
-        assertThat(stats.query().toString(), equalTo(expected.toString()));
-    }
-
-    public void testMatchFunctionWithStatsPushableAndNonPushableCondition() {
-        String query = """
-            from test
-            | where length(first_name) > 10
-            | stats c = count(*) where match(last_name, "Smith")
-            """;
-        var plan = plannerOptimizer.plan(query);
-
-        var limit = as(plan, LimitExec.class);
-        var agg = as(limit.child(), AggregateExec.class);
-        var exchange = as(agg.child(), ExchangeExec.class);
-        var aggExec = as(exchange.child(), AggregateExec.class);
-        var filter = as(aggExec.child(), FilterExec.class);
-        assertTrue(filter.condition() instanceof GreaterThan);
-        var fieldExtract = as(filter.child(), FieldExtractExec.class);
-        var esQuery = as(fieldExtract.child(), EsQueryExec.class);
-        QueryBuilder expected = new MatchQueryBuilder("last_name", "Smith").lenient(true);
-        assertThat(esQuery.query().toString(), equalTo(expected.toString()));
-    }
-
-    public void testMatchFunctionStatisWithNonPushableCondition() {
-        String query = """
-            from test
-            | stats c = count(*) where match(last_name, "Smith"), d = count(*) where match(first_name, "Anna")
-            """;
-        var plan = plannerOptimizer.plan(query);
-
-        var limit = as(plan, LimitExec.class);
-        var agg = as(limit.child(), AggregateExec.class);
-        var aggregates = agg.aggregates();
-        assertThat(aggregates.size(), is(2));
-        for (NamedExpression aggregate : aggregates) {
-            var alias = as(aggregate, Alias.class);
-            var count = as(alias.child(), Count.class);
-            var match = as(count.filter(), Match.class);
-        }
-        var exchange = as(agg.child(), ExchangeExec.class);
-        var aggExec = as(exchange.child(), AggregateExec.class);
-        var fieldExtract = as(aggExec.child(), FieldExtractExec.class);
-        var esQuery = as(fieldExtract.child(), EsQueryExec.class);
-        assertNull(esQuery.query());
->>>>>>> 79d3aa82
     }
 
     private QueryBuilder wrapWithSingleQuery(String query, QueryBuilder inner, String fieldName, Source source) {

--- conflicted
+++ resolved
@@ -6363,7 +6363,6 @@
             containsString("[MATCH] function cannot operate on [text::keyword], which is not a field from an index mapping")
         );
     }
-<<<<<<< HEAD
 
     /**
      * eval x = null + 1 | .... | stats avg(x)
@@ -6688,6 +6687,4 @@
 
         as(limit.child(), EsRelation.class);
     }
-=======
->>>>>>> 418cbbf7
 }
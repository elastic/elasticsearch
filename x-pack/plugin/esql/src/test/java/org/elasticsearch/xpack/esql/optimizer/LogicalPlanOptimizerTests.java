--- conflicted
+++ resolved
@@ -6846,11 +6846,7 @@
         MapExpression me = as(l.base(), MapExpression.class);
         assertEquals(1, me.entryExpressions().size());
         EntryExpression ee = as(me.entryExpressions().get(0), EntryExpression.class);
-<<<<<<< HEAD
-        BytesRef key = as(ee.key().fold(), BytesRef.class);
-=======
         BytesRef key = as(ee.key().fold(FoldContext.small()), BytesRef.class);
->>>>>>> cbb7c24a
         assertEquals("base", key.utf8ToString());
         assertEquals(new Literal(EMPTY, 2.0, DataType.DOUBLE), ee.value());
         assertEquals(DataType.DOUBLE, ee.dataType());

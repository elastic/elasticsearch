--- conflicted
+++ resolved
@@ -3120,9 +3120,6 @@
         assertThat(Expressions.names(agg.output()), contains("count(salary + 1)", "max(salary   +  23)", "languages   + 1", "emp_no %  3"));
     }
 
-<<<<<<< HEAD
-    public void testBucketAcceptsEvalLiteralReferences() {
-=======
     /**
      * Expects
      * Limit[1000[INTEGER]]
@@ -3233,8 +3230,7 @@
         assertThat(Expressions.names(fields), contains("languages + emp_no"));
     }
 
-    public void testLogicalPlanOptimizerVerifier() {
->>>>>>> e8747a6f
+    public void testBucketAcceptsEvalLiteralReferences() {
         var plan = plan("""
             from test
             | eval bucket_start = 1, bucket_end = 100000

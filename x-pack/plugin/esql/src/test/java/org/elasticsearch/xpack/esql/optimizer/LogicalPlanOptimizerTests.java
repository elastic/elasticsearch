--- conflicted
+++ resolved
@@ -694,8 +694,7 @@
         assertThat(block.asVector().getLong(0), is(0L));
     }
 
-<<<<<<< HEAD
-    /*
+    /**
      * Limit[1000[INTEGER]]
      * \_LocalRelation[[count(salary) where false{r}#3],[LongVectorBlock[vector=ConstantLongVector[positions=1, value=0]]]]
      */
@@ -732,10 +731,6 @@
     }
 
     /*
-=======
-    /**
-     * <pre>{@code
->>>>>>> e03b8949
      * Project[[count_distinct(salary + 2) + 3 where false{r}#3]]
      * \_Eval[[$$COUNTDISTINCT$count_distinct(>$0{r$}#15 + 3[INTEGER] AS count_distinct(salary + 2) + 3 where false]]
      *   \_Limit[1000[INTEGER]]
@@ -6723,7 +6718,7 @@
     public void testReplaceStringCasingWithInsensitiveEqualsEquals() {
         for (var fn : List.of("TO_LOWER", "TO_UPPER")) {
             var value = fn.equals("TO_LOWER") ? fn.toLowerCase(Locale.ROOT) : fn.toUpperCase(Locale.ROOT);
-            value += "🐔✈🔥🎉"; // these should not cause folding, they're not in the upper/lower char class
+            value += "�✈��"; // these should not cause folding, they're not in the upper/lower char class
             var plan = optimizedPlan("FROM test | WHERE " + fn + "(first_name) == \"" + value + "\"");
             var limit = as(plan, Limit.class);
             var filter = as(limit.child(), Filter.class);
@@ -6738,7 +6733,7 @@
     public void testReplaceStringCasingWithInsensitiveEqualsNotEquals() {
         for (var fn : List.of("TO_LOWER", "TO_UPPER")) {
             var value = fn.equals("TO_LOWER") ? fn.toLowerCase(Locale.ROOT) : fn.toUpperCase(Locale.ROOT);
-            value += "🐔✈🔥🎉"; // these should not cause folding, they're not in the upper/lower char class
+            value += "�✈��"; // these should not cause folding, they're not in the upper/lower char class
             var plan = optimizedPlan("FROM test | WHERE " + fn + "(first_name) != \"" + value + "\"");
             var limit = as(plan, Limit.class);
             var filter = as(limit.child(), Filter.class);

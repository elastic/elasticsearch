--- conflicted
+++ resolved
@@ -7490,17 +7490,11 @@
 
     public void testTranslateMetricsGroupedByOneDimension() {
         var query = "TS k8s | STATS sum(rate(network.total_bytes_in)) BY cluster | SORT cluster | LIMIT 10";
-<<<<<<< HEAD
-        var plan = logicalOptimizer.optimize(metricsAnalyzer.analyze(parser.createStatement(query, EsqlTestUtils.TEST_CFG)));
+        var plan = logicalOptimizer.optimize(metricsAnalyzer.analyze(parser.createStatement(query)));
         Project project = as(plan, Project.class);
         TopN topN = as(project.child(), TopN.class);
         Eval unpack = as(topN.child(), Eval.class);
         Aggregate aggsByCluster = as(unpack.child(), Aggregate.class);
-=======
-        var plan = logicalOptimizer.optimize(metricsAnalyzer.analyze(parser.createStatement(query)));
-        TopN topN = as(plan, TopN.class);
-        Aggregate aggsByCluster = as(topN.child(), Aggregate.class);
->>>>>>> 0a7d1130
         assertThat(aggsByCluster, not(instanceOf(TimeSeriesAggregate.class)));
         assertThat(aggsByCluster.aggregates(), hasSize(2));
         Eval pack = as(aggsByCluster.child(), Eval.class);
@@ -7635,8 +7629,7 @@
             | SORT cluster
             | LIMIT 10
             """;
-<<<<<<< HEAD
-        var plan = logicalOptimizer.optimize(metricsAnalyzer.analyze(parser.createStatement(query, EsqlTestUtils.TEST_CFG)));
+        var plan = logicalOptimizer.optimize(metricsAnalyzer.analyze(parser.createStatement(query)));
         Project projection = as(plan, Project.class);
         TopN topN = as(projection.child(), TopN.class);
         Eval unpack = as(topN.child(), Eval.class);
@@ -7644,11 +7637,6 @@
         var unpack1 = as(Alias.unwrap(unpack.fields().get(0)), UnpackDimension.class);
         var unpack2 = as(Alias.unwrap(unpack.fields().get(1)), UnpackDimension.class);
         Aggregate finalAgg = as(unpack.child(), Aggregate.class);
-=======
-        var plan = logicalOptimizer.optimize(metricsAnalyzer.analyze(parser.createStatement(query)));
-        TopN topN = as(plan, TopN.class);
-        Aggregate finalAgg = as(topN.child(), Aggregate.class);
->>>>>>> 0a7d1130
         Eval eval = as(finalAgg.child(), Eval.class);
         assertThat(eval.fields(), hasSize(3));
         var pack1 = as(Alias.unwrap(eval.fields().get(0)), PackDimension.class);

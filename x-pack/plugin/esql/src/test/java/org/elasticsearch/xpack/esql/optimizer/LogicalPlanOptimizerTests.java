/*
 * Copyright Elasticsearch B.V. and/or licensed to Elasticsearch B.V. under one
 * or more contributor license agreements. Licensed under the Elastic License
 * 2.0; you may not use this file except in compliance with the Elastic License
 * 2.0.
 */

package org.elasticsearch.xpack.esql.optimizer;

import org.apache.lucene.util.BytesRef;
import org.elasticsearch.Build;
import org.elasticsearch.TransportVersion;
import org.elasticsearch.common.logging.LoggerMessageFormat;
import org.elasticsearch.common.lucene.BytesRefs;
import org.elasticsearch.compute.aggregation.QuantileStates;
import org.elasticsearch.compute.data.Block;
import org.elasticsearch.compute.data.BlockUtils;
import org.elasticsearch.compute.data.Page;
import org.elasticsearch.compute.test.TestBlockFactory;
import org.elasticsearch.core.Nullable;
import org.elasticsearch.core.Tuple;
import org.elasticsearch.dissect.DissectParser;
import org.elasticsearch.index.IndexMode;
import org.elasticsearch.xpack.esql.EsqlTestUtils;
import org.elasticsearch.xpack.esql.VerificationException;
import org.elasticsearch.xpack.esql.action.EsqlCapabilities;
import org.elasticsearch.xpack.esql.analysis.Analyzer;
import org.elasticsearch.xpack.esql.common.Failures;
import org.elasticsearch.xpack.esql.core.expression.Alias;
import org.elasticsearch.xpack.esql.core.expression.Attribute;
import org.elasticsearch.xpack.esql.core.expression.AttributeSet;
import org.elasticsearch.xpack.esql.core.expression.EntryExpression;
import org.elasticsearch.xpack.esql.core.expression.Expression;
import org.elasticsearch.xpack.esql.core.expression.Expressions;
import org.elasticsearch.xpack.esql.core.expression.FieldAttribute;
import org.elasticsearch.xpack.esql.core.expression.FoldContext;
import org.elasticsearch.xpack.esql.core.expression.Literal;
import org.elasticsearch.xpack.esql.core.expression.MapExpression;
import org.elasticsearch.xpack.esql.core.expression.NamedExpression;
import org.elasticsearch.xpack.esql.core.expression.Nullability;
import org.elasticsearch.xpack.esql.core.expression.ReferenceAttribute;
import org.elasticsearch.xpack.esql.core.expression.UnresolvedAttribute;
import org.elasticsearch.xpack.esql.core.expression.predicate.operator.comparison.BinaryComparison;
import org.elasticsearch.xpack.esql.core.tree.Source;
import org.elasticsearch.xpack.esql.core.type.DataType;
import org.elasticsearch.xpack.esql.core.type.PotentiallyUnmappedKeywordEsField;
import org.elasticsearch.xpack.esql.core.util.DateUtils;
import org.elasticsearch.xpack.esql.core.util.Holder;
import org.elasticsearch.xpack.esql.core.util.StringUtils;
import org.elasticsearch.xpack.esql.expression.Order;
import org.elasticsearch.xpack.esql.expression.function.EsqlFunctionRegistry;
import org.elasticsearch.xpack.esql.expression.function.aggregate.AggregateFunction;
import org.elasticsearch.xpack.esql.expression.function.aggregate.Count;
import org.elasticsearch.xpack.esql.expression.function.aggregate.DimensionValues;
import org.elasticsearch.xpack.esql.expression.function.aggregate.HistogramMerge;
import org.elasticsearch.xpack.esql.expression.function.aggregate.LastOverTime;
import org.elasticsearch.xpack.esql.expression.function.aggregate.Max;
import org.elasticsearch.xpack.esql.expression.function.aggregate.Min;
import org.elasticsearch.xpack.esql.expression.function.aggregate.Percentile;
import org.elasticsearch.xpack.esql.expression.function.aggregate.Rate;
import org.elasticsearch.xpack.esql.expression.function.aggregate.Sum;
import org.elasticsearch.xpack.esql.expression.function.aggregate.SummationMode;
import org.elasticsearch.xpack.esql.expression.function.fulltext.Match;
import org.elasticsearch.xpack.esql.expression.function.fulltext.MultiMatch;
import org.elasticsearch.xpack.esql.expression.function.fulltext.Score;
import org.elasticsearch.xpack.esql.expression.function.fulltext.SingleFieldFullTextFunction;
import org.elasticsearch.xpack.esql.expression.function.grouping.Bucket;
import org.elasticsearch.xpack.esql.expression.function.grouping.Categorize;
import org.elasticsearch.xpack.esql.expression.function.scalar.convert.ToDouble;
import org.elasticsearch.xpack.esql.expression.function.scalar.convert.ToInteger;
import org.elasticsearch.xpack.esql.expression.function.scalar.convert.ToIntegerBase;
import org.elasticsearch.xpack.esql.expression.function.scalar.convert.ToLong;
import org.elasticsearch.xpack.esql.expression.function.scalar.convert.ToLongBase;
import org.elasticsearch.xpack.esql.expression.function.scalar.convert.ToString;
import org.elasticsearch.xpack.esql.expression.function.scalar.date.DateTrunc;
import org.elasticsearch.xpack.esql.expression.function.scalar.histogram.ExtractHistogramComponent;
import org.elasticsearch.xpack.esql.expression.function.scalar.histogram.HistogramPercentile;
import org.elasticsearch.xpack.esql.expression.function.scalar.internal.PackDimension;
import org.elasticsearch.xpack.esql.expression.function.scalar.internal.UnpackDimension;
import org.elasticsearch.xpack.esql.expression.function.scalar.math.Round;
import org.elasticsearch.xpack.esql.expression.function.scalar.multivalue.MvAvg;
import org.elasticsearch.xpack.esql.expression.function.scalar.multivalue.MvCount;
import org.elasticsearch.xpack.esql.expression.function.scalar.multivalue.MvDedupe;
import org.elasticsearch.xpack.esql.expression.function.scalar.multivalue.MvMax;
import org.elasticsearch.xpack.esql.expression.function.scalar.multivalue.MvMedian;
import org.elasticsearch.xpack.esql.expression.function.scalar.multivalue.MvMin;
import org.elasticsearch.xpack.esql.expression.function.scalar.multivalue.MvSum;
import org.elasticsearch.xpack.esql.expression.function.scalar.nulls.Coalesce;
import org.elasticsearch.xpack.esql.expression.function.scalar.string.Concat;
import org.elasticsearch.xpack.esql.expression.function.scalar.string.ToLower;
import org.elasticsearch.xpack.esql.expression.function.scalar.string.regex.WildcardLike;
import org.elasticsearch.xpack.esql.expression.function.vector.Knn;
import org.elasticsearch.xpack.esql.expression.predicate.logical.And;
import org.elasticsearch.xpack.esql.expression.predicate.logical.Not;
import org.elasticsearch.xpack.esql.expression.predicate.logical.Or;
import org.elasticsearch.xpack.esql.expression.predicate.nulls.IsNotNull;
import org.elasticsearch.xpack.esql.expression.predicate.operator.arithmetic.Add;
import org.elasticsearch.xpack.esql.expression.predicate.operator.arithmetic.Div;
import org.elasticsearch.xpack.esql.expression.predicate.operator.arithmetic.Mod;
import org.elasticsearch.xpack.esql.expression.predicate.operator.arithmetic.Mul;
import org.elasticsearch.xpack.esql.expression.predicate.operator.arithmetic.Neg;
import org.elasticsearch.xpack.esql.expression.predicate.operator.arithmetic.Sub;
import org.elasticsearch.xpack.esql.expression.predicate.operator.comparison.Equals;
import org.elasticsearch.xpack.esql.expression.predicate.operator.comparison.EsqlBinaryComparison;
import org.elasticsearch.xpack.esql.expression.predicate.operator.comparison.GreaterThan;
import org.elasticsearch.xpack.esql.expression.predicate.operator.comparison.GreaterThanOrEqual;
import org.elasticsearch.xpack.esql.expression.predicate.operator.comparison.In;
import org.elasticsearch.xpack.esql.expression.predicate.operator.comparison.InsensitiveEquals;
import org.elasticsearch.xpack.esql.expression.predicate.operator.comparison.LessThan;
import org.elasticsearch.xpack.esql.expression.predicate.operator.comparison.NotEquals;
import org.elasticsearch.xpack.esql.index.EsIndex;
import org.elasticsearch.xpack.esql.index.EsIndexGenerator;
import org.elasticsearch.xpack.esql.optimizer.rules.logical.LiteralsOnTheRight;
import org.elasticsearch.xpack.esql.optimizer.rules.logical.OptimizerRules;
import org.elasticsearch.xpack.esql.optimizer.rules.logical.PruneRedundantOrderBy;
import org.elasticsearch.xpack.esql.optimizer.rules.logical.PushDownAndCombineLimits;
import org.elasticsearch.xpack.esql.optimizer.rules.logical.PushDownAndCombineOrderBy;
import org.elasticsearch.xpack.esql.optimizer.rules.logical.PushDownEnrich;
import org.elasticsearch.xpack.esql.optimizer.rules.logical.PushDownEval;
import org.elasticsearch.xpack.esql.optimizer.rules.logical.PushDownInferencePlan;
import org.elasticsearch.xpack.esql.optimizer.rules.logical.PushDownRegexExtract;
import org.elasticsearch.xpack.esql.optimizer.rules.logical.SplitInWithFoldableValue;
import org.elasticsearch.xpack.esql.parser.ParsingException;
import org.elasticsearch.xpack.esql.plan.GeneratingPlan;
import org.elasticsearch.xpack.esql.plan.logical.Aggregate;
import org.elasticsearch.xpack.esql.plan.logical.ChangePoint;
import org.elasticsearch.xpack.esql.plan.logical.Dissect;
import org.elasticsearch.xpack.esql.plan.logical.Enrich;
import org.elasticsearch.xpack.esql.plan.logical.EsRelation;
import org.elasticsearch.xpack.esql.plan.logical.Eval;
import org.elasticsearch.xpack.esql.plan.logical.Filter;
import org.elasticsearch.xpack.esql.plan.logical.Fork;
import org.elasticsearch.xpack.esql.plan.logical.Grok;
import org.elasticsearch.xpack.esql.plan.logical.Limit;
import org.elasticsearch.xpack.esql.plan.logical.LogicalPlan;
import org.elasticsearch.xpack.esql.plan.logical.MvExpand;
import org.elasticsearch.xpack.esql.plan.logical.OrderBy;
import org.elasticsearch.xpack.esql.plan.logical.Project;
import org.elasticsearch.xpack.esql.plan.logical.Row;
import org.elasticsearch.xpack.esql.plan.logical.Sample;
import org.elasticsearch.xpack.esql.plan.logical.TimeSeriesAggregate;
import org.elasticsearch.xpack.esql.plan.logical.TopN;
import org.elasticsearch.xpack.esql.plan.logical.UnaryPlan;
import org.elasticsearch.xpack.esql.plan.logical.inference.Completion;
import org.elasticsearch.xpack.esql.plan.logical.inference.Rerank;
import org.elasticsearch.xpack.esql.plan.logical.join.InlineJoin;
import org.elasticsearch.xpack.esql.plan.logical.join.Join;
import org.elasticsearch.xpack.esql.plan.logical.join.JoinConfig;
import org.elasticsearch.xpack.esql.plan.logical.join.JoinTypes;
import org.elasticsearch.xpack.esql.plan.logical.join.LookupJoin;
import org.elasticsearch.xpack.esql.plan.logical.join.StubRelation;
import org.elasticsearch.xpack.esql.plan.logical.local.EmptyLocalSupplier;
import org.elasticsearch.xpack.esql.plan.logical.local.EsqlProject;
import org.elasticsearch.xpack.esql.plan.logical.local.LocalRelation;
import org.elasticsearch.xpack.esql.plan.logical.local.LocalSupplier;
import org.elasticsearch.xpack.esql.rule.RuleExecutor;

import java.time.Duration;
import java.util.ArrayList;
import java.util.Arrays;
import java.util.HashSet;
import java.util.List;
import java.util.Locale;
import java.util.Map;
import java.util.Set;
import java.util.function.BiFunction;
import java.util.function.Function;
import java.util.stream.Collectors;

import static java.util.Arrays.asList;
import static java.util.Collections.emptyList;
import static java.util.Collections.singletonList;
import static org.elasticsearch.test.ListMatcher.matchesList;
import static org.elasticsearch.test.MapMatcher.assertMap;
import static org.elasticsearch.xpack.esql.EsqlTestUtils.L;
import static org.elasticsearch.xpack.esql.EsqlTestUtils.ONE;
import static org.elasticsearch.xpack.esql.EsqlTestUtils.TEST_VERIFIER;
import static org.elasticsearch.xpack.esql.EsqlTestUtils.THREE;
import static org.elasticsearch.xpack.esql.EsqlTestUtils.TWO;
import static org.elasticsearch.xpack.esql.EsqlTestUtils.as;
import static org.elasticsearch.xpack.esql.EsqlTestUtils.asLimit;
import static org.elasticsearch.xpack.esql.EsqlTestUtils.containsIgnoringIds;
import static org.elasticsearch.xpack.esql.EsqlTestUtils.emptyInferenceResolution;
import static org.elasticsearch.xpack.esql.EsqlTestUtils.emptySource;
import static org.elasticsearch.xpack.esql.EsqlTestUtils.fieldAttribute;
import static org.elasticsearch.xpack.esql.EsqlTestUtils.getFieldAttribute;
import static org.elasticsearch.xpack.esql.EsqlTestUtils.ignoreIds;
import static org.elasticsearch.xpack.esql.EsqlTestUtils.localSource;
import static org.elasticsearch.xpack.esql.EsqlTestUtils.randomLiteral;
import static org.elasticsearch.xpack.esql.EsqlTestUtils.referenceAttribute;
import static org.elasticsearch.xpack.esql.EsqlTestUtils.relation;
import static org.elasticsearch.xpack.esql.EsqlTestUtils.singleValue;
import static org.elasticsearch.xpack.esql.EsqlTestUtils.testAnalyzerContext;
import static org.elasticsearch.xpack.esql.EsqlTestUtils.withDefaultLimitWarning;
import static org.elasticsearch.xpack.esql.analysis.Analyzer.ESQL_LOOKUP_JOIN_FULL_TEXT_FUNCTION;
import static org.elasticsearch.xpack.esql.analysis.Analyzer.NO_FIELDS;
import static org.elasticsearch.xpack.esql.analysis.AnalyzerTestUtils.analyze;
import static org.elasticsearch.xpack.esql.analysis.AnalyzerTestUtils.defaultAnalyzer;
import static org.elasticsearch.xpack.esql.analysis.AnalyzerTestUtils.indexResolutions;
import static org.elasticsearch.xpack.esql.core.expression.Literal.NULL;
import static org.elasticsearch.xpack.esql.core.tree.Source.EMPTY;
import static org.elasticsearch.xpack.esql.core.type.DataType.DOUBLE;
import static org.elasticsearch.xpack.esql.core.type.DataType.GEO_POINT;
import static org.elasticsearch.xpack.esql.core.type.DataType.INTEGER;
import static org.elasticsearch.xpack.esql.core.type.DataType.KEYWORD;
import static org.elasticsearch.xpack.esql.core.type.DataType.TEXT;
import static org.elasticsearch.xpack.esql.expression.predicate.operator.comparison.EsqlBinaryComparison.BinaryComparisonOperation.EQ;
import static org.elasticsearch.xpack.esql.expression.predicate.operator.comparison.EsqlBinaryComparison.BinaryComparisonOperation.GT;
import static org.elasticsearch.xpack.esql.expression.predicate.operator.comparison.EsqlBinaryComparison.BinaryComparisonOperation.GTE;
import static org.elasticsearch.xpack.esql.expression.predicate.operator.comparison.EsqlBinaryComparison.BinaryComparisonOperation.LT;
import static org.elasticsearch.xpack.esql.expression.predicate.operator.comparison.EsqlBinaryComparison.BinaryComparisonOperation.LTE;
import static org.elasticsearch.xpack.esql.optimizer.rules.logical.DeduplicateAggsTests.aggFieldName;
import static org.elasticsearch.xpack.esql.optimizer.rules.logical.DeduplicateAggsTests.aliased;
import static org.elasticsearch.xpack.esql.optimizer.rules.logical.OptimizerRules.TransformDirection.DOWN;
import static org.elasticsearch.xpack.esql.optimizer.rules.logical.OptimizerRules.TransformDirection.UP;
import static org.elasticsearch.xpack.esql.plan.logical.join.InlineJoin.firstSubPlan;
import static org.elasticsearch.xpack.esql.session.EsqlSession.newMainPlan;
import static org.hamcrest.Matchers.allOf;
import static org.hamcrest.Matchers.anyOf;
import static org.hamcrest.Matchers.contains;
import static org.hamcrest.Matchers.containsInAnyOrder;
import static org.hamcrest.Matchers.containsString;
import static org.hamcrest.Matchers.empty;
import static org.hamcrest.Matchers.equalTo;
import static org.hamcrest.Matchers.everyItem;
import static org.hamcrest.Matchers.hasItem;
import static org.hamcrest.Matchers.hasItems;
import static org.hamcrest.Matchers.hasSize;
import static org.hamcrest.Matchers.instanceOf;
import static org.hamcrest.Matchers.is;
import static org.hamcrest.Matchers.not;
import static org.hamcrest.Matchers.startsWith;

//@TestLogging(value = "org.elasticsearch.xpack.esql:TRACE", reason = "debug")
public class LogicalPlanOptimizerTests extends AbstractLogicalPlanOptimizerTests {
    private static final LiteralsOnTheRight LITERALS_ON_THE_RIGHT = new LiteralsOnTheRight();

    public void testEvalWithScoreImplicitLimit() {
        var plan = plan("""
            FROM test
            | EVAL s = SCORE(MATCH(last_name, "high"))
            """);
        var limit = as(plan, Limit.class);
        assertThat(limit.child(), instanceOf(Eval.class));
        assertThat(((Literal) limit.limit()).value(), equalTo(1000));
        var eval = as(limit.child(), Eval.class);
        assertThat(eval.fields().size(), equalTo(1));
        assertThat(eval.fields().get(0).child(), instanceOf(Score.class));
    }

    public void testEvalWithScoreExplicitLimit() {
        var plan = plan("""
            FROM test
            | EVAL s = SCORE(MATCH(last_name, "high"))
            | LIMIT 42
            """);
        var limit = as(plan, Limit.class);
        assertThat(limit.child(), instanceOf(Eval.class));
        assertThat(((Literal) limit.limit()).value(), equalTo(42));
        var eval = as(limit.child(), Eval.class);
        assertThat(eval.fields().size(), equalTo(1));
        assertThat(eval.fields().get(0).child(), instanceOf(Score.class));
    }

    public void testEmptyProjections() {
        var plan = plan("""
            from test
            | keep salary
            | drop salary
            """);

        var project = as(plan, EsqlProject.class);
        assertThat(project.expressions(), is(empty()));
        var limit = as(project.child(), Limit.class);
        as(limit.child(), EsRelation.class);
    }

    public void testEmptyProjectionInStat() {
        var plan = plan("""
            from test
            | stats c = count(salary)
            | drop c
            """);
        var limit = as(plan, Limit.class);
        var relation = as(limit.child(), LocalRelation.class);
        assertThat(relation.output(), is(empty()));
        Page page = relation.supplier().get();
        assertThat(page.getBlockCount(), is(0));
        assertThat(page.getPositionCount(), is(1));
    }

    /**
     * Expects
     *
     * <pre>{@code
     * EsqlProject[[x{r}#6]]
     * \_Eval[[1[INTEGER] AS x]]
     *   \_Limit[1000[INTEGER]]
     *     \_LocalRelation[[{e}#18],[ConstantNullBlock[positions=1]]]
     * }</pre>
     */
    public void testEmptyProjectInStatWithEval() {
        var plan = plan("""
            from test
            | where languages > 1
            | stats c = count(salary)
            | eval x = 1, c2 = c*2
            | drop c, c2
            """);

        var project = as(plan, Project.class);
        var eval = as(project.child(), Eval.class);
        var limit = as(eval.child(), Limit.class);
        var singleRowRelation = as(limit.child(), LocalRelation.class);
        var singleRow = singleRowRelation.supplier().get();
        assertThat(singleRow.getBlockCount(), equalTo(1));
        assertThat(singleRow.getBlock(0).getPositionCount(), equalTo(1));

        var exprs = eval.fields();
        assertThat(exprs.size(), equalTo(1));
        var alias = as(exprs.get(0), Alias.class);
        assertThat(alias.name(), equalTo("x"));
        assertThat(alias.child().fold(FoldContext.small()), equalTo(1));
    }

    /**
     * Expects
     * <pre>{@code
     * EsqlProject[[x{r}#8]]
     * \_Eval[[1[INTEGER] AS x]]
     *   \_Limit[1000[INTEGER]]
     *     \_Aggregate[[emp_no{f}#15],[emp_no{f}#15]]
     *       \_Filter[languages{f}#18 > 1[INTEGER]]
     *         \_EsRelation[test][_meta_field{f}#21, emp_no{f}#15, first_name{f}#16, ..]
     * }</pre>
     */
    public void testEmptyProjectInStatWithGroupAndEval() {
        var plan = plan("""
            from test
            | where languages > 1
            | stats c = count(salary) by emp_no
            | eval x = 1, c2 = c*2
            | drop c, emp_no, c2
            """);

        var project = as(plan, Project.class);
        var eval = as(project.child(), Eval.class);
        var limit = as(eval.child(), Limit.class);
        var agg = as(limit.child(), Aggregate.class);
        var filter = as(agg.child(), Filter.class);
        var relation = as(filter.child(), EsRelation.class);

        assertThat(Expressions.names(agg.groupings()), contains("emp_no"));
        assertThat(Expressions.names(agg.aggregates()), contains("c"));
        assertThat(agg.aggregates().get(0).id(), equalTo(Expressions.attribute(agg.groupings().get(0)).id()));

        var exprs = eval.fields();
        assertThat(exprs.size(), equalTo(1));
        var alias = as(exprs.get(0), Alias.class);
        assertThat(alias.name(), equalTo("x"));
        assertThat(alias.child().fold(FoldContext.small()), equalTo(1));

        var filterCondition = as(filter.condition(), GreaterThan.class);
        assertThat(Expressions.name(filterCondition.left()), equalTo("languages"));
        assertThat(filterCondition.right().fold(FoldContext.small()), equalTo(1));
    }

    public void testCombineProjections() {
        var plan = plan("""
            from test
            | keep emp_no, *name, salary
            | keep last_name
            """);

        var keep = as(plan, Project.class);
        assertThat(Expressions.names(keep.projections()), contains("last_name"));
        var limit = as(keep.child(), Limit.class);
        var relation = as(limit.child(), EsRelation.class);
    }

    /**
     * Expects
     * <pre>{@code
     * Project[[languages{f}#12 AS f2]]
     * \_Limit[1000[INTEGER]]
     *   \_EsRelation[test][_meta_field{f}#15, emp_no{f}#9, first_name{f}#10, g..]
     * }</pre>
     */
    public void testCombineProjectionsWithEvalAndDrop() {
        var plan = plan("""
            from test
            | eval f1 = languages, f2 = f1
            | keep f2
            """);

        var keep = as(plan, Project.class);
        assertThat(Expressions.names(keep.projections()), contains("f2"));
        assertThat(Expressions.name(Alias.unwrap(keep.projections().get(0))), is("languages"));
        var limit = as(keep.child(), Limit.class);
        var relation = as(limit.child(), EsRelation.class);

    }

    /**
     * Expects
     * <pre>{@code
     * Project[[last_name{f}#26, languages{f}#25 AS f2, f4{r}#13]]
     * \_Eval[[languages{f}#25 + 3[INTEGER] AS f4]]
     *   \_Limit[1000[INTEGER]]
     *     \_EsRelation[test][_meta_field{f}#28, emp_no{f}#22, first_name{f}#23, ..]
     * }</pre>
     */
    public void testCombineProjectionsWithEval() {
        var plan = plan("""
            from test
            | eval f1 = languages, f2 = f1, f3 = 1 + 2, f4 = f3 + languages
            | keep emp_no, *name, salary, f*
            | drop f3
            | keep last_name, f2, f4
            """);

        var keep = as(plan, Project.class);
        assertThat(Expressions.names(keep.projections()), contains("last_name", "f2", "f4"));
        var eval = as(keep.child(), Eval.class);
        assertThat(Expressions.names(eval.fields()), contains("f4"));
        var add = as(Alias.unwrap(eval.fields().get(0)), Add.class);
        var limit = as(eval.child(), Limit.class);
        var relation = as(limit.child(), EsRelation.class);
    }

    public void testCombineProjectionWithFilterInBetween() {
        var plan = plan("""
            from test
            | keep *name, salary
            | where salary > 10
            | keep last_name
            """);

        var keep = as(plan, Project.class);
        assertThat(Expressions.names(keep.projections()), contains("last_name"));
    }

    public void testCombineProjectionWhilePreservingAlias() {
        var plan = plan("""
            from test
            | rename first_name as x
            | keep x, salary
            | where salary > 10
            | rename x as y
            | keep y
            """);

        var keep = as(plan, Project.class);
        assertThat(Expressions.names(keep.projections()), contains("y"));
        var p = keep.projections().get(0);
        var alias = as(p, Alias.class);
        assertThat(Expressions.name(alias.child()), containsString("first_name"));
    }

    public void testCombineProjectionWithAggregation() {
        var plan = plan("""
            from test
            | stats s = sum(salary) by last_name, first_name
            | keep s, last_name, first_name
            """);

        var limit = as(plan, Limit.class);
        var agg = as(limit.child(), Aggregate.class);
        assertThat(Expressions.names(agg.aggregates()), contains("s", "last_name", "first_name"));
        assertThat(Expressions.names(agg.groupings()), contains("last_name", "first_name"));
    }

    /**
     * Expects
     * <pre>{@code
     * Limit[1000[INTEGER]]
     * \_Aggregate[[last_name{f}#23, first_name{f}#20],[SUM(salary{f}#24) AS s, last_name{f}#23, first_name{f}#20, first_name{f}#2
     * 0 AS k]]
     *   \_EsRelation[test][_meta_field{f}#25, emp_no{f}#19, first_name{f}#20, ..]
     * }</pre>
     */
    public void testCombineProjectionWithAggregationAndEval() {
        var plan = plan("""
            from test
            | eval k = first_name, k1 = k
            | stats s = sum(salary) by last_name, first_name, k, k1
            | keep s, last_name, first_name, k
            """);

        var limit = as(plan, Limit.class);
        var agg = as(limit.child(), Aggregate.class);
        assertThat(Expressions.names(agg.aggregates()), contains("s", "last_name", "first_name", "k"));
        assertThat(Expressions.names(agg.groupings()), contains("last_name", "first_name"));
    }

    /**
     * Expects
     * <pre>{@code
     * TopN[[Order[x{r}#10,ASC,LAST]],1000[INTEGER]]
     * \_Aggregate[[languages{f}#16],[MAX(emp_no{f}#13) AS x, languages{f}#16]]
     *   \_EsRelation[test][_meta_field{f}#19, emp_no{f}#13, first_name{f}#14, ..]
     * }</pre>
     */
    public void testRemoveOverridesInAggregate() throws Exception {
        var plan = plan("""
            from test
            | stats x = count(emp_no), x = min(emp_no), x = max(emp_no) by languages
            | sort x
            """);

        var topN = as(plan, TopN.class);
        var agg = as(topN.child(), Aggregate.class);
        var aggregates = agg.aggregates();
        assertThat(aggregates, hasSize(2));
        assertThat(Expressions.names(aggregates), contains("x", "languages"));
        var alias = as(aggregates.get(0), Alias.class);
        var max = as(alias.child(), Max.class);
        assertThat(Expressions.name(max.arguments().get(0)), equalTo("emp_no"));
        assertWarnings(
            "No limit defined, adding default limit of [1000]",
            "Line 2:28: Field 'x' shadowed by field at line 2:45",
            "Line 2:9: Field 'x' shadowed by field at line 2:45"
        );
    }

    // expected stats b by b (grouping overrides the rest of the aggs)

    /**
     * Expects
     * <pre>{@code
     * TopN[[Order[b{r}#10,ASC,LAST]],1000[INTEGER]]
     * \_Aggregate[[b{r}#10],[languages{f}#16 AS b]]
     *   \_EsRelation[test][_meta_field{f}#19, emp_no{f}#13, first_name{f}#14, ..]
     * }</pre>
     */
    public void testAggsWithOverridingInputAndGrouping() throws Exception {
        var plan = plan("""
            from test
            | stats b = count(emp_no), b = max(emp_no) by b = languages
            | sort b
            """);

        var topN = as(plan, TopN.class);
        var agg = as(topN.child(), Aggregate.class);
        var aggregates = agg.aggregates();
        assertThat(aggregates, hasSize(1));
        assertThat(Expressions.names(aggregates), contains("b"));
        assertWarnings(
            "No limit defined, adding default limit of [1000]",
            "Line 2:28: Field 'b' shadowed by field at line 2:47",
            "Line 2:9: Field 'b' shadowed by field at line 2:47"
        );
    }

    /**
     * <pre>{@code
     * Limit[1000[INTEGER]]
     * \_Aggregate[STANDARD,[],[SUM(salary{f}#12,true[BOOLEAN]) AS sum(salary), SUM(salary{f}#12,last_name{f}#11 == [44 6f 65][KEYW
     * ORD]) AS sum(salary) WheRe last_name ==   "Doe"]]
     *   \_EsRelation[test][_meta_field{f}#13, emp_no{f}#7, first_name{f}#8, ge..]
     * }</pre>
     */
    public void testStatsWithFilteringDefaultAliasing() {
        var plan = plan("""
            from test
            | stats sum(salary), sum(salary) WheRe last_name ==   "Doe"
            """);

        var limit = as(plan, Limit.class);
        var agg = as(limit.child(), Aggregate.class);
        assertThat(agg.aggregates(), hasSize(2));
        assertThat(Expressions.names(agg.aggregates()), contains("sum(salary)", "sum(salary) WheRe last_name ==   \"Doe\""));
    }

    public void testExtractStatsCommonFilter() {
        var plan = plan("""
            from test
            | stats m = min(salary) where emp_no > 1,
                    max(salary) where emp_no > 1
            """);

        var limit = as(plan, Limit.class);
        var agg = as(limit.child(), Aggregate.class);
        assertThat(agg.aggregates().size(), is(2));

        var alias = as(agg.aggregates().get(0), Alias.class);
        var aggFunc = as(alias.child(), AggregateFunction.class);
        assertThat(aggFunc.filter(), is(Literal.TRUE));

        alias = as(agg.aggregates().get(1), Alias.class);
        aggFunc = as(alias.child(), AggregateFunction.class);
        assertThat(aggFunc.filter(), is(Literal.TRUE));

        var filter = as(agg.child(), Filter.class);
        assertThat(Expressions.name(filter.condition()), is("emp_no > 1"));

        var source = as(filter.child(), EsRelation.class);
    }

    /**
     * <pre>{@code
     * Limit[1000[INTEGER],false]
     * \_Aggregate[[],[MIN(salary{f}#15,true[BOOLEAN]) AS m1#4, MAX(salary{f}#15,true[BOOLEAN]) AS m2#8]]
     * \_Filter[emp_no{f}#10 > 1[INTEGER]]
     * \_EsRelation[test][_meta_field{f}#16, emp_no{f}#10, first_name{f}#11, ..]
     * }</pre>
     */
    public void testExtractStatsCommonAlwaysTruePlusOtherFilter() {
        var plan = plan("""
            from test
            | stats m1 = min(salary) where (true and emp_no > 1),
                    m2 = max(salary) where (1==1 and emp_no > 1)
            """);

        var limit = as(plan, Limit.class);
        var agg = as(limit.child(), Aggregate.class);
        assertThat(agg.aggregates().size(), is(2));

        var alias = as(agg.aggregates().get(0), Alias.class);
        var aggFunc = as(alias.child(), AggregateFunction.class);
        assertThat(aggFunc.filter(), is(Literal.TRUE));

        alias = as(agg.aggregates().get(1), Alias.class);
        aggFunc = as(alias.child(), AggregateFunction.class);
        assertThat(aggFunc.filter(), is(Literal.TRUE));

        var filter = as(agg.child(), Filter.class);
        assertThat(Expressions.name(filter.condition()), is("emp_no > 1"));

        var source = as(filter.child(), EsRelation.class);
    }

    public void testExtractStatsCommonFilterUsingAliases() {
        var plan = plan("""
            from test
            | eval eno = emp_no
            | drop emp_no
            | stats min(salary) where eno > 1,
                    max(salary) where eno > 1
            """);

        var limit = as(plan, Limit.class);
        var agg = as(limit.child(), Aggregate.class);
        assertThat(agg.aggregates().size(), is(2));

        var alias = as(agg.aggregates().get(0), Alias.class);
        var aggFunc = as(alias.child(), AggregateFunction.class);
        assertThat(aggFunc.filter(), is(Literal.TRUE));

        alias = as(agg.aggregates().get(1), Alias.class);
        aggFunc = as(alias.child(), AggregateFunction.class);
        assertThat(aggFunc.filter(), is(Literal.TRUE));

        var filter = as(agg.child(), Filter.class);
        assertThat(Expressions.name(filter.condition()), is("eno > 1"));

        var source = as(filter.child(), EsRelation.class);
    }

    public void testExtractStatsCommonFilterUsingJustOneAlias() {
        var plan = plan("""
            from test
            | eval eno = emp_no
            | stats min(salary) where emp_no > 1,
                    max(salary) where eno > 1
            """);

        var limit = as(plan, Limit.class);
        var agg = as(limit.child(), Aggregate.class);
        assertThat(agg.aggregates().size(), is(2));

        var alias = as(agg.aggregates().get(0), Alias.class);
        var aggFunc = as(alias.child(), AggregateFunction.class);
        assertThat(aggFunc.filter(), is(Literal.TRUE));

        alias = as(agg.aggregates().get(1), Alias.class);
        aggFunc = as(alias.child(), AggregateFunction.class);
        assertThat(aggFunc.filter(), is(Literal.TRUE));

        var filter = as(agg.child(), Filter.class);
        var gt = as(filter.condition(), GreaterThan.class);
        assertThat(Expressions.name(gt.left()), is("emp_no"));
        assertTrue(gt.right().foldable());
        assertThat(gt.right().fold(FoldContext.small()), is(1));

        var source = as(filter.child(), EsRelation.class);
    }

    public void testExtractStatsCommonFilterSkippedNotSameFilter() {
        var plan = plan("""
            from test
            | stats min(salary) where emp_no > 1,
                    max(salary) where emp_no > 2
            """);

        var limit = as(plan, Limit.class);
        var agg = as(limit.child(), Aggregate.class);
        assertThat(agg.aggregates().size(), is(2));

        var alias = as(agg.aggregates().get(0), Alias.class);
        var aggFunc = as(alias.child(), AggregateFunction.class);
        assertThat(aggFunc.filter(), instanceOf(BinaryComparison.class));

        alias = as(agg.aggregates().get(1), Alias.class);
        aggFunc = as(alias.child(), AggregateFunction.class);
        assertThat(aggFunc.filter(), instanceOf(BinaryComparison.class));

        var source = as(agg.child(), EsRelation.class);
    }

    public void testExtractStatsCommonFilterSkippedOnLackingFilter() {
        var plan = plan("""
            from test
            | stats min(salary),
                    max(salary) where emp_no > 2
            """);

        var limit = as(plan, Limit.class);
        var agg = as(limit.child(), Aggregate.class);
        assertThat(agg.aggregates().size(), is(2));

        var alias = as(agg.aggregates().get(0), Alias.class);
        var aggFunc = as(alias.child(), AggregateFunction.class);
        assertThat(aggFunc.filter(), is(Literal.TRUE));

        alias = as(agg.aggregates().get(1), Alias.class);
        aggFunc = as(alias.child(), AggregateFunction.class);
        assertThat(aggFunc.filter(), instanceOf(BinaryComparison.class));

        var source = as(agg.child(), EsRelation.class);
    }

    public void testExtractStatsCommonFilterSkippedWithGroups() {
        var plan = plan("""
            from test
            | stats min(salary) where emp_no > 2,
                    max(salary) where emp_no > 2 by first_name
            """);

        var limit = as(plan, Limit.class);
        var agg = as(limit.child(), Aggregate.class);
        assertThat(agg.aggregates().size(), is(3));

        var alias = as(agg.aggregates().get(0), Alias.class);
        var aggFunc = as(alias.child(), AggregateFunction.class);
        assertThat(aggFunc.filter(), instanceOf(BinaryComparison.class));

        alias = as(agg.aggregates().get(1), Alias.class);
        aggFunc = as(alias.child(), AggregateFunction.class);
        assertThat(aggFunc.filter(), instanceOf(BinaryComparison.class));

        var source = as(agg.child(), EsRelation.class);
    }

    public void testExtractStatsCommonFilterNormalizeAndCombineWithExistingFilter() {
        var plan = plan("""
            from test
            | where emp_no > 3
            | stats min(salary) where emp_no > 2,
                    max(salary) where 2 < emp_no
            """);

        var limit = as(plan, Limit.class);
        var agg = as(limit.child(), Aggregate.class);
        assertThat(agg.aggregates().size(), is(2));

        var alias = as(agg.aggregates().get(0), Alias.class);
        var aggFunc = as(alias.child(), AggregateFunction.class);
        assertThat(aggFunc.filter(), is(Literal.TRUE));

        alias = as(agg.aggregates().get(1), Alias.class);
        aggFunc = as(alias.child(), AggregateFunction.class);
        assertThat(aggFunc.filter(), is(Literal.TRUE));

        var filter = as(agg.child(), Filter.class);
        assertThat(Expressions.name(filter.condition()), is("emp_no > 3"));

        var source = as(filter.child(), EsRelation.class);
    }

    public void testExtractStatsCommonFilterInConjunction() {
        var plan = plan("""
            from test
            | stats min(salary) where emp_no > 2 and first_name == "John",
                    max(salary) where emp_no > 1 + 1 and length(last_name) < 19
            """);

        var limit = as(plan, Limit.class);
        var agg = as(limit.child(), Aggregate.class);
        assertThat(agg.aggregates().size(), is(2));

        var alias = as(agg.aggregates().get(0), Alias.class);
        var aggFunc = as(alias.child(), AggregateFunction.class);
        assertThat(Expressions.name(aggFunc.filter()), is("first_name == \"John\""));

        alias = as(agg.aggregates().get(1), Alias.class);
        aggFunc = as(alias.child(), AggregateFunction.class);
        assertThat(Expressions.name(aggFunc.filter()), is("length(last_name) < 19"));

        var filter = as(agg.child(), Filter.class);
        var gt = as(filter.condition(), GreaterThan.class); // name is "emp_no > 1 + 1"
        assertThat(Expressions.name(gt.left()), is("emp_no"));
        assertTrue(gt.right().foldable());
        assertThat(gt.right().fold(FoldContext.small()), is(2));

        var source = as(filter.child(), EsRelation.class);
    }

    public void testExtractStatsCommonFilterInConjunctionWithMultipleCommonConjunctions() {
        var plan = plan("""
            from test
            | stats min(salary) where emp_no < 10 and first_name == "John" and last_name == "Doe",
                    max(salary) where emp_no - 1 < 2 + 7 and length(last_name) < 19 and last_name == "Doe"
            """);

        var limit = as(plan, Limit.class);
        var agg = as(limit.child(), Aggregate.class);
        assertThat(agg.aggregates().size(), is(2));

        var alias = as(agg.aggregates().get(0), Alias.class);
        var aggFunc = as(alias.child(), AggregateFunction.class);
        assertThat(Expressions.name(aggFunc.filter()), is("first_name == \"John\""));

        alias = as(agg.aggregates().get(1), Alias.class);
        aggFunc = as(alias.child(), AggregateFunction.class);
        assertThat(Expressions.name(aggFunc.filter()), is("length(last_name) < 19"));

        var filter = as(agg.child(), Filter.class);
        var and = as(filter.condition(), And.class);

        var lt = as(and.left(), LessThan.class);
        assertThat(Expressions.name(lt.left()), is("emp_no"));
        assertTrue(lt.right().foldable());
        assertThat(lt.right().fold(FoldContext.small()), is(10));

        var equals = as(and.right(), Equals.class);
        assertThat(Expressions.name(equals.left()), is("last_name"));
        assertTrue(equals.right().foldable());
        assertThat(equals.right().fold(FoldContext.small()), is(BytesRefs.toBytesRef("Doe")));

        var source = as(filter.child(), EsRelation.class);
    }

    public void testExtractStatsCommonFilterSkippedDueToDisjunction() {
        // same query as in testExtractStatsCommonFilterInConjunction, except for the OR in the filter
        var plan = plan("""
            from test
            | stats min(salary) where emp_no > 2 OR first_name == "John",
                    max(salary) where emp_no > 1 + 1 and length(last_name) < 19
            """);

        var limit = as(plan, Limit.class);
        var agg = as(limit.child(), Aggregate.class);
        assertThat(agg.aggregates().size(), is(2));

        var alias = as(agg.aggregates().get(0), Alias.class);
        var aggFunc = as(alias.child(), AggregateFunction.class);
        assertThat(aggFunc.filter(), instanceOf(Or.class));

        alias = as(agg.aggregates().get(1), Alias.class);
        aggFunc = as(alias.child(), AggregateFunction.class);
        assertThat(aggFunc.filter(), instanceOf(And.class));

        var source = as(agg.child(), EsRelation.class);
    }

    public void testQlComparisonOptimizationsApply() {
        var plan = plan("""
            from test
            | where (1 + 4) < salary
            """);

        var limit = as(plan, Limit.class);
        var filter = as(limit.child(), Filter.class);

        // The core QL optimizations rotate constants to the right.
        var condition = as(filter.condition(), GreaterThan.class);
        assertThat(Expressions.name(condition.left()), equalTo("salary"));
        assertThat(Expressions.name(condition.right()), equalTo("1 + 4"));
        var con = as(condition.right(), Literal.class);
        assertThat(con.value(), equalTo(5));
    }

    public void testCombineDisjunctionToInEquals() {
        LogicalPlan plan = plan("""
            from test
            | where emp_no == 1 or emp_no == 2
            """);
        var limit = as(plan, Limit.class);
        var filter = as(limit.child(), Filter.class);
        var condition = as(filter.condition(), In.class);
        assertThat(condition.list(), equalTo(List.of(new Literal(EMPTY, 1, INTEGER), new Literal(EMPTY, 2, INTEGER))));
    }

    public void testCombineDisjunctionToInMixed() {
        LogicalPlan plan = plan("""
            from test
            | where emp_no == 1 or emp_no in (2)
            """);
        var limit = as(plan, Limit.class);
        var filter = as(limit.child(), Filter.class);
        var condition = as(filter.condition(), In.class);
        assertThat(condition.list(), equalTo(List.of(new Literal(EMPTY, 1, INTEGER), new Literal(EMPTY, 2, INTEGER))));
    }

    public void testCombineDisjunctionToInFromIn() {
        LogicalPlan plan = plan("""
            from test
            | where emp_no in (1) or emp_no in (2)
            """);
        var limit = as(plan, Limit.class);
        var filter = as(limit.child(), Filter.class);
        var condition = as(filter.condition(), In.class);
        assertThat(condition.list(), equalTo(List.of(new Literal(EMPTY, 1, INTEGER), new Literal(EMPTY, 2, INTEGER))));
    }

    /**
     * Expects
     * <pre>{@code
     * Limit[1000[INTEGER]]
     * \_Aggregate[[first_name{f}#12],[COUNT(salary{f}#16) AS count(salary), first_name{f}#12 AS x]]
     *   \_EsRelation[test][_meta_field{f}#17, emp_no{f}#11, first_name{f}#12, ..]
     * }</pre>
     */
    public void testCombineProjectionWithPruning() {
        var plan = plan("""
            from test
            | rename first_name as x
            | keep x, salary, last_name
            | stats count(salary) by x
            """);

        var limit = as(plan, Limit.class);
        var agg = as(limit.child(), Aggregate.class);
        assertThat(Expressions.names(agg.aggregates()), contains("count(salary)", "x"));
        assertThat(Expressions.names(agg.groupings()), contains("first_name"));
        var alias = as(agg.aggregates().get(1), Alias.class);
        var field = as(alias.child(), FieldAttribute.class);
        assertThat(field.name(), is("first_name"));
        var from = as(agg.child(), EsRelation.class);
    }

    /**
     * Expects
     * <pre>{@code
     * Limit[1000[INTEGER]]
     * \_Aggregate[[first_name{f}#16],[SUM(emp_no{f}#15) AS s, COUNT(first_name{f}#16) AS c, first_name{f}#16 AS f]]
     *   \_EsRelation[test][_meta_field{f}#21, emp_no{f}#15, first_name{f}#16, ..]
     * }</pre>
     */
    public void testCombineProjectionWithAggregationFirstAndAliasedGroupingUsedInAgg() {
        var plan = plan("""
            from test
            | rename emp_no as e, first_name as f
            | stats s = sum(e), c = count(f) by f
            """);

        var limit = as(plan, Limit.class);
        var agg = as(limit.child(), Aggregate.class);
        var aggs = agg.aggregates();
        assertThat(Expressions.names(aggs), contains("s", "c", "f"));
        Alias as = as(aggs.get(0), Alias.class);
        var sum = as(as.child(), Sum.class);
        assertThat(Expressions.name(sum.field()), is("emp_no"));
        as = as(aggs.get(1), Alias.class);
        var count = as(as.child(), Count.class);
        assertThat(Expressions.name(count.field()), is("first_name"));

        as = as(aggs.get(2), Alias.class);
        assertThat(Expressions.name(as.child()), is("first_name"));

        assertThat(Expressions.names(agg.groupings()), contains("first_name"));
    }

    /**
     * Expects
     * <pre>{@code
     * Limit[1000[INTEGER]]
     * \_Aggregate[STANDARD,[CATEGORIZE(first_name{f}#18) AS cat],[SUM(salary{f}#22,true[BOOLEAN]) AS s, cat{r}#10]]
     *   \_EsRelation[test][_meta_field{f}#23, emp_no{f}#17, first_name{f}#18, ..]
     * }</pre>
     */
    public void testCombineProjectionWithCategorizeGrouping() {
        var plan = plan("""
            from test
            | eval k = first_name, k1 = k
            | stats s = sum(salary) by cat = CATEGORIZE(k1)
            | keep s, cat
            """);

        var limit = as(plan, Limit.class);
        var agg = as(limit.child(), Aggregate.class);
        assertThat(agg.child(), instanceOf(EsRelation.class));

        assertThat(Expressions.names(agg.aggregates()), contains("s", "cat"));
        assertThat(Expressions.names(agg.groupings()), contains("cat"));

        var categorizeAlias = as(agg.groupings().get(0), Alias.class);
        var categorize = as(categorizeAlias.child(), Categorize.class);
        var categorizeField = as(categorize.field(), FieldAttribute.class);
        assertThat(categorizeField.name(), is("first_name"));
    }

    /**
     * Expects
     * <pre>{@code
     * Limit[1000[INTEGER]]
     * \_Aggregate[[first_name{f}#16],[SUM(emp_no{f}#15) AS s, first_name{f}#16 AS f]]
     *   \_EsRelation[test][_meta_field{f}#21, emp_no{f}#15, first_name{f}#16, ..]
     * }</pre>
     */
    public void testCombineProjectionWithAggregationFirstAndAliasedGroupingUnused() {
        var plan = plan("""
            from test
            | rename emp_no as e, first_name as f, last_name as l
            | stats s = sum(e) by f
            """);

        var limit = as(plan, Limit.class);
        var agg = as(limit.child(), Aggregate.class);
        var aggs = agg.aggregates();
        assertThat(Expressions.names(aggs), contains("s", "f"));
        Alias as = as(aggs.get(0), Alias.class);
        var aggFunc = as(as.child(), AggregateFunction.class);
        assertThat(Expressions.name(aggFunc.field()), is("emp_no"));
        as = as(aggs.get(1), Alias.class);
        assertThat(Expressions.name(as.child()), is("first_name"));

        assertThat(Expressions.names(agg.groupings()), contains("first_name"));
    }

    /**
     * Expects
     * <pre>{@code
     * EsqlProject[[x{r}#3, y{r}#6]]
     * \_Eval[[emp_no{f}#9 + 2[INTEGER] AS x, salary{f}#14 + 3[INTEGER] AS y]]
     *   \_Limit[10000[INTEGER]]
     *     \_EsRelation[test][_meta_field{f}#15, emp_no{f}#9, first_name{f}#10, g..]
     * }</pre>
     */
    public void testCombineEvals() {
        var plan = plan("""
            from test
            | eval x = emp_no + 2
            | eval y = salary + 3
            | keep x, y
            """);

        var project = as(plan, Project.class);
        var eval = as(project.child(), Eval.class);
        assertThat(Expressions.names(eval.fields()), contains("x", "y"));
        var limit = as(eval.child(), Limit.class);
        var source = as(limit.child(), EsRelation.class);
    }

    public void testCombineLimits() {
        var limitValues = new int[] { randomIntBetween(10, 99), randomIntBetween(100, 1000) };
        var firstLimit = randomBoolean() ? 0 : 1;
        var secondLimit = firstLimit == 0 ? 1 : 0;
        var oneLimit = new Limit(EMPTY, L(limitValues[firstLimit]), emptySource());
        var anotherLimit = new Limit(EMPTY, L(limitValues[secondLimit]), oneLimit);
        assertEquals(
            new Limit(EMPTY, L(Math.min(limitValues[0], limitValues[1])), emptySource()),
            new PushDownAndCombineLimits().rule(anotherLimit, logicalOptimizerCtx)
        );
    }

    public void testPushdownLimitsPastLeftJoin() {
        var rule = new PushDownAndCombineLimits();

        var leftChild = emptySource();
        var rightChild = new LocalRelation(Source.EMPTY, List.of(fieldAttribute()), EmptyLocalSupplier.EMPTY);
        assertNotEquals(leftChild, rightChild);

        var joinConfig = new JoinConfig(JoinTypes.LEFT, List.of(), List.of(), null);
        var join = switch (randomIntBetween(0, 2)) {
            case 0 -> new Join(EMPTY, leftChild, rightChild, joinConfig);
            case 1 -> new LookupJoin(EMPTY, leftChild, rightChild, joinConfig, false);
            case 2 -> new InlineJoin(EMPTY, leftChild, rightChild, joinConfig);
            default -> throw new IllegalArgumentException();
        };

        var limit = new Limit(EMPTY, L(10), join);

        var optimizedPlan = rule.apply(limit, logicalOptimizerCtx);

        var expectedPlan = join instanceof InlineJoin
            ? new Limit(limit.source(), limit.limit(), join, false, false)
            : new Limit(limit.source(), limit.limit(), join.replaceChildren(limit.replaceChild(join.left()), join.right()), true, false);

        assertEquals(expectedPlan, optimizedPlan);

        var optimizedTwice = rule.apply(optimizedPlan, logicalOptimizerCtx);
        // We mustn't create the limit after the JOIN multiple times when the rule is applied multiple times, that'd lead to infinite loops.
        assertEquals(optimizedPlan, optimizedTwice);
    }

    public void testMultipleCombineLimits() {
        var numberOfLimits = randomIntBetween(3, 10);
        var minimum = randomIntBetween(10, 99);
        var limitWithMinimum = randomIntBetween(0, numberOfLimits - 1);

        var fa = getFieldAttribute("a", INTEGER);
        var relation = localSource(TestBlockFactory.getNonBreakingInstance(), singletonList(fa), singletonList(1));
        LogicalPlan plan = relation;

        for (int i = 0; i < numberOfLimits; i++) {
            var value = i == limitWithMinimum ? minimum : randomIntBetween(100, 1000);
            plan = new Limit(EMPTY, L(value), plan);
        }
        assertEquals(new Limit(EMPTY, L(minimum), relation), logicalOptimizer.optimize(plan));
    }

    @AwaitsFix(bugUrl = "https://github.com/elastic/elasticsearch/issues/115311")
    public void testSelectivelyPushDownFilterPastRefAgg() {
        // expected plan: "from test | where emp_no > 1 and emp_no < 3 | stats x = count(1) by emp_no | where x > 7"
        LogicalPlan plan = optimizedPlan("""
            from test
            | where emp_no > 1
            | stats x = count(1) by emp_no
            | where x + 2 > 9
            | where emp_no < 3""");
        var limit = as(plan, Limit.class);
        var filter = as(limit.child(), Filter.class);

        assertTrue(filter.condition() instanceof GreaterThan);
        var gt = (GreaterThan) filter.condition();
        assertTrue(gt.left() instanceof ReferenceAttribute);
        var refAttr = (ReferenceAttribute) gt.left();
        assertEquals("x", refAttr.name());
        assertEquals(L(7), gt.right());

        var agg = as(filter.child(), Aggregate.class);

        filter = as(agg.child(), Filter.class);
        assertTrue(filter.condition() instanceof And);
        var and = (And) filter.condition();
        assertTrue(and.left() instanceof GreaterThan);
        gt = (GreaterThan) and.left();
        assertTrue(gt.left() instanceof FieldAttribute);
        assertEquals("emp_no", ((FieldAttribute) gt.left()).name());
        assertTrue(and.right() instanceof LessThan);
        var lt = (LessThan) and.right();
        assertTrue(lt.left() instanceof FieldAttribute);
        assertEquals("emp_no", ((FieldAttribute) lt.left()).name());

        assertTrue(filter.child() instanceof EsRelation);
    }

    public void testNoPushDownOrFilterPastAgg() {
        LogicalPlan plan = optimizedPlan("""
            from test
            | stats x = count(1) by emp_no
            | where emp_no < 3 or x > 9""");
        var limit = as(plan, Limit.class);
        var filter = as(limit.child(), Filter.class);

        assertTrue(filter.condition() instanceof Or);
        var or = (Or) filter.condition();
        assertTrue(or.left() instanceof LessThan);
        assertTrue(or.right() instanceof GreaterThan);

        var stats = as(filter.child(), Aggregate.class);
        assertTrue(stats.child() instanceof EsRelation);
    }

    @AwaitsFix(bugUrl = "https://github.com/elastic/elasticsearch/issues/115311")
    public void testSelectivePushDownComplexFilterPastAgg() {
        // expected plan: from test | emp_no > 0 | stats x = count(1) by emp_no | where emp_no < 3 or x > 9
        LogicalPlan plan = optimizedPlan("""
            from test
            | stats x = count(1) by emp_no
            | where (emp_no < 3 or x > 9) and emp_no > 0""");
        var limit = as(plan, Limit.class);
        var filter = as(limit.child(), Filter.class);

        assertTrue(filter.condition() instanceof Or);
        var or = (Or) filter.condition();
        assertTrue(or.left() instanceof LessThan);
        assertTrue(or.right() instanceof GreaterThan);

        var stats = as(filter.child(), Aggregate.class);
        filter = as(stats.child(), Filter.class);
        assertTrue(filter.condition() instanceof GreaterThan);
        var gt = (GreaterThan) filter.condition();
        assertTrue(gt.left() instanceof FieldAttribute);
        assertEquals("emp_no", ((FieldAttribute) gt.left()).name());
        assertEquals(L(0), gt.right());

        assertTrue(filter.child() instanceof EsRelation);
    }

    public void testSelectivelyPushDownFilterPastEval() {
        // expected plan: "from test | where emp_no > 1 and emp_no < 3 | eval x = emp_no + 1 | where x < 7"
        LogicalPlan plan = optimizedPlan("""
            from test
            | where emp_no > 1
            | eval x = emp_no + 1
            | where x + 2 < 9
            | where emp_no < 3""");
        var limit = as(plan, Limit.class);
        var filter = as(limit.child(), Filter.class);

        assertTrue(filter.condition() instanceof LessThan);
        var lt = (LessThan) filter.condition();
        assertTrue(lt.left() instanceof ReferenceAttribute);
        var refAttr = (ReferenceAttribute) lt.left();
        assertEquals("x", refAttr.name());
        assertEquals(L(7), lt.right());

        var eval = as(filter.child(), Eval.class);
        assertEquals(1, eval.fields().size());
        assertTrue(eval.fields().get(0) instanceof Alias);
        assertEquals("x", (eval.fields().get(0)).name());

        filter = as(eval.child(), Filter.class);
        assertTrue(filter.condition() instanceof And);
        var and = (And) filter.condition();
        assertTrue(and.left() instanceof GreaterThan);
        var gt = (GreaterThan) and.left();
        assertTrue(gt.left() instanceof FieldAttribute);
        assertEquals("emp_no", ((FieldAttribute) gt.left()).name());
        assertTrue(and.right() instanceof LessThan);
        lt = (LessThan) and.right();
        assertTrue(lt.left() instanceof FieldAttribute);
        assertEquals("emp_no", ((FieldAttribute) lt.left()).name());

        assertTrue(filter.child() instanceof EsRelation);
    }

    public void testNoPushDownOrFilterPastLimit() {
        LogicalPlan plan = optimizedPlan("""
            from test
            | limit 3
            | where emp_no < 3 or salary > 9""");
        var limit = as(plan, Limit.class);
        var filter = as(limit.child(), Filter.class);

        assertTrue(filter.condition() instanceof Or);
        var or = (Or) filter.condition();
        assertTrue(or.left() instanceof LessThan);
        assertTrue(or.right() instanceof GreaterThan);

        var limit2 = as(filter.child(), Limit.class);
        assertTrue(limit2.child() instanceof EsRelation);
    }

    public void testPushDownFilterPastProject() {
        LogicalPlan plan = optimizedPlan("""
            from test
            | rename emp_no as x
            | keep x
            | where x > 10""");

        var keep = as(plan, Project.class);
        var limit = as(keep.child(), Limit.class);
        var filter = as(limit.child(), Filter.class);
        var attr = filter.condition().collect(Attribute.class::isInstance).stream().findFirst().get();
        assertThat(as(attr, FieldAttribute.class).name(), is("emp_no"));
    }

    public void testPushDownEvalPastProject() {
        LogicalPlan plan = optimizedPlan("""
            from test
            | rename emp_no as x
            | keep x
            | eval y = x * 2""");

        var keep = as(plan, Project.class);
        var eval = as(keep.child(), Eval.class);
        assertThat(
            eval.fields(),
            containsIgnoringIds(
                new Alias(
                    EMPTY,
                    "y",
                    new Mul(EMPTY, new FieldAttribute(EMPTY, "emp_no", mapping.get("emp_no")), new Literal(EMPTY, 2, INTEGER))
                )
            )
        );
    }

    public void testPushDownDissectPastProject() {
        LogicalPlan plan = optimizedPlan("""
            from test
            | rename first_name as x
            | keep x
            | dissect x "%{y}"
            """);

        var keep = as(plan, Project.class);
        var dissect = as(keep.child(), Dissect.class);
        assertThat(dissect.extractedFields(), containsIgnoringIds(referenceAttribute("y", DataType.KEYWORD)));
    }

    public void testPushDownGrokPastProject() {
        LogicalPlan plan = optimizedPlan("""
            from test
            | rename first_name as x
            | keep x
            | grok x "%{WORD:y}"
            """);

        var keep = as(plan, Project.class);
        var grok = as(keep.child(), Grok.class);
        assertThat(grok.extractedFields(), containsIgnoringIds(referenceAttribute("y", DataType.KEYWORD)));
    }

    public void testPushDownFilterPastProjectUsingEval() {
        LogicalPlan plan = optimizedPlan("""
            from test
            | eval y = emp_no + 1
            | rename y as x
            | where x > 10""");

        var keep = as(plan, Project.class);
        var limit = as(keep.child(), Limit.class);
        var filter = as(limit.child(), Filter.class);
        var attr = filter.condition().collect(Attribute.class::isInstance).stream().findFirst().get();
        assertThat(as(attr, ReferenceAttribute.class).name(), is("y"));
        var eval = as(filter.child(), Eval.class);
        as(eval.child(), EsRelation.class);
    }

    public void testPushDownFilterPastProjectUsingDissect() {
        LogicalPlan plan = optimizedPlan("""
            from test
            | dissect first_name "%{y}"
            | rename y as x
            | keep x
            | where x == "foo"
            """);

        var keep = as(plan, Project.class);
        var limit = as(keep.child(), Limit.class);
        var filter = as(limit.child(), Filter.class);
        var attr = filter.condition().collect(Attribute.class::isInstance).stream().findFirst().get();
        assertThat(as(attr, ReferenceAttribute.class).name(), is("y"));
        var dissect = as(filter.child(), Dissect.class);
        as(dissect.child(), EsRelation.class);
    }

    public void testPushDownFilterPastProjectUsingGrok() {
        LogicalPlan plan = optimizedPlan("""
            from test
            | grok first_name "%{WORD:y}"
            | rename y as x
            | keep x
            | where x == "foo"
            """);

        var keep = as(plan, Project.class);
        var limit = as(keep.child(), Limit.class);
        var filter = as(limit.child(), Filter.class);
        var attr = filter.condition().collect(Attribute.class::isInstance).stream().findFirst().get();
        assertThat(as(attr, ReferenceAttribute.class).name(), is("y"));
        var grok = as(filter.child(), Grok.class);
        as(grok.child(), EsRelation.class);
    }

    public void testPushDownLimitPastEval() {
        LogicalPlan plan = optimizedPlan("""
            from test
            | eval x = emp_no + 100
            | limit 10""");

        var eval = as(plan, Eval.class);
        as(eval.child(), Limit.class);
    }

    public void testPushDownLimitPastDissect() {
        LogicalPlan plan = optimizedPlan("""
            from test
            | dissect first_name "%{y}"
            | limit 10""");

        var dissect = as(plan, Dissect.class);
        as(dissect.child(), Limit.class);
    }

    public void testPushDownLimitPastGrok() {
        LogicalPlan plan = optimizedPlan("""
            from test
            | grok first_name "%{WORD:y}"
            | limit 10""");

        var grok = as(plan, Grok.class);
        as(grok.child(), Limit.class);
    }

    public void testPushDownLimitPastProject() {
        LogicalPlan plan = optimizedPlan("""
            from test
            | rename emp_no as a
            | keep a
            | limit 10""");

        var keep = as(plan, Project.class);
        as(keep.child(), Limit.class);
    }

    public void testDontPushDownLimitPastFilter() {
        LogicalPlan plan = optimizedPlan("""
            from test
            | limit 100
            | where emp_no > 10
            | limit 10""");

        var limit = as(plan, Limit.class);
        var filter = as(limit.child(), Filter.class);
        as(filter.child(), Limit.class);
    }

    public void testEliminateHigherLimitDueToDescendantLimit() throws Exception {
        LogicalPlan plan = optimizedPlan("""
            from test
            | limit 10
            | sort emp_no
            | where emp_no > 10
            | eval c = emp_no + 2
            | limit 100""");

        var topN = as(plan, TopN.class);
        var eval = as(topN.child(), Eval.class);
        var filter = as(eval.child(), Filter.class);
        as(filter.child(), Limit.class);
    }

    public void testDoNotEliminateHigherLimitDueToDescendantLimit() throws Exception {
        LogicalPlan plan = optimizedPlan("""
            from test
            | limit 10
            | where emp_no > 10
            | stats c = count(emp_no) by emp_no
            | limit 100""");

        var limit = as(plan, Limit.class);
        var agg = as(limit.child(), Aggregate.class);
        var filter = as(agg.child(), Filter.class);
        as(filter.child(), Limit.class);
    }

    public void testPruneSortBeforeStats() {
        LogicalPlan plan = optimizedPlan("""
            from test
            | sort emp_no
            | where emp_no > 10
            | stats x = sum(salary) by first_name""");

        var limit = as(plan, Limit.class);
        var stats = as(limit.child(), Aggregate.class);
        var filter = as(stats.child(), Filter.class);
        as(filter.child(), EsRelation.class);
    }

    public void testDontPruneSortWithLimitBeforeStats() {
        LogicalPlan plan = optimizedPlan("""
            from test
            | sort emp_no
            | limit 100
            | stats x = sum(salary) by first_name""");

        var limit = as(plan, Limit.class);
        var stats = as(limit.child(), Aggregate.class);
        var topN = as(stats.child(), TopN.class);
        as(topN.child(), EsRelation.class);
    }

    public void testCombineOrderBy() {
        LogicalPlan plan = optimizedPlan("""
            from test
            | sort emp_no
            | sort salary""");

        var topN = as(plan, TopN.class);
        assertThat(orderNames(topN), contains("salary"));
        as(topN.child(), EsRelation.class);
    }

    public void testCombineOrderByThroughEval() {
        LogicalPlan plan = optimizedPlan("""
            from test
            | sort emp_no
            | eval x = salary + 1
            | sort x""");

        var topN = as(plan, TopN.class);
        assertThat(orderNames(topN), contains("x"));
        var eval = as(topN.child(), Eval.class);
        as(eval.child(), EsRelation.class);
    }

    public void testCombineOrderByThroughEvalWithTwoDefs() {
        LogicalPlan plan = optimizedPlan("""
            from test
            | sort emp_no
            | eval x = salary + 1, y = salary + 2
            | eval z = x * y
            | sort z""");

        var topN = as(plan, TopN.class);
        assertThat(orderNames(topN), contains("z"));
        var eval = as(topN.child(), Eval.class);
        assertThat(Expressions.names(eval.fields()), contains("x", "y", "z"));
        as(eval.child(), EsRelation.class);
    }

    public void testCombineOrderByThroughDissect() {
        LogicalPlan plan = optimizedPlan("""
            from test
            | sort emp_no
            | dissect first_name "%{x}"
            | sort x""");

        var topN = as(plan, TopN.class);
        assertThat(orderNames(topN), contains("x"));
        var dissect = as(topN.child(), Dissect.class);
        as(dissect.child(), EsRelation.class);
    }

    public void testCombineOrderByThroughGrok() {
        LogicalPlan plan = optimizedPlan("""
            from test
            | sort emp_no
            | grok first_name "%{WORD:x}"
            | sort x""");

        var topN = as(plan, TopN.class);
        assertThat(orderNames(topN), contains("x"));
        var grok = as(topN.child(), Grok.class);
        as(grok.child(), EsRelation.class);
    }

    public void testCombineOrderByThroughProject() {
        LogicalPlan plan = optimizedPlan("""
            from test
            | sort emp_no
            | keep salary, emp_no
            | sort salary""");

        var keep = as(plan, Project.class);
        var topN = as(keep.child(), TopN.class);
        assertThat(orderNames(topN), contains("salary"));
        as(topN.child(), EsRelation.class);
    }

    public void testCombineOrderByThroughProjectAndEval() {
        LogicalPlan plan = optimizedPlan("""
            from test
            | sort emp_no
            | rename emp_no as en
            | keep salary, en
            | eval e = en * 2
            | sort salary""");

        var keep = as(plan, Project.class);
        var topN = as(keep.child(), TopN.class);
        assertThat(orderNames(topN), contains("salary"));
        var eval = as(topN.child(), Eval.class);
        assertThat(Expressions.names(eval.fields()), contains("e"));
        as(eval.child(), EsRelation.class);
    }

    public void testCombineOrderByThroughProjectWithAlias() {
        LogicalPlan plan = optimizedPlan("""
            from test
            | sort emp_no
            | rename salary as l
            | keep l, emp_no
            | sort l""");

        var keep = as(plan, Project.class);
        var topN = as(keep.child(), TopN.class);
        assertThat(orderNames(topN), contains("salary"));
        as(topN.child(), EsRelation.class);
    }

    public void testCombineOrderByThroughFilter() {
        LogicalPlan plan = optimizedPlan("""
            from test
            | sort emp_no
            | where emp_no > 10
            | sort salary""");

        var topN = as(plan, TopN.class);
        assertThat(orderNames(topN), contains("salary"));
        var filter = as(topN.child(), Filter.class);
        as(filter.child(), EsRelation.class);
    }

    /**
     * Expected
     * <pre>{@code
     * TopN[[Order[first_name{r}#5575,ASC,LAST]],1000[INTEGER]]
     * \_MvExpand[first_name{f}#5565,first_name{r}#5575,null]
     *   \_EsRelation[test][_meta_field{f}#5570, emp_no{f}#5564, first_name{f}#..]
     * }</pre>
     */
    public void testDontCombineOrderByThroughMvExpand() {
        LogicalPlan plan = optimizedPlan("""
            from test
            | sort emp_no
            | mv_expand first_name
            | sort first_name""");

        var topN = as(plan, TopN.class);
        assertThat(orderNames(topN), contains("first_name"));
        var mvExpand = as(topN.child(), MvExpand.class);
        as(mvExpand.child(), EsRelation.class);
    }

    /**
     * Expected
     * <pre>{@code
     * Limit[1000[INTEGER],true]
     * \_MvExpand[x{r}#4,x{r}#19]
     *   \_EsqlProject[[first_name{f}#9 AS x]]
     *     \_Limit[1000[INTEGER],false]
     *       \_EsRelation[test][_meta_field{f}#14, emp_no{f}#8, first_name{f}#9, ge..]
     * }</pre>
     */
    public void testCopyDefaultLimitPastMvExpand() {
        LogicalPlan plan = optimizedPlan("""
            from test
            | rename first_name as x
            | keep x
            | mv_expand x
            """);

        var limit = asLimit(plan, 1000, true);
        var mvExpand = as(limit.child(), MvExpand.class);
        var keep = as(mvExpand.child(), EsqlProject.class);
        var limitPastMvExpand = asLimit(keep.child(), 1000, false);
        as(limitPastMvExpand.child(), EsRelation.class);
    }

    /**
     * Expected
     * <pre>{@code
     * Project[[languages{f}#10 AS language_code#4, language_name{f}#19]]
     * \_Limit[1000[INTEGER],true]
     *   \_Join[LEFT,[languages{f}#10],[languages{f}#10],[language_code{f}#18]]
     *     |_Limit[1000[INTEGER],false]
     *     | \_EsRelation[test][_meta_field{f}#13, emp_no{f}#7, first_name{f}#8, ge..]
     *     \_EsRelation[languages_lookup][LOOKUP][language_code{f}#18, language_name{f}#19]
     * }</pre>
     */
    public void testCopyDefaultLimitPastLookupJoin() {
        LogicalPlan plan = optimizedPlan("""
            from test
            | rename languages AS language_code
            | keep language_code
            | lookup join languages_lookup ON language_code
            """);

        var project = as(plan, Project.class);
        var limit = asLimit(project.child(), 1000, true);
        var join = as(limit.child(), Join.class);
        var limitPastJoin = asLimit(join.left(), 1000, false);
        as(limitPastJoin.child(), EsRelation.class);
    }

    /**
     * Expected
     * <pre>{@code
     * Limit[10[INTEGER],true]
     * \_MvExpand[first_name{f}#7,first_name{r}#17]
     *   \_EsqlProject[[first_name{f}#7, last_name{f}#10]]
     *     \_Limit[1[INTEGER],false]
     *       \_EsRelation[test][_meta_field{f}#12, emp_no{f}#6, first_name{f}#7, ge..]
     * }</pre>
     */
    public void testDontPushDownLimitPastMvExpand() {
        LogicalPlan plan = optimizedPlan("""
            from test
            | limit 1
            | keep first_name, last_name
            | mv_expand first_name
            | limit 10
            """);

        var limit = asLimit(plan, 10, true);
        var mvExpand = as(limit.child(), MvExpand.class);
        var project = as(mvExpand.child(), EsqlProject.class);
        var limit2 = asLimit(project.child(), 1, false);
        as(limit2.child(), EsRelation.class);
    }

    /**
     * Expected
     * <pre>{@code
     * Project[[languages{f}#11 AS language_code#4, last_name{f}#12, language_name{f}#20]]
     * \_Limit[10[INTEGER],true]
     *   \_Join[LEFT,[languages{f}#11],[languages{f}#11],[language_code{f}#19]]
     *     |_Limit[1[INTEGER],false]
     *     | \_EsRelation[test][_meta_field{f}#14, emp_no{f}#8, first_name{f}#9, ge..]
     *     \_EsRelation[languages_lookup][LOOKUP][language_code{f}#19, language_name{f}#20]
     * }</pre>
     */
    public void testDontPushDownLimitPastLookupJoin() {
        LogicalPlan plan = optimizedPlan("""
            from test
            | limit 1
            | rename languages AS language_code
            | keep language_code, last_name
            | lookup join languages_lookup on language_code
            | limit 10
            """);

        var project = as(plan, Project.class);
        var limit = asLimit(project.child(), 10, true);
        var join = as(limit.child(), Join.class);
        var limit2 = asLimit(join.left(), 1, false);
        as(limit2.child(), EsRelation.class);
    }

    /**
     * Expected
     * <pre>{@code
     * EsqlProject[[emp_no{f}#19, first_name{r}#30, languages{f}#22, lll{r}#9, salary{r}#31]]
     * \_TopN[[Order[salary{r}#31,DESC,FIRST]],5[INTEGER]]
     *   \_Limit[5[INTEGER],true]
     *     \_MvExpand[salary{f}#24,salary{r}#31]
     *       \_Eval[[languages{f}#22 + 5[INTEGER] AS lll]]
     *         \_Limit[5[INTEGER],false]
     *           \_Filter[languages{f}#22 > 1[INTEGER]]
     *             \_Limit[10[INTEGER],true]
     *               \_MvExpand[first_name{f}#20,first_name{r}#30]
     *                 \_TopN[[Order[emp_no{f}#19,DESC,FIRST]],10[INTEGER]]
     *                   \_Filter[emp_no{f}#19 &leq; 10006[INTEGER]]
     *                     \_EsRelation[test][_meta_field{f}#25, emp_no{f}#19, first_name{f}#20, ..]
     * }</pre>
     */
    public void testMultipleMvExpandWithSortAndLimit() {
        LogicalPlan plan = optimizedPlan("""
            from test
            | where emp_no <= 10006
            | sort emp_no desc
            | mv_expand first_name
            | limit 10
            | where languages > 1
            | eval lll = languages + 5
            | mv_expand salary
            | limit 5
            | sort first_name
            | keep emp_no, first_name, languages, lll, salary
            | sort salary desc
            """);

        var keep = as(plan, EsqlProject.class);
        var topN = as(keep.child(), TopN.class);
        assertThat(topN.limit().fold(FoldContext.small()), equalTo(5));
        assertThat(orderNames(topN), contains("salary"));
        var limit5Before = asLimit(topN.child(), 5, true);
        var mvExp = as(limit5Before.child(), MvExpand.class);
        var eval = as(mvExp.child(), Eval.class);
        var limit5 = asLimit(eval.child(), 5, false);
        var filter = as(limit5.child(), Filter.class);
        var limit10Before = asLimit(filter.child(), 10, true);
        mvExp = as(limit10Before.child(), MvExpand.class);
        topN = as(mvExp.child(), TopN.class);
        assertThat(topN.limit().fold(FoldContext.small()), equalTo(10));
        filter = as(topN.child(), Filter.class);
        as(filter.child(), EsRelation.class);
    }

    /**
     * Expected
     *
     * <pre>{@code
     * Project[[emp_no{f}#24, first_name{f}#25, languages{f}#27, lll{r}#11, salary{f}#29, language_name{f}#38]]
     * \_TopN[[Order[salary{f}#29,DESC,FIRST]],5[INTEGER]]
     *   \_Limit[5[INTEGER],true]
     *     \_Join[LEFT,[salary{f}#29],[salary{f}#29],[language_code{f}#37]]
     *       |_Eval[[languages{f}#27 + 5[INTEGER] AS lll#11]]
     *       | \_Limit[5[INTEGER],false]
     *       |   \_Filter[languages{f}#27 &gt; 1[INTEGER]]
     *       |     \_Limit[10[INTEGER],true]
     *       |       \_Join[LEFT,[languages{f}#27],[languages{f}#27],[language_code{f}#35]]
     *       |         |_TopN[[Order[emp_no{f}#24,DESC,FIRST]],10[INTEGER]]
     *       |         | \_Filter[emp_no{f}#24 &leq; 10006[INTEGER]]
     *       |         |   \_EsRelation[test][_meta_field{f}#30, emp_no{f}#24, first_name{f}#25, ..]
     *       |         \_EsRelation[languages_lookup][LOOKUP][language_code{f}#35]
     *       \_EsRelation[languages_lookup][LOOKUP][language_code{f}#37, language_name{f}#38]
     * }</pre>
     */
    public void testMultipleLookupJoinWithSortAndLimit() {
        LogicalPlan plan = optimizedPlan("""
            from test
            | where emp_no <= 10006
            | sort emp_no desc
            | eval language_code = languages
            | lookup join languages_lookup on language_code
            | limit 10
            | where languages > 1
            | eval lll = languages + 5
            | eval language_code = salary::integer
            | lookup join languages_lookup on language_code
            | limit 5
            | sort first_name
            | keep emp_no, first_name, languages, lll, salary, language_name
            | sort salary desc
            """);

        var keep = as(plan, Project.class);
        var topN = as(keep.child(), TopN.class);
        assertThat(topN.limit().fold(FoldContext.small()), equalTo(5));
        assertThat(orderNames(topN), contains("salary"));
        var limit5Before = asLimit(topN.child(), 5, true);
        var join = as(limit5Before.child(), Join.class);
        var eval = as(join.left(), Eval.class);
        var limit5 = asLimit(eval.child(), 5, false);
        var filter = as(limit5.child(), Filter.class);
        var limit10Before = asLimit(filter.child(), 10, true);
        join = as(limit10Before.child(), Join.class);
        topN = as(join.left(), TopN.class);
        assertThat(topN.limit().fold(FoldContext.small()), equalTo(10));
        assertThat(orderNames(topN), contains("emp_no"));
        filter = as(topN.child(), Filter.class);
        as(filter.child(), EsRelation.class);
    }

    /**
     * <pre>{@code
     * EsqlProject[[emp_no{f}#10, first_name{r}#21, salary{f}#15]]
     * \_TopN[[Order[salary{f}#15,ASC,LAST], Order[first_name{r}#21,ASC,LAST]],5[INTEGER]]
     *   \_MvExpand[first_name{f}#11,first_name{r}#21,null]
     *     \_EsRelation[test][_meta_field{f}#16, emp_no{f}#10, first_name{f}#11, ..]
     * }</pre>
     */
    public void testPushDownLimitThroughMultipleSort_AfterMvExpand() {
        LogicalPlan plan = optimizedPlan("""
            from test
            | sort emp_no
            | mv_expand first_name
            | keep emp_no, first_name, salary
            | sort salary, first_name
            | limit 5""");

        var keep = as(plan, EsqlProject.class);
        var topN = as(keep.child(), TopN.class);
        assertThat(topN.limit().fold(FoldContext.small()), equalTo(5));
        assertThat(orderNames(topN), contains("salary", "first_name"));
        var mvExp = as(topN.child(), MvExpand.class);
        as(mvExp.child(), EsRelation.class);
    }

    /**
     * Expected
     * <pre>{@code
     * EsqlProject[[emp_no{f}#2560, first_name{r}#2571, salary{f}#2565]]
     * \_TopN[[Order[first_name{r}#2571,ASC,LAST]],5[INTEGER]]
     *   \_TopN[[Order[salary{f}#2565,ASC,LAST]],5[INTEGER]]
     *     \_MvExpand[first_name{f}#2561,first_name{r}#2571,null]
     *       \_EsRelation[test][_meta_field{f}#2566, emp_no{f}#2560, first_name{f}#..]
     * }</pre>
     */
    public void testPushDownLimitThroughMultipleSort_AfterMvExpand2() {
        LogicalPlan plan = optimizedPlan("""
            from test
            | sort emp_no
            | mv_expand first_name
            | keep emp_no, first_name, salary
            | sort salary
            | limit 5
            | sort first_name""");

        var keep = as(plan, EsqlProject.class);
        var topN = as(keep.child(), TopN.class);
        assertThat(topN.limit().fold(FoldContext.small()), equalTo(5));
        assertThat(orderNames(topN), contains("first_name"));
        topN = as(topN.child(), TopN.class);
        assertThat(topN.limit().fold(FoldContext.small()), equalTo(5));
        assertThat(orderNames(topN), contains("salary"));
        var mvExp = as(topN.child(), MvExpand.class);
        as(mvExp.child(), EsRelation.class);
    }

    /**
     * TODO: Push down the filter correctly https://github.com/elastic/elasticsearch/issues/115311
     *
     * Expected
     * <pre>{@code
     * Limit[5[INTEGER]]
     * \_Filter[ISNOTNULL(first_name{r}#23)]
     *   \_Aggregate[STANDARD,[first_name{r}#23],[MAX(salary{f}#18,true[BOOLEAN]) AS max_s, first_name{r}#23]]
     *     \_MvExpand[first_name{f}#14,first_name{r}#23]
     *       \_TopN[[Order[emp_no{f}#13,ASC,LAST]],50[INTEGER]]
     *         \_EsRelation[test][_meta_field{f}#19, emp_no{f}#13, first_name{f}#14, ..]
     * }</pre>
     */
    public void testDontPushDownLimitPastAggregate_AndMvExpand() {
        LogicalPlan plan = optimizedPlan("""
            from test
            | sort emp_no
            | limit 50
            | mv_expand first_name
            | keep emp_no, first_name, salary
            | stats max_s = max(salary) by first_name
            | where first_name is not null
            | limit 5""");

        var limit = as(plan, Limit.class);
        var filter = as(limit.child(), Filter.class);
        assertThat(limit.limit().fold(FoldContext.small()), equalTo(5));
        var agg = as(filter.child(), Aggregate.class);
        var mvExp = as(agg.child(), MvExpand.class);
        var topN = as(mvExp.child(), TopN.class);
        assertThat(topN.limit().fold(FoldContext.small()), equalTo(50));
        assertThat(orderNames(topN), contains("emp_no"));
        as(topN.child(), EsRelation.class);
    }

    /**
     * TODO: Push down the filter correctly https://github.com/elastic/elasticsearch/issues/115311
     *
     * Expected
     *
     * Limit[5[INTEGER],false]
     * \_Filter[ISNOTNULL(first_name{r}#23)]
     *   \_Aggregate[STANDARD,[first_name{r}#23],[MAX(salary{f}#17,true[BOOLEAN]) AS max_s, first_name{r}#23]]
     *     \_Limit[50[INTEGER],true]
     *       \_MvExpand[first_name{f}#13,first_name{r}#23]
     *         \_Limit[50[INTEGER],false]
     *           \_EsRelation[test][_meta_field{f}#18, emp_no{f}#12, first_name{f}#13, ..]
     */
    public void testPushDown_TheRightLimit_PastMvExpand() {
        LogicalPlan plan = optimizedPlan("""
            from test
            | mv_expand first_name
            | limit 50
            | keep emp_no, first_name, salary
            | stats max_s = max(salary) by first_name
            | where first_name is not null
            | limit 5""");

        var limit = asLimit(plan, 5, false);
        var filter = as(limit.child(), Filter.class);
        var agg = as(filter.child(), Aggregate.class);
        var limit50Before = asLimit(agg.child(), 50, true);
        var mvExp = as(limit50Before.child(), MvExpand.class);
        limit = asLimit(mvExp.child(), 50, false);
        as(limit.child(), EsRelation.class);
    }

    /**
     * TODO: Push down the filter correctly past STATS https://github.com/elastic/elasticsearch/issues/115311
     *
     * Expected
     *
     * <pre>{@code
     * Limit[5[INTEGER],false]
     * \_Filter[ISNOTNULL(first_name{f}#15)]
     *   \_Aggregate[[first_name{f}#15],[MAX(salary{f}#19,true[BOOLEAN]) AS max_s#12, first_name{f}#15]]
     *     \_Limit[50[INTEGER],true]
     *       \_Join[LEFT,[languages{f}#17],[languages{f}#17],[language_code{f}#25]]
     *         |_Limit[50[INTEGER],false]
     *         | \_EsRelation[test][_meta_field{f}#20, emp_no{f}#14, first_name{f}#15, ..]
     *         \_EsRelation[languages_lookup][LOOKUP][language_code{f}#25]
     * }</pre>
     */
    public void testPushDown_TheRightLimit_PastLookupJoin() {
        LogicalPlan plan = optimizedPlan("""
            from test
            | rename languages as language_code
            | lookup join languages_lookup on language_code
            | limit 50
            | keep emp_no, first_name, salary
            | stats max_s = max(salary) by first_name
            | where first_name is not null
            | limit 5""");

        var limit = asLimit(plan, 5, false);
        var filter = as(limit.child(), Filter.class);
        var agg = as(filter.child(), Aggregate.class);
        var limit50Before = asLimit(agg.child(), 50, true);
        var join = as(limit50Before.child(), Join.class);
        limit = asLimit(join.left(), 50, false);
        as(limit.child(), EsRelation.class);
    }

    /**
     * Expected
     * <pre>{@code
     * EsqlProject[[first_name{f}#11, emp_no{f}#10, salary{f}#12, b{r}#4]]
     *  \_TopN[[Order[salary{f}#12,ASC,LAST]],5[INTEGER]]
     *    \_Eval[[100[INTEGER] AS b]]
     *      \_MvExpand[first_name{f}#11]
     *        \_EsRelation[employees][emp_no{f}#10, first_name{f}#11, salary{f}#12]
     * }</pre>
     */
    public void testPushDownLimit_PastEvalAndMvExpand() {
        LogicalPlan plan = optimizedPlan("""
            from test
            | sort first_name
            | mv_expand first_name
            | eval b = 100
            | sort salary
            | limit 5
            | keep first_name, emp_no, salary, b""");

        var keep = as(plan, EsqlProject.class);
        var topN = as(keep.child(), TopN.class);
        assertThat(topN.limit().fold(FoldContext.small()), equalTo(5));
        assertThat(orderNames(topN), contains("salary"));
        var eval = as(topN.child(), Eval.class);
        var mvExp = as(eval.child(), MvExpand.class);
        as(mvExp.child(), EsRelation.class);
    }

    /**
     * Expected
     * <pre>{@code
     * EsqlProject[[emp_no{f}#5885, first_name{r}#5896, salary{f}#5890]]
     * \_TopN[[Order[salary{f}#5890,ASC,LAST], Order[first_name{r}#5896,ASC,LAST]],1000[INTEGER]]
     *   \_Filter[gender{f}#5887 == [46][KEYWORD] AND WILDCARDLIKE(first_name{r}#5896)]
     *     \_MvExpand[first_name{f}#5886,first_name{r}#5896,null]
     *       \_EsRelation[test][_meta_field{f}#5891, emp_no{f}#5885, first_name{f}#..]
     * }</pre>
     */
    public void testRedundantSort_BeforeMvExpand_WithFilterOnExpandedField_ResultTruncationDefaultSize() {
        LogicalPlan plan = optimizedPlan("""
            from test
            | sort emp_no
            | mv_expand first_name
            | where gender == "F"
            | where first_name LIKE "R*"
            | keep emp_no, first_name, salary
            | sort salary, first_name""");

        var keep = as(plan, EsqlProject.class);
        var topN = as(keep.child(), TopN.class);
        assertThat(topN.limit().fold(FoldContext.small()), equalTo(1000));
        assertThat(orderNames(topN), contains("salary", "first_name"));
        var filter = as(topN.child(), Filter.class);
        assertThat(filter.condition(), instanceOf(And.class));
        var mvExp = as(filter.child(), MvExpand.class);
        as(mvExp.child(), EsRelation.class);
    }

    /**
     * Expected
     *
     * <pre>{@code
     * Limit[10[INTEGER],true]
     * \_MvExpand[first_name{f}#7,first_name{r}#17]
     *   \_TopN[[Order[emp_no{f}#6,DESC,FIRST]],10[INTEGER]]
     *     \_Filter[emp_no{f}#6 &leq; 10006[INTEGER]]
     *       \_EsRelation[test][_meta_field{f}#12, emp_no{f}#6, first_name{f}#7, ge..]
     * }</pre>
     */
    public void testFilterWithSortBeforeMvExpand() {
        LogicalPlan plan = optimizedPlan("""
            from test
            | where emp_no <= 10006
            | sort emp_no desc
            | mv_expand first_name
            | limit 10""");

        var limit = asLimit(plan, 10, true);
        var mvExp = as(limit.child(), MvExpand.class);
        var topN = as(mvExp.child(), TopN.class);
        assertThat(topN.limit().fold(FoldContext.small()), equalTo(10));
        assertThat(orderNames(topN), contains("emp_no"));
        var filter = as(topN.child(), Filter.class);
        as(filter.child(), EsRelation.class);
    }

    /**
     * Expected
     *
     * <pre>{@code
     * Project[[_meta_field{f}#14, emp_no{f}#8, first_name{f}#9, gender{f}#10, hire_date{f}#15, job{f}#16, job.raw{f}#17,
     *          languages{f}#11 AS language_code#6, last_name{f}#12, long_noidx{f}#18, salary{f}#13, language_name{f}#20]]
     * \_Limit[10[INTEGER],true]
     *   \_Join[LEFT,[languages{f}#11],[languages{f}#11],[language_code{f}#19]]
     *     |_TopN[[Order[emp_no{f}#8,DESC,FIRST]],10[INTEGER]]
     *     | \_Filter[emp_no{f}#8 &leq; 10006[INTEGER]]
     *     |   \_EsRelation[test][_meta_field{f}#14, emp_no{f}#8, first_name{f}#9, ge..]
     *     \_EsRelation[languages_lookup][LOOKUP][language_code{f}#19, language_name{f}#20]
     * }</pre>
     */
    public void testFilterWithSortBeforeLookupJoin() {
        LogicalPlan plan = optimizedPlan("""
            from test
            | where emp_no <= 10006
            | sort emp_no desc
            | rename languages as language_code
            | lookup join languages_lookup on language_code
            | limit 10""");

        var project = as(plan, Project.class);
        var limit = asLimit(project.child(), 10, true);
        var join = as(limit.child(), Join.class);
        var topN = as(join.left(), TopN.class);
        assertThat(topN.limit().fold(FoldContext.small()), equalTo(10));
        assertThat(orderNames(topN), contains("emp_no"));
        var filter = as(topN.child(), Filter.class);
        as(filter.child(), EsRelation.class);
    }

    /**
     * Expected
     *
     * <pre>{@code
     * TopN[[Order[first_name{f}#10,ASC,LAST]],500[INTEGER]]
     * \_MvExpand[last_name{f}#13,last_name{r}#20,null]
     *   \_Filter[emp_no{r}#19 > 10050[INTEGER]]
     *     \_MvExpand[emp_no{f}#9,emp_no{r}#19,null]
     *       \_EsRelation[test][_meta_field{f}#15, emp_no{f}#9, first_name{f}#10, g..]
     * }</pre>
     */
    public void testMultiMvExpand_SortDownBelow() {
        LogicalPlan plan = optimizedPlan("""
            from test
            | sort last_name ASC
            | mv_expand emp_no
            | where  emp_no > 10050
            | mv_expand last_name
            | sort first_name""");

        var topN = as(plan, TopN.class);
        assertThat(topN.limit().fold(FoldContext.small()), equalTo(1000));
        assertThat(orderNames(topN), contains("first_name"));
        var mvExpand = as(topN.child(), MvExpand.class);
        var filter = as(mvExpand.child(), Filter.class);
        mvExpand = as(filter.child(), MvExpand.class);
        as(mvExpand.child(), EsRelation.class);
    }

    /**
     * Expected
     *
     * <pre>{@code
     * Limit[10000[INTEGER],true]
     * \_MvExpand[c{r}#7,c{r}#16]
     *   \_EsqlProject[[c{r}#7, a{r}#3]]
     *     \_TopN[[Order[a{r}#3,ASC,FIRST]],7300[INTEGER]]
     *       \_Limit[7300[INTEGER],true]
     *         \_MvExpand[b{r}#5,b{r}#15]
     *           \_Limit[7300[INTEGER],false]
     *             \_LocalRelation[[a{r}#3, b{r}#5, c{r}#7],[ConstantNullBlock[positions=1],
     *               IntVectorBlock[vector=ConstantIntVector[positions=1, value=123]],
     *               IntVectorBlock[vector=ConstantIntVector[positions=1, value=234]]]]
     * }</pre>
     */
    public void testLimitThenSortBeforeMvExpand() {
        LogicalPlan plan = optimizedPlan("""
            row  a = null, b = 123, c = 234
            | mv_expand b
            | limit 7300
            | keep c, a
            | sort a NULLS FIRST
            | mv_expand c""");

        var limit10kBefore = asLimit(plan, 10000, true);
        var mvExpand = as(limit10kBefore.child(), MvExpand.class);
        var project = as(mvExpand.child(), EsqlProject.class);
        var topN = as(project.child(), TopN.class);
        assertThat(topN.limit().fold(FoldContext.small()), equalTo(7300));
        assertThat(orderNames(topN), contains("a"));
        var limit7300Before = asLimit(topN.child(), 7300, true);
        mvExpand = as(limit7300Before.child(), MvExpand.class);
        var limit = asLimit(mvExpand.child(), 7300, false);
        as(limit.child(), LocalRelation.class);
    }

    /**
     * Expects
     *
     * <pre>{@code
     * Project[[c{r}#7 AS language_code#14, a{r}#3, language_name{f}#19]]
     * \_Limit[10000[INTEGER],true]
     *   \_Join[LEFT,[c{r}#7],[c{r}#7],[language_code{f}#18]]
     *     |_TopN[[Order[a{r}#3,ASC,FIRST]],7300[INTEGER]]
     *     | \_Limit[7300[INTEGER],true]
     *     |   \_Join[LEFT,[language_code{r}#5],[language_code{r}#5],[language_code{f}#16]]
     *     |     |_Limit[7300[INTEGER],false]
     *     |     | \_LocalRelation[[a{r}#3, language_code{r}#5, c{r}#7],[ConstantNullBlock[positions=1],
     *                                                                   IntVectorBlock[vector=ConstantIntVector[positions=1, value=123]],
     *                                                                   IntVectorBlock[vector=ConstantIntVector[positions=1, value=234]]]]
     *     |     \_EsRelation[languages_lookup][LOOKUP][language_code{f}#16]
     *     \_EsRelation[languages_lookup][LOOKUP][language_code{f}#18, language_name{f}#19]
     * }</pre>
     */
    public void testLimitThenSortBeforeLookupJoin() {
        LogicalPlan plan = optimizedPlan("""
            row  a = null, language_code = 123, c = 234
            | lookup join languages_lookup on language_code
            | limit 7300
            | keep c, a
            | sort a NULLS FIRST
            | rename c as language_code
            | lookup join languages_lookup on language_code
            """);

        var project = as(plan, Project.class);
        var limit10kBefore = asLimit(project.child(), 10000, true);
        var join = as(limit10kBefore.child(), Join.class);
        var topN = as(join.left(), TopN.class);
        assertThat(topN.limit().fold(FoldContext.small()), equalTo(7300));
        assertThat(orderNames(topN), contains("a"));
        var limit7300Before = asLimit(topN.child(), 7300, true);
        join = as(limit7300Before.child(), Join.class);
        var limit = asLimit(join.left(), 7300, false);
        as(limit.child(), LocalRelation.class);
    }

    /**
     * Expected
     * <pre>{@code
     * TopN[[Order[first_name{r}#16,ASC,LAST]],10000[INTEGER]]
     * \_MvExpand[first_name{f}#7,first_name{r}#16]
     *   \_EsRelation[test][_meta_field{f}#12, emp_no{f}#6, first_name{f}#7, ge..]
     * }</pre>
     */
    public void testRemoveUnusedSortBeforeMvExpand_DefaultLimit10000() {
        LogicalPlan plan = optimizedPlan("""
            from test
            | sort emp_no
            | mv_expand first_name
            | sort first_name
            | limit 15000""");

        var topN = as(plan, TopN.class);
        assertThat(orderNames(topN), contains("first_name"));
        assertThat(topN.limit().fold(FoldContext.small()), equalTo(10000));
        var mvExpand = as(topN.child(), MvExpand.class);
        as(mvExpand.child(), EsRelation.class);
    }

    /**
     * Expected
     * <pre>{@code
     * EsqlProject[[emp_no{f}#3517, first_name{r}#3528, salary{f}#3522]]
     * \_TopN[[Order[salary{f}#3522,ASC,LAST], Order[first_name{r}#3528,ASC,LAST]],15[INTEGER]]
     *   \_Filter[gender{f}#3519 == [46][KEYWORD] AND WILDCARDLIKE(first_name{r}#3528)]
     *     \_MvExpand[first_name{f}#3518,first_name{r}#3528,null]
     *       \_EsRelation[test][_meta_field{f}#3523, emp_no{f}#3517, first_name{f}#..]
     * }</pre>
     */
    public void testRedundantSort_BeforeMvExpand_WithFilterOnExpandedField() {
        LogicalPlan plan = optimizedPlan("""
            from test
            | sort emp_no
            | mv_expand first_name
            | where gender == "F"
            | where first_name LIKE "R*"
            | keep emp_no, first_name, salary
            | sort salary, first_name
            | limit 15""");

        var keep = as(plan, EsqlProject.class);
        var topN = as(keep.child(), TopN.class);
        assertThat(topN.limit().fold(FoldContext.small()), equalTo(15));
        assertThat(orderNames(topN), contains("salary", "first_name"));
        var filter = as(topN.child(), Filter.class);
        assertThat(filter.condition(), instanceOf(And.class));
        var mvExp = as(filter.child(), MvExpand.class);
        as(mvExp.child(), EsRelation.class);
    }

    /**
     * Expected
     * <pre>{@code
     * EsqlProject[[emp_no{f}#3421, first_name{r}#3432, salary{f}#3426]]
     * \_TopN[[Order[salary{f}#3426,ASC,LAST], Order[first_name{r}#3432,ASC,LAST]],15[INTEGER]]
     *   \_Filter[gender{f}#3423 == [46][KEYWORD] AND salary{f}#3426 > 60000[INTEGER]]
     *     \_MvExpand[first_name{f}#3422,first_name{r}#3432,null]
     *       \_EsRelation[test][_meta_field{f}#3427, emp_no{f}#3421, first_name{f}#..]
     * }</pre>
     */
    public void testRedundantSort_BeforeMvExpand_WithFilter_NOT_OnExpandedField() {
        LogicalPlan plan = optimizedPlan("""
            from test
            | sort emp_no
            | mv_expand first_name
            | where gender == "F"
            | where salary > 60000
            | keep emp_no, first_name, salary
            | sort salary, first_name
            | limit 15""");

        var keep = as(plan, EsqlProject.class);
        var topN = as(keep.child(), TopN.class);
        assertThat(topN.limit().fold(FoldContext.small()), equalTo(15));
        assertThat(orderNames(topN), contains("salary", "first_name"));
        var filter = as(topN.child(), Filter.class);
        assertThat(filter.condition(), instanceOf(And.class));
        var mvExp = as(filter.child(), MvExpand.class);
        as(mvExp.child(), EsRelation.class);
    }

    /**
     * Expected
     * <pre>{@code
     * EsqlProject[[emp_no{f}#2085, first_name{r}#2096 AS x, salary{f}#2090]]
     * \_TopN[[Order[salary{f}#2090,ASC,LAST], Order[first_name{r}#2096,ASC,LAST]],15[INTEGER]]
     *   \_Filter[gender{f}#2087 == [46][KEYWORD] AND WILDCARDLIKE(first_name{r}#2096)]
     *     \_MvExpand[first_name{f}#2086,first_name{r}#2096,null]
     *       \_EsRelation[test][_meta_field{f}#2091, emp_no{f}#2085, first_name{f}#..]
     * }</pre>
     */
    public void testRedundantSort_BeforeMvExpand_WithFilterOnExpandedFieldAlias() {
        LogicalPlan plan = optimizedPlan("""
            from test
            | sort gender
            | mv_expand first_name
            | rename first_name AS x
            | where gender == "F"
            | where x LIKE "A*"
            | keep emp_no, x, salary
            | sort salary, x
            | limit 15""");

        var keep = as(plan, Project.class);
        var topN = as(keep.child(), TopN.class);
        assertThat(topN.limit().fold(FoldContext.small()), equalTo(15));
        assertThat(orderNames(topN), contains("salary", "first_name"));
        var filter = as(topN.child(), Filter.class);
        assertThat(filter.condition(), instanceOf(And.class));
        var mvExp = as(filter.child(), MvExpand.class);
        as(mvExp.child(), EsRelation.class);
    }

    /**
     * Expected:
     * <pre>{@code
     * Limit[1000[INTEGER],true]
     * \_MvExpand[a{r}#3,a{r}#7]
     *   \_TopN[[Order[a{r}#3,ASC,LAST]],1000[INTEGER]]
     *     \_LocalRelation[[a{r}#3],[IntVectorBlock[vector=ConstantIntVector[positions=1, value=1]]]]
     * }</pre>
     */
    public void testSortMvExpand() {
        LogicalPlan plan = optimizedPlan("""
            row a = 1
            | sort a
            | mv_expand a
            """);

        var limit = asLimit(plan, 1000, true);
        var expand = as(limit.child(), MvExpand.class);
        var topN = as(expand.child(), TopN.class);
        var row = as(topN.child(), LocalRelation.class);
    }

    /**
     * Expected:
     * <pre>{@code
     * Limit[1000[INTEGER],true]
     * \_Join[LEFT,[language_code{r}#3],[language_code{r}#3],[language_code{f}#6]]
     *   |_TopN[[Order[language_code{r}#3,ASC,LAST]],1000[INTEGER]]
     *   | \_LocalRelation[[language_code{r}#3],[IntVectorBlock[vector=ConstantIntVector[positions=1, value=1]]]]
     *   \_EsRelation[languages_lookup][LOOKUP][language_code{f}#6, language_name{f}#7]
     * }</pre>
     */
    public void testSortLookupJoin() {
        LogicalPlan plan = optimizedPlan("""
            row language_code = 1
            | sort language_code
            | lookup join languages_lookup on language_code
            """);

        var limit = asLimit(plan, 1000, true);
        var join = as(limit.child(), Join.class);
        var topN = as(join.left(), TopN.class);
        var row = as(topN.child(), LocalRelation.class);
    }

    /**
     * Expected:
     * <pre>{@code
     * Limit[20[INTEGER],true]
     * \_MvExpand[emp_no{f}#5,emp_no{r}#16]
     *   \_TopN[[Order[emp_no{f}#5,ASC,LAST]],20[INTEGER]]
     *     \_EsRelation[test][_meta_field{f}#11, emp_no{f}#5, first_name{f}#6, ge..]
     * }</pre>
     */
    public void testSortMvExpandLimit() {
        LogicalPlan plan = optimizedPlan("""
            from test
            | sort emp_no
            | mv_expand emp_no
            | limit 20""");

        var limit = asLimit(plan, 20, true);
        var expand = as(limit.child(), MvExpand.class);
        var topN = as(expand.child(), TopN.class);
        assertThat(topN.limit().fold(FoldContext.small()), is(20));
        var row = as(topN.child(), EsRelation.class);
    }

    /**
     * Expected:
     *
     * <pre>{@code
     * Project[[_meta_field{f}#13, emp_no{f}#7 AS language_code#5, first_name{f}#8, gender{f}#9, hire_date{f}#14, job{f}#15,
     *          job.raw{f}#16, languages{f}#10, last_name{f}#11, long_noidx{f}#17, salary{f}#12, language_name{f}#19]]
     * \_Limit[20[INTEGER],true]
     *   \_Join[LEFT,[emp_no{f}#7],[emp_no{f}#7],[language_code{f}#18]]
     *     |_TopN[[Order[emp_no{f}#7,ASC,LAST]],20[INTEGER]]
     *     | \_EsRelation[test][_meta_field{f}#13, emp_no{f}#7, first_name{f}#8, ge..]
     *     \_EsRelation[languages_lookup][LOOKUP][language_code{f}#18, language_name{f}#19]
     * }</pre>
     */
    public void testSortLookupJoinLimit() {
        LogicalPlan plan = optimizedPlan("""
            from test
            | sort emp_no
            | rename emp_no as language_code
            | lookup join languages_lookup on language_code
            | limit 20""");

        var project = as(plan, Project.class);
        var limit = asLimit(project.child(), 20, true);
        var join = as(limit.child(), Join.class);
        var topN = as(join.left(), TopN.class);
        assertThat(topN.limit().fold(FoldContext.small()), is(20));
        var row = as(topN.child(), EsRelation.class);
    }

    /**
     * Expected:
     * <pre>{@code
     * Limit[1000[INTEGER],true]
     * \_MvExpand[b{r}#5,b{r}#9]
     *   \_Limit[1000[INTEGER],false]
     *     \_LocalRelation[[a{r}#3, b{r}#5],[IntVectorBlock[vector=ConstantIntVector[positions=1, value=1]],
     *       IntVectorBlock[vector=ConstantIntVector[positions=1, value=-15]]]]
     * }</pre>
     *
     *  see <a href="https://github.com/elastic/elasticsearch/issues/102084">https://github.com/elastic/elasticsearch/issues/102084</a>
     */
    public void testWhereMvExpand() {
        LogicalPlan plan = optimizedPlan("""
            row  a = 1, b = -15
            | where b < 3
            | mv_expand b
            """);

        var limit = asLimit(plan, 1000, true);
        var expand = as(limit.child(), MvExpand.class);
        var limit2 = asLimit(expand.child(), 1000, false);
        var row = as(limit2.child(), LocalRelation.class);
    }

    /**
     * Expected:
     * <pre>{@code
     * Limit[1000[INTEGER],true]
     * \_Join[LEFT,[language_code{r}#5],[language_code{r}#5],[language_code{f}#8]]
     *   |_Limit[1000[INTEGER],false]
     *   | \_LocalRelation[[a{r}#3, language_code{r}#5],[IntVectorBlock[vector=ConstantIntVector[positions=1, value=1]], IntVectorBlock[ve
     * ctor=ConstantIntVector[positions=1, value=-15]]]]
     *   \_EsRelation[languages_lookup][LOOKUP][language_code{f}#8, language_name{f}#9]
     * }</pre>
     */
    public void testWhereLookupJoin() {
        LogicalPlan plan = optimizedPlan("""
            row  a = 1, language_code = -15
            | where language_code < 3
            | lookup join languages_lookup on language_code
            """);

        var limit = asLimit(plan, 1000, true);
        var join = as(limit.child(), Join.class);
        var limit2 = asLimit(join.left(), 1000, false);
        var row = as(limit2.child(), LocalRelation.class);
    }

    /**
     * Expects
     * <pre>{@code
     * TopN[[Order[language_code{r}#7,ASC,LAST]],1[INTEGER]]
     * \_Limit[1[INTEGER],true]
     *   \_MvExpand[language_code{r}#3,language_code{r}#7]
     *     \_Limit[1[INTEGER],false]
     *       \_LocalRelation[[language_code{r}#3],[IntVectorBlock[vector=ConstantIntVector[positions=1, value=1]]]]
     * }</pre>
     *
     * Notice that the `TopN` at the very top has limit 1, not 3!
     */
    public void testDescendantLimitMvExpand() {
        LogicalPlan plan = optimizedPlan("""
            ROW language_code = 1
            | MV_EXPAND language_code
            | LIMIT 1
            | SORT language_code
            | LIMIT 3
            """);

        var topn = as(plan, TopN.class);
        var limitAfter = asLimit(topn.child(), 1, true);
        var mvExpand = as(limitAfter.child(), MvExpand.class);
        var limitBefore = asLimit(mvExpand.child(), 1, false);
        var localRelation = as(limitBefore.child(), LocalRelation.class);
    }

    /**
     * Expects
     * <pre>{@code
     * TopN[[Order[language_code{r}#3,ASC,LAST]],1[INTEGER]]
     * \_Limit[1[INTEGER],true]
     *   \_Join[LEFT,[language_code{r}#3],[language_code{r}#3],[language_code{f}#6]]
     *     |_Limit[1[INTEGER],false]
     *     | \_LocalRelation[[language_code{r}#3],[IntVectorBlock[vector=ConstantIntVector[positions=1, value=1]]]]
     *     \_EsRelation[languages_lookup][LOOKUP][language_code{f}#6, language_name{f}#7]
     * }</pre>
     *
     * Notice that the `TopN` at the very top has limit 1, not 3!
     */
    public void testDescendantLimitLookupJoin() {
        LogicalPlan plan = optimizedPlan("""
            ROW language_code = 1
            | LOOKUP JOIN languages_lookup ON language_code
            | LIMIT 1
            | SORT language_code
            | LIMIT 3
            """);

        var topn = as(plan, TopN.class);
        var limitAfter = asLimit(topn.child(), 1, true);
        var join = as(limitAfter.child(), Join.class);
        var limitBefore = asLimit(join.left(), 1, false);
        var localRelation = as(limitBefore.child(), LocalRelation.class);
    }

    /**
     * <pre>{@code
     * EsqlProject[[emp_no{f}#9, first_name{f}#10, languages{f}#12, language_code{r}#3, language_name{r}#22]]
     * \_Eval[[null[INTEGER] AS language_code#3, null[KEYWORD] AS language_name#22]]
     *   \_Limit[1000[INTEGER],false]
     *     \_EsRelation[test][_meta_field{f}#15, emp_no{f}#9, first_name{f}#10, g..]
     * }</pre>
     */
    public void testPruneJoinOnNullMatchingField() {
        var plan = optimizedPlan("""
            from test
            | eval language_code = null::integer
            | keep emp_no, first_name, languages, language_code
            | lookup join languages_lookup on language_code
            """);

        var project = as(plan, Project.class);
        assertThat(Expressions.names(project.output()), contains("emp_no", "first_name", "languages", "language_code", "language_name"));
        var eval = as(project.child(), Eval.class);
        var limit = asLimit(eval.child(), 1000, false);
        var source = as(limit.child(), EsRelation.class);
    }

    /**
     * <pre>{@code
     * Project[[emp_no{f}#10, first_name{f}#11, languages{f}#13, language_code_left{r}#3, language_code{r}#21, language_name{
     * r}#22]]
     * \_Eval[[null[INTEGER] AS language_code_left#3, null[INTEGER] AS language_code#21, null[KEYWORD] AS language_name#22]]
     *   \_Limit[1000[INTEGER],false]
     *     \_EsRelation[test][_meta_field{f}#16, emp_no{f}#10, first_name{f}#11, ..]
     * }</pre>
     */
    public void testPruneJoinOnNullMatchingFieldExpressionJoin() {
        assumeTrue(
            "requires LOOKUP JOIN ON boolean expression capability",
            EsqlCapabilities.Cap.LOOKUP_JOIN_ON_BOOLEAN_EXPRESSION.isEnabled()
        );
        var plan = optimizedPlan("""
            from test
            | eval language_code_left = null::integer
            | keep emp_no, first_name, languages, language_code_left
            | lookup join languages_lookup on language_code_left == language_code
            """);

        var project = as(plan, Project.class);
        assertThat(
            Expressions.names(project.output()),
            contains("emp_no", "first_name", "languages", "language_code_left", "language_code", "language_name")
        );
        var eval = as(project.child(), Eval.class);
        var limit = asLimit(eval.child(), 1000, false);
        var source = as(limit.child(), EsRelation.class);
    }

    /**
     * <pre>{@code
     * Project[[emp_no{f}#15, first_name{f}#16, my_null{r}#3 AS language_code#9, language_name{r}#27]]
     * \_Eval[[null[INTEGER] AS my_null#3, null[KEYWORD] AS language_name#27]]
     *   \_Limit[1000[INTEGER],false]
     *     \_EsRelation[test][_meta_field{f}#21, emp_no{f}#15, first_name{f}#16, ..]
     * }</pre>
     */
    public void testPruneJoinOnNullAssignedMatchingField() {
        var plan = optimizedPlan("""
            from test
            | eval my_null = null::integer
            | rename languages as language_code
            | eval language_code = my_null
            | lookup join languages_lookup on language_code
            | keep emp_no, first_name, language_code, language_name
            """);

        var project = as(plan, Project.class);
        assertThat(Expressions.names(project.output()), contains("emp_no", "first_name", "language_code", "language_name"));
        var eval = as(project.child(), Eval.class);
        var limit = asLimit(eval.child(), 1000, false);
        var source = as(limit.child(), EsRelation.class);
    }

    /**
     * <pre>{@code
     * Project[[emp_no{f}#16, first_name{f}#17, language_code{r}#27, language_name{r}#28]]
     * \_Eval[[null[INTEGER] AS language_code#27, null[KEYWORD] AS language_name#28]]
     *   \_Limit[1000[INTEGER],false]
     *     \_EsRelation[test][_meta_field{f}#22, emp_no{f}#16, first_name{f}#17, ..]
     * }</pre>
     */
    public void testPruneJoinOnNullAssignedMatchingFieldExpr() {
        assumeTrue(
            "requires LOOKUP JOIN ON boolean expression capability",
            EsqlCapabilities.Cap.LOOKUP_JOIN_ON_BOOLEAN_EXPRESSION.isEnabled()
        );
        var plan = optimizedPlan("""
            from test
            | eval my_null = null::integer
            | rename languages as language_code_right
            | eval language_code_right = my_null
            | lookup join languages_lookup on language_code_right > language_code
            | keep emp_no, first_name, language_code, language_name
            """);

        var project = as(plan, Project.class);
        assertThat(Expressions.names(project.output()), contains("emp_no", "first_name", "language_code", "language_name"));
        var eval = as(project.child(), Eval.class);
        var limit = asLimit(eval.child(), 1000, false);
        var source = as(limit.child(), EsRelation.class);
    }

    private static List<String> orderNames(TopN topN) {
        return topN.order().stream().map(o -> as(o.child(), NamedExpression.class).name()).toList();
    }

    /**
     * Expects
     * <pre>{@code
     * Eval[[2[INTEGER] AS x]]
     * \_Limit[1000[INTEGER],false]
     *   \_LocalRelation[[{e}#9],[ConstantNullBlock[positions=1]]]
     * }</pre>
     */
    public void testEvalAfterStats() {
        var plan = optimizedPlan("""
            ROW foo = 1
            | STATS x = max(foo)
            | EVAL x = 2
            """);
        var eval = as(plan, Eval.class);
        var limit = as(eval.child(), Limit.class);
        var localRelation = as(limit.child(), LocalRelation.class);
        assertThat(Expressions.names(eval.output()), contains("x"));
    }

    /**
     * Expects
     * <pre>{@code
     * Eval[[2[INTEGER] AS x]]
     * \_Limit[1000[INTEGER],false]
     *   \_Aggregate[[foo{r}#3],[foo{r}#3 AS x]]
     *     \_LocalRelation[[foo{r}#3],[IntVectorBlock[vector=ConstantIntVector[positions=1, value=1]]]]
     * }</pre>
     */
    public void testEvalAfterGroupBy() {
        var plan = optimizedPlan("""
            ROW foo = 1
            | STATS x = max(foo) by foo
            | KEEP x
            | EVAL x = 2
            """);
        var eval = as(plan, Eval.class);
        var limit = as(eval.child(), Limit.class);
        var aggregate = as(limit.child(), Aggregate.class);
        var localRelation = as(aggregate.child(), LocalRelation.class);
        assertThat(Expressions.names(eval.output()), contains("x"));
    }

    public void testCombineLimitWithOrderByThroughFilterAndEval() {
        LogicalPlan plan = optimizedPlan("""
            from test
            | sort salary
            | eval x = emp_no / 2
            | where x > 20
            | sort x
            | limit 10""");

        var topN = as(plan, TopN.class);
        var filter = as(topN.child(), Filter.class);
        var eval = as(filter.child(), Eval.class);
        as(eval.child(), EsRelation.class);
    }

    public void testCombineMultipleOrderByAndLimits() {
        // expected plan:
        // from test
        // | sort salary, emp_no
        // | limit 100
        // | where salary > 1
        // | sort emp_no, first_name
        // | keep l = salary, emp_no, first_name
        LogicalPlan plan = optimizedPlan("""
            from test
            | sort emp_no
            | rename salary as l
            | keep l, emp_no, first_name
            | sort l
            | limit 100
            | sort first_name
            | where l > 1
            | sort emp_no""");

        var keep = as(plan, Project.class);
        var topN = as(keep.child(), TopN.class);
        assertThat(orderNames(topN), contains("emp_no"));
        var filter = as(topN.child(), Filter.class);
        var topN2 = as(filter.child(), TopN.class);
        assertThat(orderNames(topN2), contains("salary"));
        as(topN2.child(), EsRelation.class);
    }

    public void testDontPruneSameFieldDifferentDirectionSortClauses() {
        LogicalPlan plan = optimizedPlan("""
            from test
            | sort salary nulls last, emp_no desc nulls first
            | where salary > 2
            | eval e = emp_no * 2
            | keep salary, emp_no, e
            | sort e, emp_no, salary desc, emp_no desc""");

        var keep = as(plan, Project.class);
        var topN = as(keep.child(), TopN.class);
        assertThat(
            topN.order(),
            containsIgnoringIds(
                new Order(
                    EMPTY,
                    new ReferenceAttribute(EMPTY, null, "e", INTEGER, Nullability.TRUE, null, false),
                    Order.OrderDirection.ASC,
                    Order.NullsPosition.LAST
                ),
                new Order(
                    EMPTY,
                    new FieldAttribute(EMPTY, "emp_no", mapping.get("emp_no")),
                    Order.OrderDirection.ASC,
                    Order.NullsPosition.LAST
                ),
                new Order(
                    EMPTY,
                    new FieldAttribute(EMPTY, "salary", mapping.get("salary")),
                    Order.OrderDirection.DESC,
                    Order.NullsPosition.FIRST
                ),
                new Order(
                    EMPTY,
                    new FieldAttribute(EMPTY, "emp_no", mapping.get("emp_no")),
                    Order.OrderDirection.DESC,
                    Order.NullsPosition.FIRST
                )
            )
        );
        assertThat(topN.child().collect(OrderBy.class::isInstance), is(emptyList()));
    }

    public void testPruneRedundantSortClauses() {
        LogicalPlan plan = optimizedPlan("""
            from test
            | sort salary desc nulls last, emp_no desc nulls first
            | where salary > 2
            | eval e = emp_no * 2
            | keep salary, emp_no, e
            | sort e, emp_no desc, salary desc, emp_no desc nulls last""");

        var project = as(plan, Project.class);
        var topN = as(project.child(), TopN.class);
        assertThat(
            topN.order(),
            containsIgnoringIds(
                new Order(
                    EMPTY,
                    new ReferenceAttribute(EMPTY, null, "e", INTEGER, Nullability.TRUE, null, false),
                    Order.OrderDirection.ASC,
                    Order.NullsPosition.LAST
                ),
                new Order(
                    EMPTY,
                    new FieldAttribute(EMPTY, "emp_no", mapping.get("emp_no")),
                    Order.OrderDirection.DESC,
                    Order.NullsPosition.FIRST
                ),
                new Order(
                    EMPTY,
                    new FieldAttribute(EMPTY, "salary", mapping.get("salary")),
                    Order.OrderDirection.DESC,
                    Order.NullsPosition.FIRST
                ),
                new Order(
                    EMPTY,
                    new FieldAttribute(EMPTY, "emp_no", mapping.get("emp_no")),
                    Order.OrderDirection.DESC,
                    Order.NullsPosition.LAST
                )
            )
        );
        assertThat(topN.child().collect(OrderBy.class::isInstance), is(emptyList()));
    }

    public void testDontPruneSameFieldDifferentDirectionSortClauses_UsingAlias() {
        LogicalPlan plan = optimizedPlan("""
            from test
            | sort emp_no desc
            | rename emp_no as e
            | keep e
            | sort e""");

        var keep = as(plan, Project.class);
        var topN = as(keep.child(), TopN.class);
        assertThat(
            topN.order(),
            containsIgnoringIds(
                new Order(
                    EMPTY,
                    new FieldAttribute(EMPTY, "emp_no", mapping.get("emp_no")),
                    Order.OrderDirection.ASC,
                    Order.NullsPosition.LAST
                )
            )
        );
    }

    public void testPruneRedundantSortClausesUsingAlias() {
        LogicalPlan plan = optimizedPlan("""
            from test
            | sort emp_no desc
            | rename emp_no as e
            | keep e
            | sort e desc""");

        var project = as(plan, Project.class);
        var topN = as(project.child(), TopN.class);
        assertThat(
            topN.order(),
            containsIgnoringIds(
                new Order(
                    EMPTY,
                    new FieldAttribute(EMPTY, "emp_no", mapping.get("emp_no")),
                    Order.OrderDirection.DESC,
                    Order.NullsPosition.FIRST
                )
            )
        );
    }

    public void testInsist_fieldDoesNotExist_createsUnmappedFieldInRelation() {
        assumeTrue("Requires UNMAPPED FIELDS", EsqlCapabilities.Cap.UNMAPPED_FIELDS.isEnabled());

        LogicalPlan plan = optimizedPlan("FROM test | INSIST_\uD83D\uDC14 foo");

        var project = as(plan, Project.class);
        var limit = as(project.child(), Limit.class);
        var relation = as(limit.child(), EsRelation.class);
        assertPartialTypeKeyword(relation, "foo");
    }

    public void testInsist_multiIndexFieldPartiallyExistsAndIsKeyword_castsAreNotSupported() {
        assumeTrue("Requires UNMAPPED FIELDS", EsqlCapabilities.Cap.UNMAPPED_FIELDS.isEnabled());

        var plan = planMultiIndex("FROM multi_index | INSIST_\uD83D\uDC14 partial_type_keyword");
        var project = as(plan, Project.class);
        var limit = as(project.child(), Limit.class);
        var relation = as(limit.child(), EsRelation.class);

        assertPartialTypeKeyword(relation, "partial_type_keyword");
    }

    public void testInsist_multipleInsistClauses_insistsAreFolded() {
        assumeTrue("Requires UNMAPPED FIELDS", EsqlCapabilities.Cap.UNMAPPED_FIELDS.isEnabled());

        var plan = planMultiIndex("FROM multi_index | INSIST_\uD83D\uDC14 partial_type_keyword | INSIST_\uD83D\uDC14 foo");
        var project = as(plan, Project.class);
        var limit = as(project.child(), Limit.class);
        var relation = as(limit.child(), EsRelation.class);

        assertPartialTypeKeyword(relation, "partial_type_keyword");
        assertPartialTypeKeyword(relation, "foo");
    }

    private static void assertPartialTypeKeyword(EsRelation relation, String name) {
        var attribute = (FieldAttribute) singleValue(relation.output().stream().filter(attr -> attr.name().equals(name)).toList());
        assertThat(attribute.field(), instanceOf(PotentiallyUnmappedKeywordEsField.class));
    }

    public void testSimplifyLikeNoWildcard() {
        LogicalPlan plan = optimizedPlan("""
            from test
            | where first_name like "foo"
            """);
        var limit = as(plan, Limit.class);
        var filter = as(limit.child(), Filter.class);

        assertTrue(filter.condition() instanceof Equals);
        Equals equals = as(filter.condition(), Equals.class);
        assertEquals(BytesRefs.toBytesRef("foo"), equals.right().fold(FoldContext.small()));
        assertTrue(filter.child() instanceof EsRelation);
    }

    public void testSimplifyLikeMatchAll() {
        LogicalPlan plan = optimizedPlan("""
            from test
            | where first_name like "*"
            """);
        var limit = as(plan, Limit.class);
        var filter = as(limit.child(), Filter.class);

        as(filter.condition(), IsNotNull.class);
        assertTrue(filter.child() instanceof EsRelation);
    }

    public void testSimplifyRLikeNoWildcard() {
        LogicalPlan plan = optimizedPlan("""
            from test
            | where first_name rlike "foo"
            """);
        var limit = as(plan, Limit.class);
        var filter = as(limit.child(), Filter.class);

        assertTrue(filter.condition() instanceof Equals);
        Equals equals = as(filter.condition(), Equals.class);
        assertEquals(BytesRefs.toBytesRef("foo"), equals.right().fold(FoldContext.small()));
        assertTrue(filter.child() instanceof EsRelation);
    }

    public void testSimplifyRLikeMatchAll() {
        LogicalPlan plan = optimizedPlan("""
            from test
            | where first_name rlike ".*"
            """);
        var limit = as(plan, Limit.class);
        var filter = as(limit.child(), Filter.class);

        var isNotNull = as(filter.condition(), IsNotNull.class);
        assertTrue(filter.child() instanceof EsRelation);
    }

    public void testRLikeWrongPattern() {
        String query = "from test | where first_name rlike \"(?i)(^|[^a-zA-Z0-9_-])nmap($|\\\\.)\"";
        String error = "line 1:19: Invalid regex pattern for RLIKE [(?i)(^|[^a-zA-Z0-9_-])nmap($|\\.)]: "
            + "[invalid range: from (95) cannot be > to (93)]";
        ParsingException e = expectThrows(ParsingException.class, () -> plan(query));
        assertThat(e.getMessage(), is(error));
    }

    public void testLikeWrongPattern() {
        String query = "from test | where first_name like \"(?i)(^|[^a-zA-Z0-9_-])nmap($|\\\\.)\"";
        String error = "line 1:19: Invalid pattern for LIKE [(?i)(^|[^a-zA-Z0-9_-])nmap($|\\.)]: "
            + "[Invalid sequence - escape character is not followed by special wildcard char]";
        ParsingException e = expectThrows(ParsingException.class, () -> plan(query));
        assertThat(e.getMessage(), is(error));
    }

    public void testFoldNullInToLocalRelation() {
        LogicalPlan plan = optimizedPlan("""
            from test
            | where null in (first_name, ".*")
            """);
        assertThat(plan, instanceOf(LocalRelation.class));
    }

    public void testFoldNullListInToLocalRelation() {
        LogicalPlan plan = optimizedPlan("""
            from test
            | where first_name in (null, null)
            """);
        assertThat(plan, instanceOf(LocalRelation.class));
    }

    public void testFoldInKeyword() {
        LogicalPlan plan = optimizedPlan("""
            from test
            | where "foo" in ("bar", "baz")
            """);
        assertThat(plan, instanceOf(LocalRelation.class));

        plan = optimizedPlan("""
            from test
            | where "foo" in ("bar", "foo", "baz")
            """);
        var limit = as(plan, Limit.class);
        as(limit.child(), EsRelation.class);
    }

    public void testFoldInIP() {
        LogicalPlan plan = optimizedPlan("""
            from test
            | where to_ip("1.1.1.1") in (to_ip("1.1.1.2"), to_ip("1.1.1.2"))
            """);
        assertThat(plan, instanceOf(LocalRelation.class));

        plan = optimizedPlan("""
            from test
            | where to_ip("1.1.1.1") in (to_ip("1.1.1.1"), to_ip("1.1.1.2"))
            """);
        var limit = as(plan, Limit.class);
        as(limit.child(), EsRelation.class);
    }

    public void testFoldInVersion() {
        LogicalPlan plan = optimizedPlan("""
            from test
            | where to_version("1.2.3") in (to_version("1"), to_version("1.2.4"))
            """);
        assertThat(plan, instanceOf(LocalRelation.class));

        plan = optimizedPlan("""
            from test
            | where to_version("1.2.3") in (to_version("1"), to_version("1.2.3"))
            """);
        var limit = as(plan, Limit.class);
        as(limit.child(), EsRelation.class);
    }

    public void testFoldInNumerics() {
        LogicalPlan plan = optimizedPlan("""
            from test
            | where 3 in (4.0, 5, 2147483648)
            """);
        assertThat(plan, instanceOf(LocalRelation.class));

        plan = optimizedPlan("""
            from test
            | where 3 in (4.0, 3.0, to_long(3))
            """);
        var limit = as(plan, Limit.class);
        as(limit.child(), EsRelation.class);
    }

    public void testFoldInEval() {
        var plan = optimizedPlan("""
            from test
            | eval a = 1, b = a + 1, c = b + a
            | where c > 10
            """);

        var local = as(plan, LocalRelation.class);
        assertThat(local.supplier(), is(EmptyLocalSupplier.EMPTY));
    }

    public void testFoldFromRow() {
        var plan = optimizedPlan("""
              row a = 1, b = 2, c = 3
            | where c > 10
            """);

        as(plan, LocalRelation.class);
    }

    public void testFoldFromRowInEval() {
        var plan = optimizedPlan("""
              row a = 1, b = 2, c = 3
            | eval x = c
            | where x > 10
            """);

        as(plan, LocalRelation.class);
    }

    public void testInvalidFoldDueToReplacement() {
        var plan = optimizedPlan("""
              from test
            | eval x = 1
            | eval x = emp_no
            | where x > 10
            | keep x
            """);

        var project = as(plan, Project.class);
        assertThat(Expressions.names(project.projections()), contains("x"));
        var child = aliased(project.projections().get(0), FieldAttribute.class);
        assertThat(Expressions.name(child), is("emp_no"));
        var limit = as(project.child(), Limit.class);
        var filter = as(limit.child(), Filter.class);
        var source = as(filter.child(), EsRelation.class);
    }

    public void testEnrich() {
        LogicalPlan plan = optimizedPlan("""
            from test
            | eval x = to_string(languages)
            | enrich languages_idx on x
            """);
        var enrich = as(plan, Enrich.class);
        assertTrue(enrich.policyName().resolved());
        assertThat(enrich.policyName().fold(FoldContext.small()), is(BytesRefs.toBytesRef("languages_idx")));
        var eval = as(enrich.child(), Eval.class);
        var limit = as(eval.child(), Limit.class);
        as(limit.child(), EsRelation.class);
    }

    public void testPushDownEnrichPastProject() {
        LogicalPlan plan = optimizedPlan("""
            from test
            | eval a = to_string(languages)
            | rename a as x
            | keep x
            | enrich languages_idx on x
            """);

        var keep = as(plan, Project.class);
        as(keep.child(), Enrich.class);
    }

    public void testTopNEnrich() {
        LogicalPlan plan = optimizedPlan("""
            from test
            | rename languages as x
            | eval x = to_string(x)
            | keep x
            | enrich languages_idx on x
            | sort language_name
            """);

        var keep = as(plan, Project.class);
        var topN = as(keep.child(), TopN.class);
        as(topN.child(), Enrich.class);
    }

    public void testEnrichNotNullFilter() {
        LogicalPlan plan = optimizedPlan("""
            from test
            | eval x = to_string(languages)
            | enrich languages_idx on x
            | where language_name is not null
            | limit 10
            """);
        var limit = as(plan, Limit.class);
        var filter = as(limit.child(), Filter.class);
        var enrich = as(filter.child(), Enrich.class);
        assertTrue(enrich.policyName().resolved());
        assertThat(enrich.policyName().fold(FoldContext.small()), is(BytesRefs.toBytesRef("languages_idx")));
        var eval = as(enrich.child(), Eval.class);
        as(eval.child(), EsRelation.class);
    }

    /**
     * Expects
     * <pre>{@code
     * EsqlProject[[a{r}#3, last_name{f}#9]]
     * \_Eval[[__a_SUM_123{r}#12 / __a_COUNT_150{r}#13 AS a]]
     *   \_Limit[10000[INTEGER]]
     *     \_Aggregate[[last_name{f}#9],[SUM(salary{f}#10) AS __a_SUM_123, COUNT(salary{f}#10) AS __a_COUNT_150, last_nam
     * e{f}#9]]
     *       \_EsRelation[test][_meta_field{f}#11, emp_no{f}#5, first_name{f}#6, !g..]
     * }</pre>
     */
    public void testSimpleAvgReplacement() {
        var plan = plan("""
              from test
            | stats a = avg(salary) by last_name
            """);

        var project = as(plan, Project.class);
        assertThat(Expressions.names(project.projections()), contains("a", "last_name"));
        var eval = as(project.child(), Eval.class);
        var f = eval.fields();
        assertThat(f, hasSize(1));
        assertThat(f.get(0).name(), is("a"));
        var limit = as(eval.child(), Limit.class);
        var agg = as(limit.child(), Aggregate.class);
        var aggs = agg.aggregates();
        var a = as(aggs.get(0), Alias.class);
        assertThat(a.name(), startsWith("$$SUM$a$"));
        var sum = as(a.child(), Sum.class);

        a = as(aggs.get(1), Alias.class);
        assertThat(a.name(), startsWith("$$COUNT$a$"));
        var count = as(a.child(), Count.class);

        assertThat(Expressions.names(agg.groupings()), contains("last_name"));
    }

    /**
     * Expects
     * <pre>{@code
     * EsqlProject[[a{r}#3, c{r}#6, s{r}#9, last_name{f}#15]]
     * \_Eval[[s{r}#9 / c{r}#6 AS a]]
     *   \_Limit[10000[INTEGER]]
     *     \_Aggregate[[last_name{f}#15],[COUNT(salary{f}#16) AS c, SUM(salary{f}#16) AS s, last_name{f}#15]]
     *       \_EsRelation[test][_meta_field{f}#17, emp_no{f}#11, first_name{f}#12, ..]
     * }</pre>
     */
    public void testClashingAggAvgReplacement() {
        var plan = plan("""
            from test
            | stats a = avg(salary), c = count(salary), s = sum(salary) by last_name
            """);

        assertThat(Expressions.names(plan.output()), contains("a", "c", "s", "last_name"));
        var project = as(plan, Project.class);
        var eval = as(project.child(), Eval.class);
        var f = eval.fields();
        assertThat(f, hasSize(1));
        assertThat(f.get(0).name(), is("a"));
        var limit = as(eval.child(), Limit.class);
        var agg = as(limit.child(), Aggregate.class);
        var aggs = agg.aggregates();
        assertThat(Expressions.names(aggs), contains("c", "s", "last_name"));
    }

    /**
     * Expects
     * <pre>{@code
     * EsqlProject[[a{r}#3, c{r}#6, s{r}#9, last_name{f}#15]]
     * \_Eval[[s{r}#9 / __a_COUNT@xxx{r}#18 AS a]]
     *   \_Limit[10000[INTEGER]]
     *     \_Aggregate[[last_name{f}#15],[COUNT(salary{f}#16) AS __a_COUNT@xxx, COUNT(languages{f}#14) AS c, SUM(salary{f}#16) AS
     *  s, last_name{f}#15]]
     *       \_EsRelation[test][_meta_field{f}#17, emp_no{f}#11, first_name{f}#12, ..]
     * }</pre>
     */
    public void testSemiClashingAvgReplacement() {
        var plan = plan("""
            from test
            | stats a = avg(salary), c = count(languages), s = sum(salary) by last_name
            """);

        var project = as(plan, Project.class);
        assertThat(Expressions.names(project.projections()), contains("a", "c", "s", "last_name"));
        var eval = as(project.child(), Eval.class);
        var f = eval.fields();
        assertThat(f, hasSize(1));
        assertThat(f.get(0).name(), is("a"));
        var limit = as(eval.child(), Limit.class);
        var agg = as(limit.child(), Aggregate.class);
        var aggs = agg.aggregates();
        var a = as(aggs.get(0), Alias.class);
        assertThat(a.name(), startsWith("$$COUNT$a$0"));
        var sum = as(a.child(), Count.class);

        a = as(aggs.get(1), Alias.class);
        assertThat(a.name(), is("c"));
        var count = as(a.child(), Count.class);

        a = as(aggs.get(2), Alias.class);
        assertThat(a.name(), is("s"));
    }

    /**
     * Expected
     * <pre>{@code
     * Limit[10000[INTEGER]]
     * \_Aggregate[[last_name{f}#9],[PERCENTILE(salary{f}#10,50[INTEGER]) AS m, last_name{f}#9]]
     *   \_EsRelation[test][_meta_field{f}#11, emp_no{f}#5, first_name{f}#6, !g..]
     * }</pre>
     */
    public void testMedianReplacement() {
        var plan = plan("""
              from test
            | stats m = median(salary) by last_name
            """);

        var limit = as(plan, Limit.class);
        var agg = as(limit.child(), Aggregate.class);
        assertThat(Expressions.names(agg.aggregates()), contains("m", "last_name"));
        var aggs = agg.aggregates();
        var a = as(aggs.get(0), Alias.class);
        var per = as(a.child(), Percentile.class);
        var literal = as(per.percentile(), Literal.class);
        assertThat((int) QuantileStates.MEDIAN, is(literal.value()));

        assertThat(Expressions.names(agg.groupings()), contains("last_name"));
    }

    public void testSplittingInWithFoldableValue() {
        FieldAttribute fa = getFieldAttribute("foo");
        In in = new In(EMPTY, ONE, List.of(TWO, THREE, fa, L(null)));
        Or expected = new Or(EMPTY, new In(EMPTY, ONE, List.of(TWO, THREE)), new In(EMPTY, ONE, List.of(fa, L(null))));
        assertThat(new SplitInWithFoldableValue().rule(in, logicalOptimizerCtx), equalTo(expected));
    }

    public void testReplaceFilterWithExact() {
        var plan = plan("""
              from test
            | where job == "foo"
            """);

        var limit = as(plan, Limit.class);
        var filter = as(limit.child(), Filter.class);
        Equals equals = as(filter.condition(), Equals.class);
        FieldAttribute left = as(equals.left(), FieldAttribute.class);
        assertThat(left.name(), equalTo("job"));
    }

    public void testReplaceExpressionWithExact() {
        var plan = plan("""
              from test
            | eval x = job
            """);

        var eval = as(plan, Eval.class);
        var alias = as(eval.fields().get(0), Alias.class);
        var field = as(alias.child(), FieldAttribute.class);
        assertThat(field.name(), equalTo("job"));
    }

    public void testReplaceSortWithExact() {
        var plan = plan("""
              from test
            | sort job
            """);

        var topN = as(plan, TopN.class);
        assertThat(topN.order().size(), equalTo(1));
        var sortField = as(topN.order().get(0).child(), FieldAttribute.class);
        assertThat(sortField.name(), equalTo("job"));
    }

    public void testPruneUnusedEval() {
        var plan = plan("""
              from test
            | eval garbage = salary + 3
            | keep salary
            """);

        var keep = as(plan, Project.class);
        var limit = as(keep.child(), Limit.class);
        var source = as(limit.child(), EsRelation.class);
    }

    public void testPruneChainedEval() {
        var plan = plan("""
              from test
            | eval garbage_a = salary + 3
            | eval garbage_b = emp_no / garbage_a, garbage_c = garbage_a
            | eval garbage_x = 1 - garbage_b/garbage_c
            | keep salary
            """);
        var keep = as(plan, Project.class);
        var limit = as(keep.child(), Limit.class);
        var source = as(limit.child(), EsRelation.class);
    }

    public void testPruneChainedEvalNoProjection() {
        var plan = plan("""
              from test
            | eval garbage = salary + 3
            | eval garbage = emp_no / garbage, garbage = garbage
            | eval garbage = 1
            """);
        var eval = as(plan, Eval.class);
        var limit = as(eval.child(), Limit.class);
        var source = as(limit.child(), EsRelation.class);

        assertEquals(1, eval.fields().size());
        var alias = as(eval.fields().getFirst(), Alias.class);
        assertEquals(alias.name(), "garbage");
        var literal = as(alias.child(), Literal.class);
        assertEquals(1, literal.value());
    }

    /**
     * Expects
     * <pre>{@code
     * Limit[1000[INTEGER]]
     * \_Aggregate[[],[COUNT(salary{f}#1345) AS c]]
     *   \_EsRelation[test][_meta_field{f}#1346, emp_no{f}#1340, first_name{f}#..]
     * }</pre>
     */
    public void testPruneEvalDueToStats() {
        var plan = plan("""
              from test
            | eval garbage_a = salary + 3, x = salary
            | eval garbage_b = x + 3
            | stats c = count(x)
            """);

        var limit = as(plan, Limit.class);
        var aggregate = as(limit.child(), Aggregate.class);
        var aggs = aggregate.aggregates();
        assertThat(Expressions.names(aggs), contains("c"));
        aggFieldName(aggs.get(0), Count.class, "salary");
        var source = as(aggregate.child(), EsRelation.class);
    }

    public void testPruneUnusedAggSimple() {
        var plan = plan("""
              from test
            | stats c = count(salary), max = max(salary), min = min(salary)
            | keep c
            """);

        var limit = as(plan, Limit.class);
        var agg = as(limit.child(), Aggregate.class);
        assertThat(agg.groupings(), hasSize(0));
        assertThat(agg.aggregates(), hasSize(1));
        var aggOne = as(agg.aggregates().get(0), Alias.class);
        assertThat(aggOne.name(), is("c"));
        var count = as(aggOne.child(), Count.class);
        var source = as(agg.child(), EsRelation.class);
    }

    /**
     * Expects
     * <pre>{@code
     * Limit[1000[INTEGER]]
     * \_Aggregate[[],[COUNT(salary{f}#19) AS x]]
     *   \_EsRelation[test][_meta_field{f}#20, emp_no{f}#14, first_name{f}#15, ..]
     * }</pre>
     */
    public void testPruneUnusedAggMixedWithEval() {
        var plan = plan("""
              from test
            | stats c = count(salary), max = max(salary), min = min(salary)
            | eval x = c
            | keep x
            """);

        var limit = as(plan, Limit.class);
        var agg = as(limit.child(), Aggregate.class);
        assertThat(agg.groupings(), hasSize(0));
        var aggs = agg.aggregates();
        assertThat(aggs, hasSize(1));
        assertThat(Expressions.names(aggs), contains("x"));
        aggFieldName(agg.aggregates().get(0), Count.class, "salary");
        var source = as(agg.child(), EsRelation.class);
    }

    public void testPruneUnusedAggsChainedAgg() {
        var plan = plan("""
              from test
            | stats c = count(salary), max = max(salary), min = min(salary)
            | eval x = max + min + c
            | eval y = min
            | eval z = c
            | keep c
            """);

        var project = as(plan, Project.class);
        var limit = as(project.child(), Limit.class);
        var agg = as(limit.child(), Aggregate.class);
        assertThat(agg.groupings(), hasSize(0));
        var aggs = agg.aggregates();
        assertThat(aggs, hasSize(1));
        assertThat(Expressions.names(aggs), contains("c"));
        var source = as(agg.child(), EsRelation.class);
    }

    /**
     * Expects
     * <pre>{@code
     * Project[[c{r}#342]]
     * \_Limit[1000[INTEGER]]
     *   \_Filter[min{r}#348 > 10[INTEGER]]
     *     \_Aggregate[[],[COUNT(salary{f}#367) AS c, MIN(salary{f}#367) AS min]]
     *       \_EsRelation[test][_meta_field{f}#368, emp_no{f}#362, first_name{f}#36..]
     * }</pre>
     */
    public void testPruneMixedAggInsideUnusedEval() {
        var plan = plan("""
              from test
            | stats c = count(salary), max = max(salary), min = min(salary)
            | eval x = max + min + c
            | eval y = min
            | where y > 10
            | eval z = c
            | keep c
            """);

        var project = as(plan, Project.class);
        var limit = as(project.child(), Limit.class);
        var filter = as(limit.child(), Filter.class);
        var agg = as(filter.child(), Aggregate.class);
        assertThat(agg.groupings(), hasSize(0));
        var aggs = agg.aggregates();
        assertThat(Expressions.names(aggs), contains("c", "min"));
        aggFieldName(aggs.get(0), Count.class, "salary");
        aggFieldName(aggs.get(1), Min.class, "salary");
        var source = as(agg.child(), EsRelation.class);
    }

    /**
     * Expects
     * <pre>{@code
     * Eval[[max{r}#6 + min{r}#9 + c{r}#3 AS x, min{r}#9 AS y, c{r}#3 AS z]]
     * \_Limit[1000[INTEGER]]
     *   \_Aggregate[[],[COUNT(salary{f}#26) AS c, MAX(salary{f}#26) AS max, MIN(salary{f}#26) AS min]]
     *     \_EsRelation[test][_meta_field{f}#27, emp_no{f}#21, first_name{f}#22, ..]
     * }</pre>
     */
    public void testNoPruningWhenDealingJustWithEvals() {
        var plan = plan("""
              from test
            | stats c = count(salary), max = max(salary), min = min(salary)
            | eval x = max + min + c
            | eval y = min
            | eval z = c
            """);

        var eval = as(plan, Eval.class);
        var limit = as(eval.child(), Limit.class);
        var agg = as(limit.child(), Aggregate.class);
    }

    /**
     * Expects
     * <pre>{@code
     * Project[[y{r}#6 AS z]]
     * \_Eval[[emp_no{f}#11 + 1[INTEGER] AS y]]
     *   \_Limit[1000[INTEGER]]
     *     \_EsRelation[test][_meta_field{f}#17, emp_no{f}#11, first_name{f}#12, ..]
     * }</pre>
     */
    public void testNoPruningWhenChainedEvals() {
        var plan = plan("""
              from test
            | eval x = emp_no, y = x + 1, z = y
            | keep z
            """);

        var project = as(plan, Project.class);
        assertThat(Expressions.names(project.projections()), contains("z"));
        var eval = as(project.child(), Eval.class);
        assertThat(Expressions.names(eval.fields()), contains("y"));
        var limit = as(eval.child(), Limit.class);
        var source = as(limit.child(), EsRelation.class);
    }

    /**
     * Expects
     * <pre>{@code
     * Project[[salary{f}#20 AS x, emp_no{f}#15 AS y]]
     * \_Limit[1000[INTEGER]]
     *   \_EsRelation[test][_meta_field{f}#21, emp_no{f}#15, first_name{f}#16, ..]
     * }</pre>
     */
    public void testPruningDuplicateEvals() {
        var plan = plan("""
              from test
            | eval x = emp_no, x = salary
            | eval y = salary
            | eval y = emp_no
            | keep x, y
            """);

        var project = as(plan, Project.class);
        var projections = project.projections();
        assertThat(Expressions.names(projections), contains("x", "y"));
        var child = aliased(projections.get(0), FieldAttribute.class);
        assertThat(child.name(), is("salary"));
        child = aliased(projections.get(1), FieldAttribute.class);
        assertThat(child.name(), is("emp_no"));

        var limit = as(project.child(), Limit.class);
        var source = as(limit.child(), EsRelation.class);
    }

    /**
     * Expects
     * <pre>{@code
     * Limit[1000[INTEGER]]
     * \_Aggregate[[],[COUNT(salary{f}#24) AS cx, COUNT(emp_no{f}#19) AS cy]]
     *   \_EsRelation[test][_meta_field{f}#25, emp_no{f}#19, first_name{f}#20, ..]
     * }</pre>
     */
    public void testPruneEvalAliasOnAggUngrouped() {
        var plan = plan("""
              from test
            | eval x = emp_no, x = salary
            | eval y = salary
            | eval y = emp_no
            | stats cx = count(x), cy = count(y)
            """);

        var limit = as(plan, Limit.class);
        var agg = as(limit.child(), Aggregate.class);
        var aggs = agg.aggregates();
        assertThat(Expressions.names(aggs), contains("cx", "cy"));
        aggFieldName(aggs.get(0), Count.class, "salary");
        aggFieldName(aggs.get(1), Count.class, "emp_no");
        var source = as(agg.child(), EsRelation.class);
    }

    /**
     * Expects
     * <pre>{@code
     * Limit[1000[INTEGER]]
     * \_Aggregate[[x{r}#6],[COUNT(emp_no{f}#17) AS cy, salary{f}#22 AS x]]
     *   \_EsRelation[test][_meta_field{f}#23, emp_no{f}#17, first_name{f}#18, ..]
     * }</pre>
     */
    public void testPruneEvalAliasOnAggGroupedByAlias() {
        var plan = plan("""
              from test
            | eval x = emp_no, x = salary
            | eval y = salary
            | eval y = emp_no
            | stats cy = count(y) by x
            """);

        var limit = as(plan, Limit.class);
        var agg = as(limit.child(), Aggregate.class);
        var aggs = agg.aggregates();
        assertThat(Expressions.names(aggs), contains("cy", "x"));
        aggFieldName(aggs.get(0), Count.class, "emp_no");
        var x = aliased(aggs.get(1), FieldAttribute.class);
        assertThat(x.name(), is("salary"));
        var source = as(agg.child(), EsRelation.class);
    }

    /**
     * Expects
     * <pre>{@code
     * Limit[1000[INTEGER]]
     * \_Aggregate[[gender{f}#22],[COUNT(emp_no{f}#20) AS cy, MIN(salary{f}#25) AS cx, gender{f}#22]]
     *   \_EsRelation[test][_meta_field{f}#26, emp_no{f}#20, first_name{f}#21, ..]
     * }</pre>
     */
    public void testPruneEvalAliasOnAggGrouped() {
        var plan = plan("""
              from test
            | eval x = emp_no, x = salary
            | eval y = salary
            | eval y = emp_no
            | stats cy = count(y), cx = min(x) by gender
            """);

        var limit = as(plan, Limit.class);
        var agg = as(limit.child(), Aggregate.class);
        var aggs = agg.aggregates();
        assertThat(Expressions.names(aggs), contains("cy", "cx", "gender"));
        aggFieldName(aggs.get(0), Count.class, "emp_no");
        aggFieldName(aggs.get(1), Min.class, "salary");
        var by = as(aggs.get(2), FieldAttribute.class);
        assertThat(Expressions.name(by), is("gender"));
        var source = as(agg.child(), EsRelation.class);
    }

    /**
     * Expects
     * <pre>{@code
     * Limit[1000[INTEGER]]
     * \_Aggregate[[gender{f}#21],[COUNT(emp_no{f}#19) AS cy, MIN(salary{f}#24) AS cx, gender{f}#21]]
     *   \_EsRelation[test][_meta_field{f}#25, emp_no{f}#19, first_name{f}#20, ..]
     * }</pre>
     */
    public void testPruneEvalAliasMixedWithRenameOnAggGrouped() {
        var plan = plan("""
              from test
            | eval x = emp_no, x = salary
            | rename salary as x
            | eval y = emp_no
            | stats cy = count(y), cx = min(x) by gender
            """);

        var limit = as(plan, Limit.class);
        var agg = as(limit.child(), Aggregate.class);
        var aggs = agg.aggregates();
        assertThat(Expressions.names(aggs), contains("cy", "cx", "gender"));
        aggFieldName(aggs.get(0), Count.class, "emp_no");
        aggFieldName(aggs.get(1), Min.class, "salary");
        var by = as(aggs.get(2), FieldAttribute.class);
        assertThat(Expressions.name(by), is("gender"));
        var source = as(agg.child(), EsRelation.class);
    }

    /**
     * Expects
     * <pre>{@code
     * Limit[1000[INTEGER]]
     * \_Aggregate[[gender{f}#19],[COUNT(x{r}#3) AS cy, MIN(x{r}#3) AS cx, gender{f}#19]]
     *   \_Eval[[emp_no{f}#17 + 1[INTEGER] AS x]]
     *     \_EsRelation[test][_meta_field{f}#23, emp_no{f}#17, first_name{f}#18, ..]
     * }</pre>
     */
    public void testEvalAliasingAcrossCommands() {
        var plan = plan("""
              from test
            | eval x = emp_no + 1
            | eval y = x
            | eval z = y + 1
            | stats cy = count(y), cx = min(x) by gender
            """);

        var limit = as(plan, Limit.class);
        var agg = as(limit.child(), Aggregate.class);
        var aggs = agg.aggregates();
        assertThat(Expressions.names(aggs), contains("cy", "cx", "gender"));
        aggFieldName(aggs.get(0), Count.class, "x");
        aggFieldName(aggs.get(1), Min.class, "x");
        var by = as(aggs.get(2), FieldAttribute.class);
        assertThat(Expressions.name(by), is("gender"));
        var eval = as(agg.child(), Eval.class);
        assertThat(Expressions.names(eval.fields()), contains("x"));
        var source = as(eval.child(), EsRelation.class);
    }

    /**
     * Expects
     * <pre>{@code
     * Limit[1000[INTEGER]]
     * \_Aggregate[[gender{f}#19],[COUNT(x{r}#3) AS cy, MIN(x{r}#3) AS cx, gender{f}#19]]
     *   \_Eval[[emp_no{f}#17 + 1[INTEGER] AS x]]
     *     \_EsRelation[test][_meta_field{f}#23, emp_no{f}#17, first_name{f}#18, ..]
     * }</pre>
     */
    public void testEvalAliasingInsideSameCommand() {
        var plan = plan("""
              from test
            | eval x = emp_no + 1, y = x, z = y + 1
            | stats cy = count(y), cx = min(x) by gender
            """);

        var limit = as(plan, Limit.class);
        var agg = as(limit.child(), Aggregate.class);
        var aggs = agg.aggregates();
        assertThat(Expressions.names(aggs), contains("cy", "cx", "gender"));
        aggFieldName(aggs.get(0), Count.class, "x");
        aggFieldName(aggs.get(1), Min.class, "x");
        var by = as(aggs.get(2), FieldAttribute.class);
        assertThat(Expressions.name(by), is("gender"));
        var eval = as(agg.child(), Eval.class);
        assertThat(Expressions.names(eval.fields()), contains("x"));
        var source = as(eval.child(), EsRelation.class);
    }

    /**
     * Expects
     * <pre>{@code
     * Limit[1000[INTEGER]]
     * \_Aggregate[[gender{f}#22],[COUNT(z{r}#9) AS cy, MIN(x{r}#3) AS cx, gender{f}#22]]
     *   \_Eval[[emp_no{f}#20 + 1[INTEGER] AS x, x{r}#3 + 1[INTEGER] AS z]]
     *     \_EsRelation[test][_meta_field{f}#26, emp_no{f}#20, first_name{f}#21, ..]
     * }</pre>
     */
    public void testEvalAliasingInsideSameCommandWithShadowing() {
        var plan = plan("""
              from test
            | eval x = emp_no + 1, y = x, z = y + 1, y = z
            | stats cy = count(y), cx = min(x) by gender
            """);

        var limit = as(plan, Limit.class);
        var agg = as(limit.child(), Aggregate.class);
        var aggs = agg.aggregates();
        assertThat(Expressions.names(aggs), contains("cy", "cx", "gender"));
        aggFieldName(aggs.get(0), Count.class, "z");
        aggFieldName(aggs.get(1), Min.class, "x");
        var by = as(aggs.get(2), FieldAttribute.class);
        assertThat(Expressions.name(by), is("gender"));
        var eval = as(agg.child(), Eval.class);
        assertThat(Expressions.names(eval.fields()), contains("x", "z"));
        var source = as(eval.child(), EsRelation.class);
    }

    public void testPruneRenameOnAgg() {
        var plan = plan("""
              from test
            | rename emp_no as x
            | rename salary as y
            | stats cy = count(y), cx = min(x) by gender
            """);

        var limit = as(plan, Limit.class);
        var agg = as(limit.child(), Aggregate.class);
        var aggs = agg.aggregates();
        assertThat(Expressions.names(aggs), contains("cy", "cx", "gender"));
        aggFieldName(aggs.get(0), Count.class, "salary");
        aggFieldName(aggs.get(1), Min.class, "emp_no");

        var source = as(agg.child(), EsRelation.class);
    }

    /**
     * Expects
     * <pre>{@code
     * Limit[1000[INTEGER]]
     * \_Aggregate[[gender{f}#14],[COUNT(salary{f}#17) AS cy, MIN(emp_no{f}#12) AS cx, gender{f}#14]]
     *   \_EsRelation[test][_meta_field{f}#18, emp_no{f}#12, first_name{f}#13, ..]
     * }</pre>
     */
    public void testPruneRenameOnAggBy() {
        var plan = plan("""
              from test
            | rename emp_no as x
            | rename salary as y, gender as g
            | stats cy = count(y), cx = min(x) by g
            """);

        var limit = as(plan, Limit.class);
        var agg = as(limit.child(), Aggregate.class);
        var aggs = agg.aggregates();
        assertThat(Expressions.names(aggs), contains("cy", "cx", "g"));
        aggFieldName(aggs.get(0), Count.class, "salary");
        aggFieldName(aggs.get(1), Min.class, "emp_no");
        var groupby = aliased(aggs.get(2), FieldAttribute.class);
        assertThat(Expressions.name(groupby), is("gender"));

        var source = as(agg.child(), EsRelation.class);
    }

    /**
     * Expected
     * <pre>{@code
     * Limit[2[INTEGER]]
     * \_Filter[a{r}#6 > 2[INTEGER]]
     *   \_MvExpand[a{r}#2,a{r}#6]
     *     \_Row[[[1, 2, 3][INTEGER] AS a]]
     * }</pre>
     */
    public void testMvExpandFoldable() {
        LogicalPlan plan = optimizedPlan("""
            row a = [1, 2, 3]
            | mv_expand a
            | where a > 2
            | limit 2""");

        var limit = as(plan, Limit.class);
        var filter = as(limit.child(), Filter.class);
        var expand = as(filter.child(), MvExpand.class);
        assertThat(filter.condition(), instanceOf(GreaterThan.class));
        var filterProp = ((GreaterThan) filter.condition()).left();
        assertTrue(expand.expanded().semanticEquals(filterProp));
        assertFalse(expand.target().semanticEquals(filterProp));
        var row = as(expand.child(), LocalRelation.class);
    }

    /**
     * Expected
     * <pre>{@code
     * Limit[1000[INTEGER]]
     * \_Aggregate[[a{r}#2],[COUNT([2a][KEYWORD]) AS bar]]
     *   \_Row[[1[INTEGER] AS a]]
     * }</pre>
     */
    public void testRenameStatsDropGroup() {
        LogicalPlan plan = optimizedPlan("""
            row a = 1
            | rename a AS foo
            | stats bar = count(*) by foo
            | drop foo""");

        var limit = as(plan, Limit.class);
        var agg = as(limit.child(), Aggregate.class);
        assertThat(Expressions.names(agg.groupings()), contains("a"));
        var row = as(agg.child(), LocalRelation.class);
    }

    /**
     * Expected
     * <pre>{@code
     * Limit[1000[INTEGER]]
     * \_Aggregate[[a{r}#3, b{r}#5],[COUNT([2a][KEYWORD]) AS baz, b{r}#5 AS bar]]
     *   \_Row[[1[INTEGER] AS a, 2[INTEGER] AS b]]
     * }</pre>
     */
    public void testMultipleRenameStatsDropGroup() {
        LogicalPlan plan = optimizedPlan("""
            row a = 1, b = 2
            | rename a AS foo, b as bar
            | stats baz = count(*) by foo, bar
            | drop foo""");

        var limit = as(plan, Limit.class);
        var agg = as(limit.child(), Aggregate.class);
        assertThat(Expressions.names(agg.groupings()), contains("a", "b"));
        var row = as(agg.child(), LocalRelation.class);
    }

    /**
     * Expected
     * <pre>{@code
     * Limit[1000[INTEGER]]
     * \_Aggregate[[emp_no{f}#14, gender{f}#16],[MAX(salary{f}#19) AS baz, gender{f}#16 AS bar]]
     *   \_EsRelation[test][_meta_field{f}#20, emp_no{f}#14, first_name{f}#15, ..]
     * }</pre>
     */
    public void testMultipleRenameStatsDropGroupMultirow() {
        LogicalPlan plan = optimizedPlan("""
            from test
            | rename emp_no AS foo, gender as bar
            | stats baz = max(salary) by foo, bar
            | drop foo""");

        var limit = as(plan, Limit.class);
        var agg = as(limit.child(), Aggregate.class);
        assertThat(Expressions.names(agg.groupings()), contains("emp_no", "gender"));
        var row = as(agg.child(), EsRelation.class);
    }

    public void testLimitZeroUsesLocalRelation() {
        LogicalPlan plan = optimizedPlan("""
            from test
            | stats count=count(*)
            | sort count desc
            | limit 0""");

        assertThat(plan, instanceOf(LocalRelation.class));
    }

    /**
     * Expects
     * <pre>{@code
     * Limit[1000[INTEGER]]
     * \_Aggregate[[],[SUM(emp_no{f}#4) AS sum(emp_no)]]
     *   \_EsRelation[test][_meta_field{f}#10, emp_no{f}#4, first_name{f}#5, ge..]
     * }</pre>
     */
    public void testIsNotNullConstraintForStatsWithoutGrouping() {
        var plan = optimizedPlan("""
            from test
            | stats sum(emp_no)
            """);

        var limit = as(plan, Limit.class);
        var agg = as(limit.child(), Aggregate.class);
        assertThat(Expressions.names(agg.groupings()), is(empty()));
        assertThat(Expressions.names(agg.aggregates()), contains("sum(emp_no)"));
        var from = as(agg.child(), EsRelation.class);
    }

    public void testIsNotNullConstraintForStatsWithGrouping() {
        var plan = optimizedPlan("""
            from test
            | stats sum(emp_no) by salary
            """);

        var limit = as(plan, Limit.class);
        var agg = as(limit.child(), Aggregate.class);
        assertThat(Expressions.names(agg.groupings()), contains("salary"));
        assertThat(Expressions.names(agg.aggregates()), contains("sum(emp_no)", "salary"));
        var from = as(agg.child(), EsRelation.class);
    }

    /**
     * Expected
     * <pre>{@code
     * Limit[1000[INTEGER]]
     * \_Aggregate[[salary{f}#1185],[SUM(salary{f}#1185) AS sum(salary), salary{f}#1185]]
     *   \_EsRelation[test][_meta_field{f}#1186, emp_no{f}#1180, first_name{f}#..]
     * }</pre>
     */
    public void testIsNotNullConstraintForStatsWithAndOnGrouping() {
        var plan = optimizedPlan("""
            from test
            | stats sum(salary) by salary
            """);

        var limit = as(plan, Limit.class);
        var agg = as(limit.child(), Aggregate.class);
        assertThat(Expressions.names(agg.groupings()), contains("salary"));
        assertThat(Expressions.names(agg.aggregates()), contains("sum(salary)", "salary"));
        var from = as(agg.child(), EsRelation.class);
    }

    /**
     * Expects
     * <pre>{@code
     * Limit[1000[INTEGER]]
     * \_Aggregate[[salary{f}#13],[SUM(salary{f}#13) AS sum(salary), salary{f}#13 AS x]]
     *   \_EsRelation[test][_meta_field{f}#14, emp_no{f}#8, first_name{f}#9, ge..]
     * }</pre>
     */
    public void testIsNotNullConstraintForStatsWithAndOnGroupingAlias() {
        var plan = optimizedPlan("""
            from test
            | eval x = salary
            | stats sum(salary) by x
            """);

        var limit = as(plan, Limit.class);
        var agg = as(limit.child(), Aggregate.class);
        assertThat(Expressions.names(agg.groupings()), contains("salary"));
        assertThat(Expressions.names(agg.aggregates()), contains("sum(salary)", "x"));
        var from = as(agg.child(), EsRelation.class);
    }

    /**
     * Expects
     * <pre>{@code
     * Limit[1000[INTEGER]]
     * \_Aggregate[[salary{f}#13],[SUM(emp_no{f}#8) AS sum(x), salary{f}#13]]
     *   \_EsRelation[test][_meta_field{f}#14, emp_no{f}#8, first_name{f}#9, ge..]
     * }</pre>
     */
    public void testIsNotNullConstraintSkippedForStatsWithAlias() {
        var plan = optimizedPlan("""
            from test
            | eval x = emp_no
            | stats sum(x) by salary
            """);

        var limit = as(plan, Limit.class);
        var agg = as(limit.child(), Aggregate.class);
        assertThat(Expressions.names(agg.groupings()), contains("salary"));
        assertThat(Expressions.names(agg.aggregates()), contains("sum(x)", "salary"));

        // non null filter for stats
        var from = as(agg.child(), EsRelation.class);
    }

    /**
     * Expects
     * <pre>{@code
     * Limit[1000[INTEGER]]
     * \_Aggregate[[],[SUM(emp_no{f}#8) AS a, MIN(salary{f}#13) AS b]]
     *   \_EsRelation[test][_meta_field{f}#14, emp_no{f}#8, first_name{f}#9, ge..]
     * }</pre>
     */
    public void testIsNotNullConstraintForStatsWithMultiAggWithoutGrouping() {
        var plan = optimizedPlan("""
            from test
            | stats a = sum(emp_no), b = min(salary)
            """);

        var limit = as(plan, Limit.class);
        var agg = as(limit.child(), Aggregate.class);
        assertThat(Expressions.names(agg.aggregates()), contains("a", "b"));

        var from = as(agg.child(), EsRelation.class);
    }

    /**
     * Expects
     * <pre>{@code
     * Limit[1000[INTEGER]]
     * \_Aggregate[[gender{f}#11],[SUM(emp_no{f}#9) AS a, MIN(salary{f}#14) AS b, gender{f}#11]]
     *   \_EsRelation[test][_meta_field{f}#15, emp_no{f}#9, first_name{f}#10, g..]
     * }</pre>
     */
    public void testIsNotNullConstraintForStatsWithMultiAggWithGrouping() {
        var plan = optimizedPlan("""
            from test
            | stats a = sum(emp_no), b = min(salary) by gender
            """);

        var limit = as(plan, Limit.class);
        var agg = as(limit.child(), Aggregate.class);
        assertThat(Expressions.names(agg.aggregates()), contains("a", "b", "gender"));

        var from = as(agg.child(), EsRelation.class);
    }

    /**
     * Expects
     * <pre>{@code
     * Limit[1000[INTEGER]]
     * \_Aggregate[[emp_no{f}#9],[SUM(emp_no{f}#9) AS a, MIN(salary{f}#14) AS b, emp_no{f}#9]]
     *   \_EsRelation[test][_meta_field{f}#15, emp_no{f}#9, first_name{f}#10, g..]
     * }</pre>
     */
    public void testIsNotNullConstraintForStatsWithMultiAggWithAndOnGrouping() {
        var plan = optimizedPlan("""
            from test
            | stats a = sum(emp_no), b = min(salary) by emp_no
            """);

        var limit = as(plan, Limit.class);
        var agg = as(limit.child(), Aggregate.class);
        assertThat(Expressions.names(agg.aggregates()), contains("a", "b", "emp_no"));

        var from = as(agg.child(), EsRelation.class);
    }

    /**
     * Expects
     * <pre>{@code
     * Limit[1000[INTEGER]]
     * \_Aggregate[[w{r}#14, g{r}#16],[COUNT(b{r}#24) AS c, w{r}#14, gender{f}#32 AS g]]
     *   \_Eval[[emp_no{f}#30 / 10[INTEGER] AS x, x{r}#4 + salary{f}#35 AS y, y{r}#8 / 4[INTEGER] AS z, z{r}#11 * 2[INTEGER] +
     *  3[INTEGER] AS w, salary{f}#35 + 4[INTEGER] / 2[INTEGER] AS a, a{r}#21 + 3[INTEGER] AS b]]
     *     \_EsRelation[test][_meta_field{f}#36, emp_no{f}#30, first_name{f}#31, ..]
     * }</pre>
     */
    public void testIsNotNullConstraintForAliasedExpressions() {
        var plan = optimizedPlan("""
            from test
            | eval x = emp_no / 10
            | eval y = x + salary
            | eval z = y / 4
            | eval w = z * 2 + 3
            | rename gender as g, salary as s
            | eval a = (s + 4) / 2
            | eval b = a + 3
            | stats c = count(b) by w, g
            """);

        var limit = as(plan, Limit.class);
        var agg = as(limit.child(), Aggregate.class);
        assertThat(Expressions.names(agg.aggregates()), contains("c", "w", "g"));
        var eval = as(agg.child(), Eval.class);
        var from = as(eval.child(), EsRelation.class);
    }

    /**
     * Expects
     * <pre>{@code
     * Limit[1000[INTEGER]]
     * \_Aggregate[[],[SPATIALCENTROID(location{f}#9) AS centroid]]
     *   \_EsRelation[airports][abbrev{f}#5, location{f}#9, name{f}#6, scalerank{f}..]
     * }</pre>
     */
    public void testSpatialTypesAndStatsUseDocValues() {
        var plan = planAirports("""
            from airports
            | stats centroid = st_centroid_agg(location)
            """);

        var limit = as(plan, Limit.class);
        var agg = as(limit.child(), Aggregate.class);
        assertThat(Expressions.names(agg.aggregates()), contains("centroid"));
        assertTrue("Expected GEO_POINT aggregation for STATS", agg.aggregates().stream().allMatch(aggExp -> {
            var alias = as(aggExp, Alias.class);
            var aggFunc = as(alias.child(), AggregateFunction.class);
            var aggField = as(aggFunc.field(), FieldAttribute.class);
            return aggField.dataType() == GEO_POINT;
        }));

        var from = as(agg.child(), EsRelation.class);
    }

    /**
     * Expects
     * <pre>{@code
     * Limit[1000[INTEGER]]
     * \_Aggregate[[],[SPATIALCENTROID(location{f}#9) AS centroid]]
     *   \_EsRelation[airports][abbrev{f}#5, location{f}#9, name{f}#6, scalerank{f}..]
     * }</pre>
     */
    public void testSpatialTypesAndStatsUseDocValuesWithEval() {
        var plan = planAirports("""
            from airports
            | stats centroid = st_centroid_agg(to_geopoint(location))
            """);

        var limit = as(plan, Limit.class);
        var agg = as(limit.child(), Aggregate.class);
        assertThat(Expressions.names(agg.aggregates()), contains("centroid"));
        assertTrue("Expected GEO_POINT aggregation for STATS", agg.aggregates().stream().allMatch(aggExp -> {
            var alias = as(aggExp, Alias.class);
            var aggFunc = as(alias.child(), AggregateFunction.class);
            var aggField = as(aggFunc.field(), FieldAttribute.class);
            return aggField.dataType() == GEO_POINT;
        }));

        as(agg.child(), EsRelation.class);
    }

    /**
     * Expects:
     * <pre>{@code
     * Eval[[types.type{f}#5 AS new_types.type]]
     * \_Limit[1000[INTEGER]]
     *   \_EsRelation[test][_meta_field{f}#11, emp_no{f}#5, first_name{f}#6, ge..]
     * }</pre>
     * NOTE: The convert function to_type is removed, since the types match
     * This does not work for to_string(text) since that converts text to keyword
     */
    public void testTrivialTypeConversionWrittenAway() {
        for (String type : new String[] { "keyword", "float", "double", "long", "integer", "boolean", "geo_point" }) {
            var func = switch (type) {
                case "keyword", "text" -> "to_string";
                case "double", "float" -> "to_double";
                case "geo_point" -> "to_geopoint";
                default -> "to_" + type;
            };
            var field = "types." + type;
            var plan = planExtra("from extra | eval new_" + field + " = " + func + "(" + field + ")");
            var eval = as(plan, Eval.class);
            var alias = as(eval.fields().get(0), Alias.class);
            assertThat(func + "(" + field + ")", alias.name(), equalTo("new_" + field));
            var fa = as(alias.child(), FieldAttribute.class);
            assertThat(func + "(" + field + ")", fa.name(), equalTo(field));
            var limit = as(eval.child(), Limit.class);
            as(limit.child(), EsRelation.class);
        }
    }

    /**
     * Expects
     * <pre>{@code
     * Limit[1000[INTEGER]]
     * \_Aggregate[[emp_no%2{r}#6],[COUNT(salary{f}#12) AS c, emp_no%2{r}#6]]
     *   \_Eval[[emp_no{f}#7 % 2[INTEGER] AS emp_no%2]]
     *     \_EsRelation[test][_meta_field{f}#13, emp_no{f}#7, first_name{f}#8, ge..]
     * }</pre>
     */
    public void testNestedExpressionsInGroups() {
        var plan = optimizedPlan("""
            from test
            | stats c = count(salary) by emp_no % 2
            """);

        var limit = as(plan, Limit.class);
        var agg = as(limit.child(), Aggregate.class);
        var groupings = agg.groupings();
        var aggs = agg.aggregates();
        var ref = as(groupings.get(0), ReferenceAttribute.class);
        assertThat(aggs.get(1), is(ref));
        var eval = as(agg.child(), Eval.class);
        assertThat(eval.fields(), hasSize(1));
        assertThat(eval.fields().get(0).toAttribute(), is(ref));
        assertThat(eval.fields().get(0).name(), is("emp_no % 2"));
    }

    /**
     * Expects
     * <pre>{@code
     * Limit[1000[INTEGER],false]
     * \_Aggregate[[CATEGORIZE($$CONCAT(first_na>$CATEGORIZE(CONC>$0{r$}#1590) AS CATEGORIZE(CONCAT(first_name, "abc"))],[COUNT(sa
     * lary{f}#1584,true[BOOLEAN]) AS c, CATEGORIZE(CONCAT(first_name, "abc")){r}#1574]]
     *   \_Eval[[CONCAT(first_name{f}#1580,[61 62 63][KEYWORD]) AS $$CONCAT(first_na>$CATEGORIZE(CONC>$0]]
     *     \_EsRelation[test][_meta_field{f}#1585, emp_no{f}#1579, first_name{f}#..]
     * }</pre>
     */
    public void testNestedExpressionsInGroupsWithCategorize() {
        var plan = optimizedPlan("""
            from test
            | stats c = count(salary) by CATEGORIZE(CONCAT(first_name, "abc"))
            """);

        var limit = as(plan, Limit.class);
        var agg = as(limit.child(), Aggregate.class);
        var groupings = agg.groupings();
        var categorizeAlias = as(groupings.get(0), Alias.class);
        var categorize = as(categorizeAlias.child(), Categorize.class);
        var aggs = agg.aggregates();
        assertThat(aggs.get(1), is(categorizeAlias.toAttribute()));

        var eval = as(agg.child(), Eval.class);
        assertThat(eval.fields(), hasSize(1));
        var evalFieldAlias = as(eval.fields().get(0), Alias.class);
        var evalField = as(evalFieldAlias.child(), Concat.class);

        assertThat(evalFieldAlias.name(), is("$$CONCAT(first_na>$CATEGORIZE(CONC>$0"));
        assertThat(categorize.field(), is(evalFieldAlias.toAttribute()));
        assertThat(evalField.source().text(), is("CONCAT(first_name, \"abc\")"));
        assertThat(categorizeAlias.source(), is(categorize.source()));
    }

    /**
     * Expects
     * <pre>{@code
     * Limit[1000[INTEGER]]
     * \_Aggregate[[emp_no{f}#6],[COUNT(__c_COUNT@1bd45f36{r}#16) AS c, emp_no{f}#6]]
     *   \_Eval[[salary{f}#11 + 1[INTEGER] AS __c_COUNT@1bd45f36]]
     *     \_EsRelation[test][_meta_field{f}#12, emp_no{f}#6, first_name{f}#7, ge..]
     * }</pre>
     */
    public void testNestedExpressionsInAggs() {
        var plan = optimizedPlan("""
            from test
            | stats c = count(salary + 1) by emp_no
            """);

        var limit = as(plan, Limit.class);
        var agg = as(limit.child(), Aggregate.class);
        var aggs = agg.aggregates();
        var count = aliased(aggs.get(0), Count.class);
        var ref = as(count.field(), ReferenceAttribute.class);
        var eval = as(agg.child(), Eval.class);
        var fields = eval.fields();
        assertThat(fields, hasSize(1));
        assertThat(fields.get(0).toAttribute(), is(ref));
        var add = aliased(fields.get(0), Add.class);
        assertThat(Expressions.name(add.left()), is("salary"));
    }

    /**
     * <pre>{@code
     * Limit[1000[INTEGER]]
     * \_Aggregate[[emp_no%2{r}#7],[COUNT(__c_COUNT@fb7855b0{r}#18) AS c, emp_no%2{r}#7]]
     *   \_Eval[[emp_no{f}#8 % 2[INTEGER] AS emp_no%2, 100[INTEGER] / languages{f}#11 + salary{f}#13 + 1[INTEGER] AS __c_COUNT
     * @fb7855b0]]
     *     \_EsRelation[test][_meta_field{f}#14, emp_no{f}#8, first_name{f}#9, ge..]
     * }</pre>
     */
    public void testNestedExpressionsInBothAggsAndGroups() {
        var plan = optimizedPlan("""
            from test
            | stats c = count(salary + 1 + 100 / languages) by emp_no % 2
            """);

        var limit = as(plan, Limit.class);
        var agg = as(limit.child(), Aggregate.class);
        var groupings = agg.groupings();
        var aggs = agg.aggregates();
        var gRef = as(groupings.get(0), ReferenceAttribute.class);
        assertThat(aggs.get(1), is(gRef));

        var count = aliased(aggs.get(0), Count.class);
        var aggRef = as(count.field(), ReferenceAttribute.class);
        var eval = as(agg.child(), Eval.class);
        var fields = eval.fields();
        assertThat(fields, hasSize(2));
        assertThat(fields.get(0).toAttribute(), is(gRef));
        assertThat(fields.get(1).toAttribute(), is(aggRef));

        var mod = aliased(fields.get(0), Mod.class);
        assertThat(Expressions.name(mod.left()), is("emp_no"));
        var refs = Expressions.references(singletonList(fields.get(1)));
        assertThat(Expressions.names(refs), containsInAnyOrder("languages", "salary"));
    }

    public void testNestedMultiExpressionsInGroupingAndAggs() {
        var plan = optimizedPlan("""
            from test
            | stats count(salary + 1), max(salary   +  23) by languages   + 1, emp_no %  3
            """);

        var limit = as(plan, Limit.class);
        var agg = as(limit.child(), Aggregate.class);
        assertThat(Expressions.names(agg.output()), contains("count(salary + 1)", "max(salary   +  23)", "languages   + 1", "emp_no %  3"));
    }

    /**
     * Expects
     * <pre>{@code
     * Limit[1000[INTEGER]]
     * \_Aggregate[[g{r}#8],[COUNT($$emp_no_%_2_+_la>$COUNT$0{r}#20) AS c, g{r}#8]]
     *   \_Eval[[emp_no{f}#10 % 2[INTEGER] AS g, languages{f}#13 + emp_no{f}#10 % 2[INTEGER] AS $$emp_no_%_2_+_la>$COUNT$0]]
     *     \_EsRelation[test][_meta_field{f}#16, emp_no{f}#10, first_name{f}#11, ..]
     * }</pre>
     */
    public void testNestedExpressionsWithGroupingKeyInAggs() {
        var plan = optimizedPlan("""
            from test
            | stats c = count(languages + emp_no % 2) by g = emp_no % 2
            """);

        var limit = as(plan, Limit.class);
        var aggregate = as(limit.child(), Aggregate.class);
        assertThat(Expressions.names(aggregate.aggregates()), contains("c", "g"));
        assertThat(Expressions.names(aggregate.groupings()), contains("g"));
        var eval = as(aggregate.child(), Eval.class);
        var fields = eval.fields();
        // emp_no % 2
        var value = Alias.unwrap(fields.get(0));
        var math = as(value, Mod.class);
        assertThat(Expressions.name(math.left()), is("emp_no"));
        assertThat(math.right().fold(FoldContext.small()), is(2));
        // languages + emp_no % 2
        var add = as(Alias.unwrap(fields.get(1).canonical()), Add.class);
        if (add.left() instanceof Mod mod) {
            add = add.swapLeftAndRight();
        }
        assertThat(Expressions.name(add.left()), is("languages"));
        var mod = as(add.right().canonical(), Mod.class);
        assertThat(Expressions.name(mod.left()), is("emp_no"));
        assertThat(mod.right().fold(FoldContext.small()), is(2));
    }

    /**
     * Expects
     * <pre>{@code
     * Limit[1000[INTEGER]]
     * \_Aggregate[[emp_no % 2{r}#12, languages + salary{r}#15],[MAX(languages + salary{r}#15) AS m, COUNT($$languages_+_sal>$COUN
     * T$0{r}#28) AS c, emp_no % 2{r}#12, languages + salary{r}#15]]
     *   \_Eval[[emp_no{f}#18 % 2[INTEGER] AS emp_no % 2, languages{f}#21 + salary{f}#23 AS languages + salary, languages{f}#2
     * 1 + salary{f}#23 + emp_no{f}#18 % 2[INTEGER] AS $$languages_+_sal>$COUNT$0]]
     *     \_EsRelation[test][_meta_field{f}#24, emp_no{f}#18, first_name{f}#19, ..]
     * }</pre>
     */
    @AwaitsFix(bugUrl = "disabled since canonical representation relies on hashing which is runtime defined")
    public void testNestedExpressionsWithMultiGrouping() {
        var plan = optimizedPlan("""
            from test
            | stats m = max(languages + salary), c = count(languages + salary + emp_no % 2) by emp_no % 2, languages + salary
            """);

        var limit = as(plan, Limit.class);
        var aggregate = as(limit.child(), Aggregate.class);
        assertThat(Expressions.names(aggregate.aggregates()), contains("m", "c", "emp_no % 2", "languages + salary"));
        assertThat(Expressions.names(aggregate.groupings()), contains("emp_no % 2", "languages + salary"));
        var eval = as(aggregate.child(), Eval.class);
        var fields = eval.fields();
        // emp_no % 2
        var value = Alias.unwrap(fields.get(0).canonical());
        var math = as(value, Mod.class);
        assertThat(Expressions.name(math.left()), is("emp_no"));
        assertThat(math.right().fold(FoldContext.small()), is(2));
        // languages + salary
        var add = as(Alias.unwrap(fields.get(1).canonical()), Add.class);
        assertThat(Expressions.name(add.left()), anyOf(is("languages"), is("salary")));
        assertThat(Expressions.name(add.right()), anyOf(is("salary"), is("languages")));
        // languages + salary + emp_no % 2
        var add2 = as(Alias.unwrap(fields.get(2).canonical()), Add.class);
        if (add2.left() instanceof Mod mod) {
            add2 = add2.swapLeftAndRight();
        }
        var add3 = as(add2.left(), Add.class);
        var mod = as(add2.right(), Mod.class);
        // languages + salary
        assertThat(Expressions.name(add3.left()), anyOf(is("languages"), is("salary")));
        assertThat(Expressions.name(add3.right()), anyOf(is("salary"), is("languages")));
        // emp_no % 2
        assertThat(Expressions.name(mod.left()), is("emp_no"));
        assertThat(mod.right().fold(FoldContext.small()), is(2));
    }

    /**
     * Expects
     * <pre>{@code
     * Project[[e{r}#5, languages + emp_no{r}#8]]
     * \_Eval[[$$MAX$max(languages_+>$0{r}#20 + 1[INTEGER] AS e]]
     *   \_Limit[1000[INTEGER]]
     *     \_Aggregate[[languages + emp_no{r}#8],[MAX(emp_no{f}#10 + languages{f}#13) AS $$MAX$max(languages_+>$0, languages + emp_no{
     * r}#8]]
     *       \_Eval[[languages{f}#13 + emp_no{f}#10 AS languages + emp_no]]
     *         \_EsRelation[test][_meta_field{f}#16, emp_no{f}#10, first_name{f}#11, ..]
     * }</pre>
     */
    public void testNestedExpressionsInStatsWithExpression() {
        var plan = optimizedPlan("""
            from test
            | stats e = max(languages + emp_no) + 1 by languages + emp_no
            """);

        var project = as(plan, Project.class);
        var eval = as(project.child(), Eval.class);
        var fields = eval.fields();
        assertThat(Expressions.names(fields), contains("e"));
        var limit = as(eval.child(), Limit.class);
        var agg = as(limit.child(), Aggregate.class);
        var groupings = agg.groupings();
        assertThat(Expressions.names(groupings), contains("languages + emp_no"));
        eval = as(agg.child(), Eval.class);
        fields = eval.fields();
        assertThat(Expressions.names(fields), contains("languages + emp_no"));
    }

    public void testBucketAcceptsEvalLiteralReferences() {
        var plan = plan("""
            from test
            | eval bucket_start = 1, bucket_end = 100000
            | stats by bucket(salary, 10, bucket_start, bucket_end)
            """);
        var ab = as(plan, Limit.class);
        assertTrue(ab.optimized());
    }

    public void testBucketFailsOnFieldArgument() {
        VerificationException e = expectThrows(VerificationException.class, () -> plan("""
            from test
            | eval bucket_end = 100000
            | stats by bucket(salary, 10, emp_no, bucket_end)
            """));
        assertTrue(e.getMessage().startsWith("Found "));
        final String header = "Found 1 problem\nline ";
        assertEquals(
            "3:31: third argument of [bucket(salary, 10, emp_no, bucket_end)] must be a constant, received [emp_no]",
            e.getMessage().substring(header.length())
        );
    }

    /**
     * <pre>{@code
     * Project[[bucket(salary, 1000.) + 1{r}#3, bucket(salary, 1000.){r}#5]]
     *  \_Eval[[bucket(salary, 1000.){r}#5 + 1[INTEGER] AS bucket(salary, 1000.) + 1]]
     *    \_Limit[1000[INTEGER]]
     *      \_Aggregate[[bucket(salary, 1000.){r}#5],[bucket(salary, 1000.){r}#5]]
     *        \_Eval[[BUCKET(salary{f}#12,1000.0[DOUBLE]) AS bucket(salary, 1000.)]]
     *          \_EsRelation[test][_meta_field{f}#13, emp_no{f}#7, first_name{f}#8, ge..]
     * }</pre>
     */
    public void testBucketWithAggExpression() {
        var plan = plan("""
            from test
            | stats bucket(salary, 1000.) + 1 by bucket(salary, 1000.)
            """);
        var project = as(plan, Project.class);
        var evalTop = as(project.child(), Eval.class);
        var limit = as(evalTop.child(), Limit.class);
        var agg = as(limit.child(), Aggregate.class);
        var evalBottom = as(agg.child(), Eval.class);
        var relation = as(evalBottom.child(), EsRelation.class);

        assertThat(evalTop.fields().size(), is(1));
        assertThat(evalTop.fields().get(0), instanceOf(Alias.class));
        assertThat(evalTop.fields().get(0).child(), instanceOf(Add.class));
        var add = (Add) evalTop.fields().get(0).child();
        assertThat(add.left(), instanceOf(ReferenceAttribute.class));
        var ref = (ReferenceAttribute) add.left();

        assertThat(evalBottom.fields().size(), is(1));
        assertThat(evalBottom.fields().get(0), instanceOf(Alias.class));
        var alias = evalBottom.fields().get(0);
        assertEquals(ref, alias.toAttribute());

        assertThat(agg.aggregates().size(), is(1));
        assertThat(agg.aggregates().get(0), is(ref));
        assertThat(agg.groupings().size(), is(1));
        assertThat(agg.groupings().get(0), is(ref));
    }

    public void testBucketWithNonFoldingArgs() {
        assertThat(
            typesError("from types | stats max(integer) by bucket(date, integer, \"2000-01-01\", \"2000-01-02\")"),
            containsString(
                "second argument of [bucket(date, integer, \"2000-01-01\", \"2000-01-02\")] must be a constant, " + "received [integer]"
            )
        );

        assertThat(
            typesError("from types | stats max(integer) by bucket(date, 2, date, \"2000-01-02\")"),
            containsString("third argument of [bucket(date, 2, date, \"2000-01-02\")] must be a constant, " + "received [date]")
        );

        assertThat(
            typesError("from types | stats max(integer) by bucket(date, 2, \"2000-01-02\", date)"),
            containsString("fourth argument of [bucket(date, 2, \"2000-01-02\", date)] must be a constant, " + "received [date]")
        );

        assertThat(
            typesError("from types | stats max(integer) by bucket(integer, long, 4, 5)"),
            containsString("second argument of [bucket(integer, long, 4, 5)] must be a constant, " + "received [long]")
        );

        assertThat(
            typesError("from types | stats max(integer) by bucket(integer, 3, long, 5)"),
            containsString("third argument of [bucket(integer, 3, long, 5)] must be a constant, " + "received [long]")
        );

        assertThat(
            typesError("from types | stats max(integer) by bucket(integer, 3, 4, long)"),
            containsString("fourth argument of [bucket(integer, 3, 4, long)] must be a constant, " + "received [long]")
        );
    }

    private String typesError(String query) {
        VerificationException e = expectThrows(VerificationException.class, () -> planTypes(query));
        String message = e.getMessage();
        assertTrue(message.startsWith("Found "));
        String pattern = "\nline ";
        int index = message.indexOf(pattern);
        return message.substring(index + pattern.length());
    }

    /**
     * Expects
     * <pre>{@code
     * Project[[x{r}#5]]
     * \_Eval[[____x_AVG@9efc3cf3_SUM@daf9f221{r}#18 / ____x_AVG@9efc3cf3_COUNT@53cd08ed{r}#19 AS __x_AVG@9efc3cf3, __x_AVG@
     * 9efc3cf3{r}#16 / 2[INTEGER] + __x_MAX@475d0e4d{r}#17 AS x]]
     *   \_Limit[1000[INTEGER]]
     *     \_Aggregate[[],[SUM(salary{f}#11) AS ____x_AVG@9efc3cf3_SUM@daf9f221, COUNT(salary{f}#11) AS ____x_AVG@9efc3cf3_COUNT@53cd0
     * 8ed, MAX(salary{f}#11) AS __x_MAX@475d0e4d]]
     *       \_EsRelation[test][_meta_field{f}#12, emp_no{f}#6, first_name{f}#7, ge..]
     * }</pre>
     */
    public void testStatsExpOverAggs() {
        var plan = optimizedPlan("""
            from test
            | stats x = avg(salary) /2 + max(salary)
            """);

        var project = as(plan, Project.class);
        assertThat(Expressions.names(project.projections()), contains("x"));
        var eval = as(project.child(), Eval.class);
        var fields = eval.fields();
        assertThat(Expressions.name(fields.get(1)), is("x"));
        // sum/count to compute avg
        var div = as(fields.get(0).child(), Div.class);
        // avg + max
        var add = as(fields.get(1).child(), Add.class);
        var limit = as(eval.child(), Limit.class);
        var agg = as(limit.child(), Aggregate.class);
        var aggs = agg.aggregates();
        assertThat(aggs, hasSize(3));
        var sum = as(Alias.unwrap(aggs.get(0)), Sum.class);
        assertThat(Expressions.name(sum.field()), is("salary"));
        var count = as(Alias.unwrap(aggs.get(1)), Count.class);
        assertThat(Expressions.name(count.field()), is("salary"));
        var max = as(Alias.unwrap(aggs.get(2)), Max.class);
        assertThat(Expressions.name(max.field()), is("salary"));
    }

    /**
     * Expects
     * <pre>{@code
     * Project[[x{r}#5, y{r}#9, z{r}#12]]
     * \_Eval[[$$SUM$$$AVG$avg(salary_%_3)>$0$0{r}#29 / $$COUNT$$$AVG$avg(salary_%_3)>$0$1{r}#30 AS $$AVG$avg(salary_%_3)>$0,
     *   $$AVG$avg(salary_%_3)>$0{r}#23 + $$MAX$avg(salary_%_3)>$1{r}#24 AS x,
     *   $$MIN$min(emp_no_/_3)>$2{r}#25 + 10[INTEGER] - $$MEDIAN$min(emp_no_/_3)>$3{r}#26 AS y]]
     *   \_Limit[1000[INTEGER]]
     *     \_Aggregate[[z{r}#12],[SUM($$salary_%_3$AVG$0{r}#27) AS $$SUM$$$AVG$avg(salary_%_3)>$0$0,
     *     COUNT($$salary_%_3$AVG$0{r}#27) AS $$COUNT$$$AVG$avg(salary_%_3)>$0$1,
     *     MAX(emp_no{f}#13) AS $$MAX$avg(salary_%_3)>$1,
     *     MIN($$emp_no_/_3$MIN$1{r}#28) AS $$MIN$min(emp_no_/_3)>$2,
     *     PERCENTILE(salary{f}#18,50[INTEGER]) AS $$MEDIAN$min(emp_no_/_3)>$3, z{r}#12]]
     *       \_Eval[[languages{f}#16 % 2[INTEGER] AS z,
     *       salary{f}#18 % 3[INTEGER] AS $$salary_%_3$AVG$0,
     *       emp_no{f}#13 / 3[INTEGER] AS $$emp_no_/_3$MIN$1]]
     *         \_EsRelation[test][_meta_field{f}#19, emp_no{f}#13, first_name{f}#14, ..]
     * }</pre>
     */
    public void testStatsExpOverAggsMulti() {
        var plan = optimizedPlan("""
            from test
            | stats x = avg(salary % 3) + max(emp_no), y = min(emp_no / 3) + 10 - median(salary) by z = languages % 2
            """);

        var project = as(plan, Project.class);
        assertThat(Expressions.names(project.projections()), contains("x", "y", "z"));
        var eval = as(project.child(), Eval.class);
        var fields = eval.fields();
        // avg = Sum/Count
        assertThat(Expressions.name(fields.get(0)), containsString("AVG"));
        assertThat(Alias.unwrap(fields.get(0)), instanceOf(Div.class));
        // avg + max
        assertThat(Expressions.name(fields.get(1)), containsString("x"));
        assertThat(Alias.unwrap(fields.get(1)), instanceOf(Add.class));
        // min + 10 - median
        assertThat(Expressions.name(fields.get(2)), containsString("y"));
        assertThat(Alias.unwrap(fields.get(2)), instanceOf(Sub.class));

        var limit = as(eval.child(), Limit.class);

        var agg = as(limit.child(), Aggregate.class);
        var aggs = agg.aggregates();
        var sum = as(Alias.unwrap(aggs.get(0)), Sum.class);
        var count = as(Alias.unwrap(aggs.get(1)), Count.class);
        var max = as(Alias.unwrap(aggs.get(2)), Max.class);
        var min = as(Alias.unwrap(aggs.get(3)), Min.class);
        var percentile = as(Alias.unwrap(aggs.get(4)), Percentile.class);

        eval = as(agg.child(), Eval.class);
        fields = eval.fields();
        assertThat(Expressions.name(fields.get(0)), is("z"));
        assertThat(Expressions.name(fields.get(1)), containsString("AVG"));
        assertThat(Expressions.name(Alias.unwrap(fields.get(1))), containsString("salary"));
        assertThat(Expressions.name(fields.get(2)), containsString("MIN"));
        assertThat(Expressions.name(Alias.unwrap(fields.get(2))), containsString("emp_no"));
    }

    /**
     * Expects
     * <pre>{@code
     * Project[[x{r}#5, y{r}#9, z{r}#12]]
     * \_Eval[[$$SUM$$$AVG$CONCAT(TO_STRIN>$0$0{r}#29 / $$COUNT$$$AVG$CONCAT(TO_STRIN>$0$1{r}#30 AS $$AVG$CONCAT(TO_STRIN>$0,
     *        CONCAT(TOSTRING($$AVG$CONCAT(TO_STRIN>$0{r}#23),TOSTRING($$MAX$CONCAT(TO_STRIN>$1{r}#24)) AS x,
     *        $$MIN$(MIN(emp_no_/_3>$2{r}#25 + 3.141592653589793[DOUBLE] - $$MEDIAN$(MIN(emp_no_/_3>$3{r}#26 / 2.718281828459045[DOUBLE]
     *         AS y]]
     *   \_Limit[1000[INTEGER]]
     *     \_Aggregate[[z{r}#12],[SUM($$salary_%_3$AVG$0{r}#27) AS $$SUM$$$AVG$CONCAT(TO_STRIN>$0$0,
     *      COUNT($$salary_%_3$AVG$0{r}#27) AS $$COUNT$$$AVG$CONCAT(TO_STRIN>$0$1,
     *      MAX(emp_no{f}#13) AS $$MAX$CONCAT(TO_STRIN>$1,
     *      MIN($$emp_no_/_3$MIN$1{r}#28) AS $$MIN$(MIN(emp_no_/_3>$2,
     *      PERCENTILE(salary{f}#18,50[INTEGER]) AS $$MEDIAN$(MIN(emp_no_/_3>$3, z{r}#12]]
     *       \_Eval[[languages{f}#16 % 2[INTEGER] AS z,
     *       salary{f}#18 % 3[INTEGER] AS $$salary_%_3$AVG$0,
     *       emp_no{f}#13 / 3[INTEGER] AS $$emp_no_/_3$MIN$1]]
     *         \_EsRelation[test][_meta_field{f}#19, emp_no{f}#13, first_name{f}#14, ..]
     * }</pre>
     */
    public void testStatsExpOverAggsWithScalars() {
        var plan = optimizedPlan("""
            from test
            | stats x = CONCAT(TO_STRING(AVG(salary % 3)), TO_STRING(MAX(emp_no))),
                    y = (MIN(emp_no / 3) + PI() - MEDIAN(salary))/E()
                    by z = languages % 2
            """);

        var project = as(plan, Project.class);
        assertThat(Expressions.names(project.projections()), contains("x", "y", "z"));
        var eval = as(project.child(), Eval.class);
        var fields = eval.fields();
        // avg = Sum/Count
        assertThat(Expressions.name(fields.get(0)), containsString("AVG"));
        assertThat(Alias.unwrap(fields.get(0)), instanceOf(Div.class));
        // concat(to_string(avg)
        assertThat(Expressions.name(fields.get(1)), containsString("x"));
        var concat = as(Alias.unwrap(fields.get(1)), Concat.class);
        var toString = as(concat.children().get(0), ToString.class);
        toString = as(concat.children().get(1), ToString.class);
        // min + 10 - median/e
        assertThat(Expressions.name(fields.get(2)), containsString("y"));
        assertThat(Alias.unwrap(fields.get(2)), instanceOf(Div.class));

        var limit = as(eval.child(), Limit.class);

        var agg = as(limit.child(), Aggregate.class);
        var aggs = agg.aggregates();
        var sum = as(Alias.unwrap(aggs.get(0)), Sum.class);
        var count = as(Alias.unwrap(aggs.get(1)), Count.class);
        var max = as(Alias.unwrap(aggs.get(2)), Max.class);
        var min = as(Alias.unwrap(aggs.get(3)), Min.class);
        var percentile = as(Alias.unwrap(aggs.get(4)), Percentile.class);
        assertThat(Expressions.name(aggs.get(5)), is("z"));

        eval = as(agg.child(), Eval.class);
        fields = eval.fields();
        assertThat(Expressions.name(fields.get(0)), is("z"));
        assertThat(Expressions.name(fields.get(1)), containsString("AVG"));
        assertThat(Expressions.name(Alias.unwrap(fields.get(1))), containsString("salary"));
        assertThat(Expressions.name(fields.get(2)), containsString("MIN"));
        assertThat(Expressions.name(Alias.unwrap(fields.get(2))), containsString("emp_no"));
    }

    /**
     * Expects
     * <pre>{@code
     * Project[[a{r}#5, a{r}#5 AS b, w{r}#12]]
     * \_Limit[1000[INTEGER]]
     *   \_Aggregate[[w{r}#12],[SUM($$salary_/_2_+_la>$SUM$0{r}#26) AS a, w{r}#12]]
     *     \_Eval[[emp_no{f}#16 % 2[INTEGER] AS w, salary{f}#21 / 2[INTEGER] + languages{f}#19 AS $$salary_/_2_+_la>$SUM$0]]
     *       \_EsRelation[test][_meta_field{f}#22, emp_no{f}#16, first_name{f}#17, ..]
     * }</pre>
     */
    public void testStatsWithCanonicalAggregate() throws Exception {
        var plan = optimizedPlan("""
            from test
            | stats a = sum(salary / 2 + languages),
                    b = sum(languages + salary / 2)
                    by w = emp_no % 2
            | keep a, b, w
            """);

        var project = as(plan, Project.class);
        assertThat(Expressions.names(project.projections()), contains("a", "b", "w"));
        assertThat(Expressions.name(Alias.unwrap(project.projections().get(1))), is("a"));
        var limit = as(project.child(), Limit.class);
        var aggregate = as(limit.child(), Aggregate.class);
        var aggregates = aggregate.aggregates();
        assertThat(Expressions.names(aggregates), contains("a", "w"));
        var unwrapped = Alias.unwrap(aggregates.get(0));
        var sum = as(unwrapped, Sum.class);
        var sum_argument = sum.field();
        var grouping = aggregates.get(1);

        var eval = as(aggregate.child(), Eval.class);
        var fields = eval.fields();
        assertThat(Expressions.attribute(fields.get(0)), is(Expressions.attribute(grouping)));
        assertThat(Expressions.attribute(fields.get(1)), is(Expressions.attribute(sum_argument)));
    }

    /**
     * Expects after running the {@link LogicalPlanOptimizer#substitutions()}:
     *
     * <pre>{@code
     * Limit[1000[INTEGER]]
     * \_EsqlProject[[s{r}#3, s_expr{r}#5, s_null{r}#7, w{r}#10]]
     *   \_Project[[s{r}#3, s_expr{r}#5, s_null{r}#7, w{r}#10]]
     *     \_Eval[[COALESCE(MVCOUNT([1, 2][INTEGER]),0[INTEGER]) * $$COUNT$s$0{r}#26 AS s, COALESCE(MVCOUNT(314.0[DOUBLE] / 100[
     * INTEGER]),0[INTEGER]) * $$COUNT$s$0{r}#26 AS s_expr, COALESCE(MVCOUNT(null[NULL]),0[INTEGER]) * $$COUNT$s$0{r}#26 AS s_null]]
     *       \_Aggregate[[w{r}#10],[COUNT(*[KEYWORD]) AS $$COUNT$s$0, w{r}#10]]
     *         \_Eval[[emp_no{f}#16 % 2[INTEGER] AS w]]
     *           \_EsRelation[test][_meta_field{f}#22, emp_no{f}#16, first_name{f}#17, ..]
     * }</pre>
     */
    public void testCountOfLiteral() {
        var plan = plan("""
            from test
            | stats s = count([1,2]),
                    s_expr = count(314.0/100),
                    s_null = count(null)
                    by w = emp_no % 2
            | keep s, s_expr, s_null, w
            """, new TestSubstitutionOnlyOptimizer());

        var limit = as(plan, Limit.class);
        var esqlProject = as(limit.child(), EsqlProject.class);
        var project = as(esqlProject.child(), Project.class);
        var eval = as(project.child(), Eval.class);
        var agg = as(eval.child(), Aggregate.class);

        assertThat(Expressions.names(agg.aggregates()), contains("$$COUNT$s$0", "w"));
        var countAggLiteral = as(as(Alias.unwrap(agg.aggregates().get(0)), Count.class).field(), Literal.class);
        assertTrue(countAggLiteral.semanticEquals(new Literal(EMPTY, BytesRefs.toBytesRef(StringUtils.WILDCARD), DataType.KEYWORD)));

        var exprs = eval.fields();
        // s == mv_count([1,2]) * count(*)
        var s = as(exprs.get(0), Alias.class);
        assertThat(s.name(), equalTo("s"));
        var mul = as(s.child(), Mul.class);
        var mvCoalesce = as(mul.left(), Coalesce.class);
        assertThat(mvCoalesce.children().size(), equalTo(2));
        var mvCount = as(mvCoalesce.children().get(0), MvCount.class);
        assertThat(mvCount.fold(FoldContext.small()), equalTo(2));
        assertThat(mvCoalesce.children().get(1).fold(FoldContext.small()), equalTo(0));
        var count = as(mul.right(), ReferenceAttribute.class);
        assertThat(count.name(), equalTo("$$COUNT$s$0"));

        // s_expr == mv_count(314.0/100) * count(*)
        var s_expr = as(exprs.get(1), Alias.class);
        assertThat(s_expr.name(), equalTo("s_expr"));
        var mul_expr = as(s_expr.child(), Mul.class);
        var mvCoalesce_expr = as(mul_expr.left(), Coalesce.class);
        assertThat(mvCoalesce_expr.children().size(), equalTo(2));
        var mvCount_expr = as(mvCoalesce_expr.children().get(0), MvCount.class);
        assertThat(mvCount_expr.fold(FoldContext.small()), equalTo(1));
        assertThat(mvCoalesce_expr.children().get(1).fold(FoldContext.small()), equalTo(0));
        var count_expr = as(mul_expr.right(), ReferenceAttribute.class);
        assertThat(count_expr.name(), equalTo("$$COUNT$s$0"));

        // s_null == mv_count(null) * count(*)
        var s_null = as(exprs.get(2), Alias.class);
        assertThat(s_null.name(), equalTo("s_null"));
        var mul_null = as(s_null.child(), Mul.class);
        var mvCoalesce_null = as(mul_null.left(), Coalesce.class);
        assertThat(mvCoalesce_null.children().size(), equalTo(2));
        var mvCount_null = as(mvCoalesce_null.children().get(0), MvCount.class);
        assertThat(mvCount_null.field(), equalTo(NULL));
        assertThat(mvCoalesce_null.children().get(1).fold(FoldContext.small()), equalTo(0));
        var count_null = as(mul_null.right(), ReferenceAttribute.class);
        assertThat(count_null.name(), equalTo("$$COUNT$s$0"));
    }

    /**
     * Expects after running the {@link LogicalPlanOptimizer#substitutions()}:
     *
     * <pre>{@code
     * Limit[1000[INTEGER]]
     * \_EsqlProject[[s{r}#3, s_expr{r}#5, s_null{r}#7, w{r}#10]]
     *   \_Project[[s{r}#3, s_expr{r}#5, s_null{r}#7, w{r}#10]]
     *     \_Eval[[MVSUM([1, 2][INTEGER]) * $$COUNT$s$0{r}#25 AS s, MVSUM(314.0[DOUBLE] / 100[INTEGER]) * $$COUNT$s$0{r}#25 AS s
     * _expr, MVSUM(null[NULL]) * $$COUNT$s$0{r}#25 AS s_null]]
     *       \_Aggregate[[w{r}#10],[COUNT(*[KEYWORD]) AS $$COUNT$s$0, w{r}#10]]
     *         \_Eval[[emp_no{f}#15 % 2[INTEGER] AS w]]
     *           \_EsRelation[test][_meta_field{f}#21, emp_no{f}#15, first_name{f}#16, ..]
     * }</pre>
     */
    public void testSumOfLiteral() {
        var plan = plan("""
            from test
            | stats s = sum([1,2]),
                    s_expr = sum(314.0/100),
                    s_null = sum(null)
                    by w = emp_no % 2
            | keep s, s_expr, s_null, w
            """, new TestSubstitutionOnlyOptimizer());

        var limit = as(plan, Limit.class);
        var esqlProject = as(limit.child(), EsqlProject.class);
        var project = as(esqlProject.child(), Project.class);
        var eval = as(project.child(), Eval.class);
        var agg = as(eval.child(), Aggregate.class);

        var exprs = eval.fields();
        // s == mv_sum([1,2]) * count(*)
        var s = as(exprs.get(0), Alias.class);
        assertThat(s.name(), equalTo("s"));
        var mul = as(s.child(), Mul.class);
        var mvSum = as(mul.left(), MvSum.class);
        assertThat(mvSum.fold(FoldContext.small()), equalTo(3));
        var count = as(mul.right(), ReferenceAttribute.class);
        assertThat(count.name(), equalTo("$$COUNT$s$0"));

        // s_expr == mv_sum(314.0/100) * count(*)
        var s_expr = as(exprs.get(1), Alias.class);
        assertThat(s_expr.name(), equalTo("s_expr"));
        var mul_expr = as(s_expr.child(), Mul.class);
        var mvSum_expr = as(mul_expr.left(), MvSum.class);
        assertThat(mvSum_expr.fold(FoldContext.small()), equalTo(3.14));
        var count_expr = as(mul_expr.right(), ReferenceAttribute.class);
        assertThat(count_expr.name(), equalTo("$$COUNT$s$0"));

        // s_null == mv_sum(null) * count(*)
        var s_null = as(exprs.get(2), Alias.class);
        assertThat(s_null.name(), equalTo("s_null"));
        var mul_null = as(s_null.child(), Mul.class);
        var mvSum_null = as(mul_null.left(), MvSum.class);
        assertThat(mvSum_null.field(), equalTo(NULL));
        var count_null = as(mul_null.right(), ReferenceAttribute.class);
        assertThat(count_null.name(), equalTo("$$COUNT$s$0"));

        var countAgg = as(Alias.unwrap(agg.aggregates().get(0)), Count.class);
        assertThat(countAgg.children().get(0), instanceOf(Literal.class));
        var w = as(Alias.unwrap(agg.groupings().get(0)), ReferenceAttribute.class);
        assertThat(w.name(), equalTo("w"));
    }

    private record AggOfLiteralTestCase(
        String aggFunctionTemplate,
        Function<Expression, Expression> replacementForConstant,
        Function<int[], Object> aggMultiValue,
        Function<Double, Object> aggSingleValue
    ) {};

    private static List<AggOfLiteralTestCase> AGG_OF_CONST_CASES = List.of(
        new AggOfLiteralTestCase(
            "avg({})",
            constant -> new MvAvg(EMPTY, constant),
            ints -> ((double) Arrays.stream(ints).sum()) / ints.length,
            d -> d
        ),
        new AggOfLiteralTestCase("min({})", c -> new MvMin(EMPTY, c), ints -> Arrays.stream(ints).min().getAsInt(), d -> d),
        new AggOfLiteralTestCase("max({})", c -> new MvMax(EMPTY, c), ints -> Arrays.stream(ints).max().getAsInt(), d -> d),
        new AggOfLiteralTestCase("median({})", c -> new MvMedian(EMPTY, new ToDouble(EMPTY, c)), ints -> {
            var sortedInts = Arrays.stream(ints).sorted().toArray();
            int middle = ints.length / 2;
            double result = ints.length % 2 == 1 ? sortedInts[middle] : (sortedInts[middle] + sortedInts[middle - 1]) / 2.0;
            return result;
        }, d -> d),
        new AggOfLiteralTestCase(
            "count_distinct({}, 1234)",
            c -> new ToLong(
                EMPTY,
                new Coalesce(EMPTY, new MvCount(EMPTY, new MvDedupe(EMPTY, c)), List.of(new Literal(EMPTY, 0, DataType.INTEGER)))
            ),
            ints -> Arrays.stream(ints).distinct().count(),
            d -> 1L
        )
    );

    /**
     * Aggs of literals in case that the agg can be simply replaced by a corresponding mv-function;
     * e.g. avg([1,2,3]) which is equivalent to mv_avg([1,2,3]).
     * <p>
     * Expects after running the {@link LogicalPlanOptimizer#substitutions()}:
     *
     * <pre>{@code
     * Limit[1000[INTEGER]]
     * \_EsqlProject[[s{r}#3, s_expr{r}#5, s_null{r}#7]]
     *   \_Project[[s{r}#3, s_expr{r}#5, s_null{r}#7]]
     *     \_Eval[[MVAVG([1, 2][INTEGER]) AS s, MVAVG(314.0[DOUBLE] / 100[INTEGER]) AS s_expr, MVAVG(null[NULL]) AS s_null]]
     *       \_LocalRelation[[{e}#21],[ConstantNullBlock[positions=1]]]
     * }</pre>
     */
    public void testAggOfLiteral() {
        for (AggOfLiteralTestCase testCase : AGG_OF_CONST_CASES) {
            String queryTemplate = """
                from test
                | stats s = {},
                        s_expr = {},
                        s_null = {}
                | keep s, s_expr, s_null
                """;
            String queryWithoutValues = LoggerMessageFormat.format(
                null,
                queryTemplate,
                testCase.aggFunctionTemplate,
                testCase.aggFunctionTemplate,
                testCase.aggFunctionTemplate
            );
            String query = LoggerMessageFormat.format(null, queryWithoutValues, "[1,2]", "314.0/100", "null");

            var plan = plan(query, new TestSubstitutionOnlyOptimizer());

            var limit = as(plan, Limit.class);
            var esqlProject = as(limit.child(), EsqlProject.class);
            var project = as(esqlProject.child(), Project.class);
            var eval = as(project.child(), Eval.class);
            var singleRowRelation = as(eval.child(), LocalRelation.class);
            var singleRow = singleRowRelation.supplier().get();
            assertThat(singleRow.getBlockCount(), equalTo(1));
            assertThat(singleRow.getBlock(0).getPositionCount(), equalTo(1));

            assertAggOfConstExprs(testCase, eval.fields());
        }
    }

    /**
     * Like {@link LogicalPlanOptimizerTests#testAggOfLiteral()} but with a grouping key.
     * <p>
     * Expects after running the {@link LogicalPlanOptimizer#substitutions()}:
     *
     * <pre>{@code
     * Limit[1000[INTEGER]]
     * \_EsqlProject[[s{r}#3, s_expr{r}#5, s_null{r}#7, emp_no{f}#13]]
     *   \_Project[[s{r}#3, s_expr{r}#5, s_null{r}#7, emp_no{f}#13]]
     *     \_Eval[[MVAVG([1, 2][INTEGER]) AS s, MVAVG(314.0[DOUBLE] / 100[INTEGER]) AS s_expr, MVAVG(null[NULL]) AS s_null]]
     *       \_Aggregate[[emp_no{f}#13],[emp_no{f}#13]]
     *         \_EsRelation[test][_meta_field{f}#19, emp_no{f}#13, first_name{f}#14, ..]
     * }</pre>
     */
    public void testAggOfLiteralGrouped() {
        for (AggOfLiteralTestCase testCase : AGG_OF_CONST_CASES) {
            String queryTemplate = """
                    from test
                    | stats s = {},
                            s_expr = {},
                            s_null = {}
                            by emp_no
                    | keep s, s_expr, s_null, emp_no
                """;
            String queryWithoutValues = LoggerMessageFormat.format(
                null,
                queryTemplate,
                testCase.aggFunctionTemplate,
                testCase.aggFunctionTemplate,
                testCase.aggFunctionTemplate
            );
            String query = LoggerMessageFormat.format(null, queryWithoutValues, "[1,2]", "314.0/100", "null");

            var plan = plan(query, new TestSubstitutionOnlyOptimizer());

            var limit = as(plan, Limit.class);
            var esqlProject = as(limit.child(), EsqlProject.class);
            var project = as(esqlProject.child(), Project.class);
            var eval = as(project.child(), Eval.class);
            var agg = as(eval.child(), Aggregate.class);
            assertThat(agg.child(), instanceOf(EsRelation.class));

            // Assert that the aggregate only does the grouping by emp_no
            assertThat(Expressions.names(agg.groupings()), contains("emp_no"));
            assertThat(agg.aggregates().size(), equalTo(1));

            assertAggOfConstExprs(testCase, eval.fields());
        }
    }

    private static void assertAggOfConstExprs(AggOfLiteralTestCase testCase, List<Alias> exprs) {
        var s = as(exprs.get(0), Alias.class);
        assertThat(s.source().toString(), containsString(LoggerMessageFormat.format(null, testCase.aggFunctionTemplate, "[1,2]")));
        assertEquals(s.child(), testCase.replacementForConstant.apply(new Literal(EMPTY, List.of(1, 2), INTEGER)));
        assertEquals(s.child().fold(FoldContext.small()), testCase.aggMultiValue.apply(new int[] { 1, 2 }));

        var s_expr = as(exprs.get(1), Alias.class);
        assertThat(s_expr.source().toString(), containsString(LoggerMessageFormat.format(null, testCase.aggFunctionTemplate, "314.0/100")));
        assertEquals(
            s_expr.child(),
            testCase.replacementForConstant.apply(new Div(EMPTY, new Literal(EMPTY, 314.0, DOUBLE), new Literal(EMPTY, 100, INTEGER)))
        );
        assertEquals(s_expr.child().fold(FoldContext.small()), testCase.aggSingleValue.apply(3.14));

        var s_null = as(exprs.get(2), Alias.class);
        assertThat(s_null.source().toString(), containsString(LoggerMessageFormat.format(null, testCase.aggFunctionTemplate, "null")));
        assertEquals(s_null.child(), testCase.replacementForConstant.apply(NULL));
        // Cannot just fold as there may be no evaluator for the NULL datatype;
        // instead we emulate how the optimizer would fold the null value:
        // it transforms up from the leaves; c.f. FoldNull.
        assertTrue(oneLeaveIsNull(s_null));
    }

    private static void assertSubstitutionChain(Expression e, List<Class<? extends Expression>> substitutionChain) {
        var currentExpression = e;

        for (Class<? extends Expression> currentSubstitution : substitutionChain.subList(0, substitutionChain.size() - 1)) {
            assertThat(currentExpression, instanceOf(currentSubstitution));
            assertEquals(currentExpression.children().size(), 1);
            currentExpression = currentExpression.children().get(0);
        }

        assertThat(currentExpression, instanceOf(substitutionChain.get(substitutionChain.size() - 1)));
    }

    private static boolean oneLeaveIsNull(Expression e) {
        Holder<Boolean> result = new Holder<>(false);

        e.forEachUp(node -> {
            if (node.children().size() == 0) {
                result.set(result.get() || Expressions.isGuaranteedNull(node));
            }
        });

        return result.get();
    }

    public void testEmptyMappingIndex() {
        EsIndex empty = EsIndexGenerator.esIndex("empty_test");
        var analyzer = new Analyzer(
            testAnalyzerContext(
                EsqlTestUtils.TEST_CFG,
                new EsqlFunctionRegistry(),
                indexResolutions(empty),
                enrichResolution,
                emptyInferenceResolution()
            ),
            TEST_VERIFIER
        );

        var plan = logicalOptimizer.optimize(analyzer.analyze(parser.parseQuery("from empty_test")));
        as(plan, LocalRelation.class);
        assertThat(plan.output(), equalTo(NO_FIELDS));

        plan = logicalOptimizer.optimize(analyzer.analyze(parser.parseQuery("from empty_test metadata _id | eval x = 1")));
        as(plan, LocalRelation.class);
        assertThat(Expressions.names(plan.output()), contains("_id", "x"));

        plan = logicalOptimizer.optimize(analyzer.analyze(parser.parseQuery("from empty_test metadata _id, _version | limit 5")));
        as(plan, LocalRelation.class);
        assertThat(Expressions.names(plan.output()), contains("_id", "_version"));

        plan = logicalOptimizer.optimize(
            analyzer.analyze(parser.parseQuery("from empty_test | eval x = \"abc\" | enrich languages_idx on x"))
        );
        LocalRelation local = as(plan, LocalRelation.class);
        assertThat(Expressions.names(local.output()), contains(NO_FIELDS.get(0).name(), "x", "language_code", "language_name"));
    }

    public void testPlanSanityCheck() throws Exception {
        var plan = optimizedPlan("""
            from test
            | stats a = min(salary) by emp_no
            """);

        var limit = as(plan, Limit.class);
        var aggregate = as(limit.child(), Aggregate.class);
        var min = as(Alias.unwrap(aggregate.aggregates().get(0)), Min.class);
        var salary = as(min.field(), NamedExpression.class);
        assertThat(salary.name(), is("salary"));
        // emulate a rule that adds an invalid field
        var invalidPlan = new OrderBy(
            limit.source(),
            limit,
            asList(new Order(limit.source(), salary, Order.OrderDirection.ASC, Order.NullsPosition.FIRST))
        );

        IllegalStateException e = expectThrows(IllegalStateException.class, () -> logicalOptimizer.optimize(invalidPlan));
        assertThat(e.getMessage(), containsString("Plan [OrderBy[[Order[salary"));
        assertThat(e.getMessage(), containsString(" optimized incorrectly due to missing references [salary"));
    }

    /**
     * Before we alter the plan to make it invalid, we expect
     *
     * <pre>{@code
     * Project[[_meta_field{f}#12, emp_no{f}#6, first_name{f}#7, gender{f}#8, hire_date{f}#13, job{f}#14, job.raw{f}#15,
     *          languages{f}#9 AS language_code#4, last_name{f}#10, long_noidx{f}#16, salary{f}#11, language_name{f}#18]]
     * \_Limit[1000[INTEGER],true]
     *   \_Join[LEFT,[languages{f}#9],[languages{f}#9],[language_code{f}#17]]
     *     |_Limit[1000[INTEGER],false]
     *     | \_EsRelation[test][_meta_field{f}#12, emp_no{f}#6, first_name{f}#7, ge..]
     *     \_EsRelation[languages_lookup][LOOKUP][language_code{f}#17, language_name{f}#18]
     * }</pre>
     */
    public void testPlanSanityCheckWithBinaryPlans() {
        var plan = optimizedPlan("""
              FROM test
            | RENAME languages AS language_code
            | LOOKUP JOIN languages_lookup ON language_code
            """);

        var project = as(plan, Project.class);
        var upperLimit = asLimit(project.child(), null, true);
        var join = as(upperLimit.child(), Join.class);

        var joinWithInvalidLeftPlan = join.replaceChildren(join.right(), join.right());
        IllegalStateException e = expectThrows(IllegalStateException.class, () -> logicalOptimizer.optimize(joinWithInvalidLeftPlan));
        assertThat(e.getMessage(), containsString(" optimized incorrectly due to missing references from left hand side [languages"));

        var joinWithInvalidRightPlan = join.replaceChildren(join.left(), join.left());
        e = expectThrows(IllegalStateException.class, () -> logicalOptimizer.optimize(joinWithInvalidRightPlan));
        assertThat(e.getMessage(), containsString(" optimized incorrectly due to missing references from right hand side [language_code"));
    }

    /**
     * Expected
     * <pre>{@code
     * Limit[1000[INTEGER],true]
     * \_Join[LEFT,[languages{f}#8],[language_code{f}#16],languages{f}#8 == language_code{f}#16 AND language_name{f}#17 == English
     * [KEYWORD]]
     *   |_Limit[1000[INTEGER],false]
     *   | \_EsRelation[test][_meta_field{f}#11, emp_no{f}#5, first_name{f}#6, ge..]
     *   \_EsRelation[languages_lookup][LOOKUP][language_code{f}#16, language_name{f}#17]
     * }</pre>
     */
    public void testLookupJoinRightFilter() {
        assumeTrue("Requires LOOKUP JOIN", EsqlCapabilities.Cap.LOOKUP_JOIN_WITH_FULL_TEXT_FUNCTION.isEnabled());

        var plan = optimizedPlan("""
              FROM test
            | LOOKUP JOIN languages_lookup ON languages == language_code and language_name == "English"
            """, ESQL_LOOKUP_JOIN_FULL_TEXT_FUNCTION);

        var upperLimit = asLimit(plan, 1000, true);
        var join = as(upperLimit.child(), Join.class);
        assertEquals("ON languages == language_code and language_name == \"English\"", join.config().joinOnConditions().toString());
        var limitPastJoin = asLimit(join.left(), 1000, false);
        as(limitPastJoin.child(), EsRelation.class);
        as(join.right(), EsRelation.class);
    }

    public void testLookupJoinRightFilterMatch() {
        assumeTrue("Requires LOOKUP JOIN", EsqlCapabilities.Cap.LOOKUP_JOIN_WITH_FULL_TEXT_FUNCTION.isEnabled());

        var plan = optimizedPlan("""
              FROM test
            | LOOKUP JOIN languages_lookup ON languages == language_code and MATCH(language_name,"English")
            """, ESQL_LOOKUP_JOIN_FULL_TEXT_FUNCTION);

        var upperLimit = asLimit(plan, 1000, true);
        var join = as(upperLimit.child(), Join.class);
        assertEquals("ON languages == language_code and MATCH(language_name,\"English\")", join.config().joinOnConditions().toString());
        var limitPastJoin = asLimit(join.left(), 1000, false);
        as(limitPastJoin.child(), EsRelation.class);
        as(join.right(), EsRelation.class);
    }

    /**
     * Limit[1000[INTEGER],false]
     * \_Filter[LIKE(language_name{f}#18, "French*", false)]
     *   \_Join[LEFT,[languages{f}#9],[language_code{f}#17],languages{f}#9 == language_code{f}#17 AND MATCH(language_name{f}#18,
     * English[KEYWORD])]
     *     |_EsRelation[test][_meta_field{f}#12, emp_no{f}#6, first_name{f}#7, ge..]
     *     \_Filter[LIKE(language_name{f}#18, "French*", false)]
     *       \_EsRelation[languages_lookup][LOOKUP][language_code{f}#17, language_name{f}#18]
     */
    public void testLookupJoinRightFilterMatchWithWhereClause() {
        assumeTrue("Requires LOOKUP JOIN", EsqlCapabilities.Cap.LOOKUP_JOIN_WITH_FULL_TEXT_FUNCTION.isEnabled());

        var plan = optimizedPlan("""
              FROM test
            | LOOKUP JOIN languages_lookup ON languages == language_code and MATCH(language_name,"English")
            | WHERE language_name LIKE "French*"
            """, ESQL_LOOKUP_JOIN_FULL_TEXT_FUNCTION);

        var upperLimit = asLimit(plan, 1000, false);
        var topFilter = as(upperLimit.child(), Filter.class);
        var join = as(topFilter.child(), Join.class);
        assertEquals("ON languages == language_code and MATCH(language_name,\"English\")", join.config().joinOnConditions().toString());

        // Check that the LIKE condition is pushed down as a right pre-join filter
        var rightFilter = as(join.right(), Filter.class);
        var likeCondition = as(rightFilter.condition(), WildcardLike.class);
        var field = as(likeCondition.field(), FieldAttribute.class);
        assertEquals("language_name", field.name());
        assertEquals("French*", likeCondition.pattern().pattern());

        as(rightFilter.child(), EsRelation.class);
    }

    // https://github.com/elastic/elasticsearch/issues/104995
    public void testNoWrongIsNotNullPruning() {
        var plan = optimizedPlan("""
              ROW a = 5, b = [ 1, 2 ]
              | EVAL sum = a + b
              | LIMIT 1
              | WHERE sum IS NOT NULL
            """);

        var local = as(plan, LocalRelation.class);
        assertThat(local.supplier(), equalTo(EmptyLocalSupplier.EMPTY));
        assertWarnings(
            "Line 2:16: evaluation of [a + b] failed, treating result as null. Only first 20 failures recorded.",
            "Line 2:16: java.lang.IllegalArgumentException: single-value function encountered multi-value"
        );
    }

    /**
     * Pushing down EVAL/GROK/DISSECT/ENRICH must not accidentally shadow attributes required by SORT.
     * <p>
     * For DISSECT expects the following; the others are similar.
     *
     * <pre>{@code
     * Project[[first_name{f}#37, emp_no{r}#30, salary{r}#31]]
     * \_TopN[[Order[$$order_by$temp_name$0{r}#46,ASC,LAST], Order[$$order_by$temp_name$1{r}#47,DESC,FIRST]],3[INTEGER]]
     *   \_Dissect[first_name{f}#37,Parser[pattern=%{emp_no} %{salary}, appendSeparator=,
     *   parser=org.elasticsearch.dissect.DissectParser@87f460f],[emp_no{r}#30, salary{r}#31]]
     *     \_Eval[[emp_no{f}#36 + salary{f}#41 * 13[INTEGER] AS $$order_by$temp_name$0, NEG(salary{f}#41) AS $$order_by$temp_name$1]]
     *       \_EsRelation[test][_meta_field{f}#42, emp_no{f}#36, first_name{f}#37, ..]
     * }</pre>
     */
    public void testPushdownWithOverwrittenName() {
        List<String> overwritingCommands = List.of(
            "EVAL emp_no = 3*emp_no, salary = -2*emp_no-salary",
            "DISSECT first_name \"%{emp_no} %{salary}\"",
            "GROK first_name \"%{WORD:emp_no} %{WORD:salary}\"",
            "ENRICH languages_idx ON first_name WITH emp_no = language_code, salary = language_code"
        );

        String queryTemplateKeepAfter = """
            FROM test
            | SORT emp_no ASC nulls first, salary DESC nulls last, emp_no
            | {}
            | KEEP first_name, emp_no, salary
            | LIMIT 3
            """;
        // Equivalent but with KEEP first - ensures that attributes in the final projection are correct after pushdown rules were applied.
        String queryTemplateKeepFirst = """
            FROM test
            | KEEP emp_no, salary, first_name
            | SORT emp_no ASC nulls first, salary DESC nulls last, emp_no
            | {}
            | LIMIT 3
            """;

        for (String overwritingCommand : overwritingCommands) {
            String queryTemplate = randomBoolean() ? queryTemplateKeepFirst : queryTemplateKeepAfter;
            var plan = optimizedPlan(LoggerMessageFormat.format(null, queryTemplate, overwritingCommand));

            var project = as(plan, Project.class);
            var projections = project.projections();
            assertThat(projections.size(), equalTo(3));
            assertThat(projections.get(0).name(), equalTo("first_name"));
            assertThat(projections.get(1).name(), equalTo("emp_no"));
            assertThat(projections.get(2).name(), equalTo("salary"));

            var topN = as(project.child(), TopN.class);
            assertThat(topN.order().size(), is(3));

            var firstOrder = as(topN.order().get(0), Order.class);
            assertThat(firstOrder.direction(), equalTo(Order.OrderDirection.ASC));
            assertThat(firstOrder.nullsPosition(), equalTo(Order.NullsPosition.FIRST));
            var renamed_emp_no = as(firstOrder.child(), ReferenceAttribute.class);
            assertThat(renamed_emp_no.toString(), startsWith("$$emp_no$temp_name"));

            var secondOrder = as(topN.order().get(1), Order.class);
            assertThat(secondOrder.direction(), equalTo(Order.OrderDirection.DESC));
            assertThat(secondOrder.nullsPosition(), equalTo(Order.NullsPosition.LAST));
            var renamed_salary = as(secondOrder.child(), ReferenceAttribute.class);
            assertThat(renamed_salary.toString(), startsWith("$$salary$temp_name"));

            var thirdOrder = as(topN.order().get(2), Order.class);
            assertThat(thirdOrder.direction(), equalTo(Order.OrderDirection.ASC));
            assertThat(thirdOrder.nullsPosition(), equalTo(Order.NullsPosition.LAST));
            var renamed_emp_no2 = as(thirdOrder.child(), ReferenceAttribute.class);
            assertThat(renamed_emp_no2.toString(), startsWith("$$emp_no$temp_name"));

            assert (renamed_emp_no2.semanticEquals(renamed_emp_no) && renamed_emp_no2.equals(renamed_emp_no));

            Eval renamingEval = null;
            if (overwritingCommand.startsWith("EVAL")) {
                // Multiple EVALs should be merged, so there's only one.
                renamingEval = as(topN.child(), Eval.class);
            }
            if (overwritingCommand.startsWith("DISSECT")) {
                var dissect = as(topN.child(), Dissect.class);
                renamingEval = as(dissect.child(), Eval.class);
            }
            if (overwritingCommand.startsWith("GROK")) {
                var grok = as(topN.child(), Grok.class);
                renamingEval = as(grok.child(), Eval.class);
            }
            if (overwritingCommand.startsWith("ENRICH")) {
                var enrich = as(topN.child(), Enrich.class);
                renamingEval = as(enrich.child(), Eval.class);
            }

            var attributesCreatedInEval = AttributeSet.builder();
            for (Alias field : renamingEval.fields()) {
                attributesCreatedInEval.add(field.toAttribute());
            }
            assertThat(attributesCreatedInEval.build(), allOf(hasItem(renamed_emp_no), hasItem(renamed_salary), hasItem(renamed_emp_no2)));

            assertThat(renamingEval.fields().size(), anyOf(equalTo(2), equalTo(4))); // 4 for EVAL, 3 for the other overwritingCommands
            // emp_no ASC nulls first
            Alias empNoAsc = renamingEval.fields().get(0);
            assertThat(empNoAsc.toAttribute(), equalTo(renamed_emp_no));
            var emp_no = as(empNoAsc.child(), FieldAttribute.class);
            assertThat(emp_no.name(), equalTo("emp_no"));

            // salary DESC nulls last
            Alias salaryDesc = renamingEval.fields().get(1);
            assertThat(salaryDesc.toAttribute(), equalTo(renamed_salary));
            var salary_desc = as(salaryDesc.child(), FieldAttribute.class);
            assertThat(salary_desc.name(), equalTo("salary"));

            assertThat(renamingEval.child(), instanceOf(EsRelation.class));
        }
    }

    record PushdownShadowingGeneratingPlanTestCase(
        BiFunction<LogicalPlan, Attribute, LogicalPlan> applyLogicalPlan,
        OptimizerRules.OptimizerRule<? extends LogicalPlan> rule
    ) {};

    static PushdownShadowingGeneratingPlanTestCase[] PUSHDOWN_SHADOWING_GENERATING_PLAN_TEST_CASES = {
        // | EVAL y = to_integer(x), y = y + 1
        new PushdownShadowingGeneratingPlanTestCase((plan, attr) -> {
            Alias y1 = new Alias(EMPTY, "y", new ToInteger(EMPTY, attr));
            Alias y2 = new Alias(EMPTY, "y", new Add(EMPTY, y1.toAttribute(), new Literal(EMPTY, 1, INTEGER)));
            return new Eval(EMPTY, plan, List.of(y1, y2));
        }, new PushDownEval()),
        // | DISSECT x "%{y} %{y}"
        new PushdownShadowingGeneratingPlanTestCase(
            (plan, attr) -> new Dissect(
                EMPTY,
                plan,
                attr,
                new Dissect.Parser("%{y} %{y}", ",", new DissectParser("%{y} %{y}", ",")),
                List.of(new ReferenceAttribute(EMPTY, "y", KEYWORD), new ReferenceAttribute(EMPTY, "y", KEYWORD))
            ),
            new PushDownRegexExtract()
        ),
        // | GROK x "%{WORD:y} %{WORD:y}"
        new PushdownShadowingGeneratingPlanTestCase(
            (plan, attr) -> new Grok(EMPTY, plan, attr, Grok.pattern(EMPTY, "%{WORD:y} %{WORD:y}")),
            new PushDownRegexExtract()
        ),
        // | ENRICH some_policy ON x WITH y = some_enrich_idx_field, y = some_other_enrich_idx_field
        new PushdownShadowingGeneratingPlanTestCase(
            (plan, attr) -> new Enrich(
                EMPTY,
                plan,
                Enrich.Mode.ANY,
                Literal.keyword(EMPTY, "some_policy"),
                attr,
                null,
                Map.of(),
                List.of(
                    new Alias(EMPTY, "y", new ReferenceAttribute(EMPTY, "some_enrich_idx_field", KEYWORD)),
                    new Alias(EMPTY, "y", new ReferenceAttribute(EMPTY, "some_other_enrich_idx_field", KEYWORD))
                )
            ),
            new PushDownEnrich()
        ),
        // | COMPLETION y =CONCAT(some text, x) WITH { "inference_id" : "inferenceID" }
        new PushdownShadowingGeneratingPlanTestCase(
            (plan, attr) -> new Completion(
                EMPTY,
                plan,
                randomLiteral(TEXT),
                new Concat(EMPTY, randomLiteral(TEXT), List.of(attr)),
                new ReferenceAttribute(EMPTY, "y", KEYWORD)
            ),
            new PushDownInferencePlan()
        ),
        // | RERANK "some text" ON x INTO y WITH { "inference_id" : "inferenceID" }
        new PushdownShadowingGeneratingPlanTestCase(
            (plan, attr) -> new Rerank(
                EMPTY,
                plan,
                randomLiteral(TEXT),
                randomLiteral(TEXT),
                List.of(new Alias(EMPTY, attr.name(), attr)),
                new ReferenceAttribute(EMPTY, "y", KEYWORD)
            ),
            new PushDownInferencePlan()
        ), };

    /**
     * Consider
     *
     * <pre>{@code
     * Eval[[TO_INTEGER(x{r}#2) AS y, y{r}#4 + 1[INTEGER] AS y]]
     * \_Project[[y{r}#3, x{r}#2]]
     * \_Row[[1[INTEGER] AS x, 2[INTEGER] AS y]]
     * }</pre>
     *
     * We can freely push down the Eval without renaming, but need to update the Project's references.
     *
     * <pre>{@code
     * Project[[x{r}#2, y{r}#6 AS y]]
     * \_Eval[[TO_INTEGER(x{r}#2) AS y, y{r}#4 + 1[INTEGER] AS y]]
     * \_Row[[1[INTEGER] AS x, 2[INTEGER] AS y]]
     * }</pre>
     *
     * And similarly for dissect, grok and enrich.
     */
    public void testPushShadowingGeneratingPlanPastProject() {
        Alias x = new Alias(EMPTY, "x", Literal.keyword(EMPTY, "1"));
        Alias y = new Alias(EMPTY, "y", Literal.keyword(EMPTY, "2"));
        LogicalPlan initialRow = new Row(EMPTY, List.of(x, y));
        LogicalPlan initialProject = new Project(EMPTY, initialRow, List.of(y.toAttribute(), x.toAttribute()));

        for (PushdownShadowingGeneratingPlanTestCase testCase : PUSHDOWN_SHADOWING_GENERATING_PLAN_TEST_CASES) {
            LogicalPlan initialPlan = testCase.applyLogicalPlan.apply(initialProject, x.toAttribute());
            @SuppressWarnings("unchecked")
            List<Attribute> initialGeneratedExprs = ((GeneratingPlan) initialPlan).generatedAttributes();
            LogicalPlan optimizedPlan = testCase.rule.apply(initialPlan);

            Failures inconsistencies = LogicalVerifier.INSTANCE.verify(optimizedPlan, initialPlan.output());
            assertFalse(inconsistencies.hasFailures());

            Project project = as(optimizedPlan, Project.class);
            LogicalPlan pushedDownGeneratingPlan = project.child();

            List<? extends NamedExpression> projections = project.projections();
            @SuppressWarnings("unchecked")
            List<Attribute> newGeneratedExprs = ((GeneratingPlan) pushedDownGeneratingPlan).generatedAttributes();
            assertEquals(newGeneratedExprs, initialGeneratedExprs);
            // The rightmost generated attribute makes it into the final output as "y".
            Attribute rightmostGenerated = newGeneratedExprs.get(newGeneratedExprs.size() - 1);

            assertThat(Expressions.names(projections), contains("x", "y"));
            assertThat(projections, everyItem(instanceOf(ReferenceAttribute.class)));
            ReferenceAttribute yShadowed = as(projections.get(1), ReferenceAttribute.class);
            assertTrue(yShadowed.semanticEquals(rightmostGenerated));
        }
    }

    /**
     * Consider
     *
     * <pre>{@code
     * Eval[[TO_INTEGER(x{r}#2) AS y, y{r}#4 + 1[INTEGER] AS y]]
     * \_Project[[x{r}#2, y{r}#3, y{r}#3 AS z]]
     * \_Row[[1[INTEGER] AS x, 2[INTEGER] AS y]]
     * }</pre>
     *
     * To push down the Eval, we must not shadow the reference y{r}#3, so we rename.
     *
     * <pre>{@code
     * Project[[x{r}#2, y{r}#3 AS z, $$y$temp_name$10{r}#12 AS y]]
     * Eval[[TO_INTEGER(x{r}#2) AS $$y$temp_name$10, $$y$temp_name$10{r}#11 + 1[INTEGER] AS $$y$temp_name$10]]
     * \_Row[[1[INTEGER] AS x, 2[INTEGER] AS y]]
     * }</pre>
     *
     * And similarly for dissect, grok and enrich.
     */
    public void testPushShadowingGeneratingPlanPastRenamingProject() {
        Alias x = new Alias(EMPTY, "x", Literal.keyword(EMPTY, "1"));
        Alias y = new Alias(EMPTY, "y", Literal.keyword(EMPTY, "2"));
        LogicalPlan initialRow = new Row(EMPTY, List.of(x, y));
        LogicalPlan initialProject = new Project(
            EMPTY,
            initialRow,
            List.of(x.toAttribute(), y.toAttribute(), new Alias(EMPTY, "z", y.toAttribute()))
        );

        for (PushdownShadowingGeneratingPlanTestCase testCase : PUSHDOWN_SHADOWING_GENERATING_PLAN_TEST_CASES) {
            LogicalPlan initialPlan = testCase.applyLogicalPlan.apply(initialProject, x.toAttribute());
            @SuppressWarnings("unchecked")
            List<Attribute> initialGeneratedExprs = ((GeneratingPlan) initialPlan).generatedAttributes();
            LogicalPlan optimizedPlan = testCase.rule.apply(initialPlan);

            Failures inconsistencies = LogicalVerifier.INSTANCE.verify(optimizedPlan, initialPlan.output());
            assertFalse(inconsistencies.hasFailures());

            Project project = as(optimizedPlan, Project.class);
            LogicalPlan pushedDownGeneratingPlan = project.child();

            List<? extends NamedExpression> projections = project.projections();
            @SuppressWarnings("unchecked")
            List<Attribute> newGeneratedExprs = ((GeneratingPlan) pushedDownGeneratingPlan).generatedAttributes();
            List<String> newNames = Expressions.names(newGeneratedExprs);
            assertThat(newNames.size(), equalTo(initialGeneratedExprs.size()));
            assertThat(newNames, everyItem(startsWith("$$y$temp_name$")));
            // The rightmost generated attribute makes it into the final output as "y".
            Attribute rightmostGeneratedWithNewName = newGeneratedExprs.get(newGeneratedExprs.size() - 1);

            assertThat(Expressions.names(projections), contains("x", "z", "y"));
            assertThat(projections.get(0), instanceOf(ReferenceAttribute.class));
            Alias zAlias = as(projections.get(1), Alias.class);
            ReferenceAttribute yRenamed = as(zAlias.child(), ReferenceAttribute.class);
            assertEquals(yRenamed.name(), "y");
            Alias yAlias = as(projections.get(2), Alias.class);
            ReferenceAttribute yTempRenamed = as(yAlias.child(), ReferenceAttribute.class);
            assertTrue(yTempRenamed.semanticEquals(rightmostGeneratedWithNewName));
        }
    }

    /**
     * Consider
     *
     * <pre>{@code
     * Eval[[TO_INTEGER(x{r}#2) AS y, y{r}#3 + 1[INTEGER] AS y]]
     * \_Project[[y{r}#1, y{r}#1 AS x]]
     * \_Row[[2[INTEGER] AS y]]
     * }</pre>
     *
     * To push down the Eval, we must not shadow the reference y{r}#1, so we rename.
     * Additionally, the rename "y AS x" needs to be propagated into the Eval.
     *
     * <pre>{@code
     * Project[[y{r}#1 AS x, $$y$temp_name$10{r}#12 AS y]]
     * Eval[[TO_INTEGER(y{r}#1) AS $$y$temp_name$10, $$y$temp_name$10{r}#11 + 1[INTEGER] AS $$y$temp_name$10]]
     * \_Row[[2[INTEGER] AS y]]
     * }</pre>
     *
     * And similarly for dissect, grok and enrich.
     */
    public void testPushShadowingGeneratingPlanPastRenamingProjectWithResolution() {
        Alias y = new Alias(EMPTY, "y", Literal.keyword(EMPTY, "2"));
        Alias yAliased = new Alias(EMPTY, "x", y.toAttribute());
        LogicalPlan initialRow = new Row(EMPTY, List.of(y));
        LogicalPlan initialProject = new Project(EMPTY, initialRow, List.of(y.toAttribute(), yAliased));

        for (PushdownShadowingGeneratingPlanTestCase testCase : PUSHDOWN_SHADOWING_GENERATING_PLAN_TEST_CASES) {
            LogicalPlan initialPlan = testCase.applyLogicalPlan.apply(initialProject, yAliased.toAttribute());
            @SuppressWarnings("unchecked")
            List<Attribute> initialGeneratedExprs = ((GeneratingPlan) initialPlan).generatedAttributes();
            LogicalPlan optimizedPlan = testCase.rule.apply(initialPlan);

            // This ensures that our generating plan doesn't use invalid references, resp. that any rename from the Project has
            // been propagated into the generating plan.
            Failures inconsistencies = LogicalVerifier.INSTANCE.verify(optimizedPlan, initialPlan.output());
            assertFalse(inconsistencies.hasFailures());

            Project project = as(optimizedPlan, Project.class);
            LogicalPlan pushedDownGeneratingPlan = project.child();

            List<? extends NamedExpression> projections = project.projections();
            @SuppressWarnings("unchecked")
            List<Attribute> newGeneratedExprs = ((GeneratingPlan) pushedDownGeneratingPlan).generatedAttributes();
            List<String> newNames = Expressions.names(newGeneratedExprs);
            assertThat(newNames.size(), equalTo(initialGeneratedExprs.size()));
            assertThat(newNames, everyItem(startsWith("$$y$temp_name$")));
            // The rightmost generated attribute makes it into the final output as "y".
            Attribute rightmostGeneratedWithNewName = newGeneratedExprs.get(newGeneratedExprs.size() - 1);

            assertThat(Expressions.names(projections), contains("x", "y"));
            Alias yRenamed = as(projections.get(0), Alias.class);
            assertTrue(yRenamed.child().semanticEquals(y.toAttribute()));
            Alias yTempRenamed = as(projections.get(1), Alias.class);
            ReferenceAttribute yTemp = as(yTempRenamed.child(), ReferenceAttribute.class);
            assertTrue(yTemp.semanticEquals(rightmostGeneratedWithNewName));
        }
    }

    /*
     * Test for: https://github.com/elastic/elasticsearch/issues/134407
     *
     * Input:
     * OrderBy[[Order[a{f}#2,ASC,ANY]]]
     * \_Project[[aTemp{r}#3 AS a#2]]
     *   \_Eval[[null[INTEGER] AS aTemp#3]]
     *     \_EsRelation[uYiPqAFD][LOOKUP][a{f}#2]
     *
     * Output:
     * Project[[aTemp{r}#3 AS a#2]]
     * \_OrderBy[[Order[aTemp{r}#3,ASC,ANY]]]
     *   \_Eval[[null[INTEGER] AS aTemp#3]]
     *     \_EsRelation[uYiPqAFD][LOOKUP][a{f}#2]
     */
    public void testPushDownOrderByPastRename() {
        FieldAttribute a = getFieldAttribute("a");
        EsRelation relation = relation().withAttributes(List.of(a));

        Alias aTemp = new Alias(EMPTY, "aTemp", new Literal(EMPTY, null, a.dataType()));
        Eval eval = new Eval(EMPTY, relation, List.of(aTemp));

        // Rename the null literal to "a" so that the OrderBy can refer to it. Requires re-using the id of original "a" attribute.
        Alias aliasA = new Alias(EMPTY, "a", aTemp.toAttribute(), a.id());
        Project project = new Project(EMPTY, eval, List.of(aliasA));

        // OrderBy sorts on original `a` attribute; after pushing down it should sort on aTemp.
        OrderBy orderBy = new OrderBy(EMPTY, project, List.of(new Order(EMPTY, a, Order.OrderDirection.ASC, Order.NullsPosition.ANY)));

        LogicalPlan optimized = new PushDownAndCombineOrderBy().apply(orderBy);

        var projectOut = as(optimized, Project.class);
        assertThat(projectOut.projections(), equalTo(project.projections()));
        var orderByOutput = as(projectOut.child(), OrderBy.class);
        var orderAttr = as(orderByOutput.order().getFirst().child(), ReferenceAttribute.class);

        // the actual fix test
        assertThat(orderAttr.name(), equalTo("aTemp"));
        assertThat(orderAttr.id(), equalTo(aTemp.id()));

        var evalOutput = as(orderByOutput.child(), Eval.class);
        assertThat(evalOutput.fields(), equalTo(eval.fields()));
        assertThat(evalOutput.child(), equalTo(relation));
    }

    /**
     * Expects
     * <pre>{@code
     * Project[[min{r}#4, languages{f}#11]]
     * \_TopN[[Order[$$order_by$temp_name$0{r}#18,ASC,LAST]],1000[INTEGER]]
     *   \_Eval[[min{r}#4 + languages{f}#11 AS $$order_by$temp_name$0]]
     *     \_Aggregate[[languages{f}#11],[MIN(salary{f}#13) AS min, languages{f}#11]]
     *       \_EsRelation[test][_meta_field{f}#14, emp_no{f}#8, first_name{f}#9, ge..]
     * }</pre>
     */
    public void testReplaceSortByExpressionsWithStats() {
        var plan = optimizedPlan("""
            from test
            | stats min = min(salary) by languages
            | sort min + languages
            """);

        var project = as(plan, Project.class);
        assertThat(Expressions.names(project.projections()), contains("min", "languages"));
        var topN = as(project.child(), TopN.class);
        assertThat(topN.order().size(), is(1));

        var order = as(topN.order().get(0), Order.class);
        assertThat(order.direction(), equalTo(Order.OrderDirection.ASC));
        assertThat(order.nullsPosition(), equalTo(Order.NullsPosition.LAST));
        var expression = as(order.child(), ReferenceAttribute.class);
        assertThat(expression.toString(), startsWith("$$order_by$0$"));

        var eval = as(topN.child(), Eval.class);
        var fields = eval.fields();
        assertThat(Expressions.attribute(fields.get(0)), is(Expressions.attribute(expression)));
        var aggregate = as(eval.child(), Aggregate.class);
        var aggregates = aggregate.aggregates();
        assertThat(Expressions.names(aggregates), contains("min", "languages"));
        var unwrapped = Alias.unwrap(aggregates.get(0));
        var min = as(unwrapped, Min.class);
        as(aggregate.child(), EsRelation.class);
    }

    /*
     * Limit[1000[INTEGER],false]
     * \_InlineJoin[LEFT,[emp_no % 2{r}#6],[emp_no % 2{r}#6],[emp_no % 2{r}#6]]
     *   |_Eval[[emp_no{f}#7 % 2[INTEGER] AS emp_no % 2#6]]
     *   | \_EsRelation[test][_meta_field{f}#13, emp_no{f}#7, first_name{f}#8, ge..]
     *   \_Aggregate[[emp_no % 2{r}#6],[COUNT(salary{f}#12,true[BOOLEAN]) AS c#4, emp_no % 2{r}#6]]
     *     \_StubRelation[[_meta_field{f}#13, emp_no{f}#7, first_name{f}#8, gender{f}#9, hire_date{f}#14, job{f}#15, job.raw{f}#16, lang
     *          uages{f}#10, last_name{f}#11, long_noidx{f}#17, salary{f}#12, emp_no % 2{r}#6]]
     */
    public void testInlineStatsNestedExpressionsInGroups() {
        var query = """
            FROM test
            | INLINE STATS c = COUNT(salary) by emp_no % 2
            """;
        if (releaseBuildForInlineStats(query)) {
            return;
        }
        var plan = optimizedPlan(query);
        var limit = as(plan, Limit.class); // TODO: this needs to go
        var inline = as(limit.child(), InlineJoin.class);
        var eval = as(inline.left(), Eval.class);
        assertThat(Expressions.names(eval.fields()), is(List.of("emp_no % 2")));
        var relation = as(eval.child(), EsRelation.class);
        var agg = as(inline.right(), Aggregate.class);
        var groupings = agg.groupings();
        var ref = as(groupings.get(0), ReferenceAttribute.class);
        var aggs = agg.aggregates();
        assertThat(aggs.get(1), is(ref));
        assertThat(eval.fields().get(0).toAttribute(), is(ref));
        assertThat(eval.fields().get(0).name(), is("emp_no % 2"));
        var stub = as(agg.child(), StubRelation.class);
    }

    // if non-null, the `query` must have "INLINE STATS" capitalized
    public static boolean releaseBuildForInlineStats(@Nullable String query) {
        if (EsqlCapabilities.Cap.INLINE_STATS.isEnabled() == false) {
            if (query != null) {
                var e = expectThrows(ParsingException.class, () -> analyze(query));
                assertThat(e.getMessage(), containsString("mismatched input 'INLINE' expecting"));
            }
            return true;
        }
        return false;
    }

    /*
     * Project[[emp_no{f}#12 AS x#8, emp_no{f}#12]]
     * \_TopN[[Order[emp_no{f}#12,ASC,LAST]],1[INTEGER]]
     *   \_EsRelation[test][_meta_field{f}#18, emp_no{f}#12, first_name{f}#13, ..]
     */
    public void testInlinestatsGetsPrunedEntirely() {
        var query = """
            FROM employees
            | INLINE STATS x = avg(salary) BY emp_no
            | EVAL x = emp_no
            | SORT x
            | KEEP x, emp_no
            | LIMIT 1
            """;
        if (releaseBuildForInlineStats(query)) {
            return;
        }
        var plan = optimizedPlan(query);

        var project = as(plan, Project.class);
        assertThat(Expressions.names(project.projections()), is(List.of("x", "emp_no")));
        var topN = as(project.child(), TopN.class);
        assertThat(topN.order().size(), is(1));
        var relation = as(topN.child(), EsRelation.class);
    }

    /*
     * EsqlProject[[emp_no{f}#16, count{r}#7]]
     * \_TopN[[Order[emp_no{f}#16,ASC,LAST]],5[INTEGER]]
     *   \_InlineJoin[LEFT,[salaryK{r}#5],[salaryK{r}#5],[salaryK{r}#5]]
     *     |_Eval[[salary{f}#21 / 1000[INTEGER] AS salaryK#5]]
     *     | \_EsRelation[test][_meta_field{f}#22, emp_no{f}#16, first_name{f}#17, ..]
     *     \_Aggregate[[salaryK{r}#5],[COUNT(*[KEYWORD],true[BOOLEAN]) AS count#7, salaryK{r}#5]]
     *       \_StubRelation[[_meta_field{f}#22, emp_no{f}#16, first_name{f}#17, gender{f}#18, hire_date{f}#23, job{f}#24, job.raw{f}#25,
     *              languages{f}#19, last_name{f}#20, long_noidx{f}#26, salary{f}#21, salaryK{r}#5]]
     */
    public void testDoubleInlineStatsWithEvalGetsPrunedEntirely() {
        var query = """
            FROM employees
            | SORT languages DESC
            | EVAL salaryK = salary/1000
            | INLINE STATS count = COUNT(*) BY salaryK
            | INLINE STATS min = MIN(MV_COUNT(languages)) BY salaryK
            | KEEP emp_no, count
            | SORT emp_no
            | LIMIT 5
            """;
        if (releaseBuildForInlineStats(query)) {
            return;
        }
        var plan = optimizedPlan(query);

        var project = as(plan, Project.class);
        assertThat(Expressions.names(project.projections()), is(List.of("emp_no", "count")));
        var topN = as(project.child(), TopN.class);
        assertThat(topN.order().size(), is(1));
        var order = as(topN.order().get(0), Order.class);
        assertThat(order.direction(), equalTo(Order.OrderDirection.ASC));
        assertThat(order.nullsPosition(), equalTo(Order.NullsPosition.LAST));
        var ref = as(order.child(), FieldAttribute.class);
        assertThat(ref.name(), is("emp_no"));
        var inlineJoin = as(topN.child(), InlineJoin.class);
        assertThat(Expressions.names(inlineJoin.config().leftFields()), is(List.of("salaryK")));
        // Left
        var eval = as(inlineJoin.left(), Eval.class);
        assertThat(Expressions.names(eval.fields()), is(List.of("salaryK")));
        var relation = as(eval.child(), EsRelation.class);
        // Right
        var agg = as(inlineJoin.right(), Aggregate.class);
        assertThat(Expressions.names(agg.groupings()), is(List.of("salaryK")));
        assertThat(Expressions.names(agg.aggregates()), is(List.of("count", "salaryK")));
        var stub = as(agg.child(), StubRelation.class);
    }

    /*
     * Project[[emp_no{f}#19 AS x#15, emp_no{f}#19]]
     * \_TopN[[Order[emp_no{f}#19,ASC,LAST]],1[INTEGER]]
     *   \_EsRelation[test][_meta_field{f}#25, emp_no{f}#19, first_name{f}#20, ..]
     */
    public void testDoubleInlineStatsGetsPrunedEntirely() {
        var query = """
            FROM employees
            | INLINE STATS x = avg(salary) BY emp_no
            | INLINE STATS y = avg(salary) BY languages
            | EVAL y = emp_no
            | EVAL x = y
            | SORT x
            | KEEP x, emp_no
            | LIMIT 1
            """;
        if (releaseBuildForInlineStats(query)) {
            return;
        }
        var plan = optimizedPlan(query);

        var project = as(plan, Project.class);
        assertThat(Expressions.names(project.projections()), is(List.of("x", "emp_no")));
        var topN = as(project.child(), TopN.class);
        assertThat(topN.order().size(), is(1));
        var relation = as(topN.child(), EsRelation.class);
    }

    /*
     * Project[[emp_no{f}#15 AS x#11, a{r}#7, emp_no{f}#15]]
     * \_Limit[1[INTEGER],false]
     *   \_InlineJoin[LEFT,[emp_no{f}#15],[emp_no{f}#15],[emp_no{r}#15]]
     *     |_EsRelation[test][_meta_field{f}#21, emp_no{f}#15, first_name{f}#16, ..]
     *     \_Aggregate[[emp_no{f}#15],[COUNTDISTINCT(languages{f}#18,true[BOOLEAN]) AS a#7, emp_no{f}#15]]
     *       \_StubRelation[[_meta_field{f}#21, emp_no{f}#15, first_name{f}#16, gender{f}#17, hire_date{f}#22, job{f}#23, job.raw{f}#24, l
     *          anguages{f}#18, last_name{f}#19, long_noidx{f}#25, salary{f}#20]]
     */
    public void testInlineStatsGetsPrunedPartially() {
        var query = """
            FROM employees
            | INLINE STATS x = AVG(salary), a = COUNT_DISTINCT(languages) BY emp_no
            | EVAL x = emp_no
            | KEEP x, a, emp_no
            | LIMIT 1
            """;
        if (releaseBuildForInlineStats(query)) {
            return;
        }
        var plan = optimizedPlan(query);

        var project = as(plan, Project.class);
        assertThat(Expressions.names(project.projections()), is(List.of("x", "a", "emp_no")));
        var upperLimit = asLimit(project.child(), 1, false);
        var inlineJoin = as(upperLimit.child(), InlineJoin.class);
        assertThat(Expressions.names(inlineJoin.config().leftFields()), is(List.of("emp_no")));
        // Left
        var relation = as(inlineJoin.left(), EsRelation.class);
        // Right
        var agg = as(inlineJoin.right(), Aggregate.class);
        assertMap(Expressions.names(agg.output()), is(List.of("a", "emp_no")));
        var stub = as(agg.child(), StubRelation.class);
    }

    // same as above
    public void testTripleInlineStatsGetsPrunedPartially() {
        var query = """
            FROM employees
            | INLINE STATS x = AVG(salary), a = COUNT_DISTINCT(languages) BY emp_no
            | INLINE STATS y = AVG(salary), b = COUNT_DISTINCT(languages) BY emp_no
            | EVAL x = emp_no
            | INLINE STATS z = AVG(salary), c = COUNT_DISTINCT(languages), d = AVG(languages) BY last_name
            | KEEP x, a, emp_no
            | LIMIT 1
            """;
        if (releaseBuildForInlineStats(query)) {
            return;
        }
        var plan = optimizedPlan(query);

        var project = as(plan, Project.class);
        assertThat(Expressions.names(project.projections()), is(List.of("x", "a", "emp_no")));
        var upperLimit = asLimit(project.child(), 1, false);
        var inlineJoin = as(upperLimit.child(), InlineJoin.class);
        assertThat(Expressions.names(inlineJoin.config().leftFields()), is(List.of("emp_no")));
        // Left
        var relation = as(inlineJoin.left(), EsRelation.class);
        // Right
        var agg = as(inlineJoin.right(), Aggregate.class);
        assertMap(Expressions.names(agg.output()), is(List.of("a", "emp_no")));
        var stub = as(agg.child(), StubRelation.class);
    }

    /*
     * EsqlProject[[emp_no{f}#26, salaryK{r}#4, count{r}#6, min{r}#19]]
     * \_TopN[[Order[emp_no{f}#26,ASC,LAST]],5[INTEGER]]
     *   \_InlineJoin[LEFT,[salaryK{r}#4],[salaryK{r}#4]]
     *     |_EsqlProject[[_meta_field{f}#32, emp_no{f}#26, first_name{f}#27, gender{f}#28, hire_date{f}#33, job{f}#34, job.raw{f}#35,
     *              languages{f}#29, last_name{f}#30, long_noidx{f}#36, salary{f}#31, count{r}#6, salaryK{r}#4, hire_date_string{r}#10,
     *              date{r}#15]]
     *     | \_Dissect[hire_date_string{r}#10,Parser[pattern=%{date}, appendSeparator=,
     *            parser=org.elasticsearch.dissect.DissectParser@77d1afc3],[date{r}#15]] <-- TODO: Dissect & Eval could/should be dropped
     *     |   \_Eval[[TOSTRING(hire_date{f}#33) AS hire_date_string#10]]
     *     |     \_InlineJoin[LEFT,[salaryK{r}#4],[salaryK{r}#4]]
     *     |       |_Eval[[salary{f}#31 / 10000[INTEGER] AS salaryK#4]]
     *     |       | \_EsRelation[test][_meta_field{f}#32, emp_no{f}#26, first_name{f}#27, ..]
     *     |       \_Aggregate[[salaryK{r}#4],[COUNT(*[KEYWORD],true[BOOLEAN]) AS count#6, salaryK{r}#4]]
     *     |         \_StubRelation[[_meta_field{f}#32, emp_no{f}#26, first_name{f}#27, gender{f}#28, hire_date{f}#33, job{f}#34,
     *                      job.raw{f}#35, languages{f}#29, last_name{f}#30, long_noidx{f}#36, salary{f}#31, salaryK{r}#4]]
     *     \_Aggregate[[salaryK{r}#4],[MIN($$MV_COUNT(langua>$MIN$0{r$}#37,true[BOOLEAN]) AS min#19, salaryK{r}#4]]
     *       \_Eval[[MVCOUNT(languages{f}#29) AS $$MV_COUNT(langua>$MIN$0#37]]
     *         \_StubRelation[[_meta_field{f}#32, emp_no{f}#26, first_name{f}#27, gender{f}#28, hire_date{f}#33, job{f}#34, job.raw{f}#35,
     *              languages{f}#29, last_name{f}#30, long_noidx{f}#36, salary{f}#31, count{r}#6, salaryK{r}#4, sum{r}#13,
     *              hire_date_string{r}#10, date{r}#15, $$MV_COUNT(langua>$MIN$0{r$}#37]]
     */
    public void testTripleInlineStatsMultipleAssignmentsGetsPrunedPartially() {
        // TODO: reenable 1st sort, pull the 2nd further up when #132417 is in
        var query = """
            FROM employees
            // | SORT languages DESC
            | EVAL salaryK = salary / 10000
            | INLINE STATS count = COUNT(*) BY salaryK
            | EVAL hire_date_string = hire_date::keyword
            | INLINE STATS sum = SUM(languages) BY hire_date_string
            | DISSECT hire_date_string "%{date}"
            | INLINE STATS min = MIN(MV_COUNT(languages)) BY salaryK
            | SORT emp_no
            | KEEP emp_no, salaryK, count, min
            | LIMIT 5
            """;
        if (releaseBuildForInlineStats(query)) {
            return;
        }
        var plan = optimizedPlan(query);

        var employeesFields = List.of(
            "_meta_field",
            "emp_no",
            "first_name",
            "gender",
            "hire_date",
            "job",
            "job.raw",
            "languages",
            "last_name",
            "long_noidx",
            "salary"
        );

        var project = as(plan, Project.class);
        assertThat(Expressions.names(project.projections()), is(List.of("emp_no", "salaryK", "count", "min")));
        var topN = as(project.child(), TopN.class);
        var outerinline = as(topN.child(), InlineJoin.class);
        //
        var expectedOutterOutput = new ArrayList<>(employeesFields);
        expectedOutterOutput.addAll(List.of("count", "hire_date_string", "date", "min", "salaryK"));
        assertThat(Expressions.names(outerinline.output()), is(expectedOutterOutput));
        // outer left
        var outerProject = as(outerinline.left(), Project.class);
        var dissect = as(outerProject.child(), Dissect.class);
        var eval = as(dissect.child(), Eval.class);
        var innerinline = as(eval.child(), InlineJoin.class);
        var expectedInnerOutput = new ArrayList<>(employeesFields);
        expectedInnerOutput.addAll(List.of("count", "salaryK"));
        assertThat(Expressions.names(innerinline.output()), is(expectedInnerOutput));
        // inner left
        eval = as(innerinline.left(), Eval.class);
        var relation = as(eval.child(), EsRelation.class);
        // inner right
        var agg = as(innerinline.right(), Aggregate.class);
        var stub = as(agg.child(), StubRelation.class);
        // outer right
        agg = as(outerinline.right(), Aggregate.class);
        eval = as(agg.child(), Eval.class);
        stub = as(eval.child(), StubRelation.class);
    }

    /*
     * EsqlProject[[emp_no{f}#917]]
     * \_TopN[[Order[emp_no{f}#917,ASC,LAST]],5[INTEGER]]
     *   \_Dissect[hire_date_string{r}#898,Parser[pattern=%{date}, appendSeparator=,
     *          parser=org.elasticsearch.dissect.DissectParser@46132aa7],[date{r}#903]] <-- TODO: Dissect & Eval could/should be dropped
     *     \_Eval[[TOSTRING(hire_date{f}#918) AS hire_date_string#898]]
     *       \_EsRelation[employees][emp_no{f}#917, hire_date{f}#918, languages{f}#913, ..]
     */
    public void testTripleInlineStatsMultipleAssignmentsGetsPrunedEntirely() {
        // same as the above query, but only keep emp_no
        var query = """
            FROM employees
            // | SORT languages DESC
            | EVAL salaryK = salary / 10000
            | INLINE STATS count = COUNT(*) BY salaryK
            | EVAL hire_date_string = hire_date::keyword
            | INLINE STATS sum = SUM(languages) BY hire_date_string
            | DISSECT hire_date_string "%{date}"
            | INLINE STATS min = MIN(MV_COUNT(languages)) BY salaryK
            | SORT emp_no
            | KEEP emp_no
            | LIMIT 5
            """;
        if (releaseBuildForInlineStats(query)) {
            return;
        }
        var plan = optimizedPlan(query);

        var project = as(plan, Project.class);
        assertThat(Expressions.names(project.projections()), is(List.of("emp_no")));
        var topN = as(project.child(), TopN.class);
        var dissect = as(topN.child(), Dissect.class);
        var eval = as(dissect.child(), Eval.class);
        var relation = as(eval.child(), EsRelation.class);
    }

    /*
     * Project[[emp_no{f}#1556]]
     * \_TopN[[Order[emp_no{f}#1556,ASC,LAST]],5[INTEGER]]
     *   \_Join[LEFT,[languages{f}#1552],[languages{f}#1552],[language_code{f}#1561]]
     *     |_Join[LEFT,[languages{f}#1552],[languages{f}#1552],[language_code{f}#1560]]
     *     | |_Join[LEFT,[languages{f}#1552],[languages{f}#1552],[language_code{f}#1559]]
     *     | | |_EsRelation[employees][emp_no{f}#1556, hire_date{f}#1557, languages{f}#155..]
     *     | | \_EsRelation[languages_lookup][LOOKUP][language_code{f}#1559]
     *     | \_EsRelation[languages_lookup][LOOKUP][language_code{f}#1560]
     *     \_EsRelation[languages_lookup][LOOKUP][language_code{f}#1561]
     */
    public void testTripleInlineStatsWithLookupJoinGetsPrunedEntirely() {
        var query = """
            FROM employees
            // | SORT languages DESC
            | EVAL salaryK = salary / 10000
            | EVAL language_code = languages
            | LOOKUP JOIN languages_lookup ON language_code
            | INLINE STATS count = COUNT(*) BY salaryK
            | EVAL hire_date_string = hire_date::keyword
            | LOOKUP JOIN languages_lookup ON language_code
            | INLINE STATS sum = SUM(languages) BY hire_date_string
            | LOOKUP JOIN languages_lookup ON language_code
            | INLINE STATS min = MIN(MV_COUNT(languages)) BY salaryK
            | SORT emp_no
            | KEEP emp_no
            | LIMIT 5
            """;
        if (releaseBuildForInlineStats(query)) {
            return;
        }
        var plan = optimizedPlan(query);

        var project = as(plan, Project.class);
        assertThat(Expressions.names(project.projections()), is(List.of("emp_no")));
        var topN = as(project.child(), TopN.class);

        var outterjoin = as(topN.child(), Join.class);
        var middlejoin = as(outterjoin.left(), Join.class);
        var innerjoin = as(middlejoin.left(), Join.class);

        var innerJoinLeftRelation = as(innerjoin.left(), EsRelation.class);
        var innerJoinRightRelation = as(innerjoin.right(), EsRelation.class);

        var middleJoinRightRelation = as(middlejoin.right(), EsRelation.class);
        var outerJoinRightRelation = as(outterjoin.right(), EsRelation.class);
    }

    /*
     * Project[[avg{r}#14, decades{r}#10]]
     * \_Eval[[$$SUM$avg$0{r$}#35 / $$COUNT$avg$1{r$}#36 AS avg#14]]
     *   \_Limit[1000[INTEGER],false]
     *     \_Aggregate[[decades{r}#10],[SUM(salary{f}#29,true[BOOLEAN],compensated[KEYWORD]) AS $$SUM$avg$0#35, COUNT(salary{f}#29,
     *              true[BOOLEAN]) AS $$COUNT$avg$1#36, decades{r}#10]]
     *       \_Eval[[DATEDIFF(years[KEYWORD],hire_date{f}#31,1755625790494[DATETIME]) AS age#4, age{r}#4 / 10[INTEGER] AS decades#7,
     *                   decades{r}#7 * 10[INTEGER] AS decades#10]]
     *         \_EsRelation[test][_meta_field{f}#30, emp_no{f}#24, first_name{f}#25, ..]
     */
    public void testInlineStatsWithAggGetsPrunedEntirely() {
        var query = """
            FROM employees
            | EVAL age = DATE_DIFF("years", hire_date, NOW())
            | EVAL decades = age / 10, decades = decades * 10
            | STATS avg = AVG(salary) BY decades
            | EVAL idecades = decades / 2
            | INLINE STATS iavg = AVG(avg) BY idecades
            | KEEP avg, decades
            """;

        if (releaseBuildForInlineStats(query)) {
            return;
        }
        var plan = optimizedPlan(query);

        var project = as(plan, Project.class);
        assertThat(Expressions.names(project.projections()), is(List.of("avg", "decades")));
        var eval = as(project.child(), Eval.class);
        var limit = asLimit(eval.child(), 1000, false);
        var aggregate = as(limit.child(), Aggregate.class);
        eval = as(aggregate.child(), Eval.class);
        var source = as(eval.child(), EsRelation.class);
    }

    /*
     * EsqlProject[[avg{r}#1053, decades{r}#1049, avgavg{r}#1063]]
     * \_Limit[1000[INTEGER],true]
     *   \_InlineJoin[LEFT,[],[],[]]
     *     |_Project[[avg{r}#1053, decades{r}#1049, idecades{r}#1056]]
     *     | \_Eval[[$$SUM$avg$0{r$}#1073 / $$COUNT$avg$1{r$}#1074 AS avg#1053, decades{r}#1049 / 2[INTEGER] AS idecades#1056]]
     *     |   \_Aggregate[[decades{r}#1049],[SUM(salary{f}#1072,true[BOOLEAN],compensated[KEYWORD]) AS $$SUM$avg$0#1073,
     *                      COUNT(salary{f}#1072,true[BOOLEAN]) AS $$COUNT$avg$1#1074, decades{r}#1049]]
     *     |     \_Eval[[DATEDIFF(years[KEYWORD],birth_date{f}#1071,1755626308505[DATETIME]) AS age#1043, age{r}#1043 / 10[INTEGER] AS
     *                          decades#1046, decades{r}#1046 * 10[INTEGER] AS decades#1049]]
     *     |       \_EsRelation[employees][birth_date{f}#1071, salary{f}#1072]
     *     \_Project[[avgavg{r}#1063]]
     *       \_Eval[[$$SUM$avgavg$0{r$}#1077 / $$COUNT$avgavg$1{r$}#1078 AS avgavg#1063]]
     *         \_Aggregate[[],[SUM(avg{r}#1053,true[BOOLEAN],compensated[KEYWORD]) AS $$SUM$avgavg$0#1077,
     *                      COUNT(avg{r}#1053,true[BOOLEAN]) AS $$COUNT$avgavg$1#1078]]
     *           \_StubRelation[[avg{r}#1053, decades{r}#1049, iavg{r}#1059, idecades{r}#1056]]
     */
    public void testInlineStatsWithAggAndInlineStatsGetsPruned() {
        var query = """
            FROM employees
            | EVAL age = DATE_DIFF("years", hire_date, NOW())
            | EVAL decades = age / 10, decades = decades * 10
            | STATS avg = AVG(salary) BY decades
            | EVAL idecades = decades / 2
            | INLINE STATS iavg = AVG(avg) BY idecades
            | INLINE STATS avgavg = AVG(avg)
            | KEEP avg, decades, avgavg
            """;

        if (releaseBuildForInlineStats(query)) {
            return;
        }
        var plan = optimizedPlan(query);

        var project = as(plan, EsqlProject.class);
        assertThat(Expressions.names(project.projections()), is(List.of("avg", "decades", "avgavg")));
        var limit = asLimit(project.child(), 1000, false);
        var inlineJoin = as(limit.child(), InlineJoin.class);

        // Left branch: Project with avg, decades, idecades
        var leftProject = as(inlineJoin.left(), Project.class);
        assertThat(Expressions.names(leftProject.projections()), is(List.of("avg", "decades", "idecades")));
        var leftEval = as(leftProject.child(), Eval.class);
        var leftAggregate = as(leftEval.child(), Aggregate.class);
        assertThat(Expressions.names(leftAggregate.output()), is(List.of("$$SUM$avg$0", "$$COUNT$avg$1", "decades")));
        var leftEval2 = as(leftAggregate.child(), Eval.class);
        var leftRelation = as(leftEval2.child(), EsRelation.class);

        // Right branch: Project with avgavg
        var rightProject = as(inlineJoin.right(), Project.class);
        assertThat(Expressions.names(rightProject.projections()), is(List.of("avgavg")));
        var rightEval = as(rightProject.child(), Eval.class);
        var rightAggregate = as(rightEval.child(), Aggregate.class);
        assertThat(Expressions.names(rightAggregate.output()), is(List.of("$$SUM$avgavg$0", "$$COUNT$avgavg$1")));
        assertThat(rightAggregate.groupings(), empty());
        var rightStub = as(rightAggregate.child(), StubRelation.class);
    }

    /*
     * Project[[abbrev{f}#19, scalerank{f}#21 AS backup_scalerank#4, language_name{f}#28 AS scalerank#11]]
     * \_TopN[[Order[abbrev{f}#19,DESC,FIRST]],5[INTEGER]]
     *   \_Join[LEFT,[scalerank{f}#21],[scalerank{f}#21],[language_code{f}#27]]
     *     |_EsRelation[airports][abbrev{f}#19, city{f}#25, city_location{f}#26, coun..]
     *     \_EsRelation[languages_lookup][LOOKUP][language_code{f}#27, language_name{f}#28]
     */
    public void testInlineStatsWithLookupJoin() {
        var query = """
            FROM airports
            | EVAL backup_scalerank = scalerank
            | RENAME scalerank AS language_code
            | LOOKUP JOIN languages_lookup ON language_code
            | RENAME language_name as scalerank
            | DROP language_code
            | INLINE STATS count=COUNT(*) BY scalerank
            | SORT abbrev DESC
            | KEEP abbrev, *scalerank
            | LIMIT 5
            """;
        if (releaseBuildForInlineStats(query)) {
            return;
        }

        var plan = planAirports(query);
        var project = as(plan, Project.class);
        assertThat(Expressions.names(project.projections()), is(List.of("abbrev", "backup_scalerank", "scalerank")));
        var topN = as(project.child(), TopN.class);
        assertThat(topN.order().size(), is(1));
        var order = as(topN.order().get(0), Order.class);
        assertThat(order.direction(), equalTo(Order.OrderDirection.DESC));
        assertThat(order.nullsPosition(), equalTo(Order.NullsPosition.FIRST));
        assertThat(Expressions.name(order.child()), equalTo("abbrev"));
        var join = as(topN.child(), Join.class);
        assertThat(Expressions.names(join.config().leftFields()), is(List.of("scalerank")));
        var left = as(join.left(), EsRelation.class);
        assertThat(left.concreteQualifiedIndices(), is(Set.of("airports")));
        var right = as(join.right(), EsRelation.class);
        assertThat(right.concreteQualifiedIndices(), is(Set.of("languages_lookup")));
    }

    /*
     * EsqlProject[[avg{r}#4, emp_no{f}#9, first_name{f}#10]]
     * \_Limit[10[INTEGER],false]
     *   \_InlineJoin[LEFT,[emp_no{f}#9],[emp_no{f}#9],[emp_no{r}#9]]
     *     |_EsRelation[test][_meta_field{f}#15, emp_no{f}#9, first_name{f}#10, g..]
     *     \_Project[[avg{r}#4, emp_no{f}#9]]
     *       \_Eval[[$$SUM$avg$0{r$}#20 / $$COUNT$avg$1{r$}#21 AS avg#4]]
     *         \_Aggregate[[emp_no{f}#9],[SUM(salary{f}#14,true[BOOLEAN]) AS $$SUM$avg$0#20, COUNT(salary{f}#14,true[BOOLEAN]) AS $$COUNT$
     *              avg$1#21, emp_no{f}#9]]
     *           \_StubRelation[[_meta_field{f}#15, emp_no{f}#9, first_name{f}#10, gender{f}#11, hire_date{f}#16, job{f}#17, job.raw{f}#18,
     *              languages{f}#12, last_name{f}#13, long_noidx{f}#19, salary{f}#14]]
     */
    public void testInlineStatsWithAvg() {
        var query = """
            FROM employees
            | INLINE STATS avg = AVG(salary) BY emp_no
            | KEEP avg, emp_no, first_name
            | LIMIT 10
            """;
        if (releaseBuildForInlineStats(query)) {
            return;
        }
        var plan = optimizedPlan(query);

        var esqlProject = as(plan, EsqlProject.class);
        assertThat(Expressions.names(esqlProject.projections()), is(List.of("avg", "emp_no", "first_name")));
        var upperLimit = asLimit(esqlProject.child(), 10, false);
        var inlineJoin = as(upperLimit.child(), InlineJoin.class);
        assertThat(Expressions.names(inlineJoin.config().leftFields()), is(List.of("emp_no")));
        // Left
        var relation = as(inlineJoin.left(), EsRelation.class);
        // Right
        var project = as(inlineJoin.right(), Project.class);
        assertThat(Expressions.names(project.projections()), contains("avg", "emp_no"));
        var eval = as(project.child(), Eval.class);
        assertThat(Expressions.names(eval.fields()), is(List.of("avg")));
        var agg = as(eval.child(), Aggregate.class);
        assertMap(Expressions.names(agg.output()), is(List.of("$$SUM$avg$0", "$$COUNT$avg$1", "emp_no")));
        var stub = as(agg.child(), StubRelation.class);
    }

    /*
     * EsqlProject[[emp_no{r}#5]]
     * \_Limit[1000[INTEGER],false]
     *   \_LocalRelation[[salary{r}#3, emp_no{r}#5, gender{r}#7],
     *      org.elasticsearch.xpack.esql.plan.logical.local.CopyingLocalSupplier@9d5b596d]
     */
    public void testInlineStatsWithRow() {
        var query = """
            ROW salary = 12300, emp_no = 5, gender = "F"
            | EVAL salaryK = salary/1000
            | INLINE STATS sum = SUM(salaryK) BY gender
            | KEEP emp_no
            """;
        if (releaseBuildForInlineStats(query)) {
            return;
        }
        var plan = optimizedPlan(query);

        var esqlProject = as(plan, Project.class);
        assertThat(Expressions.names(esqlProject.projections()), is(List.of("emp_no")));
        var limit = asLimit(esqlProject.child(), 1000, false);
        var localRelation = as(limit.child(), LocalRelation.class);
        assertThat(
            localRelation.output(),
            containsIgnoringIds(
                new ReferenceAttribute(EMPTY, "salary", INTEGER),
                new ReferenceAttribute(EMPTY, "emp_no", INTEGER),
                new ReferenceAttribute(EMPTY, "gender", KEYWORD)
            )
        );
    }

    /*
     * EsqlProject[[a{r}#4]]
     * \_Limit[2[INTEGER],false]
     *   \_InlineJoin[LEFT,[],[],[]]
     *     |_EsRelation[test][_meta_field{f}#12, emp_no{f}#6, first_name{f}#7, ge..]
     *     \_Project[[a{r}#4]]
     *       \_Eval[[$$SUM$a$0{r$}#17 / $$COUNT$a$1{r$}#18 AS a#4]]
     *         \_Aggregate[[],[SUM(salary{f}#11,true[BOOLEAN],compensated[KEYWORD]) AS $$SUM$a$0#17,
     *                  COUNT(salary{f}#11,true[BOOLEAN]) AS $$COUNT$a$1#18]]
     *           \_StubRelation[[_meta_field{f}#12, emp_no{f}#6, first_name{f}#7, gender{f}#8, hire_date{f}#13, job{f}#14, job.raw{f}#15,
     *                      languages{f}#9, last_name{f}#10, long_noidx{f}#16, salary{f}#11]]
     */
    public void testInlineStatsWithLimit() {
        var query = """
            FROM employees
            | INLINE STATS a = AVG(salary)
            | LIMIT 2
            | KEEP a
            """;
        if (releaseBuildForInlineStats(query)) {
            return;
        }
        var plan = optimizedPlan(query);

        var project = as(plan, EsqlProject.class);
        assertThat(Expressions.names(project.projections()), is(List.of("a")));
        var limit = asLimit(project.child(), 2, false);
        var inlineJoin = as(limit.child(), InlineJoin.class);
        // Left
        var relation = as(inlineJoin.left(), EsRelation.class);
        // Right
        var rightProject = as(inlineJoin.right(), Project.class);
        assertThat(Expressions.names(rightProject.projections()), contains("a"));
        var eval = as(rightProject.child(), Eval.class);
        assertThat(Expressions.names(eval.fields()), is(List.of("a")));
        var agg = as(eval.child(), Aggregate.class);
        var stub = as(agg.child(), StubRelation.class);
    }

    /*
     * Limit[10000[INTEGER],false]
     * \_Aggregate[[],[VALUES(max_lang{r}#7,true[BOOLEAN]) AS v#11]]
     *   \_Limit[1[INTEGER],false]
     *     \_InlineJoin[LEFT,[gender{f}#14],[gender{f}#14],[gender{r}#14]]
     *       |_EsqlProject[[emp_no{f}#12, languages{f}#15, gender{f}#14]]
     *       | \_EsRelation[test][_meta_field{f}#18, emp_no{f}#12, first_name{f}#13, ..]
     *       \_Aggregate[[gender{f}#14],[MAX(languages{f}#15,true[BOOLEAN]) AS max_lang#7, gender{f}#14]]
     *         \_StubRelation[[emp_no{f}#12, languages{f}#15, gender{f}#14]]
     */
    public void testInlineStatsWithLimitAndAgg() {
        var query = """
            FROM employees
            | KEEP emp_no, languages, gender
            | INLINE STATS max_lang = MAX(languages) BY gender
            | LIMIT 1
            | STATS v = VALUES(max_lang)
            """;
        if (releaseBuildForInlineStats(query)) {
            return;
        }
        var plan = optimizedPlan(query);

        var limit = asLimit(plan, 10000, false);
        var aggregate = as(limit.child(), Aggregate.class);
        assertThat(Expressions.names(aggregate.aggregates()), is(List.of("v")));
        var innerLimit = asLimit(aggregate.child(), 1, false);
        var inlineJoin = as(innerLimit.child(), InlineJoin.class);
        // Left
        var project = as(inlineJoin.left(), EsqlProject.class);
        var relation = as(project.child(), EsRelation.class);
        // Right
        var agg = as(inlineJoin.right(), Aggregate.class);
        var stub = as(agg.child(), StubRelation.class);
    }

    /*
     * EsqlProject[[c{r}#7, b{r}#5, a{r}#14]]
     * \_Eval[[[KEYWORD] AS a#14]]
     *   \_Limit[1000[INTEGER],false]
     *     \_LocalRelation[[a{r}#3, b{r}#5, c{r}#7],Page{blocks=[ConstantNullBlock[positions=1], IntVectorBlock[vector=ConstantIntVector[p
     *          ositions=1, value=0]], BytesRefVectorBlock[vector=ConstantBytesRefVector[positions=1, value=[]]]]}]
     */
    public void testInlineStatsWithShadowedOutput() {
        var query = """
            ROW a = null, b = 0, c = ""
            | INLINE STATS a = MAX(c) BY b
            | EVAL a = c
            """;
        if (releaseBuildForInlineStats(query)) {
            return;
        }
        var plan = optimizedPlan(query);
        var project = as(plan, Project.class);
        assertThat(Expressions.names(project.projections()), is(List.of("c", "b", "a")));
        var eval = as(project.child(), Eval.class);
        var limit = asLimit(eval.child(), 1000, false);
        var localRelation = as(limit.child(), LocalRelation.class);
    }

    /**
     * Expects
     *
     * <pre>{@code
     * Project[[salary{f}#19, languages{f}#17, emp_no{f}#14]]
     * \_TopN[[Order[$$order_by$0$0{r}#24,ASC,LAST], Order[emp_no{f}#14,DESC,FIRST]],1000[INTEGER]]
     *   \_Eval[[salary{f}#19 / 10000[INTEGER] + languages{f}#17 AS $$order_by$0$0]]
     *     \_EsRelation[test][_meta_field{f}#20, emp_no{f}#14, first_name{f}#15, ..]
     * }</pre>
     */
    public void testReplaceSortByExpressionsMultipleSorts() {
        var plan = optimizedPlan("""
            from test
            | sort salary/10000 + languages, emp_no desc
            | eval d = emp_no
            | sort salary/10000 + languages, d desc
            | keep salary, languages, emp_no
            """);

        var project = as(plan, Project.class);
        assertThat(Expressions.names(project.projections()), contains("salary", "languages", "emp_no"));
        var topN = as(project.child(), TopN.class);
        assertThat(topN.order().size(), is(2));

        var order = as(topN.order().get(0), Order.class);
        assertThat(order.direction(), equalTo(Order.OrderDirection.ASC));
        assertThat(order.nullsPosition(), equalTo(Order.NullsPosition.LAST));
        ReferenceAttribute expression = as(order.child(), ReferenceAttribute.class);
        assertThat(expression.toString(), startsWith("$$order_by$0$"));

        order = as(topN.order().get(1), Order.class);
        assertThat(order.direction(), equalTo(Order.OrderDirection.DESC));
        assertThat(order.nullsPosition(), equalTo(Order.NullsPosition.FIRST));
        FieldAttribute empNo = as(order.child(), FieldAttribute.class);
        assertThat(empNo.name(), equalTo("emp_no"));

        var eval = as(topN.child(), Eval.class);
        var fields = eval.fields();
        assertThat(fields.size(), equalTo(1));
        assertThat(Expressions.attribute(fields.get(0)), is(Expressions.attribute(expression)));
        Alias salaryAddLanguages = eval.fields().get(0);
        var add = as(salaryAddLanguages.child(), Add.class);
        var div = as(add.left(), Div.class);
        var salary = as(div.left(), FieldAttribute.class);
        assertThat(salary.name(), equalTo("salary"));
        var _10000 = as(div.right(), Literal.class);
        assertThat(_10000.value(), equalTo(10000));
        var languages = as(add.right(), FieldAttribute.class);
        assertThat(languages.name(), equalTo("languages"));

        as(eval.child(), EsRelation.class);
    }

    /**
     * For DISSECT expects the following; the others are similar.
     *
     * <pre>{@code
     * Project[[first_name{f}#37, emp_no{r}#30, salary{r}#31]]
     * \_TopN[[Order[$$order_by$temp_name$0{r}#46,ASC,LAST], Order[$$order_by$temp_name$1{r}#47,DESC,FIRST]],3[INTEGER]]
     *   \_Dissect[first_name{f}#37,Parser[pattern=%{emp_no} %{salary}, appendSeparator=,
     *   parser=org.elasticsearch.dissect.DissectParser@87f460f],[emp_no{r}#30, salary{r}#31]]
     *     \_Eval[[emp_no{f}#36 + salary{f}#41 * 13[INTEGER] AS $$order_by$temp_name$0, NEG(salary{f}#41) AS $$order_by$temp_name$1]]
     *       \_EsRelation[test][_meta_field{f}#42, emp_no{f}#36, first_name{f}#37, ..]
     * }</pre>
     */
    public void testReplaceSortByExpressions() {
        List<String> overwritingCommands = List.of(
            "EVAL emp_no = 3*emp_no, salary = -2*emp_no-salary",
            "DISSECT first_name \"%{emp_no} %{salary}\"",
            "GROK first_name \"%{WORD:emp_no} %{WORD:salary}\"",
            "ENRICH languages_idx ON first_name WITH emp_no = language_code, salary = language_code"
        );

        String queryTemplateKeepAfter = """
            FROM test
            | SORT 13*(emp_no+salary) ASC, -salary DESC
            | {}
            | KEEP first_name, emp_no, salary
            | LIMIT 3
            """;
        // Equivalent but with KEEP first - ensures that attributes in the final projection are correct after pushdown rules were applied.
        String queryTemplateKeepFirst = """
            FROM test
            | KEEP emp_no, salary, first_name
            | SORT 13*(emp_no+salary) ASC, -salary DESC
            | {}
            | LIMIT 3
            """;

        for (String overwritingCommand : overwritingCommands) {
            String queryTemplate = randomBoolean() ? queryTemplateKeepFirst : queryTemplateKeepAfter;
            var plan = optimizedPlan(LoggerMessageFormat.format(null, queryTemplate, overwritingCommand));

            var project = as(plan, Project.class);
            var projections = project.projections();
            assertThat(projections.size(), equalTo(3));
            assertThat(projections.get(0).name(), equalTo("first_name"));
            assertThat(projections.get(1).name(), equalTo("emp_no"));
            assertThat(projections.get(2).name(), equalTo("salary"));

            var topN = as(project.child(), TopN.class);
            assertThat(topN.order().size(), is(2));

            var firstOrderExpr = as(topN.order().get(0), Order.class);
            assertThat(firstOrderExpr.direction(), equalTo(Order.OrderDirection.ASC));
            assertThat(firstOrderExpr.nullsPosition(), equalTo(Order.NullsPosition.LAST));
            var renamedEmpNoSalaryExpression = as(firstOrderExpr.child(), ReferenceAttribute.class);
            assertThat(renamedEmpNoSalaryExpression.toString(), startsWith("$$order_by$0$"));

            var secondOrderExpr = as(topN.order().get(1), Order.class);
            assertThat(secondOrderExpr.direction(), equalTo(Order.OrderDirection.DESC));
            assertThat(secondOrderExpr.nullsPosition(), equalTo(Order.NullsPosition.FIRST));
            var renamedNegatedSalaryExpression = as(secondOrderExpr.child(), ReferenceAttribute.class);
            assertThat(renamedNegatedSalaryExpression.toString(), startsWith("$$order_by$1$"));

            Eval renamingEval = null;
            if (overwritingCommand.startsWith("EVAL")) {
                // Multiple EVALs should be merged, so there's only one.
                renamingEval = as(topN.child(), Eval.class);
            }
            if (overwritingCommand.startsWith("DISSECT")) {
                var dissect = as(topN.child(), Dissect.class);
                renamingEval = as(dissect.child(), Eval.class);
            }
            if (overwritingCommand.startsWith("GROK")) {
                var grok = as(topN.child(), Grok.class);
                renamingEval = as(grok.child(), Eval.class);
            }
            if (overwritingCommand.startsWith("ENRICH")) {
                var enrich = as(topN.child(), Enrich.class);
                renamingEval = as(enrich.child(), Eval.class);
            }

            assertThat(renamingEval.fields().size(), anyOf(equalTo(2), equalTo(4))); // 4 for EVAL, 2 for the other overwritingCommands

            // 13*(emp_no+salary)
            Alias _13empNoSalary = renamingEval.fields().get(0);
            assertThat(_13empNoSalary.toAttribute(), equalTo(renamedEmpNoSalaryExpression));
            var mul = as(_13empNoSalary.child(), Mul.class);
            var add = as(mul.left(), Add.class);
            var emp_no = as(add.left(), FieldAttribute.class);
            assertThat(emp_no.name(), equalTo("emp_no"));
            var salary = as(add.right(), FieldAttribute.class);
            assertThat(salary.name(), equalTo("salary"));
            var _13 = as(mul.right(), Literal.class);
            assertThat(_13.value(), equalTo(13));

            // -salary
            Alias negatedSalary = renamingEval.fields().get(1);
            assertThat(negatedSalary.toAttribute(), equalTo(renamedNegatedSalaryExpression));
            var neg = as(negatedSalary.child(), Neg.class);
            assertThat(neg.field(), equalTo(salary));

            assertThat(renamingEval.child(), instanceOf(EsRelation.class));
        }
    }

    public void testPartiallyFoldCase() {
        var plan = optimizedPlan("""
              FROM test
            | EVAL c = CASE(true, emp_no, salary)
            """);

        var eval = as(plan, Eval.class);
        var languages = as(Alias.unwrap(eval.expressions().get(0)), FieldAttribute.class);
        assertThat(languages.name(), is("emp_no"));
    }

    private EsqlBinaryComparison extractPlannedBinaryComparison(String expression) {
        LogicalPlan plan = planTypes("FROM types | WHERE " + expression);

        return extractPlannedBinaryComparison(plan);
    }

    private static EsqlBinaryComparison extractPlannedBinaryComparison(LogicalPlan plan) {
        assertTrue("Expected unary plan, found [" + plan + "]", plan instanceof UnaryPlan);
        UnaryPlan unaryPlan = (UnaryPlan) plan;
        assertTrue("Epxected top level Filter, foung [" + unaryPlan.child().toString() + "]", unaryPlan.child() instanceof Filter);
        Filter filter = (Filter) unaryPlan.child();
        assertTrue(
            "Expected filter condition to be a binary comparison but found [" + filter.condition() + "]",
            filter.condition() instanceof EsqlBinaryComparison
        );
        return (EsqlBinaryComparison) filter.condition();
    }

    private void doTestSimplifyComparisonArithmetics(
        String expression,
        String fieldName,
        EsqlBinaryComparison.BinaryComparisonOperation opType,
        Object bound
    ) {
        EsqlBinaryComparison bc = extractPlannedBinaryComparison(expression);
        assertEquals(opType, bc.getFunctionType());

        assertTrue(
            "Expected left side of comparison to be a field attribute but found [" + bc.left() + "]",
            bc.left() instanceof FieldAttribute
        );
        FieldAttribute attribute = (FieldAttribute) bc.left();
        assertEquals(fieldName, attribute.name());

        assertTrue("Expected right side of comparison to be a literal but found [" + bc.right() + "]", bc.right() instanceof Literal);
        Literal literal = (Literal) bc.right();
        assertEquals(bound, literal.value());
    }

    private void assertSemanticMatching(String expected, String provided) {
        BinaryComparison bc = extractPlannedBinaryComparison(provided);
        LogicalPlan exp = analyzerTypes.analyze(parser.parseQuery("FROM types | WHERE " + expected));
        // Exp is created separately, so the IDs will be different - ignore them for the comparison.
        assertSemanticMatching((BinaryComparison) ignoreIds(bc), (EsqlBinaryComparison) ignoreIds(extractPlannedBinaryComparison(exp)));
    }

    private static void assertSemanticMatching(Expression fieldAttributeExp, Expression unresolvedAttributeExp) {
        Expression unresolvedUpdated = unresolvedAttributeExp.transformUp(
            LITERALS_ON_THE_RIGHT.expressionToken(),
            be -> LITERALS_ON_THE_RIGHT.rule(be, logicalOptimizerCtx)
        ).transformUp(x -> x.foldable() ? new Literal(x.source(), x.fold(FoldContext.small()), x.dataType()) : x);

        List<Expression> resolvedFields = fieldAttributeExp.collectFirstChildren(x -> x instanceof FieldAttribute);
        for (Expression field : resolvedFields) {
            FieldAttribute fa = (FieldAttribute) field;
            unresolvedUpdated = unresolvedUpdated.transformDown(UnresolvedAttribute.class, x -> x.name().equals(fa.name()) ? fa : x);
        }

        assertTrue(unresolvedUpdated.semanticEquals(fieldAttributeExp));
    }

    private Expression getComparisonFromLogicalPlan(LogicalPlan plan) {
        List<Expression> expressions = new ArrayList<>();
        plan.forEachExpression(Expression.class, expressions::add);
        return expressions.get(0);
    }

    private void assertNotSimplified(String comparison) {
        String query = "FROM types | WHERE " + comparison;
        Expression optimized = getComparisonFromLogicalPlan(planTypes(query));
        Expression raw = getComparisonFromLogicalPlan(analyzerTypes.analyze(parser.parseQuery(query)));

        assertTrue(raw.semanticEquals(optimized));
    }

    private static String randomBinaryComparison() {
        return randomFrom(EsqlBinaryComparison.BinaryComparisonOperation.values()).symbol();
    }

    public void testSimplifyComparisonArithmeticCommutativeVsNonCommutativeOps() {
        doTestSimplifyComparisonArithmetics("integer + 2 > 3", "integer", GT, 1);
        doTestSimplifyComparisonArithmetics("2 + integer > 3", "integer", GT, 1);
        doTestSimplifyComparisonArithmetics("integer - 2 > 3", "integer", GT, 5);
        doTestSimplifyComparisonArithmetics("2 - integer > 3", "integer", LT, -1);
        doTestSimplifyComparisonArithmetics("integer * 2 > 4", "integer", GT, 2);
        doTestSimplifyComparisonArithmetics("2 * integer > 4", "integer", GT, 2);

    }

    public void testSimplifyComparisonArithmeticsWithFloatingPoints() {
        doTestSimplifyComparisonArithmetics("float / 2 > 4", "float", GT, 8d);
    }

    public void testAssertSemanticMatching() {
        // This test is just to verify that the complicated assert logic is working on a known-good case
        assertSemanticMatching("integer > 1", "integer + 2 > 3");
    }

    public void testSimplyComparisonArithmeticWithUnfoldedProd() {
        assertSemanticMatching("integer * integer >= 3", "((integer * integer + 1) * 2 - 4) * 4 >= 16");
    }

    public void testSimplifyComparisonArithmeticWithMultipleOps() {
        // i >= 3
        doTestSimplifyComparisonArithmetics("((integer + 1) * 2 - 4) * 4 >= 16", "integer", GTE, 3);
    }

    public void testSimplifyComparisonArithmeticWithFieldNegation() {
        doTestSimplifyComparisonArithmetics("12 * (-integer - 5) >= -120", "integer", LTE, 5);
    }

    public void testSimplifyComparisonArithmeticWithFieldDoubleNegation() {
        doTestSimplifyComparisonArithmetics("12 * -(-integer - 5) <= 120", "integer", LTE, 5);
    }

    public void testSimplifyComparisonArithmeticWithConjunction() {
        doTestSimplifyComparisonArithmetics("12 * (-integer - 5) == -120 AND integer < 6 ", "integer", EQ, 5);
    }

    public void testSimplifyComparisonArithmeticWithDisjunction() {
        doTestSimplifyComparisonArithmetics("12 * (-integer - 5) >= -120 OR integer < 5", "integer", LTE, 5);
    }

    public void testSimplifyComparisonArithmeticWithFloatsAndDirectionChange() {
        doTestSimplifyComparisonArithmetics("float / -2 < 4", "float", GT, -8d);
        doTestSimplifyComparisonArithmetics("float * -2 < 4", "float", GT, -2d);
    }

    @AwaitsFix(bugUrl = "https://github.com/elastic/elasticsearch/issues/108519")
    public void testSimplifyComparisonArithmeticSkippedOnIntegerArithmeticalOverflow() {
        assertNotSimplified("integer - 1 " + randomBinaryComparison() + " " + Long.MAX_VALUE);
        assertNotSimplified("1 - integer " + randomBinaryComparison() + " " + Long.MIN_VALUE);
        assertNotSimplified("integer - 1 " + randomBinaryComparison() + " " + Integer.MAX_VALUE);
        assertNotSimplified("1 - integer " + randomBinaryComparison() + " " + Integer.MIN_VALUE);
    }

    @AwaitsFix(bugUrl = "https://github.com/elastic/elasticsearch/issues/108519")
    public void testSimplifyComparisonArithmeticSkippedOnNegatingOverflow() {
        assertNotSimplified("-integer " + randomBinaryComparison() + " " + Long.MIN_VALUE);
        assertNotSimplified("-integer " + randomBinaryComparison() + " " + Integer.MIN_VALUE);
    }

    @AwaitsFix(bugUrl = "https://github.com/elastic/elasticsearch/issues/108519")
    public void testSimplifyComparisonArithmeticSkippedOnDateOverflow() {
        assertNotSimplified("date - 999999999 years > to_datetime(\"2010-01-01T01:01:01\")");
        assertNotSimplified("date + -999999999 years > to_datetime(\"2010-01-01T01:01:01\")");
    }

    public void testSimplifyComparisonArithmeticSkippedOnMulDivByZero() {
        assertNotSimplified("float / 0 " + randomBinaryComparison() + " 1");
        assertNotSimplified("float * 0 " + randomBinaryComparison() + " 1");
        assertNotSimplified("integer / 0 " + randomBinaryComparison() + " 1");
        assertNotSimplified("integer * 0 " + randomBinaryComparison() + " 1");
    }

    public void testSimplifyComparisonArithmeticSkippedOnDiv() {
        assertNotSimplified("integer / 4 " + randomBinaryComparison() + " 1");
        assertNotSimplified("4 / integer " + randomBinaryComparison() + " 1");
    }

    public void testSimplifyComparisonArithmeticSkippedOnResultingFloatLiteral() {
        assertNotSimplified("integer * 2 " + randomBinaryComparison() + " 3");
        assertNotSimplified("float * 4.0 " + randomBinaryComparison() + " 1");
    }

    public void testSimplifyComparisonArithmeticSkippedOnFloatFieldWithPlusMinus() {
        assertNotSimplified("float + 4 " + randomBinaryComparison() + " 1");
        assertNotSimplified("4 + float " + randomBinaryComparison() + " 1");
        assertNotSimplified("float - 4 " + randomBinaryComparison() + " 1");
        assertNotSimplified("4 - float " + randomBinaryComparison() + " 1");
    }

    public void testSimplifyComparisonArithmeticSkippedOnFloats() {
        for (String field : List.of("integer", "float")) {
            for (Tuple<? extends Number, ? extends Number> nr : List.of(new Tuple<>(.4, 1), new Tuple<>(1, .4))) {
                assertNotSimplified(field + " + " + nr.v1() + " " + randomBinaryComparison() + " " + nr.v2());
                assertNotSimplified(field + " - " + nr.v1() + " " + randomBinaryComparison() + " " + nr.v2());
                assertNotSimplified(nr.v1() + " + " + field + " " + randomBinaryComparison() + " " + nr.v2());
                assertNotSimplified(nr.v1() + " - " + field + " " + randomBinaryComparison() + " " + nr.v2());
            }
        }
    }

    public void testReplaceStringCasingWithInsensitiveEqualsUpperFalse() {
        var plan = optimizedPlan("FROM test | WHERE TO_UPPER(first_name) == \"VALÜe\"");
        var local = as(plan, LocalRelation.class);
        assertThat(local.supplier(), equalTo(EmptyLocalSupplier.EMPTY));
    }

    public void testReplaceStringCasingWithInsensitiveEqualsUpperTrue() {
        var plan = optimizedPlan("FROM test | WHERE TO_UPPER(first_name) != \"VALÜe\"");
        var limit = as(plan, Limit.class);
        var filter = as(limit.child(), Filter.class);
        var isNotNull = as(filter.condition(), IsNotNull.class);
        assertThat(Expressions.name(isNotNull.field()), is("first_name"));
        as(filter.child(), EsRelation.class);
    }

    public void testReplaceStringCasingWithInsensitiveEqualsLowerFalse() {
        var plan = optimizedPlan("FROM test | WHERE TO_LOWER(first_name) == \"VALÜe\"");
        var local = as(plan, LocalRelation.class);
        assertThat(local.supplier(), equalTo(EmptyLocalSupplier.EMPTY));
    }

    public void testReplaceStringCasingWithInsensitiveEqualsLowerTrue() {
        var plan = optimizedPlan("FROM test | WHERE TO_LOWER(first_name) != \"VALÜe\"");
        var limit = as(plan, Limit.class);
        var filter = as(limit.child(), Filter.class);
        assertThat(filter.condition(), instanceOf(IsNotNull.class));
        as(filter.child(), EsRelation.class);
    }

    public void testReplaceStringCasingWithInsensitiveEqualsEquals() {
        for (var fn : List.of("TO_LOWER", "TO_UPPER")) {
            var value = fn.equals("TO_LOWER") ? fn.toLowerCase(Locale.ROOT) : fn.toUpperCase(Locale.ROOT);
            value += "🐔✈🔥🎉"; // these should not cause folding, they're not in the upper/lower char class
            var plan = optimizedPlan("FROM test | WHERE " + fn + "(first_name) == \"" + value + "\"");
            var limit = as(plan, Limit.class);
            var filter = as(limit.child(), Filter.class);
            var insensitive = as(filter.condition(), InsensitiveEquals.class);
            as(insensitive.left(), FieldAttribute.class);
            var bRef = as(insensitive.right().fold(FoldContext.small()), BytesRef.class);
            assertThat(bRef.utf8ToString(), is(value));
            as(filter.child(), EsRelation.class);
        }
    }

    public void testReplaceStringCasingWithInsensitiveEqualsNotEquals() {
        for (var fn : List.of("TO_LOWER", "TO_UPPER")) {
            var value = fn.equals("TO_LOWER") ? fn.toLowerCase(Locale.ROOT) : fn.toUpperCase(Locale.ROOT);
            value += "🐔✈🔥🎉"; // these should not cause folding, they're not in the upper/lower char class
            var plan = optimizedPlan("FROM test | WHERE " + fn + "(first_name) != \"" + value + "\"");
            var limit = as(plan, Limit.class);
            var filter = as(limit.child(), Filter.class);
            var not = as(filter.condition(), Not.class);
            var insensitive = as(not.field(), InsensitiveEquals.class);
            as(insensitive.left(), FieldAttribute.class);
            var bRef = as(insensitive.right().fold(FoldContext.small()), BytesRef.class);
            assertThat(bRef.utf8ToString(), is(value));
            as(filter.child(), EsRelation.class);
        }
    }

    public void testReplaceStringCasingWithInsensitiveEqualsUnwrap() {
        var plan = optimizedPlan("FROM test | WHERE TO_UPPER(TO_LOWER(TO_UPPER(first_name))) == \"VALÜ\"");
        var limit = as(plan, Limit.class);
        var filter = as(limit.child(), Filter.class);
        var insensitive = as(filter.condition(), InsensitiveEquals.class);
        var field = as(insensitive.left(), FieldAttribute.class);
        assertThat(field.fieldName().string(), is("first_name"));
        var bRef = as(insensitive.right().fold(FoldContext.small()), BytesRef.class);
        assertThat(bRef.utf8ToString(), is("VALÜ"));
        as(filter.child(), EsRelation.class);
    }

    @Override
    protected List<String> filteredWarnings() {
        return withDefaultLimitWarning(super.filteredWarnings());
    }

    //
    // Lookup
    //

    /**
     * Expects
     * <pre>{@code
     * Join[JoinConfig[type=LEFT OUTER, matchFields=[int{r}#4], conditions=[LOOKUP int_number_names ON int]]]
     * |_EsqlProject[[_meta_field{f}#12, emp_no{f}#6, first_name{f}#7, gender{f}#8, job{f}#13, job.raw{f}#14, languages{f}#9 AS int
     * , last_name{f}#10, long_noidx{f}#15, salary{f}#11]]
     * | \_Limit[1000[INTEGER]]
     * |   \_EsRelation[test][_meta_field{f}#12, emp_no{f}#6, first_name{f}#7, ge..]
     * \_LocalRelation[[int{f}#16, name{f}#17],[IntVectorBlock[vector=IntArrayVector[positions=10, values=[0, 1, 2, 3, 4, 5, 6, 7, 8,
     * 9]]], BytesRefVectorBlock[vector=BytesRefArrayVector[positions=10]]]]
     * }</pre>
     */
    @AwaitsFix(bugUrl = "lookup functionality is not yet implemented")
    public void testLookupSimple() {
        String query = """
              FROM test
            | RENAME languages AS int
            | LOOKUP_?? int_number_names ON int""";
        if (Build.current().isSnapshot() == false) {
            var e = expectThrows(ParsingException.class, () -> analyze(query));
            assertThat(e.getMessage(), containsString("line 3:3: mismatched input 'LOOKUP' expecting {"));
            return;
        }
        var plan = optimizedPlan(query);
        var join = as(plan, Join.class);

        // Right is the lookup table
        var right = as(join.right(), LocalRelation.class);
        assertMap(
            right.output().stream().map(Object::toString).sorted().toList(),
            matchesList().item(containsString("int{f}")).item(containsString("name{f}"))
        );

        // Left is the rest of the query
        var left = as(join.left(), EsqlProject.class);
        assertThat(left.output().toString(), containsString("int{r}"));
        var limit = as(left.child(), Limit.class);
        assertThat(limit.limit().fold(FoldContext.small()), equalTo(1000));

        assertThat(join.config().type(), equalTo(JoinTypes.LEFT));
        assertThat(join.config().leftFields().stream().map(Object::toString).toList(), matchesList().item(startsWith("int{r}")));
        assertThat(join.config().leftFields().size(), equalTo(1));
        assertThat(join.config().rightFields().size(), equalTo(1));
        Attribute lhs = join.config().leftFields().get(0);
        Attribute rhs = join.config().rightFields().get(0);
        assertThat(lhs.toString(), startsWith("int{r}"));
        assertThat(rhs.toString(), startsWith("int{r}"));
        assertTrue(join.children().get(0).outputSet() + " contains " + lhs, join.children().get(0).outputSet().contains(lhs));
        assertTrue(join.children().get(1).outputSet() + " contains " + rhs, join.children().get(1).outputSet().contains(rhs));

        // TODO: this needs to be fixed
        // Join's output looks sensible too
        assertMap(
            join.output().stream().map(Object::toString).toList(),
            matchesList().item(startsWith("_meta_field{f}"))
                // TODO prune unused columns down through the join
                .item(startsWith("emp_no{f}"))
                .item(startsWith("first_name{f}"))
                .item(startsWith("gender{f}"))
                .item(startsWith("job{f}"))
                .item(startsWith("job.raw{f}"))
                /*
                 * Int is a reference here because we renamed it in project.
                 * If we hadn't it'd be a field and that'd be fine.
                 */
                .item(containsString("int{r}"))
                .item(startsWith("last_name{f}"))
                .item(startsWith("long_noidx{f}"))
                .item(startsWith("salary{f}"))
                /*
                 * It's important that name is returned as a *reference* here
                 * instead of a field. If it were a field we'd use SearchStats
                 * on it and discover that it doesn't exist in the index. It doesn't!
                 * We don't expect it to. It exists only in the lookup table.
                 */
                .item(containsString("name"))
        );
    }

    /**
     * Expects
     * <pre>{@code
     * Limit[1000[INTEGER]]
     * \_Aggregate[[name{r}#20],[MIN(emp_no{f}#9) AS MIN(emp_no), name{r}#20]]
     *   \_Join[JoinConfig[type=LEFT OUTER, matchFields=[int{r}#4], conditions=[LOOKUP int_number_names ON int]]]
     *     |_EsqlProject[[_meta_field{f}#15, emp_no{f}#9, first_name{f}#10, gender{f}#11, job{f}#16, job.raw{f}#17, languages{f}#12 AS
     * int, last_name{f}#13, long_noidx{f}#18, salary{f}#14]]
     *     | \_EsRelation[test][_meta_field{f}#15, emp_no{f}#9, first_name{f}#10, g..]
     *     \_LocalRelation[[int{f}#19, name{f}#20],[IntVectorBlock[vector=IntArrayVector[positions=10, values=[0, 1, 2, 3, 4, 5, 6, 7, 8,
     * 9]]], BytesRefVectorBlock[vector=BytesRefArrayVector[positions=10]]]]
     * }</pre>
     */
    @AwaitsFix(bugUrl = "lookup functionality is not yet implemented")
    public void testLookupStats() {
        String query = """
              FROM test
            | RENAME languages AS int
            | LOOKUP_?? int_number_names ON int
            | STATS MIN(emp_no) BY name""";
        if (Build.current().isSnapshot() == false) {
            var e = expectThrows(ParsingException.class, () -> analyze(query));
            assertThat(e.getMessage(), containsString("line 3:3: mismatched input 'LOOKUP' expecting {"));
            return;
        }
        var plan = optimizedPlan(query);
        var limit = as(plan, Limit.class);
        assertThat(limit.limit().fold(FoldContext.small()), equalTo(1000));

        var agg = as(limit.child(), Aggregate.class);
        assertMap(
            agg.aggregates().stream().map(Object::toString).sorted().toList(),
            matchesList().item(startsWith("MIN(emp_no)")).item(startsWith("name"))
        );
        assertMap(agg.groupings().stream().map(Object::toString).toList(), matchesList().item(startsWith("name")));

        var join = as(agg.child(), Join.class);
        // Right is the lookup table
        var right = as(join.right(), LocalRelation.class);
        assertMap(
            right.output().stream().map(Object::toString).toList(),
            matchesList().item(containsString("int{f}")).item(containsString("name{f}"))
        );

        // Left is the rest of the query
        var left = as(join.left(), EsqlProject.class);
        assertThat(left.output().toString(), containsString("int{r}"));
        as(left.child(), EsRelation.class);

        assertThat(join.config().type(), equalTo(JoinTypes.LEFT));
        assertThat(join.config().leftFields().stream().map(Object::toString).toList(), matchesList().item(startsWith("int{r}")));
        assertThat(join.config().leftFields().size(), equalTo(1));
        assertThat(join.config().rightFields().size(), equalTo(1));
        Attribute lhs = join.config().leftFields().get(0);
        Attribute rhs = join.config().rightFields().get(0);
        assertThat(lhs.toString(), startsWith("int{r}"));
        assertThat(rhs.toString(), startsWith("int{r}"));

        // TODO: fixme
        // Join's output looks sensible too
        assertMap(
            join.output().stream().map(Object::toString).toList(),
            matchesList().item(startsWith("_meta_field{f}"))
                // TODO prune unused columns down through the join
                .item(startsWith("emp_no{f}"))
                .item(startsWith("first_name{f}"))
                .item(startsWith("gender{f}"))
                .item(startsWith("job{f}"))
                .item(startsWith("job.raw{f}"))
                /*
                 * Int is a reference here because we renamed it in project.
                 * If we hadn't it'd be a field and that'd be fine.
                 */
                .item(containsString("int{r}"))
                .item(startsWith("last_name{f}"))
                .item(startsWith("long_noidx{f}"))
                .item(startsWith("salary{f}"))
                /*
                 * It's important that name is returned as a *reference* here
                 * instead of a field. If it were a field we'd use SearchStats
                 * on it and discover that it doesn't exist in the index. It doesn't!
                 * We don't expect it to. It exists only in the lookup table.
                 */
                .item(containsString("name"))
        );
    }

    //
    // Lookup JOIN
    //

    /**
     * Filter on join keys should be pushed down
     * <p>
     * Expects
     *
     * <pre>{@code
     * Project[[_meta_field{f}#13, emp_no{f}#7, first_name{f}#8, gender{f}#9, hire_date{f}#14, job{f}#15, job.raw{f}#16,
     *          languages{f}#10 AS language_code#4, last_name{f}#11, long_noidx{f}#17, salary{f}#12, language_name{f}#19]]
     * \_Limit[1000[INTEGER],true]
     *   \_Join[LEFT,[languages{f}#10],[languages{f}#10],[language_code{f}#18]]
     *     |_Limit[1000[INTEGER],false]
     *     | \_Filter[languages{f}#10 &gt; 1[INTEGER]]
     *     |   \_EsRelation[test][_meta_field{f}#13, emp_no{f}#7, first_name{f}#8, ge..]
     *     \_EsRelation[languages_lookup][LOOKUP][language_code{f}#18, language_name{f}#19]
     * }</pre>
     */
    public void testLookupJoinPushDownFilterOnJoinKeyWithRename() {
        String query = """
              FROM test
            | RENAME languages AS language_code
            | LOOKUP JOIN languages_lookup ON language_code
            | WHERE language_code > 1
            """;
        var plan = optimizedPlan(query);

        var project = as(plan, Project.class);
        var upperLimit = asLimit(project.child(), 1000, true);
        var join = as(upperLimit.child(), Join.class);
        assertThat(join.config().type(), equalTo(JoinTypes.LEFT));
        var limit = asLimit(join.left(), 1000, false);
        var filter = as(limit.child(), Filter.class);
        // assert that the rename has been undone
        var op = as(filter.condition(), GreaterThan.class);
        var field = as(op.left(), FieldAttribute.class);
        assertThat(field.name(), equalTo("languages"));

        var literal = as(op.right(), Literal.class);
        assertThat(literal.value(), equalTo(1));

        var leftRel = as(filter.child(), EsRelation.class);
        var rightRel = as(join.right(), EsRelation.class);
    }

    /**
     * Filter on on left side fields (outside the join key) should be pushed down
     * Expects
     *
     * <pre>{@code
     * Project[[_meta_field{f}#13, emp_no{f}#7, first_name{f}#8, gender{f}#9, hire_date{f}#14, job{f}#15, job.raw{f}#16,
     *          languages{f}#10 AS language_code#4, last_name{f}#11, long_noidx{f}#17, salary{f}#12, language_name{f}#19]]
     * \_Limit[1000[INTEGER],true]
     *   \_Join[LEFT,[languages{f}#10],[languages{f}#10],[language_code{f}#18]]
     *     |_Limit[1000[INTEGER],false]
     *     | \_Filter[emp_no{f}#7 > 1[INTEGER]]
     *     |   \_EsRelation[test][_meta_field{f}#13, emp_no{f}#7, first_name{f}#8, ge..]
     *     \_EsRelation[languages_lookup][LOOKUP][language_code{f}#18, language_name{f}#19]
     *
     * }</pre>
     */
    public void testLookupJoinPushDownFilterOnLeftSideField() {
        String query = """
              FROM test
            | RENAME languages AS language_code
            | LOOKUP JOIN languages_lookup ON language_code
            | WHERE emp_no > 1
            """;

        var plan = optimizedPlan(query);

        var project = as(plan, Project.class);
        var upperLimit = asLimit(project.child(), 1000, true);
        var join = as(upperLimit.child(), Join.class);
        assertThat(join.config().type(), equalTo(JoinTypes.LEFT));

        var limit = asLimit(join.left(), 1000, false);
        var filter = as(limit.child(), Filter.class);
        var op = as(filter.condition(), GreaterThan.class);
        var field = as(op.left(), FieldAttribute.class);
        assertThat(field.name(), equalTo("emp_no"));

        var literal = as(op.right(), Literal.class);
        assertThat(literal.value(), equalTo(1));

        var leftRel = as(filter.child(), EsRelation.class);
        var rightRel = as(join.right(), EsRelation.class);
    }

    /**
     * Filter works on the right side fields and thus cannot be pushed down
     * <p>
     * Expects
     *
     * <pre>{@code
     * Project[[_meta_field{f}#13, emp_no{f}#7, first_name{f}#8, gender{f}#9, hire_date{f}#14, job{f}#15, job.raw{f}#16, languages
     * {f}#10 AS language_code#4, last_name{f}#11, long_noidx{f}#17, salary{f}#12, language_name{f}#19]]
     * \_Limit[1000[INTEGER],false]
     *   \_Filter[language_name{f}#19 == English[KEYWORD]]
     *     \_Join[LEFT,[languages{f}#10],[languages{f}#10],[language_code{f}#18],false]
     *       |_EsRelation[test][_meta_field{f}#13, emp_no{f}#7, first_name{f}#8, ge..]
     *       \_Filter[language_name{f}#19 == English[KEYWORD]]
     *         \_EsRelation[languages_lookup][LOOKUP][language_code{f}#18, language_name{f}#19]
     * }</pre>
     */
    public void testLookupJoinPushDownDisabledForLookupField() {
        String query = """
              FROM test
            | RENAME languages AS language_code
            | LOOKUP JOIN languages_lookup ON language_code
            | WHERE language_name == "English"
            """;

        var plan = optimizedPlan(query);

        var project = as(plan, Project.class);
        var limit = asLimit(project.child(), 1000, false);

        var filter = as(limit.child(), Filter.class);
        var op = as(filter.condition(), Equals.class);
        var field = as(op.left(), FieldAttribute.class);
        assertThat(field.name(), equalTo("language_name"));
        var literal = as(op.right(), Literal.class);
        assertThat(literal.value(), equalTo(new BytesRef("English")));

        var join = as(filter.child(), Join.class);
        assertThat(join.config().type(), equalTo(JoinTypes.LEFT));

        var leftRel = as(join.left(), EsRelation.class);
        var rightFilter = as(join.right(), Filter.class);
        assertEquals("language_name == \"English\"", rightFilter.condition().toString());
        var joinRightEsRelation = as(rightFilter.child(), EsRelation.class);

    }

    /**
     * Split the conjunction into pushable and non pushable filters.
     * <p>
     * Expects
     *
     * <pre>{@code
     * Project[[_meta_field{f}#14, emp_no{f}#8, first_name{f}#9, gender{f}#10, hire_date{f}#15, job{f}#16, job.raw{f}#17, languages
     * {f}#11 AS language_code#4, last_name{f}#12, long_noidx{f}#18, salary{f}#13, language_name{f}#20]]
     * \_Limit[1000[INTEGER],false]
     *   \_Filter[language_name{f}#20 == English[KEYWORD]]
     *     \_Join[LEFT,[languages{f}#11],[languages{f}#11],[language_code{f}#19],false]
     *       |_Filter[emp_no{f}#8 > 1[INTEGER]]
     *       | \_EsRelation[test][_meta_field{f}#14, emp_no{f}#8, first_name{f}#9, ge..]
     *       \_Filter[language_name{f}#20 == English[KEYWORD]]
     *         \_EsRelation[languages_lookup][LOOKUP][language_code{f}#19, language_name{f}#20]
     * }</pre>
     */
    public void testLookupJoinPushDownSeparatedForConjunctionBetweenLeftAndRightField() {
        String query = """
              FROM test
            | RENAME languages AS language_code
            | LOOKUP JOIN languages_lookup ON language_code
            | WHERE language_name == "English" AND emp_no > 1
            """;

        var plan = optimizedPlan(query);

        var project = as(plan, Project.class);
        var limit = asLimit(project.child(), 1000, false);
        // filter kept in place, working on the right side
        var filter = as(limit.child(), Filter.class);
        EsqlBinaryComparison op = as(filter.condition(), Equals.class);
        var field = as(op.left(), FieldAttribute.class);
        assertThat(field.name(), equalTo("language_name"));
        var literal = as(op.right(), Literal.class);
        assertThat(literal.value(), equalTo(new BytesRef("English")));

        var join = as(filter.child(), Join.class);
        assertThat(join.config().type(), equalTo(JoinTypes.LEFT));
        // filter pushed down
        filter = as(join.left(), Filter.class);
        op = as(filter.condition(), GreaterThan.class);
        field = as(op.left(), FieldAttribute.class);
        assertThat(field.name(), equalTo("emp_no"));

        literal = as(op.right(), Literal.class);
        assertThat(literal.value(), equalTo(1));

        var leftRel = as(filter.child(), EsRelation.class);
        var rightFilter = as(join.right(), Filter.class);
        assertEquals("language_name == \"English\"", rightFilter.condition().toString());
        var rightRel = as(rightFilter.child(), EsRelation.class);
    }

    /**
     * Limit[1000[INTEGER],true]
     * \_Join[LEFT,[emp_no{f}#5],[id{f}#16],emp_no{f}#5 == id{f}#16 AND SPATIALINTERSECTS([1 3 0 0 0 1 0 0 0 5 0 0 0 0 0 0 0 0
     * 0 0 0 0 0 0 0 0 0 0 0 0 0 0 0 0 0 f0 3f 0 0 0 0 0 0 0 0 0 0 0 0 0 0 f0 3f 0 0 0 0 0 0 f0 3f 0 0 0 0 0 0 0 0 0 0 0 0 0 0
     * f0 3f 0 0 0 0 0 0 0 0 0 0 0 0 0 0 0 0][GEO_SHAPE],shape{f}#19)]
     *   |_Limit[1000[INTEGER],false]
     *   | \_EsRelation[test][_meta_field{f}#11, emp_no{f}#5, first_name{f}#6, ge..]
     *   \_EsRelation[spatial_lookup][LOOKUP][contains{f}#18, id{f}#16, intersects{f}#17, shape{f..]
     */
    public void testLookupJoinRightFilterSpatialIntersects() {
        assumeTrue("Requires LOOKUP JOIN", EsqlCapabilities.Cap.LOOKUP_JOIN_WITH_FULL_TEXT_FUNCTION.isEnabled());

        var plan = optimizedPlan("""
              FROM test
            | LOOKUP JOIN spatial_lookup ON emp_no == id AND ST_INTERSECTS(TO_GEOSHAPE("POLYGON((0 0, 1 0, 1 1, 0 1, 0 0))"), shape)
            """, ESQL_LOOKUP_JOIN_FULL_TEXT_FUNCTION);

        var upperLimit = asLimit(plan, 1000, true);
        var join = as(upperLimit.child(), Join.class);
        assertEquals(
            "ON emp_no == id AND ST_INTERSECTS(TO_GEOSHAPE(\"POLYGON((0 0, 1 0, 1 1, 0 1, 0 0))\"), shape)",
            join.config().joinOnConditions().toString()
        );
        var limitPastJoin = asLimit(join.left(), 1000, false);
        as(limitPastJoin.child(), EsRelation.class);
        as(join.right(), EsRelation.class);
    }

    /**
     * Limit[1000[INTEGER],true]
     * \_Join[LEFT,[emp_no{f}#5],[id{f}#16],emp_no{f}#5 == id{f}#16 AND SPATIALINTERSECTS([1 3 0 0 0 1 0 0 0 5 0 0 0 0 0 0 0 0
     * 0 0 0 0 0 0 0 0 0 0 0 0 0 0 0 0 0 f0 3f 0 0 0 0 0 0 0 0 0 0 0 0 0 0 f0 3f 0 0 0 0 0 0 f0 3f 0 0 0 0 0 0 0 0 0 0 0 0 0 0
     * f0 3f 0 0 0 0 0 0 0 0 0 0 0 0 0 0 0 0][GEO_SHAPE],shape{f}#19)]
     *   |_Limit[1000[INTEGER],false]
     *   | \_EsRelation[test][_meta_field{f}#11, emp_no{f}#5, first_name{f}#6, ge..]
     *   \_EsRelation[spatial_lookup][LOOKUP][contains{f}#18, id{f}#16, intersects{f}#17, shape{f..]
     */
    public void testLookupJoinRightFilterSpatialWithin() {
        assumeTrue("Requires LOOKUP JOIN", EsqlCapabilities.Cap.LOOKUP_JOIN_WITH_FULL_TEXT_FUNCTION.isEnabled());

        var plan = optimizedPlan("""
              FROM test
            | LOOKUP JOIN spatial_lookup ON emp_no == id AND ST_WITHIN(shape, TO_GEOSHAPE("POLYGON((0 0, 2 0, 2 2, 0 2, 0 0))"))
            """, ESQL_LOOKUP_JOIN_FULL_TEXT_FUNCTION);

        var upperLimit = asLimit(plan, 1000, true);
        var join = as(upperLimit.child(), Join.class);
        assertEquals(
            "ON emp_no == id AND ST_WITHIN(shape, TO_GEOSHAPE(\"POLYGON((0 0, 2 0, 2 2, 0 2, 0 0))\"))",
            join.config().joinOnConditions().toString()
        );
        var limitPastJoin = asLimit(join.left(), 1000, false);
        as(limitPastJoin.child(), EsRelation.class);
        as(join.right(), EsRelation.class);
    }

    /**
     * Limit[1000[INTEGER],true]
     * \_Join[LEFT,[emp_no{f}#5],[id{f}#16],emp_no{f}#5 == id{f}#16 AND SPATIALCONTAINS(shape{f}#19,[1 3 0 0 0 1 0 0 0 5 0 0 0
     * 0 0 0 0 0 0 e0 3f 0 0 0 0 0 0 e0 3f 0 0 0 0 0 0 f8 3f 0 0 0 0 0 0 e0 3f 0 0 0 0 0 0 f8 3f 0 0 0 0 0 0 f8 3f 0 0 0 0 0 0
     * e0 3f 0 0 0 0 0 0 f8 3f 0 0 0 0 0 0 e0 3f 0 0 0 0 0 0 e0 3f][GEO_SHAPE])]
     *   |_Limit[1000[INTEGER],false]
     *   | \_EsRelation[test][_meta_field{f}#11, emp_no{f}#5, first_name{f}#6, ge..]
     *   \_EsRelation[spatial_lookup][LOOKUP][contains{f}#18, id{f}#16, intersects{f}#17, shape{f..]
     */
    public void testLookupJoinRightFilterSpatialContains() {
        assumeTrue("Requires LOOKUP JOIN", EsqlCapabilities.Cap.LOOKUP_JOIN_WITH_FULL_TEXT_FUNCTION.isEnabled());

        var plan = optimizedPlan("""
              FROM test
            | LOOKUP JOIN spatial_lookup
            ON emp_no == id AND ST_CONTAINS(shape, TO_GEOSHAPE("POLYGON((0.5 0.5, 1.5 0.5, 1.5 1.5, 0.5 1.5, 0.5 0.5))"))
            """, ESQL_LOOKUP_JOIN_FULL_TEXT_FUNCTION);

        var upperLimit = asLimit(plan, 1000, true);
        var join = as(upperLimit.child(), Join.class);
        assertEquals(
            "ON emp_no == id AND ST_CONTAINS(shape, TO_GEOSHAPE(\"POLYGON((0.5 0.5, 1.5 0.5, 1.5 1.5, 0.5 1.5, 0.5 0.5))\"))",
            join.config().joinOnConditions().toString()
        );
        var limitPastJoin = asLimit(join.left(), 1000, false);
        as(limitPastJoin.child(), EsRelation.class);
        as(join.right(), EsRelation.class);
    }

    /**
     * Disjunctions however keep the filter in place, even on pushable fields
     * <p>
     * Expects
     *
     * <pre>{@code
     * Project[[_meta_field{f}#14, emp_no{f}#8, first_name{f}#9, gender{f}#10, hire_date{f}#15, job{f}#16, job.raw{f}#17,
     *          languages{f}#11 AS language_code#4, last_name{f}#12, long_noidx{f}#18, salary{f}#13, language_name{f}#20]]
     * \_Limit[1000[INTEGER],false]
     *   \_Filter[language_name{f}#20 == [45 6e 67 6c 69 73 68][KEYWORD] OR emp_no{f}#8 > 1[INTEGER]]
     *     \_Join[LEFT,[languages{f}#11],[languages{f}#11],[language_code{f}#19]]
     *       |_EsRelation[test][_meta_field{f}#14, emp_no{f}#8, first_name{f}#9, ge..]
     *       \_EsRelation[languages_lookup][LOOKUP][language_code{f}#19, language_name{f}#20]
     * }</pre>
     */
    public void testLookupJoinPushDownDisabledForDisjunctionBetweenLeftAndRightField() {
        String query = """
              FROM test
            | RENAME languages AS language_code
            | LOOKUP JOIN languages_lookup ON language_code
            | WHERE language_name == "English" OR emp_no > 1
            """;

        var plan = optimizedPlan(query);

        var project = as(plan, Project.class);
        var limit = as(project.child(), Limit.class);
        assertThat(limit.limit().fold(FoldContext.small()), equalTo(1000));

        var filter = as(limit.child(), Filter.class);
        var or = as(filter.condition(), Or.class);
        EsqlBinaryComparison op = as(or.left(), Equals.class);
        // OR left side
        var field = as(op.left(), FieldAttribute.class);
        assertThat(field.name(), equalTo("language_name"));
        var literal = as(op.right(), Literal.class);
        assertThat(literal.value(), equalTo(new BytesRef("English")));
        // OR right side
        op = as(or.right(), GreaterThan.class);
        field = as(op.left(), FieldAttribute.class);
        assertThat(field.name(), equalTo("emp_no"));
        literal = as(op.right(), Literal.class);
        assertThat(literal.value(), equalTo(1));

        var join = as(filter.child(), Join.class);
        assertThat(join.config().type(), equalTo(JoinTypes.LEFT));

        var leftRel = as(join.left(), EsRelation.class);
        var rightRel = as(join.right(), EsRelation.class);
    }

    /**
     * When dropping lookup fields, the lookup relation shouldn't include them.
     * At least until we can implement InsertFieldExtract there.
     * <p>
     * Expects
     * <pre>{@code
     * EsqlProject[[languages{f}#21]]
     * \_Limit[1000[INTEGER],true]
     *   \_Join[LEFT,[language_code{r}#4],[language_code{r}#4],[language_code{f}#29]]
     *     |_Project[[_meta_field{f}#24, emp_no{f}#18, first_name{f}#19, gender{f}#20, hire_date{f}#25, job{f}#26, job.raw{f}#27, l
     * anguages{f}#21, last_name{f}#22, long_noidx{f}#28, salary{f}#23, languages{f}#21 AS language_code]]
     *     | \_Limit[1000[INTEGER],false]
     *     |   \_EsRelation[test][_meta_field{f}#24, emp_no{f}#18, first_name{f}#19, ..]
     *     \_EsRelation[languages_lookup][LOOKUP][language_code{f}#29]
     * }</pre>
     */
    public void testLookupJoinKeepNoLookupFields() {
        String commandDiscardingFields = randomBoolean() ? "| KEEP languages" : """
            | DROP _meta_field, emp_no, first_name, gender, language_code,
                   language_name, last_name, salary, hire_date, job, job.raw, long_noidx
            """;

        String query = """
            FROM test
            | EVAL language_code = languages
            | LOOKUP JOIN languages_lookup ON language_code
            """ + commandDiscardingFields;

        var plan = optimizedPlan(query);

        var project = as(plan, Project.class);
        assertThat(project.projections().size(), equalTo(1));
        assertThat(project.projections().get(0).name(), equalTo("languages"));

        var limit = asLimit(project.child(), 1000, true);

        var join = as(limit.child(), Join.class);
        var joinRightRelation = as(join.right(), EsRelation.class);

        assertThat(joinRightRelation.output().size(), equalTo(1));
        assertThat(joinRightRelation.output().get(0).name(), equalTo("language_code"));
    }

    /**
     * Ensure a JOIN shadowed by another JOIN doesn't request the shadowed fields.
     * <p>
     * Expected
     * <pre>{@code
     * Limit[1000[INTEGER],true]
     * \_Join[LEFT,[language_code{r}#4],[language_code{r}#4],[language_code{f}#20]]
     *   |_Limit[1000[INTEGER],true]
     *   | \_Join[LEFT,[language_code{r}#4],[language_code{r}#4],[language_code{f}#18]]
     *   |   |_Eval[[languages{f}#10 AS language_code]]
     *   |   | \_Limit[1000[INTEGER],false]
     *   |   |   \_EsRelation[test][_meta_field{f}#13, emp_no{f}#7, first_name{f}#8, ge..]
     *   |   \_EsRelation[languages_lookup][LOOKUP][language_code{f}#18]
     *   \_EsRelation[languages_lookup][LOOKUP][language_code{f}#20, language_name{f}#21]
     * }</pre>
     */
    public void testMultipleLookupShadowing() {
        String query = """
            FROM test
            | EVAL language_code = languages
            | LOOKUP JOIN languages_lookup ON language_code
            | LOOKUP JOIN languages_lookup ON language_code
            """;

        var plan = optimizedPlan(query);

        var limit1 = asLimit(plan, 1000, true);

        var finalJoin = as(limit1.child(), Join.class);
        var finalJoinRightRelation = as(finalJoin.right(), EsRelation.class);

        assertThat(finalJoinRightRelation.output().size(), equalTo(2));
        assertThat(finalJoinRightRelation.output().get(0).name(), equalTo("language_code"));
        assertThat(finalJoinRightRelation.output().get(1).name(), equalTo("language_name"));

        var limit2 = asLimit(finalJoin.left(), 1000, true);

        var initialJoin = as(limit2.child(), Join.class);
        var initialJoinRightRelation = as(initialJoin.right(), EsRelation.class);

        assertThat(initialJoinRightRelation.output().size(), equalTo(1));
        assertThat(initialJoinRightRelation.output().get(0).name(), equalTo("language_code"));

        var eval = as(initialJoin.left(), Eval.class);
        var limit3 = asLimit(eval.child(), 1000, false);
    }

    public void testTranslateMetricsWithoutGrouping() {
        var query = "TS k8s | STATS max(rate(network.total_bytes_in))";
        var plan = logicalOptimizerWithLatestVersion.optimize(metricsAnalyzer.analyze(parser.parseQuery(query)));
        Limit limit = as(plan, Limit.class);
        Aggregate finalAggs = as(limit.child(), Aggregate.class);
        assertThat(finalAggs, not(instanceOf(TimeSeriesAggregate.class)));
        TimeSeriesAggregate aggsByTsid = as(finalAggs.child(), TimeSeriesAggregate.class);
        assertNull(aggsByTsid.timeBucket());
        as(aggsByTsid.child(), EsRelation.class);

        assertThat(finalAggs.aggregates(), hasSize(1));
        Max max = as(Alias.unwrap(finalAggs.aggregates().get(0)), Max.class);
        assertThat(Expressions.attribute(max.field()).id(), equalTo(aggsByTsid.aggregates().get(0).id()));
        assertThat(finalAggs.groupings(), empty());

        assertThat(aggsByTsid.aggregates(), hasSize(1)); // _tsid is dropped
        Rate rate = as(Alias.unwrap(aggsByTsid.aggregates().get(0)), Rate.class);
        assertThat(Expressions.attribute(rate.field()).name(), equalTo("network.total_bytes_in"));
    }

    public void testTranslateMixedAggsWithoutGrouping() {
        var query = "TS k8s | STATS max(rate(network.total_bytes_in)), max(network.cost)";
        var plan = logicalOptimizerWithLatestVersion.optimize(metricsAnalyzer.analyze(parser.parseQuery(query)));
        Limit limit = as(plan, Limit.class);
        Aggregate finalAggs = as(limit.child(), Aggregate.class);
        assertThat(finalAggs, not(instanceOf(TimeSeriesAggregate.class)));
        TimeSeriesAggregate aggsByTsid = as(finalAggs.child(), TimeSeriesAggregate.class);
        assertNull(aggsByTsid.timeBucket());
        as(aggsByTsid.child(), EsRelation.class);

        assertThat(finalAggs.aggregates(), hasSize(2));
        Max maxRate = as(Alias.unwrap(finalAggs.aggregates().get(0)), Max.class);
        Max maxCost = as(Alias.unwrap(finalAggs.aggregates().get(1)), Max.class);
        assertThat(Expressions.attribute(maxRate.field()).id(), equalTo(aggsByTsid.aggregates().get(0).id()));
        assertThat(Expressions.attribute(maxCost.field()).id(), equalTo(aggsByTsid.aggregates().get(1).id()));
        assertThat(finalAggs.groupings(), empty());

        assertThat(aggsByTsid.aggregates(), hasSize(2));
        Rate rate = as(Alias.unwrap(aggsByTsid.aggregates().get(0)), Rate.class);
        assertThat(Expressions.attribute(rate.field()).name(), equalTo("network.total_bytes_in"));
        LastOverTime lastCost = as(Alias.unwrap(aggsByTsid.aggregates().get(1)), LastOverTime.class);
        assertThat(Expressions.attribute(lastCost.field()).name(), equalTo("network.cost"));
    }

    public void testTranslateMixedAggsWithMathWithoutGrouping() {
        var query = "TS k8s | STATS max(rate(network.total_bytes_in)), max(network.cost + 0.2) * 1.1";
        var plan = logicalOptimizerWithLatestVersion.optimize(metricsAnalyzer.analyze(parser.parseQuery(query)));
        Project project = as(plan, Project.class);
        Eval mulEval = as(project.child(), Eval.class);
        assertThat(mulEval.fields(), hasSize(1));
        Mul mul = as(Alias.unwrap(mulEval.fields().get(0)), Mul.class);
        Limit limit = as(mulEval.child(), Limit.class);
        Aggregate finalAggs = as(limit.child(), Aggregate.class);
        assertThat(finalAggs, not(instanceOf(TimeSeriesAggregate.class)));
        assertThat(finalAggs.aggregates(), hasSize(2));
        TimeSeriesAggregate aggsByTsid = as(finalAggs.child(), TimeSeriesAggregate.class);
        assertThat(aggsByTsid.aggregates(), hasSize(2));
        assertNull(aggsByTsid.timeBucket());
        Eval addEval = as(aggsByTsid.child(), Eval.class);
        assertThat(addEval.fields(), hasSize(1));
        Add add = as(Alias.unwrap(addEval.fields().get(0)), Add.class);
        EsRelation relation = as(addEval.child(), EsRelation.class);
        assertThat(relation.indexMode(), equalTo(IndexMode.TIME_SERIES));

        assertThat(Expressions.attribute(mul.left()).id(), equalTo(finalAggs.aggregates().get(1).id()));
        assertThat(mul.right().fold(FoldContext.small()), equalTo(1.1));

        Max maxRate = as(Alias.unwrap(finalAggs.aggregates().get(0)), Max.class);
        Max maxCost = as(Alias.unwrap(finalAggs.aggregates().get(1)), Max.class);
        assertThat(Expressions.attribute(maxRate.field()).id(), equalTo(aggsByTsid.aggregates().get(0).id()));
        assertThat(Expressions.attribute(maxCost.field()).id(), equalTo(aggsByTsid.aggregates().get(1).id()));
        assertThat(finalAggs.groupings(), empty());

        Rate rate = as(Alias.unwrap(aggsByTsid.aggregates().get(0)), Rate.class);
        assertThat(Expressions.attribute(rate.field()).name(), equalTo("network.total_bytes_in"));
        LastOverTime lastCost = as(Alias.unwrap(aggsByTsid.aggregates().get(1)), LastOverTime.class);
        assertThat(Expressions.attribute(lastCost.field()).id(), equalTo(addEval.fields().get(0).id()));
        assertThat(Expressions.attribute(add.left()).name(), equalTo("network.cost"));
        assertThat(add.right().fold(FoldContext.small()), equalTo(0.2));
    }

    public void testTranslateMetricsGroupedByOneDimension() {
        var query = "TS k8s | STATS sum(rate(network.total_bytes_in)) BY cluster | SORT cluster | LIMIT 10";
        var plan = logicalOptimizerWithLatestVersion.optimize(metricsAnalyzer.analyze(parser.parseQuery(query)));
        Project project = as(plan, Project.class);
        TopN topN = as(project.child(), TopN.class);
        Eval unpack = as(topN.child(), Eval.class);
        Aggregate aggsByCluster = as(unpack.child(), Aggregate.class);
        assertThat(aggsByCluster, not(instanceOf(TimeSeriesAggregate.class)));
        assertThat(aggsByCluster.aggregates(), hasSize(2));
        Eval pack = as(aggsByCluster.child(), Eval.class);
        TimeSeriesAggregate aggsByTsid = as(pack.child(), TimeSeriesAggregate.class);
        assertThat(aggsByTsid.aggregates(), hasSize(2)); // _tsid is dropped
        assertNull(aggsByTsid.timeBucket());
        EsRelation relation = as(aggsByTsid.child(), EsRelation.class);
        assertThat(relation.indexMode(), equalTo(IndexMode.TIME_SERIES));

        Sum sum = as(Alias.unwrap(aggsByCluster.aggregates().get(0)), Sum.class);
        assertThat(Expressions.attribute(sum.field()).id(), equalTo(aggsByTsid.aggregates().get(0).id()));
        assertThat(aggsByCluster.groupings(), hasSize(1));

        Rate rate = as(Alias.unwrap(aggsByTsid.aggregates().get(0)), Rate.class);
        assertThat(Expressions.attribute(rate.field()).name(), equalTo("network.total_bytes_in"));
        DimensionValues values = as(Alias.unwrap(aggsByTsid.aggregates().get(1)), DimensionValues.class);
        assertThat(Expressions.attribute(values.field()).name(), equalTo("cluster"));
    }

    public void testTranslateMetricsGroupedByTwoDimension() {
        var query = "TS k8s | STATS avg(rate(network.total_bytes_in)) BY cluster, pod";
        var plan = logicalOptimizerWithLatestVersion.optimize(metricsAnalyzer.analyze(parser.parseQuery(query)));
        Project project = as(plan, Project.class);
        Eval eval = as(project.child(), Eval.class);
        assertThat(eval.fields(), hasSize(3));
        Limit limit = as(eval.child(), Limit.class);
        Aggregate finalAggs = as(limit.child(), Aggregate.class);
        assertThat(finalAggs, not(instanceOf(TimeSeriesAggregate.class)));
        assertThat(finalAggs.aggregates(), hasSize(4));
        Eval pack = as(finalAggs.child(), Eval.class);
        TimeSeriesAggregate aggsByTsid = as(pack.child(), TimeSeriesAggregate.class);
        assertThat(aggsByTsid.aggregates(), hasSize(3)); // _tsid is dropped
        assertNull(aggsByTsid.timeBucket());
        EsRelation relation = as(aggsByTsid.child(), EsRelation.class);
        assertThat(relation.indexMode(), equalTo(IndexMode.TIME_SERIES));

        var unpackCluster = as(Alias.unwrap(eval.fields().get(0)), UnpackDimension.class);
        assertThat(Expressions.name(unpackCluster), equalTo("cluster"));
        var unpackPod = as(Alias.unwrap(eval.fields().get(1)), UnpackDimension.class);
        assertThat(Expressions.name(unpackPod), equalTo("pod"));
        Div div = as(Alias.unwrap(eval.fields().get(2)), Div.class);

        assertThat(Expressions.attribute(div.left()).id(), equalTo(finalAggs.aggregates().get(0).id()));
        assertThat(Expressions.attribute(div.right()).id(), equalTo(finalAggs.aggregates().get(1).id()));

        Sum sum = as(Alias.unwrap(finalAggs.aggregates().get(0)), Sum.class);
        assertThat(Expressions.attribute(sum.field()).id(), equalTo(aggsByTsid.aggregates().get(0).id()));
        Count count = as(Alias.unwrap(finalAggs.aggregates().get(1)), Count.class);
        assertThat(Expressions.attribute(count.field()).id(), equalTo(aggsByTsid.aggregates().get(0).id()));
        assertThat(finalAggs.groupings(), hasSize(2));

        assertThat(aggsByTsid.aggregates(), hasSize(3)); // rates, values(cluster), values(pod)
        Rate rate = as(Alias.unwrap(aggsByTsid.aggregates().get(0)), Rate.class);
        assertThat(Expressions.attribute(rate.field()).name(), equalTo("network.total_bytes_in"));
        DimensionValues values1 = as(Alias.unwrap(aggsByTsid.aggregates().get(1)), DimensionValues.class);
        assertThat(Expressions.attribute(values1.field()).name(), equalTo("cluster"));
        DimensionValues values2 = as(Alias.unwrap(aggsByTsid.aggregates().get(2)), DimensionValues.class);
        assertThat(Expressions.attribute(values2.field()).name(), equalTo("pod"));
    }

    public void testTranslateMetricsGroupedByTimeBucket() {
        var query = "TS k8s | STATS sum(rate(network.total_bytes_in)) BY bucket(@timestamp, 1h)";
        var plan = logicalOptimizerWithLatestVersion.optimize(metricsAnalyzer.analyze(parser.parseQuery(query)));
        Limit limit = as(plan, Limit.class);
        Aggregate finalAgg = as(limit.child(), Aggregate.class);
        assertThat(finalAgg, not(instanceOf(TimeSeriesAggregate.class)));
        assertThat(finalAgg.aggregates(), hasSize(2));
        TimeSeriesAggregate aggsByTsid = as(finalAgg.child(), TimeSeriesAggregate.class);
        assertThat(aggsByTsid.aggregates(), hasSize(2)); // _tsid is dropped
        assertNotNull(aggsByTsid.timeBucket());
        assertThat(aggsByTsid.timeBucket().buckets().fold(FoldContext.small()), equalTo(Duration.ofHours(1)));
        Eval eval = as(aggsByTsid.child(), Eval.class);
        assertThat(eval.fields(), hasSize(1));
        EsRelation relation = as(eval.child(), EsRelation.class);
        assertThat(relation.indexMode(), equalTo(IndexMode.TIME_SERIES));

        Sum sum = as(Alias.unwrap(finalAgg.aggregates().get(0)), Sum.class);
        assertThat(Expressions.attribute(sum.field()).id(), equalTo(aggsByTsid.aggregates().get(0).id()));
        assertThat(finalAgg.groupings(), hasSize(1));
        assertThat(Expressions.attribute(finalAgg.groupings().get(0)).id(), equalTo(aggsByTsid.aggregates().get(1).id()));

        Rate rate = as(Alias.unwrap(aggsByTsid.aggregates().get(0)), Rate.class);
        assertThat(Expressions.attribute(rate.field()).name(), equalTo("network.total_bytes_in"));
        assertThat(Expressions.attribute(aggsByTsid.groupings().get(1)).id(), equalTo(eval.fields().get(0).id()));
        Bucket bucket = as(Alias.unwrap(eval.fields().get(0)), Bucket.class);
        assertThat(Expressions.attribute(bucket.field()).name(), equalTo("@timestamp"));
    }

    public void testTranslateMetricsGroupedByTimeBucketAndDimensions() {
        var query = """
            TS k8s
            | STATS avg(rate(network.total_bytes_in)) BY pod, bucket(@timestamp, 5 minute), cluster
            | SORT cluster
            | LIMIT 10
            """;
        var plan = logicalOptimizerWithLatestVersion.optimize(metricsAnalyzer.analyze(parser.parseQuery(query)));
        Project project = as(plan, Project.class);
        TopN topN = as(project.child(), TopN.class);
        Eval eval = as(topN.child(), Eval.class);
        assertThat(eval.fields(), hasSize(3));
        Div div = as(Alias.unwrap(eval.fields().get(2)), Div.class);
        Aggregate finalAgg = as(eval.child(), Aggregate.class);
        assertThat(finalAgg, not(instanceOf(TimeSeriesAggregate.class)));
        Eval packDimensions = as(finalAgg.child(), Eval.class);
        TimeSeriesAggregate aggsByTsid = as(packDimensions.child(), TimeSeriesAggregate.class);
        assertNotNull(aggsByTsid.timeBucket());
        assertThat(aggsByTsid.timeBucket().buckets().fold(FoldContext.small()), equalTo(Duration.ofMinutes(5)));
        Eval bucket = as(aggsByTsid.child(), Eval.class);
        EsRelation relation = as(bucket.child(), EsRelation.class);
        assertThat(relation.indexMode(), equalTo(IndexMode.TIME_SERIES));
        assertThat(Expressions.attribute(div.left()).id(), equalTo(finalAgg.aggregates().get(0).id()));
        assertThat(Expressions.attribute(div.right()).id(), equalTo(finalAgg.aggregates().get(1).id()));

        assertThat(finalAgg.aggregates(), hasSize(5)); // sum, count, pod, bucket, cluster
        Sum sum = as(Alias.unwrap(finalAgg.aggregates().get(0)), Sum.class);
        Count count = as(Alias.unwrap(finalAgg.aggregates().get(1)), Count.class);
        assertThat(Expressions.attribute(sum.field()).id(), equalTo(aggsByTsid.aggregates().get(0).id()));
        assertThat(Expressions.attribute(count.field()).id(), equalTo(aggsByTsid.aggregates().get(0).id()));
        assertThat(finalAgg.groupings(), hasSize(3));

        assertThat(aggsByTsid.aggregates(), hasSize(4)); // rate, values(pod), values(cluster), bucket
        Rate rate = as(Alias.unwrap(aggsByTsid.aggregates().get(0)), Rate.class);
        assertThat(Expressions.attribute(rate.field()).name(), equalTo("network.total_bytes_in"));
        DimensionValues podValues = as(Alias.unwrap(aggsByTsid.aggregates().get(1)), DimensionValues.class);
        assertThat(Expressions.attribute(podValues.field()).name(), equalTo("pod"));
    }

    public void testTranslateSumOfTwoRates() {
        var query = """
            TS k8s
            | STATS max(rate(network.total_bytes_in) + rate(network.total_bytes_out)) BY pod, bucket(@timestamp, 5 minute), cluster
            | SORT cluster
            | LIMIT 10
            """;
        var plan = logicalOptimizerWithLatestVersion.optimize(metricsAnalyzer.analyze(parser.parseQuery(query)));
        Project projection = as(plan, Project.class);
        TopN topN = as(projection.child(), TopN.class);
        Eval unpack = as(topN.child(), Eval.class);
        assertThat(unpack.fields(), hasSize(2));
        var unpack1 = as(Alias.unwrap(unpack.fields().get(0)), UnpackDimension.class);
        var unpack2 = as(Alias.unwrap(unpack.fields().get(1)), UnpackDimension.class);
        Aggregate finalAgg = as(unpack.child(), Aggregate.class);
        Eval eval = as(finalAgg.child(), Eval.class);
        assertThat(eval.fields(), hasSize(3));
        var pack1 = as(Alias.unwrap(eval.fields().get(0)), PackDimension.class);
        var pack2 = as(Alias.unwrap(eval.fields().get(1)), PackDimension.class);
        Add sum = as(Alias.unwrap(eval.fields().get(2)), Add.class);
        assertThat(Expressions.name(sum.left()), equalTo("RATE_$1"));
        assertThat(Expressions.name(sum.right()), equalTo("RATE_$2"));
        TimeSeriesAggregate aggsByTsid = as(eval.child(), TimeSeriesAggregate.class);
        assertThat(Expressions.name(aggsByTsid.aggregates().get(0)), equalTo("RATE_$1"));
        assertThat(Expressions.name(aggsByTsid.aggregates().get(1)), equalTo("RATE_$2"));
    }

    public void testTranslateMixedAggsGroupedByTimeBucketAndDimensions() {
        var query = """
            TS k8s
            | STATS avg(rate(network.total_bytes_in)), avg(network.cost) BY bucket(@timestamp, 5 minute), cluster
            | SORT cluster
            | LIMIT 10
            """;
        var plan = logicalOptimizerWithLatestVersion.optimize(metricsAnalyzer.analyze(parser.parseQuery(query)));
        Project project = as(plan, Project.class);
        TopN topN = as(project.child(), TopN.class);
        Eval eval = as(topN.child(), Eval.class);
        assertThat(eval.fields(), hasSize(3));
        Div div = as(Alias.unwrap(eval.fields().get(2)), Div.class);
        Aggregate finalAgg = as(eval.child(), Aggregate.class);
        assertThat(finalAgg, not(instanceOf(TimeSeriesAggregate.class)));
        Eval packDimensions = as(finalAgg.child(), Eval.class);
        TimeSeriesAggregate aggsByTsid = as(packDimensions.child(), TimeSeriesAggregate.class);
        assertNotNull(aggsByTsid.timeBucket());
        assertThat(aggsByTsid.timeBucket().buckets().fold(FoldContext.small()), equalTo(Duration.ofMinutes(5)));
        Eval bucket = as(aggsByTsid.child(), Eval.class);
        EsRelation relation = as(bucket.child(), EsRelation.class);
        assertThat(relation.indexMode(), equalTo(IndexMode.TIME_SERIES));

        assertThat(finalAgg.aggregates(), hasSize(6)); // sum, count, sum, count, bucket, cluster
        Sum sumRate = as(Alias.unwrap(finalAgg.aggregates().get(0)), Sum.class);
        Count countRate = as(Alias.unwrap(finalAgg.aggregates().get(1)), Count.class);
        assertThat(Expressions.attribute(sumRate.field()).id(), equalTo(aggsByTsid.aggregates().get(0).id()));
        assertThat(Expressions.attribute(countRate.field()).id(), equalTo(aggsByTsid.aggregates().get(0).id()));

        Sum sumCost = as(Alias.unwrap(finalAgg.aggregates().get(2)), Sum.class);
        Count countCost = as(Alias.unwrap(finalAgg.aggregates().get(3)), Count.class);
        assertThat(Expressions.attribute(sumCost.field()).id(), equalTo(aggsByTsid.aggregates().get(1).id()));
        assertThat(Expressions.attribute(countCost.field()).id(), equalTo(aggsByTsid.aggregates().get(1).id()));

        assertThat(finalAgg.groupings(), hasSize(2));

        assertThat(aggsByTsid.aggregates(), hasSize(4)); // rate, last_over_time, values(cluster), bucket
        Rate rate = as(Alias.unwrap(aggsByTsid.aggregates().get(0)), Rate.class);
        assertThat(Expressions.attribute(rate.field()).name(), equalTo("network.total_bytes_in"));
        LastOverTime lastSum = as(Alias.unwrap(aggsByTsid.aggregates().get(1)), LastOverTime.class);
        assertThat(Expressions.attribute(lastSum.field()).name(), equalTo("network.cost"));
    }

    public void testAdjustMetricsRateBeforeFinalAgg() {
        var query = """
            TS k8s
            | STATS avg(round(1.05 * rate(network.total_bytes_in))) BY bucket(@timestamp, 1 minute), cluster
            | SORT cluster
            | LIMIT 10
            """;
        var plan = logicalOptimizerWithLatestVersion.optimize(metricsAnalyzer.analyze(parser.parseQuery(query)));
        Project project = as(plan, Project.class);
        TopN topN = as(project.child(), TopN.class);
        Eval evalDiv = as(topN.child(), Eval.class);
        assertThat(evalDiv.fields(), hasSize(2));
        as(Alias.unwrap(evalDiv.fields().get(0)), UnpackDimension.class);
        Div div = as(Alias.unwrap(evalDiv.fields().get(1)), Div.class);

        Aggregate finalAgg = as(evalDiv.child(), Aggregate.class);
        assertThat(finalAgg, not(instanceOf(TimeSeriesAggregate.class)));
        assertThat(finalAgg.aggregates(), hasSize(4)); // sum, count, bucket, cluster
        assertThat(finalAgg.groupings(), hasSize(2));

        Eval evalRound = as(finalAgg.child(), Eval.class);
        Round round = as(Alias.unwrap(evalRound.fields().get(1)), Round.class);
        Mul mul = as(round.field(), Mul.class);

        TimeSeriesAggregate aggsByTsid = as(evalRound.child(), TimeSeriesAggregate.class);
        assertThat(aggsByTsid.aggregates(), hasSize(3)); // rate, cluster, bucket
        assertThat(aggsByTsid.groupings(), hasSize(2));
        assertNotNull(aggsByTsid.timeBucket());
        assertThat(aggsByTsid.timeBucket().buckets().fold(FoldContext.small()), equalTo(Duration.ofMinutes(1)));

        Eval evalBucket = as(aggsByTsid.child(), Eval.class);
        assertThat(evalBucket.fields(), hasSize(1));
        Bucket bucket = as(Alias.unwrap(evalBucket.fields().get(0)), Bucket.class);
        EsRelation relation = as(evalBucket.child(), EsRelation.class);
        assertThat(relation.indexMode(), equalTo(IndexMode.TIME_SERIES));

        assertThat(Expressions.attribute(div.left()).id(), equalTo(finalAgg.aggregates().get(0).id()));
        assertThat(Expressions.attribute(div.right()).id(), equalTo(finalAgg.aggregates().get(1).id()));

        Sum sum = as(Alias.unwrap(finalAgg.aggregates().get(0)), Sum.class);
        Count count = as(Alias.unwrap(finalAgg.aggregates().get(1)), Count.class);

        assertThat(
            Expressions.attribute(finalAgg.groupings().get(0)).id(),
            equalTo(Expressions.attribute(aggsByTsid.groupings().get(1)).id())
        );

        assertThat(Expressions.attribute(mul.left()).id(), equalTo(aggsByTsid.aggregates().get(0).id()));
        assertThat(mul.right().fold(FoldContext.small()), equalTo(1.05));
        Rate rate = as(Alias.unwrap(aggsByTsid.aggregates().get(0)), Rate.class);
        assertThat(Expressions.attribute(rate.field()).name(), equalTo("network.total_bytes_in"));
        DimensionValues values = as(Alias.unwrap(aggsByTsid.aggregates().get(1)), DimensionValues.class);
        assertThat(Expressions.attribute(values.field()).name(), equalTo("cluster"));
    }

    public void testTranslateMaxOverTime() {
        var query = "TS k8s | STATS sum(max_over_time(network.bytes_in)) BY bucket(@timestamp, 1h)";
        var plan = logicalOptimizerWithLatestVersion.optimize(metricsAnalyzer.analyze(parser.parseQuery(query)));
        Limit limit = as(plan, Limit.class);
        Aggregate finalAgg = as(limit.child(), Aggregate.class);
        assertThat(finalAgg, not(instanceOf(TimeSeriesAggregate.class)));
        assertThat(finalAgg.aggregates(), hasSize(2));
        TimeSeriesAggregate aggsByTsid = as(finalAgg.child(), TimeSeriesAggregate.class);
        assertThat(aggsByTsid.aggregates(), hasSize(2)); // _tsid is dropped
        assertNotNull(aggsByTsid.timeBucket());
        assertThat(aggsByTsid.timeBucket().buckets().fold(FoldContext.small()), equalTo(Duration.ofHours(1)));
        Eval eval = as(aggsByTsid.child(), Eval.class);
        assertThat(eval.fields(), hasSize(1));
        EsRelation relation = as(eval.child(), EsRelation.class);
        assertThat(relation.indexMode(), equalTo(IndexMode.STANDARD));

        Sum sum = as(Alias.unwrap(finalAgg.aggregates().get(0)), Sum.class);
        assertThat(Expressions.attribute(sum.field()).id(), equalTo(aggsByTsid.aggregates().get(0).id()));
        assertThat(finalAgg.groupings(), hasSize(1));
        assertThat(Expressions.attribute(finalAgg.groupings().get(0)).id(), equalTo(aggsByTsid.aggregates().get(1).id()));

        Max max = as(Alias.unwrap(aggsByTsid.aggregates().get(0)), Max.class);
        assertThat(Expressions.attribute(max.field()).name(), equalTo("network.bytes_in"));
        assertThat(Expressions.attribute(aggsByTsid.groupings().get(1)).id(), equalTo(eval.fields().get(0).id()));
        Bucket bucket = as(Alias.unwrap(eval.fields().get(0)), Bucket.class);
        assertThat(Expressions.attribute(bucket.field()).name(), equalTo("@timestamp"));
    }

    public void testTranslateAvgOverTime() {
        var query = "TS k8s | STATS sum(avg_over_time(network.bytes_in)) BY bucket(@timestamp, 1h)";
        var plan = logicalOptimizerWithLatestVersion.optimize(metricsAnalyzer.analyze(parser.parseQuery(query)));
        Limit limit = as(plan, Limit.class);
        Aggregate finalAgg = as(limit.child(), Aggregate.class);
        assertThat(finalAgg, not(instanceOf(TimeSeriesAggregate.class)));
        assertThat(finalAgg.aggregates(), hasSize(2));
        Eval evalAvg = as(finalAgg.child(), Eval.class);
        TimeSeriesAggregate aggsByTsid = as(evalAvg.child(), TimeSeriesAggregate.class);
        assertThat(aggsByTsid.aggregates(), hasSize(3)); // _tsid is dropped
        assertNotNull(aggsByTsid.timeBucket());
        assertThat(aggsByTsid.timeBucket().buckets().fold(FoldContext.small()), equalTo(Duration.ofHours(1)));
        Eval evalBucket = as(aggsByTsid.child(), Eval.class);
        assertThat(evalBucket.fields(), hasSize(1));
        EsRelation relation = as(evalBucket.child(), EsRelation.class);
        assertThat(relation.indexMode(), equalTo(IndexMode.STANDARD));

        Sum sum = as(Alias.unwrap(finalAgg.aggregates().get(0)), Sum.class);
        assertThat(Expressions.attribute(sum.field()).id(), equalTo(evalAvg.fields().get(0).id()));
        assertThat(finalAgg.groupings(), hasSize(1));
        assertThat(Expressions.attribute(finalAgg.groupings().get(0)).id(), equalTo(aggsByTsid.aggregates().get(2).id()));

        Sum sumTs = as(Alias.unwrap(aggsByTsid.aggregates().get(0)), Sum.class);
        assertThat(sumTs.summationMode(), equalTo(SummationMode.LOSSY_LITERAL));
        assertThat(Expressions.attribute(sumTs.field()).name(), equalTo("network.bytes_in"));
        Count countTs = as(Alias.unwrap(aggsByTsid.aggregates().get(1)), Count.class);
        assertThat(Expressions.attribute(countTs.field()).name(), equalTo("network.bytes_in"));
        assertThat(Expressions.attribute(aggsByTsid.groupings().get(1)).id(), equalTo(evalBucket.fields().get(0).id()));
        Bucket bucket = as(Alias.unwrap(evalBucket.fields().get(0)), Bucket.class);
        assertThat(Expressions.attribute(bucket.field()).name(), equalTo("@timestamp"));
    }

    public void testTranslateLastOverTime() {
        var query = """
            TS k8s | STATS avg(last_over_time(network.bytes_in)) BY bucket(@timestamp, 1 minute)
            | LIMIT 10
            """;
        var plan = logicalOptimizerWithLatestVersion.optimize(metricsAnalyzer.analyze(parser.parseQuery(query)));
        var project = as(plan, Project.class);
        var eval = as(project.child(), Eval.class);
        var limit = as(eval.child(), Limit.class);
        Aggregate finalAgg = as(limit.child(), Aggregate.class);
        assertThat(finalAgg, not(instanceOf(TimeSeriesAggregate.class)));
        TimeSeriesAggregate aggsByTsid = as(finalAgg.child(), TimeSeriesAggregate.class);
        assertNotNull(aggsByTsid.timeBucket());
        assertThat(aggsByTsid.timeBucket().buckets().fold(FoldContext.small()), equalTo(Duration.ofMinutes(1)));
        Eval evalBucket = as(aggsByTsid.child(), Eval.class);
        assertThat(evalBucket.fields(), hasSize(1));
        EsRelation relation = as(evalBucket.child(), EsRelation.class);
        assertThat(relation.indexMode(), equalTo(IndexMode.STANDARD));

        as(Alias.unwrap(finalAgg.aggregates().get(0)), Sum.class);
        as(Alias.unwrap(finalAgg.aggregates().get(1)), Count.class);

        LastOverTime lastOverTime = as(Alias.unwrap(aggsByTsid.aggregates().get(0)), LastOverTime.class);
        assertThat(Expressions.attribute(lastOverTime.field()).name(), equalTo("network.bytes_in"));
        assertThat(Expressions.attribute(aggsByTsid.groupings().get(1)).id(), equalTo(evalBucket.fields().get(0).id()));
        Bucket bucket = as(Alias.unwrap(evalBucket.fields().get(0)), Bucket.class);
        assertThat(Expressions.attribute(bucket.field()).name(), equalTo("@timestamp"));
    }

    public void testTranslateWithInlineFilter() {
        var query = """
            TS k8s | STATS sum(last_over_time(network.bytes_in)) WHERE cluster == "prod" BY bucket(@timestamp, 1 minute)
            | LIMIT 10
            """;
        var plan = logicalOptimizerWithLatestVersion.optimize(metricsAnalyzer.analyze(parser.parseQuery(query)));
        var limit = as(plan, Limit.class);
        Aggregate finalAgg = as(limit.child(), Aggregate.class);
        assertThat(finalAgg, not(instanceOf(TimeSeriesAggregate.class)));
        TimeSeriesAggregate aggsByTsid = as(finalAgg.child(), TimeSeriesAggregate.class);
        assertNotNull(aggsByTsid.timeBucket());
        assertThat(aggsByTsid.timeBucket().buckets().fold(FoldContext.small()), equalTo(Duration.ofMinutes(1)));
        Eval evalBucket = as(aggsByTsid.child(), Eval.class);
        assertThat(evalBucket.fields(), hasSize(1));
        EsRelation relation = as(evalBucket.child(), EsRelation.class);
        assertThat(relation.indexMode(), equalTo(IndexMode.STANDARD));

        var sum = as(Alias.unwrap(finalAgg.aggregates().get(0)), Sum.class);
        assertFalse(sum.hasFilter());

        LastOverTime lastOverTime = as(Alias.unwrap(aggsByTsid.aggregates().get(0)), LastOverTime.class);
        assertThat(Expressions.attribute(lastOverTime.field()).name(), equalTo("network.bytes_in"));
        assertThat(Expressions.attribute(aggsByTsid.groupings().get(1)).id(), equalTo(evalBucket.fields().get(0).id()));
        Bucket bucket = as(Alias.unwrap(evalBucket.fields().get(0)), Bucket.class);
        assertThat(Expressions.attribute(bucket.field()).name(), equalTo("@timestamp"));
        assertTrue(lastOverTime.hasFilter());
        assertThat(lastOverTime.filter(), instanceOf(Equals.class));
    }

    public void testTranslateWithDateTrunc() {
        var query = randomFrom("""
            TS k8s
            | EVAL tbucket = date_trunc(1m, @timestamp)
            | STATS sum(last_over_time(network.bytes_in)) WHERE cluster == "prod" BY tbucket
            | LIMIT 10
            """, """
            TS k8s
            | STATS sum(last_over_time(network.bytes_in)) WHERE cluster == "prod" BY tbucket=date_trunc(1m, @timestamp)
            | LIMIT 10
            """);
        var plan = logicalOptimizerWithLatestVersion.optimize(metricsAnalyzer.analyze(parser.parseQuery(query)));
        var limit = as(plan, Limit.class);
        Aggregate finalAgg = as(limit.child(), Aggregate.class);
        assertThat(finalAgg, not(instanceOf(TimeSeriesAggregate.class)));
        TimeSeriesAggregate aggsByTsid = as(finalAgg.child(), TimeSeriesAggregate.class);
        assertNotNull(aggsByTsid.timeBucket());
        assertThat(aggsByTsid.timeBucket().buckets().fold(FoldContext.small()), equalTo(Duration.ofMinutes(1)));
        Eval evalBucket = as(aggsByTsid.child(), Eval.class);
        assertThat(evalBucket.fields(), hasSize(1));
        EsRelation relation = as(evalBucket.child(), EsRelation.class);
        assertThat(relation.indexMode(), equalTo(IndexMode.STANDARD));

        var sum = as(Alias.unwrap(finalAgg.aggregates().get(0)), Sum.class);
        assertFalse(sum.hasFilter());

        LastOverTime lastOverTime = as(Alias.unwrap(aggsByTsid.aggregates().get(0)), LastOverTime.class);
        assertThat(Expressions.attribute(lastOverTime.field()).name(), equalTo("network.bytes_in"));
        assertThat(Expressions.attribute(aggsByTsid.groupings().get(1)).id(), equalTo(evalBucket.fields().get(0).id()));
        DateTrunc dateTrunc = as(Alias.unwrap(evalBucket.fields().get(0)), DateTrunc.class);
        assertThat(Expressions.attribute(dateTrunc.field()).name(), equalTo("@timestamp"));
        assertTrue(lastOverTime.hasFilter());
        assertThat(lastOverTime.filter(), instanceOf(Equals.class));
    }

    public void testTranslateWithInlineFilterWithImplicitLastOverTime() {
        var query = """
            TS k8s | STATS avg(network.bytes_in) WHERE cluster == "prod" BY bucket(@timestamp, 1 minute)
            | LIMIT 10
            """;
        var plan = logicalOptimizerWithLatestVersion.optimize(metricsAnalyzer.analyze(parser.parseQuery(query)));
        var project = as(plan, Project.class);
        var eval = as(project.child(), Eval.class);
        var limit = as(eval.child(), Limit.class);
        Aggregate finalAgg = as(limit.child(), Aggregate.class);
        assertThat(finalAgg, not(instanceOf(TimeSeriesAggregate.class)));
        TimeSeriesAggregate aggsByTsid = as(finalAgg.child(), TimeSeriesAggregate.class);
        assertNotNull(aggsByTsid.timeBucket());
        assertThat(aggsByTsid.timeBucket().buckets().fold(FoldContext.small()), equalTo(Duration.ofMinutes(1)));
        Eval evalBucket = as(aggsByTsid.child(), Eval.class);
        assertThat(evalBucket.fields(), hasSize(1));
        EsRelation relation = as(evalBucket.child(), EsRelation.class);
        assertThat(relation.indexMode(), equalTo(IndexMode.STANDARD));

        var sum = as(Alias.unwrap(finalAgg.aggregates().get(0)), Sum.class);
        assertFalse(sum.hasFilter());
        var count = as(Alias.unwrap(finalAgg.aggregates().get(1)), Count.class);
        assertFalse(count.hasFilter());

        LastOverTime lastOverTime = as(Alias.unwrap(aggsByTsid.aggregates().get(0)), LastOverTime.class);
        assertThat(Expressions.attribute(lastOverTime.field()).name(), equalTo("network.bytes_in"));
        assertThat(Expressions.attribute(aggsByTsid.groupings().get(1)).id(), equalTo(evalBucket.fields().get(0).id()));
        Bucket bucket = as(Alias.unwrap(evalBucket.fields().get(0)), Bucket.class);
        assertThat(Expressions.attribute(bucket.field()).name(), equalTo("@timestamp"));
        assertTrue(lastOverTime.hasFilter());
        assertThat(lastOverTime.filter(), instanceOf(Equals.class));
    }

    public void testTranslateHistogramSumWithImplicitMergeOverTime() {
        var query = """
            TS exp_histo_sample | STATS SUM(responseTime) BY bucket(@timestamp, 1 minute) | LIMIT 10
            """;
        var plan = logicalOptimizerWithLatestVersion.optimize(metricsAnalyzer.analyze(parser.parseQuery(query)));
        var limit = as(plan, Limit.class);
        Aggregate finalAgg = as(limit.child(), Aggregate.class);
        assertThat(finalAgg, not(instanceOf(TimeSeriesAggregate.class)));
        Eval sumExtractionEval = as(finalAgg.child(), Eval.class); // extracts sum from merged per-series histograms
        TimeSeriesAggregate aggsByTsid = as(sumExtractionEval.child(), TimeSeriesAggregate.class);
        assertNotNull(aggsByTsid.timeBucket());
        assertThat(aggsByTsid.timeBucket().buckets().fold(FoldContext.small()), equalTo(Duration.ofMinutes(1)));
        Eval evalBucket = as(aggsByTsid.child(), Eval.class);
        assertThat(evalBucket.fields(), hasSize(1));
        EsRelation relation = as(evalBucket.child(), EsRelation.class);
        assertThat(relation.indexMode(), equalTo(IndexMode.STANDARD));

        var crossSeriesSum = as(Alias.unwrap(finalAgg.aggregates().get(0)), Sum.class);
        assertFalse(crossSeriesSum.hasFilter());

        var sumExtraction = as(Alias.unwrap(sumExtractionEval.expressions().get(0)), ExtractHistogramComponent.class);

        var mergePerSeries = as(Alias.unwrap(aggsByTsid.aggregates().get(0)), HistogramMerge.class);
        assertFalse(mergePerSeries.hasFilter());
        assertThat(Expressions.attribute(mergePerSeries.field()).name(), equalTo("responseTime"));

        assertThat(Expressions.attribute(aggsByTsid.groupings().get(1)).id(), equalTo(evalBucket.fields().get(0).id()));
        Bucket bucket = as(Alias.unwrap(evalBucket.fields().get(0)), Bucket.class);
        assertThat(Expressions.attribute(bucket.field()).name(), equalTo("@timestamp"));
    }

    public void testTranslateHistogramSumWithImplicitMergeOverTimeAndFilter() {
        var query = """
            TS exp_histo_sample | STATS SUM(responseTime) WHERE instance == "foobar" BY bucket(@timestamp, 1 minute) | LIMIT 10
            """;
        var plan = logicalOptimizerWithLatestVersion.optimize(metricsAnalyzer.analyze(parser.parseQuery(query)));
        var limit = as(plan, Limit.class);
        Aggregate finalAgg = as(limit.child(), Aggregate.class);
        assertThat(finalAgg, not(instanceOf(TimeSeriesAggregate.class)));
        Eval sumExtractionEval = as(finalAgg.child(), Eval.class); // extracts sum from merged per-series histograms
        TimeSeriesAggregate aggsByTsid = as(sumExtractionEval.child(), TimeSeriesAggregate.class);
        assertNotNull(aggsByTsid.timeBucket());
        assertThat(aggsByTsid.timeBucket().buckets().fold(FoldContext.small()), equalTo(Duration.ofMinutes(1)));
        Eval evalBucket = as(aggsByTsid.child(), Eval.class);
        assertThat(evalBucket.fields(), hasSize(1));
        EsRelation relation = as(evalBucket.child(), EsRelation.class);
        assertThat(relation.indexMode(), equalTo(IndexMode.STANDARD));

        var crossSeriesSum = as(Alias.unwrap(finalAgg.aggregates().get(0)), Sum.class);
        assertFalse(crossSeriesSum.hasFilter());

        var sumExtraction = as(Alias.unwrap(sumExtractionEval.expressions().get(0)), ExtractHistogramComponent.class);

        var mergePerSeries = as(Alias.unwrap(aggsByTsid.aggregates().get(0)), HistogramMerge.class);
        assertTrue(mergePerSeries.hasFilter());
        assertThat(mergePerSeries.filter(), instanceOf(Equals.class));
        assertThat(Expressions.attribute(mergePerSeries.field()).name(), equalTo("responseTime"));

        assertThat(Expressions.attribute(aggsByTsid.groupings().get(1)).id(), equalTo(evalBucket.fields().get(0).id()));
        Bucket bucket = as(Alias.unwrap(evalBucket.fields().get(0)), Bucket.class);
        assertThat(Expressions.attribute(bucket.field()).name(), equalTo("@timestamp"));
    }

    public void testTranslateHistogramPercentileWithImplicitMergeOverTime() {
        var query = """
            TS exp_histo_sample | STATS PERCENTILE(responseTime, 50) BY bucket(@timestamp, 1 minute) | LIMIT 10
            """;
        var plan = logicalOptimizerWithLatestVersion.optimize(metricsAnalyzer.analyze(parser.parseQuery(query)));
        var project = as(plan, Project.class);
        var percentileExtractionEval = as(project.child(), Eval.class);
        var limit = as(percentileExtractionEval.child(), Limit.class);
        Aggregate finalAgg = as(limit.child(), Aggregate.class);
        assertThat(finalAgg, not(instanceOf(TimeSeriesAggregate.class)));
        TimeSeriesAggregate aggsByTsid = as(finalAgg.child(), TimeSeriesAggregate.class);
        assertNotNull(aggsByTsid.timeBucket());
        assertThat(aggsByTsid.timeBucket().buckets().fold(FoldContext.small()), equalTo(Duration.ofMinutes(1)));
        Eval evalBucket = as(aggsByTsid.child(), Eval.class);
        assertThat(evalBucket.fields(), hasSize(1));
        EsRelation relation = as(evalBucket.child(), EsRelation.class);
        assertThat(relation.indexMode(), equalTo(IndexMode.STANDARD));

        var percentileExtraction = as(Alias.unwrap(percentileExtractionEval.expressions().get(0)), HistogramPercentile.class);

        var crossSeriesMerge = as(Alias.unwrap(finalAgg.aggregates().get(0)), HistogramMerge.class);
        assertFalse(crossSeriesMerge.hasFilter());

        var mergePerSeries = as(Alias.unwrap(aggsByTsid.aggregates().get(0)), HistogramMerge.class);
        assertFalse(mergePerSeries.hasFilter());
        assertThat(Expressions.attribute(mergePerSeries.field()).name(), equalTo("responseTime"));

        assertThat(Expressions.attribute(aggsByTsid.groupings().get(1)).id(), equalTo(evalBucket.fields().get(0).id()));
        Bucket bucket = as(Alias.unwrap(evalBucket.fields().get(0)), Bucket.class);
        assertThat(Expressions.attribute(bucket.field()).name(), equalTo("@timestamp"));
    }

    public void testTranslateHistogramPercentileWithImplicitMergeOverTimeAndFilter() {
        var query = """
            TS exp_histo_sample | STATS PERCENTILE(responseTime, 50) WHERE instance == "foobar" BY bucket(@timestamp, 1 minute) | LIMIT 10
            """;
        var plan = logicalOptimizerWithLatestVersion.optimize(metricsAnalyzer.analyze(parser.parseQuery(query)));
        var project = as(plan, Project.class);
        var percentileExtractionEval = as(project.child(), Eval.class);
        var limit = as(percentileExtractionEval.child(), Limit.class);
        Aggregate finalAgg = as(limit.child(), Aggregate.class);
        assertThat(finalAgg, not(instanceOf(TimeSeriesAggregate.class)));
        TimeSeriesAggregate aggsByTsid = as(finalAgg.child(), TimeSeriesAggregate.class);
        assertNotNull(aggsByTsid.timeBucket());
        assertThat(aggsByTsid.timeBucket().buckets().fold(FoldContext.small()), equalTo(Duration.ofMinutes(1)));
        Eval evalBucket = as(aggsByTsid.child(), Eval.class);
        assertThat(evalBucket.fields(), hasSize(1));
        EsRelation relation = as(evalBucket.child(), EsRelation.class);
        assertThat(relation.indexMode(), equalTo(IndexMode.STANDARD));

        var percentileExtraction = as(Alias.unwrap(percentileExtractionEval.expressions().get(0)), HistogramPercentile.class);

        var crossSeriesMerge = as(Alias.unwrap(finalAgg.aggregates().get(0)), HistogramMerge.class);
        assertFalse(crossSeriesMerge.hasFilter());

        var mergePerSeries = as(Alias.unwrap(aggsByTsid.aggregates().get(0)), HistogramMerge.class);
        assertTrue(mergePerSeries.hasFilter());
        assertThat(mergePerSeries.filter(), instanceOf(Equals.class));
        assertThat(Expressions.attribute(mergePerSeries.field()).name(), equalTo("responseTime"));

        assertThat(Expressions.attribute(aggsByTsid.groupings().get(1)).id(), equalTo(evalBucket.fields().get(0).id()));
        Bucket bucket = as(Alias.unwrap(evalBucket.fields().get(0)), Bucket.class);
        assertThat(Expressions.attribute(bucket.field()).name(), equalTo("@timestamp"));
    }

    public void testTranslateOverTimeWithWindow() {
        {
            int window = between(1, 20);
            var query = String.format(Locale.ROOT, """
                TS k8s
                | STATS avg(last_over_time(network.bytes_in, %s minute)) BY TBUCKET(1 minute)
                | LIMIT 10
                """, window);
            var plan = logicalOptimizerWithLatestVersion.optimize(metricsAnalyzer.analyze(parser.parseQuery(query)));
            Holder<LastOverTime> holder = new Holder<>();
            plan.forEachExpressionDown(LastOverTime.class, holder::set);
            assertNotNull(holder.get());
            assertTrue(holder.get().hasWindow());
            assertThat(holder.get().window().fold(FoldContext.small()), equalTo(Duration.ofMinutes(window)));
        }
        {
            int window = between(1, 3);
            int bucket = randomFrom(5, 10, 15, 20, 30, 60);
            var query = String.format(Locale.ROOT, """
                TS k8s
                | STATS avg(last_over_time(network.bytes_in, %s hour)) BY TBUCKET(%s minute)
                | LIMIT 10
                """, window, bucket);
            var plan = logicalOptimizerWithLatestVersion.optimize(metricsAnalyzer.analyze(parser.parseQuery(query)));
            Holder<LastOverTime> holder = new Holder<>();
            plan.forEachExpressionDown(LastOverTime.class, holder::set);
            assertNotNull(holder.get());
            assertTrue(holder.get().hasWindow());
            assertThat(holder.get().window().fold(FoldContext.small()), equalTo(Duration.ofHours(window)));
        }
        // smaller window
        {
            var query = """
                TS k8s
                | STATS sum(rate(network.total_bytes_in, 1m)) BY TBUCKET(5m)
                | LIMIT 10
                """;
            var error = expectThrows(IllegalArgumentException.class, () -> {
                logicalOptimizerWithLatestVersion.optimize(metricsAnalyzer.analyze(parser.parseQuery(query)));
            });
            assertThat(
                error.getMessage(),
                equalTo(
                    "Unsupported window [1m] for aggregate function [rate(network.total_bytes_in, 1m)]; "
                        + "the window must be larger than the time bucket [TBUCKET(5m)] and an exact multiple of it"
                )
            );
        }
        // not supported
        {
            int window = randomValueOtherThanMany(n -> n % 5 == 0, () -> between(1, 30));
            var query = String.format(Locale.ROOT, """
                TS k8s
                | STATS avg(last_over_time(network.bytes_in, %s minute)) BY tbucket(5 minute)
                | LIMIT 10
                """, window);
            var error = expectThrows(IllegalArgumentException.class, () -> {
                logicalOptimizerWithLatestVersion.optimize(metricsAnalyzer.analyze(parser.parseQuery(query)));
            });
            assertThat(
                error.getMessage(),
                containsString("the window must be larger than the time bucket [tbucket(5 minute)] and an exact multiple of it")
            );
        }
        // no time bucket
        {
            int window = randomIntBetween(1, 50);
            var query = String.format(Locale.ROOT, """
                TS k8s
                | STATS avg(last_over_time(network.bytes_in, %s minute))
                | LIMIT 10
                """, window);
            var error = expectThrows(IllegalArgumentException.class, () -> {
                logicalOptimizerWithLatestVersion.optimize(metricsAnalyzer.analyze(parser.parseQuery(query)));
            });
            assertThat(
                error.getMessage(),
                equalTo(
                    String.format(
                        Locale.ROOT,
                        "Using a window in aggregation [STATS avg(last_over_time(network.bytes_in, %s minute))] "
                            + "requires a time bucket in groupings",
                        window
                    )
                )
            );
        }
    }

    public void testMvSortInvalidOrder() {
        VerificationException e = expectThrows(VerificationException.class, () -> plan("""
            from test
            | EVAL sd = mv_sort(salary, "ABC")
            """));
        assertTrue(e.getMessage().startsWith("Found "));
        final String header = "Found 1 problem\nline ";
        assertEquals(
            "2:29: Invalid order value in [mv_sort(salary, \"ABC\")], expected one of [ASC, DESC] but got [ABC]",
            e.getMessage().substring(header.length())
        );

        e = expectThrows(VerificationException.class, () -> plan("""
            from test
            | EVAL order = "ABC", sd = mv_sort(salary, order)
            """));
        assertTrue(e.getMessage().startsWith("Found "));
        assertEquals(
            "2:16: Invalid order value in [mv_sort(salary, order)], expected one of [ASC, DESC] but got [ABC]",
            e.getMessage().substring(header.length())
        );

        e = expectThrows(VerificationException.class, () -> plan("""
            from test
            | EVAL order = concat("d", "sc"), sd = mv_sort(salary, order)
            """));
        assertTrue(e.getMessage().startsWith("Found "));
        assertEquals(
            "2:16: Invalid order value in [mv_sort(salary, order)], expected one of [ASC, DESC] but got [dsc]",
            e.getMessage().substring(header.length())
        );

        IllegalArgumentException iae = expectThrows(IllegalArgumentException.class, () -> plan("""
            row v = [1, 2, 3] | EVAL sd = mv_sort(v, "dsc")
            """));
        assertEquals("Invalid order value in [mv_sort(v, \"dsc\")], expected one of [ASC, DESC] but got [dsc]", iae.getMessage());

        iae = expectThrows(IllegalArgumentException.class, () -> plan("""
            row v = [1, 2, 3], o = concat("d", "sc") | EVAL sd = mv_sort(v, o)
            """));
        assertEquals("Invalid order value in [mv_sort(v, o)], expected one of [ASC, DESC] but got [dsc]", iae.getMessage());
    }

    public void testToDatePeriodTimeDurationInvalidIntervals() {
        IllegalArgumentException e = expectThrows(IllegalArgumentException.class, () -> planTypes("""
            from types | EVAL interval = "3 dys", x = date + interval::date_period"""));
        assertEquals(
            "Invalid interval value in [interval::date_period], expected integer followed by one of "
                + "[DAY, DAYS, D, WEEK, WEEKS, W, MONTH, MONTHS, MO, QUARTER, QUARTERS, Q, YEAR, YEARS, YR, Y] but got [3 dys]",
            e.getMessage()
        );

        e = expectThrows(IllegalArgumentException.class, () -> planTypes("""
            from types | EVAL interval = "- 3 days", x = date + interval::date_period"""));
        assertEquals(
            "Invalid interval value in [interval::date_period], expected integer followed by one of "
                + "[DAY, DAYS, D, WEEK, WEEKS, W, MONTH, MONTHS, MO, QUARTER, QUARTERS, Q, YEAR, YEARS, YR, Y] but got [- 3 days]",
            e.getMessage()
        );

        e = expectThrows(IllegalArgumentException.class, () -> planTypes("""
            from types  | EVAL interval = "3 dys", x = date - to_dateperiod(interval)"""));
        assertEquals(
            "Invalid interval value in [to_dateperiod(interval)], expected integer followed by one of "
                + "[DAY, DAYS, D, WEEK, WEEKS, W, MONTH, MONTHS, MO, QUARTER, QUARTERS, Q, YEAR, YEARS, YR, Y] but got [3 dys]",
            e.getMessage()
        );

        e = expectThrows(IllegalArgumentException.class, () -> planTypes("""
            from types  | EVAL interval = "- 3 days", x = date - to_dateperiod(interval)"""));
        assertEquals(
            "Invalid interval value in [to_dateperiod(interval)], expected integer followed by one of "
                + "[DAY, DAYS, D, WEEK, WEEKS, W, MONTH, MONTHS, MO, QUARTER, QUARTERS, Q, YEAR, YEARS, YR, Y] but got [- 3 days]",
            e.getMessage()
        );

        e = expectThrows(IllegalArgumentException.class, () -> planTypes("""
            from types  | EVAL interval = "3 ours", x = date + interval::time_duration"""));
        assertEquals(
            "Invalid interval value in [interval::time_duration], expected integer followed by one of "
                + "[MILLISECOND, MILLISECONDS, MS, SECOND, SECONDS, SEC, S, MINUTE, MINUTES, MIN, M, HOUR, HOURS, H] but got [3 ours]",
            e.getMessage()
        );

        e = expectThrows(IllegalArgumentException.class, () -> planTypes("""
            from types  | EVAL interval = "- 3 hours", x = date + interval::time_duration"""));
        assertEquals(
            "Invalid interval value in [interval::time_duration], expected integer followed by one of "
                + "[MILLISECOND, MILLISECONDS, MS, SECOND, SECONDS, SEC, S, MINUTE, MINUTES, MIN, M, HOUR, HOURS, H] but got [- 3 hours]",
            e.getMessage()
        );

        e = expectThrows(IllegalArgumentException.class, () -> planTypes("""
            from types  | EVAL interval = "3 ours", x = date - to_timeduration(interval)"""));
        assertEquals(
            "Invalid interval value in [to_timeduration(interval)], expected integer followed by one of "
                + "[MILLISECOND, MILLISECONDS, MS, SECOND, SECONDS, SEC, S, MINUTE, MINUTES, MIN, M, HOUR, HOURS, H] but got [3 ours]",
            e.getMessage()
        );

        e = expectThrows(IllegalArgumentException.class, () -> planTypes("""
            from types  | EVAL interval = "- 3 hours", x = date - to_timeduration(interval)"""));
        assertEquals(
            "Invalid interval value in [to_timeduration(interval)], expected integer followed by one of "
                + "[MILLISECOND, MILLISECONDS, MS, SECOND, SECONDS, SEC, S, MINUTE, MINUTES, MIN, M, HOUR, HOURS, H] but got [- 3 hours]",
            e.getMessage()
        );

        e = expectThrows(IllegalArgumentException.class, () -> planTypes("""
            from types  | EVAL interval = "3.5 hours", x = date - to_timeduration(interval)"""));
        assertEquals(
            "Invalid interval value in [to_timeduration(interval)], expected integer followed by one of "
                + "[MILLISECOND, MILLISECONDS, MS, SECOND, SECONDS, SEC, S, MINUTE, MINUTES, MIN, M, HOUR, HOURS, H] but got [3.5 hours]",
            e.getMessage()
        );

        e = expectThrows(IllegalArgumentException.class, () -> planTypes("""
            row x = "2024-01-01"::datetime | eval y = x + "3 dys"::date_period"""));
        assertEquals(
            "Invalid interval value in [\"3 dys\"::date_period], expected integer followed by one of "
                + "[DAY, DAYS, D, WEEK, WEEKS, W, MONTH, MONTHS, MO, QUARTER, QUARTERS, Q, YEAR, YEARS, YR, Y] but got [3 dys]",
            e.getMessage()
        );

        e = expectThrows(IllegalArgumentException.class, () -> planTypes("""
            row x = "2024-01-01"::datetime | eval y = x - to_dateperiod("3 dys")"""));
        assertEquals(
            "Invalid interval value in [to_dateperiod(\"3 dys\")], expected integer followed by one of "
                + "[DAY, DAYS, D, WEEK, WEEKS, W, MONTH, MONTHS, MO, QUARTER, QUARTERS, Q, YEAR, YEARS, YR, Y] but got [3 dys]",
            e.getMessage()
        );

        e = expectThrows(IllegalArgumentException.class, () -> planTypes("""
            row x = "2024-01-01"::datetime | eval y = x + "3 ours"::time_duration"""));
        assertEquals(
            "Invalid interval value in [\"3 ours\"::time_duration], expected integer followed by one of "
                + "[MILLISECOND, MILLISECONDS, MS, SECOND, SECONDS, SEC, S, MINUTE, MINUTES, MIN, M, HOUR, HOURS, H] but got [3 ours]",
            e.getMessage()
        );

        e = expectThrows(IllegalArgumentException.class, () -> planTypes("""
            row x = "2024-01-01"::datetime | eval y = x - to_timeduration("3 ours")"""));
        assertEquals(
            "Invalid interval value in [to_timeduration(\"3 ours\")], expected integer followed by one of "
                + "[MILLISECOND, MILLISECONDS, MS, SECOND, SECONDS, SEC, S, MINUTE, MINUTES, MIN, M, HOUR, HOURS, H] but got [3 ours]",
            e.getMessage()
        );

        e = expectThrows(IllegalArgumentException.class, () -> planTypes("""
            row x = "2024-01-01"::datetime | eval y = x - to_timeduration("3.5 hours")"""));
        assertEquals(
            "Invalid interval value in [to_timeduration(\"3.5 hours\")], expected integer followed by one of "
                + "[MILLISECOND, MILLISECONDS, MS, SECOND, SECONDS, SEC, S, MINUTE, MINUTES, MIN, M, HOUR, HOURS, H] but got [3.5 hours]",
            e.getMessage()
        );
    }

    public void testToDatePeriodToTimeDurationWithField() {
        final String header = "Found 1 problem\nline ";
        VerificationException e = expectThrows(VerificationException.class, () -> planTypes("""
            from types | EVAL x = date + keyword::date_period"""));
        assertTrue(e.getMessage().startsWith("Found "));
        assertEquals(
            "1:30: argument of [keyword::date_period] must be a constant, received [keyword]",
            e.getMessage().substring(header.length())
        );

        e = expectThrows(VerificationException.class, () -> planTypes("""
            from types  | EVAL x = date - to_timeduration(keyword)"""));
        assertEquals(
            "1:47: argument of [to_timeduration(keyword)] must be a constant, received [keyword]",
            e.getMessage().substring(header.length())
        );

        e = expectThrows(VerificationException.class, () -> planTypes("""
            from types | EVAL x = keyword, y = date + x::date_period"""));
        assertTrue(e.getMessage().startsWith("Found "));
        assertEquals("1:43: argument of [x::date_period] must be a constant, received [x]", e.getMessage().substring(header.length()));

        e = expectThrows(VerificationException.class, () -> planTypes("""
            from types  | EVAL x = keyword, y = date - to_timeduration(x)"""));
        assertEquals("1:60: argument of [to_timeduration(x)] must be a constant, received [x]", e.getMessage().substring(header.length()));
    }

    public void testWhereNull() {
        var plan = plan("""
            from test
            | sort salary
            | rename emp_no as e, first_name as f
            | keep salary, e, f
            | where null
            | LIMIT 12
            """);
        var local = as(plan, LocalRelation.class);
        assertThat(local.supplier(), equalTo(EmptyLocalSupplier.EMPTY));
    }

    public void testFunctionNamedParamsAsFunctionArgument() {
        var query = """
            from test
            | WHERE MATCH(first_name, "Anna Smith", {"minimum_should_match": 2.0})
            """;
        var plan = optimizedPlan(query);
        Limit limit = as(plan, Limit.class);
        Filter filter = as(limit.child(), Filter.class);
        Match match = as(filter.condition(), Match.class);
        MapExpression me = as(match.options(), MapExpression.class);
        assertEquals(1, me.entryExpressions().size());
        EntryExpression ee = as(me.entryExpressions().get(0), EntryExpression.class);
        BytesRef key = as(ee.key().fold(FoldContext.small()), BytesRef.class);
        assertEquals("minimum_should_match", key.utf8ToString());
        assertEquals(new Literal(EMPTY, 2.0, DataType.DOUBLE), ee.value());
        assertEquals(DataType.DOUBLE, ee.dataType());
    }

    public void testFunctionNamedParamsAsFunctionArgument1() {
        var query = """
            from test
            | WHERE MULTI_MATCH("Anna Smith", first_name, last_name, {"minimum_should_match": 2.0})
            """;
        var plan = optimizedPlan(query);
        Limit limit = as(plan, Limit.class);
        Filter filter = as(limit.child(), Filter.class);
        MultiMatch match = as(filter.condition(), MultiMatch.class);
        MapExpression me = as(match.options(), MapExpression.class);
        assertEquals(1, me.entryExpressions().size());
        EntryExpression ee = as(me.entryExpressions().get(0), EntryExpression.class);
        BytesRef key = as(ee.key().fold(FoldContext.small()), BytesRef.class);
        assertEquals("minimum_should_match", key.utf8ToString());
        assertEquals(new Literal(EMPTY, 2.0, DataType.DOUBLE), ee.value());
        assertEquals(DataType.DOUBLE, ee.dataType());
    }

    /**
     * <pre>{@code
     * Project[[_meta_field{f}#17, emp_no{f}#11, first_name{f}#12, gender{f}#13, hire_date{f}#18, job{f}#19, job.raw{f}#20,
     *          languages{f}#14 AS language_code#5, last_name{f}#15, long_noidx{f}#21, salary{f}#16, foo{r}#7, language_name{f}#23]]
     * \_TopN[[Order[emp_no{f}#11,ASC,LAST]],1000[INTEGER]]
     *   \_Join[LEFT,[languages{f}#14],[languages{f}#14],[language_code{f}#22]]
     *     |_Eval[[[62 61 72][KEYWORD] AS foo#7]]
     *     | \_Filter[languages{f}#14 > 1[INTEGER]]
     *     |   \_EsRelation[test][_meta_field{f}#17, emp_no{f}#11, first_name{f}#12, ..]
     *     \_EsRelation[languages_lookup][LOOKUP][language_code{f}#22, language_name{f}#23]
     * }</pre>
     */
    public void testRedundantSortOnJoin() {
        var plan = optimizedPlan("""
              FROM test
            | SORT languages
            | RENAME languages AS language_code
            | EVAL foo = "bar"
            | LOOKUP JOIN languages_lookup ON language_code
            | WHERE language_code > 1
            | SORT emp_no
            """);

        var project = as(plan, Project.class);
        var topN = as(project.child(), TopN.class);
        var join = as(topN.child(), Join.class);
        var eval = as(join.left(), Eval.class);
        var filter = as(eval.child(), Filter.class);
        as(filter.child(), EsRelation.class);

        assertThat(Expressions.names(topN.order()), contains("emp_no"));
    }

    /**
     * <pre>{@code
     * TopN[[Order[emp_no{f}#9,ASC,LAST]],1000[INTEGER]]
     * \_Filter[emp_no{f}#9 > 1[INTEGER]]
     *   \_MvExpand[languages{f}#12,languages{r}#20,null]
     *     \_Eval[[[62 61 72][KEYWORD] AS foo]]
     *       \_EsRelation[test][_meta_field{f}#15, emp_no{f}#9, first_name{f}#10, g..]
     * }</pre>
     */
    public void testRedundantSortOnMvExpand() {
        var plan = optimizedPlan("""
              FROM test
            | SORT languages
            | EVAL foo = "bar"
            | MV_EXPAND languages
            | WHERE emp_no > 1
            | SORT emp_no
            """);

        var topN = as(plan, TopN.class);
        var filter = as(topN.child(), Filter.class);
        var mvExpand = as(filter.child(), MvExpand.class);
        var eval = as(mvExpand.child(), Eval.class);
        as(eval.child(), EsRelation.class);
    }

    /**
     * <pre>{@code
     * TopN[[Order[emp_no{f}#11,ASC,LAST]],1000[INTEGER]]
     * \_Join[LEFT,[language_code{r}#5],[language_code{r}#5],[language_code{f}#22]]
     *   |_Filter[emp_no{f}#11 > 1[INTEGER]]
     *   | \_MvExpand[languages{f}#14,languages{r}#24,null]
     *   |   \_Eval[[languages{f}#14 AS language_code]]
     *   |     \_EsRelation[test][_meta_field{f}#17, emp_no{f}#11, first_name{f}#12, ..]
     *   \_EsRelation[languages_lookup][LOOKUP][language_code{f}#22, language_name{f}#23]
     * }</pre>
     */
    public void testRedundantSortOnMvExpandAndJoin() {
        var plan = optimizedPlan("""
              FROM test
            | SORT languages
            | EVAL language_code = languages
            | MV_EXPAND languages
            | WHERE emp_no > 1
            | LOOKUP JOIN languages_lookup ON language_code
            | SORT emp_no
            """);

        var topN = as(plan, TopN.class);
        var join = as(topN.child(), Join.class);
        var filter = as(join.left(), Filter.class);
        var mvExpand = as(filter.child(), MvExpand.class);
        var eval = as(mvExpand.child(), Eval.class);
        as(eval.child(), EsRelation.class);
    }

    /**
     * <pre>{@code
     * TopN[[Order[emp_no{f}#12,ASC,LAST]],1000[INTEGER]]
     * \_Join[LEFT,[language_code{r}#5],[language_code{r}#5],[language_code{f}#23]]
     *   |_Filter[emp_no{f}#12 > 1[INTEGER]]
     *   | \_MvExpand[languages{f}#15,languages{r}#25,null]
     *   |   \_Eval[[languages{f}#15 AS language_code]]
     *   |     \_EsRelation[test][_meta_field{f}#18, emp_no{f}#12, first_name{f}#13, ..]
     *   \_EsRelation[languages_lookup][LOOKUP][language_code{f}#23, language_name{f}#24]
     * }</pre>
     */
    public void testMultlipleRedundantSortOnMvExpandAndJoin() {
        var plan = optimizedPlan("""
              FROM test
            | SORT first_name
            | EVAL language_code = languages
            | MV_EXPAND languages
            | sort last_name
            | WHERE emp_no > 1
            | LOOKUP JOIN languages_lookup ON language_code
            | SORT emp_no
            """);

        var topN = as(plan, TopN.class);
        var join = as(topN.child(), Join.class);
        var filter = as(join.left(), Filter.class);
        var mvExpand = as(filter.child(), MvExpand.class);
        var eval = as(mvExpand.child(), Eval.class);
        as(eval.child(), EsRelation.class);
    }

    /**
     * <pre>{@code
     * TopN[[Order[emp_no{f}#16,ASC,LAST]],1000[INTEGER]]
     * \_Filter[emp_no{f}#16 > 1[INTEGER]]
     *   \_MvExpand[languages{f}#19,languages{r}#31]
     *     \_Dissect[foo{r}#5,Parser[pattern=%{z}, appendSeparator=, parser=org.elasticsearch.dissect.DissectParser@26f2cab],[z{r}#10
     * ]]
     *       \_Grok[foo{r}#5,Parser[pattern=%{WORD:y}, grok=org.elasticsearch.grok.Grok@6ea44ccd],[y{r}#9]]
     *         \_Enrich[ANY,[6c 61 6e 67 75 61 67 65 73 5f 69 64 78][KEYWORD],foo{r}#5,{"match":{"indices":[],"match_field":"id","enrich_
     * fields":["language_code","language_name"]}},{=languages_idx},[language_code{r}#29, language_name{r}#30]]
     *           \_Eval[[TOSTRING(languages{f}#19) AS foo]]
     *             \_EsRelation[test][_meta_field{f}#22, emp_no{f}#16, first_name{f}#17, ..]
     * }</pre>
     */
    public void testRedundantSortOnMvExpandEnrichGrokDissect() {
        var plan = optimizedPlan("""
              FROM test
            | SORT languages
            | EVAL foo = to_string(languages)
            | ENRICH languages_idx on foo
            | GROK foo "%{WORD:y}"
            | DISSECT foo "%{z}"
            | MV_EXPAND languages
            | WHERE emp_no > 1
            | SORT emp_no
            """);

        var topN = as(plan, TopN.class);
        var filter = as(topN.child(), Filter.class);
        var mvExpand = as(filter.child(), MvExpand.class);
        var dissect = as(mvExpand.child(), Dissect.class);
        var grok = as(dissect.child(), Grok.class);
        var enrich = as(grok.child(), Enrich.class);
        var eval = as(enrich.child(), Eval.class);
        as(eval.child(), EsRelation.class);
    }

    /**
     * <pre>{@code
     * TopN[[Order[emp_no{f}#20,ASC,LAST]],1000[INTEGER]]
     * \_Filter[emp_no{f}#20 > 1[INTEGER]]
     *   \_MvExpand[languages{f}#23,languages{r}#37]
     *     \_Dissect[foo{r}#5,Parser[pattern=%{z}, appendSeparator=, parser=org.elasticsearch.dissect.DissectParser@3e922db0],[z{r}#1
     * 4]]
     *       \_Grok[foo{r}#5,Parser[pattern=%{WORD:y}, grok=org.elasticsearch.grok.Grok@4d6ad024],[y{r}#13]]
     *         \_Enrich[ANY,[6c 61 6e 67 75 61 67 65 73 5f 69 64 78][KEYWORD],foo{r}#5,{"match":{"indices":[],"match_field":"id","enrich_
     * fields":["language_code","language_name"]}},{=languages_idx},[language_code{r}#35, language_name{r}#36]]
     *           \_Join[LEFT,[language_code{r}#8],[language_code{r}#8],[language_code{f}#31]]
     *             |_Eval[[TOSTRING(languages{f}#23) AS foo, languages{f}#23 AS language_code]]
     *             | \_EsRelation[test][_meta_field{f}#26, emp_no{f}#20, first_name{f}#21, ..]
     *             \_EsRelation[languages_lookup][LOOKUP][language_code{f}#31]
     * }</pre>
     */
    public void testRedundantSortOnMvExpandJoinEnrichGrokDissect() {
        var plan = optimizedPlan("""
              FROM test
            | SORT languages
            | EVAL foo = to_string(languages), language_code = languages
            | LOOKUP JOIN languages_lookup ON language_code
            | ENRICH languages_idx on foo
            | GROK foo "%{WORD:y}"
            | DISSECT foo "%{z}"
            | MV_EXPAND languages
            | WHERE emp_no > 1
            | SORT emp_no
            """);

        var topN = as(plan, TopN.class);
        var filter = as(topN.child(), Filter.class);
        var mvExpand = as(filter.child(), MvExpand.class);
        var dissect = as(mvExpand.child(), Dissect.class);
        var grok = as(dissect.child(), Grok.class);
        var enrich = as(grok.child(), Enrich.class);
        var join = as(enrich.child(), Join.class);
        var eval = as(join.left(), Eval.class);
        as(eval.child(), EsRelation.class);
    }

    /**
     * Expects
     *
     * <pre>{@code
     * TopN[[Order[emp_no{f}#23,ASC,LAST]],1000[INTEGER]]
     * \_Filter[emp_no{f}#23 > 1[INTEGER]]
     *   \_MvExpand[languages{f}#26,languages{r}#36]
     *     \_Project[[language_name{f}#35, foo{r}#5 AS bar#18, languages{f}#26, emp_no{f}#23]]
     *       \_Join[LEFT,[languages{f}#26],[languages{f}#26],[language_code{f}#34]]
     *         |_Eval[[TOSTRING(languages{f}#26) AS foo#5]]
     *         | \_EsRelation[test][_meta_field{f}#29, emp_no{f}#23, first_name{f}#24, ..]
     *         \_EsRelation[languages_lookup][LOOKUP][language_code{f}#34, language_name{f}#35]
     * }</pre>
     */
    public void testRedundantSortOnMvExpandJoinKeepDropRename() {
        var plan = optimizedPlan("""
              FROM test
            | SORT languages
            | EVAL foo = to_string(languages), language_code = languages
            | LOOKUP JOIN languages_lookup ON language_code
            | KEEP language_name, language_code, foo, languages, emp_no
            | DROP language_code
            | RENAME foo AS bar
            | MV_EXPAND languages
            | WHERE emp_no > 1
            | SORT emp_no
            """);

        var topN = as(plan, TopN.class);
        var filter = as(topN.child(), Filter.class);
        var mvExpand = as(filter.child(), MvExpand.class);
        var project = as(mvExpand.child(), Project.class);
        var join = as(project.child(), Join.class);
        var eval = as(join.left(), Eval.class);
        as(eval.child(), EsRelation.class);

        assertThat(Expressions.names(topN.order()), contains("emp_no"));
    }

    /**
     * <pre>{@code
     * TopN[[Order[emp_no{f}#15,ASC,LAST]],1000[INTEGER]]
     * \_Filter[emp_no{f}#15 > 1[INTEGER]]
     *   \_MvExpand[foo{r}#10,foo{r}#29]
     *     \_Eval[[CONCAT(language_name{r}#28,[66 6f 6f][KEYWORD]) AS foo]]
     *       \_MvExpand[language_name{f}#27,language_name{r}#28]
     *         \_Join[LEFT,[language_code{r}#3],[language_code{r}#3],[language_code{f}#26]]
     *           |_Eval[[1[INTEGER] AS language_code]]
     *           | \_EsRelation[test][_meta_field{f}#21, emp_no{f}#15, first_name{f}#16, ..]
     *           \_EsRelation[languages_lookup][LOOKUP][language_code{f}#26, language_name{f}#27]
     * }</pre>
     */
    public void testEvalLookupMultipleSorts() {
        var plan = optimizedPlan("""
              FROM test
            | EVAL language_code = 1
            | LOOKUP JOIN languages_lookup ON language_code
            | SORT language_name
            | MV_EXPAND language_name
            | EVAL foo = concat(language_name, "foo")
            | MV_EXPAND foo
            | WHERE emp_no > 1
            | SORT emp_no
            """);

        var topN = as(plan, TopN.class);
        var filter = as(topN.child(), Filter.class);
        var mvExpand = as(filter.child(), MvExpand.class);
        var eval = as(mvExpand.child(), Eval.class);
        mvExpand = as(eval.child(), MvExpand.class);
        var join = as(mvExpand.child(), Join.class);
        eval = as(join.left(), Eval.class);
        as(eval.child(), EsRelation.class);

    }

    public void testUnboundedSortSimple() {
        var query = """
              ROW x = [1,2,3], y = 1
              | SORT y
              | MV_EXPAND x
              | WHERE x > 2
            """;

        VerificationException e = expectThrows(VerificationException.class, () -> plan(query));
        assertThat(e.getMessage(), containsString("line 2:5: Unbounded SORT not supported yet [SORT y] please add a LIMIT"));
    }

    public void testUnboundedSortJoin() {
        var query = """
              ROW x = [1,2,3], y = 2, language_code = 1
              | SORT y
              | LOOKUP JOIN languages_lookup ON language_code
              | WHERE language_name == "foo"
            """;

        VerificationException e = expectThrows(VerificationException.class, () -> plan(query));
        assertThat(e.getMessage(), containsString("line 2:5: Unbounded SORT not supported yet [SORT y] please add a LIMIT"));
    }

    public void testUnboundedSortWithMvExpandAndFilter() {
        var query = """
              FROM test
            | EVAL language_code = 1
            | LOOKUP JOIN languages_lookup ON language_code
            | SORT language_name
            | EVAL foo = concat(language_name, "foo")
            | MV_EXPAND foo
            | WHERE foo == "foo"
            """;

        VerificationException e = expectThrows(VerificationException.class, () -> plan(query));
        assertThat(e.getMessage(), containsString("line 4:3: Unbounded SORT not supported yet [SORT language_name] please add a LIMIT"));
    }

    public void testUnboundedSortWithLookupJoinAndFilter() {
        var query = """
              FROM test
            | EVAL language_code = 1
            | EVAL foo = concat(language_code::string, "foo")
            | MV_EXPAND foo
            | SORT foo
            | LOOKUP JOIN languages_lookup ON language_code
            | WHERE language_name == "foo"
            """;

        VerificationException e = expectThrows(VerificationException.class, () -> plan(query));
        assertThat(e.getMessage(), containsString("line 5:3: Unbounded SORT not supported yet [SORT foo] please add a LIMIT"));
    }

    public void testUnboundedSortExpandFilter() {
        var query = """
              ROW x = [1,2,3], y = 1
              | SORT x
              | MV_EXPAND x
              | WHERE x > 2
            """;

        VerificationException e = expectThrows(VerificationException.class, () -> plan(query));
        assertThat(e.getMessage(), containsString("line 2:5: Unbounded SORT not supported yet [SORT x] please add a LIMIT"));
    }

    public void testPruneRedundantOrderBy() {
        var rule = new PruneRedundantOrderBy();

        var query = """
            row x = [1,2,3], y = 1
            | sort x
            | mv_expand x
            | sort x
            | mv_expand x
            | sort y
            """;
        LogicalPlan analyzed = analyzer.analyze(parser.parseQuery(query));
        LogicalPlan optimized = rule.apply(analyzed);

        // check that all the redundant SORTs are removed in a single run
        var limit = as(optimized, Limit.class);
        var orderBy = as(limit.child(), OrderBy.class);
        var mvExpand = as(orderBy.child(), MvExpand.class);
        var mvExpand2 = as(mvExpand.child(), MvExpand.class);
        as(mvExpand2.child(), Row.class);
    }

    /**
     * <pre>{@code
     * Eval[[1[INTEGER] AS irrelevant1, 2[INTEGER] AS irrelevant2]]
     *    \_Limit[1000[INTEGER],false]
     *      \_Sample[0.015[DOUBLE],15[INTEGER]]
     *        \_EsRelation[test][_meta_field{f}#12, emp_no{f}#6, first_name{f}#7, ge..]
     * }</pre>
     */
    public void testSampleMerged() {
        assumeTrue("sample must be enabled", EsqlCapabilities.Cap.SAMPLE_V3.isEnabled());

        var query = """
            FROM test
            | SAMPLE .3
            | EVAL irrelevant1 = 1
            | SAMPLE .5
            | EVAL irrelevant2 = 2
            | SAMPLE .1
            """;
        var optimized = optimizedPlan(query);

        var eval = as(optimized, Eval.class);
        var limit = as(eval.child(), Limit.class);
        var sample = as(limit.child(), Sample.class);
        var source = as(sample.child(), EsRelation.class);

        assertThat(sample.probability().fold(FoldContext.small()), equalTo(0.015));
    }

    public void testSamplePushDown() {
        assumeTrue("sample must be enabled", EsqlCapabilities.Cap.SAMPLE_V3.isEnabled());

        for (var command : List.of(
            "ENRICH languages_idx on first_name",
            "EVAL x = 1",
            // "INSIST emp_no", // TODO
            "KEEP emp_no",
            "DROP emp_no",
            "RENAME emp_no AS x",
            "GROK first_name \"%{WORD:bar}\"",
            "DISSECT first_name \"%{z}\""
        )) {
            var query = "FROM test | " + command + " | SAMPLE .5";
            var optimized = optimizedPlan(query);

            var unary = as(optimized, UnaryPlan.class);
            var limit = as(unary.child(), Limit.class);
            var sample = as(limit.child(), Sample.class);
            var source = as(sample.child(), EsRelation.class);

            assertThat(sample.probability().fold(FoldContext.small()), equalTo(0.5));
        }
    }

    public void testSamplePushDown_sort() {
        assumeTrue("sample must be enabled", EsqlCapabilities.Cap.SAMPLE_V3.isEnabled());

        var query = "FROM test | WHERE emp_no > 0 | SAMPLE 0.5 | LIMIT 100";
        var optimized = optimizedPlan(query);

        var limit = as(optimized, Limit.class);
        var filter = as(limit.child(), Filter.class);
        var sample = as(filter.child(), Sample.class);
        var source = as(sample.child(), EsRelation.class);

        assertThat(sample.probability().fold(FoldContext.small()), equalTo(0.5));
    }

    public void testSamplePushDown_where() {
        assumeTrue("sample must be enabled", EsqlCapabilities.Cap.SAMPLE_V3.isEnabled());

        var query = "FROM test | SORT emp_no | SAMPLE 0.5 | LIMIT 100";
        var optimized = optimizedPlan(query);

        var topN = as(optimized, TopN.class);
        var sample = as(topN.child(), Sample.class);
        var source = as(sample.child(), EsRelation.class);

        assertThat(sample.probability().fold(FoldContext.small()), equalTo(0.5));
    }

    public void testSampleNoPushDown() {
        assumeTrue("sample must be enabled", EsqlCapabilities.Cap.SAMPLE_V3.isEnabled());

        for (var command : List.of("LIMIT 100", "MV_EXPAND languages", "STATS COUNT()")) {
            var query = "FROM test | " + command + " | SAMPLE .5";
            var optimized = optimizedPlan(query);

            var limit = as(optimized, Limit.class);
            var sample = as(limit.child(), Sample.class);
            var unary = as(sample.child(), UnaryPlan.class);
            var source = as(unary.child(), EsRelation.class);
        }
    }

    /**
     * <pre>{@code
     *    Limit[1000[INTEGER],false]
     *    \_Sample[0.5[DOUBLE],null]
     *      \_Join[LEFT,[language_code{r}#4],[language_code{r}#4],[language_code{f}#17]]
     *        |_Eval[[emp_no{f}#6 AS language_code]]
     *        | \_EsRelation[test][_meta_field{f}#12, emp_no{f}#6, first_name{f}#7, ge..]
     *        \_EsRelation[languages_lookup][LOOKUP][language_code{f}#17, language_name{f}#18]
     * }</pre>
     */
    public void testSampleNoPushDownLookupJoin() {
        assumeTrue("sample must be enabled", EsqlCapabilities.Cap.SAMPLE_V3.isEnabled());

        var query = """
            FROM test
            | EVAL language_code = emp_no
            | LOOKUP JOIN languages_lookup ON language_code
            | SAMPLE .5
            """;
        var optimized = optimizedPlan(query);

        var limit = as(optimized, Limit.class);
        var sample = as(limit.child(), Sample.class);
        var join = as(sample.child(), Join.class);
        var eval = as(join.left(), Eval.class);
        var source = as(eval.child(), EsRelation.class);
    }

    /**
     * <pre>{@code
     *    Limit[1000[INTEGER],false]
     *    \_Sample[0.5[DOUBLE],null]
     *      \_Limit[1000[INTEGER],false]
     *        \_ChangePoint[emp_no{f}#6,hire_date{f}#13,type{r}#4,pvalue{r}#5]
     *          \_TopN[[Order[hire_date{f}#13,ASC,ANY]],1001[INTEGER]]
     *            \_EsRelation[test][_meta_field{f}#12, emp_no{f}#6, first_name{f}#7, ge..]
     * }</pre>
     */
    public void testSampleNoPushDownChangePoint() {
        assumeTrue("sample must be enabled", EsqlCapabilities.Cap.SAMPLE_V3.isEnabled());

        var query = """
            FROM test
            | CHANGE_POINT emp_no ON hire_date
            | SAMPLE .5
            """;
        var optimized = optimizedPlan(query);

        var limit = as(optimized, Limit.class);
        var sample = as(limit.child(), Sample.class);
        limit = as(sample.child(), Limit.class);
        var changePoint = as(limit.child(), ChangePoint.class);
        var topN = as(changePoint.child(), TopN.class);
        var source = as(topN.child(), EsRelation.class);
    }

    public void testPushDownConjunctionsToKnnPrefilter() {
        var query = """
            from types
            | where knn(dense_vector, [0, 1, 2]) and integer > 10
            """;
        var optimized = planTypes(query);

        var limit = as(optimized, Limit.class);
        var filter = as(limit.child(), Filter.class);
        var and = as(filter.condition(), And.class);
        var knn = as(and.left(), Knn.class);
        List<Expression> filterExpressions = knn.filterExpressions();
        assertThat(filterExpressions.size(), equalTo(1));
        var prefilter = as(filterExpressions.get(0), GreaterThan.class);
        assertThat(and.right(), equalTo(prefilter));
        var esRelation = as(filter.child(), EsRelation.class);
    }

    public void testPushDownMultipleFiltersToKnnPrefilter() {
        var query = """
            from types
            | where knn(dense_vector, [0, 1, 2])
            | where integer > 10
            | where keyword == "test"
            """;
        var optimized = planTypes(query);

        var limit = as(optimized, Limit.class);
        var filter = as(limit.child(), Filter.class);
        var firstAnd = as(filter.condition(), And.class);
        var knn = as(firstAnd.left(), Knn.class);
        var prefilterAnd = as(firstAnd.right(), And.class);
        as(prefilterAnd.left(), GreaterThan.class);
        as(prefilterAnd.right(), Equals.class);
        List<Expression> filterExpressions = knn.filterExpressions();
        assertThat(filterExpressions.size(), equalTo(1));
        assertThat(prefilterAnd, equalTo(filterExpressions.get(0)));
    }

    public void testNotPushDownDisjunctionsToKnnPrefilter() {
        var query = """
            from types
            | where knn(dense_vector, [0, 1, 2]) or integer > 10
            """;
        var optimized = planTypes(query);

        var limit = as(optimized, Limit.class);
        var filter = as(limit.child(), Filter.class);
        var or = as(filter.condition(), Or.class);
        var knn = as(or.left(), Knn.class);
        List<Expression> filterExpressions = knn.filterExpressions();
        assertThat(filterExpressions.size(), equalTo(0));
    }

    public void testPushDownConjunctionsAndNotDisjunctionsToKnnPrefilter() {
        /*
            and
                and
                    or
                        knn(dense_vector, [0, 1, 2], 10)
                        integer > 10
                    keyword == "test"
                 or
                     short < 5
                     double > 5.0
         */
        // Both conjunctions are pushed down to knn prefilters, disjunctions are not
        var query = """
            from types
            | where
                 ((knn(dense_vector, [0, 1, 2]) or integer > 10) and keyword == "test") and ((short < 5) or (double > 5.0))
            """;
        var optimized = planTypes(query);

        var limit = as(optimized, Limit.class);
        var filter = as(limit.child(), Filter.class);
        var and = as(filter.condition(), And.class);
        var leftAnd = as(and.left(), And.class);
        var rightOr = as(and.right(), Or.class);
        var leftOr = as(leftAnd.left(), Or.class);
        var knn = as(leftOr.left(), Knn.class);
        var rightOrPrefilter = as(knn.filterExpressions().get(0), Or.class);
        assertThat(rightOr, equalTo(rightOrPrefilter));
        var leftAndPrefilter = as(knn.filterExpressions().get(1), Equals.class);
        assertThat(leftAnd.right(), equalTo(leftAndPrefilter));
    }

    public void testMorePushDownConjunctionsAndNotDisjunctionsToKnnPrefilter() {
        /*
            or
                or
                    and
                        knn(dense_vector, [0, 1, 2], 10)
                        integer > 10
                    keyword == "test"
                 and
                     short < 5
                     double > 5.0
         */
        // Just the conjunction is pushed down to knn prefilters, disjunctions are not
        var query = """
            from types
            | where
                 ((knn(dense_vector, [0, 1, 2]) and integer > 10) or keyword == "test") or ((short < 5) and (double > 5.0))
            """;
        var optimized = planTypes(query);

        var limit = as(optimized, Limit.class);
        var filter = as(limit.child(), Filter.class);
        var or = as(filter.condition(), Or.class);
        var leftOr = as(or.left(), Or.class);
        var leftAnd = as(leftOr.left(), And.class);
        var knn = as(leftAnd.left(), Knn.class);
        var rightAndPrefilter = as(knn.filterExpressions().get(0), GreaterThan.class);
        assertThat(leftAnd.right(), equalTo(rightAndPrefilter));
    }

    public void testMultipleKnnQueriesInPrefilters() {
        /*
            and
                or
                    knn(dense_vector, [0, 1, 2], 10)
                    integer > 10
                or
                    keyword == "test"
                    knn(dense_vector, [4, 5, 6], 10)
         */
        var query = """
            from types
            | where ((knn(dense_vector, [0, 1, 2]) or integer > 10) and ((keyword == "test") or knn(dense_vector, [4, 5, 6])))
            """;
        var optimized = planTypes(query);

        var limit = as(optimized, Limit.class);
        var filter = as(limit.child(), Filter.class);
        var and = as(filter.condition(), And.class);

        // First OR (knn1 OR integer > 10)
        var firstOr = as(and.left(), Or.class);
        var firstKnn = as(firstOr.left(), Knn.class);
        var integerGt = as(firstOr.right(), GreaterThan.class);

        // Second OR (keyword == "test" OR knn2)
        var secondOr = as(and.right(), Or.class);
        as(secondOr.left(), Equals.class);
        var secondKnn = as(secondOr.right(), Knn.class);

        // First KNN should have the second OR as its filter
        List<Expression> firstKnnFilters = firstKnn.filterExpressions();
        assertThat(firstKnnFilters.size(), equalTo(1));
        assertTrue(firstKnnFilters.contains(secondOr.left()));

        // Second KNN should have the first OR as its filter
        List<Expression> secondKnnFilters = secondKnn.filterExpressions();
        assertThat(secondKnnFilters.size(), equalTo(1));
        assertTrue(secondKnnFilters.contains(firstOr.right()));
    }

    public void testKnnImplicitLimit() {
        var query = """
            from types
            | where knn(dense_vector, [0, 1, 2])
            """;
        var optimized = planTypes(query);

        var limit = as(optimized, Limit.class);
        var filter = as(limit.child(), Filter.class);
        var knn = as(filter.condition(), Knn.class);
        assertThat(knn.implicitK(), equalTo(1000));
    }

    public void testKnnWithLimit() {
        var query = """
            from types
            | where knn(dense_vector, [0, 1, 2])
            | limit 10
            """;
        var optimized = planTypes(query);

        var limit = as(optimized, Limit.class);
        var filter = as(limit.child(), Filter.class);
        var knn = as(filter.condition(), Knn.class);
        assertThat(knn.implicitK(), equalTo(10));
    }

    public void testKnnWithTopN() {
        var query = """
            from types metadata _score
            | where knn(dense_vector, [0, 1, 2])
            | sort _score desc
            | limit 10
            """;
        var optimized = planTypes(query);

        var topN = as(optimized, TopN.class);
        var filter = as(topN.child(), Filter.class);
        var knn = as(filter.condition(), Knn.class);
        assertThat(knn.implicitK(), equalTo(10));
    }

    public void testKnnWithMultipleLimitsAfterTopN() {
        var query = """
            from types metadata _score
            | where knn(dense_vector, [0, 1, 2])
            | limit 20
            | sort _score desc
            | limit 10
            """;
        var optimized = planTypes(query);

        var topN = as(optimized, TopN.class);
        assertThat(topN.limit().fold(FoldContext.small()), equalTo(10));
        var limit = as(topN.child(), Limit.class);
        var filter = as(limit.child(), Filter.class);
        var knn = as(filter.condition(), Knn.class);
        assertThat(knn.implicitK(), equalTo(20));
    }

    public void testKnnWithMultipleLimitsCombined() {
        var query = """
            from types metadata _score
            | where knn(dense_vector, [0, 1, 2])
            | limit 20
            | limit 10
            """;
        var optimized = planTypes(query);

        var limit = as(optimized, Limit.class);
        assertThat(limit.limit().fold(FoldContext.small()), equalTo(10));
        var filter = as(limit.child(), Filter.class);
        var knn = as(filter.condition(), Knn.class);
        assertThat(knn.implicitK(), equalTo(10));
    }

    public void testKnnWithMultipleClauses() {
        var query = """
            from types metadata _score
            | where knn(dense_vector, [0, 1, 2]) and match(keyword, "test")
            | where knn(dense_vector, [1, 2, 3])
            | sort _score
            | limit 10
            """;
        var optimized = planTypes(query);

        var topN = as(optimized, TopN.class);
        assertThat(topN.limit().fold(FoldContext.small()), equalTo(10));
        var filter = as(topN.child(), Filter.class);
        var firstAnd = as(filter.condition(), And.class);
        var fistKnn = as(firstAnd.right(), Knn.class);
        assertThat(((Literal) fistKnn.query()).value(), is(List.of(1.0f, 2.0f, 3.0f)));
        var secondAnd = as(firstAnd.left(), And.class);
        var secondKnn = as(secondAnd.left(), Knn.class);
        assertThat(((Literal) secondKnn.query()).value(), is(List.of(0.0f, 1.0f, 2.0f)));
    }

    public void testKnnWithStats() {
        assertThat(
            typesError("from types | where knn(dense_vector, [0, 1, 2]) | stats c = count(*)"),
            containsString("Knn function must be used with a LIMIT clause")
        );
    }

    public void testKnnWithRerankWithoutLimit() {
        var query = """
            from types metadata _score
            | where knn(dense_vector, [0, 1, 2])
            | rerank "some text" on text with { "inference_id" : "reranking-inference-id" }
            """;

        var optimized = planTypes(query);

        var rerank = as(optimized, Rerank.class);
        var limit = as(rerank.child(), Limit.class);
        assertThat(limit.limit().fold(FoldContext.small()), equalTo(1_000));
        var filter = as(limit.child(), Filter.class);
        var knn = as(filter.condition(), Knn.class);
        assertThat(knn.implicitK(), equalTo(1_000));
    }

    public void testKnnWithRerankAmdLimit() {
        var query = """
            from types metadata _score
            | where knn(dense_vector, [0, 1, 2])
            | rerank "some text" on text with { "inference_id" : "reranking-inference-id" }
            | limit 100
            """;

        var optimized = planTypes(query);

        var rerank = as(optimized, Rerank.class);
        var limit = as(rerank.child(), Limit.class);
        assertThat(limit.limit().fold(FoldContext.small()), equalTo(100));
        var filter = as(limit.child(), Filter.class);
        var knn = as(filter.condition(), Knn.class);
        assertThat(knn.implicitK(), equalTo(100));
    }

    private LogicalPlanOptimizer getCustomRulesLogicalPlanOptimizer(
        List<RuleExecutor.Batch<LogicalPlan>> batches,
        TransportVersion minimumVersion
    ) {
        LogicalOptimizerContext context = new LogicalOptimizerContext(EsqlTestUtils.TEST_CFG, FoldContext.small(), minimumVersion);
        LogicalPlanOptimizer customOptimizer = new LogicalPlanOptimizer(context) {
            @Override
            protected List<Batch<LogicalPlan>> batches() {
                return batches;
            }
        };
        return customOptimizer;
    }

    public void testVerifierOnAdditionalAttributeAdded() throws Exception {
        var plan = optimizedPlan("""
            from test
            | stats a = min(salary) by emp_no
            """);

        var limit = as(plan, Limit.class);
        var aggregate = as(limit.child(), Aggregate.class);
        var min = as(Alias.unwrap(aggregate.aggregates().get(0)), Min.class);
        var salary = as(min.field(), NamedExpression.class);
        assertThat(salary.name(), is("salary"));
        Holder<Integer> appliedCount = new Holder<>(0);
        // use a custom rule that adds another output attribute
        var customRuleBatch = new RuleExecutor.Batch<>(
            "CustomRuleBatch",
            RuleExecutor.Limiter.ONCE,
            new OptimizerRules.ParameterizedOptimizerRule<Aggregate, LogicalOptimizerContext>(UP) {
                @Override
                protected LogicalPlan rule(Aggregate plan, LogicalOptimizerContext context) {
                    // This rule adds a missing attribute to the plan output
                    // We only want to apply it once, so we use a static counter
                    if (appliedCount.get() == 0) {
                        appliedCount.set(appliedCount.get() + 1);
                        Literal additionalLiteral = new Literal(Source.EMPTY, "additional literal", INTEGER);
                        return new Eval(plan.source(), plan, List.of(new Alias(Source.EMPTY, "additionalAttribute", additionalLiteral)));
                    }
                    return plan;
                }

            }
        );
        LogicalPlanOptimizer customRulesLogicalPlanOptimizer = getCustomRulesLogicalPlanOptimizer(
            List.of(customRuleBatch),
            logicalOptimizer.context().minimumVersion()
        );
        Exception e = expectThrows(VerificationException.class, () -> customRulesLogicalPlanOptimizer.optimize(plan));
        assertThat(e.getMessage(), containsString("Output has changed from"));
        assertThat(e.getMessage(), containsString("additionalAttribute"));
    }

    public void testVerifierOnAttributeDatatypeChanged() {
        var plan = optimizedPlan("""
            from test
            | stats a = min(salary) by emp_no
            """);

        var limit = as(plan, Limit.class);
        var aggregate = as(limit.child(), Aggregate.class);
        var min = as(Alias.unwrap(aggregate.aggregates().get(0)), Min.class);
        var salary = as(min.field(), NamedExpression.class);
        assertThat(salary.name(), is("salary"));
        Holder<Integer> appliedCount = new Holder<>(0);
        // use a custom rule that changes the datatype of an output attribute
        var customRuleBatch = new RuleExecutor.Batch<>(
            "CustomRuleBatch",
            RuleExecutor.Limiter.ONCE,
            new OptimizerRules.ParameterizedOptimizerRule<LogicalPlan, LogicalOptimizerContext>(DOWN) {
                @Override
                protected LogicalPlan rule(LogicalPlan plan, LogicalOptimizerContext context) {
                    // We only want to apply it once, so we use a static counter
                    if (appliedCount.get() == 0) {
                        appliedCount.set(appliedCount.get() + 1);
                        Limit limit = as(plan, Limit.class);
                        Limit newLimit = new Limit(plan.source(), limit.limit(), limit.child()) {
                            @Override
                            public List<Attribute> output() {
                                List<Attribute> oldOutput = super.output();
                                List<Attribute> newOutput = new ArrayList<>(oldOutput);
                                newOutput.set(0, oldOutput.get(0).withDataType(DataType.DATETIME));
                                return newOutput;
                            }
                        };
                        return newLimit;
                    }
                    return plan;
                }

            }
        );
        LogicalPlanOptimizer customRulesLogicalPlanOptimizer = getCustomRulesLogicalPlanOptimizer(
            List.of(customRuleBatch),
            logicalOptimizerCtx.minimumVersion()
        );
        Exception e = expectThrows(VerificationException.class, () -> customRulesLogicalPlanOptimizer.optimize(plan));
        assertThat(e.getMessage(), containsString("Output has changed from"));
    }

    public void testTranslateDataGroupedByTBucket() {
        assumeTrue("requires TBUCKET capability enabled", EsqlCapabilities.Cap.TBUCKET.isEnabled());
        var query = """
            FROM sample_data
            | STATS min = MIN(@timestamp), max = MAX(@timestamp) BY bucket = TBUCKET(1 hour)
            | SORT min
            """;

        var plan = planSample(query);
        var topN = as(plan, TopN.class);

        Aggregate aggregate = as(topN.child(), Aggregate.class);
        assertThat(aggregate, not(instanceOf(TimeSeriesAggregate.class)));

        assertThat(aggregate.groupings(), hasSize(1));
        assertThat(aggregate.groupings().get(0), instanceOf(ReferenceAttribute.class));
        assertThat(as(aggregate.groupings().getFirst(), ReferenceAttribute.class).name(), equalTo("bucket"));

        assertThat(aggregate.aggregates(), hasSize(3));
        List<? extends NamedExpression> aggregates = aggregate.aggregates();
        assertThat(aggregates, hasSize(3));
        Alias a = as(aggregates.get(0), Alias.class);
        assertEquals("min", a.name());
        Min min = as(a.child(), Min.class);
        FieldAttribute fa = as(min.field(), FieldAttribute.class);
        assertEquals("@timestamp", fa.name());
        a = as(aggregates.get(1), Alias.class);
        assertEquals("max", a.name());
        Max max = as(a.child(), Max.class);
        fa = as(max.field(), FieldAttribute.class);
        assertEquals("@timestamp", fa.name());
        ReferenceAttribute ra = as(aggregates.get(2), ReferenceAttribute.class);
        assertEquals("bucket", ra.name());
        assertThat(Expressions.attribute(aggregate.groupings().get(0)).id(), equalTo(aggregate.aggregates().get(2).id()));
        Eval eval = as(aggregate.child(), Eval.class);
        assertThat(eval.fields(), hasSize(1));
        Alias bucketAlias = eval.fields().get(0);
        assertThat(bucketAlias.child(), instanceOf(Bucket.class));
        assertThat(Expressions.attribute(bucketAlias).id(), equalTo(aggregate.aggregates().get(2).id()));
        Bucket bucket = as(Alias.unwrap(bucketAlias), Bucket.class);
        assertThat(Expressions.attribute(bucket.field()).name(), equalTo("@timestamp"));
        assertThat(bucket.children().get(0), instanceOf(FieldAttribute.class));
        assertThat(((FieldAttribute) bucket.children().get(0)).name(), equalTo("@timestamp"));
        assertThat(bucket.children().get(1), instanceOf(Literal.class));
        assertThat(((Literal) bucket.children().get(1)).value(), equalTo(Duration.ofHours(1)));
    }

    public void testTranslateMetricsGroupedByTBucketInTSMode() {
        var query = "TS k8s | STATS sum(rate(network.total_bytes_in)) BY tbucket(1h)";
        var plan = logicalOptimizer.optimize(metricsAnalyzer.analyze(parser.parseQuery(query)));
        Limit limit = as(plan, Limit.class);
        Aggregate finalAgg = as(limit.child(), Aggregate.class);
        assertThat(finalAgg, not(instanceOf(TimeSeriesAggregate.class)));
        assertThat(finalAgg.aggregates(), hasSize(2));
        TimeSeriesAggregate aggsByTsid = as(finalAgg.child(), TimeSeriesAggregate.class);
        assertThat(aggsByTsid.aggregates(), hasSize(2)); // _tsid is dropped
        assertNotNull(aggsByTsid.timeBucket());
        assertThat(aggsByTsid.timeBucket().buckets().fold(FoldContext.small()), equalTo(Duration.ofHours(1)));
        Eval eval = as(aggsByTsid.child(), Eval.class);
        assertThat(eval.fields(), hasSize(1));
        EsRelation relation = as(eval.child(), EsRelation.class);
        assertThat(relation.indexMode(), equalTo(IndexMode.TIME_SERIES));

        Sum sum = as(Alias.unwrap(finalAgg.aggregates().get(0)), Sum.class);
        assertThat(Expressions.attribute(sum.field()).id(), equalTo(aggsByTsid.aggregates().get(0).id()));
        assertThat(finalAgg.groupings(), hasSize(1));
        assertThat(Expressions.attribute(finalAgg.groupings().get(0)).id(), equalTo(aggsByTsid.aggregates().get(1).id()));

        Rate rate = as(Alias.unwrap(aggsByTsid.aggregates().get(0)), Rate.class);
        assertThat(Expressions.attribute(rate.field()).name(), equalTo("network.total_bytes_in"));
        assertThat(Expressions.attribute(aggsByTsid.groupings().get(1)).id(), equalTo(eval.fields().get(0).id()));
        Bucket bucket = as(Alias.unwrap(eval.fields().get(0)), Bucket.class);
        assertThat(Expressions.attribute(bucket.field()).name(), equalTo("@timestamp"));
    }

    public void testDecayOriginMustBeLiteral() {
        var query = """
            FROM employees
            | EVAL decay_result = decay(salary, salary, 10, {"offset": 5, "decay": 0.5, "type": "linear"})
            | KEEP decay_result
            | LIMIT 5""";

        Exception e = expectThrows(
            VerificationException.class,
            () -> logicalOptimizer.optimize(defaultAnalyzer().analyze(parser.parseQuery(query)))
        );
        assertThat(e.getMessage(), containsString("has non-literal value [origin]"));
    }

    public void testDecayScaleMustBeLiteral() {
        var query = """
            FROM employees
            | EVAL decay_result = decay(salary, 10, salary, {"offset": 5, "decay": 0.5, "type": "linear"})
            | KEEP decay_result
            | LIMIT 5""";

        Exception e = expectThrows(
            VerificationException.class,
            () -> logicalOptimizer.optimize(defaultAnalyzer().analyze(parser.parseQuery(query)))
        );
        assertThat(e.getMessage(), containsString("has non-literal value [scale]"));
    }

    /**
     *
     * Project[[languages{f}#8, language_code{f}#16, language_name{f}#17]]
     * \_Limit[1000[INTEGER],true]
     *   \_Join[LEFT,[languages{f}#8, language_code{f}#16],[languages{f}#8],[language_code{f}#16],languages{f}#8 == language_code{
     * f}#16]
     *     |_Limit[1000[INTEGER],false]
     *     | \_EsRelation[test][_meta_field{f}#11, emp_no{f}#5, first_name{f}#6, ge..]
     *     \_EsRelation[languages_lookup][LOOKUP][language_code{f}#16, language_name{f}#17]
     *
     */
    public void testLookupJoinExpressionSwapped() {
        assumeTrue(
            "requires LOOKUP JOIN ON boolean expression capability",
            EsqlCapabilities.Cap.LOOKUP_JOIN_ON_BOOLEAN_EXPRESSION.isEnabled()
        );
        LogicalPlan plan = optimizedPlan("""
            from test
            | keep languages
            | lookup join languages_lookup ON language_code == languages
            """);
        var project = as(plan, Project.class);
        var limit = asLimit(project.child(), 1000, true);
        var join = as(limit.child(), Join.class);
        assertEquals("language_code == languages", join.config().joinOnConditions().toString());
        var equals = as(join.config().joinOnConditions(), Equals.class);
        // we expect left and right to be swapped
        var left = as(equals.left(), Attribute.class);
        var right = as(equals.right(), Attribute.class);
        assertEquals("language_code", right.name());
        assertEquals("languages", left.name());
        var limitPastJoin = asLimit(join.left(), 1000, false);
        as(limitPastJoin.child(), EsRelation.class);
        as(join.right(), EsRelation.class);
    }

    /**
     *
     * Project[[_meta_field{f}#15, emp_no{f}#9, first_name{f}#10, gender{f}#11, hire_date{f}#16, job{f}#17, job.raw{f}#18, la
     * nguages{f}#12 AS language_code_left#4, last_name{f}#13, long_noidx{f}#19, salary{f}#14, language_code{f}#20, language_name{f}#21]]
     * \_Limit[1000[INTEGER],true]
     *   \_Join[LEFT,[languages{f}#12, languages{f}#12],[language_code{f}#20, language_code{f}#20],languages{f}#12 != language_co
     * de{f}#20 AND languages{f}#12 > language_code{f}#20]
     *     |_Limit[1000[INTEGER],false]
     *     | \_EsRelation[test][_meta_field{f}#15, emp_no{f}#9, first_name{f}#10, g..]
     *     \_EsRelation[languages_lookup][LOOKUP][language_code{f}#20, language_name{f}#21]
     *
     */
    public void testLookupJoinExpressionSameAttrsDifferentConditions() {
        assumeTrue(
            "requires LOOKUP JOIN ON boolean expression capability",
            EsqlCapabilities.Cap.LOOKUP_JOIN_ON_BOOLEAN_EXPRESSION.isEnabled()
        );
        String query = """
            from test
            | rename languages as language_code_left
            | lookup join languages_lookup ON language_code_left != language_code and language_code_left > language_code
            """;

        LogicalPlan plan = optimizedPlan(query);
        var project = as(plan, Project.class);
        var limit = asLimit(project.child(), 1000, true);
        var join = as(limit.child(), Join.class);

        // Verify the join conditions contain both != and > operators
        var joinConditions = join.config().joinOnConditions();
        assertThat(joinConditions, instanceOf(And.class));
        var and = as(joinConditions, And.class);

        // Check the left condition (should be !=)
        var notEquals = as(and.left(), NotEquals.class);
        var leftAttr = as(notEquals.left(), Attribute.class);
        var rightAttr = as(notEquals.right(), Attribute.class);
        assertEquals("languages", leftAttr.name());
        assertEquals("language_code", rightAttr.name());

        // Check the right condition (should be >)
        var greaterThan = as(and.right(), GreaterThan.class);
        var leftAttrGT = as(greaterThan.left(), Attribute.class);
        var rightAttrGT = as(greaterThan.right(), Attribute.class);
        assertEquals("languages", leftAttrGT.name());
        assertEquals("language_code", rightAttrGT.name());

        // Verify the left side of join has Limit then EsRelation
        var limitPastJoin = asLimit(join.left(), 1000, false);
        as(limitPastJoin.child(), EsRelation.class);

        // Verify the right side of join is EsRelation with LOOKUP
        as(join.right(), EsRelation.class);
    }

    /**
     * Project[[_meta_field{f}#16, emp_no{f}#10, first_name{f}#11 AS language_name#4, gender{f}#12, hire_date{f}#17, job{f}#1
     * 8, job.raw{f}#19, languages{f}#13, last_name{f}#14, long_noidx{f}#20, salary{f}#15, language_code{f}#21]]
     * \_Limit[1000[INTEGER],false]
     *   \_Filter[NOT(language_code{f}#21 >= 50[INTEGER])]
     *     \_Join[LEFT,[first_name{f}#11],[language_name{f}#22],null]
     *       |_Filter[first_name{f}#11 == [KEYWORD]]
     *       | \_EsRelation[test][_meta_field{f}#16, emp_no{f}#10, first_name{f}#11, ..]
     *       \_Filter[language_code{f}#21 &lt; 50[INTEGER]]
     *         \_EsRelation[languages_lookup][LOOKUP][language_code{f}#21, language_name{f}#22]
     */
    public void LookupJoinSemanticFilterDeupPushdown() {
        LogicalPlan plan = optimizedPlan("""
            from test
            | rename first_name as language_name
            | lookup join languages_lookup on language_name
            | where NOT language_code >= 50 OR language_name == ""
            | where language_code < 50
            | where language_name == ""
            """);

        var project = as(plan, Project.class);
        var limit = as(project.child(), Limit.class);
        var filter = as(limit.child(), Filter.class);

        // Verify the top-level filter is NOT(language_code >= 50)
        var not = as(filter.condition(), Not.class);
        var gte = as(not.field(), GreaterThanOrEqual.class);
        assertThat(Expressions.name(gte.left()), equalTo("language_code"));
        assertThat(gte.right().fold(FoldContext.small()), equalTo(50));

        // Verify the join structure
        var join = as(filter.child(), Join.class);
        assertThat(join.config().type(), equalTo(JoinTypes.LEFT));

        // Verify left side has filter for language_name == ""
        var leftFilter = as(join.left(), Filter.class);
        var leftEquals = as(leftFilter.condition(), Equals.class);
        assertThat(Expressions.name(leftEquals.left()), equalTo("first_name"));
        assertThat(leftEquals.right().fold(FoldContext.small()), equalTo(new BytesRef("")));

        var leftRelation = as(leftFilter.child(), EsRelation.class);

        // Verify right side has filter for language_code < 50
        var rightFilter = as(join.right(), Filter.class);
        var rightLt = as(rightFilter.condition(), LessThan.class);
        assertThat(Expressions.name(rightLt.left()), equalTo("language_code"));
        assertThat(rightLt.right().fold(FoldContext.small()), equalTo(50));

        var rightRelation = as(rightFilter.child(), EsRelation.class);
    }

    /**
     * EsqlProject[[@timestamp{r}#3]]
     * \_Eval[[1715300259000[DATETIME] AS @timestamp#3]]
     *   \_Limit[1000[INTEGER],false]
     *     \_EsRelation[k8s][@timestamp{f}#5, client.ip{f}#9, cluster{f}#6, ...]
     */
    public void testTranslateTRangeFoldsToLiteralWhenTimestampInsideRange() {
        String timestampValue = "2024-05-10T00:17:39.000Z";

        String query = String.format(Locale.ROOT, """
            TS k8s
            | EVAL @timestamp = to_datetime("%s")
            | WHERE TRANGE("2024-05-10T00:17:14.000Z", "2024-05-10T00:18:33.000Z")
            | KEEP @timestamp
            """, timestampValue);

        LogicalPlan statement = parser.parseQuery(query);
        LogicalPlan analyze = metricsAnalyzer.analyze(statement);
        LogicalPlan plan = logicalOptimizerWithLatestVersion.optimize(analyze);

        Project project = as(plan, Project.class);
        Eval eval = as(project.child(), Eval.class);
        assertThat(eval.fields(), hasSize(1));

        Literal timestampLiteral = as(Alias.unwrap(eval.fields().getFirst()), Literal.class);
        long expectedTimestamp = DateUtils.asDateTimeWithNanos(timestampValue, DateUtils.UTC).toInstant().toEpochMilli();
        assertThat(timestampLiteral.fold(FoldContext.small()), equalTo(expectedTimestamp));

        Limit limit = asLimit(eval.child(), 1000, false);
        assertThat(limit.children(), hasSize(1));

        EsRelation relation = as(limit.child(), EsRelation.class);
        assertThat(relation.children(), hasSize(0));
    }

    /**
     * LocalRelation[[@timestamp{r}#3],EMPTY]
     */
    public void testTranslateTRangeFoldsToLiteralWhenTimestampOutsideRange() {
        String timestampValue = "2024-05-10T00:15:39.000Z";

        String query = String.format(Locale.ROOT, """
            TS k8s
            | EVAL @timestamp = to_datetime("%s")
            | WHERE TRANGE("2024-05-10T00:17:14.000Z", "2024-05-10T00:18:33.000Z")
            | KEEP @timestamp
            """, timestampValue);

        LogicalPlan statement = parser.parseQuery(query);
        LogicalPlan analyze = metricsAnalyzer.analyze(statement);
        LogicalPlan plan = logicalOptimizerWithLatestVersion.optimize(analyze);

        LocalRelation relation = as(plan, LocalRelation.class);
        assertThat(relation.output(), hasSize(1));
        assertThat(relation.children(), hasSize(0));
    }

    /**
     * LocalRelation[[@timestamp{r}#3],EMPTY]
     */
    public void testTranslateTRangeFoldsToLocalRelation() {
        LogicalPlan statement = parser.parseQuery("""
            TS k8s
            | EVAL @timestamp = null::datetime
            | WHERE TRANGE("2024-05-10T00:17:14.000Z", "2024-05-10T00:18:33.000Z")
            | KEEP @timestamp
            """);
        LogicalPlan analyze = metricsAnalyzer.analyze(statement);
        LogicalPlan plan = logicalOptimizerWithLatestVersion.optimize(analyze);

        LocalRelation relation = as(plan, LocalRelation.class);
        assertThat(relation.output(), hasSize(1));
        assertThat(relation.children(), hasSize(0));

        Attribute attribute = relation.output().get(0);
        assertThat(attribute.name(), equalTo("@timestamp"));
    }

    /**
     * <pre>{@code
     * EsqlProject[[to_long{r}#2754, to_integer{r}#2757]]
     * \_Eval[[TOLONG(string{f}#2761) AS to_long#2754, TOINTEGER(string{f}#2761) AS to_integer#2757]]
     *         ^                                       ^
     *         one argument to_long(value) is rewritten to ToLong
     *         one argument to_integer(value) is rewritten to ToInteger
     *
     *   \_Limit[10[INTEGER],false,false]
     *     \_EsRelation[base_conversion][base{f}#2762, expect_integer{f}#2764, expect_long{f}..]
     * }</pre>
     */
    public void testToLongAndToIntegerSurrogateFoldsToLongAndToInteger() {
        LogicalPlan statement = parser.parseQuery("""
            FROM  base_conversion
            | EVAL to_long = TO_LONG(string), to_integer = TO_INTEGER(string)
            | KEEP to_long, to_integer
            | LIMIT 10
            """);
        LogicalPlan analyze = baseConversionAnalyzer.analyze(statement);
        LogicalPlan plan = logicalOptimizerWithLatestVersion.optimize(analyze);

        Project project = as(plan, Project.class);
        Eval eval = as(project.child(), Eval.class);
        assertThat(eval.fields(), hasSize(2));
        assertThat(eval.fields().get(0).child(), instanceOf(ToLong.class));
        assertThat(eval.fields().get(1).child(), instanceOf(ToInteger.class));

        Limit limit = asLimit(eval.child(), 10, false);
        assertThat(limit.children(), hasSize(1));

        EsRelation relation = as(limit.child(), EsRelation.class);
        assertThat(relation.children(), hasSize(0));
        assertThat(relation.indexPattern(), equalTo("base_conversion"));
    }

    /**
     * <pre>{@code
     * EsqlProject[[to_long{r}#2445, to_integer{r}#2449]]
     * \_Eval[[TOLONGBASE(string{f}#2453,base{f}#2454) AS to_long#2445, TOINTEGERBASE(string{f}#2453,base{f}#2454) AS to_integer#2449]]
     *         ^                                                        ^
     *         two argument to_long(string, base) is rewritten to ToLongBase
     *         two argument to_integer(string, base) is rewritten to ToIntegerBase
     *
     *   \_Limit[10[INTEGER],false,false]
     *     \_EsRelation[base_conversion][base{f}#2454, expect_integer{f}#2456, expect_long{f}..]
     * }</pre>
     */
    public void testToLongAndToIntegerSurrogateFoldsToLongBaseAndToIntegerBase() {
        LogicalPlan statement = parser.parseQuery("""
            FROM  base_conversion
            | EVAL to_long = TO_LONG(string, base), to_integer = TO_INTEGER(string, base)
            | KEEP to_long, to_integer
            | LIMIT 10
            """);
        LogicalPlan analyze = baseConversionAnalyzer.analyze(statement);
        LogicalPlan plan = logicalOptimizerWithLatestVersion.optimize(analyze);

        Project project = as(plan, Project.class);
        Eval eval = as(project.child(), Eval.class);
        assertThat(eval.fields(), hasSize(2));
        assertThat(eval.fields().get(0).child(), instanceOf(ToLongBase.class));
        assertThat(eval.fields().get(1).child(), instanceOf(ToIntegerBase.class));

        Limit limit = asLimit(eval.child(), 10, false);
        assertThat(limit.children(), hasSize(1));

        EsRelation relation = as(limit.child(), EsRelation.class);
        assertThat(relation.children(), hasSize(0));
        assertThat(relation.indexPattern(), equalTo("base_conversion"));
    }

    /**
     * <pre>{@code
     * EsqlProject[[ubase{r}#1871, to_long{r}#1875, to_integer{r}#1879]]
     * \_Eval[[TOUNSIGNEDLONG(base{f}#1885) AS ubase#1871,
     *         TOLONGBASE(string{f}#1884,TOINTEGER(ubase{r}#1871)) AS to_long#1875,
     *         TOINTEGERBASE(string{f}#1884,TOINTEGER(ubase{r}#1871)) AS to_integer#1879]]
     *         ^
     *      when base is not an integer,
     *      two argument to_long(string, base) is rewritten to ToLongBase(string, ToInteger(base))
     *      two argument to_integer(string, base) is rewritten to ToIntegerBase(string, ToInteger(base))
     *
     *   \_Limit[10[INTEGER],false,false]
     *     \_EsRelation[base_conversion][base{f}#1885, expect_integer{f}#1887, expect_long{f}..]
     * }</pre>
     */
    public void testToLongSurrogateFoldsToLongBaseWithToInteger() {
        LogicalPlan statement = parser.parseQuery("""
            FROM  base_conversion
            | EVAL ubase = TO_UNSIGNED_LONG(base)
            | EVAL to_long = TO_LONG(string, ubase), to_integer = TO_INTEGER(string, ubase)
            | KEEP ubase, to_long, to_integer
            | LIMIT 10
            """);
        LogicalPlan analyze = baseConversionAnalyzer.analyze(statement);
        LogicalPlan plan = logicalOptimizerWithLatestVersion.optimize(analyze);

        Project project = as(plan, Project.class);
        Eval eval = as(project.child(), Eval.class);
        assertThat(eval.fields(), hasSize(3));
        ToLongBase tolongbase = as(eval.fields().get(1).child(), ToLongBase.class);
        ToInteger base1tointeger = as(tolongbase.children().get(1), ToInteger.class);
        ReferenceAttribute ubase1 = as(base1tointeger.children().get(0), ReferenceAttribute.class);

        ToIntegerBase tointegerbase = as(eval.fields().get(2).child(), ToIntegerBase.class);
        ToInteger base2tointeger = as(tointegerbase.children().get(1), ToInteger.class);
        ReferenceAttribute ubase2 = as(base2tointeger.children().get(0), ReferenceAttribute.class);

        Limit limit = asLimit(eval.child(), 10, false);
        assertThat(limit.children(), hasSize(1));

        EsRelation relation = as(limit.child(), EsRelation.class);
        assertThat(relation.children(), hasSize(0));
        assertThat(relation.indexPattern(), equalTo("base_conversion"));
    }

    /*
     * Nested subqueries are not supported yet.
     */
    public void testNestedSubqueries() {
        assumeTrue("Requires subquery in FROM command support", EsqlCapabilities.Cap.SUBQUERY_IN_FROM_COMMAND.isEnabled());
        VerificationException e = expectThrows(VerificationException.class, () -> planSubquery("""
            FROM test, (FROM test, (FROM languages
                                                      | WHERE language_code > 0))
            | WHERE emp_no > 10000
            """));
        assertTrue(e.getMessage().startsWith("Found "));
        final String header = "Found 1 problem\nline ";
        assertEquals("1:18: Nested subqueries are not supported", e.getMessage().substring(header.length()));
    }

    /*
     * FORK inside subquery is not supported yet.
     */
    public void testForkInSubquery() {
        assumeTrue("Requires subquery in FROM command support", EsqlCapabilities.Cap.SUBQUERY_IN_FROM_COMMAND.isEnabled());
        VerificationException e = expectThrows(VerificationException.class, () -> planSubquery("""
            FROM test, (FROM languages
                                 | WHERE language_code > 0
                                 | FORK (WHERE language_name == "a") (WHERE language_name == "b")
                                 )
            """));
        assertTrue(e.getMessage().startsWith("Found "));
        final String header = "Found 1 problem\nline ";
        assertEquals("3:24: FORK inside subquery is not supported", e.getMessage().substring(header.length()));
    }

    /*
     * Limit[1000[INTEGER],false,false]
     * \_Filter[MATCH(last_name{f}#8,Doe[KEYWORD])]
     *   \_EsRelation[test][_meta_field{f}#10, emp_no{f}#4, first_name{f}#5, ge..]
     */
    public void testFullTextFunctionOnNull() {
        String functionName = randomFrom("match", "match_phrase");
        var plan = optimizedPlan(String.format(Locale.ROOT, """
            from test
            | where %s(null, "John") or %s(last_name, "Doe")
            """, functionName, functionName));

        // Limit[1000[INTEGER],false,false]
        var limit = as(plan, Limit.class);

        // Filter has a single match on last_name only
        var filter = as(limit.child(), Filter.class);
        var fullTextFunction = as(filter.condition(), SingleFieldFullTextFunction.class);
        FieldAttribute lastName = as(fullTextFunction.field(), FieldAttribute.class);
        assertEquals("last_name", lastName.name());
        Literal queryLiteral = as(fullTextFunction.query(), Literal.class);
        assertEquals(new BytesRef("Doe"), queryLiteral.value());

        // EsRelation[test]
        EsRelation relation = as(filter.child(), EsRelation.class);
        assertEquals("test", relation.indexPattern());
    }

    public void testFullTextFunctionOnEvalNull() {
        String functionName = randomFrom("match", "match_phrase");
        var plan = optimizedPlan(String.format(Locale.ROOT, """
            from test
            | eval some_field = null
            | where %s(some_field, "John") or %s(last_name, "Doe")
            """, functionName, functionName));

        // Eval null
        var eval = as(plan, Eval.class);
        assertThat(eval.fields().getFirst().child(), is(NULL));

        var limit = as(eval.child(), Limit.class);

        // Filter has a single match on last_name only
        var filter = as(limit.child(), Filter.class);
        var fullTextFunction = as(filter.condition(), SingleFieldFullTextFunction.class);
        FieldAttribute lastName = as(fullTextFunction.field(), FieldAttribute.class);
        assertEquals("last_name", lastName.name());
        Literal queryLiteral = as(fullTextFunction.query(), Literal.class);
        assertEquals(new BytesRef("Doe"), queryLiteral.value());

        // EsRelation[test]
        EsRelation relation = as(filter.child(), EsRelation.class);
        assertEquals("test", relation.indexPattern());
    }

    /*
     * Renaming or shadowing the @timestamp field prior to running stats with TS command is not allowed.
     */
    public void testTranslateMetricsAfterRenamingTimestamp() {
        assertThat(
            expectThrows(
                IllegalArgumentException.class,
                () -> logicalOptimizerWithLatestVersion.optimize(metricsAnalyzer.analyze(parser.parseQuery("""
                    TS k8s |
                    EVAL @timestamp = region |
                    STATS max(network.cost), count(network.eth0.rx)
                    """)))
            ).getMessage(),
            containsString("""
                Functions [count(network.eth0.rx), max(network.cost)] require a @timestamp field of type date or date_nanos \
                to be present when run with the TS command, but it was not present.""")
        );

        assertThat(
            expectThrows(
                IllegalArgumentException.class,
                () -> logicalOptimizerWithLatestVersion.optimize(metricsAnalyzer.analyze(parser.parseQuery("""
                    TS k8s |
                    DISSECT event "%{@timestamp} %{network.total_bytes_in}" |
                    STATS ohxqxpSqEZ = avg(network.eth0.currently_connected_clients)
                    """)))
            ).getMessage(),
            containsString("""
                Function [avg(network.eth0.currently_connected_clients)] requires a @timestamp field of type date or date_nanos \
                to be present when run with the TS command, but it was not present.""")
        );

        // we may want to allow this later
        assertThat(
            expectThrows(
                IllegalArgumentException.class,
                () -> logicalOptimizerWithLatestVersion.optimize(metricsAnalyzer.analyze(parser.parseQuery("""
                    TS k8s |
                    EVAL `@timestamp` = @timestamp + 1day |
                    STATS std_dev(network.eth0.currently_connected_clients)
                    """)))
            ).getMessage(),
            containsString("""
                Function [std_dev(network.eth0.currently_connected_clients)] requires a @timestamp field of type date or date_nanos \
                to be present when run with the TS command, but it was not present.""")
        );
    }

    /**
     * EsqlProject[[first_name{r}#32]]
     * \_Limit[1000[INTEGER],false,false]
     *   \_Filter[_fork{r}#33 == fork1[KEYWORD]]
     *     \_Fork[[first_name{r}#32, _fork{r}#33]]
     *       |_Project[[first_name{f}#11, _fork{r}#7]]
     *       | \_Eval[[fork1[KEYWORD] AS _fork#7]]
     *       |   \_Limit[1000[INTEGER],false,false]
     *       |     \_EsRelation[employees][_meta_field{f}#16, emp_no{f}#10, first_name{f}#11, ..]
     *       \_Project[[first_name{f}#22, _fork{r}#7]]
     *         \_Eval[[fork2[KEYWORD] AS _fork#7]]
     *           \_Limit[1000[INTEGER],false,false]
     *             \_EsRelation[employees][_meta_field{f}#27, emp_no{f}#21, first_name{f}#22, ..]
     */
    public void testPruneColumnsInForkBranchesSimpleEvalOutsideBranches() {
        var query = """
                FROM employees
                | KEEP first_name
                | EVAL x = 1.0
                | DROP x
                | FORK
                    (WHERE true)
                    (WHERE true)
                | WHERE _fork == "fork1"
                | DROP _fork
            """;
        var plan = optimizedPlan(query);
        var project = as(plan, EsqlProject.class);
        assertThat(project.projections().size(), equalTo(1));
        assertThat(Expressions.names(project.projections()), contains("first_name"));
        var limit = as(project.child(), Limit.class);
        var filter = as(limit.child(), Filter.class);
        var fork = as(filter.child(), Fork.class);
        assertThat(fork.output(), hasSize(2));
        assertThat(fork.output().stream().map(Attribute::name).collect(Collectors.toSet()), hasItems("first_name", "_fork"));
        for (LogicalPlan branch : fork.children()) {
            var branchProject = as(branch, Project.class);
            assertThat(branchProject.projections().size(), equalTo(2));
            assertThat(Expressions.names(branchProject.projections()), containsInAnyOrder("first_name", "_fork"));
            var branchEval = as(branchProject.child(), Eval.class);
            var alias = as(branchEval.fields().getFirst(), Alias.class);
            assertThat(alias.name(), equalTo("_fork"));
            var limitInBranch = as(branchEval.child(), Limit.class);
            var relation = as(limitInBranch.child(), EsRelation.class);
            assertThat(relation.output().stream().map(Attribute::name).collect(Collectors.toSet()), hasItems("emp_no", "first_name"));
        }
    }

    /**
     * EsqlProject[[_fork{r}#76, emp_no{r}#62, x{r}#73, y{r}#74, z{r}#75]]
     * \_TopN[[Order[_fork{r}#76,ASC,LAST], Order[emp_no{r}#62,ASC,LAST]],1000[INTEGER],false]
     *   \_Fork[[emp_no{r}#62, x{r}#73, y{r}#74, z{r}#75, _fork{r}#76]]
     *     |_Project[[emp_no{f}#37, x{r}#15, y{r}#16, z{r}#17, _fork{r}#5]]
     *     | \_Eval[[fork1[KEYWORD] AS _fork#5]]
     *     |   \_Grok[a{r}#10,Parser[pattern=%{WORD:x} %{WORD:y} %{WORD:z}, grok=org.elasticsearch.grok.Grok@1702ca8e],[x{r}#15, y{r}#
     * 16, z{r}#17]]
     *     |     \_Eval[[CONCAT(first_name{f}#38, [KEYWORD],TOSTRING(emp_no{f}#37), [KEYWORD],last_name{f}#41) AS a#10]]
     *     |       \_Limit[1000[INTEGER],false,false]
     *     |         \_Filter[IN(10048[INTEGER],10081[INTEGER],emp_no{f}#37)]
     *     |           \_EsRelation[employees][_meta_field{f}#43, emp_no{f}#37, first_name{f}#38, ..]
     *     \_Project[[emp_no{f}#48, x{r}#27, y{r}#28, z{r}#29, _fork{r}#5]]
     *       \_Eval[[fork2[KEYWORD] AS _fork#5]]
     *         \_Grok[b{r}#22,Parser[pattern=%{WORD:x} %{WORD:y} %{WORD:z}, grok=org.elasticsearch.grok.Grok@37d58d35],[x{r}#27, y{r}#
     * 28, z{r}#29]]
     *           \_Eval[[CONCAT(last_name{f}#52, [KEYWORD],TOSTRING(emp_no{f}#48), [KEYWORD],first_name{f}#49) AS b#22]]
     *             \_Limit[1000[INTEGER],false,false]
     *               \_Filter[IN(10048[INTEGER],10081[INTEGER],emp_no{f}#48)]
     *                 \_EsRelation[employees][_meta_field{f}#54, emp_no{f}#48, first_name{f}#49, ..]
     */
    public void testPruneColumnsInForkBranchesDropNestedEvalsFromOutputIfNotNeeded() {
        // In this test, the EVALs that create 'a' and 'b' inside each branch should be dropped from the output
        // since they are not needed after the GROK
        var query = """
              FROM employees
             | WHERE emp_no == 10048 OR emp_no == 10081
             | FORK (EVAL a = CONCAT(first_name, " ", emp_no::keyword, " ", last_name)
                     | GROK a "%{WORD:x} %{WORD:y} %{WORD:z}" )
                    (EVAL b = CONCAT(last_name, " ", emp_no::keyword, " ", first_name)
                     | GROK b "%{WORD:x} %{WORD:y} %{WORD:z}" )
             | KEEP _fork, emp_no, x, y, z
             | SORT _fork, emp_no
            """;
        var plan = optimizedPlan(query);
        var project = as(plan, EsqlProject.class);
        assertThat(project.projections().size(), equalTo(5));
        assertThat(Expressions.names(project.projections()), containsInAnyOrder("_fork", "emp_no", "x", "y", "z"));
        var topN = as(project.child(), TopN.class);
        var fork = as(topN.child(), Fork.class);
        assertThat(fork.output(), hasSize(5));
        assertThat(fork.output().stream().map(Attribute::name).collect(Collectors.toSet()), hasItems("emp_no", "x", "y", "z", "_fork"));
        for (LogicalPlan branch : fork.children()) {
            var branchProject = as(branch, Project.class);
            assertThat(branchProject.projections().size(), equalTo(5));
            assertThat(Expressions.names(branchProject.projections()), containsInAnyOrder("emp_no", "x", "y", "z", "_fork"));
            var branchEval = as(branchProject.child(), Eval.class);
            var forkAlias = as(branchEval.fields().getFirst(), Alias.class);
            assertThat(forkAlias.name(), equalTo("_fork"));
            var grok = as(branchEval.child(), Grok.class);
            assertThat(grok.extractedFields().size(), equalTo(3));
            assertThat(Expressions.names(grok.extractedFields()), containsInAnyOrder("x", "y", "z"));
            var evalInBranch = as(grok.child(), Eval.class);
            var aliasInBranch = as(evalInBranch.fields().getFirst(), Alias.class);
            // The EVAL that created 'a' or 'b' should still be present in the branch even if not part of the output
            assertThat(aliasInBranch.name(), anyOf(equalTo("a"), equalTo("b")));
            var limitInBranch = as(evalInBranch.child(), Limit.class);
            var filter = as(limitInBranch.child(), Filter.class);
            assertThat(filter.toString(), containsString("IN(10048[INTEGER],10081[INTEGER],emp_no"));
            var relation = as(filter.child(), EsRelation.class);
            assertThat(
                relation.output().stream().map(Attribute::name).collect(Collectors.toSet()),
                hasItems("emp_no", "first_name", "last_name")
            );
        }
    }

    /**
     * Limit[10000[INTEGER],false,false]
     * \_Aggregate[[],[COUNT(*[KEYWORD],true[BOOLEAN],PT0S[TIME_DURATION]) AS count(*)#36, COUNT(emp_no{r}#109,true[BOOLEAN],PT0S[
     * TIME_DURATION]) AS d#39,MAX(_fork{r}#124,true[BOOLEAN],PT0S[TIME_DURATION]) AS m#42,
     *          COUNT(s{r}#119,true[BOOLEAN],PT0S[TIME_DURATION]) AS ls#45]]
     *   \_Fork[[emp_no{r}#109, s{r}#119, _fork{r}#124]]
     *     |_Project[[emp_no{f}#46, s{r}#6, _fork{r}#7]]
     *     | \_Eval[[fork1[KEYWORD] AS _fork#7]]
     *     |   \_Dissect[a{r}#21,Parser[pattern=%{x} %{y} %{z}, appendSeparator=, parser=org.elasticsearch.dissect.DissectParser@53c057b
     * 1],[x{r}#22, y{r}#23, z{r}#24]]
     *     |     \_Eval[[10[INTEGER] AS s#6, CONCAT(first_name{f}#47, [KEYWORD],TOSTRING(emp_no{f}#46), [KEYWORD],last_name{f}#50) AS
     * a#21]]
     *     |       \_Limit[1000[INTEGER],false,false]
     *     |         \_Filter[IN(10048[INTEGER],10081[INTEGER],emp_no{f}#46)]
     *     |           \_EsRelation[employees][_meta_field{f}#52, emp_no{f}#46, first_name{f}#47, ..]
     *     |_Project[[emp_no{r}#91, s{r}#101, _fork{r}#7]]
     *     | \_Eval[[fork2[KEYWORD] AS _fork#7, null[INTEGER] AS emp_no#91, null[INTEGER] AS s#101]]
     *     |   \_Limit[1000[INTEGER],false,false]
     *     |     \_LocalRelation[[$$COUNT$COUNT(*)::keywo>$0{r$}#125],Page{blocks=[ConstantNullBlock[positions=1]]}]
     *     |_Project[[emp_no{f}#68, s{r}#6, _fork{r}#7]]
     *     | \_Eval[[fork3[KEYWORD] AS _fork#7]]
     *     |   \_TopN[[Order[emp_no{f}#68,ASC,LAST]],2[INTEGER],false]
     *     |     \_Eval[[10[INTEGER] AS s#6]]
     *     |       \_Filter[IN(10048[INTEGER],10081[INTEGER],emp_no{f}#68)]
     *     |         \_EsRelation[employees][_meta_field{f}#74, emp_no{f}#68, first_name{f}#69, ..]
     *     \_Project[[emp_no{f}#79, s{r}#6, _fork{r}#7]]
     *       \_Eval[[10[INTEGER] AS s#6, fork4[KEYWORD] AS _fork#7]]
     *         \_Limit[1000[INTEGER],false,false]
     *           \_Filter[IN(10048[INTEGER],10081[INTEGER],emp_no{f}#79)]
     *             \_EsRelation[employees][_meta_field{f}#85, emp_no{f}#79, first_name{f}#80, ..]
     */
    public void testPruneColumnsInForkBranchesPruneIfAggregation() {
        var query = """
            FROM employees
            | WHERE emp_no == 10048 OR emp_no == 10081
            | EVAL s = 10
            | FORK ( EVAL a = CONCAT(first_name, " ", emp_no::keyword, " ", last_name)
                    | DISSECT a "%{x} %{y} %{z}"
                    | EVAL y = y::keyword )
                   ( STATS x = COUNT(*)::keyword, y = MAX(emp_no)::keyword, z = MIN(emp_no)::keyword )
                   ( SORT emp_no ASC | LIMIT 2 | EVAL x = last_name )
                   ( EVAL x = "abc" | EVAL y = "aaa" )
            | STATS count(*), d = count(emp_no), m = max(_fork), ls = count(s)
            """;
        var plan = optimizedPlan(query);
        var limit = as(plan, Limit.class);
        var aggregate = as(limit.child(), Aggregate.class);
        assertThat(aggregate.aggregates().size(), equalTo(4));
        assertThat(Expressions.names(aggregate.aggregates()), containsInAnyOrder("count(*)", "d", "m", "ls"));
        var fork = as(aggregate.child(), Fork.class);
        assertThat(fork.output().size(), equalTo(3));
        assertThat(fork.output().stream().map(Attribute::name).collect(Collectors.toSet()), containsInAnyOrder("emp_no", "s", "_fork"));

        var firstBranch = fork.children().getFirst();
        var firstBranchProject = as(firstBranch, Project.class);
        assertThat(firstBranchProject.projections().size(), equalTo(3));
        var evalInFirstBranch = as(firstBranchProject.child(), Eval.class);
        var dissect = as(evalInFirstBranch.child(), Dissect.class);
        assertThat(Expressions.names(dissect.extractedFields()), containsInAnyOrder("x", "y", "z"));
        var evalAfterDissect = as(dissect.child(), Eval.class);
        assertThat(Expressions.names(evalAfterDissect.fields()), containsInAnyOrder("a", "s"));
        var limitInFirstBranch = as(evalAfterDissect.child(), Limit.class);
        var filterInFirstBranch = as(limitInFirstBranch.child(), Filter.class);
        var firstBranchRelation = as(filterInFirstBranch.child(), EsRelation.class);
        assertThat(
            firstBranchRelation.output().stream().map(Attribute::name).collect(Collectors.toSet()),
            hasItems("emp_no", "first_name", "last_name")
        );

        var secondBranch = fork.children().get(1);
        var secondBranchProject = as(secondBranch, Project.class);
        assertThat(secondBranchProject.projections().size(), equalTo(3));
        var evalInSecondBranch = as(secondBranchProject.child(), Eval.class);
        var limitInSecondBranch = as(evalInSecondBranch.child(), Limit.class);
        var localRelation = as(limitInSecondBranch.child(), LocalRelation.class);
        assertThat(
            localRelation.output().stream().map(Attribute::name).collect(Collectors.toSet()),
            hasItems("$$COUNT$COUNT(*)::keywo>$0")
        );

        var thirdBranch = fork.children().get(2);
        var thirdBranchProject = as(thirdBranch, Project.class);
        assertThat(thirdBranchProject.projections().size(), equalTo(3));
        assertThat(Expressions.names(thirdBranchProject.projections()), containsInAnyOrder("emp_no", "s", "_fork"));
        var evalInThirdBranch = as(thirdBranchProject.child(), Eval.class);
        var topNInThirdBranch = as(evalInThirdBranch.child(), TopN.class);
        var evalBeforeTopN = as(topNInThirdBranch.child(), Eval.class);
        var filterInThirdBranch = as(evalBeforeTopN.child(), Filter.class);
        var thirdBranchRelation = as(filterInThirdBranch.child(), EsRelation.class);
        assertThat(
            thirdBranchRelation.output().stream().map(Attribute::name).collect(Collectors.toSet()),
            hasItems("emp_no", "first_name", "last_name")
        );

        var fourthBranch = fork.children().get(3);
        var fourthBranchProject = as(fourthBranch, Project.class);
        assertThat(fourthBranchProject.projections().size(), equalTo(3));
        assertThat(Expressions.names(fourthBranchProject.projections()), containsInAnyOrder("emp_no", "s", "_fork"));
        var evalInFourthBranch = as(fourthBranchProject.child(), Eval.class);
        var limitInFourthBranch = as(evalInFourthBranch.child(), Limit.class);
        var filterInFourthBranch = as(limitInFourthBranch.child(), Filter.class);
        var fourthBranchRelation = as(filterInFourthBranch.child(), EsRelation.class);
        assertThat(
            fourthBranchRelation.output().stream().map(Attribute::name).collect(Collectors.toSet()),
            hasItems("emp_no", "first_name", "last_name")
        );
    }

    /**
     * EsqlProject[[languages{r}#33]]
     * \_Limit[10000[INTEGER],false,false]
     *   \_Filter[_fork{r}#34 == fork1[KEYWORD]]
     *     \_Fork[[languages{r}#33, _fork{r}#34]]
     *       |_Project[[languages{r}#6, _fork{r}#8]]
     *       | \_Eval[[123[INTEGER] AS languages#6, fork1[KEYWORD] AS _fork#8]]
     *       |   \_Limit[4[INTEGER],false,false]
     *       |     \_EsRelation[employees][_meta_field{f}#17, emp_no{f}#11, first_name{f}#12, ..]
     *       \_Project[[languages{r}#6, _fork{r}#8]]
     *         \_Eval[[123[INTEGER] AS languages#6, fork2[KEYWORD] AS _fork#8]]
     *           \_Limit[4[INTEGER],false,false]
     *             \_EsRelation[employees][_meta_field{f}#28, emp_no{f}#22, first_name{f}#23, ..]
     */
    public void testPruneColumnsInForkBranchesShouldRespectOuterAlias() {
        var query = """
            from employees metadata _index
            | drop languages
            | eval languages = 123
            | keep languages
            | limit 4
            | fork
                (where true)
                (where true)
            | where _fork == "fork1"
            | drop _fork
            """;
        var plan = optimizedPlan(query);
        var project = as(plan, EsqlProject.class);
        assertThat(project.projections().size(), equalTo(1));
        assertThat(Expressions.names(project.projections()), contains("languages"));
        var limit = as(project.child(), Limit.class);
        var filter = as(limit.child(), Filter.class);
        var fork = as(filter.child(), Fork.class);
        assertThat(fork.output(), hasSize(2));
        assertThat(fork.output().stream().map(Attribute::name).collect(Collectors.toSet()), hasItems("languages", "_fork"));
        for (LogicalPlan branch : fork.children()) {
            var branchProject = as(branch, Project.class);
            assertThat(branchProject.projections().size(), equalTo(2));
            assertThat(Expressions.names(branchProject.projections()), containsInAnyOrder("languages", "_fork"));
            var branchEval = as(branchProject.child(), Eval.class);
            var fields = branchEval.fields();
            assertThat(fields.size(), equalTo(2));
            var languagesAlias = as(fields.get(0), Alias.class);
            assertThat(languagesAlias.name(), equalTo("languages"));
            var forkAlias = as(fields.get(1), Alias.class);
            assertThat(forkAlias.name(), equalTo("_fork"));
            var limitInBranch = as(branchEval.child(), Limit.class);
            var relation = as(limitInBranch.child(), EsRelation.class);
            assertThat(relation.output().stream().map(Attribute::name).collect(Collectors.toSet()), hasItems("emp_no", "first_name"));
        }
    }

    /**
     * EsqlProject[[languages{r}#55]]
     * \_Limit[1000[INTEGER],false,false]
     *   \_Filter[_fork{r}#57 == fork1[KEYWORD]]
     *     \_Fork[[languages{r}#55, _fork{r}#57]]
     *       |_Project[[x{r}#15 AS languages#9, _fork{r}#13]]
     *       | \_Eval[[1[INTEGER] AS x#15, fork1[KEYWORD] AS _fork#13]]
     *       |   \_Limit[1000[INTEGER],false,false]
     *       |     \_EsRelation[employees][_meta_field{f}#27, emp_no{f}#21, first_name{f}#22, ..]
     *       \_Project[[languages{r}#43, _fork{r}#13]]
     *         \_Eval[[fork2[KEYWORD] AS _fork#13, null[INTEGER] AS languages#43]]
     *           \_Limit[1000[INTEGER],false,false]
     *             \_EsRelation[employees][_meta_field{f}#38, emp_no{f}#32, first_name{f}#33, ..]
     */
    public void testPruneColumnsInForkBranchesShouldKeepAliasWithSameNameAsColumn() {
        var query = """
            from employees
            | drop languages
            | fork
                (eval x = 1 | rename x as lang | rename lang as languages | eval a = "aardvark" | rename a as foo)
                (where true)
            | where _fork == "fork1"
            | drop _fork
            | keep languages
            """;
        var plan = optimizedPlan(query);
        var project = as(plan, EsqlProject.class);
        assertThat(project.projections().size(), equalTo(1));
        assertThat(Expressions.names(project.projections()), contains("languages"));
        var limit = as(project.child(), Limit.class);
        var filter = as(limit.child(), Filter.class);
        var fork = as(filter.child(), Fork.class);
        assertThat(fork.output(), hasSize(2));
        assertThat(fork.children(), hasSize(2));
        assertThat(fork.output().stream().map(Attribute::name).collect(Collectors.toSet()), hasItems("languages", "_fork"));

        var firstBranch = fork.children().getFirst();
        var firstBranchProject = as(firstBranch, Project.class);
        assertThat(firstBranchProject.projections().size(), equalTo(2));
        assertThat(Expressions.names(firstBranchProject.projections()), containsInAnyOrder("languages", "_fork"));
        var firstBranchEval = as(firstBranchProject.child(), Eval.class);
        var firstBranchFields = firstBranchEval.fields();
        assertThat(firstBranchFields.size(), equalTo(2));
        assertThat(Expressions.names(firstBranchFields), containsInAnyOrder("x", "_fork"));
        var limitInFirstBranch = as(firstBranchEval.child(), Limit.class);
        var firstBranchRelation = as(limitInFirstBranch.child(), EsRelation.class);
        assertThat(
            firstBranchRelation.output().stream().map(Attribute::name).collect(Collectors.toSet()),
            hasItems("emp_no", "first_name")
        );

        var secondBranch = fork.children().get(1);
        var secondBranchProject = as(secondBranch, Project.class);
        assertThat(secondBranchProject.projections().size(), equalTo(2));
        assertThat(Expressions.names(secondBranchProject.projections()), containsInAnyOrder("languages", "_fork"));
        var secondBranchEval = as(secondBranchProject.child(), Eval.class);
        var secondBranchFields = secondBranchEval.fields();
        assertThat(secondBranchFields.size(), equalTo(2));
        assertThat(Expressions.names(secondBranchFields), containsInAnyOrder("languages", "_fork"));
        var limitInSecondBranch = as(secondBranchEval.child(), Limit.class);
        var secondBranchRelation = as(limitInSecondBranch.child(), EsRelation.class);
        assertThat(
            secondBranchRelation.output().stream().map(Attribute::name).collect(Collectors.toSet()),
            hasItems("emp_no", "first_name")
        );
    }

    /**
     * EsqlProject[[_meta_field{r}#48, emp_no{r}#49, first_name{r}#50, gender{r}#51, hire_date{r}#52, job{r}#53, job.raw{r}#54, l
     * ast_name{r}#55, long_noidx{r}#56, salary{r}#57]]
     * \_Limit[1000[INTEGER],false,false]
     *   \_Filter[_fork{r}#59 == fork1[KEYWORD]]
     *     \_Fork[[_meta_field{r}#48, emp_no{r}#49, first_name{r}#50, gender{r}#51, hire_date{r}#52, job{r}#53, job.raw{r}#54, l
     * ast_name{r}#55, long_noidx{r}#56, salary{r}#57, _fork{r}#59]]
     *       |_Project[[_meta_field{f}#21, emp_no{f}#15, first_name{f}#16, gender{f}#17, hire_date{f}#22, job{f}#23, job.raw{f}#24, l
     * ast_name{f}#19, long_noidx{f}#25, salary{f}#20, _fork{r}#9]]
     *       | \_Eval[[fork1[KEYWORD] AS _fork#9]]
     *       |   \_Limit[1000[INTEGER],false,false]
     *       |     \_EsRelation[employees][_meta_field{f}#21, emp_no{f}#15, first_name{f}#16, ..]
     *       |_LocalRelation[[_meta_field{f}#32, emp_no{f}#26, first_name{f}#27, gender{f}#28, hire_date{f}#33, job{f}#34, job.raw{f}#35, l
     * ast_name{f}#30, long_noidx{f}#36, salary{f}#31, _fork{r}#9],EMPTY]
     *       \_Project[[_meta_field{f}#43, emp_no{f}#37, first_name{f}#38, gender{f}#39, hire_date{f}#44, job{f}#45, job.raw{f}#46, l
     * ast_name{f}#41, long_noidx{f}#47, salary{f}#42, _fork{r}#9]]
     *         \_Eval[[fork3[KEYWORD] AS _fork#9]]
     *           \_Limit[1000[INTEGER],false,false]
     *             \_EsRelation[employees][_meta_field{f}#43, emp_no{f}#37, first_name{f}#38, ..]
     */
    public void testPruneColumnsInForkBranchesShouldPruneNestedEvalsIfColumnIsDropped() {
        var query = """
            from employees
            | fork
                (eval x = 1 | rename x as lang | rename lang as languages)
                (where false)
                (where true)
            | where _fork == "fork1"
            | drop _fork
            | drop languages
            """;
        var plan = optimizedPlan(query);
        var project = as(plan, EsqlProject.class);
        assertThat(project.projections().size(), equalTo(10));
        var limit = as(project.child(), Limit.class);
        var filter = as(limit.child(), Filter.class);
        var fork = as(filter.child(), Fork.class);
        assertThat(fork.output().size(), equalTo(11));

        var firstBranch = fork.children().getFirst();
        var firstBranchProject = as(firstBranch, Project.class);
        assertThat(firstBranchProject.projections().size(), equalTo(11));
        var firstBranchEval = as(firstBranchProject.child(), Eval.class);
        var forkAliasInFirstBranch = as(firstBranchEval.fields().getFirst(), Alias.class);
        assertThat(forkAliasInFirstBranch.name(), equalTo("_fork"));
        var limitInFirstBranch = as(firstBranchEval.child(), Limit.class);
        var firstBranchRelation = as(limitInFirstBranch.child(), EsRelation.class);
        assertThat(
            firstBranchRelation.output().stream().map(Attribute::name).collect(Collectors.toSet()),
            hasItems("emp_no", "first_name", "gender", "hire_date", "job", "job.raw", "last_name", "long_noidx", "salary")
        );

        var secondBranch = fork.children().get(1);
        var secondBranchLocalRelation = as(secondBranch, LocalRelation.class);
        assertThat(
            secondBranchLocalRelation.output().stream().map(Attribute::name).collect(Collectors.toSet()),
            hasItems(
                "_meta_field",
                "emp_no",
                "first_name",
                "gender",
                "hire_date",
                "job",
                "job.raw",
                "last_name",
                "long_noidx",
                "salary",
                "_fork"
            )
        );
        assertThat(secondBranchLocalRelation.supplier(), instanceOf(EmptyLocalSupplier.class));

        var thirdBranch = fork.children().get(2);
        var thirdBranchProject = as(thirdBranch, Project.class);
        assertThat(thirdBranchProject.projections().size(), equalTo(11));
        var thirdBranchEval = as(thirdBranchProject.child(), Eval.class);
        var forkAliasInThirdBranch = as(thirdBranchEval.fields().getFirst(), Alias.class);
        assertThat(forkAliasInThirdBranch.name(), equalTo("_fork"));
        var limitInThirdBranch = as(thirdBranchEval.child(), Limit.class);
        var thirdBranchRelation = as(limitInThirdBranch.child(), EsRelation.class);
        assertThat(
            thirdBranchRelation.output().stream().map(Attribute::name).collect(Collectors.toSet()),
            hasItems("emp_no", "first_name", "gender", "hire_date", "job", "job.raw", "last_name", "long_noidx", "salary")
        );
    }

    /**
     * EsqlProject[[a{r}#45]]
     * \_Limit[1000[INTEGER],false,false]
     *   \_Fork[[a{r}#45]]
     *     |_Project[[a{r}#5]]
     *     | \_Limit[1000[INTEGER],false,false]
     *     |   \_Aggregate[[],[MAX(salary{f}#26,true[BOOLEAN],PT0S[TIME_DURATION]) AS a#5]]
     *     |     \_EsRelation[employees][_meta_field{f}#27, emp_no{f}#21, first_name{f}#22, ..]
     *     \_Project[[a{r}#14]]
     *       \_Limit[1000[INTEGER],false,false]
     *         \_Aggregate[[],[MAX(salary{f}#37,true[BOOLEAN],PT0S[TIME_DURATION]) AS a#14]]
     *           \_EsRelation[employees][_meta_field{f}#38, emp_no{f}#32, first_name{f}#33, ..]
     */
    public void testPruneColumnsInForkBranchesKeepOnlyNeededAggs() {
        var query = """
            from employees
             | fork (stats a = max(salary), b = min(salary) | KEEP b, a | EVAL x = 1 )
                    (stats a = max(salary), b = min(salary))
             | KEEP a
            """;
        var plan = optimizedPlan(query);
        var project = as(plan, EsqlProject.class);
        assertThat(project.projections().size(), equalTo(1));
        assertThat(Expressions.names(project.projections()), contains("a"));
        var limit = as(project.child(), Limit.class);
        var fork = as(limit.child(), Fork.class);
        assertThat(fork.output().size(), equalTo(1));
        assertThat(fork.output().stream().map(Attribute::name).collect(Collectors.toSet()), hasItems("a"));
        for (LogicalPlan branch : fork.children()) {
            var branchProject = as(branch, Project.class);
            assertThat(branchProject.projections().size(), equalTo(1));
            assertThat(Expressions.names(branchProject.projections()), contains("a"));
            var limitInBranch = as(branchProject.child(), Limit.class);
            var aggregateInBranch = as(limitInBranch.child(), Aggregate.class);
            assertThat(aggregateInBranch.aggregates().size(), equalTo(1));
            assertThat(Expressions.names(aggregateInBranch.aggregates()), contains("a"));
            var relation = as(aggregateInBranch.child(), EsRelation.class);
            assertThat(relation.output().stream().map(Attribute::name).collect(Collectors.toSet()), hasItems("salary"));
        }
    }

    /**
     * <pre>{@code
<<<<<<< HEAD
     * Limit[1000[INTEGER],false,false]
     * \_Aggregate[[],[COUNT($$to_lower(langua>$COUNT$0{r$}#22,true[BOOLEAN],PT0S[TIME_DURATION]) AS a#12, COUNT($$language_name$t
     * emp_name$23{r}#24,true[BOOLEAN],PT0S[TIME_DURATION]) AS b#15]]
     *   \_Eval[[TOLOWER($$language_name$temp_name$23{r}#24) AS $$to_lower(langua>$COUNT$0#22]]
     *     \_Enrich[ANY,languages_idx[KEYWORD],language_name{f}#17,{"match":{"indices":[],"match_field":"id","enrich_fields":["langua
     * ge_code","language_name"]}},{=languages_idx},[language_code{r}#20, language_name{r}#21 AS $$language_name$temp_n
     * ame$23#24]]
     *       \_Join[LEFT,[language_code{r}#4],[language_code{f}#16],null]
     *         |_LocalRelation[[language_code{r}#4],Page{blocks=[IntVectorBlock[vector=ConstantIntVector[positions=1, value=1]]]}]
     *         \_EsRelation[languages_lookup][LOOKUP][language_code{f}#16, language_name{f}#17]
     * }</pre>
     */
    public void testCircularRefEnrichStats() {
        var query = """
            ROW language_code = 1
            | LOOKUP JOIN languages_lookup ON language_code
            | RENAME language_name AS message
            | ENRICH languages_idx ON message
            | STATS a = COUNT(TO_LOWER(language_name)), b = COUNT(language_name)
            """;
        var plan = optimizedPlan(query);

        // Limit[1000[INTEGER],false,false]
        var limit = as(plan, Limit.class);
        assertThat(limit.limit(), is(new Literal(Source.EMPTY, 1000, DataType.INTEGER)));

        // Aggregate[[],[COUNT(...) AS a, COUNT(...) AS b]]
        var aggregate = as(limit.child(), Aggregate.class);
        assertThat(aggregate.groupings(), hasSize(0));
        assertThat(aggregate.aggregates(), hasSize(2));

        var agg1 = as(aggregate.aggregates().get(0), Alias.class);
        assertThat(agg1.name(), is("a"));
        var count1 = as(agg1.child(), Count.class);
        var field1 = as(count1.field(), ReferenceAttribute.class);
        assertThat(field1.name(), is("$$to_lower(langua>$COUNT$0"));

        var agg2 = as(aggregate.aggregates().get(1), Alias.class);
        assertThat(agg2.name(), is("b"));
        var count2 = as(agg2.child(), Count.class);
        var field2 = as(count2.field(), ReferenceAttribute.class);
        assertThat(field2.name(), startsWith("$$language_name$temp_name$"));

        // Eval[[TOLOWER($$language_name$temp_name$23{r}#24) AS $$to_lower(langua>$COUNT$0#22]]
        var eval = as(aggregate.child(), Eval.class);
        assertThat(eval.fields(), hasSize(1));
        var evalFieldAlias = as(eval.fields().get(0), Alias.class);
        var evalField = as(evalFieldAlias.child(), ToLower.class);

        assertThat(evalFieldAlias.name(), is("$$to_lower(langua>$COUNT$0"));
        assertThat(count1.field(), is(evalFieldAlias.toAttribute()));
        assertThat(evalField.source().text(), is("to_lower(language_name)"));

        // Enrich[ANY,languages_idx[KEYWORD],language_name{f}#17,...]
        var enrich = as(eval.child(), Enrich.class);
        assertThat(enrich.policyName().fold(FoldContext.small()), is(BytesRefs.toBytesRef("languages_idx")));
        assertThat(enrich.enrichFields(), hasSize(2));

        // Join[LEFT,[language_code{r}#4],[language_code{f}#16],null]
        var join = as(enrich.child(), Join.class);
        assertThat(join.config().type(), is(JoinTypes.LEFT));

        // LocalRelation[[language_code{r}#4],Page{blocks=[IntVectorBlock[...]]}]
        var localRelation = as(join.left(), LocalRelation.class);
        assertThat(localRelation.output(), hasSize(1));
        assertThat(localRelation.output().get(0).name(), is("language_code"));

        // EsRelation[languages_lookup][LOOKUP][language_code{f}#16, language_name{f}#17]
        var esRelation = as(join.right(), EsRelation.class);
        assertThat(esRelation.indexPattern(), is("languages_lookup"));
        assertThat(esRelation.indexMode(), is(IndexMode.LOOKUP));
=======
     * Limit[10[INTEGER],false,false]
     * \_Fork[[_meta_field{r}#28, emp_no{r}#29, first_name{r}#30, gender{r}#31, hire_date{r}#32, job{r}#33, job.raw{r}#34, l
     * anguages{r}#35, last_name{r}#36, long_noidx{r}#37, salary{r}#38, _fork{r}#39]]
     *   |_Project[[_meta_field{f}#12, emp_no{f}#6, first_name{f}#7, gender{f}#8, hire_date{f}#13, job{f}#14, job.raw{f}#15, lang
     * uages{f}#9, last_name{f}#10, long_noidx{f}#16, salary{f}#11, _fork{r}#4]]
     *   | \_Eval[[fork1[KEYWORD] AS _fork#4]]
     *   |   \_Limit[10[INTEGER],false,false]
     *   |     \_Filter[emp_no{f}#6 > 100[INTEGER]]
     *   |       \_EsRelation[employees][_meta_field{f}#12, emp_no{f}#6, first_name{f}#7, ge..]
     *   \_Project[[_meta_field{f}#23, emp_no{f}#17, first_name{f}#18, gender{f}#19, hire_date{f}#24, job{f}#25, job.raw{f}#26, l
     * anguages{f}#20, last_name{f}#21, long_noidx{f}#27, salary{f}#22, _fork{r}#4]]
     *     \_Eval[[fork2[KEYWORD] AS _fork#4]]
     *       \_Limit[10[INTEGER],false,false]
     *         \_Filter[emp_no{f}#17 < 10[INTEGER]]
     *           \_EsRelation[employees][_meta_field{f}#23, emp_no{f}#17, first_name{f}#18, ..]
     * }</pre>
     */
    public void testPushDownLimitInFork() {
        var query = """
            from employees
             | fork (where emp_no > 100)
                    (where emp_no < 10)
             | limit 10
            """;
        var plan = optimizedPlan(query);
        var limit = as(plan, Limit.class);
        assertThat(((Literal) limit.limit()).value(), equalTo(10));
        var fork = as(limit.child(), Fork.class);

        assertThat(fork.children(), hasSize(2));

        for (LogicalPlan branch : fork.children()) {
            var branchProject = as(branch, Project.class);
            var branchEval = as(branchProject.child(), Eval.class);
            var branchLimit = as(branchEval.child(), Limit.class);

            assertThat(((Literal) branchLimit.limit()).value(), equalTo(10));

            var branchFilter = as(branchLimit.child(), Filter.class);
            assertThat(branchFilter.child(), instanceOf(EsRelation.class));
        }
    }

    /**
     * <pre>{@code
     * Limit[10[INTEGER],false,false]
     * \_Fork[[_meta_field{r}#28, emp_no{r}#29, first_name{r}#30, gender{r}#31, hire_date{r}#32, job{r}#33, job.raw{r}#34, l
     * anguages{r}#35, last_name{r}#36, long_noidx{r}#37, salary{r}#38, _fork{r}#39]]
     *   |_Project[[_meta_field{f}#12, emp_no{f}#6, first_name{f}#7, gender{f}#8, hire_date{f}#13, job{f}#14, job.raw{f}#15, lang
     * uages{f}#9, last_name{f}#10, long_noidx{f}#16, salary{f}#11, _fork{r}#4]]
     *   | \_Eval[[fork1[KEYWORD] AS _fork#4]]
     *   |   \_Limit[5[INTEGER],false,false]
     *   |     \_Filter[emp_no{f}#6 > 100[INTEGER]]
     *   |       \_EsRelation[employees][_meta_field{f}#12, emp_no{f}#6, first_name{f}#7, ge..]
     *   \_Project[[_meta_field{f}#23, emp_no{f}#17, first_name{f}#18, gender{f}#19, hire_date{f}#24, job{f}#25, job.raw{f}#26, l
     * anguages{f}#20, last_name{f}#21, long_noidx{f}#27, salary{f}#22, _fork{r}#4]]
     *     \_Eval[[fork2[KEYWORD] AS _fork#4]]
     *       \_Limit[10[INTEGER],false,false]
     *         \_Filter[emp_no{f}#17 < 10[INTEGER]]
     *           \_EsRelation[employees][_meta_field{f}#23, emp_no{f}#17, first_name{f}#18, ..]
     * }</pre>
     */
    public void testPushDownLimitOnlyInOneForkBranch() {
        var query = """
            from employees
             | fork (where emp_no > 100 | limit 5)
                    (where emp_no < 10 | limit 100)
             | limit 10
            """;
        var plan = optimizedPlan(query);
        var limit = as(plan, Limit.class);
        assertThat(((Literal) limit.limit()).value(), equalTo(10));
        var fork = as(limit.child(), Fork.class);

        assertThat(fork.children(), hasSize(2));

        // first branch
        var firstBranchProject = as(fork.children().getFirst(), Project.class);
        var firstBranchEval = as(firstBranchProject.child(), Eval.class);
        var firstBranchLimit = as(firstBranchEval.child(), Limit.class);
        // Limit stays the same
        assertThat(((Literal) firstBranchLimit.limit()).value(), equalTo(5));

        var firstBranchFilter = as(firstBranchLimit.child(), Filter.class);
        assertThat(firstBranchFilter.child(), instanceOf(EsRelation.class));

        // second branch
        var secondBranchProject = as(fork.children().get(1), Project.class);
        var secondBranchEval = as(secondBranchProject.child(), Eval.class);
        var secondBranchLimit = as(secondBranchEval.child(), Limit.class);
        // Limit outside of fork was pushed down
        assertThat(((Literal) secondBranchLimit.limit()).value(), equalTo(10));

        var secondBranchFilter = as(secondBranchLimit.child(), Filter.class);
        assertThat(secondBranchFilter.child(), instanceOf(EsRelation.class));
    }

    /**
     * <pre>{@code
     * Limit[10[INTEGER],true,false]
     * \_MvExpand[emp_no{r}#33,emp_no{r}#44]
     *   \_Eval[[1[INTEGER] AS x#7]]
     *     \_Limit[10[INTEGER],false,false]
     *       \_Fork[[_meta_field{r}#32, emp_no{r}#33, first_name{r}#34, gender{r}#35, hire_date{r}#36, job{r}#37, job.raw{r}#38, l
     * anguages{r}#39, last_name{r}#40, long_noidx{r}#41, salary{r}#42, _fork{r}#43]]
     *         |_Project[[_meta_field{f}#16, emp_no{f}#10, first_name{f}#11, gender{f}#12, hire_date{f}#17, job{f}#18, job.raw{f}#19, l
     * anguages{f}#13, last_name{f}#14, long_noidx{f}#20, salary{f}#15, _fork{r}#4]]
     *         | \_Eval[[fork1[KEYWORD] AS _fork#4]]
     *         |   \_Limit[10[INTEGER],false,false]
     *         |     \_Filter[emp_no{f}#10 > 100[INTEGER]]
     *         |       \_EsRelation[employees][_meta_field{f}#16, emp_no{f}#10, first_name{f}#11, ..]
     *         \_Project[[_meta_field{f}#27, emp_no{f}#21, first_name{f}#22, gender{f}#23, hire_date{f}#28, job{f}#29, job.raw{f}#30, l
     * anguages{f}#24, last_name{f}#25, long_noidx{f}#31, salary{f}#26, _fork{r}#4]]
     *           \_Eval[[fork2[KEYWORD] AS _fork#4]]
     *             \_Limit[10[INTEGER],false,false]
     *               \_Filter[emp_no{f}#21 < 10[INTEGER]]
     *                 \_EsRelation[employees][_meta_field{f}#27, emp_no{f}#21, first_name{f}#22, ..]
     * }</pre>
     */
    public void testPushDownLimitInForkPastEvalAndMvExpand() {
        var query = """
            from employees
             | fork (where emp_no > 100 | LIMIT 500)
                    (where emp_no < 10 | LIMIT 500)
             | eval x = 1
             | mv_expand emp_no
             | limit 10
            """;
        var plan = optimizedPlan(query);
        var limit = as(plan, Limit.class);
        assertThat(((Literal) limit.limit()).value(), equalTo(10));

        var mvExpand = as(limit.child(), MvExpand.class);
        var eval = as(mvExpand.child(), Eval.class);

        var mvExpandLimit = as(eval.child(), Limit.class);
        assertThat(((Literal) mvExpandLimit.limit()).value(), equalTo(10));

        var fork = as(mvExpandLimit.child(), Fork.class);
        assertThat(fork.children(), hasSize(2));

        for (LogicalPlan branch : fork.children()) {
            var branchProject = as(branch, Project.class);
            var branchEval = as(branchProject.child(), Eval.class);
            var branchLimit = as(branchEval.child(), Limit.class);

            assertThat(((Literal) branchLimit.limit()).value(), equalTo(10));

            var branchFilter = as(branchLimit.child(), Filter.class);
            assertThat(branchFilter.child(), instanceOf(EsRelation.class));
        }
>>>>>>> 1b26cc5a
    }

    /*
     * https://github.com/elastic/elasticsearch/issues/138283
     *
     * Optimized plan:
     * Limit[1000[INTEGER],false,false]
     * \_InlineJoin[LEFT,[],[]]
     *   |_EsqlProject[[salary{f}#23, languages1{r}#7, languages{f}#21]]
     *   | \_Eval[[MVAVG(languages{f}#21) AS languages1#7]]
     *   |   \_EsRelation[employees][_meta_field{f}#24, emp_no{f}#18, first_name{f}#19, ..]
     *   \_Project[[languages2{r}#14, avg{r}#17]]
     *     \_Eval[[$$SUM$avg$0{r$}#31 / $$COUNT$avg$1{r$}#32 AS avg#17]]
     *       \_Aggregate[[],[SUM(languages1{r}#7,true[BOOLEAN],PT0S[TIME_DURATION],compensated[KEYWORD]) AS languages2#14, SUM(salary{f}
     * #23,true[BOOLEAN],PT0S[TIME_DURATION],compensated[KEYWORD]) AS $$SUM$avg$0#31, COUNT(salary{f}#23,true[BOOLEAN],PT0S[TIME_DURATION])
     *  AS $$COUNT$avg$1#32]]
     *         \_StubRelation[[salary{f}#23, languages1{r}#7, avg{r}#10, languages{f}#21]]
     *
     * Final plan execution:
     * Limit[1000[INTEGER],false,false]
     * \_Eval[[5.5[DOUBLE] AS languages2#14, 1[DOUBLE] AS avg#17]]
     *   \_EsqlProject[[salary{f}#23, languages1{r}#7, languages{f}#21]]
     *     \_Eval[[MVAVG(languages{f}#21) AS languages1#7]]
     *       \_EsRelation[employees][_meta_field{f}#24, emp_no{f}#18, first_name{f}#19, ..]
     */
    public void testDoubleInlineStatsPrunning_With_MV_Functions() {
        var query = """
            FROM employees
            | KEEP languages, salary
            | INLINE STATS languages1 = MV_AVG(languages), avg = AVG(salary) BY languages
            | INLINE STATS languages2 = SUM(languages1), avg = AVG(salary)
            """;

        var plan = optimizedPlan(query);
        var subPlansResults = new HashSet<LocalRelation>();
        var subPlans = InlineJoin.firstSubPlan(plan, subPlansResults);

        var p = as(plan, Limit.class);
        var join = as(p.child(), InlineJoin.class);
        // Left
        var leftProject = as(join.left(), EsqlProject.class);
        assertMap(Expressions.names(leftProject.projections()), is(List.of("salary", "languages1", "languages")));
        var leftEval = as(leftProject.child(), Eval.class);
        var leftRelation = as(leftEval.child(), EsRelation.class);
        // Right
        var rightProject = as(join.right(), Project.class);
        assertMap(Expressions.names(rightProject.projections()), is(List.of("languages2", "avg")));
        var rightEval = as(rightProject.child(), Eval.class);
        var aggregate = as(rightEval.child(), Aggregate.class);
        assertMap(Expressions.names(aggregate.aggregates()), is(List.of("languages2", "$$SUM$avg$0", "$$COUNT$avg$1")));
        var stub = as(aggregate.child(), StubRelation.class);

        // simulate the result of the first sub-plan execution
        // not important what the actual values are, just need to have something to feed into the second InlineJoin
        List<Attribute> schema = rightProject.output(); // [avgByL{r}#5, languages{f}#20]
        Block[] blocks = new Block[schema.size()];
        blocks[0] = BlockUtils.constantBlock(
            TestBlockFactory.getNonBreakingInstance(),
            new Literal(Source.EMPTY, 5.5, DataType.DOUBLE).value(),
            1
        );
        blocks[1] = BlockUtils.constantBlock(TestBlockFactory.getNonBreakingInstance(), new Literal(Source.EMPTY, 1, INTEGER).value(), 1);
        var resultWrapper = new LocalRelation(subPlans.stubReplacedSubPlan().source(), schema, LocalSupplier.of(new Page(blocks)));
        subPlansResults.add(resultWrapper);
        // this is Second InlineJoin stubReplacedSubPlan
        var newMainPlan = newMainPlan(plan, subPlans, resultWrapper);
        assertEquals(firstSubPlan(newMainPlan, subPlansResults), null);

        p = as(newMainPlan, Limit.class);
        var eval = as(p.child(), Eval.class);
        assertMap(Expressions.names(eval.fields()), is(List.of("languages2", "avg")));
        leftProject = as(eval.child(), EsqlProject.class);
        assertMap(Expressions.names(leftProject.projections()), is(List.of("salary", "languages1", "languages")));
        var mvAvgEval = as(leftProject.child(), Eval.class);
        assertMap(Expressions.names(mvAvgEval.fields()), is(List.of("languages1")));
        assertThat(mvAvgEval.fields().getFirst(), instanceOf(Alias.class));
        var mvAvgAlias = mvAvgEval.fields().getFirst();
        assertThat(mvAvgAlias.child(), instanceOf(MvAvg.class));
        as(leftEval.child(), EsRelation.class);
    }
}<|MERGE_RESOLUTION|>--- conflicted
+++ resolved
@@ -10301,7 +10301,6 @@
 
     /**
      * <pre>{@code
-<<<<<<< HEAD
      * Limit[1000[INTEGER],false,false]
      * \_Aggregate[[],[COUNT($$to_lower(langua>$COUNT$0{r$}#22,true[BOOLEAN],PT0S[TIME_DURATION]) AS a#12, COUNT($$language_name$t
      * emp_name$23{r}#24,true[BOOLEAN],PT0S[TIME_DURATION]) AS b#15]]
@@ -10373,7 +10372,10 @@
         var esRelation = as(join.right(), EsRelation.class);
         assertThat(esRelation.indexPattern(), is("languages_lookup"));
         assertThat(esRelation.indexMode(), is(IndexMode.LOOKUP));
-=======
+    }
+
+    /**
+     * <pre>{@code
      * Limit[10[INTEGER],false,false]
      * \_Fork[[_meta_field{r}#28, emp_no{r}#29, first_name{r}#30, gender{r}#31, hire_date{r}#32, job{r}#33, job.raw{r}#34, l
      * anguages{r}#35, last_name{r}#36, long_noidx{r}#37, salary{r}#38, _fork{r}#39]]
@@ -10525,7 +10527,6 @@
             var branchFilter = as(branchLimit.child(), Filter.class);
             assertThat(branchFilter.child(), instanceOf(EsRelation.class));
         }
->>>>>>> 1b26cc5a
     }
 
     /*

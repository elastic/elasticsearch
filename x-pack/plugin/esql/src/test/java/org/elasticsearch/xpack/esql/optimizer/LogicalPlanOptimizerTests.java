--- conflicted
+++ resolved
@@ -121,12 +121,9 @@
 import org.elasticsearch.xpack.esql.plan.logical.TimeSeriesAggregate;
 import org.elasticsearch.xpack.esql.plan.logical.TopN;
 import org.elasticsearch.xpack.esql.plan.logical.UnaryPlan;
-<<<<<<< HEAD
 import org.elasticsearch.xpack.esql.plan.logical.Unpivot;
-=======
 import org.elasticsearch.xpack.esql.plan.logical.inference.Completion;
 import org.elasticsearch.xpack.esql.plan.logical.inference.Rerank;
->>>>>>> 1196ccbd
 import org.elasticsearch.xpack.esql.plan.logical.join.InlineJoin;
 import org.elasticsearch.xpack.esql.plan.logical.join.Join;
 import org.elasticsearch.xpack.esql.plan.logical.join.JoinConfig;
@@ -7716,7 +7713,6 @@
     }
 
     /**
-<<<<<<< HEAD
      * Limit[2[INTEGER],true]
      * \_Unpivot[[first_name{f}#8, last_name{f}#11],fieldName{r}#19,fieldValue{r}#20]
      *   \_Limit[1[INTEGER],false]
@@ -7756,7 +7752,9 @@
         var limit2 = as(unpivot.child(), Limit.class);
         assertThat(limit2.limit().fold(FoldContext.small()), is(1));
         var relation = as(limit2.child(), EsRelation.class);
-=======
+    }
+
+    /**
      * Eval[[1[INTEGER] AS irrelevant1, 2[INTEGER] AS irrelevant2]]
      *    \_Limit[1000[INTEGER],false]
      *      \_Sample[0.015[DOUBLE],15[INTEGER]]
@@ -7899,6 +7897,5 @@
         var changePoint = as(limit.child(), ChangePoint.class);
         var topN = as(changePoint.child(), TopN.class);
         var source = as(topN.child(), EsRelation.class);
->>>>>>> 1196ccbd
     }
 }
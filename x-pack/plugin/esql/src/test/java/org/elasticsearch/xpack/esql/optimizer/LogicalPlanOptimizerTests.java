--- conflicted
+++ resolved
@@ -10299,7 +10299,6 @@
         }
     }
 
-<<<<<<< HEAD
     /**
      * <pre>{@code
      * Limit[10[INTEGER],false,false]
@@ -10453,7 +10452,8 @@
             var branchFilter = as(branchLimit.child(), Filter.class);
             assertThat(branchFilter.child(), instanceOf(EsRelation.class));
         }
-=======
+    }
+
     /*
      * https://github.com/elastic/elasticsearch/issues/138283
      *
@@ -10531,6 +10531,5 @@
         var mvAvgAlias = mvAvgEval.fields().getFirst();
         assertThat(mvAvgAlias.child(), instanceOf(MvAvg.class));
         as(leftEval.child(), EsRelation.class);
->>>>>>> fd9f0ffa
     }
 }
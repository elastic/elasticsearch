/*
 * Copyright Elasticsearch B.V. and/or licensed to Elasticsearch B.V. under one
 * or more contributor license agreements. Licensed under the Elastic License
 * 2.0; you may not use this file except in compliance with the Elastic License
 * 2.0.
 */

package org.elasticsearch.xpack.esql.optimizer;

import org.apache.lucene.util.BytesRef;
import org.elasticsearch.Build;
import org.elasticsearch.TransportVersion;
import org.elasticsearch.common.logging.LoggerMessageFormat;
import org.elasticsearch.common.lucene.BytesRefs;
import org.elasticsearch.compute.aggregation.QuantileStates;
import org.elasticsearch.compute.data.Page;
import org.elasticsearch.compute.test.TestBlockFactory;
import org.elasticsearch.core.Nullable;
import org.elasticsearch.core.Tuple;
import org.elasticsearch.dissect.DissectParser;
import org.elasticsearch.index.IndexMode;
import org.elasticsearch.xpack.esql.EsqlTestUtils;
import org.elasticsearch.xpack.esql.VerificationException;
import org.elasticsearch.xpack.esql.action.EsqlCapabilities;
import org.elasticsearch.xpack.esql.analysis.Analyzer;
import org.elasticsearch.xpack.esql.common.Failures;
import org.elasticsearch.xpack.esql.core.expression.Alias;
import org.elasticsearch.xpack.esql.core.expression.Attribute;
import org.elasticsearch.xpack.esql.core.expression.AttributeSet;
import org.elasticsearch.xpack.esql.core.expression.EntryExpression;
import org.elasticsearch.xpack.esql.core.expression.Expression;
import org.elasticsearch.xpack.esql.core.expression.Expressions;
import org.elasticsearch.xpack.esql.core.expression.FieldAttribute;
import org.elasticsearch.xpack.esql.core.expression.FoldContext;
import org.elasticsearch.xpack.esql.core.expression.Literal;
import org.elasticsearch.xpack.esql.core.expression.MapExpression;
import org.elasticsearch.xpack.esql.core.expression.NamedExpression;
import org.elasticsearch.xpack.esql.core.expression.Nullability;
import org.elasticsearch.xpack.esql.core.expression.ReferenceAttribute;
import org.elasticsearch.xpack.esql.core.expression.UnresolvedAttribute;
import org.elasticsearch.xpack.esql.core.expression.predicate.operator.comparison.BinaryComparison;
import org.elasticsearch.xpack.esql.core.tree.Source;
import org.elasticsearch.xpack.esql.core.type.DataType;
import org.elasticsearch.xpack.esql.core.type.PotentiallyUnmappedKeywordEsField;
import org.elasticsearch.xpack.esql.core.util.Holder;
import org.elasticsearch.xpack.esql.core.util.StringUtils;
import org.elasticsearch.xpack.esql.expression.Order;
import org.elasticsearch.xpack.esql.expression.function.EsqlFunctionRegistry;
import org.elasticsearch.xpack.esql.expression.function.aggregate.AggregateFunction;
import org.elasticsearch.xpack.esql.expression.function.aggregate.Count;
import org.elasticsearch.xpack.esql.expression.function.aggregate.DimensionValues;
import org.elasticsearch.xpack.esql.expression.function.aggregate.LastOverTime;
import org.elasticsearch.xpack.esql.expression.function.aggregate.Max;
import org.elasticsearch.xpack.esql.expression.function.aggregate.Min;
import org.elasticsearch.xpack.esql.expression.function.aggregate.Percentile;
import org.elasticsearch.xpack.esql.expression.function.aggregate.Rate;
import org.elasticsearch.xpack.esql.expression.function.aggregate.Sum;
import org.elasticsearch.xpack.esql.expression.function.aggregate.SummationMode;
import org.elasticsearch.xpack.esql.expression.function.fulltext.Match;
import org.elasticsearch.xpack.esql.expression.function.fulltext.MultiMatch;
import org.elasticsearch.xpack.esql.expression.function.grouping.Bucket;
import org.elasticsearch.xpack.esql.expression.function.grouping.Categorize;
import org.elasticsearch.xpack.esql.expression.function.scalar.convert.ToDouble;
import org.elasticsearch.xpack.esql.expression.function.scalar.convert.ToInteger;
import org.elasticsearch.xpack.esql.expression.function.scalar.convert.ToLong;
import org.elasticsearch.xpack.esql.expression.function.scalar.convert.ToString;
import org.elasticsearch.xpack.esql.expression.function.scalar.internal.PackDimension;
import org.elasticsearch.xpack.esql.expression.function.scalar.internal.UnpackDimension;
import org.elasticsearch.xpack.esql.expression.function.scalar.math.Round;
import org.elasticsearch.xpack.esql.expression.function.scalar.multivalue.MvAvg;
import org.elasticsearch.xpack.esql.expression.function.scalar.multivalue.MvCount;
import org.elasticsearch.xpack.esql.expression.function.scalar.multivalue.MvDedupe;
import org.elasticsearch.xpack.esql.expression.function.scalar.multivalue.MvMax;
import org.elasticsearch.xpack.esql.expression.function.scalar.multivalue.MvMedian;
import org.elasticsearch.xpack.esql.expression.function.scalar.multivalue.MvMin;
import org.elasticsearch.xpack.esql.expression.function.scalar.multivalue.MvSum;
import org.elasticsearch.xpack.esql.expression.function.scalar.nulls.Coalesce;
import org.elasticsearch.xpack.esql.expression.function.scalar.string.Concat;
import org.elasticsearch.xpack.esql.expression.function.vector.Knn;
import org.elasticsearch.xpack.esql.expression.predicate.logical.And;
import org.elasticsearch.xpack.esql.expression.predicate.logical.Not;
import org.elasticsearch.xpack.esql.expression.predicate.logical.Or;
import org.elasticsearch.xpack.esql.expression.predicate.nulls.IsNotNull;
import org.elasticsearch.xpack.esql.expression.predicate.operator.arithmetic.Add;
import org.elasticsearch.xpack.esql.expression.predicate.operator.arithmetic.Div;
import org.elasticsearch.xpack.esql.expression.predicate.operator.arithmetic.Mod;
import org.elasticsearch.xpack.esql.expression.predicate.operator.arithmetic.Mul;
import org.elasticsearch.xpack.esql.expression.predicate.operator.arithmetic.Neg;
import org.elasticsearch.xpack.esql.expression.predicate.operator.arithmetic.Sub;
import org.elasticsearch.xpack.esql.expression.predicate.operator.comparison.Equals;
import org.elasticsearch.xpack.esql.expression.predicate.operator.comparison.EsqlBinaryComparison;
import org.elasticsearch.xpack.esql.expression.predicate.operator.comparison.GreaterThan;
import org.elasticsearch.xpack.esql.expression.predicate.operator.comparison.In;
import org.elasticsearch.xpack.esql.expression.predicate.operator.comparison.InsensitiveEquals;
import org.elasticsearch.xpack.esql.expression.predicate.operator.comparison.LessThan;
import org.elasticsearch.xpack.esql.expression.predicate.operator.comparison.NotEquals;
import org.elasticsearch.xpack.esql.index.EsIndex;
import org.elasticsearch.xpack.esql.index.IndexResolution;
import org.elasticsearch.xpack.esql.optimizer.rules.logical.LiteralsOnTheRight;
import org.elasticsearch.xpack.esql.optimizer.rules.logical.OptimizerRules;
import org.elasticsearch.xpack.esql.optimizer.rules.logical.PruneRedundantOrderBy;
import org.elasticsearch.xpack.esql.optimizer.rules.logical.PushDownAndCombineLimits;
import org.elasticsearch.xpack.esql.optimizer.rules.logical.PushDownAndCombineOrderBy;
import org.elasticsearch.xpack.esql.optimizer.rules.logical.PushDownEnrich;
import org.elasticsearch.xpack.esql.optimizer.rules.logical.PushDownEval;
import org.elasticsearch.xpack.esql.optimizer.rules.logical.PushDownInferencePlan;
import org.elasticsearch.xpack.esql.optimizer.rules.logical.PushDownRegexExtract;
import org.elasticsearch.xpack.esql.optimizer.rules.logical.SplitInWithFoldableValue;
import org.elasticsearch.xpack.esql.parser.ParsingException;
import org.elasticsearch.xpack.esql.plan.GeneratingPlan;
import org.elasticsearch.xpack.esql.plan.logical.Aggregate;
import org.elasticsearch.xpack.esql.plan.logical.ChangePoint;
import org.elasticsearch.xpack.esql.plan.logical.Dissect;
import org.elasticsearch.xpack.esql.plan.logical.Enrich;
import org.elasticsearch.xpack.esql.plan.logical.EsRelation;
import org.elasticsearch.xpack.esql.plan.logical.Eval;
import org.elasticsearch.xpack.esql.plan.logical.Filter;
import org.elasticsearch.xpack.esql.plan.logical.Grok;
import org.elasticsearch.xpack.esql.plan.logical.Limit;
import org.elasticsearch.xpack.esql.plan.logical.LogicalPlan;
import org.elasticsearch.xpack.esql.plan.logical.MvExpand;
import org.elasticsearch.xpack.esql.plan.logical.OrderBy;
import org.elasticsearch.xpack.esql.plan.logical.Project;
import org.elasticsearch.xpack.esql.plan.logical.Row;
import org.elasticsearch.xpack.esql.plan.logical.Sample;
import org.elasticsearch.xpack.esql.plan.logical.TimeSeriesAggregate;
import org.elasticsearch.xpack.esql.plan.logical.TopN;
import org.elasticsearch.xpack.esql.plan.logical.UnaryPlan;
import org.elasticsearch.xpack.esql.plan.logical.inference.Completion;
import org.elasticsearch.xpack.esql.plan.logical.inference.Rerank;
import org.elasticsearch.xpack.esql.plan.logical.join.InlineJoin;
import org.elasticsearch.xpack.esql.plan.logical.join.Join;
import org.elasticsearch.xpack.esql.plan.logical.join.JoinConfig;
import org.elasticsearch.xpack.esql.plan.logical.join.JoinTypes;
import org.elasticsearch.xpack.esql.plan.logical.join.LookupJoin;
import org.elasticsearch.xpack.esql.plan.logical.join.StubRelation;
import org.elasticsearch.xpack.esql.plan.logical.local.EmptyLocalSupplier;
import org.elasticsearch.xpack.esql.plan.logical.local.EsqlProject;
import org.elasticsearch.xpack.esql.plan.logical.local.LocalRelation;
import org.elasticsearch.xpack.esql.rule.RuleExecutor;

import java.time.Duration;
import java.util.ArrayList;
import java.util.Arrays;
import java.util.List;
import java.util.Locale;
import java.util.Map;
import java.util.Set;
import java.util.function.BiFunction;
import java.util.function.Function;

import static java.util.Arrays.asList;
import static java.util.Collections.emptyList;
import static java.util.Collections.emptyMap;
import static java.util.Collections.singletonList;
import static org.elasticsearch.test.ListMatcher.matchesList;
import static org.elasticsearch.test.MapMatcher.assertMap;
import static org.elasticsearch.xpack.esql.EsqlTestUtils.L;
import static org.elasticsearch.xpack.esql.EsqlTestUtils.ONE;
import static org.elasticsearch.xpack.esql.EsqlTestUtils.TEST_VERIFIER;
import static org.elasticsearch.xpack.esql.EsqlTestUtils.THREE;
import static org.elasticsearch.xpack.esql.EsqlTestUtils.TWO;
import static org.elasticsearch.xpack.esql.EsqlTestUtils.as;
import static org.elasticsearch.xpack.esql.EsqlTestUtils.asLimit;
import static org.elasticsearch.xpack.esql.EsqlTestUtils.containsIgnoringIds;
import static org.elasticsearch.xpack.esql.EsqlTestUtils.emptyInferenceResolution;
import static org.elasticsearch.xpack.esql.EsqlTestUtils.emptySource;
import static org.elasticsearch.xpack.esql.EsqlTestUtils.fieldAttribute;
import static org.elasticsearch.xpack.esql.EsqlTestUtils.getFieldAttribute;
import static org.elasticsearch.xpack.esql.EsqlTestUtils.ignoreIds;
import static org.elasticsearch.xpack.esql.EsqlTestUtils.localSource;
import static org.elasticsearch.xpack.esql.EsqlTestUtils.randomLiteral;
import static org.elasticsearch.xpack.esql.EsqlTestUtils.referenceAttribute;
import static org.elasticsearch.xpack.esql.EsqlTestUtils.relation;
import static org.elasticsearch.xpack.esql.EsqlTestUtils.singleValue;
import static org.elasticsearch.xpack.esql.EsqlTestUtils.testAnalyzerContext;
import static org.elasticsearch.xpack.esql.EsqlTestUtils.withDefaultLimitWarning;
import static org.elasticsearch.xpack.esql.analysis.Analyzer.NO_FIELDS;
import static org.elasticsearch.xpack.esql.analysis.AnalyzerTestUtils.analyze;
import static org.elasticsearch.xpack.esql.analysis.AnalyzerTestUtils.defaultAnalyzer;
import static org.elasticsearch.xpack.esql.core.expression.Literal.NULL;
import static org.elasticsearch.xpack.esql.core.tree.Source.EMPTY;
import static org.elasticsearch.xpack.esql.core.type.DataType.DOUBLE;
import static org.elasticsearch.xpack.esql.core.type.DataType.GEO_POINT;
import static org.elasticsearch.xpack.esql.core.type.DataType.INTEGER;
import static org.elasticsearch.xpack.esql.core.type.DataType.KEYWORD;
import static org.elasticsearch.xpack.esql.core.type.DataType.TEXT;
import static org.elasticsearch.xpack.esql.expression.predicate.operator.comparison.EsqlBinaryComparison.BinaryComparisonOperation.EQ;
import static org.elasticsearch.xpack.esql.expression.predicate.operator.comparison.EsqlBinaryComparison.BinaryComparisonOperation.GT;
import static org.elasticsearch.xpack.esql.expression.predicate.operator.comparison.EsqlBinaryComparison.BinaryComparisonOperation.GTE;
import static org.elasticsearch.xpack.esql.expression.predicate.operator.comparison.EsqlBinaryComparison.BinaryComparisonOperation.LT;
import static org.elasticsearch.xpack.esql.expression.predicate.operator.comparison.EsqlBinaryComparison.BinaryComparisonOperation.LTE;
import static org.elasticsearch.xpack.esql.optimizer.rules.logical.OptimizerRules.TransformDirection.DOWN;
import static org.elasticsearch.xpack.esql.optimizer.rules.logical.OptimizerRules.TransformDirection.UP;
import static org.hamcrest.Matchers.allOf;
import static org.hamcrest.Matchers.anyOf;
import static org.hamcrest.Matchers.contains;
import static org.hamcrest.Matchers.containsInAnyOrder;
import static org.hamcrest.Matchers.containsString;
import static org.hamcrest.Matchers.empty;
import static org.hamcrest.Matchers.equalTo;
import static org.hamcrest.Matchers.everyItem;
import static org.hamcrest.Matchers.hasItem;
import static org.hamcrest.Matchers.hasSize;
import static org.hamcrest.Matchers.instanceOf;
import static org.hamcrest.Matchers.is;
import static org.hamcrest.Matchers.not;
import static org.hamcrest.Matchers.startsWith;

//@TestLogging(value = "org.elasticsearch.xpack.esql:TRACE", reason = "debug")
public class LogicalPlanOptimizerTests extends AbstractLogicalPlanOptimizerTests {
    private static final LiteralsOnTheRight LITERALS_ON_THE_RIGHT = new LiteralsOnTheRight();

    public void testEmptyProjections() {
        var plan = plan("""
            from test
            | keep salary
            | drop salary
            """);

        var project = as(plan, EsqlProject.class);
        assertThat(project.expressions(), is(empty()));
        var limit = as(project.child(), Limit.class);
        as(limit.child(), EsRelation.class);
    }

    public void testEmptyProjectionInStat() {
        var plan = plan("""
            from test
            | stats c = count(salary)
            | drop c
            """);
        var limit = as(plan, Limit.class);
        var relation = as(limit.child(), LocalRelation.class);
        assertThat(relation.output(), is(empty()));
        Page page = relation.supplier().get();
        assertThat(page.getBlockCount(), is(0));
        assertThat(page.getPositionCount(), is(1));
    }

    /**
     * Expects
     *
     * <pre>{@code
     * EsqlProject[[x{r}#6]]
     * \_Eval[[1[INTEGER] AS x]]
     *   \_Limit[1000[INTEGER]]
     *     \_LocalRelation[[{e}#18],[ConstantNullBlock[positions=1]]]
     * }</pre>
     */
    public void testEmptyProjectInStatWithEval() {
        var plan = plan("""
            from test
            | where languages > 1
            | stats c = count(salary)
            | eval x = 1, c2 = c*2
            | drop c, c2
            """);

        var project = as(plan, Project.class);
        var eval = as(project.child(), Eval.class);
        var limit = as(eval.child(), Limit.class);
        var singleRowRelation = as(limit.child(), LocalRelation.class);
        var singleRow = singleRowRelation.supplier().get();
        assertThat(singleRow.getBlockCount(), equalTo(1));
        assertThat(singleRow.getBlock(0).getPositionCount(), equalTo(1));

        var exprs = eval.fields();
        assertThat(exprs.size(), equalTo(1));
        var alias = as(exprs.get(0), Alias.class);
        assertThat(alias.name(), equalTo("x"));
        assertThat(alias.child().fold(FoldContext.small()), equalTo(1));
    }

    /**
     * Expects
     * <pre>{@code
     * EsqlProject[[x{r}#8]]
     * \_Eval[[1[INTEGER] AS x]]
     *   \_Limit[1000[INTEGER]]
     *     \_Aggregate[[emp_no{f}#15],[emp_no{f}#15]]
     *       \_Filter[languages{f}#18 > 1[INTEGER]]
     *         \_EsRelation[test][_meta_field{f}#21, emp_no{f}#15, first_name{f}#16, ..]
     * }</pre>
     */
    public void testEmptyProjectInStatWithGroupAndEval() {
        var plan = plan("""
            from test
            | where languages > 1
            | stats c = count(salary) by emp_no
            | eval x = 1, c2 = c*2
            | drop c, emp_no, c2
            """);

        var project = as(plan, Project.class);
        var eval = as(project.child(), Eval.class);
        var limit = as(eval.child(), Limit.class);
        var agg = as(limit.child(), Aggregate.class);
        var filter = as(agg.child(), Filter.class);
        var relation = as(filter.child(), EsRelation.class);

        assertThat(Expressions.names(agg.groupings()), contains("emp_no"));
        assertThat(Expressions.names(agg.aggregates()), contains("c"));
        assertThat(agg.aggregates().get(0).id(), equalTo(Expressions.attribute(agg.groupings().get(0)).id()));

        var exprs = eval.fields();
        assertThat(exprs.size(), equalTo(1));
        var alias = as(exprs.get(0), Alias.class);
        assertThat(alias.name(), equalTo("x"));
        assertThat(alias.child().fold(FoldContext.small()), equalTo(1));

        var filterCondition = as(filter.condition(), GreaterThan.class);
        assertThat(Expressions.name(filterCondition.left()), equalTo("languages"));
        assertThat(filterCondition.right().fold(FoldContext.small()), equalTo(1));
    }

    public void testCombineProjections() {
        var plan = plan("""
            from test
            | keep emp_no, *name, salary
            | keep last_name
            """);

        var keep = as(plan, Project.class);
        assertThat(Expressions.names(keep.projections()), contains("last_name"));
        var limit = as(keep.child(), Limit.class);
        var relation = as(limit.child(), EsRelation.class);
    }

    /**
     * Expects
     * <pre>{@code
     * Project[[languages{f}#12 AS f2]]
     * \_Limit[1000[INTEGER]]
     *   \_EsRelation[test][_meta_field{f}#15, emp_no{f}#9, first_name{f}#10, g..]
     * }</pre>
     */
    public void testCombineProjectionsWithEvalAndDrop() {
        var plan = plan("""
            from test
            | eval f1 = languages, f2 = f1
            | keep f2
            """);

        var keep = as(plan, Project.class);
        assertThat(Expressions.names(keep.projections()), contains("f2"));
        assertThat(Expressions.name(Alias.unwrap(keep.projections().get(0))), is("languages"));
        var limit = as(keep.child(), Limit.class);
        var relation = as(limit.child(), EsRelation.class);

    }

    /**
     * Expects
     * <pre>{@code
     * Project[[last_name{f}#26, languages{f}#25 AS f2, f4{r}#13]]
     * \_Eval[[languages{f}#25 + 3[INTEGER] AS f4]]
     *   \_Limit[1000[INTEGER]]
     *     \_EsRelation[test][_meta_field{f}#28, emp_no{f}#22, first_name{f}#23, ..]
     * }</pre>
     */
    public void testCombineProjectionsWithEval() {
        var plan = plan("""
            from test
            | eval f1 = languages, f2 = f1, f3 = 1 + 2, f4 = f3 + languages
            | keep emp_no, *name, salary, f*
            | drop f3
            | keep last_name, f2, f4
            """);

        var keep = as(plan, Project.class);
        assertThat(Expressions.names(keep.projections()), contains("last_name", "f2", "f4"));
        var eval = as(keep.child(), Eval.class);
        assertThat(Expressions.names(eval.fields()), contains("f4"));
        var add = as(Alias.unwrap(eval.fields().get(0)), Add.class);
        var limit = as(eval.child(), Limit.class);
        var relation = as(limit.child(), EsRelation.class);
    }

    public void testCombineProjectionWithFilterInBetween() {
        var plan = plan("""
            from test
            | keep *name, salary
            | where salary > 10
            | keep last_name
            """);

        var keep = as(plan, Project.class);
        assertThat(Expressions.names(keep.projections()), contains("last_name"));
    }

    public void testCombineProjectionWhilePreservingAlias() {
        var plan = plan("""
            from test
            | rename first_name as x
            | keep x, salary
            | where salary > 10
            | rename x as y
            | keep y
            """);

        var keep = as(plan, Project.class);
        assertThat(Expressions.names(keep.projections()), contains("y"));
        var p = keep.projections().get(0);
        var alias = as(p, Alias.class);
        assertThat(Expressions.name(alias.child()), containsString("first_name"));
    }

    public void testCombineProjectionWithAggregation() {
        var plan = plan("""
            from test
            | stats s = sum(salary) by last_name, first_name
            | keep s, last_name, first_name
            """);

        var limit = as(plan, Limit.class);
        var agg = as(limit.child(), Aggregate.class);
        assertThat(Expressions.names(agg.aggregates()), contains("s", "last_name", "first_name"));
        assertThat(Expressions.names(agg.groupings()), contains("last_name", "first_name"));
    }

    /**
     * Expects
     * <pre>{@code
     * Limit[1000[INTEGER]]
     * \_Aggregate[[last_name{f}#23, first_name{f}#20],[SUM(salary{f}#24) AS s, last_name{f}#23, first_name{f}#20, first_name{f}#2
     * 0 AS k]]
     *   \_EsRelation[test][_meta_field{f}#25, emp_no{f}#19, first_name{f}#20, ..]
     * }</pre>
     */
    public void testCombineProjectionWithAggregationAndEval() {
        var plan = plan("""
            from test
            | eval k = first_name, k1 = k
            | stats s = sum(salary) by last_name, first_name, k, k1
            | keep s, last_name, first_name, k
            """);

        var limit = as(plan, Limit.class);
        var agg = as(limit.child(), Aggregate.class);
        assertThat(Expressions.names(agg.aggregates()), contains("s", "last_name", "first_name", "k"));
        assertThat(Expressions.names(agg.groupings()), contains("last_name", "first_name"));
    }

    /**
     * Expects
     * <pre>{@code
     * TopN[[Order[x{r}#10,ASC,LAST]],1000[INTEGER]]
     * \_Aggregate[[languages{f}#16],[MAX(emp_no{f}#13) AS x, languages{f}#16]]
     *   \_EsRelation[test][_meta_field{f}#19, emp_no{f}#13, first_name{f}#14, ..]
     * }</pre>
     */
    public void testRemoveOverridesInAggregate() throws Exception {
        var plan = plan("""
            from test
            | stats x = count(emp_no), x = min(emp_no), x = max(emp_no) by languages
            | sort x
            """);

        var topN = as(plan, TopN.class);
        var agg = as(topN.child(), Aggregate.class);
        var aggregates = agg.aggregates();
        assertThat(aggregates, hasSize(2));
        assertThat(Expressions.names(aggregates), contains("x", "languages"));
        var alias = as(aggregates.get(0), Alias.class);
        var max = as(alias.child(), Max.class);
        assertThat(Expressions.name(max.arguments().get(0)), equalTo("emp_no"));
        assertWarnings(
            "No limit defined, adding default limit of [1000]",
            "Line 2:28: Field 'x' shadowed by field at line 2:45",
            "Line 2:9: Field 'x' shadowed by field at line 2:45"
        );
    }

    // expected stats b by b (grouping overrides the rest of the aggs)

    /**
     * Expects
     * <pre>{@code
     * TopN[[Order[b{r}#10,ASC,LAST]],1000[INTEGER]]
     * \_Aggregate[[b{r}#10],[languages{f}#16 AS b]]
     *   \_EsRelation[test][_meta_field{f}#19, emp_no{f}#13, first_name{f}#14, ..]
     * }</pre>
     */
    public void testAggsWithOverridingInputAndGrouping() throws Exception {
        var plan = plan("""
            from test
            | stats b = count(emp_no), b = max(emp_no) by b = languages
            | sort b
            """);

        var topN = as(plan, TopN.class);
        var agg = as(topN.child(), Aggregate.class);
        var aggregates = agg.aggregates();
        assertThat(aggregates, hasSize(1));
        assertThat(Expressions.names(aggregates), contains("b"));
        assertWarnings(
            "No limit defined, adding default limit of [1000]",
            "Line 2:28: Field 'b' shadowed by field at line 2:47",
            "Line 2:9: Field 'b' shadowed by field at line 2:47"
        );
    }

    /**
     * <pre>{@code
     * Project[[s{r}#4 AS d, s{r}#4, last_name{f}#21, first_name{f}#18]]
     * \_Limit[1000[INTEGER]]
     *   \_Aggregate[[last_name{f}#21, first_name{f}#18],[SUM(salary{f}#22) AS s, last_name{f}#21, first_name{f}#18]]
     *     \_EsRelation[test][_meta_field{f}#23, emp_no{f}#17, first_name{f}#18, ..]
     * }</pre>
     */
    public void testCombineProjectionWithDuplicateAggregation() {
        var plan = plan("""
            from test
            | stats s = sum(salary), d = sum(salary), c = sum(salary) by last_name, first_name
            | keep d, s, last_name, first_name
            """);

        var project = as(plan, Project.class);
        assertThat(Expressions.names(project.projections()), contains("d", "s", "last_name", "first_name"));
        var limit = as(project.child(), Limit.class);
        var agg = as(limit.child(), Aggregate.class);
        assertThat(Expressions.names(agg.aggregates()), contains("s", "last_name", "first_name"));
        assertThat(Alias.unwrap(agg.aggregates().get(0)), instanceOf(Sum.class));
        assertThat(Expressions.names(agg.groupings()), contains("last_name", "first_name"));
    }

    /**
     * <pre>{@code
     * Limit[1000[INTEGER]]
     * \_Aggregate[STANDARD,[],[SUM(salary{f}#12,true[BOOLEAN]) AS sum(salary), SUM(salary{f}#12,last_name{f}#11 == [44 6f 65][KEYW
     * ORD]) AS sum(salary) WheRe last_name ==   "Doe"]]
     *   \_EsRelation[test][_meta_field{f}#13, emp_no{f}#7, first_name{f}#8, ge..]
     * }</pre>
     */
    public void testStatsWithFilteringDefaultAliasing() {
        var plan = plan("""
            from test
            | stats sum(salary), sum(salary) WheRe last_name ==   "Doe"
            """);

        var limit = as(plan, Limit.class);
        var agg = as(limit.child(), Aggregate.class);
        assertThat(agg.aggregates(), hasSize(2));
        assertThat(Expressions.names(agg.aggregates()), contains("sum(salary)", "sum(salary) WheRe last_name ==   \"Doe\""));
    }

    public void testExtractStatsCommonFilter() {
        var plan = plan("""
            from test
            | stats m = min(salary) where emp_no > 1,
                    max(salary) where emp_no > 1
            """);

        var limit = as(plan, Limit.class);
        var agg = as(limit.child(), Aggregate.class);
        assertThat(agg.aggregates().size(), is(2));

        var alias = as(agg.aggregates().get(0), Alias.class);
        var aggFunc = as(alias.child(), AggregateFunction.class);
        assertThat(aggFunc.filter(), is(Literal.TRUE));

        alias = as(agg.aggregates().get(1), Alias.class);
        aggFunc = as(alias.child(), AggregateFunction.class);
        assertThat(aggFunc.filter(), is(Literal.TRUE));

        var filter = as(agg.child(), Filter.class);
        assertThat(Expressions.name(filter.condition()), is("emp_no > 1"));

        var source = as(filter.child(), EsRelation.class);
    }

    /**
     * <pre>{@code
     * Limit[1000[INTEGER],false]
     * \_Aggregate[[],[MIN(salary{f}#15,true[BOOLEAN]) AS m1#4, MAX(salary{f}#15,true[BOOLEAN]) AS m2#8]]
     * \_Filter[emp_no{f}#10 > 1[INTEGER]]
     * \_EsRelation[test][_meta_field{f}#16, emp_no{f}#10, first_name{f}#11, ..]
     * }</pre>
     */
    public void testExtractStatsCommonAlwaysTruePlusOtherFilter() {
        var plan = plan("""
            from test
            | stats m1 = min(salary) where (true and emp_no > 1),
                    m2 = max(salary) where (1==1 and emp_no > 1)
            """);

        var limit = as(plan, Limit.class);
        var agg = as(limit.child(), Aggregate.class);
        assertThat(agg.aggregates().size(), is(2));

        var alias = as(agg.aggregates().get(0), Alias.class);
        var aggFunc = as(alias.child(), AggregateFunction.class);
        assertThat(aggFunc.filter(), is(Literal.TRUE));

        alias = as(agg.aggregates().get(1), Alias.class);
        aggFunc = as(alias.child(), AggregateFunction.class);
        assertThat(aggFunc.filter(), is(Literal.TRUE));

        var filter = as(agg.child(), Filter.class);
        assertThat(Expressions.name(filter.condition()), is("emp_no > 1"));

        var source = as(filter.child(), EsRelation.class);
    }

    public void testExtractStatsCommonFilterUsingAliases() {
        var plan = plan("""
            from test
            | eval eno = emp_no
            | drop emp_no
            | stats min(salary) where eno > 1,
                    max(salary) where eno > 1
            """);

        var limit = as(plan, Limit.class);
        var agg = as(limit.child(), Aggregate.class);
        assertThat(agg.aggregates().size(), is(2));

        var alias = as(agg.aggregates().get(0), Alias.class);
        var aggFunc = as(alias.child(), AggregateFunction.class);
        assertThat(aggFunc.filter(), is(Literal.TRUE));

        alias = as(agg.aggregates().get(1), Alias.class);
        aggFunc = as(alias.child(), AggregateFunction.class);
        assertThat(aggFunc.filter(), is(Literal.TRUE));

        var filter = as(agg.child(), Filter.class);
        assertThat(Expressions.name(filter.condition()), is("eno > 1"));

        var source = as(filter.child(), EsRelation.class);
    }

    public void testExtractStatsCommonFilterUsingJustOneAlias() {
        var plan = plan("""
            from test
            | eval eno = emp_no
            | stats min(salary) where emp_no > 1,
                    max(salary) where eno > 1
            """);

        var limit = as(plan, Limit.class);
        var agg = as(limit.child(), Aggregate.class);
        assertThat(agg.aggregates().size(), is(2));

        var alias = as(agg.aggregates().get(0), Alias.class);
        var aggFunc = as(alias.child(), AggregateFunction.class);
        assertThat(aggFunc.filter(), is(Literal.TRUE));

        alias = as(agg.aggregates().get(1), Alias.class);
        aggFunc = as(alias.child(), AggregateFunction.class);
        assertThat(aggFunc.filter(), is(Literal.TRUE));

        var filter = as(agg.child(), Filter.class);
        var gt = as(filter.condition(), GreaterThan.class);
        assertThat(Expressions.name(gt.left()), is("emp_no"));
        assertTrue(gt.right().foldable());
        assertThat(gt.right().fold(FoldContext.small()), is(1));

        var source = as(filter.child(), EsRelation.class);
    }

    public void testExtractStatsCommonFilterSkippedNotSameFilter() {
        var plan = plan("""
            from test
            | stats min(salary) where emp_no > 1,
                    max(salary) where emp_no > 2
            """);

        var limit = as(plan, Limit.class);
        var agg = as(limit.child(), Aggregate.class);
        assertThat(agg.aggregates().size(), is(2));

        var alias = as(agg.aggregates().get(0), Alias.class);
        var aggFunc = as(alias.child(), AggregateFunction.class);
        assertThat(aggFunc.filter(), instanceOf(BinaryComparison.class));

        alias = as(agg.aggregates().get(1), Alias.class);
        aggFunc = as(alias.child(), AggregateFunction.class);
        assertThat(aggFunc.filter(), instanceOf(BinaryComparison.class));

        var source = as(agg.child(), EsRelation.class);
    }

    public void testExtractStatsCommonFilterSkippedOnLackingFilter() {
        var plan = plan("""
            from test
            | stats min(salary),
                    max(salary) where emp_no > 2
            """);

        var limit = as(plan, Limit.class);
        var agg = as(limit.child(), Aggregate.class);
        assertThat(agg.aggregates().size(), is(2));

        var alias = as(agg.aggregates().get(0), Alias.class);
        var aggFunc = as(alias.child(), AggregateFunction.class);
        assertThat(aggFunc.filter(), is(Literal.TRUE));

        alias = as(agg.aggregates().get(1), Alias.class);
        aggFunc = as(alias.child(), AggregateFunction.class);
        assertThat(aggFunc.filter(), instanceOf(BinaryComparison.class));

        var source = as(agg.child(), EsRelation.class);
    }

    public void testExtractStatsCommonFilterSkippedWithGroups() {
        var plan = plan("""
            from test
            | stats min(salary) where emp_no > 2,
                    max(salary) where emp_no > 2 by first_name
            """);

        var limit = as(plan, Limit.class);
        var agg = as(limit.child(), Aggregate.class);
        assertThat(agg.aggregates().size(), is(3));

        var alias = as(agg.aggregates().get(0), Alias.class);
        var aggFunc = as(alias.child(), AggregateFunction.class);
        assertThat(aggFunc.filter(), instanceOf(BinaryComparison.class));

        alias = as(agg.aggregates().get(1), Alias.class);
        aggFunc = as(alias.child(), AggregateFunction.class);
        assertThat(aggFunc.filter(), instanceOf(BinaryComparison.class));

        var source = as(agg.child(), EsRelation.class);
    }

    public void testExtractStatsCommonFilterNormalizeAndCombineWithExistingFilter() {
        var plan = plan("""
            from test
            | where emp_no > 3
            | stats min(salary) where emp_no > 2,
                    max(salary) where 2 < emp_no
            """);

        var limit = as(plan, Limit.class);
        var agg = as(limit.child(), Aggregate.class);
        assertThat(agg.aggregates().size(), is(2));

        var alias = as(agg.aggregates().get(0), Alias.class);
        var aggFunc = as(alias.child(), AggregateFunction.class);
        assertThat(aggFunc.filter(), is(Literal.TRUE));

        alias = as(agg.aggregates().get(1), Alias.class);
        aggFunc = as(alias.child(), AggregateFunction.class);
        assertThat(aggFunc.filter(), is(Literal.TRUE));

        var filter = as(agg.child(), Filter.class);
        assertThat(Expressions.name(filter.condition()), is("emp_no > 3"));

        var source = as(filter.child(), EsRelation.class);
    }

    public void testExtractStatsCommonFilterInConjunction() {
        var plan = plan("""
            from test
            | stats min(salary) where emp_no > 2 and first_name == "John",
                    max(salary) where emp_no > 1 + 1 and length(last_name) < 19
            """);

        var limit = as(plan, Limit.class);
        var agg = as(limit.child(), Aggregate.class);
        assertThat(agg.aggregates().size(), is(2));

        var alias = as(agg.aggregates().get(0), Alias.class);
        var aggFunc = as(alias.child(), AggregateFunction.class);
        assertThat(Expressions.name(aggFunc.filter()), is("first_name == \"John\""));

        alias = as(agg.aggregates().get(1), Alias.class);
        aggFunc = as(alias.child(), AggregateFunction.class);
        assertThat(Expressions.name(aggFunc.filter()), is("length(last_name) < 19"));

        var filter = as(agg.child(), Filter.class);
        var gt = as(filter.condition(), GreaterThan.class); // name is "emp_no > 1 + 1"
        assertThat(Expressions.name(gt.left()), is("emp_no"));
        assertTrue(gt.right().foldable());
        assertThat(gt.right().fold(FoldContext.small()), is(2));

        var source = as(filter.child(), EsRelation.class);
    }

    public void testExtractStatsCommonFilterInConjunctionWithMultipleCommonConjunctions() {
        var plan = plan("""
            from test
            | stats min(salary) where emp_no < 10 and first_name == "John" and last_name == "Doe",
                    max(salary) where emp_no - 1 < 2 + 7 and length(last_name) < 19 and last_name == "Doe"
            """);

        var limit = as(plan, Limit.class);
        var agg = as(limit.child(), Aggregate.class);
        assertThat(agg.aggregates().size(), is(2));

        var alias = as(agg.aggregates().get(0), Alias.class);
        var aggFunc = as(alias.child(), AggregateFunction.class);
        assertThat(Expressions.name(aggFunc.filter()), is("first_name == \"John\""));

        alias = as(agg.aggregates().get(1), Alias.class);
        aggFunc = as(alias.child(), AggregateFunction.class);
        assertThat(Expressions.name(aggFunc.filter()), is("length(last_name) < 19"));

        var filter = as(agg.child(), Filter.class);
        var and = as(filter.condition(), And.class);

        var lt = as(and.left(), LessThan.class);
        assertThat(Expressions.name(lt.left()), is("emp_no"));
        assertTrue(lt.right().foldable());
        assertThat(lt.right().fold(FoldContext.small()), is(10));

        var equals = as(and.right(), Equals.class);
        assertThat(Expressions.name(equals.left()), is("last_name"));
        assertTrue(equals.right().foldable());
        assertThat(equals.right().fold(FoldContext.small()), is(BytesRefs.toBytesRef("Doe")));

        var source = as(filter.child(), EsRelation.class);
    }

    public void testExtractStatsCommonFilterSkippedDueToDisjunction() {
        // same query as in testExtractStatsCommonFilterInConjunction, except for the OR in the filter
        var plan = plan("""
            from test
            | stats min(salary) where emp_no > 2 OR first_name == "John",
                    max(salary) where emp_no > 1 + 1 and length(last_name) < 19
            """);

        var limit = as(plan, Limit.class);
        var agg = as(limit.child(), Aggregate.class);
        assertThat(agg.aggregates().size(), is(2));

        var alias = as(agg.aggregates().get(0), Alias.class);
        var aggFunc = as(alias.child(), AggregateFunction.class);
        assertThat(aggFunc.filter(), instanceOf(Or.class));

        alias = as(agg.aggregates().get(1), Alias.class);
        aggFunc = as(alias.child(), AggregateFunction.class);
        assertThat(aggFunc.filter(), instanceOf(And.class));

        var source = as(agg.child(), EsRelation.class);
    }

    public void testQlComparisonOptimizationsApply() {
        var plan = plan("""
            from test
            | where (1 + 4) < salary
            """);

        var limit = as(plan, Limit.class);
        var filter = as(limit.child(), Filter.class);

        // The core QL optimizations rotate constants to the right.
        var condition = as(filter.condition(), GreaterThan.class);
        assertThat(Expressions.name(condition.left()), equalTo("salary"));
        assertThat(Expressions.name(condition.right()), equalTo("1 + 4"));
        var con = as(condition.right(), Literal.class);
        assertThat(con.value(), equalTo(5));
    }

    public void testCombineDisjunctionToInEquals() {
        LogicalPlan plan = plan("""
            from test
            | where emp_no == 1 or emp_no == 2
            """);
        var limit = as(plan, Limit.class);
        var filter = as(limit.child(), Filter.class);
        var condition = as(filter.condition(), In.class);
        assertThat(condition.list(), equalTo(List.of(new Literal(EMPTY, 1, INTEGER), new Literal(EMPTY, 2, INTEGER))));
    }

    public void testCombineDisjunctionToInMixed() {
        LogicalPlan plan = plan("""
            from test
            | where emp_no == 1 or emp_no in (2)
            """);
        var limit = as(plan, Limit.class);
        var filter = as(limit.child(), Filter.class);
        var condition = as(filter.condition(), In.class);
        assertThat(condition.list(), equalTo(List.of(new Literal(EMPTY, 1, INTEGER), new Literal(EMPTY, 2, INTEGER))));
    }

    public void testCombineDisjunctionToInFromIn() {
        LogicalPlan plan = plan("""
            from test
            | where emp_no in (1) or emp_no in (2)
            """);
        var limit = as(plan, Limit.class);
        var filter = as(limit.child(), Filter.class);
        var condition = as(filter.condition(), In.class);
        assertThat(condition.list(), equalTo(List.of(new Literal(EMPTY, 1, INTEGER), new Literal(EMPTY, 2, INTEGER))));
    }

    /**
     * Expects
     * <pre>{@code
     * Limit[1000[INTEGER]]
     * \_Aggregate[[first_name{f}#12],[COUNT(salary{f}#16) AS count(salary), first_name{f}#12 AS x]]
     *   \_EsRelation[test][_meta_field{f}#17, emp_no{f}#11, first_name{f}#12, ..]
     * }</pre>
     */
    public void testCombineProjectionWithPruning() {
        var plan = plan("""
            from test
            | rename first_name as x
            | keep x, salary, last_name
            | stats count(salary) by x
            """);

        var limit = as(plan, Limit.class);
        var agg = as(limit.child(), Aggregate.class);
        assertThat(Expressions.names(agg.aggregates()), contains("count(salary)", "x"));
        assertThat(Expressions.names(agg.groupings()), contains("first_name"));
        var alias = as(agg.aggregates().get(1), Alias.class);
        var field = as(alias.child(), FieldAttribute.class);
        assertThat(field.name(), is("first_name"));
        var from = as(agg.child(), EsRelation.class);
    }

    /**
     * Expects
     * <pre>{@code
     * Limit[1000[INTEGER]]
     * \_Aggregate[[first_name{f}#16],[SUM(emp_no{f}#15) AS s, COUNT(first_name{f}#16) AS c, first_name{f}#16 AS f]]
     *   \_EsRelation[test][_meta_field{f}#21, emp_no{f}#15, first_name{f}#16, ..]
     * }</pre>
     */
    public void testCombineProjectionWithAggregationFirstAndAliasedGroupingUsedInAgg() {
        var plan = plan("""
            from test
            | rename emp_no as e, first_name as f
            | stats s = sum(e), c = count(f) by f
            """);

        var limit = as(plan, Limit.class);
        var agg = as(limit.child(), Aggregate.class);
        var aggs = agg.aggregates();
        assertThat(Expressions.names(aggs), contains("s", "c", "f"));
        Alias as = as(aggs.get(0), Alias.class);
        var sum = as(as.child(), Sum.class);
        assertThat(Expressions.name(sum.field()), is("emp_no"));
        as = as(aggs.get(1), Alias.class);
        var count = as(as.child(), Count.class);
        assertThat(Expressions.name(count.field()), is("first_name"));

        as = as(aggs.get(2), Alias.class);
        assertThat(Expressions.name(as.child()), is("first_name"));

        assertThat(Expressions.names(agg.groupings()), contains("first_name"));
    }

    /**
     * Expects
     * <pre>{@code
     * Limit[1000[INTEGER]]
     * \_Aggregate[STANDARD,[CATEGORIZE(first_name{f}#18) AS cat],[SUM(salary{f}#22,true[BOOLEAN]) AS s, cat{r}#10]]
     *   \_EsRelation[test][_meta_field{f}#23, emp_no{f}#17, first_name{f}#18, ..]
     * }</pre>
     */
    public void testCombineProjectionWithCategorizeGrouping() {
        var plan = plan("""
            from test
            | eval k = first_name, k1 = k
            | stats s = sum(salary) by cat = CATEGORIZE(k1)
            | keep s, cat
            """);

        var limit = as(plan, Limit.class);
        var agg = as(limit.child(), Aggregate.class);
        assertThat(agg.child(), instanceOf(EsRelation.class));

        assertThat(Expressions.names(agg.aggregates()), contains("s", "cat"));
        assertThat(Expressions.names(agg.groupings()), contains("cat"));

        var categorizeAlias = as(agg.groupings().get(0), Alias.class);
        var categorize = as(categorizeAlias.child(), Categorize.class);
        var categorizeField = as(categorize.field(), FieldAttribute.class);
        assertThat(categorizeField.name(), is("first_name"));
    }

    /**
     * Expects
     * <pre>{@code
     * Limit[1000[INTEGER]]
     * \_Aggregate[[first_name{f}#16],[SUM(emp_no{f}#15) AS s, first_name{f}#16 AS f]]
     *   \_EsRelation[test][_meta_field{f}#21, emp_no{f}#15, first_name{f}#16, ..]
     * }</pre>
     */
    public void testCombineProjectionWithAggregationFirstAndAliasedGroupingUnused() {
        var plan = plan("""
            from test
            | rename emp_no as e, first_name as f, last_name as l
            | stats s = sum(e) by f
            """);

        var limit = as(plan, Limit.class);
        var agg = as(limit.child(), Aggregate.class);
        var aggs = agg.aggregates();
        assertThat(Expressions.names(aggs), contains("s", "f"));
        Alias as = as(aggs.get(0), Alias.class);
        var aggFunc = as(as.child(), AggregateFunction.class);
        assertThat(Expressions.name(aggFunc.field()), is("emp_no"));
        as = as(aggs.get(1), Alias.class);
        assertThat(Expressions.name(as.child()), is("first_name"));

        assertThat(Expressions.names(agg.groupings()), contains("first_name"));
    }

    /**
     * Expects
     * <pre>{@code
     * EsqlProject[[x{r}#3, y{r}#6]]
     * \_Eval[[emp_no{f}#9 + 2[INTEGER] AS x, salary{f}#14 + 3[INTEGER] AS y]]
     *   \_Limit[10000[INTEGER]]
     *     \_EsRelation[test][_meta_field{f}#15, emp_no{f}#9, first_name{f}#10, g..]
     * }</pre>
     */
    public void testCombineEvals() {
        var plan = plan("""
            from test
            | eval x = emp_no + 2
            | eval y = salary + 3
            | keep x, y
            """);

        var project = as(plan, Project.class);
        var eval = as(project.child(), Eval.class);
        assertThat(Expressions.names(eval.fields()), contains("x", "y"));
        var limit = as(eval.child(), Limit.class);
        var source = as(limit.child(), EsRelation.class);
    }

    public void testCombineLimits() {
        var limitValues = new int[] { randomIntBetween(10, 99), randomIntBetween(100, 1000) };
        var firstLimit = randomBoolean() ? 0 : 1;
        var secondLimit = firstLimit == 0 ? 1 : 0;
        var oneLimit = new Limit(EMPTY, L(limitValues[firstLimit]), emptySource());
        var anotherLimit = new Limit(EMPTY, L(limitValues[secondLimit]), oneLimit);
        assertEquals(
            new Limit(EMPTY, L(Math.min(limitValues[0], limitValues[1])), emptySource()),
            new PushDownAndCombineLimits().rule(anotherLimit, logicalOptimizerCtx)
        );
    }

    public void testPushdownLimitsPastLeftJoin() {
        var rule = new PushDownAndCombineLimits();

        var leftChild = emptySource();
        var rightChild = new LocalRelation(Source.EMPTY, List.of(fieldAttribute()), EmptyLocalSupplier.EMPTY);
        assertNotEquals(leftChild, rightChild);

        var joinConfig = new JoinConfig(JoinTypes.LEFT, List.of(), List.of(), null);
        var join = switch (randomIntBetween(0, 2)) {
            case 0 -> new Join(EMPTY, leftChild, rightChild, joinConfig);
            case 1 -> new LookupJoin(EMPTY, leftChild, rightChild, joinConfig, false);
            case 2 -> new InlineJoin(EMPTY, leftChild, rightChild, joinConfig);
            default -> throw new IllegalArgumentException();
        };

        var limit = new Limit(EMPTY, L(10), join);

        var optimizedPlan = rule.apply(limit, logicalOptimizerCtx);

        var expectedPlan = join instanceof InlineJoin
            ? new Limit(limit.source(), limit.limit(), join, false)
            : new Limit(limit.source(), limit.limit(), join.replaceChildren(limit.replaceChild(join.left()), join.right()), true);

        assertEquals(expectedPlan, optimizedPlan);

        var optimizedTwice = rule.apply(optimizedPlan, logicalOptimizerCtx);
        // We mustn't create the limit after the JOIN multiple times when the rule is applied multiple times, that'd lead to infinite loops.
        assertEquals(optimizedPlan, optimizedTwice);
    }

    public void testMultipleCombineLimits() {
        var numberOfLimits = randomIntBetween(3, 10);
        var minimum = randomIntBetween(10, 99);
        var limitWithMinimum = randomIntBetween(0, numberOfLimits - 1);

        var fa = getFieldAttribute("a", INTEGER);
        var relation = localSource(TestBlockFactory.getNonBreakingInstance(), singletonList(fa), singletonList(1));
        LogicalPlan plan = relation;

        for (int i = 0; i < numberOfLimits; i++) {
            var value = i == limitWithMinimum ? minimum : randomIntBetween(100, 1000);
            plan = new Limit(EMPTY, L(value), plan);
        }
        assertEquals(new Limit(EMPTY, L(minimum), relation), logicalOptimizer.optimize(plan));
    }

    @AwaitsFix(bugUrl = "https://github.com/elastic/elasticsearch/issues/115311")
    public void testSelectivelyPushDownFilterPastRefAgg() {
        // expected plan: "from test | where emp_no > 1 and emp_no < 3 | stats x = count(1) by emp_no | where x > 7"
        LogicalPlan plan = optimizedPlan("""
            from test
            | where emp_no > 1
            | stats x = count(1) by emp_no
            | where x + 2 > 9
            | where emp_no < 3""");
        var limit = as(plan, Limit.class);
        var filter = as(limit.child(), Filter.class);

        assertTrue(filter.condition() instanceof GreaterThan);
        var gt = (GreaterThan) filter.condition();
        assertTrue(gt.left() instanceof ReferenceAttribute);
        var refAttr = (ReferenceAttribute) gt.left();
        assertEquals("x", refAttr.name());
        assertEquals(L(7), gt.right());

        var agg = as(filter.child(), Aggregate.class);

        filter = as(agg.child(), Filter.class);
        assertTrue(filter.condition() instanceof And);
        var and = (And) filter.condition();
        assertTrue(and.left() instanceof GreaterThan);
        gt = (GreaterThan) and.left();
        assertTrue(gt.left() instanceof FieldAttribute);
        assertEquals("emp_no", ((FieldAttribute) gt.left()).name());
        assertTrue(and.right() instanceof LessThan);
        var lt = (LessThan) and.right();
        assertTrue(lt.left() instanceof FieldAttribute);
        assertEquals("emp_no", ((FieldAttribute) lt.left()).name());

        assertTrue(filter.child() instanceof EsRelation);
    }

    public void testNoPushDownOrFilterPastAgg() {
        LogicalPlan plan = optimizedPlan("""
            from test
            | stats x = count(1) by emp_no
            | where emp_no < 3 or x > 9""");
        var limit = as(plan, Limit.class);
        var filter = as(limit.child(), Filter.class);

        assertTrue(filter.condition() instanceof Or);
        var or = (Or) filter.condition();
        assertTrue(or.left() instanceof LessThan);
        assertTrue(or.right() instanceof GreaterThan);

        var stats = as(filter.child(), Aggregate.class);
        assertTrue(stats.child() instanceof EsRelation);
    }

    @AwaitsFix(bugUrl = "https://github.com/elastic/elasticsearch/issues/115311")
    public void testSelectivePushDownComplexFilterPastAgg() {
        // expected plan: from test | emp_no > 0 | stats x = count(1) by emp_no | where emp_no < 3 or x > 9
        LogicalPlan plan = optimizedPlan("""
            from test
            | stats x = count(1) by emp_no
            | where (emp_no < 3 or x > 9) and emp_no > 0""");
        var limit = as(plan, Limit.class);
        var filter = as(limit.child(), Filter.class);

        assertTrue(filter.condition() instanceof Or);
        var or = (Or) filter.condition();
        assertTrue(or.left() instanceof LessThan);
        assertTrue(or.right() instanceof GreaterThan);

        var stats = as(filter.child(), Aggregate.class);
        filter = as(stats.child(), Filter.class);
        assertTrue(filter.condition() instanceof GreaterThan);
        var gt = (GreaterThan) filter.condition();
        assertTrue(gt.left() instanceof FieldAttribute);
        assertEquals("emp_no", ((FieldAttribute) gt.left()).name());
        assertEquals(L(0), gt.right());

        assertTrue(filter.child() instanceof EsRelation);
    }

    public void testSelectivelyPushDownFilterPastEval() {
        // expected plan: "from test | where emp_no > 1 and emp_no < 3 | eval x = emp_no + 1 | where x < 7"
        LogicalPlan plan = optimizedPlan("""
            from test
            | where emp_no > 1
            | eval x = emp_no + 1
            | where x + 2 < 9
            | where emp_no < 3""");
        var limit = as(plan, Limit.class);
        var filter = as(limit.child(), Filter.class);

        assertTrue(filter.condition() instanceof LessThan);
        var lt = (LessThan) filter.condition();
        assertTrue(lt.left() instanceof ReferenceAttribute);
        var refAttr = (ReferenceAttribute) lt.left();
        assertEquals("x", refAttr.name());
        assertEquals(L(7), lt.right());

        var eval = as(filter.child(), Eval.class);
        assertEquals(1, eval.fields().size());
        assertTrue(eval.fields().get(0) instanceof Alias);
        assertEquals("x", (eval.fields().get(0)).name());

        filter = as(eval.child(), Filter.class);
        assertTrue(filter.condition() instanceof And);
        var and = (And) filter.condition();
        assertTrue(and.left() instanceof GreaterThan);
        var gt = (GreaterThan) and.left();
        assertTrue(gt.left() instanceof FieldAttribute);
        assertEquals("emp_no", ((FieldAttribute) gt.left()).name());
        assertTrue(and.right() instanceof LessThan);
        lt = (LessThan) and.right();
        assertTrue(lt.left() instanceof FieldAttribute);
        assertEquals("emp_no", ((FieldAttribute) lt.left()).name());

        assertTrue(filter.child() instanceof EsRelation);
    }

    public void testNoPushDownOrFilterPastLimit() {
        LogicalPlan plan = optimizedPlan("""
            from test
            | limit 3
            | where emp_no < 3 or salary > 9""");
        var limit = as(plan, Limit.class);
        var filter = as(limit.child(), Filter.class);

        assertTrue(filter.condition() instanceof Or);
        var or = (Or) filter.condition();
        assertTrue(or.left() instanceof LessThan);
        assertTrue(or.right() instanceof GreaterThan);

        var limit2 = as(filter.child(), Limit.class);
        assertTrue(limit2.child() instanceof EsRelation);
    }

    public void testPushDownFilterPastProject() {
        LogicalPlan plan = optimizedPlan("""
            from test
            | rename emp_no as x
            | keep x
            | where x > 10""");

        var keep = as(plan, Project.class);
        var limit = as(keep.child(), Limit.class);
        var filter = as(limit.child(), Filter.class);
        var attr = filter.condition().collect(Attribute.class::isInstance).stream().findFirst().get();
        assertThat(as(attr, FieldAttribute.class).name(), is("emp_no"));
    }

    public void testPushDownEvalPastProject() {
        LogicalPlan plan = optimizedPlan("""
            from test
            | rename emp_no as x
            | keep x
            | eval y = x * 2""");

        var keep = as(plan, Project.class);
        var eval = as(keep.child(), Eval.class);
        assertThat(
            eval.fields(),
            containsIgnoringIds(
                new Alias(
                    EMPTY,
                    "y",
                    new Mul(EMPTY, new FieldAttribute(EMPTY, "emp_no", mapping.get("emp_no")), new Literal(EMPTY, 2, INTEGER))
                )
            )
        );
    }

    public void testPushDownDissectPastProject() {
        LogicalPlan plan = optimizedPlan("""
            from test
            | rename first_name as x
            | keep x
            | dissect x "%{y}"
            """);

        var keep = as(plan, Project.class);
        var dissect = as(keep.child(), Dissect.class);
        assertThat(dissect.extractedFields(), containsIgnoringIds(referenceAttribute("y", DataType.KEYWORD)));
    }

    public void testPushDownGrokPastProject() {
        LogicalPlan plan = optimizedPlan("""
            from test
            | rename first_name as x
            | keep x
            | grok x "%{WORD:y}"
            """);

        var keep = as(plan, Project.class);
        var grok = as(keep.child(), Grok.class);
        assertThat(grok.extractedFields(), containsIgnoringIds(referenceAttribute("y", DataType.KEYWORD)));
    }

    public void testPushDownFilterPastProjectUsingEval() {
        LogicalPlan plan = optimizedPlan("""
            from test
            | eval y = emp_no + 1
            | rename y as x
            | where x > 10""");

        var keep = as(plan, Project.class);
        var limit = as(keep.child(), Limit.class);
        var filter = as(limit.child(), Filter.class);
        var attr = filter.condition().collect(Attribute.class::isInstance).stream().findFirst().get();
        assertThat(as(attr, ReferenceAttribute.class).name(), is("y"));
        var eval = as(filter.child(), Eval.class);
        as(eval.child(), EsRelation.class);
    }

    public void testPushDownFilterPastProjectUsingDissect() {
        LogicalPlan plan = optimizedPlan("""
            from test
            | dissect first_name "%{y}"
            | rename y as x
            | keep x
            | where x == "foo"
            """);

        var keep = as(plan, Project.class);
        var limit = as(keep.child(), Limit.class);
        var filter = as(limit.child(), Filter.class);
        var attr = filter.condition().collect(Attribute.class::isInstance).stream().findFirst().get();
        assertThat(as(attr, ReferenceAttribute.class).name(), is("y"));
        var dissect = as(filter.child(), Dissect.class);
        as(dissect.child(), EsRelation.class);
    }

    public void testPushDownFilterPastProjectUsingGrok() {
        LogicalPlan plan = optimizedPlan("""
            from test
            | grok first_name "%{WORD:y}"
            | rename y as x
            | keep x
            | where x == "foo"
            """);

        var keep = as(plan, Project.class);
        var limit = as(keep.child(), Limit.class);
        var filter = as(limit.child(), Filter.class);
        var attr = filter.condition().collect(Attribute.class::isInstance).stream().findFirst().get();
        assertThat(as(attr, ReferenceAttribute.class).name(), is("y"));
        var grok = as(filter.child(), Grok.class);
        as(grok.child(), EsRelation.class);
    }

    public void testPushDownLimitPastEval() {
        LogicalPlan plan = optimizedPlan("""
            from test
            | eval x = emp_no + 100
            | limit 10""");

        var eval = as(plan, Eval.class);
        as(eval.child(), Limit.class);
    }

    public void testPushDownLimitPastDissect() {
        LogicalPlan plan = optimizedPlan("""
            from test
            | dissect first_name "%{y}"
            | limit 10""");

        var dissect = as(plan, Dissect.class);
        as(dissect.child(), Limit.class);
    }

    public void testPushDownLimitPastGrok() {
        LogicalPlan plan = optimizedPlan("""
            from test
            | grok first_name "%{WORD:y}"
            | limit 10""");

        var grok = as(plan, Grok.class);
        as(grok.child(), Limit.class);
    }

    public void testPushDownLimitPastProject() {
        LogicalPlan plan = optimizedPlan("""
            from test
            | rename emp_no as a
            | keep a
            | limit 10""");

        var keep = as(plan, Project.class);
        as(keep.child(), Limit.class);
    }

    public void testDontPushDownLimitPastFilter() {
        LogicalPlan plan = optimizedPlan("""
            from test
            | limit 100
            | where emp_no > 10
            | limit 10""");

        var limit = as(plan, Limit.class);
        var filter = as(limit.child(), Filter.class);
        as(filter.child(), Limit.class);
    }

    public void testEliminateHigherLimitDueToDescendantLimit() throws Exception {
        LogicalPlan plan = optimizedPlan("""
            from test
            | limit 10
            | sort emp_no
            | where emp_no > 10
            | eval c = emp_no + 2
            | limit 100""");

        var topN = as(plan, TopN.class);
        var eval = as(topN.child(), Eval.class);
        var filter = as(eval.child(), Filter.class);
        as(filter.child(), Limit.class);
    }

    public void testDoNotEliminateHigherLimitDueToDescendantLimit() throws Exception {
        LogicalPlan plan = optimizedPlan("""
            from test
            | limit 10
            | where emp_no > 10
            | stats c = count(emp_no) by emp_no
            | limit 100""");

        var limit = as(plan, Limit.class);
        var agg = as(limit.child(), Aggregate.class);
        var filter = as(agg.child(), Filter.class);
        as(filter.child(), Limit.class);
    }

    public void testPruneSortBeforeStats() {
        LogicalPlan plan = optimizedPlan("""
            from test
            | sort emp_no
            | where emp_no > 10
            | stats x = sum(salary) by first_name""");

        var limit = as(plan, Limit.class);
        var stats = as(limit.child(), Aggregate.class);
        var filter = as(stats.child(), Filter.class);
        as(filter.child(), EsRelation.class);
    }

    public void testDontPruneSortWithLimitBeforeStats() {
        LogicalPlan plan = optimizedPlan("""
            from test
            | sort emp_no
            | limit 100
            | stats x = sum(salary) by first_name""");

        var limit = as(plan, Limit.class);
        var stats = as(limit.child(), Aggregate.class);
        var topN = as(stats.child(), TopN.class);
        as(topN.child(), EsRelation.class);
    }

    public void testCombineOrderBy() {
        LogicalPlan plan = optimizedPlan("""
            from test
            | sort emp_no
            | sort salary""");

        var topN = as(plan, TopN.class);
        assertThat(orderNames(topN), contains("salary"));
        as(topN.child(), EsRelation.class);
    }

    public void testCombineOrderByThroughEval() {
        LogicalPlan plan = optimizedPlan("""
            from test
            | sort emp_no
            | eval x = salary + 1
            | sort x""");

        var topN = as(plan, TopN.class);
        assertThat(orderNames(topN), contains("x"));
        var eval = as(topN.child(), Eval.class);
        as(eval.child(), EsRelation.class);
    }

    public void testCombineOrderByThroughEvalWithTwoDefs() {
        LogicalPlan plan = optimizedPlan("""
            from test
            | sort emp_no
            | eval x = salary + 1, y = salary + 2
            | eval z = x * y
            | sort z""");

        var topN = as(plan, TopN.class);
        assertThat(orderNames(topN), contains("z"));
        var eval = as(topN.child(), Eval.class);
        assertThat(Expressions.names(eval.fields()), contains("x", "y", "z"));
        as(eval.child(), EsRelation.class);
    }

    public void testCombineOrderByThroughDissect() {
        LogicalPlan plan = optimizedPlan("""
            from test
            | sort emp_no
            | dissect first_name "%{x}"
            | sort x""");

        var topN = as(plan, TopN.class);
        assertThat(orderNames(topN), contains("x"));
        var dissect = as(topN.child(), Dissect.class);
        as(dissect.child(), EsRelation.class);
    }

    public void testCombineOrderByThroughGrok() {
        LogicalPlan plan = optimizedPlan("""
            from test
            | sort emp_no
            | grok first_name "%{WORD:x}"
            | sort x""");

        var topN = as(plan, TopN.class);
        assertThat(orderNames(topN), contains("x"));
        var grok = as(topN.child(), Grok.class);
        as(grok.child(), EsRelation.class);
    }

    public void testCombineOrderByThroughProject() {
        LogicalPlan plan = optimizedPlan("""
            from test
            | sort emp_no
            | keep salary, emp_no
            | sort salary""");

        var keep = as(plan, Project.class);
        var topN = as(keep.child(), TopN.class);
        assertThat(orderNames(topN), contains("salary"));
        as(topN.child(), EsRelation.class);
    }

    public void testCombineOrderByThroughProjectAndEval() {
        LogicalPlan plan = optimizedPlan("""
            from test
            | sort emp_no
            | rename emp_no as en
            | keep salary, en
            | eval e = en * 2
            | sort salary""");

        var keep = as(plan, Project.class);
        var topN = as(keep.child(), TopN.class);
        assertThat(orderNames(topN), contains("salary"));
        var eval = as(topN.child(), Eval.class);
        assertThat(Expressions.names(eval.fields()), contains("e"));
        as(eval.child(), EsRelation.class);
    }

    public void testCombineOrderByThroughProjectWithAlias() {
        LogicalPlan plan = optimizedPlan("""
            from test
            | sort emp_no
            | rename salary as l
            | keep l, emp_no
            | sort l""");

        var keep = as(plan, Project.class);
        var topN = as(keep.child(), TopN.class);
        assertThat(orderNames(topN), contains("salary"));
        as(topN.child(), EsRelation.class);
    }

    public void testCombineOrderByThroughFilter() {
        LogicalPlan plan = optimizedPlan("""
            from test
            | sort emp_no
            | where emp_no > 10
            | sort salary""");

        var topN = as(plan, TopN.class);
        assertThat(orderNames(topN), contains("salary"));
        var filter = as(topN.child(), Filter.class);
        as(filter.child(), EsRelation.class);
    }

    /**
     * Expected
     * <pre>{@code
     * TopN[[Order[first_name{r}#5575,ASC,LAST]],1000[INTEGER]]
     * \_MvExpand[first_name{f}#5565,first_name{r}#5575,null]
     *   \_EsRelation[test][_meta_field{f}#5570, emp_no{f}#5564, first_name{f}#..]
     * }</pre>
     */
    public void testDontCombineOrderByThroughMvExpand() {
        LogicalPlan plan = optimizedPlan("""
            from test
            | sort emp_no
            | mv_expand first_name
            | sort first_name""");

        var topN = as(plan, TopN.class);
        assertThat(orderNames(topN), contains("first_name"));
        var mvExpand = as(topN.child(), MvExpand.class);
        as(mvExpand.child(), EsRelation.class);
    }

    /**
     * Expected
     * <pre>{@code
     * Limit[1000[INTEGER],true]
     * \_MvExpand[x{r}#4,x{r}#19]
     *   \_EsqlProject[[first_name{f}#9 AS x]]
     *     \_Limit[1000[INTEGER],false]
     *       \_EsRelation[test][_meta_field{f}#14, emp_no{f}#8, first_name{f}#9, ge..]
     * }</pre>
     */
    public void testCopyDefaultLimitPastMvExpand() {
        LogicalPlan plan = optimizedPlan("""
            from test
            | rename first_name as x
            | keep x
            | mv_expand x
            """);

        var limit = asLimit(plan, 1000, true);
        var mvExpand = as(limit.child(), MvExpand.class);
        var keep = as(mvExpand.child(), EsqlProject.class);
        var limitPastMvExpand = asLimit(keep.child(), 1000, false);
        as(limitPastMvExpand.child(), EsRelation.class);
    }

    /**
     * Expected
     * <pre>{@code
     * Project[[languages{f}#10 AS language_code#4, language_name{f}#19]]
     * \_Limit[1000[INTEGER],true]
     *   \_Join[LEFT,[languages{f}#10],[languages{f}#10],[language_code{f}#18]]
     *     |_Limit[1000[INTEGER],false]
     *     | \_EsRelation[test][_meta_field{f}#13, emp_no{f}#7, first_name{f}#8, ge..]
     *     \_EsRelation[languages_lookup][LOOKUP][language_code{f}#18, language_name{f}#19]
     * }</pre>
     */
    public void testCopyDefaultLimitPastLookupJoin() {
        LogicalPlan plan = optimizedPlan("""
            from test
            | rename languages AS language_code
            | keep language_code
            | lookup join languages_lookup ON language_code
            """);

        var project = as(plan, Project.class);
        var limit = asLimit(project.child(), 1000, true);
        var join = as(limit.child(), Join.class);
        var limitPastJoin = asLimit(join.left(), 1000, false);
        as(limitPastJoin.child(), EsRelation.class);
    }

    /**
     * Expected
     * <pre>{@code
     * Limit[10[INTEGER],true]
     * \_MvExpand[first_name{f}#7,first_name{r}#17]
     *   \_EsqlProject[[first_name{f}#7, last_name{f}#10]]
     *     \_Limit[1[INTEGER],false]
     *       \_EsRelation[test][_meta_field{f}#12, emp_no{f}#6, first_name{f}#7, ge..]
     * }</pre>
     */
    public void testDontPushDownLimitPastMvExpand() {
        LogicalPlan plan = optimizedPlan("""
            from test
            | limit 1
            | keep first_name, last_name
            | mv_expand first_name
            | limit 10
            """);

        var limit = asLimit(plan, 10, true);
        var mvExpand = as(limit.child(), MvExpand.class);
        var project = as(mvExpand.child(), EsqlProject.class);
        var limit2 = asLimit(project.child(), 1, false);
        as(limit2.child(), EsRelation.class);
    }

    /**
     * Expected
     * <pre>{@code
     * Project[[languages{f}#11 AS language_code#4, last_name{f}#12, language_name{f}#20]]
     * \_Limit[10[INTEGER],true]
     *   \_Join[LEFT,[languages{f}#11],[languages{f}#11],[language_code{f}#19]]
     *     |_Limit[1[INTEGER],false]
     *     | \_EsRelation[test][_meta_field{f}#14, emp_no{f}#8, first_name{f}#9, ge..]
     *     \_EsRelation[languages_lookup][LOOKUP][language_code{f}#19, language_name{f}#20]
     * }</pre>
     */
    public void testDontPushDownLimitPastLookupJoin() {
        LogicalPlan plan = optimizedPlan("""
            from test
            | limit 1
            | rename languages AS language_code
            | keep language_code, last_name
            | lookup join languages_lookup on language_code
            | limit 10
            """);

        var project = as(plan, Project.class);
        var limit = asLimit(project.child(), 10, true);
        var join = as(limit.child(), Join.class);
        var limit2 = asLimit(join.left(), 1, false);
        as(limit2.child(), EsRelation.class);
    }

    /**
     * Expected
     * <pre>{@code
     * EsqlProject[[emp_no{f}#19, first_name{r}#30, languages{f}#22, lll{r}#9, salary{r}#31]]
     * \_TopN[[Order[salary{r}#31,DESC,FIRST]],5[INTEGER]]
     *   \_Limit[5[INTEGER],true]
     *     \_MvExpand[salary{f}#24,salary{r}#31]
     *       \_Eval[[languages{f}#22 + 5[INTEGER] AS lll]]
     *         \_Limit[5[INTEGER],false]
     *           \_Filter[languages{f}#22 > 1[INTEGER]]
     *             \_Limit[10[INTEGER],true]
     *               \_MvExpand[first_name{f}#20,first_name{r}#30]
     *                 \_TopN[[Order[emp_no{f}#19,DESC,FIRST]],10[INTEGER]]
     *                   \_Filter[emp_no{f}#19 &leq; 10006[INTEGER]]
     *                     \_EsRelation[test][_meta_field{f}#25, emp_no{f}#19, first_name{f}#20, ..]
     * }</pre>
     */
    public void testMultipleMvExpandWithSortAndLimit() {
        LogicalPlan plan = optimizedPlan("""
            from test
            | where emp_no <= 10006
            | sort emp_no desc
            | mv_expand first_name
            | limit 10
            | where languages > 1
            | eval lll = languages + 5
            | mv_expand salary
            | limit 5
            | sort first_name
            | keep emp_no, first_name, languages, lll, salary
            | sort salary desc
            """);

        var keep = as(plan, EsqlProject.class);
        var topN = as(keep.child(), TopN.class);
        assertThat(topN.limit().fold(FoldContext.small()), equalTo(5));
        assertThat(orderNames(topN), contains("salary"));
        var limit5Before = asLimit(topN.child(), 5, true);
        var mvExp = as(limit5Before.child(), MvExpand.class);
        var eval = as(mvExp.child(), Eval.class);
        var limit5 = asLimit(eval.child(), 5, false);
        var filter = as(limit5.child(), Filter.class);
        var limit10Before = asLimit(filter.child(), 10, true);
        mvExp = as(limit10Before.child(), MvExpand.class);
        topN = as(mvExp.child(), TopN.class);
        assertThat(topN.limit().fold(FoldContext.small()), equalTo(10));
        filter = as(topN.child(), Filter.class);
        as(filter.child(), EsRelation.class);
    }

    /**
     * Expected
     *
     * <pre>{@code
     * Project[[emp_no{f}#24, first_name{f}#25, languages{f}#27, lll{r}#11, salary{f}#29, language_name{f}#38]]
     * \_TopN[[Order[salary{f}#29,DESC,FIRST]],5[INTEGER]]
     *   \_Limit[5[INTEGER],true]
     *     \_Join[LEFT,[salary{f}#29],[salary{f}#29],[language_code{f}#37]]
     *       |_Eval[[languages{f}#27 + 5[INTEGER] AS lll#11]]
     *       | \_Limit[5[INTEGER],false]
     *       |   \_Filter[languages{f}#27 &gt; 1[INTEGER]]
     *       |     \_Limit[10[INTEGER],true]
     *       |       \_Join[LEFT,[languages{f}#27],[languages{f}#27],[language_code{f}#35]]
     *       |         |_TopN[[Order[emp_no{f}#24,DESC,FIRST]],10[INTEGER]]
     *       |         | \_Filter[emp_no{f}#24 &leq; 10006[INTEGER]]
     *       |         |   \_EsRelation[test][_meta_field{f}#30, emp_no{f}#24, first_name{f}#25, ..]
     *       |         \_EsRelation[languages_lookup][LOOKUP][language_code{f}#35]
     *       \_EsRelation[languages_lookup][LOOKUP][language_code{f}#37, language_name{f}#38]
     * }</pre>
     */
    public void testMultipleLookupJoinWithSortAndLimit() {
        LogicalPlan plan = optimizedPlan("""
            from test
            | where emp_no <= 10006
            | sort emp_no desc
            | eval language_code = languages
            | lookup join languages_lookup on language_code
            | limit 10
            | where languages > 1
            | eval lll = languages + 5
            | eval language_code = salary::integer
            | lookup join languages_lookup on language_code
            | limit 5
            | sort first_name
            | keep emp_no, first_name, languages, lll, salary, language_name
            | sort salary desc
            """);

        var keep = as(plan, Project.class);
        var topN = as(keep.child(), TopN.class);
        assertThat(topN.limit().fold(FoldContext.small()), equalTo(5));
        assertThat(orderNames(topN), contains("salary"));
        var limit5Before = asLimit(topN.child(), 5, true);
        var join = as(limit5Before.child(), Join.class);
        var eval = as(join.left(), Eval.class);
        var limit5 = asLimit(eval.child(), 5, false);
        var filter = as(limit5.child(), Filter.class);
        var limit10Before = asLimit(filter.child(), 10, true);
        join = as(limit10Before.child(), Join.class);
        topN = as(join.left(), TopN.class);
        assertThat(topN.limit().fold(FoldContext.small()), equalTo(10));
        assertThat(orderNames(topN), contains("emp_no"));
        filter = as(topN.child(), Filter.class);
        as(filter.child(), EsRelation.class);
    }

    /**
     * <pre>{@code
     * EsqlProject[[emp_no{f}#10, first_name{r}#21, salary{f}#15]]
     * \_TopN[[Order[salary{f}#15,ASC,LAST], Order[first_name{r}#21,ASC,LAST]],5[INTEGER]]
     *   \_MvExpand[first_name{f}#11,first_name{r}#21,null]
     *     \_EsRelation[test][_meta_field{f}#16, emp_no{f}#10, first_name{f}#11, ..]
     * }</pre>
     */
    public void testPushDownLimitThroughMultipleSort_AfterMvExpand() {
        LogicalPlan plan = optimizedPlan("""
            from test
            | sort emp_no
            | mv_expand first_name
            | keep emp_no, first_name, salary
            | sort salary, first_name
            | limit 5""");

        var keep = as(plan, EsqlProject.class);
        var topN = as(keep.child(), TopN.class);
        assertThat(topN.limit().fold(FoldContext.small()), equalTo(5));
        assertThat(orderNames(topN), contains("salary", "first_name"));
        var mvExp = as(topN.child(), MvExpand.class);
        as(mvExp.child(), EsRelation.class);
    }

    /**
     * Expected
     * <pre>{@code
     * EsqlProject[[emp_no{f}#2560, first_name{r}#2571, salary{f}#2565]]
     * \_TopN[[Order[first_name{r}#2571,ASC,LAST]],5[INTEGER]]
     *   \_TopN[[Order[salary{f}#2565,ASC,LAST]],5[INTEGER]]
     *     \_MvExpand[first_name{f}#2561,first_name{r}#2571,null]
     *       \_EsRelation[test][_meta_field{f}#2566, emp_no{f}#2560, first_name{f}#..]
     * }</pre>
     */
    public void testPushDownLimitThroughMultipleSort_AfterMvExpand2() {
        LogicalPlan plan = optimizedPlan("""
            from test
            | sort emp_no
            | mv_expand first_name
            | keep emp_no, first_name, salary
            | sort salary
            | limit 5
            | sort first_name""");

        var keep = as(plan, EsqlProject.class);
        var topN = as(keep.child(), TopN.class);
        assertThat(topN.limit().fold(FoldContext.small()), equalTo(5));
        assertThat(orderNames(topN), contains("first_name"));
        topN = as(topN.child(), TopN.class);
        assertThat(topN.limit().fold(FoldContext.small()), equalTo(5));
        assertThat(orderNames(topN), contains("salary"));
        var mvExp = as(topN.child(), MvExpand.class);
        as(mvExp.child(), EsRelation.class);
    }

    /**
     * TODO: Push down the filter correctly https://github.com/elastic/elasticsearch/issues/115311
     *
     * Expected
     * <pre>{@code
     * Limit[5[INTEGER]]
     * \_Filter[ISNOTNULL(first_name{r}#23)]
     *   \_Aggregate[STANDARD,[first_name{r}#23],[MAX(salary{f}#18,true[BOOLEAN]) AS max_s, first_name{r}#23]]
     *     \_MvExpand[first_name{f}#14,first_name{r}#23]
     *       \_TopN[[Order[emp_no{f}#13,ASC,LAST]],50[INTEGER]]
     *         \_EsRelation[test][_meta_field{f}#19, emp_no{f}#13, first_name{f}#14, ..]
     * }</pre>
     */
    public void testDontPushDownLimitPastAggregate_AndMvExpand() {
        LogicalPlan plan = optimizedPlan("""
            from test
            | sort emp_no
            | limit 50
            | mv_expand first_name
            | keep emp_no, first_name, salary
            | stats max_s = max(salary) by first_name
            | where first_name is not null
            | limit 5""");

        var limit = as(plan, Limit.class);
        var filter = as(limit.child(), Filter.class);
        assertThat(limit.limit().fold(FoldContext.small()), equalTo(5));
        var agg = as(filter.child(), Aggregate.class);
        var mvExp = as(agg.child(), MvExpand.class);
        var topN = as(mvExp.child(), TopN.class);
        assertThat(topN.limit().fold(FoldContext.small()), equalTo(50));
        assertThat(orderNames(topN), contains("emp_no"));
        as(topN.child(), EsRelation.class);
    }

    /**
     * TODO: Push down the filter correctly https://github.com/elastic/elasticsearch/issues/115311
     *
     * Expected
     *
     * Limit[5[INTEGER],false]
     * \_Filter[ISNOTNULL(first_name{r}#23)]
     *   \_Aggregate[STANDARD,[first_name{r}#23],[MAX(salary{f}#17,true[BOOLEAN]) AS max_s, first_name{r}#23]]
     *     \_Limit[50[INTEGER],true]
     *       \_MvExpand[first_name{f}#13,first_name{r}#23]
     *         \_Limit[50[INTEGER],false]
     *           \_EsRelation[test][_meta_field{f}#18, emp_no{f}#12, first_name{f}#13, ..]
     */
    public void testPushDown_TheRightLimit_PastMvExpand() {
        LogicalPlan plan = optimizedPlan("""
            from test
            | mv_expand first_name
            | limit 50
            | keep emp_no, first_name, salary
            | stats max_s = max(salary) by first_name
            | where first_name is not null
            | limit 5""");

        var limit = asLimit(plan, 5, false);
        var filter = as(limit.child(), Filter.class);
        var agg = as(filter.child(), Aggregate.class);
        var limit50Before = asLimit(agg.child(), 50, true);
        var mvExp = as(limit50Before.child(), MvExpand.class);
        limit = asLimit(mvExp.child(), 50, false);
        as(limit.child(), EsRelation.class);
    }

    /**
     * TODO: Push down the filter correctly past STATS https://github.com/elastic/elasticsearch/issues/115311
     *
     * Expected
     *
     * <pre>{@code
     * Limit[5[INTEGER],false]
     * \_Filter[ISNOTNULL(first_name{f}#15)]
     *   \_Aggregate[[first_name{f}#15],[MAX(salary{f}#19,true[BOOLEAN]) AS max_s#12, first_name{f}#15]]
     *     \_Limit[50[INTEGER],true]
     *       \_Join[LEFT,[languages{f}#17],[languages{f}#17],[language_code{f}#25]]
     *         |_Limit[50[INTEGER],false]
     *         | \_EsRelation[test][_meta_field{f}#20, emp_no{f}#14, first_name{f}#15, ..]
     *         \_EsRelation[languages_lookup][LOOKUP][language_code{f}#25]
     * }</pre>
     */
    public void testPushDown_TheRightLimit_PastLookupJoin() {
        LogicalPlan plan = optimizedPlan("""
            from test
            | rename languages as language_code
            | lookup join languages_lookup on language_code
            | limit 50
            | keep emp_no, first_name, salary
            | stats max_s = max(salary) by first_name
            | where first_name is not null
            | limit 5""");

        var limit = asLimit(plan, 5, false);
        var filter = as(limit.child(), Filter.class);
        var agg = as(filter.child(), Aggregate.class);
        var limit50Before = asLimit(agg.child(), 50, true);
        var join = as(limit50Before.child(), Join.class);
        limit = asLimit(join.left(), 50, false);
        as(limit.child(), EsRelation.class);
    }

    /**
     * Expected
     * <pre>{@code
     * EsqlProject[[first_name{f}#11, emp_no{f}#10, salary{f}#12, b{r}#4]]
     *  \_TopN[[Order[salary{f}#12,ASC,LAST]],5[INTEGER]]
     *    \_Eval[[100[INTEGER] AS b]]
     *      \_MvExpand[first_name{f}#11]
     *        \_EsRelation[employees][emp_no{f}#10, first_name{f}#11, salary{f}#12]
     * }</pre>
     */
    public void testPushDownLimit_PastEvalAndMvExpand() {
        LogicalPlan plan = optimizedPlan("""
            from test
            | sort first_name
            | mv_expand first_name
            | eval b = 100
            | sort salary
            | limit 5
            | keep first_name, emp_no, salary, b""");

        var keep = as(plan, EsqlProject.class);
        var topN = as(keep.child(), TopN.class);
        assertThat(topN.limit().fold(FoldContext.small()), equalTo(5));
        assertThat(orderNames(topN), contains("salary"));
        var eval = as(topN.child(), Eval.class);
        var mvExp = as(eval.child(), MvExpand.class);
        as(mvExp.child(), EsRelation.class);
    }

    /**
     * Expected
     * <pre>{@code
     * EsqlProject[[emp_no{f}#5885, first_name{r}#5896, salary{f}#5890]]
     * \_TopN[[Order[salary{f}#5890,ASC,LAST], Order[first_name{r}#5896,ASC,LAST]],1000[INTEGER]]
     *   \_Filter[gender{f}#5887 == [46][KEYWORD] AND WILDCARDLIKE(first_name{r}#5896)]
     *     \_MvExpand[first_name{f}#5886,first_name{r}#5896,null]
     *       \_EsRelation[test][_meta_field{f}#5891, emp_no{f}#5885, first_name{f}#..]
     * }</pre>
     */
    public void testRedundantSort_BeforeMvExpand_WithFilterOnExpandedField_ResultTruncationDefaultSize() {
        LogicalPlan plan = optimizedPlan("""
            from test
            | sort emp_no
            | mv_expand first_name
            | where gender == "F"
            | where first_name LIKE "R*"
            | keep emp_no, first_name, salary
            | sort salary, first_name""");

        var keep = as(plan, EsqlProject.class);
        var topN = as(keep.child(), TopN.class);
        assertThat(topN.limit().fold(FoldContext.small()), equalTo(1000));
        assertThat(orderNames(topN), contains("salary", "first_name"));
        var filter = as(topN.child(), Filter.class);
        assertThat(filter.condition(), instanceOf(And.class));
        var mvExp = as(filter.child(), MvExpand.class);
        as(mvExp.child(), EsRelation.class);
    }

    /**
     * Expected
     *
     * <pre>{@code
     * Limit[10[INTEGER],true]
     * \_MvExpand[first_name{f}#7,first_name{r}#17]
     *   \_TopN[[Order[emp_no{f}#6,DESC,FIRST]],10[INTEGER]]
     *     \_Filter[emp_no{f}#6 &leq; 10006[INTEGER]]
     *       \_EsRelation[test][_meta_field{f}#12, emp_no{f}#6, first_name{f}#7, ge..]
     * }</pre>
     */
    public void testFilterWithSortBeforeMvExpand() {
        LogicalPlan plan = optimizedPlan("""
            from test
            | where emp_no <= 10006
            | sort emp_no desc
            | mv_expand first_name
            | limit 10""");

        var limit = asLimit(plan, 10, true);
        var mvExp = as(limit.child(), MvExpand.class);
        var topN = as(mvExp.child(), TopN.class);
        assertThat(topN.limit().fold(FoldContext.small()), equalTo(10));
        assertThat(orderNames(topN), contains("emp_no"));
        var filter = as(topN.child(), Filter.class);
        as(filter.child(), EsRelation.class);
    }

    /**
     * Expected
     *
     * <pre>{@code
     * Project[[_meta_field{f}#14, emp_no{f}#8, first_name{f}#9, gender{f}#10, hire_date{f}#15, job{f}#16, job.raw{f}#17,
     *          languages{f}#11 AS language_code#6, last_name{f}#12, long_noidx{f}#18, salary{f}#13, language_name{f}#20]]
     * \_Limit[10[INTEGER],true]
     *   \_Join[LEFT,[languages{f}#11],[languages{f}#11],[language_code{f}#19]]
     *     |_TopN[[Order[emp_no{f}#8,DESC,FIRST]],10[INTEGER]]
     *     | \_Filter[emp_no{f}#8 &leq; 10006[INTEGER]]
     *     |   \_EsRelation[test][_meta_field{f}#14, emp_no{f}#8, first_name{f}#9, ge..]
     *     \_EsRelation[languages_lookup][LOOKUP][language_code{f}#19, language_name{f}#20]
     * }</pre>
     */
    public void testFilterWithSortBeforeLookupJoin() {
        LogicalPlan plan = optimizedPlan("""
            from test
            | where emp_no <= 10006
            | sort emp_no desc
            | rename languages as language_code
            | lookup join languages_lookup on language_code
            | limit 10""");

        var project = as(plan, Project.class);
        var limit = asLimit(project.child(), 10, true);
        var join = as(limit.child(), Join.class);
        var topN = as(join.left(), TopN.class);
        assertThat(topN.limit().fold(FoldContext.small()), equalTo(10));
        assertThat(orderNames(topN), contains("emp_no"));
        var filter = as(topN.child(), Filter.class);
        as(filter.child(), EsRelation.class);
    }

    /**
     * Expected
     *
     * <pre>{@code
     * TopN[[Order[first_name{f}#10,ASC,LAST]],500[INTEGER]]
     * \_MvExpand[last_name{f}#13,last_name{r}#20,null]
     *   \_Filter[emp_no{r}#19 > 10050[INTEGER]]
     *     \_MvExpand[emp_no{f}#9,emp_no{r}#19,null]
     *       \_EsRelation[test][_meta_field{f}#15, emp_no{f}#9, first_name{f}#10, g..]
     * }</pre>
     */
    public void testMultiMvExpand_SortDownBelow() {
        LogicalPlan plan = optimizedPlan("""
            from test
            | sort last_name ASC
            | mv_expand emp_no
            | where  emp_no > 10050
            | mv_expand last_name
            | sort first_name""");

        var topN = as(plan, TopN.class);
        assertThat(topN.limit().fold(FoldContext.small()), equalTo(1000));
        assertThat(orderNames(topN), contains("first_name"));
        var mvExpand = as(topN.child(), MvExpand.class);
        var filter = as(mvExpand.child(), Filter.class);
        mvExpand = as(filter.child(), MvExpand.class);
        as(mvExpand.child(), EsRelation.class);
    }

    /**
     * Expected
     *
     * <pre>{@code
     * Limit[10000[INTEGER],true]
     * \_MvExpand[c{r}#7,c{r}#16]
     *   \_EsqlProject[[c{r}#7, a{r}#3]]
     *     \_TopN[[Order[a{r}#3,ASC,FIRST]],7300[INTEGER]]
     *       \_Limit[7300[INTEGER],true]
     *         \_MvExpand[b{r}#5,b{r}#15]
     *           \_Limit[7300[INTEGER],false]
     *             \_LocalRelation[[a{r}#3, b{r}#5, c{r}#7],[ConstantNullBlock[positions=1],
     *               IntVectorBlock[vector=ConstantIntVector[positions=1, value=123]],
     *               IntVectorBlock[vector=ConstantIntVector[positions=1, value=234]]]]
     * }</pre>
     */
    public void testLimitThenSortBeforeMvExpand() {
        LogicalPlan plan = optimizedPlan("""
            row  a = null, b = 123, c = 234
            | mv_expand b
            | limit 7300
            | keep c, a
            | sort a NULLS FIRST
            | mv_expand c""");

        var limit10kBefore = asLimit(plan, 10000, true);
        var mvExpand = as(limit10kBefore.child(), MvExpand.class);
        var project = as(mvExpand.child(), EsqlProject.class);
        var topN = as(project.child(), TopN.class);
        assertThat(topN.limit().fold(FoldContext.small()), equalTo(7300));
        assertThat(orderNames(topN), contains("a"));
        var limit7300Before = asLimit(topN.child(), 7300, true);
        mvExpand = as(limit7300Before.child(), MvExpand.class);
        var limit = asLimit(mvExpand.child(), 7300, false);
        as(limit.child(), LocalRelation.class);
    }

    /**
     * Expects
     *
     * <pre>{@code
     * Project[[c{r}#7 AS language_code#14, a{r}#3, language_name{f}#19]]
     * \_Limit[10000[INTEGER],true]
     *   \_Join[LEFT,[c{r}#7],[c{r}#7],[language_code{f}#18]]
     *     |_TopN[[Order[a{r}#3,ASC,FIRST]],7300[INTEGER]]
     *     | \_Limit[7300[INTEGER],true]
     *     |   \_Join[LEFT,[language_code{r}#5],[language_code{r}#5],[language_code{f}#16]]
     *     |     |_Limit[7300[INTEGER],false]
     *     |     | \_LocalRelation[[a{r}#3, language_code{r}#5, c{r}#7],[ConstantNullBlock[positions=1],
     *                                                                   IntVectorBlock[vector=ConstantIntVector[positions=1, value=123]],
     *                                                                   IntVectorBlock[vector=ConstantIntVector[positions=1, value=234]]]]
     *     |     \_EsRelation[languages_lookup][LOOKUP][language_code{f}#16]
     *     \_EsRelation[languages_lookup][LOOKUP][language_code{f}#18, language_name{f}#19]
     * }</pre>
     */
    public void testLimitThenSortBeforeLookupJoin() {
        LogicalPlan plan = optimizedPlan("""
            row  a = null, language_code = 123, c = 234
            | lookup join languages_lookup on language_code
            | limit 7300
            | keep c, a
            | sort a NULLS FIRST
            | rename c as language_code
            | lookup join languages_lookup on language_code
            """);

        var project = as(plan, Project.class);
        var limit10kBefore = asLimit(project.child(), 10000, true);
        var join = as(limit10kBefore.child(), Join.class);
        var topN = as(join.left(), TopN.class);
        assertThat(topN.limit().fold(FoldContext.small()), equalTo(7300));
        assertThat(orderNames(topN), contains("a"));
        var limit7300Before = asLimit(topN.child(), 7300, true);
        join = as(limit7300Before.child(), Join.class);
        var limit = asLimit(join.left(), 7300, false);
        as(limit.child(), LocalRelation.class);
    }

    /**
     * Expected
     * <pre>{@code
     * TopN[[Order[first_name{r}#16,ASC,LAST]],10000[INTEGER]]
     * \_MvExpand[first_name{f}#7,first_name{r}#16]
     *   \_EsRelation[test][_meta_field{f}#12, emp_no{f}#6, first_name{f}#7, ge..]
     * }</pre>
     */
    public void testRemoveUnusedSortBeforeMvExpand_DefaultLimit10000() {
        LogicalPlan plan = optimizedPlan("""
            from test
            | sort emp_no
            | mv_expand first_name
            | sort first_name
            | limit 15000""");

        var topN = as(plan, TopN.class);
        assertThat(orderNames(topN), contains("first_name"));
        assertThat(topN.limit().fold(FoldContext.small()), equalTo(10000));
        var mvExpand = as(topN.child(), MvExpand.class);
        as(mvExpand.child(), EsRelation.class);
    }

    /**
     * Expected
     * <pre>{@code
     * EsqlProject[[emp_no{f}#3517, first_name{r}#3528, salary{f}#3522]]
     * \_TopN[[Order[salary{f}#3522,ASC,LAST], Order[first_name{r}#3528,ASC,LAST]],15[INTEGER]]
     *   \_Filter[gender{f}#3519 == [46][KEYWORD] AND WILDCARDLIKE(first_name{r}#3528)]
     *     \_MvExpand[first_name{f}#3518,first_name{r}#3528,null]
     *       \_EsRelation[test][_meta_field{f}#3523, emp_no{f}#3517, first_name{f}#..]
     * }</pre>
     */
    public void testRedundantSort_BeforeMvExpand_WithFilterOnExpandedField() {
        LogicalPlan plan = optimizedPlan("""
            from test
            | sort emp_no
            | mv_expand first_name
            | where gender == "F"
            | where first_name LIKE "R*"
            | keep emp_no, first_name, salary
            | sort salary, first_name
            | limit 15""");

        var keep = as(plan, EsqlProject.class);
        var topN = as(keep.child(), TopN.class);
        assertThat(topN.limit().fold(FoldContext.small()), equalTo(15));
        assertThat(orderNames(topN), contains("salary", "first_name"));
        var filter = as(topN.child(), Filter.class);
        assertThat(filter.condition(), instanceOf(And.class));
        var mvExp = as(filter.child(), MvExpand.class);
        as(mvExp.child(), EsRelation.class);
    }

    /**
     * Expected
     * <pre>{@code
     * EsqlProject[[emp_no{f}#3421, first_name{r}#3432, salary{f}#3426]]
     * \_TopN[[Order[salary{f}#3426,ASC,LAST], Order[first_name{r}#3432,ASC,LAST]],15[INTEGER]]
     *   \_Filter[gender{f}#3423 == [46][KEYWORD] AND salary{f}#3426 > 60000[INTEGER]]
     *     \_MvExpand[first_name{f}#3422,first_name{r}#3432,null]
     *       \_EsRelation[test][_meta_field{f}#3427, emp_no{f}#3421, first_name{f}#..]
     * }</pre>
     */
    public void testRedundantSort_BeforeMvExpand_WithFilter_NOT_OnExpandedField() {
        LogicalPlan plan = optimizedPlan("""
            from test
            | sort emp_no
            | mv_expand first_name
            | where gender == "F"
            | where salary > 60000
            | keep emp_no, first_name, salary
            | sort salary, first_name
            | limit 15""");

        var keep = as(plan, EsqlProject.class);
        var topN = as(keep.child(), TopN.class);
        assertThat(topN.limit().fold(FoldContext.small()), equalTo(15));
        assertThat(orderNames(topN), contains("salary", "first_name"));
        var filter = as(topN.child(), Filter.class);
        assertThat(filter.condition(), instanceOf(And.class));
        var mvExp = as(filter.child(), MvExpand.class);
        as(mvExp.child(), EsRelation.class);
    }

    /**
     * Expected
     * <pre>{@code
     * EsqlProject[[emp_no{f}#2085, first_name{r}#2096 AS x, salary{f}#2090]]
     * \_TopN[[Order[salary{f}#2090,ASC,LAST], Order[first_name{r}#2096,ASC,LAST]],15[INTEGER]]
     *   \_Filter[gender{f}#2087 == [46][KEYWORD] AND WILDCARDLIKE(first_name{r}#2096)]
     *     \_MvExpand[first_name{f}#2086,first_name{r}#2096,null]
     *       \_EsRelation[test][_meta_field{f}#2091, emp_no{f}#2085, first_name{f}#..]
     * }</pre>
     */
    public void testRedundantSort_BeforeMvExpand_WithFilterOnExpandedFieldAlias() {
        LogicalPlan plan = optimizedPlan("""
            from test
            | sort gender
            | mv_expand first_name
            | rename first_name AS x
            | where gender == "F"
            | where x LIKE "A*"
            | keep emp_no, x, salary
            | sort salary, x
            | limit 15""");

        var keep = as(plan, Project.class);
        var topN = as(keep.child(), TopN.class);
        assertThat(topN.limit().fold(FoldContext.small()), equalTo(15));
        assertThat(orderNames(topN), contains("salary", "first_name"));
        var filter = as(topN.child(), Filter.class);
        assertThat(filter.condition(), instanceOf(And.class));
        var mvExp = as(filter.child(), MvExpand.class);
        as(mvExp.child(), EsRelation.class);
    }

    /**
     * Expected:
     * <pre>{@code
     * Limit[1000[INTEGER],true]
     * \_MvExpand[a{r}#3,a{r}#7]
     *   \_TopN[[Order[a{r}#3,ASC,LAST]],1000[INTEGER]]
     *     \_LocalRelation[[a{r}#3],[IntVectorBlock[vector=ConstantIntVector[positions=1, value=1]]]]
     * }</pre>
     */
    public void testSortMvExpand() {
        LogicalPlan plan = optimizedPlan("""
            row a = 1
            | sort a
            | mv_expand a
            """);

        var limit = asLimit(plan, 1000, true);
        var expand = as(limit.child(), MvExpand.class);
        var topN = as(expand.child(), TopN.class);
        var row = as(topN.child(), LocalRelation.class);
    }

    /**
     * Expected:
     * <pre>{@code
     * Limit[1000[INTEGER],true]
     * \_Join[LEFT,[language_code{r}#3],[language_code{r}#3],[language_code{f}#6]]
     *   |_TopN[[Order[language_code{r}#3,ASC,LAST]],1000[INTEGER]]
     *   | \_LocalRelation[[language_code{r}#3],[IntVectorBlock[vector=ConstantIntVector[positions=1, value=1]]]]
     *   \_EsRelation[languages_lookup][LOOKUP][language_code{f}#6, language_name{f}#7]
     * }</pre>
     */
    public void testSortLookupJoin() {
        LogicalPlan plan = optimizedPlan("""
            row language_code = 1
            | sort language_code
            | lookup join languages_lookup on language_code
            """);

        var limit = asLimit(plan, 1000, true);
        var join = as(limit.child(), Join.class);
        var topN = as(join.left(), TopN.class);
        var row = as(topN.child(), LocalRelation.class);
    }

    /**
     * Expected:
     * <pre>{@code
     * Limit[20[INTEGER],true]
     * \_MvExpand[emp_no{f}#5,emp_no{r}#16]
     *   \_TopN[[Order[emp_no{f}#5,ASC,LAST]],20[INTEGER]]
     *     \_EsRelation[test][_meta_field{f}#11, emp_no{f}#5, first_name{f}#6, ge..]
     * }</pre>
     */
    public void testSortMvExpandLimit() {
        LogicalPlan plan = optimizedPlan("""
            from test
            | sort emp_no
            | mv_expand emp_no
            | limit 20""");

        var limit = asLimit(plan, 20, true);
        var expand = as(limit.child(), MvExpand.class);
        var topN = as(expand.child(), TopN.class);
        assertThat(topN.limit().fold(FoldContext.small()), is(20));
        var row = as(topN.child(), EsRelation.class);
    }

    /**
     * Expected:
     *
     * <pre>{@code
     * Project[[_meta_field{f}#13, emp_no{f}#7 AS language_code#5, first_name{f}#8, gender{f}#9, hire_date{f}#14, job{f}#15,
     *          job.raw{f}#16, languages{f}#10, last_name{f}#11, long_noidx{f}#17, salary{f}#12, language_name{f}#19]]
     * \_Limit[20[INTEGER],true]
     *   \_Join[LEFT,[emp_no{f}#7],[emp_no{f}#7],[language_code{f}#18]]
     *     |_TopN[[Order[emp_no{f}#7,ASC,LAST]],20[INTEGER]]
     *     | \_EsRelation[test][_meta_field{f}#13, emp_no{f}#7, first_name{f}#8, ge..]
     *     \_EsRelation[languages_lookup][LOOKUP][language_code{f}#18, language_name{f}#19]
     * }</pre>
     */
    public void testSortLookupJoinLimit() {
        LogicalPlan plan = optimizedPlan("""
            from test
            | sort emp_no
            | rename emp_no as language_code
            | lookup join languages_lookup on language_code
            | limit 20""");

        var project = as(plan, Project.class);
        var limit = asLimit(project.child(), 20, true);
        var join = as(limit.child(), Join.class);
        var topN = as(join.left(), TopN.class);
        assertThat(topN.limit().fold(FoldContext.small()), is(20));
        var row = as(topN.child(), EsRelation.class);
    }

    /**
     * Expected:
     * <pre>{@code
     * Limit[1000[INTEGER],true]
     * \_MvExpand[b{r}#5,b{r}#9]
     *   \_Limit[1000[INTEGER],false]
     *     \_LocalRelation[[a{r}#3, b{r}#5],[IntVectorBlock[vector=ConstantIntVector[positions=1, value=1]],
     *       IntVectorBlock[vector=ConstantIntVector[positions=1, value=-15]]]]
     * }</pre>
     *
     *  see <a href="https://github.com/elastic/elasticsearch/issues/102084">https://github.com/elastic/elasticsearch/issues/102084</a>
     */
    public void testWhereMvExpand() {
        LogicalPlan plan = optimizedPlan("""
            row  a = 1, b = -15
            | where b < 3
            | mv_expand b
            """);

        var limit = asLimit(plan, 1000, true);
        var expand = as(limit.child(), MvExpand.class);
        var limit2 = asLimit(expand.child(), 1000, false);
        var row = as(limit2.child(), LocalRelation.class);
    }

    /**
     * Expected:
     * <pre>{@code
     * Limit[1000[INTEGER],true]
     * \_Join[LEFT,[language_code{r}#5],[language_code{r}#5],[language_code{f}#8]]
     *   |_Limit[1000[INTEGER],false]
     *   | \_LocalRelation[[a{r}#3, language_code{r}#5],[IntVectorBlock[vector=ConstantIntVector[positions=1, value=1]], IntVectorBlock[ve
     * ctor=ConstantIntVector[positions=1, value=-15]]]]
     *   \_EsRelation[languages_lookup][LOOKUP][language_code{f}#8, language_name{f}#9]
     * }</pre>
     */
    public void testWhereLookupJoin() {
        LogicalPlan plan = optimizedPlan("""
            row  a = 1, language_code = -15
            | where language_code < 3
            | lookup join languages_lookup on language_code
            """);

        var limit = asLimit(plan, 1000, true);
        var join = as(limit.child(), Join.class);
        var limit2 = asLimit(join.left(), 1000, false);
        var row = as(limit2.child(), LocalRelation.class);
    }

    /**
     * Expects
     * <pre>{@code
     * TopN[[Order[language_code{r}#7,ASC,LAST]],1[INTEGER]]
     * \_Limit[1[INTEGER],true]
     *   \_MvExpand[language_code{r}#3,language_code{r}#7]
     *     \_Limit[1[INTEGER],false]
     *       \_LocalRelation[[language_code{r}#3],[IntVectorBlock[vector=ConstantIntVector[positions=1, value=1]]]]
     * }</pre>
     *
     * Notice that the `TopN` at the very top has limit 1, not 3!
     */
    public void testDescendantLimitMvExpand() {
        LogicalPlan plan = optimizedPlan("""
            ROW language_code = 1
            | MV_EXPAND language_code
            | LIMIT 1
            | SORT language_code
            | LIMIT 3
            """);

        var topn = as(plan, TopN.class);
        var limitAfter = asLimit(topn.child(), 1, true);
        var mvExpand = as(limitAfter.child(), MvExpand.class);
        var limitBefore = asLimit(mvExpand.child(), 1, false);
        var localRelation = as(limitBefore.child(), LocalRelation.class);
    }

    /**
     * Expects
     * <pre>{@code
     * TopN[[Order[language_code{r}#3,ASC,LAST]],1[INTEGER]]
     * \_Limit[1[INTEGER],true]
     *   \_Join[LEFT,[language_code{r}#3],[language_code{r}#3],[language_code{f}#6]]
     *     |_Limit[1[INTEGER],false]
     *     | \_LocalRelation[[language_code{r}#3],[IntVectorBlock[vector=ConstantIntVector[positions=1, value=1]]]]
     *     \_EsRelation[languages_lookup][LOOKUP][language_code{f}#6, language_name{f}#7]
     * }</pre>
     *
     * Notice that the `TopN` at the very top has limit 1, not 3!
     */
    public void testDescendantLimitLookupJoin() {
        LogicalPlan plan = optimizedPlan("""
            ROW language_code = 1
            | LOOKUP JOIN languages_lookup ON language_code
            | LIMIT 1
            | SORT language_code
            | LIMIT 3
            """);

        var topn = as(plan, TopN.class);
        var limitAfter = asLimit(topn.child(), 1, true);
        var join = as(limitAfter.child(), Join.class);
        var limitBefore = asLimit(join.left(), 1, false);
        var localRelation = as(limitBefore.child(), LocalRelation.class);
    }

    /**
     * <pre>{@code
     * EsqlProject[[emp_no{f}#9, first_name{f}#10, languages{f}#12, language_code{r}#3, language_name{r}#22]]
     * \_Eval[[null[INTEGER] AS language_code#3, null[KEYWORD] AS language_name#22]]
     *   \_Limit[1000[INTEGER],false]
     *     \_EsRelation[test][_meta_field{f}#15, emp_no{f}#9, first_name{f}#10, g..]
     * }</pre>
     */
    public void testPruneJoinOnNullMatchingField() {
        var plan = optimizedPlan("""
            from test
            | eval language_code = null::integer
            | keep emp_no, first_name, languages, language_code
            | lookup join languages_lookup on language_code
            """);

        var project = as(plan, Project.class);
        assertThat(Expressions.names(project.output()), contains("emp_no", "first_name", "languages", "language_code", "language_name"));
        var eval = as(project.child(), Eval.class);
        var limit = asLimit(eval.child(), 1000, false);
        var source = as(limit.child(), EsRelation.class);
    }

    /**
     * <pre>{@code
     * Project[[emp_no{f}#10, first_name{f}#11, languages{f}#13, language_code_left{r}#3, language_code{r}#21, language_name{
     * r}#22]]
     * \_Eval[[null[INTEGER] AS language_code_left#3, null[INTEGER] AS language_code#21, null[KEYWORD] AS language_name#22]]
     *   \_Limit[1000[INTEGER],false]
     *     \_EsRelation[test][_meta_field{f}#16, emp_no{f}#10, first_name{f}#11, ..]
     * }</pre>
     */
    public void testPruneJoinOnNullMatchingFieldExpressionJoin() {
        assumeTrue(
            "requires LOOKUP JOIN ON boolean expression capability",
            EsqlCapabilities.Cap.LOOKUP_JOIN_ON_BOOLEAN_EXPRESSION.isEnabled()
        );
        var plan = optimizedPlan("""
            from test
            | eval language_code_left = null::integer
            | keep emp_no, first_name, languages, language_code_left
            | lookup join languages_lookup on language_code_left == language_code
            """);

        var project = as(plan, Project.class);
        assertThat(
            Expressions.names(project.output()),
            contains("emp_no", "first_name", "languages", "language_code_left", "language_code", "language_name")
        );
        var eval = as(project.child(), Eval.class);
        var limit = asLimit(eval.child(), 1000, false);
        var source = as(limit.child(), EsRelation.class);
    }

    /**
     * <pre>{@code
     * Project[[emp_no{f}#15, first_name{f}#16, my_null{r}#3 AS language_code#9, language_name{r}#27]]
     * \_Eval[[null[INTEGER] AS my_null#3, null[KEYWORD] AS language_name#27]]
     *   \_Limit[1000[INTEGER],false]
     *     \_EsRelation[test][_meta_field{f}#21, emp_no{f}#15, first_name{f}#16, ..]
     * }</pre>
     */
    public void testPruneJoinOnNullAssignedMatchingField() {
        var plan = optimizedPlan("""
            from test
            | eval my_null = null::integer
            | rename languages as language_code
            | eval language_code = my_null
            | lookup join languages_lookup on language_code
            | keep emp_no, first_name, language_code, language_name
            """);

        var project = as(plan, Project.class);
        assertThat(Expressions.names(project.output()), contains("emp_no", "first_name", "language_code", "language_name"));
        var eval = as(project.child(), Eval.class);
        var limit = asLimit(eval.child(), 1000, false);
        var source = as(limit.child(), EsRelation.class);
    }

    /**
     * <pre>{@code
     * Project[[emp_no{f}#16, first_name{f}#17, language_code{r}#27, language_name{r}#28]]
     * \_Eval[[null[INTEGER] AS language_code#27, null[KEYWORD] AS language_name#28]]
     *   \_Limit[1000[INTEGER],false]
     *     \_EsRelation[test][_meta_field{f}#22, emp_no{f}#16, first_name{f}#17, ..]
     * }</pre>
     */
    public void testPruneJoinOnNullAssignedMatchingFieldExpr() {
        assumeTrue(
            "requires LOOKUP JOIN ON boolean expression capability",
            EsqlCapabilities.Cap.LOOKUP_JOIN_ON_BOOLEAN_EXPRESSION.isEnabled()
        );
        var plan = optimizedPlan("""
            from test
            | eval my_null = null::integer
            | rename languages as language_code_right
            | eval language_code_right = my_null
            | lookup join languages_lookup on language_code_right > language_code
            | keep emp_no, first_name, language_code, language_name
            """);

        var project = as(plan, Project.class);
        assertThat(Expressions.names(project.output()), contains("emp_no", "first_name", "language_code", "language_name"));
        var eval = as(project.child(), Eval.class);
        var limit = asLimit(eval.child(), 1000, false);
        var source = as(limit.child(), EsRelation.class);
    }

    private static List<String> orderNames(TopN topN) {
        return topN.order().stream().map(o -> as(o.child(), NamedExpression.class).name()).toList();
    }

    /**
     * Expects
     * <pre>{@code
     * Eval[[2[INTEGER] AS x]]
     * \_Limit[1000[INTEGER],false]
     *   \_LocalRelation[[{e}#9],[ConstantNullBlock[positions=1]]]
     * }</pre>
     */
    public void testEvalAfterStats() {
        var plan = optimizedPlan("""
            ROW foo = 1
            | STATS x = max(foo)
            | EVAL x = 2
            """);
        var eval = as(plan, Eval.class);
        var limit = as(eval.child(), Limit.class);
        var localRelation = as(limit.child(), LocalRelation.class);
        assertThat(Expressions.names(eval.output()), contains("x"));
    }

    /**
     * Expects
     * <pre>{@code
     * Eval[[2[INTEGER] AS x]]
     * \_Limit[1000[INTEGER],false]
     *   \_Aggregate[[foo{r}#3],[foo{r}#3 AS x]]
     *     \_LocalRelation[[foo{r}#3],[IntVectorBlock[vector=ConstantIntVector[positions=1, value=1]]]]
     * }</pre>
     */
    public void testEvalAfterGroupBy() {
        var plan = optimizedPlan("""
            ROW foo = 1
            | STATS x = max(foo) by foo
            | KEEP x
            | EVAL x = 2
            """);
        var eval = as(plan, Eval.class);
        var limit = as(eval.child(), Limit.class);
        var aggregate = as(limit.child(), Aggregate.class);
        var localRelation = as(aggregate.child(), LocalRelation.class);
        assertThat(Expressions.names(eval.output()), contains("x"));
    }

    public void testCombineLimitWithOrderByThroughFilterAndEval() {
        LogicalPlan plan = optimizedPlan("""
            from test
            | sort salary
            | eval x = emp_no / 2
            | where x > 20
            | sort x
            | limit 10""");

        var topN = as(plan, TopN.class);
        var filter = as(topN.child(), Filter.class);
        var eval = as(filter.child(), Eval.class);
        as(eval.child(), EsRelation.class);
    }

    public void testCombineMultipleOrderByAndLimits() {
        // expected plan:
        // from test
        // | sort salary, emp_no
        // | limit 100
        // | where salary > 1
        // | sort emp_no, first_name
        // | keep l = salary, emp_no, first_name
        LogicalPlan plan = optimizedPlan("""
            from test
            | sort emp_no
            | rename salary as l
            | keep l, emp_no, first_name
            | sort l
            | limit 100
            | sort first_name
            | where l > 1
            | sort emp_no""");

        var keep = as(plan, Project.class);
        var topN = as(keep.child(), TopN.class);
        assertThat(orderNames(topN), contains("emp_no"));
        var filter = as(topN.child(), Filter.class);
        var topN2 = as(filter.child(), TopN.class);
        assertThat(orderNames(topN2), contains("salary"));
        as(topN2.child(), EsRelation.class);
    }

    public void testDontPruneSameFieldDifferentDirectionSortClauses() {
        LogicalPlan plan = optimizedPlan("""
            from test
            | sort salary nulls last, emp_no desc nulls first
            | where salary > 2
            | eval e = emp_no * 2
            | keep salary, emp_no, e
            | sort e, emp_no, salary desc, emp_no desc""");

        var keep = as(plan, Project.class);
        var topN = as(keep.child(), TopN.class);
        assertThat(
            topN.order(),
            containsIgnoringIds(
                new Order(
                    EMPTY,
                    new ReferenceAttribute(EMPTY, null, "e", INTEGER, Nullability.TRUE, null, false),
                    Order.OrderDirection.ASC,
                    Order.NullsPosition.LAST
                ),
                new Order(
                    EMPTY,
                    new FieldAttribute(EMPTY, "emp_no", mapping.get("emp_no")),
                    Order.OrderDirection.ASC,
                    Order.NullsPosition.LAST
                ),
                new Order(
                    EMPTY,
                    new FieldAttribute(EMPTY, "salary", mapping.get("salary")),
                    Order.OrderDirection.DESC,
                    Order.NullsPosition.FIRST
                ),
                new Order(
                    EMPTY,
                    new FieldAttribute(EMPTY, "emp_no", mapping.get("emp_no")),
                    Order.OrderDirection.DESC,
                    Order.NullsPosition.FIRST
                )
            )
        );
        assertThat(topN.child().collect(OrderBy.class::isInstance), is(emptyList()));
    }

    public void testPruneRedundantSortClauses() {
        LogicalPlan plan = optimizedPlan("""
            from test
            | sort salary desc nulls last, emp_no desc nulls first
            | where salary > 2
            | eval e = emp_no * 2
            | keep salary, emp_no, e
            | sort e, emp_no desc, salary desc, emp_no desc nulls last""");

        var project = as(plan, Project.class);
        var topN = as(project.child(), TopN.class);
        assertThat(
            topN.order(),
            containsIgnoringIds(
                new Order(
                    EMPTY,
                    new ReferenceAttribute(EMPTY, null, "e", INTEGER, Nullability.TRUE, null, false),
                    Order.OrderDirection.ASC,
                    Order.NullsPosition.LAST
                ),
                new Order(
                    EMPTY,
                    new FieldAttribute(EMPTY, "emp_no", mapping.get("emp_no")),
                    Order.OrderDirection.DESC,
                    Order.NullsPosition.FIRST
                ),
                new Order(
                    EMPTY,
                    new FieldAttribute(EMPTY, "salary", mapping.get("salary")),
                    Order.OrderDirection.DESC,
                    Order.NullsPosition.FIRST
                ),
                new Order(
                    EMPTY,
                    new FieldAttribute(EMPTY, "emp_no", mapping.get("emp_no")),
                    Order.OrderDirection.DESC,
                    Order.NullsPosition.LAST
                )
            )
        );
        assertThat(topN.child().collect(OrderBy.class::isInstance), is(emptyList()));
    }

    public void testDontPruneSameFieldDifferentDirectionSortClauses_UsingAlias() {
        LogicalPlan plan = optimizedPlan("""
            from test
            | sort emp_no desc
            | rename emp_no as e
            | keep e
            | sort e""");

        var keep = as(plan, Project.class);
        var topN = as(keep.child(), TopN.class);
        assertThat(
            topN.order(),
            containsIgnoringIds(
                new Order(
                    EMPTY,
                    new FieldAttribute(EMPTY, "emp_no", mapping.get("emp_no")),
                    Order.OrderDirection.ASC,
                    Order.NullsPosition.LAST
                )
            )
        );
    }

    public void testPruneRedundantSortClausesUsingAlias() {
        LogicalPlan plan = optimizedPlan("""
            from test
            | sort emp_no desc
            | rename emp_no as e
            | keep e
            | sort e desc""");

        var project = as(plan, Project.class);
        var topN = as(project.child(), TopN.class);
        assertThat(
            topN.order(),
            containsIgnoringIds(
                new Order(
                    EMPTY,
                    new FieldAttribute(EMPTY, "emp_no", mapping.get("emp_no")),
                    Order.OrderDirection.DESC,
                    Order.NullsPosition.FIRST
                )
            )
        );
    }

    public void testInsist_fieldDoesNotExist_createsUnmappedFieldInRelation() {
        assumeTrue("Requires UNMAPPED FIELDS", EsqlCapabilities.Cap.UNMAPPED_FIELDS.isEnabled());

        LogicalPlan plan = optimizedPlan("FROM test | INSIST_\uD83D\uDC14 foo");

        var project = as(plan, Project.class);
        var limit = as(project.child(), Limit.class);
        var relation = as(limit.child(), EsRelation.class);
        assertPartialTypeKeyword(relation, "foo");
    }

    public void testInsist_multiIndexFieldPartiallyExistsAndIsKeyword_castsAreNotSupported() {
        assumeTrue("Requires UNMAPPED FIELDS", EsqlCapabilities.Cap.UNMAPPED_FIELDS.isEnabled());

        var plan = planMultiIndex("FROM multi_index | INSIST_\uD83D\uDC14 partial_type_keyword");
        var project = as(plan, Project.class);
        var limit = as(project.child(), Limit.class);
        var relation = as(limit.child(), EsRelation.class);

        assertPartialTypeKeyword(relation, "partial_type_keyword");
    }

    public void testInsist_multipleInsistClauses_insistsAreFolded() {
        assumeTrue("Requires UNMAPPED FIELDS", EsqlCapabilities.Cap.UNMAPPED_FIELDS.isEnabled());

        var plan = planMultiIndex("FROM multi_index | INSIST_\uD83D\uDC14 partial_type_keyword | INSIST_\uD83D\uDC14 foo");
        var project = as(plan, Project.class);
        var limit = as(project.child(), Limit.class);
        var relation = as(limit.child(), EsRelation.class);

        assertPartialTypeKeyword(relation, "partial_type_keyword");
        assertPartialTypeKeyword(relation, "foo");
    }

    private static void assertPartialTypeKeyword(EsRelation relation, String name) {
        var attribute = (FieldAttribute) singleValue(relation.output().stream().filter(attr -> attr.name().equals(name)).toList());
        assertThat(attribute.field(), instanceOf(PotentiallyUnmappedKeywordEsField.class));
    }

    public void testSimplifyLikeNoWildcard() {
        LogicalPlan plan = optimizedPlan("""
            from test
            | where first_name like "foo"
            """);
        var limit = as(plan, Limit.class);
        var filter = as(limit.child(), Filter.class);

        assertTrue(filter.condition() instanceof Equals);
        Equals equals = as(filter.condition(), Equals.class);
        assertEquals(BytesRefs.toBytesRef("foo"), equals.right().fold(FoldContext.small()));
        assertTrue(filter.child() instanceof EsRelation);
    }

    public void testSimplifyLikeMatchAll() {
        LogicalPlan plan = optimizedPlan("""
            from test
            | where first_name like "*"
            """);
        var limit = as(plan, Limit.class);
        var filter = as(limit.child(), Filter.class);

        as(filter.condition(), IsNotNull.class);
        assertTrue(filter.child() instanceof EsRelation);
    }

    public void testSimplifyRLikeNoWildcard() {
        LogicalPlan plan = optimizedPlan("""
            from test
            | where first_name rlike "foo"
            """);
        var limit = as(plan, Limit.class);
        var filter = as(limit.child(), Filter.class);

        assertTrue(filter.condition() instanceof Equals);
        Equals equals = as(filter.condition(), Equals.class);
        assertEquals(BytesRefs.toBytesRef("foo"), equals.right().fold(FoldContext.small()));
        assertTrue(filter.child() instanceof EsRelation);
    }

    public void testSimplifyRLikeMatchAll() {
        LogicalPlan plan = optimizedPlan("""
            from test
            | where first_name rlike ".*"
            """);
        var limit = as(plan, Limit.class);
        var filter = as(limit.child(), Filter.class);

        var isNotNull = as(filter.condition(), IsNotNull.class);
        assertTrue(filter.child() instanceof EsRelation);
    }

    public void testRLikeWrongPattern() {
        String query = "from test | where first_name rlike \"(?i)(^|[^a-zA-Z0-9_-])nmap($|\\\\.)\"";
        String error = "line 1:19: Invalid regex pattern for RLIKE [(?i)(^|[^a-zA-Z0-9_-])nmap($|\\.)]: "
            + "[invalid range: from (95) cannot be > to (93)]";
        ParsingException e = expectThrows(ParsingException.class, () -> plan(query));
        assertThat(e.getMessage(), is(error));
    }

    public void testLikeWrongPattern() {
        String query = "from test | where first_name like \"(?i)(^|[^a-zA-Z0-9_-])nmap($|\\\\.)\"";
        String error = "line 1:19: Invalid pattern for LIKE [(?i)(^|[^a-zA-Z0-9_-])nmap($|\\.)]: "
            + "[Invalid sequence - escape character is not followed by special wildcard char]";
        ParsingException e = expectThrows(ParsingException.class, () -> plan(query));
        assertThat(e.getMessage(), is(error));
    }

    public void testFoldNullInToLocalRelation() {
        LogicalPlan plan = optimizedPlan("""
            from test
            | where null in (first_name, ".*")
            """);
        assertThat(plan, instanceOf(LocalRelation.class));
    }

    public void testFoldNullListInToLocalRelation() {
        LogicalPlan plan = optimizedPlan("""
            from test
            | where first_name in (null, null)
            """);
        assertThat(plan, instanceOf(LocalRelation.class));
    }

    public void testFoldInKeyword() {
        LogicalPlan plan = optimizedPlan("""
            from test
            | where "foo" in ("bar", "baz")
            """);
        assertThat(plan, instanceOf(LocalRelation.class));

        plan = optimizedPlan("""
            from test
            | where "foo" in ("bar", "foo", "baz")
            """);
        var limit = as(plan, Limit.class);
        as(limit.child(), EsRelation.class);
    }

    public void testFoldInIP() {
        LogicalPlan plan = optimizedPlan("""
            from test
            | where to_ip("1.1.1.1") in (to_ip("1.1.1.2"), to_ip("1.1.1.2"))
            """);
        assertThat(plan, instanceOf(LocalRelation.class));

        plan = optimizedPlan("""
            from test
            | where to_ip("1.1.1.1") in (to_ip("1.1.1.1"), to_ip("1.1.1.2"))
            """);
        var limit = as(plan, Limit.class);
        as(limit.child(), EsRelation.class);
    }

    public void testFoldInVersion() {
        LogicalPlan plan = optimizedPlan("""
            from test
            | where to_version("1.2.3") in (to_version("1"), to_version("1.2.4"))
            """);
        assertThat(plan, instanceOf(LocalRelation.class));

        plan = optimizedPlan("""
            from test
            | where to_version("1.2.3") in (to_version("1"), to_version("1.2.3"))
            """);
        var limit = as(plan, Limit.class);
        as(limit.child(), EsRelation.class);
    }

    public void testFoldInNumerics() {
        LogicalPlan plan = optimizedPlan("""
            from test
            | where 3 in (4.0, 5, 2147483648)
            """);
        assertThat(plan, instanceOf(LocalRelation.class));

        plan = optimizedPlan("""
            from test
            | where 3 in (4.0, 3.0, to_long(3))
            """);
        var limit = as(plan, Limit.class);
        as(limit.child(), EsRelation.class);
    }

    public void testFoldInEval() {
        var plan = optimizedPlan("""
            from test
            | eval a = 1, b = a + 1, c = b + a
            | where c > 10
            """);

        var local = as(plan, LocalRelation.class);
        assertThat(local.supplier(), is(EmptyLocalSupplier.EMPTY));
    }

    public void testFoldFromRow() {
        var plan = optimizedPlan("""
              row a = 1, b = 2, c = 3
            | where c > 10
            """);

        as(plan, LocalRelation.class);
    }

    public void testFoldFromRowInEval() {
        var plan = optimizedPlan("""
              row a = 1, b = 2, c = 3
            | eval x = c
            | where x > 10
            """);

        as(plan, LocalRelation.class);
    }

    public void testInvalidFoldDueToReplacement() {
        var plan = optimizedPlan("""
              from test
            | eval x = 1
            | eval x = emp_no
            | where x > 10
            | keep x
            """);

        var project = as(plan, Project.class);
        assertThat(Expressions.names(project.projections()), contains("x"));
        var child = aliased(project.projections().get(0), FieldAttribute.class);
        assertThat(Expressions.name(child), is("emp_no"));
        var limit = as(project.child(), Limit.class);
        var filter = as(limit.child(), Filter.class);
        var source = as(filter.child(), EsRelation.class);
    }

    public void testEnrich() {
        LogicalPlan plan = optimizedPlan("""
            from test
            | eval x = to_string(languages)
            | enrich languages_idx on x
            """);
        var enrich = as(plan, Enrich.class);
        assertTrue(enrich.policyName().resolved());
        assertThat(enrich.policyName().fold(FoldContext.small()), is(BytesRefs.toBytesRef("languages_idx")));
        var eval = as(enrich.child(), Eval.class);
        var limit = as(eval.child(), Limit.class);
        as(limit.child(), EsRelation.class);
    }

    public void testPushDownEnrichPastProject() {
        LogicalPlan plan = optimizedPlan("""
            from test
            | eval a = to_string(languages)
            | rename a as x
            | keep x
            | enrich languages_idx on x
            """);

        var keep = as(plan, Project.class);
        as(keep.child(), Enrich.class);
    }

    public void testTopNEnrich() {
        LogicalPlan plan = optimizedPlan("""
            from test
            | rename languages as x
            | eval x = to_string(x)
            | keep x
            | enrich languages_idx on x
            | sort language_name
            """);

        var keep = as(plan, Project.class);
        var topN = as(keep.child(), TopN.class);
        as(topN.child(), Enrich.class);
    }

    public void testEnrichNotNullFilter() {
        LogicalPlan plan = optimizedPlan("""
            from test
            | eval x = to_string(languages)
            | enrich languages_idx on x
            | where language_name is not null
            | limit 10
            """);
        var limit = as(plan, Limit.class);
        var filter = as(limit.child(), Filter.class);
        var enrich = as(filter.child(), Enrich.class);
        assertTrue(enrich.policyName().resolved());
        assertThat(enrich.policyName().fold(FoldContext.small()), is(BytesRefs.toBytesRef("languages_idx")));
        var eval = as(enrich.child(), Eval.class);
        as(eval.child(), EsRelation.class);
    }

    /**
     * Expects
     * <pre>{@code
     * EsqlProject[[a{r}#3, last_name{f}#9]]
     * \_Eval[[__a_SUM_123{r}#12 / __a_COUNT_150{r}#13 AS a]]
     *   \_Limit[10000[INTEGER]]
     *     \_Aggregate[[last_name{f}#9],[SUM(salary{f}#10) AS __a_SUM_123, COUNT(salary{f}#10) AS __a_COUNT_150, last_nam
     * e{f}#9]]
     *       \_EsRelation[test][_meta_field{f}#11, emp_no{f}#5, first_name{f}#6, !g..]
     * }</pre>
     */
    public void testSimpleAvgReplacement() {
        var plan = plan("""
              from test
            | stats a = avg(salary) by last_name
            """);

        var project = as(plan, Project.class);
        assertThat(Expressions.names(project.projections()), contains("a", "last_name"));
        var eval = as(project.child(), Eval.class);
        var f = eval.fields();
        assertThat(f, hasSize(1));
        assertThat(f.get(0).name(), is("a"));
        var limit = as(eval.child(), Limit.class);
        var agg = as(limit.child(), Aggregate.class);
        var aggs = agg.aggregates();
        var a = as(aggs.get(0), Alias.class);
        assertThat(a.name(), startsWith("$$SUM$a$"));
        var sum = as(a.child(), Sum.class);

        a = as(aggs.get(1), Alias.class);
        assertThat(a.name(), startsWith("$$COUNT$a$"));
        var count = as(a.child(), Count.class);

        assertThat(Expressions.names(agg.groupings()), contains("last_name"));
    }

    /**
     * Expects
     * <pre>{@code
     * EsqlProject[[a{r}#3, c{r}#6, s{r}#9, last_name{f}#15]]
     * \_Eval[[s{r}#9 / c{r}#6 AS a]]
     *   \_Limit[10000[INTEGER]]
     *     \_Aggregate[[last_name{f}#15],[COUNT(salary{f}#16) AS c, SUM(salary{f}#16) AS s, last_name{f}#15]]
     *       \_EsRelation[test][_meta_field{f}#17, emp_no{f}#11, first_name{f}#12, ..]
     * }</pre>
     */
    public void testClashingAggAvgReplacement() {
        var plan = plan("""
            from test
            | stats a = avg(salary), c = count(salary), s = sum(salary) by last_name
            """);

        assertThat(Expressions.names(plan.output()), contains("a", "c", "s", "last_name"));
        var project = as(plan, Project.class);
        var eval = as(project.child(), Eval.class);
        var f = eval.fields();
        assertThat(f, hasSize(1));
        assertThat(f.get(0).name(), is("a"));
        var limit = as(eval.child(), Limit.class);
        var agg = as(limit.child(), Aggregate.class);
        var aggs = agg.aggregates();
        assertThat(Expressions.names(aggs), contains("c", "s", "last_name"));
    }

    /**
     * Expects
     * <pre>{@code
     * EsqlProject[[a{r}#3, c{r}#6, s{r}#9, last_name{f}#15]]
     * \_Eval[[s{r}#9 / __a_COUNT@xxx{r}#18 AS a]]
     *   \_Limit[10000[INTEGER]]
     *     \_Aggregate[[last_name{f}#15],[COUNT(salary{f}#16) AS __a_COUNT@xxx, COUNT(languages{f}#14) AS c, SUM(salary{f}#16) AS
     *  s, last_name{f}#15]]
     *       \_EsRelation[test][_meta_field{f}#17, emp_no{f}#11, first_name{f}#12, ..]
     * }</pre>
     */
    public void testSemiClashingAvgReplacement() {
        var plan = plan("""
            from test
            | stats a = avg(salary), c = count(languages), s = sum(salary) by last_name
            """);

        var project = as(plan, Project.class);
        assertThat(Expressions.names(project.projections()), contains("a", "c", "s", "last_name"));
        var eval = as(project.child(), Eval.class);
        var f = eval.fields();
        assertThat(f, hasSize(1));
        assertThat(f.get(0).name(), is("a"));
        var limit = as(eval.child(), Limit.class);
        var agg = as(limit.child(), Aggregate.class);
        var aggs = agg.aggregates();
        var a = as(aggs.get(0), Alias.class);
        assertThat(a.name(), startsWith("$$COUNT$a$0"));
        var sum = as(a.child(), Count.class);

        a = as(aggs.get(1), Alias.class);
        assertThat(a.name(), is("c"));
        var count = as(a.child(), Count.class);

        a = as(aggs.get(2), Alias.class);
        assertThat(a.name(), is("s"));
    }

    /**
     * Expected
     * <pre>{@code
     * Limit[10000[INTEGER]]
     * \_Aggregate[[last_name{f}#9],[PERCENTILE(salary{f}#10,50[INTEGER]) AS m, last_name{f}#9]]
     *   \_EsRelation[test][_meta_field{f}#11, emp_no{f}#5, first_name{f}#6, !g..]
     * }</pre>
     */
    public void testMedianReplacement() {
        var plan = plan("""
              from test
            | stats m = median(salary) by last_name
            """);

        var limit = as(plan, Limit.class);
        var agg = as(limit.child(), Aggregate.class);
        assertThat(Expressions.names(agg.aggregates()), contains("m", "last_name"));
        var aggs = agg.aggregates();
        var a = as(aggs.get(0), Alias.class);
        var per = as(a.child(), Percentile.class);
        var literal = as(per.percentile(), Literal.class);
        assertThat((int) QuantileStates.MEDIAN, is(literal.value()));

        assertThat(Expressions.names(agg.groupings()), contains("last_name"));
    }

    public void testSplittingInWithFoldableValue() {
        FieldAttribute fa = getFieldAttribute("foo");
        In in = new In(EMPTY, ONE, List.of(TWO, THREE, fa, L(null)));
        Or expected = new Or(EMPTY, new In(EMPTY, ONE, List.of(TWO, THREE)), new In(EMPTY, ONE, List.of(fa, L(null))));
        assertThat(new SplitInWithFoldableValue().rule(in, logicalOptimizerCtx), equalTo(expected));
    }

    public void testReplaceFilterWithExact() {
        var plan = plan("""
              from test
            | where job == "foo"
            """);

        var limit = as(plan, Limit.class);
        var filter = as(limit.child(), Filter.class);
        Equals equals = as(filter.condition(), Equals.class);
        FieldAttribute left = as(equals.left(), FieldAttribute.class);
        assertThat(left.name(), equalTo("job"));
    }

    public void testReplaceExpressionWithExact() {
        var plan = plan("""
              from test
            | eval x = job
            """);

        var eval = as(plan, Eval.class);
        var alias = as(eval.fields().get(0), Alias.class);
        var field = as(alias.child(), FieldAttribute.class);
        assertThat(field.name(), equalTo("job"));
    }

    public void testReplaceSortWithExact() {
        var plan = plan("""
              from test
            | sort job
            """);

        var topN = as(plan, TopN.class);
        assertThat(topN.order().size(), equalTo(1));
        var sortField = as(topN.order().get(0).child(), FieldAttribute.class);
        assertThat(sortField.name(), equalTo("job"));
    }

    public void testPruneUnusedEval() {
        var plan = plan("""
              from test
            | eval garbage = salary + 3
            | keep salary
            """);

        var keep = as(plan, Project.class);
        var limit = as(keep.child(), Limit.class);
        var source = as(limit.child(), EsRelation.class);
    }

    public void testPruneChainedEval() {
        var plan = plan("""
              from test
            | eval garbage_a = salary + 3
            | eval garbage_b = emp_no / garbage_a, garbage_c = garbage_a
            | eval garbage_x = 1 - garbage_b/garbage_c
            | keep salary
            """);
        var keep = as(plan, Project.class);
        var limit = as(keep.child(), Limit.class);
        var source = as(limit.child(), EsRelation.class);
    }

    public void testPruneChainedEvalNoProjection() {
        var plan = plan("""
              from test
            | eval garbage = salary + 3
            | eval garbage = emp_no / garbage, garbage = garbage
            | eval garbage = 1
            """);
        var eval = as(plan, Eval.class);
        var limit = as(eval.child(), Limit.class);
        var source = as(limit.child(), EsRelation.class);

        assertEquals(1, eval.fields().size());
        var alias = as(eval.fields().getFirst(), Alias.class);
        assertEquals(alias.name(), "garbage");
        var literal = as(alias.child(), Literal.class);
        assertEquals(1, literal.value());
    }

    /**
     * Expects
     * <pre>{@code
     * Limit[1000[INTEGER]]
     * \_Aggregate[[],[COUNT(salary{f}#1345) AS c]]
     *   \_EsRelation[test][_meta_field{f}#1346, emp_no{f}#1340, first_name{f}#..]
     * }</pre>
     */
    public void testPruneEvalDueToStats() {
        var plan = plan("""
              from test
            | eval garbage_a = salary + 3, x = salary
            | eval garbage_b = x + 3
            | stats c = count(x)
            """);

        var limit = as(plan, Limit.class);
        var aggregate = as(limit.child(), Aggregate.class);
        var aggs = aggregate.aggregates();
        assertThat(Expressions.names(aggs), contains("c"));
        aggFieldName(aggs.get(0), Count.class, "salary");
        var source = as(aggregate.child(), EsRelation.class);
    }

    public void testPruneUnusedAggSimple() {
        var plan = plan("""
              from test
            | stats c = count(salary), max = max(salary), min = min(salary)
            | keep c
            """);

        var limit = as(plan, Limit.class);
        var agg = as(limit.child(), Aggregate.class);
        assertThat(agg.groupings(), hasSize(0));
        assertThat(agg.aggregates(), hasSize(1));
        var aggOne = as(agg.aggregates().get(0), Alias.class);
        assertThat(aggOne.name(), is("c"));
        var count = as(aggOne.child(), Count.class);
        var source = as(agg.child(), EsRelation.class);
    }

    /**
     * Expects
     * <pre>{@code
     * Limit[1000[INTEGER]]
     * \_Aggregate[[],[COUNT(salary{f}#19) AS x]]
     *   \_EsRelation[test][_meta_field{f}#20, emp_no{f}#14, first_name{f}#15, ..]
     * }</pre>
     */
    public void testPruneUnusedAggMixedWithEval() {
        var plan = plan("""
              from test
            | stats c = count(salary), max = max(salary), min = min(salary)
            | eval x = c
            | keep x
            """);

        var limit = as(plan, Limit.class);
        var agg = as(limit.child(), Aggregate.class);
        assertThat(agg.groupings(), hasSize(0));
        var aggs = agg.aggregates();
        assertThat(aggs, hasSize(1));
        assertThat(Expressions.names(aggs), contains("x"));
        aggFieldName(agg.aggregates().get(0), Count.class, "salary");
        var source = as(agg.child(), EsRelation.class);
    }

    public void testPruneUnusedAggsChainedAgg() {
        var plan = plan("""
              from test
            | stats c = count(salary), max = max(salary), min = min(salary)
            | eval x = max + min + c
            | eval y = min
            | eval z = c
            | keep c
            """);

        var project = as(plan, Project.class);
        var limit = as(project.child(), Limit.class);
        var agg = as(limit.child(), Aggregate.class);
        assertThat(agg.groupings(), hasSize(0));
        var aggs = agg.aggregates();
        assertThat(aggs, hasSize(1));
        assertThat(Expressions.names(aggs), contains("c"));
        var source = as(agg.child(), EsRelation.class);
    }

    /**
     * Expects
     * <pre>{@code
     * Project[[c{r}#342]]
     * \_Limit[1000[INTEGER]]
     *   \_Filter[min{r}#348 > 10[INTEGER]]
     *     \_Aggregate[[],[COUNT(salary{f}#367) AS c, MIN(salary{f}#367) AS min]]
     *       \_EsRelation[test][_meta_field{f}#368, emp_no{f}#362, first_name{f}#36..]
     * }</pre>
     */
    public void testPruneMixedAggInsideUnusedEval() {
        var plan = plan("""
              from test
            | stats c = count(salary), max = max(salary), min = min(salary)
            | eval x = max + min + c
            | eval y = min
            | where y > 10
            | eval z = c
            | keep c
            """);

        var project = as(plan, Project.class);
        var limit = as(project.child(), Limit.class);
        var filter = as(limit.child(), Filter.class);
        var agg = as(filter.child(), Aggregate.class);
        assertThat(agg.groupings(), hasSize(0));
        var aggs = agg.aggregates();
        assertThat(Expressions.names(aggs), contains("c", "min"));
        aggFieldName(aggs.get(0), Count.class, "salary");
        aggFieldName(aggs.get(1), Min.class, "salary");
        var source = as(agg.child(), EsRelation.class);
    }

    /**
     * Expects
     * <pre>{@code
     * Eval[[max{r}#6 + min{r}#9 + c{r}#3 AS x, min{r}#9 AS y, c{r}#3 AS z]]
     * \_Limit[1000[INTEGER]]
     *   \_Aggregate[[],[COUNT(salary{f}#26) AS c, MAX(salary{f}#26) AS max, MIN(salary{f}#26) AS min]]
     *     \_EsRelation[test][_meta_field{f}#27, emp_no{f}#21, first_name{f}#22, ..]
     * }</pre>
     */
    public void testNoPruningWhenDealingJustWithEvals() {
        var plan = plan("""
              from test
            | stats c = count(salary), max = max(salary), min = min(salary)
            | eval x = max + min + c
            | eval y = min
            | eval z = c
            """);

        var eval = as(plan, Eval.class);
        var limit = as(eval.child(), Limit.class);
        var agg = as(limit.child(), Aggregate.class);
    }

    /**
     * Expects
     * <pre>{@code
     * Project[[y{r}#6 AS z]]
     * \_Eval[[emp_no{f}#11 + 1[INTEGER] AS y]]
     *   \_Limit[1000[INTEGER]]
     *     \_EsRelation[test][_meta_field{f}#17, emp_no{f}#11, first_name{f}#12, ..]
     * }</pre>
     */
    public void testNoPruningWhenChainedEvals() {
        var plan = plan("""
              from test
            | eval x = emp_no, y = x + 1, z = y
            | keep z
            """);

        var project = as(plan, Project.class);
        assertThat(Expressions.names(project.projections()), contains("z"));
        var eval = as(project.child(), Eval.class);
        assertThat(Expressions.names(eval.fields()), contains("y"));
        var limit = as(eval.child(), Limit.class);
        var source = as(limit.child(), EsRelation.class);
    }

    /**
     * Expects
     * <pre>{@code
     * Project[[salary{f}#20 AS x, emp_no{f}#15 AS y]]
     * \_Limit[1000[INTEGER]]
     *   \_EsRelation[test][_meta_field{f}#21, emp_no{f}#15, first_name{f}#16, ..]
     * }</pre>
     */
    public void testPruningDuplicateEvals() {
        var plan = plan("""
              from test
            | eval x = emp_no, x = salary
            | eval y = salary
            | eval y = emp_no
            | keep x, y
            """);

        var project = as(plan, Project.class);
        var projections = project.projections();
        assertThat(Expressions.names(projections), contains("x", "y"));
        var child = aliased(projections.get(0), FieldAttribute.class);
        assertThat(child.name(), is("salary"));
        child = aliased(projections.get(1), FieldAttribute.class);
        assertThat(child.name(), is("emp_no"));

        var limit = as(project.child(), Limit.class);
        var source = as(limit.child(), EsRelation.class);
    }

    /**
     * Expects
     * <pre>{@code
     * Limit[1000[INTEGER]]
     * \_Aggregate[[],[COUNT(salary{f}#24) AS cx, COUNT(emp_no{f}#19) AS cy]]
     *   \_EsRelation[test][_meta_field{f}#25, emp_no{f}#19, first_name{f}#20, ..]
     * }</pre>
     */
    public void testPruneEvalAliasOnAggUngrouped() {
        var plan = plan("""
              from test
            | eval x = emp_no, x = salary
            | eval y = salary
            | eval y = emp_no
            | stats cx = count(x), cy = count(y)
            """);

        var limit = as(plan, Limit.class);
        var agg = as(limit.child(), Aggregate.class);
        var aggs = agg.aggregates();
        assertThat(Expressions.names(aggs), contains("cx", "cy"));
        aggFieldName(aggs.get(0), Count.class, "salary");
        aggFieldName(aggs.get(1), Count.class, "emp_no");
        var source = as(agg.child(), EsRelation.class);
    }

    /**
     * Expects
     * <pre>{@code
     * Limit[1000[INTEGER]]
     * \_Aggregate[[x{r}#6],[COUNT(emp_no{f}#17) AS cy, salary{f}#22 AS x]]
     *   \_EsRelation[test][_meta_field{f}#23, emp_no{f}#17, first_name{f}#18, ..]
     * }</pre>
     */
    public void testPruneEvalAliasOnAggGroupedByAlias() {
        var plan = plan("""
              from test
            | eval x = emp_no, x = salary
            | eval y = salary
            | eval y = emp_no
            | stats cy = count(y) by x
            """);

        var limit = as(plan, Limit.class);
        var agg = as(limit.child(), Aggregate.class);
        var aggs = agg.aggregates();
        assertThat(Expressions.names(aggs), contains("cy", "x"));
        aggFieldName(aggs.get(0), Count.class, "emp_no");
        var x = aliased(aggs.get(1), FieldAttribute.class);
        assertThat(x.name(), is("salary"));
        var source = as(agg.child(), EsRelation.class);
    }

    /**
     * Expects
     * <pre>{@code
     * Limit[1000[INTEGER]]
     * \_Aggregate[[gender{f}#22],[COUNT(emp_no{f}#20) AS cy, MIN(salary{f}#25) AS cx, gender{f}#22]]
     *   \_EsRelation[test][_meta_field{f}#26, emp_no{f}#20, first_name{f}#21, ..]
     * }</pre>
     */
    public void testPruneEvalAliasOnAggGrouped() {
        var plan = plan("""
              from test
            | eval x = emp_no, x = salary
            | eval y = salary
            | eval y = emp_no
            | stats cy = count(y), cx = min(x) by gender
            """);

        var limit = as(plan, Limit.class);
        var agg = as(limit.child(), Aggregate.class);
        var aggs = agg.aggregates();
        assertThat(Expressions.names(aggs), contains("cy", "cx", "gender"));
        aggFieldName(aggs.get(0), Count.class, "emp_no");
        aggFieldName(aggs.get(1), Min.class, "salary");
        var by = as(aggs.get(2), FieldAttribute.class);
        assertThat(Expressions.name(by), is("gender"));
        var source = as(agg.child(), EsRelation.class);
    }

    /**
     * Expects
     * <pre>{@code
     * Limit[1000[INTEGER]]
     * \_Aggregate[[gender{f}#21],[COUNT(emp_no{f}#19) AS cy, MIN(salary{f}#24) AS cx, gender{f}#21]]
     *   \_EsRelation[test][_meta_field{f}#25, emp_no{f}#19, first_name{f}#20, ..]
     * }</pre>
     */
    public void testPruneEvalAliasMixedWithRenameOnAggGrouped() {
        var plan = plan("""
              from test
            | eval x = emp_no, x = salary
            | rename salary as x
            | eval y = emp_no
            | stats cy = count(y), cx = min(x) by gender
            """);

        var limit = as(plan, Limit.class);
        var agg = as(limit.child(), Aggregate.class);
        var aggs = agg.aggregates();
        assertThat(Expressions.names(aggs), contains("cy", "cx", "gender"));
        aggFieldName(aggs.get(0), Count.class, "emp_no");
        aggFieldName(aggs.get(1), Min.class, "salary");
        var by = as(aggs.get(2), FieldAttribute.class);
        assertThat(Expressions.name(by), is("gender"));
        var source = as(agg.child(), EsRelation.class);
    }

    /**
     * Expects
     * <pre>{@code
     * Limit[1000[INTEGER]]
     * \_Aggregate[[gender{f}#19],[COUNT(x{r}#3) AS cy, MIN(x{r}#3) AS cx, gender{f}#19]]
     *   \_Eval[[emp_no{f}#17 + 1[INTEGER] AS x]]
     *     \_EsRelation[test][_meta_field{f}#23, emp_no{f}#17, first_name{f}#18, ..]
     * }</pre>
     */
    public void testEvalAliasingAcrossCommands() {
        var plan = plan("""
              from test
            | eval x = emp_no + 1
            | eval y = x
            | eval z = y + 1
            | stats cy = count(y), cx = min(x) by gender
            """);

        var limit = as(plan, Limit.class);
        var agg = as(limit.child(), Aggregate.class);
        var aggs = agg.aggregates();
        assertThat(Expressions.names(aggs), contains("cy", "cx", "gender"));
        aggFieldName(aggs.get(0), Count.class, "x");
        aggFieldName(aggs.get(1), Min.class, "x");
        var by = as(aggs.get(2), FieldAttribute.class);
        assertThat(Expressions.name(by), is("gender"));
        var eval = as(agg.child(), Eval.class);
        assertThat(Expressions.names(eval.fields()), contains("x"));
        var source = as(eval.child(), EsRelation.class);
    }

    /**
     * Expects
     * <pre>{@code
     * Limit[1000[INTEGER]]
     * \_Aggregate[[gender{f}#19],[COUNT(x{r}#3) AS cy, MIN(x{r}#3) AS cx, gender{f}#19]]
     *   \_Eval[[emp_no{f}#17 + 1[INTEGER] AS x]]
     *     \_EsRelation[test][_meta_field{f}#23, emp_no{f}#17, first_name{f}#18, ..]
     * }</pre>
     */
    public void testEvalAliasingInsideSameCommand() {
        var plan = plan("""
              from test
            | eval x = emp_no + 1, y = x, z = y + 1
            | stats cy = count(y), cx = min(x) by gender
            """);

        var limit = as(plan, Limit.class);
        var agg = as(limit.child(), Aggregate.class);
        var aggs = agg.aggregates();
        assertThat(Expressions.names(aggs), contains("cy", "cx", "gender"));
        aggFieldName(aggs.get(0), Count.class, "x");
        aggFieldName(aggs.get(1), Min.class, "x");
        var by = as(aggs.get(2), FieldAttribute.class);
        assertThat(Expressions.name(by), is("gender"));
        var eval = as(agg.child(), Eval.class);
        assertThat(Expressions.names(eval.fields()), contains("x"));
        var source = as(eval.child(), EsRelation.class);
    }

    /**
     * Expects
     * <pre>{@code
     * Limit[1000[INTEGER]]
     * \_Aggregate[[gender{f}#22],[COUNT(z{r}#9) AS cy, MIN(x{r}#3) AS cx, gender{f}#22]]
     *   \_Eval[[emp_no{f}#20 + 1[INTEGER] AS x, x{r}#3 + 1[INTEGER] AS z]]
     *     \_EsRelation[test][_meta_field{f}#26, emp_no{f}#20, first_name{f}#21, ..]
     * }</pre>
     */
    public void testEvalAliasingInsideSameCommandWithShadowing() {
        var plan = plan("""
              from test
            | eval x = emp_no + 1, y = x, z = y + 1, y = z
            | stats cy = count(y), cx = min(x) by gender
            """);

        var limit = as(plan, Limit.class);
        var agg = as(limit.child(), Aggregate.class);
        var aggs = agg.aggregates();
        assertThat(Expressions.names(aggs), contains("cy", "cx", "gender"));
        aggFieldName(aggs.get(0), Count.class, "z");
        aggFieldName(aggs.get(1), Min.class, "x");
        var by = as(aggs.get(2), FieldAttribute.class);
        assertThat(Expressions.name(by), is("gender"));
        var eval = as(agg.child(), Eval.class);
        assertThat(Expressions.names(eval.fields()), contains("x", "z"));
        var source = as(eval.child(), EsRelation.class);
    }

    public void testPruneRenameOnAgg() {
        var plan = plan("""
              from test
            | rename emp_no as x
            | rename salary as y
            | stats cy = count(y), cx = min(x) by gender
            """);

        var limit = as(plan, Limit.class);
        var agg = as(limit.child(), Aggregate.class);
        var aggs = agg.aggregates();
        assertThat(Expressions.names(aggs), contains("cy", "cx", "gender"));
        aggFieldName(aggs.get(0), Count.class, "salary");
        aggFieldName(aggs.get(1), Min.class, "emp_no");

        var source = as(agg.child(), EsRelation.class);
    }

    /**
     * Expects
     * <pre>{@code
     * Limit[1000[INTEGER]]
     * \_Aggregate[[gender{f}#14],[COUNT(salary{f}#17) AS cy, MIN(emp_no{f}#12) AS cx, gender{f}#14]]
     *   \_EsRelation[test][_meta_field{f}#18, emp_no{f}#12, first_name{f}#13, ..]
     * }</pre>
     */
    public void testPruneRenameOnAggBy() {
        var plan = plan("""
              from test
            | rename emp_no as x
            | rename salary as y, gender as g
            | stats cy = count(y), cx = min(x) by g
            """);

        var limit = as(plan, Limit.class);
        var agg = as(limit.child(), Aggregate.class);
        var aggs = agg.aggregates();
        assertThat(Expressions.names(aggs), contains("cy", "cx", "g"));
        aggFieldName(aggs.get(0), Count.class, "salary");
        aggFieldName(aggs.get(1), Min.class, "emp_no");
        var groupby = aliased(aggs.get(2), FieldAttribute.class);
        assertThat(Expressions.name(groupby), is("gender"));

        var source = as(agg.child(), EsRelation.class);
    }

    /**
     * Expects
     * <pre>{@code
     * Project[[c1{r}#2, c2{r}#4, cs{r}#6, cm{r}#8, cexp{r}#10]]
     * \_Eval[[c1{r}#2 AS c2, c1{r}#2 AS cs, c1{r}#2 AS cm, c1{r}#2 AS cexp]]
     *   \_Limit[1000[INTEGER]]
     *     \_Aggregate[[],[COUNT([2a][KEYWORD]) AS c1]]
     *       \_EsRelation[test][_meta_field{f}#17, emp_no{f}#11, first_name{f}#12, ..]
     * }</pre>
     */
    @AwaitsFix(bugUrl = "https://github.com/elastic/elasticsearch/issues/100634")
    public void testEliminateDuplicateAggsCountAll() {
        var plan = plan("""
              from test
            | stats c1 = count(1), c2 = count(2), cs = count(*), cm = count(), cexp = count("123")
            """);

        var project = as(plan, Project.class);
        assertThat(Expressions.names(project.projections()), contains("c1", "c2", "cs", "cm", "cexp"));
        var eval = as(project.child(), Eval.class);
        var fields = eval.fields();
        assertThat(Expressions.names(fields), contains("c2", "cs", "cm", "cexp"));
        for (Alias field : fields) {
            assertThat(Expressions.name(field.child()), is("c1"));
        }
        var limit = as(eval.child(), Limit.class);
        var agg = as(limit.child(), Aggregate.class);
        var aggs = agg.aggregates();
        assertThat(Expressions.names(aggs), contains("c1"));
        aggFieldName(aggs.get(0), Count.class, "*");
        var source = as(agg.child(), EsRelation.class);
    }

    /**
     * Expects
     * <pre>{@code
     * Project[[c1{r}#7, cx{r}#10, cs{r}#12, cy{r}#15]]
     * \_Eval[[c1{r}#7 AS cx, c1{r}#7 AS cs, c1{r}#7 AS cy]]
     *   \_Limit[1000[INTEGER]]
     *     \_Aggregate[[],[COUNT([2a][KEYWORD]) AS c1]]
     *       \_EsRelation[test][_meta_field{f}#22, emp_no{f}#16, first_name{f}#17, ..]
     * }</pre>
     */
    @AwaitsFix(bugUrl = "https://github.com/elastic/elasticsearch/issues/100634")
    public void testEliminateDuplicateAggsWithAliasedFields() {
        var plan = plan("""
              from test
            | eval x = 1
            | eval y = x
            | stats c1 = count(1), cx = count(x), cs = count(*), cy = count(y)
            """);

        var project = as(plan, Project.class);
        assertThat(Expressions.names(project.projections()), contains("c1", "cx", "cs", "cy"));
        var eval = as(project.child(), Eval.class);
        var fields = eval.fields();
        assertThat(Expressions.names(fields), contains("cx", "cs", "cy"));
        for (Alias field : fields) {
            assertThat(Expressions.name(field.child()), is("c1"));
        }
        var limit = as(eval.child(), Limit.class);
        var agg = as(limit.child(), Aggregate.class);
        var aggs = agg.aggregates();
        assertThat(Expressions.names(aggs), contains("c1"));
        aggFieldName(aggs.get(0), Count.class, "*");
        var source = as(agg.child(), EsRelation.class);
    }

    /**
     * Expects
     * <pre>{@code
     * Project[[min{r}#1385, max{r}#1388, min{r}#1385 AS min2, max{r}#1388 AS max2, gender{f}#1398]]
     * \_Limit[1000[INTEGER]]
     *   \_Aggregate[[gender{f}#1398],[MIN(salary{f}#1401) AS min, MAX(salary{f}#1401) AS max, gender{f}#1398]]
     *     \_EsRelation[test][_meta_field{f}#1402, emp_no{f}#1396, first_name{f}#..]
     * }</pre>
     */
    public void testEliminateDuplicateAggsMixed() {
        var plan = plan("""
              from test
            | stats min = min(salary), max = max(salary), min2 = min(salary), max2 = max(salary) by gender
            """);

        var project = as(plan, Project.class);
        var projections = project.projections();
        assertThat(Expressions.names(projections), contains("min", "max", "min2", "max2", "gender"));
        as(projections.get(0), ReferenceAttribute.class);
        as(projections.get(1), ReferenceAttribute.class);
        assertThat(Expressions.name(aliased(projections.get(2), ReferenceAttribute.class)), is("min"));
        assertThat(Expressions.name(aliased(projections.get(3), ReferenceAttribute.class)), is("max"));

        var limit = as(project.child(), Limit.class);
        var agg = as(limit.child(), Aggregate.class);
        var aggs = agg.aggregates();
        assertThat(Expressions.names(aggs), contains("min", "max", "gender"));
        aggFieldName(aggs.get(0), Min.class, "salary");
        aggFieldName(aggs.get(1), Max.class, "salary");
        var source = as(agg.child(), EsRelation.class);
    }

    /**
     * Expects
     * <pre>{@code
     * EsqlProject[[a{r}#5, c{r}#8]]
     * \_Eval[[null[INTEGER] AS x]]
     *   \_EsRelation[test][_meta_field{f}#15, emp_no{f}#9, first_name{f}#10, g..]
     * }</pre>
     */
    @AwaitsFix(bugUrl = "https://github.com/elastic/elasticsearch/issues/100634")
    public void testEliminateDuplicateAggWithNull() {
        var plan = plan("""
              from test
            | eval x = null + 1
            | stats a = avg(x), c = count(x)
            """);
        fail("Awaits fix");
    }

    /**
     * Expects
     * <pre>{@code
     * Project[[max(x){r}#11, max(x){r}#11 AS max(y), max(x){r}#11 AS max(z)]]
     * \_Limit[1000[INTEGER]]
     *   \_Aggregate[[],[MAX(salary{f}#21) AS max(x)]]
     *     \_EsRelation[test][_meta_field{f}#22, emp_no{f}#16, first_name{f}#17, ..]
     * }</pre>
     */
    public void testEliminateDuplicateAggsNonCount() {
        var plan = plan("""
            from test
            | eval x = salary
            | eval y = x
            | eval z = y
            | stats max(x), max(y), max(z)
            """);

        var project = as(plan, Project.class);
        var projections = project.projections();
        assertThat(Expressions.names(projections), contains("max(x)", "max(y)", "max(z)"));
        as(projections.get(0), ReferenceAttribute.class);
        assertThat(Expressions.name(aliased(projections.get(1), ReferenceAttribute.class)), is("max(x)"));
        assertThat(Expressions.name(aliased(projections.get(2), ReferenceAttribute.class)), is("max(x)"));

        var limit = as(project.child(), Limit.class);
        var agg = as(limit.child(), Aggregate.class);
        var aggs = agg.aggregates();
        assertThat(Expressions.names(aggs), contains("max(x)"));
        aggFieldName(aggs.get(0), Max.class, "salary");
        var source = as(agg.child(), EsRelation.class);
    }

    /**
     * Expects
     * <pre>{@code
     * Limit[1000[INTEGER]]
     * \_Aggregate[[salary{f}#12],[salary{f}#12, salary{f}#12 AS x]]
     *   \_EsRelation[test][_meta_field{f}#13, emp_no{f}#7, first_name{f}#8, ge..]
     * }</pre>
     */
    public void testEliminateDuplicateRenamedGroupings() {
        var plan = plan("""
            from test
            | eval x = salary
            | stats by salary, x
            """);

        var limit = as(plan, Limit.class);
        var agg = as(limit.child(), Aggregate.class);
        var relation = as(agg.child(), EsRelation.class);

        assertThat(Expressions.names(agg.groupings()), contains("salary"));
        assertThat(Expressions.names(agg.aggregates()), contains("salary", "x"));
    }

    /**
     * Expected
     * <pre>{@code
     * Limit[2[INTEGER]]
     * \_Filter[a{r}#6 > 2[INTEGER]]
     *   \_MvExpand[a{r}#2,a{r}#6]
     *     \_Row[[[1, 2, 3][INTEGER] AS a]]
     * }</pre>
     */
    public void testMvExpandFoldable() {
        LogicalPlan plan = optimizedPlan("""
            row a = [1, 2, 3]
            | mv_expand a
            | where a > 2
            | limit 2""");

        var limit = as(plan, Limit.class);
        var filter = as(limit.child(), Filter.class);
        var expand = as(filter.child(), MvExpand.class);
        assertThat(filter.condition(), instanceOf(GreaterThan.class));
        var filterProp = ((GreaterThan) filter.condition()).left();
        assertTrue(expand.expanded().semanticEquals(filterProp));
        assertFalse(expand.target().semanticEquals(filterProp));
        var row = as(expand.child(), LocalRelation.class);
    }

    /**
     * Expected
     * <pre>{@code
     * Limit[1000[INTEGER]]
     * \_Aggregate[[a{r}#2],[COUNT([2a][KEYWORD]) AS bar]]
     *   \_Row[[1[INTEGER] AS a]]
     * }</pre>
     */
    public void testRenameStatsDropGroup() {
        LogicalPlan plan = optimizedPlan("""
            row a = 1
            | rename a AS foo
            | stats bar = count(*) by foo
            | drop foo""");

        var limit = as(plan, Limit.class);
        var agg = as(limit.child(), Aggregate.class);
        assertThat(Expressions.names(agg.groupings()), contains("a"));
        var row = as(agg.child(), LocalRelation.class);
    }

    /**
     * Expected
     * <pre>{@code
     * Limit[1000[INTEGER]]
     * \_Aggregate[[a{r}#3, b{r}#5],[COUNT([2a][KEYWORD]) AS baz, b{r}#5 AS bar]]
     *   \_Row[[1[INTEGER] AS a, 2[INTEGER] AS b]]
     * }</pre>
     */
    public void testMultipleRenameStatsDropGroup() {
        LogicalPlan plan = optimizedPlan("""
            row a = 1, b = 2
            | rename a AS foo, b as bar
            | stats baz = count(*) by foo, bar
            | drop foo""");

        var limit = as(plan, Limit.class);
        var agg = as(limit.child(), Aggregate.class);
        assertThat(Expressions.names(agg.groupings()), contains("a", "b"));
        var row = as(agg.child(), LocalRelation.class);
    }

    /**
     * Expected
     * <pre>{@code
     * Limit[1000[INTEGER]]
     * \_Aggregate[[emp_no{f}#14, gender{f}#16],[MAX(salary{f}#19) AS baz, gender{f}#16 AS bar]]
     *   \_EsRelation[test][_meta_field{f}#20, emp_no{f}#14, first_name{f}#15, ..]
     * }</pre>
     */
    public void testMultipleRenameStatsDropGroupMultirow() {
        LogicalPlan plan = optimizedPlan("""
            from test
            | rename emp_no AS foo, gender as bar
            | stats baz = max(salary) by foo, bar
            | drop foo""");

        var limit = as(plan, Limit.class);
        var agg = as(limit.child(), Aggregate.class);
        assertThat(Expressions.names(agg.groupings()), contains("emp_no", "gender"));
        var row = as(agg.child(), EsRelation.class);
    }

    public void testLimitZeroUsesLocalRelation() {
        LogicalPlan plan = optimizedPlan("""
            from test
            | stats count=count(*)
            | sort count desc
            | limit 0""");

        assertThat(plan, instanceOf(LocalRelation.class));
    }

    private <T> T aliased(Expression exp, Class<T> clazz) {
        var alias = as(exp, Alias.class);
        return as(alias.child(), clazz);
    }

    private <T extends AggregateFunction> void aggFieldName(Expression exp, Class<T> aggType, String fieldName) {
        var alias = as(exp, Alias.class);
        var af = as(alias.child(), aggType);
        var field = af.field();
        var name = field.foldable() ? BytesRefs.toString(field.fold(FoldContext.small())) : Expressions.name(field);
        assertThat(name, is(fieldName));
    }

    /**
     * Expects
     * <pre>{@code
     * Limit[1000[INTEGER]]
     * \_Aggregate[[],[SUM(emp_no{f}#4) AS sum(emp_no)]]
     *   \_EsRelation[test][_meta_field{f}#10, emp_no{f}#4, first_name{f}#5, ge..]
     * }</pre>
     */
    public void testIsNotNullConstraintForStatsWithoutGrouping() {
        var plan = optimizedPlan("""
            from test
            | stats sum(emp_no)
            """);

        var limit = as(plan, Limit.class);
        var agg = as(limit.child(), Aggregate.class);
        assertThat(Expressions.names(agg.groupings()), is(empty()));
        assertThat(Expressions.names(agg.aggregates()), contains("sum(emp_no)"));
        var from = as(agg.child(), EsRelation.class);
    }

    public void testIsNotNullConstraintForStatsWithGrouping() {
        var plan = optimizedPlan("""
            from test
            | stats sum(emp_no) by salary
            """);

        var limit = as(plan, Limit.class);
        var agg = as(limit.child(), Aggregate.class);
        assertThat(Expressions.names(agg.groupings()), contains("salary"));
        assertThat(Expressions.names(agg.aggregates()), contains("sum(emp_no)", "salary"));
        var from = as(agg.child(), EsRelation.class);
    }

    /**
     * Expected
     * <pre>{@code
     * Limit[1000[INTEGER]]
     * \_Aggregate[[salary{f}#1185],[SUM(salary{f}#1185) AS sum(salary), salary{f}#1185]]
     *   \_EsRelation[test][_meta_field{f}#1186, emp_no{f}#1180, first_name{f}#..]
     * }</pre>
     */
    public void testIsNotNullConstraintForStatsWithAndOnGrouping() {
        var plan = optimizedPlan("""
            from test
            | stats sum(salary) by salary
            """);

        var limit = as(plan, Limit.class);
        var agg = as(limit.child(), Aggregate.class);
        assertThat(Expressions.names(agg.groupings()), contains("salary"));
        assertThat(Expressions.names(agg.aggregates()), contains("sum(salary)", "salary"));
        var from = as(agg.child(), EsRelation.class);
    }

    /**
     * Expects
     * <pre>{@code
     * Limit[1000[INTEGER]]
     * \_Aggregate[[salary{f}#13],[SUM(salary{f}#13) AS sum(salary), salary{f}#13 AS x]]
     *   \_EsRelation[test][_meta_field{f}#14, emp_no{f}#8, first_name{f}#9, ge..]
     * }</pre>
     */
    public void testIsNotNullConstraintForStatsWithAndOnGroupingAlias() {
        var plan = optimizedPlan("""
            from test
            | eval x = salary
            | stats sum(salary) by x
            """);

        var limit = as(plan, Limit.class);
        var agg = as(limit.child(), Aggregate.class);
        assertThat(Expressions.names(agg.groupings()), contains("salary"));
        assertThat(Expressions.names(agg.aggregates()), contains("sum(salary)", "x"));
        var from = as(agg.child(), EsRelation.class);
    }

    /**
     * Expects
     * <pre>{@code
     * Limit[1000[INTEGER]]
     * \_Aggregate[[salary{f}#13],[SUM(emp_no{f}#8) AS sum(x), salary{f}#13]]
     *   \_EsRelation[test][_meta_field{f}#14, emp_no{f}#8, first_name{f}#9, ge..]
     * }</pre>
     */
    public void testIsNotNullConstraintSkippedForStatsWithAlias() {
        var plan = optimizedPlan("""
            from test
            | eval x = emp_no
            | stats sum(x) by salary
            """);

        var limit = as(plan, Limit.class);
        var agg = as(limit.child(), Aggregate.class);
        assertThat(Expressions.names(agg.groupings()), contains("salary"));
        assertThat(Expressions.names(agg.aggregates()), contains("sum(x)", "salary"));

        // non null filter for stats
        var from = as(agg.child(), EsRelation.class);
    }

    /**
     * Expects
     * <pre>{@code
     * Limit[1000[INTEGER]]
     * \_Aggregate[[],[SUM(emp_no{f}#8) AS a, MIN(salary{f}#13) AS b]]
     *   \_EsRelation[test][_meta_field{f}#14, emp_no{f}#8, first_name{f}#9, ge..]
     * }</pre>
     */
    public void testIsNotNullConstraintForStatsWithMultiAggWithoutGrouping() {
        var plan = optimizedPlan("""
            from test
            | stats a = sum(emp_no), b = min(salary)
            """);

        var limit = as(plan, Limit.class);
        var agg = as(limit.child(), Aggregate.class);
        assertThat(Expressions.names(agg.aggregates()), contains("a", "b"));

        var from = as(agg.child(), EsRelation.class);
    }

    /**
     * Expects
     * <pre>{@code
     * Limit[1000[INTEGER]]
     * \_Aggregate[[gender{f}#11],[SUM(emp_no{f}#9) AS a, MIN(salary{f}#14) AS b, gender{f}#11]]
     *   \_EsRelation[test][_meta_field{f}#15, emp_no{f}#9, first_name{f}#10, g..]
     * }</pre>
     */
    public void testIsNotNullConstraintForStatsWithMultiAggWithGrouping() {
        var plan = optimizedPlan("""
            from test
            | stats a = sum(emp_no), b = min(salary) by gender
            """);

        var limit = as(plan, Limit.class);
        var agg = as(limit.child(), Aggregate.class);
        assertThat(Expressions.names(agg.aggregates()), contains("a", "b", "gender"));

        var from = as(agg.child(), EsRelation.class);
    }

    /**
     * Expects
     * <pre>{@code
     * Limit[1000[INTEGER]]
     * \_Aggregate[[emp_no{f}#9],[SUM(emp_no{f}#9) AS a, MIN(salary{f}#14) AS b, emp_no{f}#9]]
     *   \_EsRelation[test][_meta_field{f}#15, emp_no{f}#9, first_name{f}#10, g..]
     * }</pre>
     */
    public void testIsNotNullConstraintForStatsWithMultiAggWithAndOnGrouping() {
        var plan = optimizedPlan("""
            from test
            | stats a = sum(emp_no), b = min(salary) by emp_no
            """);

        var limit = as(plan, Limit.class);
        var agg = as(limit.child(), Aggregate.class);
        assertThat(Expressions.names(agg.aggregates()), contains("a", "b", "emp_no"));

        var from = as(agg.child(), EsRelation.class);
    }

    /**
     * Expects
     * <pre>{@code
     * Limit[1000[INTEGER]]
     * \_Aggregate[[w{r}#14, g{r}#16],[COUNT(b{r}#24) AS c, w{r}#14, gender{f}#32 AS g]]
     *   \_Eval[[emp_no{f}#30 / 10[INTEGER] AS x, x{r}#4 + salary{f}#35 AS y, y{r}#8 / 4[INTEGER] AS z, z{r}#11 * 2[INTEGER] +
     *  3[INTEGER] AS w, salary{f}#35 + 4[INTEGER] / 2[INTEGER] AS a, a{r}#21 + 3[INTEGER] AS b]]
     *     \_EsRelation[test][_meta_field{f}#36, emp_no{f}#30, first_name{f}#31, ..]
     * }</pre>
     */
    public void testIsNotNullConstraintForAliasedExpressions() {
        var plan = optimizedPlan("""
            from test
            | eval x = emp_no / 10
            | eval y = x + salary
            | eval z = y / 4
            | eval w = z * 2 + 3
            | rename gender as g, salary as s
            | eval a = (s + 4) / 2
            | eval b = a + 3
            | stats c = count(b) by w, g
            """);

        var limit = as(plan, Limit.class);
        var agg = as(limit.child(), Aggregate.class);
        assertThat(Expressions.names(agg.aggregates()), contains("c", "w", "g"));
        var eval = as(agg.child(), Eval.class);
        var from = as(eval.child(), EsRelation.class);
    }

    /**
     * Expects
     * <pre>{@code
     * Limit[1000[INTEGER]]
     * \_Aggregate[[],[SPATIALCENTROID(location{f}#9) AS centroid]]
     *   \_EsRelation[airports][abbrev{f}#5, location{f}#9, name{f}#6, scalerank{f}..]
     * }</pre>
     */
    public void testSpatialTypesAndStatsUseDocValues() {
        var plan = planAirports("""
            from test
            | stats centroid = st_centroid_agg(location)
            """);

        var limit = as(plan, Limit.class);
        var agg = as(limit.child(), Aggregate.class);
        assertThat(Expressions.names(agg.aggregates()), contains("centroid"));
        assertTrue("Expected GEO_POINT aggregation for STATS", agg.aggregates().stream().allMatch(aggExp -> {
            var alias = as(aggExp, Alias.class);
            var aggFunc = as(alias.child(), AggregateFunction.class);
            var aggField = as(aggFunc.field(), FieldAttribute.class);
            return aggField.dataType() == GEO_POINT;
        }));

        var from = as(agg.child(), EsRelation.class);
    }

    /**
     * Expects
     * <pre>{@code
     * Limit[1000[INTEGER]]
     * \_Aggregate[[],[SPATIALCENTROID(location{f}#9) AS centroid]]
     *   \_EsRelation[airports][abbrev{f}#5, location{f}#9, name{f}#6, scalerank{f}..]
     * }</pre>
     */
    public void testSpatialTypesAndStatsUseDocValuesWithEval() {
        var plan = planAirports("""
            from test
            | stats centroid = st_centroid_agg(to_geopoint(location))
            """);

        var limit = as(plan, Limit.class);
        var agg = as(limit.child(), Aggregate.class);
        assertThat(Expressions.names(agg.aggregates()), contains("centroid"));
        assertTrue("Expected GEO_POINT aggregation for STATS", agg.aggregates().stream().allMatch(aggExp -> {
            var alias = as(aggExp, Alias.class);
            var aggFunc = as(alias.child(), AggregateFunction.class);
            var aggField = as(aggFunc.field(), FieldAttribute.class);
            return aggField.dataType() == GEO_POINT;
        }));

        as(agg.child(), EsRelation.class);
    }

    /**
     * Expects:
     * <pre>{@code
     * Eval[[types.type{f}#5 AS new_types.type]]
     * \_Limit[1000[INTEGER]]
     *   \_EsRelation[test][_meta_field{f}#11, emp_no{f}#5, first_name{f}#6, ge..]
     * }</pre>
     * NOTE: The convert function to_type is removed, since the types match
     * This does not work for to_string(text) since that converts text to keyword
     */
    public void testTrivialTypeConversionWrittenAway() {
        for (String type : new String[] { "keyword", "float", "double", "long", "integer", "boolean", "geo_point" }) {
            var func = switch (type) {
                case "keyword", "text" -> "to_string";
                case "double", "float" -> "to_double";
                case "geo_point" -> "to_geopoint";
                default -> "to_" + type;
            };
            var field = "types." + type;
            var plan = planExtra("from test | eval new_" + field + " = " + func + "(" + field + ")");
            var eval = as(plan, Eval.class);
            var alias = as(eval.fields().get(0), Alias.class);
            assertThat(func + "(" + field + ")", alias.name(), equalTo("new_" + field));
            var fa = as(alias.child(), FieldAttribute.class);
            assertThat(func + "(" + field + ")", fa.name(), equalTo(field));
            var limit = as(eval.child(), Limit.class);
            as(limit.child(), EsRelation.class);
        }
    }

    /**
     * Expects
     * <pre>{@code
     * Limit[1000[INTEGER]]
     * \_Aggregate[[emp_no%2{r}#6],[COUNT(salary{f}#12) AS c, emp_no%2{r}#6]]
     *   \_Eval[[emp_no{f}#7 % 2[INTEGER] AS emp_no%2]]
     *     \_EsRelation[test][_meta_field{f}#13, emp_no{f}#7, first_name{f}#8, ge..]
     * }</pre>
     */
    public void testNestedExpressionsInGroups() {
        var plan = optimizedPlan("""
            from test
            | stats c = count(salary) by emp_no % 2
            """);

        var limit = as(plan, Limit.class);
        var agg = as(limit.child(), Aggregate.class);
        var groupings = agg.groupings();
        var aggs = agg.aggregates();
        var ref = as(groupings.get(0), ReferenceAttribute.class);
        assertThat(aggs.get(1), is(ref));
        var eval = as(agg.child(), Eval.class);
        assertThat(eval.fields(), hasSize(1));
        assertThat(eval.fields().get(0).toAttribute(), is(ref));
        assertThat(eval.fields().get(0).name(), is("emp_no % 2"));
    }

    /**
     * Expects
     * <pre>{@code
     * Limit[1000[INTEGER],false]
     * \_Aggregate[[CATEGORIZE($$CONCAT(first_na>$CATEGORIZE(CONC>$0{r$}#1590) AS CATEGORIZE(CONCAT(first_name, "abc"))],[COUNT(sa
     * lary{f}#1584,true[BOOLEAN]) AS c, CATEGORIZE(CONCAT(first_name, "abc")){r}#1574]]
     *   \_Eval[[CONCAT(first_name{f}#1580,[61 62 63][KEYWORD]) AS $$CONCAT(first_na>$CATEGORIZE(CONC>$0]]
     *     \_EsRelation[test][_meta_field{f}#1585, emp_no{f}#1579, first_name{f}#..]
     * }</pre>
     */
    public void testNestedExpressionsInGroupsWithCategorize() {
        var plan = optimizedPlan("""
            from test
            | stats c = count(salary) by CATEGORIZE(CONCAT(first_name, "abc"))
            """);

        var limit = as(plan, Limit.class);
        var agg = as(limit.child(), Aggregate.class);
        var groupings = agg.groupings();
        var categorizeAlias = as(groupings.get(0), Alias.class);
        var categorize = as(categorizeAlias.child(), Categorize.class);
        var aggs = agg.aggregates();
        assertThat(aggs.get(1), is(categorizeAlias.toAttribute()));

        var eval = as(agg.child(), Eval.class);
        assertThat(eval.fields(), hasSize(1));
        var evalFieldAlias = as(eval.fields().get(0), Alias.class);
        var evalField = as(evalFieldAlias.child(), Concat.class);

        assertThat(evalFieldAlias.name(), is("$$CONCAT(first_na>$CATEGORIZE(CONC>$0"));
        assertThat(categorize.field(), is(evalFieldAlias.toAttribute()));
        assertThat(evalField.source().text(), is("CONCAT(first_name, \"abc\")"));
        assertThat(categorizeAlias.source(), is(categorize.source()));
    }

    /**
     * Expects
     * <pre>{@code
     * Limit[1000[INTEGER]]
     * \_Aggregate[[emp_no{f}#6],[COUNT(__c_COUNT@1bd45f36{r}#16) AS c, emp_no{f}#6]]
     *   \_Eval[[salary{f}#11 + 1[INTEGER] AS __c_COUNT@1bd45f36]]
     *     \_EsRelation[test][_meta_field{f}#12, emp_no{f}#6, first_name{f}#7, ge..]
     * }</pre>
     */
    public void testNestedExpressionsInAggs() {
        var plan = optimizedPlan("""
            from test
            | stats c = count(salary + 1) by emp_no
            """);

        var limit = as(plan, Limit.class);
        var agg = as(limit.child(), Aggregate.class);
        var aggs = agg.aggregates();
        var count = aliased(aggs.get(0), Count.class);
        var ref = as(count.field(), ReferenceAttribute.class);
        var eval = as(agg.child(), Eval.class);
        var fields = eval.fields();
        assertThat(fields, hasSize(1));
        assertThat(fields.get(0).toAttribute(), is(ref));
        var add = aliased(fields.get(0), Add.class);
        assertThat(Expressions.name(add.left()), is("salary"));
    }

    /**
     * <pre>{@code
     * Limit[1000[INTEGER]]
     * \_Aggregate[[emp_no%2{r}#7],[COUNT(__c_COUNT@fb7855b0{r}#18) AS c, emp_no%2{r}#7]]
     *   \_Eval[[emp_no{f}#8 % 2[INTEGER] AS emp_no%2, 100[INTEGER] / languages{f}#11 + salary{f}#13 + 1[INTEGER] AS __c_COUNT
     * @fb7855b0]]
     *     \_EsRelation[test][_meta_field{f}#14, emp_no{f}#8, first_name{f}#9, ge..]
     * }</pre>
     */
    public void testNestedExpressionsInBothAggsAndGroups() {
        var plan = optimizedPlan("""
            from test
            | stats c = count(salary + 1 + 100 / languages) by emp_no % 2
            """);

        var limit = as(plan, Limit.class);
        var agg = as(limit.child(), Aggregate.class);
        var groupings = agg.groupings();
        var aggs = agg.aggregates();
        var gRef = as(groupings.get(0), ReferenceAttribute.class);
        assertThat(aggs.get(1), is(gRef));

        var count = aliased(aggs.get(0), Count.class);
        var aggRef = as(count.field(), ReferenceAttribute.class);
        var eval = as(agg.child(), Eval.class);
        var fields = eval.fields();
        assertThat(fields, hasSize(2));
        assertThat(fields.get(0).toAttribute(), is(gRef));
        assertThat(fields.get(1).toAttribute(), is(aggRef));

        var mod = aliased(fields.get(0), Mod.class);
        assertThat(Expressions.name(mod.left()), is("emp_no"));
        var refs = Expressions.references(singletonList(fields.get(1)));
        assertThat(Expressions.names(refs), containsInAnyOrder("languages", "salary"));
    }

    public void testNestedMultiExpressionsInGroupingAndAggs() {
        var plan = optimizedPlan("""
            from test
            | stats count(salary + 1), max(salary   +  23) by languages   + 1, emp_no %  3
            """);

        var limit = as(plan, Limit.class);
        var agg = as(limit.child(), Aggregate.class);
        assertThat(Expressions.names(agg.output()), contains("count(salary + 1)", "max(salary   +  23)", "languages   + 1", "emp_no %  3"));
    }

    /**
     * Expects
     * <pre>{@code
     * Limit[1000[INTEGER]]
     * \_Aggregate[[g{r}#8],[COUNT($$emp_no_%_2_+_la>$COUNT$0{r}#20) AS c, g{r}#8]]
     *   \_Eval[[emp_no{f}#10 % 2[INTEGER] AS g, languages{f}#13 + emp_no{f}#10 % 2[INTEGER] AS $$emp_no_%_2_+_la>$COUNT$0]]
     *     \_EsRelation[test][_meta_field{f}#16, emp_no{f}#10, first_name{f}#11, ..]
     * }</pre>
     */
    public void testNestedExpressionsWithGroupingKeyInAggs() {
        var plan = optimizedPlan("""
            from test
            | stats c = count(languages + emp_no % 2) by g = emp_no % 2
            """);

        var limit = as(plan, Limit.class);
        var aggregate = as(limit.child(), Aggregate.class);
        assertThat(Expressions.names(aggregate.aggregates()), contains("c", "g"));
        assertThat(Expressions.names(aggregate.groupings()), contains("g"));
        var eval = as(aggregate.child(), Eval.class);
        var fields = eval.fields();
        // emp_no % 2
        var value = Alias.unwrap(fields.get(0));
        var math = as(value, Mod.class);
        assertThat(Expressions.name(math.left()), is("emp_no"));
        assertThat(math.right().fold(FoldContext.small()), is(2));
        // languages + emp_no % 2
        var add = as(Alias.unwrap(fields.get(1).canonical()), Add.class);
        if (add.left() instanceof Mod mod) {
            add = add.swapLeftAndRight();
        }
        assertThat(Expressions.name(add.left()), is("languages"));
        var mod = as(add.right().canonical(), Mod.class);
        assertThat(Expressions.name(mod.left()), is("emp_no"));
        assertThat(mod.right().fold(FoldContext.small()), is(2));
    }

    /**
     * Expects
     * <pre>{@code
     * Limit[1000[INTEGER]]
     * \_Aggregate[[emp_no % 2{r}#12, languages + salary{r}#15],[MAX(languages + salary{r}#15) AS m, COUNT($$languages_+_sal>$COUN
     * T$0{r}#28) AS c, emp_no % 2{r}#12, languages + salary{r}#15]]
     *   \_Eval[[emp_no{f}#18 % 2[INTEGER] AS emp_no % 2, languages{f}#21 + salary{f}#23 AS languages + salary, languages{f}#2
     * 1 + salary{f}#23 + emp_no{f}#18 % 2[INTEGER] AS $$languages_+_sal>$COUNT$0]]
     *     \_EsRelation[test][_meta_field{f}#24, emp_no{f}#18, first_name{f}#19, ..]
     * }</pre>
     */
    @AwaitsFix(bugUrl = "disabled since canonical representation relies on hashing which is runtime defined")
    public void testNestedExpressionsWithMultiGrouping() {
        var plan = optimizedPlan("""
            from test
            | stats m = max(languages + salary), c = count(languages + salary + emp_no % 2) by emp_no % 2, languages + salary
            """);

        var limit = as(plan, Limit.class);
        var aggregate = as(limit.child(), Aggregate.class);
        assertThat(Expressions.names(aggregate.aggregates()), contains("m", "c", "emp_no % 2", "languages + salary"));
        assertThat(Expressions.names(aggregate.groupings()), contains("emp_no % 2", "languages + salary"));
        var eval = as(aggregate.child(), Eval.class);
        var fields = eval.fields();
        // emp_no % 2
        var value = Alias.unwrap(fields.get(0).canonical());
        var math = as(value, Mod.class);
        assertThat(Expressions.name(math.left()), is("emp_no"));
        assertThat(math.right().fold(FoldContext.small()), is(2));
        // languages + salary
        var add = as(Alias.unwrap(fields.get(1).canonical()), Add.class);
        assertThat(Expressions.name(add.left()), anyOf(is("languages"), is("salary")));
        assertThat(Expressions.name(add.right()), anyOf(is("salary"), is("languages")));
        // languages + salary + emp_no % 2
        var add2 = as(Alias.unwrap(fields.get(2).canonical()), Add.class);
        if (add2.left() instanceof Mod mod) {
            add2 = add2.swapLeftAndRight();
        }
        var add3 = as(add2.left(), Add.class);
        var mod = as(add2.right(), Mod.class);
        // languages + salary
        assertThat(Expressions.name(add3.left()), anyOf(is("languages"), is("salary")));
        assertThat(Expressions.name(add3.right()), anyOf(is("salary"), is("languages")));
        // emp_no % 2
        assertThat(Expressions.name(mod.left()), is("emp_no"));
        assertThat(mod.right().fold(FoldContext.small()), is(2));
    }

    /**
     * Expects
     * <pre>{@code
     * Project[[e{r}#5, languages + emp_no{r}#8]]
     * \_Eval[[$$MAX$max(languages_+>$0{r}#20 + 1[INTEGER] AS e]]
     *   \_Limit[1000[INTEGER]]
     *     \_Aggregate[[languages + emp_no{r}#8],[MAX(emp_no{f}#10 + languages{f}#13) AS $$MAX$max(languages_+>$0, languages + emp_no{
     * r}#8]]
     *       \_Eval[[languages{f}#13 + emp_no{f}#10 AS languages + emp_no]]
     *         \_EsRelation[test][_meta_field{f}#16, emp_no{f}#10, first_name{f}#11, ..]
     * }</pre>
     */
    public void testNestedExpressionsInStatsWithExpression() {
        var plan = optimizedPlan("""
            from test
            | stats e = max(languages + emp_no) + 1 by languages + emp_no
            """);

        var project = as(plan, Project.class);
        var eval = as(project.child(), Eval.class);
        var fields = eval.fields();
        assertThat(Expressions.names(fields), contains("e"));
        var limit = as(eval.child(), Limit.class);
        var agg = as(limit.child(), Aggregate.class);
        var groupings = agg.groupings();
        assertThat(Expressions.names(groupings), contains("languages + emp_no"));
        eval = as(agg.child(), Eval.class);
        fields = eval.fields();
        assertThat(Expressions.names(fields), contains("languages + emp_no"));
    }

    public void testBucketAcceptsEvalLiteralReferences() {
        var plan = plan("""
            from test
            | eval bucket_start = 1, bucket_end = 100000
            | stats by bucket(salary, 10, bucket_start, bucket_end)
            """);
        var ab = as(plan, Limit.class);
        assertTrue(ab.optimized());
    }

    public void testBucketFailsOnFieldArgument() {
        VerificationException e = expectThrows(VerificationException.class, () -> plan("""
            from test
            | eval bucket_end = 100000
            | stats by bucket(salary, 10, emp_no, bucket_end)
            """));
        assertTrue(e.getMessage().startsWith("Found "));
        final String header = "Found 1 problem\nline ";
        assertEquals(
            "3:31: third argument of [bucket(salary, 10, emp_no, bucket_end)] must be a constant, received [emp_no]",
            e.getMessage().substring(header.length())
        );
    }

    /**
     * <pre>{@code
     * Project[[bucket(salary, 1000.) + 1{r}#3, bucket(salary, 1000.){r}#5]]
     *  \_Eval[[bucket(salary, 1000.){r}#5 + 1[INTEGER] AS bucket(salary, 1000.) + 1]]
     *    \_Limit[1000[INTEGER]]
     *      \_Aggregate[[bucket(salary, 1000.){r}#5],[bucket(salary, 1000.){r}#5]]
     *        \_Eval[[BUCKET(salary{f}#12,1000.0[DOUBLE]) AS bucket(salary, 1000.)]]
     *          \_EsRelation[test][_meta_field{f}#13, emp_no{f}#7, first_name{f}#8, ge..]
     * }</pre>
     */
    public void testBucketWithAggExpression() {
        var plan = plan("""
            from test
            | stats bucket(salary, 1000.) + 1 by bucket(salary, 1000.)
            """);
        var project = as(plan, Project.class);
        var evalTop = as(project.child(), Eval.class);
        var limit = as(evalTop.child(), Limit.class);
        var agg = as(limit.child(), Aggregate.class);
        var evalBottom = as(agg.child(), Eval.class);
        var relation = as(evalBottom.child(), EsRelation.class);

        assertThat(evalTop.fields().size(), is(1));
        assertThat(evalTop.fields().get(0), instanceOf(Alias.class));
        assertThat(evalTop.fields().get(0).child(), instanceOf(Add.class));
        var add = (Add) evalTop.fields().get(0).child();
        assertThat(add.left(), instanceOf(ReferenceAttribute.class));
        var ref = (ReferenceAttribute) add.left();

        assertThat(evalBottom.fields().size(), is(1));
        assertThat(evalBottom.fields().get(0), instanceOf(Alias.class));
        var alias = evalBottom.fields().get(0);
        assertEquals(ref, alias.toAttribute());

        assertThat(agg.aggregates().size(), is(1));
        assertThat(agg.aggregates().get(0), is(ref));
        assertThat(agg.groupings().size(), is(1));
        assertThat(agg.groupings().get(0), is(ref));
    }

    public void testBucketWithNonFoldingArgs() {
        assertThat(
            typesError("from types | stats max(integer) by bucket(date, integer, \"2000-01-01\", \"2000-01-02\")"),
            containsString(
                "second argument of [bucket(date, integer, \"2000-01-01\", \"2000-01-02\")] must be a constant, " + "received [integer]"
            )
        );

        assertThat(
            typesError("from types | stats max(integer) by bucket(date, 2, date, \"2000-01-02\")"),
            containsString("third argument of [bucket(date, 2, date, \"2000-01-02\")] must be a constant, " + "received [date]")
        );

        assertThat(
            typesError("from types | stats max(integer) by bucket(date, 2, \"2000-01-02\", date)"),
            containsString("fourth argument of [bucket(date, 2, \"2000-01-02\", date)] must be a constant, " + "received [date]")
        );

        assertThat(
            typesError("from types | stats max(integer) by bucket(integer, long, 4, 5)"),
            containsString("second argument of [bucket(integer, long, 4, 5)] must be a constant, " + "received [long]")
        );

        assertThat(
            typesError("from types | stats max(integer) by bucket(integer, 3, long, 5)"),
            containsString("third argument of [bucket(integer, 3, long, 5)] must be a constant, " + "received [long]")
        );

        assertThat(
            typesError("from types | stats max(integer) by bucket(integer, 3, 4, long)"),
            containsString("fourth argument of [bucket(integer, 3, 4, long)] must be a constant, " + "received [long]")
        );
    }

    private String typesError(String query) {
        VerificationException e = expectThrows(VerificationException.class, () -> planTypes(query));
        String message = e.getMessage();
        assertTrue(message.startsWith("Found "));
        String pattern = "\nline ";
        int index = message.indexOf(pattern);
        return message.substring(index + pattern.length());
    }

    /**
     * Expects
     * <pre>{@code
     * Project[[x{r}#5]]
     * \_Eval[[____x_AVG@9efc3cf3_SUM@daf9f221{r}#18 / ____x_AVG@9efc3cf3_COUNT@53cd08ed{r}#19 AS __x_AVG@9efc3cf3, __x_AVG@
     * 9efc3cf3{r}#16 / 2[INTEGER] + __x_MAX@475d0e4d{r}#17 AS x]]
     *   \_Limit[1000[INTEGER]]
     *     \_Aggregate[[],[SUM(salary{f}#11) AS ____x_AVG@9efc3cf3_SUM@daf9f221, COUNT(salary{f}#11) AS ____x_AVG@9efc3cf3_COUNT@53cd0
     * 8ed, MAX(salary{f}#11) AS __x_MAX@475d0e4d]]
     *       \_EsRelation[test][_meta_field{f}#12, emp_no{f}#6, first_name{f}#7, ge..]
     * }</pre>
     */
    public void testStatsExpOverAggs() {
        var plan = optimizedPlan("""
            from test
            | stats x = avg(salary) /2 + max(salary)
            """);

        var project = as(plan, Project.class);
        assertThat(Expressions.names(project.projections()), contains("x"));
        var eval = as(project.child(), Eval.class);
        var fields = eval.fields();
        assertThat(Expressions.name(fields.get(1)), is("x"));
        // sum/count to compute avg
        var div = as(fields.get(0).child(), Div.class);
        // avg + max
        var add = as(fields.get(1).child(), Add.class);
        var limit = as(eval.child(), Limit.class);
        var agg = as(limit.child(), Aggregate.class);
        var aggs = agg.aggregates();
        assertThat(aggs, hasSize(3));
        var sum = as(Alias.unwrap(aggs.get(0)), Sum.class);
        assertThat(Expressions.name(sum.field()), is("salary"));
        var count = as(Alias.unwrap(aggs.get(1)), Count.class);
        assertThat(Expressions.name(count.field()), is("salary"));
        var max = as(Alias.unwrap(aggs.get(2)), Max.class);
        assertThat(Expressions.name(max.field()), is("salary"));
    }

    /**
     * Expects
     * <pre>{@code
     * Project[[x{r}#5, y{r}#9, z{r}#12]]
     * \_Eval[[$$SUM$$$AVG$avg(salary_%_3)>$0$0{r}#29 / $$COUNT$$$AVG$avg(salary_%_3)>$0$1{r}#30 AS $$AVG$avg(salary_%_3)>$0,
     *   $$AVG$avg(salary_%_3)>$0{r}#23 + $$MAX$avg(salary_%_3)>$1{r}#24 AS x,
     *   $$MIN$min(emp_no_/_3)>$2{r}#25 + 10[INTEGER] - $$MEDIAN$min(emp_no_/_3)>$3{r}#26 AS y]]
     *   \_Limit[1000[INTEGER]]
     *     \_Aggregate[[z{r}#12],[SUM($$salary_%_3$AVG$0{r}#27) AS $$SUM$$$AVG$avg(salary_%_3)>$0$0,
     *     COUNT($$salary_%_3$AVG$0{r}#27) AS $$COUNT$$$AVG$avg(salary_%_3)>$0$1,
     *     MAX(emp_no{f}#13) AS $$MAX$avg(salary_%_3)>$1,
     *     MIN($$emp_no_/_3$MIN$1{r}#28) AS $$MIN$min(emp_no_/_3)>$2,
     *     PERCENTILE(salary{f}#18,50[INTEGER]) AS $$MEDIAN$min(emp_no_/_3)>$3, z{r}#12]]
     *       \_Eval[[languages{f}#16 % 2[INTEGER] AS z,
     *       salary{f}#18 % 3[INTEGER] AS $$salary_%_3$AVG$0,
     *       emp_no{f}#13 / 3[INTEGER] AS $$emp_no_/_3$MIN$1]]
     *         \_EsRelation[test][_meta_field{f}#19, emp_no{f}#13, first_name{f}#14, ..]
     * }</pre>
     */
    public void testStatsExpOverAggsMulti() {
        var plan = optimizedPlan("""
            from test
            | stats x = avg(salary % 3) + max(emp_no), y = min(emp_no / 3) + 10 - median(salary) by z = languages % 2
            """);

        var project = as(plan, Project.class);
        assertThat(Expressions.names(project.projections()), contains("x", "y", "z"));
        var eval = as(project.child(), Eval.class);
        var fields = eval.fields();
        // avg = Sum/Count
        assertThat(Expressions.name(fields.get(0)), containsString("AVG"));
        assertThat(Alias.unwrap(fields.get(0)), instanceOf(Div.class));
        // avg + max
        assertThat(Expressions.name(fields.get(1)), containsString("x"));
        assertThat(Alias.unwrap(fields.get(1)), instanceOf(Add.class));
        // min + 10 - median
        assertThat(Expressions.name(fields.get(2)), containsString("y"));
        assertThat(Alias.unwrap(fields.get(2)), instanceOf(Sub.class));

        var limit = as(eval.child(), Limit.class);

        var agg = as(limit.child(), Aggregate.class);
        var aggs = agg.aggregates();
        var sum = as(Alias.unwrap(aggs.get(0)), Sum.class);
        var count = as(Alias.unwrap(aggs.get(1)), Count.class);
        var max = as(Alias.unwrap(aggs.get(2)), Max.class);
        var min = as(Alias.unwrap(aggs.get(3)), Min.class);
        var percentile = as(Alias.unwrap(aggs.get(4)), Percentile.class);

        eval = as(agg.child(), Eval.class);
        fields = eval.fields();
        assertThat(Expressions.name(fields.get(0)), is("z"));
        assertThat(Expressions.name(fields.get(1)), containsString("AVG"));
        assertThat(Expressions.name(Alias.unwrap(fields.get(1))), containsString("salary"));
        assertThat(Expressions.name(fields.get(2)), containsString("MIN"));
        assertThat(Expressions.name(Alias.unwrap(fields.get(2))), containsString("emp_no"));
    }

    /**
     * Expects
     * <pre>{@code
     * Project[[x{r}#5, y{r}#9, z{r}#12]]
     * \_Eval[[$$SUM$$$AVG$CONCAT(TO_STRIN>$0$0{r}#29 / $$COUNT$$$AVG$CONCAT(TO_STRIN>$0$1{r}#30 AS $$AVG$CONCAT(TO_STRIN>$0,
     *        CONCAT(TOSTRING($$AVG$CONCAT(TO_STRIN>$0{r}#23),TOSTRING($$MAX$CONCAT(TO_STRIN>$1{r}#24)) AS x,
     *        $$MIN$(MIN(emp_no_/_3>$2{r}#25 + 3.141592653589793[DOUBLE] - $$MEDIAN$(MIN(emp_no_/_3>$3{r}#26 / 2.718281828459045[DOUBLE]
     *         AS y]]
     *   \_Limit[1000[INTEGER]]
     *     \_Aggregate[[z{r}#12],[SUM($$salary_%_3$AVG$0{r}#27) AS $$SUM$$$AVG$CONCAT(TO_STRIN>$0$0,
     *      COUNT($$salary_%_3$AVG$0{r}#27) AS $$COUNT$$$AVG$CONCAT(TO_STRIN>$0$1,
     *      MAX(emp_no{f}#13) AS $$MAX$CONCAT(TO_STRIN>$1,
     *      MIN($$emp_no_/_3$MIN$1{r}#28) AS $$MIN$(MIN(emp_no_/_3>$2,
     *      PERCENTILE(salary{f}#18,50[INTEGER]) AS $$MEDIAN$(MIN(emp_no_/_3>$3, z{r}#12]]
     *       \_Eval[[languages{f}#16 % 2[INTEGER] AS z,
     *       salary{f}#18 % 3[INTEGER] AS $$salary_%_3$AVG$0,
     *       emp_no{f}#13 / 3[INTEGER] AS $$emp_no_/_3$MIN$1]]
     *         \_EsRelation[test][_meta_field{f}#19, emp_no{f}#13, first_name{f}#14, ..]
     * }</pre>
     */
    public void testStatsExpOverAggsWithScalars() {
        var plan = optimizedPlan("""
            from test
            | stats x = CONCAT(TO_STRING(AVG(salary % 3)), TO_STRING(MAX(emp_no))),
                    y = (MIN(emp_no / 3) + PI() - MEDIAN(salary))/E()
                    by z = languages % 2
            """);

        var project = as(plan, Project.class);
        assertThat(Expressions.names(project.projections()), contains("x", "y", "z"));
        var eval = as(project.child(), Eval.class);
        var fields = eval.fields();
        // avg = Sum/Count
        assertThat(Expressions.name(fields.get(0)), containsString("AVG"));
        assertThat(Alias.unwrap(fields.get(0)), instanceOf(Div.class));
        // concat(to_string(avg)
        assertThat(Expressions.name(fields.get(1)), containsString("x"));
        var concat = as(Alias.unwrap(fields.get(1)), Concat.class);
        var toString = as(concat.children().get(0), ToString.class);
        toString = as(concat.children().get(1), ToString.class);
        // min + 10 - median/e
        assertThat(Expressions.name(fields.get(2)), containsString("y"));
        assertThat(Alias.unwrap(fields.get(2)), instanceOf(Div.class));

        var limit = as(eval.child(), Limit.class);

        var agg = as(limit.child(), Aggregate.class);
        var aggs = agg.aggregates();
        var sum = as(Alias.unwrap(aggs.get(0)), Sum.class);
        var count = as(Alias.unwrap(aggs.get(1)), Count.class);
        var max = as(Alias.unwrap(aggs.get(2)), Max.class);
        var min = as(Alias.unwrap(aggs.get(3)), Min.class);
        var percentile = as(Alias.unwrap(aggs.get(4)), Percentile.class);
        assertThat(Expressions.name(aggs.get(5)), is("z"));

        eval = as(agg.child(), Eval.class);
        fields = eval.fields();
        assertThat(Expressions.name(fields.get(0)), is("z"));
        assertThat(Expressions.name(fields.get(1)), containsString("AVG"));
        assertThat(Expressions.name(Alias.unwrap(fields.get(1))), containsString("salary"));
        assertThat(Expressions.name(fields.get(2)), containsString("MIN"));
        assertThat(Expressions.name(Alias.unwrap(fields.get(2))), containsString("emp_no"));
    }

    /**
     * Expects
     * <pre>{@code
     * Project[[a{r}#5, b{r}#9, $$max(salary)_+_3>$COUNT$2{r}#46 AS d, $$count(salary)_->$MIN$3{r}#47 AS e, $$avg(salary)_+_m
     * >$MAX$1{r}#45 AS g]]
     * \_Eval[[$$$$avg(salary)_+_m>$AVG$0$SUM$0{r}#48 / $$max(salary)_+_3>$COUNT$2{r}#46 AS $$avg(salary)_+_m>$AVG$0, $$avg(
     * salary)_+_m>$AVG$0{r}#44 + $$avg(salary)_+_m>$MAX$1{r}#45 AS a, $$avg(salary)_+_m>$MAX$1{r}#45 + 3[INTEGER] +
     * 3.141592653589793[DOUBLE] + $$max(salary)_+_3>$COUNT$2{r}#46 AS b]]
     *   \_Limit[1000[INTEGER]]
     *     \_Aggregate[[w{r}#28],[SUM(salary{f}#39) AS $$$$avg(salary)_+_m>$AVG$0$SUM$0, MAX(salary{f}#39) AS $$avg(salary)_+_m>$MAX$1
     * , COUNT(salary{f}#39) AS $$max(salary)_+_3>$COUNT$2, MIN(salary{f}#39) AS $$count(salary)_->$MIN$3]]
     *       \_Eval[[languages{f}#37 % 2[INTEGER] AS w]]
     *         \_EsRelation[test][_meta_field{f}#40, emp_no{f}#34, first_name{f}#35, ..]
     * }</pre>
     */
    public void testStatsExpOverAggsWithScalarAndDuplicateAggs() {
        var plan = optimizedPlan("""
            from test
            | stats a = avg(salary) + max(salary),
                    b = max(salary) + 3 + PI() + count(salary),
                    c = count(salary) - min(salary),
                    d = count(salary),
                    e = min(salary),
                    f = max(salary),
                    g = max(salary)
                    by w = languages % 2
            | keep a, b, d, e, g
            """);

        var project = as(plan, Project.class);
        var projections = project.projections();
        assertThat(Expressions.names(projections), contains("a", "b", "d", "e", "g"));
        var refA = Alias.unwrap(projections.get(0));
        var refB = Alias.unwrap(projections.get(1));
        var refD = Alias.unwrap(projections.get(2));
        var refE = Alias.unwrap(projections.get(3));
        var refG = Alias.unwrap(projections.get(4));

        var eval = as(project.child(), Eval.class);
        var fields = eval.fields();
        // avg = Sum/Count
        assertThat(Expressions.name(fields.get(0)), containsString("AVG"));
        assertThat(Alias.unwrap(fields.get(0)), instanceOf(Div.class));
        // avg + max
        assertThat(Expressions.name(fields.get(1)), is("a"));
        var add = as(Alias.unwrap(fields.get(1)), Add.class);
        var max_salary = add.right();
        assertThat(Expressions.attribute(fields.get(1)), is(Expressions.attribute(refA)));

        assertThat(Expressions.name(fields.get(2)), is("b"));
        assertThat(Expressions.attribute(fields.get(2)), is(Expressions.attribute(refB)));

        add = as(Alias.unwrap(fields.get(2)), Add.class);
        add = as(add.left(), Add.class);
        add = as(add.left(), Add.class);
        assertThat(Expressions.attribute(max_salary), is(Expressions.attribute(add.left())));

        var limit = as(eval.child(), Limit.class);

        var agg = as(limit.child(), Aggregate.class);
        var aggs = agg.aggregates();
        var sum = as(Alias.unwrap(aggs.get(0)), Sum.class);

        assertThat(Expressions.attribute(aggs.get(1)), is(Expressions.attribute(max_salary)));
        var max = as(Alias.unwrap(aggs.get(1)), Max.class);
        var count = as(Alias.unwrap(aggs.get(2)), Count.class);
        var min = as(Alias.unwrap(aggs.get(3)), Min.class);

        eval = as(agg.child(), Eval.class);
        fields = eval.fields();
        assertThat(Expressions.name(fields.get(0)), is("w"));
    }

    /**
     * Expects
     * <pre>{@code
     * Project[[a{r}#5, a{r}#5 AS b, w{r}#12]]
     * \_Limit[1000[INTEGER]]
     *   \_Aggregate[[w{r}#12],[SUM($$salary_/_2_+_la>$SUM$0{r}#26) AS a, w{r}#12]]
     *     \_Eval[[emp_no{f}#16 % 2[INTEGER] AS w, salary{f}#21 / 2[INTEGER] + languages{f}#19 AS $$salary_/_2_+_la>$SUM$0]]
     *       \_EsRelation[test][_meta_field{f}#22, emp_no{f}#16, first_name{f}#17, ..]
     * }</pre>
     */
    public void testStatsWithCanonicalAggregate() throws Exception {
        var plan = optimizedPlan("""
            from test
            | stats a = sum(salary / 2 + languages),
                    b = sum(languages + salary / 2)
                    by w = emp_no % 2
            | keep a, b, w
            """);

        var project = as(plan, Project.class);
        assertThat(Expressions.names(project.projections()), contains("a", "b", "w"));
        assertThat(Expressions.name(Alias.unwrap(project.projections().get(1))), is("a"));
        var limit = as(project.child(), Limit.class);
        var aggregate = as(limit.child(), Aggregate.class);
        var aggregates = aggregate.aggregates();
        assertThat(Expressions.names(aggregates), contains("a", "w"));
        var unwrapped = Alias.unwrap(aggregates.get(0));
        var sum = as(unwrapped, Sum.class);
        var sum_argument = sum.field();
        var grouping = aggregates.get(1);

        var eval = as(aggregate.child(), Eval.class);
        var fields = eval.fields();
        assertThat(Expressions.attribute(fields.get(0)), is(Expressions.attribute(grouping)));
        assertThat(Expressions.attribute(fields.get(1)), is(Expressions.attribute(sum_argument)));
    }

    /**
     * Expects after running the {@link LogicalPlanOptimizer#substitutions()}:
     *
     * <pre>{@code
     * Limit[1000[INTEGER]]
     * \_EsqlProject[[s{r}#3, s_expr{r}#5, s_null{r}#7, w{r}#10]]
     *   \_Project[[s{r}#3, s_expr{r}#5, s_null{r}#7, w{r}#10]]
     *     \_Eval[[COALESCE(MVCOUNT([1, 2][INTEGER]),0[INTEGER]) * $$COUNT$s$0{r}#26 AS s, COALESCE(MVCOUNT(314.0[DOUBLE] / 100[
     * INTEGER]),0[INTEGER]) * $$COUNT$s$0{r}#26 AS s_expr, COALESCE(MVCOUNT(null[NULL]),0[INTEGER]) * $$COUNT$s$0{r}#26 AS s_null]]
     *       \_Aggregate[[w{r}#10],[COUNT(*[KEYWORD]) AS $$COUNT$s$0, w{r}#10]]
     *         \_Eval[[emp_no{f}#16 % 2[INTEGER] AS w]]
     *           \_EsRelation[test][_meta_field{f}#22, emp_no{f}#16, first_name{f}#17, ..]
     * }</pre>
     */
    public void testCountOfLiteral() {
        var plan = plan("""
            from test
            | stats s = count([1,2]),
                    s_expr = count(314.0/100),
                    s_null = count(null)
                    by w = emp_no % 2
            | keep s, s_expr, s_null, w
            """, new TestSubstitutionOnlyOptimizer());

        var limit = as(plan, Limit.class);
        var esqlProject = as(limit.child(), EsqlProject.class);
        var project = as(esqlProject.child(), Project.class);
        var eval = as(project.child(), Eval.class);
        var agg = as(eval.child(), Aggregate.class);

        assertThat(Expressions.names(agg.aggregates()), contains("$$COUNT$s$0", "w"));
        var countAggLiteral = as(as(Alias.unwrap(agg.aggregates().get(0)), Count.class).field(), Literal.class);
        assertTrue(countAggLiteral.semanticEquals(new Literal(EMPTY, BytesRefs.toBytesRef(StringUtils.WILDCARD), DataType.KEYWORD)));

        var exprs = eval.fields();
        // s == mv_count([1,2]) * count(*)
        var s = as(exprs.get(0), Alias.class);
        assertThat(s.name(), equalTo("s"));
        var mul = as(s.child(), Mul.class);
        var mvCoalesce = as(mul.left(), Coalesce.class);
        assertThat(mvCoalesce.children().size(), equalTo(2));
        var mvCount = as(mvCoalesce.children().get(0), MvCount.class);
        assertThat(mvCount.fold(FoldContext.small()), equalTo(2));
        assertThat(mvCoalesce.children().get(1).fold(FoldContext.small()), equalTo(0));
        var count = as(mul.right(), ReferenceAttribute.class);
        assertThat(count.name(), equalTo("$$COUNT$s$0"));

        // s_expr == mv_count(314.0/100) * count(*)
        var s_expr = as(exprs.get(1), Alias.class);
        assertThat(s_expr.name(), equalTo("s_expr"));
        var mul_expr = as(s_expr.child(), Mul.class);
        var mvCoalesce_expr = as(mul_expr.left(), Coalesce.class);
        assertThat(mvCoalesce_expr.children().size(), equalTo(2));
        var mvCount_expr = as(mvCoalesce_expr.children().get(0), MvCount.class);
        assertThat(mvCount_expr.fold(FoldContext.small()), equalTo(1));
        assertThat(mvCoalesce_expr.children().get(1).fold(FoldContext.small()), equalTo(0));
        var count_expr = as(mul_expr.right(), ReferenceAttribute.class);
        assertThat(count_expr.name(), equalTo("$$COUNT$s$0"));

        // s_null == mv_count(null) * count(*)
        var s_null = as(exprs.get(2), Alias.class);
        assertThat(s_null.name(), equalTo("s_null"));
        var mul_null = as(s_null.child(), Mul.class);
        var mvCoalesce_null = as(mul_null.left(), Coalesce.class);
        assertThat(mvCoalesce_null.children().size(), equalTo(2));
        var mvCount_null = as(mvCoalesce_null.children().get(0), MvCount.class);
        assertThat(mvCount_null.field(), equalTo(NULL));
        assertThat(mvCoalesce_null.children().get(1).fold(FoldContext.small()), equalTo(0));
        var count_null = as(mul_null.right(), ReferenceAttribute.class);
        assertThat(count_null.name(), equalTo("$$COUNT$s$0"));
    }

    /**
     * Expects after running the {@link LogicalPlanOptimizer#substitutions()}:
     *
     * <pre>{@code
     * Limit[1000[INTEGER]]
     * \_EsqlProject[[s{r}#3, s_expr{r}#5, s_null{r}#7, w{r}#10]]
     *   \_Project[[s{r}#3, s_expr{r}#5, s_null{r}#7, w{r}#10]]
     *     \_Eval[[MVSUM([1, 2][INTEGER]) * $$COUNT$s$0{r}#25 AS s, MVSUM(314.0[DOUBLE] / 100[INTEGER]) * $$COUNT$s$0{r}#25 AS s
     * _expr, MVSUM(null[NULL]) * $$COUNT$s$0{r}#25 AS s_null]]
     *       \_Aggregate[[w{r}#10],[COUNT(*[KEYWORD]) AS $$COUNT$s$0, w{r}#10]]
     *         \_Eval[[emp_no{f}#15 % 2[INTEGER] AS w]]
     *           \_EsRelation[test][_meta_field{f}#21, emp_no{f}#15, first_name{f}#16, ..]
     * }</pre>
     */
    public void testSumOfLiteral() {
        var plan = plan("""
            from test
            | stats s = sum([1,2]),
                    s_expr = sum(314.0/100),
                    s_null = sum(null)
                    by w = emp_no % 2
            | keep s, s_expr, s_null, w
            """, new TestSubstitutionOnlyOptimizer());

        var limit = as(plan, Limit.class);
        var esqlProject = as(limit.child(), EsqlProject.class);
        var project = as(esqlProject.child(), Project.class);
        var eval = as(project.child(), Eval.class);
        var agg = as(eval.child(), Aggregate.class);

        var exprs = eval.fields();
        // s == mv_sum([1,2]) * count(*)
        var s = as(exprs.get(0), Alias.class);
        assertThat(s.name(), equalTo("s"));
        var mul = as(s.child(), Mul.class);
        var mvSum = as(mul.left(), MvSum.class);
        assertThat(mvSum.fold(FoldContext.small()), equalTo(3));
        var count = as(mul.right(), ReferenceAttribute.class);
        assertThat(count.name(), equalTo("$$COUNT$s$0"));

        // s_expr == mv_sum(314.0/100) * count(*)
        var s_expr = as(exprs.get(1), Alias.class);
        assertThat(s_expr.name(), equalTo("s_expr"));
        var mul_expr = as(s_expr.child(), Mul.class);
        var mvSum_expr = as(mul_expr.left(), MvSum.class);
        assertThat(mvSum_expr.fold(FoldContext.small()), equalTo(3.14));
        var count_expr = as(mul_expr.right(), ReferenceAttribute.class);
        assertThat(count_expr.name(), equalTo("$$COUNT$s$0"));

        // s_null == mv_sum(null) * count(*)
        var s_null = as(exprs.get(2), Alias.class);
        assertThat(s_null.name(), equalTo("s_null"));
        var mul_null = as(s_null.child(), Mul.class);
        var mvSum_null = as(mul_null.left(), MvSum.class);
        assertThat(mvSum_null.field(), equalTo(NULL));
        var count_null = as(mul_null.right(), ReferenceAttribute.class);
        assertThat(count_null.name(), equalTo("$$COUNT$s$0"));

        var countAgg = as(Alias.unwrap(agg.aggregates().get(0)), Count.class);
        assertThat(countAgg.children().get(0), instanceOf(Literal.class));
        var w = as(Alias.unwrap(agg.groupings().get(0)), ReferenceAttribute.class);
        assertThat(w.name(), equalTo("w"));
    }

    private record AggOfLiteralTestCase(
        String aggFunctionTemplate,
        Function<Expression, Expression> replacementForConstant,
        Function<int[], Object> aggMultiValue,
        Function<Double, Object> aggSingleValue
    ) {};

    private static List<AggOfLiteralTestCase> AGG_OF_CONST_CASES = List.of(
        new AggOfLiteralTestCase(
            "avg({})",
            constant -> new MvAvg(EMPTY, constant),
            ints -> ((double) Arrays.stream(ints).sum()) / ints.length,
            d -> d
        ),
        new AggOfLiteralTestCase("min({})", c -> new MvMin(EMPTY, c), ints -> Arrays.stream(ints).min().getAsInt(), d -> d),
        new AggOfLiteralTestCase("max({})", c -> new MvMax(EMPTY, c), ints -> Arrays.stream(ints).max().getAsInt(), d -> d),
        new AggOfLiteralTestCase("median({})", c -> new MvMedian(EMPTY, new ToDouble(EMPTY, c)), ints -> {
            var sortedInts = Arrays.stream(ints).sorted().toArray();
            int middle = ints.length / 2;
            double result = ints.length % 2 == 1 ? sortedInts[middle] : (sortedInts[middle] + sortedInts[middle - 1]) / 2.0;
            return result;
        }, d -> d),
        new AggOfLiteralTestCase(
            "count_distinct({}, 1234)",
            c -> new ToLong(
                EMPTY,
                new Coalesce(EMPTY, new MvCount(EMPTY, new MvDedupe(EMPTY, c)), List.of(new Literal(EMPTY, 0, DataType.INTEGER)))
            ),
            ints -> Arrays.stream(ints).distinct().count(),
            d -> 1L
        )
    );

    /**
     * Aggs of literals in case that the agg can be simply replaced by a corresponding mv-function;
     * e.g. avg([1,2,3]) which is equivalent to mv_avg([1,2,3]).
     * <p>
     * Expects after running the {@link LogicalPlanOptimizer#substitutions()}:
     *
     * <pre>{@code
     * Limit[1000[INTEGER]]
     * \_EsqlProject[[s{r}#3, s_expr{r}#5, s_null{r}#7]]
     *   \_Project[[s{r}#3, s_expr{r}#5, s_null{r}#7]]
     *     \_Eval[[MVAVG([1, 2][INTEGER]) AS s, MVAVG(314.0[DOUBLE] / 100[INTEGER]) AS s_expr, MVAVG(null[NULL]) AS s_null]]
     *       \_LocalRelation[[{e}#21],[ConstantNullBlock[positions=1]]]
     * }</pre>
     */
    public void testAggOfLiteral() {
        for (AggOfLiteralTestCase testCase : AGG_OF_CONST_CASES) {
            String queryTemplate = """
                from test
                | stats s = {},
                        s_expr = {},
                        s_null = {}
                | keep s, s_expr, s_null
                """;
            String queryWithoutValues = LoggerMessageFormat.format(
                null,
                queryTemplate,
                testCase.aggFunctionTemplate,
                testCase.aggFunctionTemplate,
                testCase.aggFunctionTemplate
            );
            String query = LoggerMessageFormat.format(null, queryWithoutValues, "[1,2]", "314.0/100", "null");

            var plan = plan(query, new TestSubstitutionOnlyOptimizer());

            var limit = as(plan, Limit.class);
            var esqlProject = as(limit.child(), EsqlProject.class);
            var project = as(esqlProject.child(), Project.class);
            var eval = as(project.child(), Eval.class);
            var singleRowRelation = as(eval.child(), LocalRelation.class);
            var singleRow = singleRowRelation.supplier().get();
            assertThat(singleRow.getBlockCount(), equalTo(1));
            assertThat(singleRow.getBlock(0).getPositionCount(), equalTo(1));

            assertAggOfConstExprs(testCase, eval.fields());
        }
    }

    /**
     * Like {@link LogicalPlanOptimizerTests#testAggOfLiteral()} but with a grouping key.
     * <p>
     * Expects after running the {@link LogicalPlanOptimizer#substitutions()}:
     *
     * <pre>{@code
     * Limit[1000[INTEGER]]
     * \_EsqlProject[[s{r}#3, s_expr{r}#5, s_null{r}#7, emp_no{f}#13]]
     *   \_Project[[s{r}#3, s_expr{r}#5, s_null{r}#7, emp_no{f}#13]]
     *     \_Eval[[MVAVG([1, 2][INTEGER]) AS s, MVAVG(314.0[DOUBLE] / 100[INTEGER]) AS s_expr, MVAVG(null[NULL]) AS s_null]]
     *       \_Aggregate[[emp_no{f}#13],[emp_no{f}#13]]
     *         \_EsRelation[test][_meta_field{f}#19, emp_no{f}#13, first_name{f}#14, ..]
     * }</pre>
     */
    public void testAggOfLiteralGrouped() {
        for (AggOfLiteralTestCase testCase : AGG_OF_CONST_CASES) {
            String queryTemplate = """
                    from test
                    | stats s = {},
                            s_expr = {},
                            s_null = {}
                            by emp_no
                    | keep s, s_expr, s_null, emp_no
                """;
            String queryWithoutValues = LoggerMessageFormat.format(
                null,
                queryTemplate,
                testCase.aggFunctionTemplate,
                testCase.aggFunctionTemplate,
                testCase.aggFunctionTemplate
            );
            String query = LoggerMessageFormat.format(null, queryWithoutValues, "[1,2]", "314.0/100", "null");

            var plan = plan(query, new TestSubstitutionOnlyOptimizer());

            var limit = as(plan, Limit.class);
            var esqlProject = as(limit.child(), EsqlProject.class);
            var project = as(esqlProject.child(), Project.class);
            var eval = as(project.child(), Eval.class);
            var agg = as(eval.child(), Aggregate.class);
            assertThat(agg.child(), instanceOf(EsRelation.class));

            // Assert that the aggregate only does the grouping by emp_no
            assertThat(Expressions.names(agg.groupings()), contains("emp_no"));
            assertThat(agg.aggregates().size(), equalTo(1));

            assertAggOfConstExprs(testCase, eval.fields());
        }
    }

    private static void assertAggOfConstExprs(AggOfLiteralTestCase testCase, List<Alias> exprs) {
        var s = as(exprs.get(0), Alias.class);
        assertThat(s.source().toString(), containsString(LoggerMessageFormat.format(null, testCase.aggFunctionTemplate, "[1,2]")));
        assertEquals(s.child(), testCase.replacementForConstant.apply(new Literal(EMPTY, List.of(1, 2), INTEGER)));
        assertEquals(s.child().fold(FoldContext.small()), testCase.aggMultiValue.apply(new int[] { 1, 2 }));

        var s_expr = as(exprs.get(1), Alias.class);
        assertThat(s_expr.source().toString(), containsString(LoggerMessageFormat.format(null, testCase.aggFunctionTemplate, "314.0/100")));
        assertEquals(
            s_expr.child(),
            testCase.replacementForConstant.apply(new Div(EMPTY, new Literal(EMPTY, 314.0, DOUBLE), new Literal(EMPTY, 100, INTEGER)))
        );
        assertEquals(s_expr.child().fold(FoldContext.small()), testCase.aggSingleValue.apply(3.14));

        var s_null = as(exprs.get(2), Alias.class);
        assertThat(s_null.source().toString(), containsString(LoggerMessageFormat.format(null, testCase.aggFunctionTemplate, "null")));
        assertEquals(s_null.child(), testCase.replacementForConstant.apply(NULL));
        // Cannot just fold as there may be no evaluator for the NULL datatype;
        // instead we emulate how the optimizer would fold the null value:
        // it transforms up from the leaves; c.f. FoldNull.
        assertTrue(oneLeaveIsNull(s_null));
    }

    private static void assertSubstitutionChain(Expression e, List<Class<? extends Expression>> substitutionChain) {
        var currentExpression = e;

        for (Class<? extends Expression> currentSubstitution : substitutionChain.subList(0, substitutionChain.size() - 1)) {
            assertThat(currentExpression, instanceOf(currentSubstitution));
            assertEquals(currentExpression.children().size(), 1);
            currentExpression = currentExpression.children().get(0);
        }

        assertThat(currentExpression, instanceOf(substitutionChain.get(substitutionChain.size() - 1)));
    }

    private static boolean oneLeaveIsNull(Expression e) {
        Holder<Boolean> result = new Holder<>(false);

        e.forEachUp(node -> {
            if (node.children().size() == 0) {
                result.set(result.get() || Expressions.isGuaranteedNull(node));
            }
        });

        return result.get();
    }

    public void testEmptyMappingIndex() {
        EsIndex empty = new EsIndex("empty_test", emptyMap(), Map.of());
        IndexResolution getIndexResultAirports = IndexResolution.valid(empty);
        var analyzer = new Analyzer(
            testAnalyzerContext(
                EsqlTestUtils.TEST_CFG,
                new EsqlFunctionRegistry(),
                getIndexResultAirports,
                enrichResolution,
                emptyInferenceResolution()
            ),
            TEST_VERIFIER
        );

        var plan = logicalOptimizer.optimize(analyzer.analyze(parser.createStatement("from empty_test")));
        as(plan, LocalRelation.class);
        assertThat(plan.output(), equalTo(NO_FIELDS));

        plan = logicalOptimizer.optimize(analyzer.analyze(parser.createStatement("from empty_test metadata _id | eval x = 1")));
        as(plan, LocalRelation.class);
        assertThat(Expressions.names(plan.output()), contains("_id", "x"));

        plan = logicalOptimizer.optimize(analyzer.analyze(parser.createStatement("from empty_test metadata _id, _version | limit 5")));
        as(plan, LocalRelation.class);
        assertThat(Expressions.names(plan.output()), contains("_id", "_version"));

        plan = logicalOptimizer.optimize(
            analyzer.analyze(parser.createStatement("from empty_test | eval x = \"abc\" | enrich languages_idx on x"))
        );
        LocalRelation local = as(plan, LocalRelation.class);
        assertThat(Expressions.names(local.output()), contains(NO_FIELDS.get(0).name(), "x", "language_code", "language_name"));
    }

    public void testPlanSanityCheck() throws Exception {
        var plan = optimizedPlan("""
            from test
            | stats a = min(salary) by emp_no
            """);

        var limit = as(plan, Limit.class);
        var aggregate = as(limit.child(), Aggregate.class);
        var min = as(Alias.unwrap(aggregate.aggregates().get(0)), Min.class);
        var salary = as(min.field(), NamedExpression.class);
        assertThat(salary.name(), is("salary"));
        // emulate a rule that adds an invalid field
        var invalidPlan = new OrderBy(
            limit.source(),
            limit,
            asList(new Order(limit.source(), salary, Order.OrderDirection.ASC, Order.NullsPosition.FIRST))
        );

        IllegalStateException e = expectThrows(IllegalStateException.class, () -> logicalOptimizer.optimize(invalidPlan));
        assertThat(e.getMessage(), containsString("Plan [OrderBy[[Order[salary"));
        assertThat(e.getMessage(), containsString(" optimized incorrectly due to missing references [salary"));
    }

    /**
     * Before we alter the plan to make it invalid, we expect
     *
     * <pre>{@code
     * Project[[_meta_field{f}#12, emp_no{f}#6, first_name{f}#7, gender{f}#8, hire_date{f}#13, job{f}#14, job.raw{f}#15,
     *          languages{f}#9 AS language_code#4, last_name{f}#10, long_noidx{f}#16, salary{f}#11, language_name{f}#18]]
     * \_Limit[1000[INTEGER],true]
     *   \_Join[LEFT,[languages{f}#9],[languages{f}#9],[language_code{f}#17]]
     *     |_Limit[1000[INTEGER],false]
     *     | \_EsRelation[test][_meta_field{f}#12, emp_no{f}#6, first_name{f}#7, ge..]
     *     \_EsRelation[languages_lookup][LOOKUP][language_code{f}#17, language_name{f}#18]
     * }</pre>
     */
    public void testPlanSanityCheckWithBinaryPlans() {
        var plan = optimizedPlan("""
              FROM test
            | RENAME languages AS language_code
            | LOOKUP JOIN languages_lookup ON language_code
            """);

        var project = as(plan, Project.class);
        var upperLimit = asLimit(project.child(), null, true);
        var join = as(upperLimit.child(), Join.class);

        var joinWithInvalidLeftPlan = join.replaceChildren(join.right(), join.right());
        IllegalStateException e = expectThrows(IllegalStateException.class, () -> logicalOptimizer.optimize(joinWithInvalidLeftPlan));
        assertThat(e.getMessage(), containsString(" optimized incorrectly due to missing references from left hand side [languages"));

        var joinWithInvalidRightPlan = join.replaceChildren(join.left(), join.left());
        e = expectThrows(IllegalStateException.class, () -> logicalOptimizer.optimize(joinWithInvalidRightPlan));
        assertThat(e.getMessage(), containsString(" optimized incorrectly due to missing references from right hand side [language_code"));
    }

    // https://github.com/elastic/elasticsearch/issues/104995
    public void testNoWrongIsNotNullPruning() {
        var plan = optimizedPlan("""
              ROW a = 5, b = [ 1, 2 ]
              | EVAL sum = a + b
              | LIMIT 1
              | WHERE sum IS NOT NULL
            """);

        var local = as(plan, LocalRelation.class);
        assertThat(local.supplier(), equalTo(EmptyLocalSupplier.EMPTY));
        assertWarnings(
            "Line 2:16: evaluation of [a + b] failed, treating result as null. Only first 20 failures recorded.",
            "Line 2:16: java.lang.IllegalArgumentException: single-value function encountered multi-value"
        );
    }

    /**
     * Pushing down EVAL/GROK/DISSECT/ENRICH must not accidentally shadow attributes required by SORT.
     * <p>
     * For DISSECT expects the following; the others are similar.
     *
     * <pre>{@code
     * Project[[first_name{f}#37, emp_no{r}#30, salary{r}#31]]
     * \_TopN[[Order[$$order_by$temp_name$0{r}#46,ASC,LAST], Order[$$order_by$temp_name$1{r}#47,DESC,FIRST]],3[INTEGER]]
     *   \_Dissect[first_name{f}#37,Parser[pattern=%{emp_no} %{salary}, appendSeparator=,
     *   parser=org.elasticsearch.dissect.DissectParser@87f460f],[emp_no{r}#30, salary{r}#31]]
     *     \_Eval[[emp_no{f}#36 + salary{f}#41 * 13[INTEGER] AS $$order_by$temp_name$0, NEG(salary{f}#41) AS $$order_by$temp_name$1]]
     *       \_EsRelation[test][_meta_field{f}#42, emp_no{f}#36, first_name{f}#37, ..]
     * }</pre>
     */
    public void testPushdownWithOverwrittenName() {
        List<String> overwritingCommands = List.of(
            "EVAL emp_no = 3*emp_no, salary = -2*emp_no-salary",
            "DISSECT first_name \"%{emp_no} %{salary}\"",
            "GROK first_name \"%{WORD:emp_no} %{WORD:salary}\"",
            "ENRICH languages_idx ON first_name WITH emp_no = language_code, salary = language_code"
        );

        String queryTemplateKeepAfter = """
            FROM test
            | SORT emp_no ASC nulls first, salary DESC nulls last, emp_no
            | {}
            | KEEP first_name, emp_no, salary
            | LIMIT 3
            """;
        // Equivalent but with KEEP first - ensures that attributes in the final projection are correct after pushdown rules were applied.
        String queryTemplateKeepFirst = """
            FROM test
            | KEEP emp_no, salary, first_name
            | SORT emp_no ASC nulls first, salary DESC nulls last, emp_no
            | {}
            | LIMIT 3
            """;

        for (String overwritingCommand : overwritingCommands) {
            String queryTemplate = randomBoolean() ? queryTemplateKeepFirst : queryTemplateKeepAfter;
            var plan = optimizedPlan(LoggerMessageFormat.format(null, queryTemplate, overwritingCommand));

            var project = as(plan, Project.class);
            var projections = project.projections();
            assertThat(projections.size(), equalTo(3));
            assertThat(projections.get(0).name(), equalTo("first_name"));
            assertThat(projections.get(1).name(), equalTo("emp_no"));
            assertThat(projections.get(2).name(), equalTo("salary"));

            var topN = as(project.child(), TopN.class);
            assertThat(topN.order().size(), is(3));

            var firstOrder = as(topN.order().get(0), Order.class);
            assertThat(firstOrder.direction(), equalTo(Order.OrderDirection.ASC));
            assertThat(firstOrder.nullsPosition(), equalTo(Order.NullsPosition.FIRST));
            var renamed_emp_no = as(firstOrder.child(), ReferenceAttribute.class);
            assertThat(renamed_emp_no.toString(), startsWith("$$emp_no$temp_name"));

            var secondOrder = as(topN.order().get(1), Order.class);
            assertThat(secondOrder.direction(), equalTo(Order.OrderDirection.DESC));
            assertThat(secondOrder.nullsPosition(), equalTo(Order.NullsPosition.LAST));
            var renamed_salary = as(secondOrder.child(), ReferenceAttribute.class);
            assertThat(renamed_salary.toString(), startsWith("$$salary$temp_name"));

            var thirdOrder = as(topN.order().get(2), Order.class);
            assertThat(thirdOrder.direction(), equalTo(Order.OrderDirection.ASC));
            assertThat(thirdOrder.nullsPosition(), equalTo(Order.NullsPosition.LAST));
            var renamed_emp_no2 = as(thirdOrder.child(), ReferenceAttribute.class);
            assertThat(renamed_emp_no2.toString(), startsWith("$$emp_no$temp_name"));

            assert (renamed_emp_no2.semanticEquals(renamed_emp_no) && renamed_emp_no2.equals(renamed_emp_no));

            Eval renamingEval = null;
            if (overwritingCommand.startsWith("EVAL")) {
                // Multiple EVALs should be merged, so there's only one.
                renamingEval = as(topN.child(), Eval.class);
            }
            if (overwritingCommand.startsWith("DISSECT")) {
                var dissect = as(topN.child(), Dissect.class);
                renamingEval = as(dissect.child(), Eval.class);
            }
            if (overwritingCommand.startsWith("GROK")) {
                var grok = as(topN.child(), Grok.class);
                renamingEval = as(grok.child(), Eval.class);
            }
            if (overwritingCommand.startsWith("ENRICH")) {
                var enrich = as(topN.child(), Enrich.class);
                renamingEval = as(enrich.child(), Eval.class);
            }

            var attributesCreatedInEval = AttributeSet.builder();
            for (Alias field : renamingEval.fields()) {
                attributesCreatedInEval.add(field.toAttribute());
            }
            assertThat(attributesCreatedInEval.build(), allOf(hasItem(renamed_emp_no), hasItem(renamed_salary), hasItem(renamed_emp_no2)));

            assertThat(renamingEval.fields().size(), anyOf(equalTo(2), equalTo(4))); // 4 for EVAL, 3 for the other overwritingCommands
            // emp_no ASC nulls first
            Alias empNoAsc = renamingEval.fields().get(0);
            assertThat(empNoAsc.toAttribute(), equalTo(renamed_emp_no));
            var emp_no = as(empNoAsc.child(), FieldAttribute.class);
            assertThat(emp_no.name(), equalTo("emp_no"));

            // salary DESC nulls last
            Alias salaryDesc = renamingEval.fields().get(1);
            assertThat(salaryDesc.toAttribute(), equalTo(renamed_salary));
            var salary_desc = as(salaryDesc.child(), FieldAttribute.class);
            assertThat(salary_desc.name(), equalTo("salary"));

            assertThat(renamingEval.child(), instanceOf(EsRelation.class));
        }
    }

    record PushdownShadowingGeneratingPlanTestCase(
        BiFunction<LogicalPlan, Attribute, LogicalPlan> applyLogicalPlan,
        OptimizerRules.OptimizerRule<? extends LogicalPlan> rule
    ) {};

    static PushdownShadowingGeneratingPlanTestCase[] PUSHDOWN_SHADOWING_GENERATING_PLAN_TEST_CASES = {
        // | EVAL y = to_integer(x), y = y + 1
        new PushdownShadowingGeneratingPlanTestCase((plan, attr) -> {
            Alias y1 = new Alias(EMPTY, "y", new ToInteger(EMPTY, attr));
            Alias y2 = new Alias(EMPTY, "y", new Add(EMPTY, y1.toAttribute(), new Literal(EMPTY, 1, INTEGER)));
            return new Eval(EMPTY, plan, List.of(y1, y2));
        }, new PushDownEval()),
        // | DISSECT x "%{y} %{y}"
        new PushdownShadowingGeneratingPlanTestCase(
            (plan, attr) -> new Dissect(
                EMPTY,
                plan,
                attr,
                new Dissect.Parser("%{y} %{y}", ",", new DissectParser("%{y} %{y}", ",")),
                List.of(new ReferenceAttribute(EMPTY, "y", KEYWORD), new ReferenceAttribute(EMPTY, "y", KEYWORD))
            ),
            new PushDownRegexExtract()
        ),
        // | GROK x "%{WORD:y} %{WORD:y}"
        new PushdownShadowingGeneratingPlanTestCase(
            (plan, attr) -> new Grok(EMPTY, plan, attr, Grok.pattern(EMPTY, "%{WORD:y} %{WORD:y}")),
            new PushDownRegexExtract()
        ),
        // | ENRICH some_policy ON x WITH y = some_enrich_idx_field, y = some_other_enrich_idx_field
        new PushdownShadowingGeneratingPlanTestCase(
            (plan, attr) -> new Enrich(
                EMPTY,
                plan,
                Enrich.Mode.ANY,
                Literal.keyword(EMPTY, "some_policy"),
                attr,
                null,
                Map.of(),
                List.of(
                    new Alias(EMPTY, "y", new ReferenceAttribute(EMPTY, "some_enrich_idx_field", KEYWORD)),
                    new Alias(EMPTY, "y", new ReferenceAttribute(EMPTY, "some_other_enrich_idx_field", KEYWORD))
                )
            ),
            new PushDownEnrich()
        ),
        // | COMPLETION y =CONCAT(some text, x) WITH { "inference_id" : "inferenceID" }
        new PushdownShadowingGeneratingPlanTestCase(
            (plan, attr) -> new Completion(
                EMPTY,
                plan,
                randomLiteral(TEXT),
                new Concat(EMPTY, randomLiteral(TEXT), List.of(attr)),
                new ReferenceAttribute(EMPTY, "y", KEYWORD)
            ),
            new PushDownInferencePlan()
        ),
        // | RERANK "some text" ON x INTO y WITH { "inference_id" : "inferenceID" }
        new PushdownShadowingGeneratingPlanTestCase(
            (plan, attr) -> new Rerank(
                EMPTY,
                plan,
                randomLiteral(TEXT),
                randomLiteral(TEXT),
                List.of(new Alias(EMPTY, attr.name(), attr)),
                new ReferenceAttribute(EMPTY, "y", KEYWORD)
            ),
            new PushDownInferencePlan()
        ), };

    /**
     * Consider
     *
     * <pre>{@code
     * Eval[[TO_INTEGER(x{r}#2) AS y, y{r}#4 + 1[INTEGER] AS y]]
     * \_Project[[y{r}#3, x{r}#2]]
     * \_Row[[1[INTEGER] AS x, 2[INTEGER] AS y]]
     * }</pre>
     *
     * We can freely push down the Eval without renaming, but need to update the Project's references.
     *
     * <pre>{@code
     * Project[[x{r}#2, y{r}#6 AS y]]
     * \_Eval[[TO_INTEGER(x{r}#2) AS y, y{r}#4 + 1[INTEGER] AS y]]
     * \_Row[[1[INTEGER] AS x, 2[INTEGER] AS y]]
     * }</pre>
     *
     * And similarly for dissect, grok and enrich.
     */
    public void testPushShadowingGeneratingPlanPastProject() {
        Alias x = new Alias(EMPTY, "x", Literal.keyword(EMPTY, "1"));
        Alias y = new Alias(EMPTY, "y", Literal.keyword(EMPTY, "2"));
        LogicalPlan initialRow = new Row(EMPTY, List.of(x, y));
        LogicalPlan initialProject = new Project(EMPTY, initialRow, List.of(y.toAttribute(), x.toAttribute()));

        for (PushdownShadowingGeneratingPlanTestCase testCase : PUSHDOWN_SHADOWING_GENERATING_PLAN_TEST_CASES) {
            LogicalPlan initialPlan = testCase.applyLogicalPlan.apply(initialProject, x.toAttribute());
            @SuppressWarnings("unchecked")
            List<Attribute> initialGeneratedExprs = ((GeneratingPlan) initialPlan).generatedAttributes();
            LogicalPlan optimizedPlan = testCase.rule.apply(initialPlan);

            Failures inconsistencies = LogicalVerifier.INSTANCE.verify(optimizedPlan, false, initialPlan.output());
            assertFalse(inconsistencies.hasFailures());

            Project project = as(optimizedPlan, Project.class);
            LogicalPlan pushedDownGeneratingPlan = project.child();

            List<? extends NamedExpression> projections = project.projections();
            @SuppressWarnings("unchecked")
            List<Attribute> newGeneratedExprs = ((GeneratingPlan) pushedDownGeneratingPlan).generatedAttributes();
            assertEquals(newGeneratedExprs, initialGeneratedExprs);
            // The rightmost generated attribute makes it into the final output as "y".
            Attribute rightmostGenerated = newGeneratedExprs.get(newGeneratedExprs.size() - 1);

            assertThat(Expressions.names(projections), contains("x", "y"));
            assertThat(projections, everyItem(instanceOf(ReferenceAttribute.class)));
            ReferenceAttribute yShadowed = as(projections.get(1), ReferenceAttribute.class);
            assertTrue(yShadowed.semanticEquals(rightmostGenerated));
        }
    }

    /**
     * Consider
     *
     * <pre>{@code
     * Eval[[TO_INTEGER(x{r}#2) AS y, y{r}#4 + 1[INTEGER] AS y]]
     * \_Project[[x{r}#2, y{r}#3, y{r}#3 AS z]]
     * \_Row[[1[INTEGER] AS x, 2[INTEGER] AS y]]
     * }</pre>
     *
     * To push down the Eval, we must not shadow the reference y{r}#3, so we rename.
     *
     * <pre>{@code
     * Project[[x{r}#2, y{r}#3 AS z, $$y$temp_name$10{r}#12 AS y]]
     * Eval[[TO_INTEGER(x{r}#2) AS $$y$temp_name$10, $$y$temp_name$10{r}#11 + 1[INTEGER] AS $$y$temp_name$10]]
     * \_Row[[1[INTEGER] AS x, 2[INTEGER] AS y]]
     * }</pre>
     *
     * And similarly for dissect, grok and enrich.
     */
    public void testPushShadowingGeneratingPlanPastRenamingProject() {
        Alias x = new Alias(EMPTY, "x", Literal.keyword(EMPTY, "1"));
        Alias y = new Alias(EMPTY, "y", Literal.keyword(EMPTY, "2"));
        LogicalPlan initialRow = new Row(EMPTY, List.of(x, y));
        LogicalPlan initialProject = new Project(
            EMPTY,
            initialRow,
            List.of(x.toAttribute(), y.toAttribute(), new Alias(EMPTY, "z", y.toAttribute()))
        );

        for (PushdownShadowingGeneratingPlanTestCase testCase : PUSHDOWN_SHADOWING_GENERATING_PLAN_TEST_CASES) {
            LogicalPlan initialPlan = testCase.applyLogicalPlan.apply(initialProject, x.toAttribute());
            @SuppressWarnings("unchecked")
            List<Attribute> initialGeneratedExprs = ((GeneratingPlan) initialPlan).generatedAttributes();
            LogicalPlan optimizedPlan = testCase.rule.apply(initialPlan);

            Failures inconsistencies = LogicalVerifier.INSTANCE.verify(optimizedPlan, false, initialPlan.output());
            assertFalse(inconsistencies.hasFailures());

            Project project = as(optimizedPlan, Project.class);
            LogicalPlan pushedDownGeneratingPlan = project.child();

            List<? extends NamedExpression> projections = project.projections();
            @SuppressWarnings("unchecked")
            List<Attribute> newGeneratedExprs = ((GeneratingPlan) pushedDownGeneratingPlan).generatedAttributes();
            List<String> newNames = Expressions.names(newGeneratedExprs);
            assertThat(newNames.size(), equalTo(initialGeneratedExprs.size()));
            assertThat(newNames, everyItem(startsWith("$$y$temp_name$")));
            // The rightmost generated attribute makes it into the final output as "y".
            Attribute rightmostGeneratedWithNewName = newGeneratedExprs.get(newGeneratedExprs.size() - 1);

            assertThat(Expressions.names(projections), contains("x", "z", "y"));
            assertThat(projections.get(0), instanceOf(ReferenceAttribute.class));
            Alias zAlias = as(projections.get(1), Alias.class);
            ReferenceAttribute yRenamed = as(zAlias.child(), ReferenceAttribute.class);
            assertEquals(yRenamed.name(), "y");
            Alias yAlias = as(projections.get(2), Alias.class);
            ReferenceAttribute yTempRenamed = as(yAlias.child(), ReferenceAttribute.class);
            assertTrue(yTempRenamed.semanticEquals(rightmostGeneratedWithNewName));
        }
    }

    /**
     * Consider
     *
     * <pre>{@code
     * Eval[[TO_INTEGER(x{r}#2) AS y, y{r}#3 + 1[INTEGER] AS y]]
     * \_Project[[y{r}#1, y{r}#1 AS x]]
     * \_Row[[2[INTEGER] AS y]]
     * }</pre>
     *
     * To push down the Eval, we must not shadow the reference y{r}#1, so we rename.
     * Additionally, the rename "y AS x" needs to be propagated into the Eval.
     *
     * <pre>{@code
     * Project[[y{r}#1 AS x, $$y$temp_name$10{r}#12 AS y]]
     * Eval[[TO_INTEGER(y{r}#1) AS $$y$temp_name$10, $$y$temp_name$10{r}#11 + 1[INTEGER] AS $$y$temp_name$10]]
     * \_Row[[2[INTEGER] AS y]]
     * }</pre>
     *
     * And similarly for dissect, grok and enrich.
     */
    public void testPushShadowingGeneratingPlanPastRenamingProjectWithResolution() {
        Alias y = new Alias(EMPTY, "y", Literal.keyword(EMPTY, "2"));
        Alias yAliased = new Alias(EMPTY, "x", y.toAttribute());
        LogicalPlan initialRow = new Row(EMPTY, List.of(y));
        LogicalPlan initialProject = new Project(EMPTY, initialRow, List.of(y.toAttribute(), yAliased));

        for (PushdownShadowingGeneratingPlanTestCase testCase : PUSHDOWN_SHADOWING_GENERATING_PLAN_TEST_CASES) {
            LogicalPlan initialPlan = testCase.applyLogicalPlan.apply(initialProject, yAliased.toAttribute());
            @SuppressWarnings("unchecked")
            List<Attribute> initialGeneratedExprs = ((GeneratingPlan) initialPlan).generatedAttributes();
            LogicalPlan optimizedPlan = testCase.rule.apply(initialPlan);

            // This ensures that our generating plan doesn't use invalid references, resp. that any rename from the Project has
            // been propagated into the generating plan.
            Failures inconsistencies = LogicalVerifier.INSTANCE.verify(optimizedPlan, false, initialPlan.output());
            assertFalse(inconsistencies.hasFailures());

            Project project = as(optimizedPlan, Project.class);
            LogicalPlan pushedDownGeneratingPlan = project.child();

            List<? extends NamedExpression> projections = project.projections();
            @SuppressWarnings("unchecked")
            List<Attribute> newGeneratedExprs = ((GeneratingPlan) pushedDownGeneratingPlan).generatedAttributes();
            List<String> newNames = Expressions.names(newGeneratedExprs);
            assertThat(newNames.size(), equalTo(initialGeneratedExprs.size()));
            assertThat(newNames, everyItem(startsWith("$$y$temp_name$")));
            // The rightmost generated attribute makes it into the final output as "y".
            Attribute rightmostGeneratedWithNewName = newGeneratedExprs.get(newGeneratedExprs.size() - 1);

            assertThat(Expressions.names(projections), contains("x", "y"));
            Alias yRenamed = as(projections.get(0), Alias.class);
            assertTrue(yRenamed.child().semanticEquals(y.toAttribute()));
            Alias yTempRenamed = as(projections.get(1), Alias.class);
            ReferenceAttribute yTemp = as(yTempRenamed.child(), ReferenceAttribute.class);
            assertTrue(yTemp.semanticEquals(rightmostGeneratedWithNewName));
        }
    }

    /*
     * Test for: https://github.com/elastic/elasticsearch/issues/134407
     *
     * Input:
     * OrderBy[[Order[a{f}#2,ASC,ANY]]]
     * \_Project[[aTemp{r}#3 AS a#2]]
     *   \_Eval[[null[INTEGER] AS aTemp#3]]
     *     \_EsRelation[uYiPqAFD][LOOKUP][a{f}#2]
     *
     * Output:
     * Project[[aTemp{r}#3 AS a#2]]
     * \_OrderBy[[Order[aTemp{r}#3,ASC,ANY]]]
     *   \_Eval[[null[INTEGER] AS aTemp#3]]
     *     \_EsRelation[uYiPqAFD][LOOKUP][a{f}#2]
     */
    public void testPushDownOrderByPastRename() {
        FieldAttribute a = getFieldAttribute("a");
        EsRelation relation = relation().withAttributes(List.of(a));

        Alias aTemp = new Alias(EMPTY, "aTemp", new Literal(EMPTY, null, a.dataType()));
        Eval eval = new Eval(EMPTY, relation, List.of(aTemp));

        // Rename the null literal to "a" so that the OrderBy can refer to it. Requires re-using the id of original "a" attribute.
        Alias aliasA = new Alias(EMPTY, "a", aTemp.toAttribute(), a.id());
        Project project = new Project(EMPTY, eval, List.of(aliasA));

        // OrderBy sorts on original `a` attribute; after pushing down it should sort on aTemp.
        OrderBy orderBy = new OrderBy(EMPTY, project, List.of(new Order(EMPTY, a, Order.OrderDirection.ASC, Order.NullsPosition.ANY)));

        LogicalPlan optimized = new PushDownAndCombineOrderBy().apply(orderBy);

        var projectOut = as(optimized, Project.class);
        assertThat(projectOut.projections(), equalTo(project.projections()));
        var orderByOutput = as(projectOut.child(), OrderBy.class);
        var orderAttr = as(orderByOutput.order().getFirst().child(), ReferenceAttribute.class);

        // the actual fix test
        assertThat(orderAttr.name(), equalTo("aTemp"));
        assertThat(orderAttr.id(), equalTo(aTemp.id()));

        var evalOutput = as(orderByOutput.child(), Eval.class);
        assertThat(evalOutput.fields(), equalTo(eval.fields()));
        assertThat(evalOutput.child(), equalTo(relation));
    }

    /**
     * Expects
     * <pre>{@code
     * Project[[min{r}#4, languages{f}#11]]
     * \_TopN[[Order[$$order_by$temp_name$0{r}#18,ASC,LAST]],1000[INTEGER]]
     *   \_Eval[[min{r}#4 + languages{f}#11 AS $$order_by$temp_name$0]]
     *     \_Aggregate[[languages{f}#11],[MIN(salary{f}#13) AS min, languages{f}#11]]
     *       \_EsRelation[test][_meta_field{f}#14, emp_no{f}#8, first_name{f}#9, ge..]
     * }</pre>
     */
    public void testReplaceSortByExpressionsWithStats() {
        var plan = optimizedPlan("""
            from test
            | stats min = min(salary) by languages
            | sort min + languages
            """);

        var project = as(plan, Project.class);
        assertThat(Expressions.names(project.projections()), contains("min", "languages"));
        var topN = as(project.child(), TopN.class);
        assertThat(topN.order().size(), is(1));

        var order = as(topN.order().get(0), Order.class);
        assertThat(order.direction(), equalTo(Order.OrderDirection.ASC));
        assertThat(order.nullsPosition(), equalTo(Order.NullsPosition.LAST));
        var expression = as(order.child(), ReferenceAttribute.class);
        assertThat(expression.toString(), startsWith("$$order_by$0$"));

        var eval = as(topN.child(), Eval.class);
        var fields = eval.fields();
        assertThat(Expressions.attribute(fields.get(0)), is(Expressions.attribute(expression)));
        var aggregate = as(eval.child(), Aggregate.class);
        var aggregates = aggregate.aggregates();
        assertThat(Expressions.names(aggregates), contains("min", "languages"));
        var unwrapped = Alias.unwrap(aggregates.get(0));
        var min = as(unwrapped, Min.class);
        as(aggregate.child(), EsRelation.class);
    }

    /*
     * Limit[1000[INTEGER],false]
     * \_InlineJoin[LEFT,[emp_no % 2{r}#6],[emp_no % 2{r}#6],[emp_no % 2{r}#6]]
     *   |_Eval[[emp_no{f}#7 % 2[INTEGER] AS emp_no % 2#6]]
     *   | \_EsRelation[test][_meta_field{f}#13, emp_no{f}#7, first_name{f}#8, ge..]
     *   \_Aggregate[[emp_no % 2{r}#6],[COUNT(salary{f}#12,true[BOOLEAN]) AS c#4, emp_no % 2{r}#6]]
     *     \_StubRelation[[_meta_field{f}#13, emp_no{f}#7, first_name{f}#8, gender{f}#9, hire_date{f}#14, job{f}#15, job.raw{f}#16, lang
     *          uages{f}#10, last_name{f}#11, long_noidx{f}#17, salary{f}#12, emp_no % 2{r}#6]]
     */
    public void testInlineStatsNestedExpressionsInGroups() {
        var query = """
            FROM test
            | INLINE STATS c = COUNT(salary) by emp_no % 2
            """;
        if (releaseBuildForInlineStats(query)) {
            return;
        }
        var plan = optimizedPlan(query);
        var limit = as(plan, Limit.class); // TODO: this needs to go
        var inline = as(limit.child(), InlineJoin.class);
        var eval = as(inline.left(), Eval.class);
        assertThat(Expressions.names(eval.fields()), is(List.of("emp_no % 2")));
        var relation = as(eval.child(), EsRelation.class);
        var agg = as(inline.right(), Aggregate.class);
        var groupings = agg.groupings();
        var ref = as(groupings.get(0), ReferenceAttribute.class);
        var aggs = agg.aggregates();
        assertThat(aggs.get(1), is(ref));
        assertThat(eval.fields().get(0).toAttribute(), is(ref));
        assertThat(eval.fields().get(0).name(), is("emp_no % 2"));
        var stub = as(agg.child(), StubRelation.class);
    }

    // if non-null, the `query` must have "INLINE STATS" capitalized
    public static boolean releaseBuildForInlineStats(@Nullable String query) {
        if (EsqlCapabilities.Cap.INLINE_STATS.isEnabled() == false) {
            if (query != null) {
                var e = expectThrows(ParsingException.class, () -> analyze(query));
                assertThat(e.getMessage(), containsString("mismatched input 'INLINE' expecting"));
            }
            return true;
        }
        return false;
    }

    /*
     * Project[[emp_no{f}#12 AS x#8, emp_no{f}#12]]
     * \_TopN[[Order[emp_no{f}#12,ASC,LAST]],1[INTEGER]]
     *   \_EsRelation[test][_meta_field{f}#18, emp_no{f}#12, first_name{f}#13, ..]
     */
    public void testInlinestatsGetsPrunedEntirely() {
        var query = """
            FROM employees
            | INLINE STATS x = avg(salary) BY emp_no
            | EVAL x = emp_no
            | SORT x
            | KEEP x, emp_no
            | LIMIT 1
            """;
        if (releaseBuildForInlineStats(query)) {
            return;
        }
        var plan = optimizedPlan(query);

        var project = as(plan, Project.class);
        assertThat(Expressions.names(project.projections()), is(List.of("x", "emp_no")));
        var topN = as(project.child(), TopN.class);
        assertThat(topN.order().size(), is(1));
        var relation = as(topN.child(), EsRelation.class);
    }

    /*
     * EsqlProject[[emp_no{f}#16, count{r}#7]]
     * \_TopN[[Order[emp_no{f}#16,ASC,LAST]],5[INTEGER]]
     *   \_InlineJoin[LEFT,[salaryK{r}#5],[salaryK{r}#5],[salaryK{r}#5]]
     *     |_Eval[[salary{f}#21 / 1000[INTEGER] AS salaryK#5]]
     *     | \_EsRelation[test][_meta_field{f}#22, emp_no{f}#16, first_name{f}#17, ..]
     *     \_Aggregate[[salaryK{r}#5],[COUNT(*[KEYWORD],true[BOOLEAN]) AS count#7, salaryK{r}#5]]
     *       \_StubRelation[[_meta_field{f}#22, emp_no{f}#16, first_name{f}#17, gender{f}#18, hire_date{f}#23, job{f}#24, job.raw{f}#25,
     *              languages{f}#19, last_name{f}#20, long_noidx{f}#26, salary{f}#21, salaryK{r}#5]]
     */
    public void testDoubleInlineStatsWithEvalGetsPrunedEntirely() {
        var query = """
            FROM employees
            | SORT languages DESC
            | EVAL salaryK = salary/1000
            | INLINE STATS count = COUNT(*) BY salaryK
            | INLINE STATS min = MIN(MV_COUNT(languages)) BY salaryK
            | KEEP emp_no, count
            | SORT emp_no
            | LIMIT 5
            """;
        if (releaseBuildForInlineStats(query)) {
            return;
        }
        var plan = optimizedPlan(query);

        var project = as(plan, EsqlProject.class);
        assertThat(Expressions.names(project.projections()), is(List.of("emp_no", "count")));
        var topN = as(project.child(), TopN.class);
        assertThat(topN.order().size(), is(1));
        var order = as(topN.order().get(0), Order.class);
        assertThat(order.direction(), equalTo(Order.OrderDirection.ASC));
        assertThat(order.nullsPosition(), equalTo(Order.NullsPosition.LAST));
        var ref = as(order.child(), FieldAttribute.class);
        assertThat(ref.name(), is("emp_no"));
        var inlineJoin = as(topN.child(), InlineJoin.class);
        assertThat(Expressions.names(inlineJoin.config().leftFields()), is(List.of("salaryK")));
        // Left
        var eval = as(inlineJoin.left(), Eval.class);
        assertThat(Expressions.names(eval.fields()), is(List.of("salaryK")));
        var relation = as(eval.child(), EsRelation.class);
        // Right
        var agg = as(inlineJoin.right(), Aggregate.class);
        assertThat(Expressions.names(agg.groupings()), is(List.of("salaryK")));
        assertThat(Expressions.names(agg.aggregates()), is(List.of("count", "salaryK")));
        var stub = as(agg.child(), StubRelation.class);
    }

    /*
     * Project[[emp_no{f}#19 AS x#15, emp_no{f}#19]]
     * \_TopN[[Order[emp_no{f}#19,ASC,LAST]],1[INTEGER]]
     *   \_EsRelation[test][_meta_field{f}#25, emp_no{f}#19, first_name{f}#20, ..]
     */
    public void testDoubleInlineStatsGetsPrunedEntirely() {
        var query = """
            FROM employees
            | INLINE STATS x = avg(salary) BY emp_no
            | INLINE STATS y = avg(salary) BY languages
            | EVAL y = emp_no
            | EVAL x = y
            | SORT x
            | KEEP x, emp_no
            | LIMIT 1
            """;
        if (releaseBuildForInlineStats(query)) {
            return;
        }
        var plan = optimizedPlan(query);

        var project = as(plan, Project.class);
        assertThat(Expressions.names(project.projections()), is(List.of("x", "emp_no")));
        var topN = as(project.child(), TopN.class);
        assertThat(topN.order().size(), is(1));
        var relation = as(topN.child(), EsRelation.class);
    }

    /*
     * Project[[emp_no{f}#15 AS x#11, a{r}#7, emp_no{f}#15]]
     * \_Limit[1[INTEGER],false]
     *   \_InlineJoin[LEFT,[emp_no{f}#15],[emp_no{f}#15],[emp_no{r}#15]]
     *     |_EsRelation[test][_meta_field{f}#21, emp_no{f}#15, first_name{f}#16, ..]
     *     \_Aggregate[[emp_no{f}#15],[COUNTDISTINCT(languages{f}#18,true[BOOLEAN]) AS a#7, emp_no{f}#15]]
     *       \_StubRelation[[_meta_field{f}#21, emp_no{f}#15, first_name{f}#16, gender{f}#17, hire_date{f}#22, job{f}#23, job.raw{f}#24, l
     *          anguages{f}#18, last_name{f}#19, long_noidx{f}#25, salary{f}#20]]
     */
    public void testInlineStatsGetsPrunedPartially() {
        var query = """
            FROM employees
            | INLINE STATS x = AVG(salary), a = COUNT_DISTINCT(languages) BY emp_no
            | EVAL x = emp_no
            | KEEP x, a, emp_no
            | LIMIT 1
            """;
        if (releaseBuildForInlineStats(query)) {
            return;
        }
        var plan = optimizedPlan(query);

        var project = as(plan, Project.class);
        assertThat(Expressions.names(project.projections()), is(List.of("x", "a", "emp_no")));
        var upperLimit = asLimit(project.child(), 1, false);
        var inlineJoin = as(upperLimit.child(), InlineJoin.class);
        assertThat(Expressions.names(inlineJoin.config().leftFields()), is(List.of("emp_no")));
        // Left
        var relation = as(inlineJoin.left(), EsRelation.class);
        // Right
        var agg = as(inlineJoin.right(), Aggregate.class);
        assertMap(Expressions.names(agg.output()), is(List.of("a", "emp_no")));
        var stub = as(agg.child(), StubRelation.class);
    }

    // same as above
    public void testTripleInlineStatsGetsPrunedPartially() {
        var query = """
            FROM employees
            | INLINE STATS x = AVG(salary), a = COUNT_DISTINCT(languages) BY emp_no
            | INLINE STATS y = AVG(salary), b = COUNT_DISTINCT(languages) BY emp_no
            | EVAL x = emp_no
            | INLINE STATS z = AVG(salary), c = COUNT_DISTINCT(languages), d = AVG(languages) BY last_name
            | KEEP x, a, emp_no
            | LIMIT 1
            """;
        if (releaseBuildForInlineStats(query)) {
            return;
        }
        var plan = optimizedPlan(query);

        var project = as(plan, Project.class);
        assertThat(Expressions.names(project.projections()), is(List.of("x", "a", "emp_no")));
        var upperLimit = asLimit(project.child(), 1, false);
        var inlineJoin = as(upperLimit.child(), InlineJoin.class);
        assertThat(Expressions.names(inlineJoin.config().leftFields()), is(List.of("emp_no")));
        // Left
        var relation = as(inlineJoin.left(), EsRelation.class);
        // Right
        var agg = as(inlineJoin.right(), Aggregate.class);
        assertMap(Expressions.names(agg.output()), is(List.of("a", "emp_no")));
        var stub = as(agg.child(), StubRelation.class);
    }

    /*
     * EsqlProject[[emp_no{f}#864, salaryK{r}#836, count{r}#838, min{r}#852]]
     * \_TopN[[Order[emp_no{f}#864,ASC,LAST]],5[INTEGER]]
     *   \_InlineJoin[LEFT,[salaryK{r}#836],[salaryK{r}#836],[salaryK{r}#836]]
     *     |_Dissect[hire_date_string{r}#842,Parser[pattern=%{date}, appendSeparator=,
     *          parser=org.elasticsearch.dissect.DissectParser@27d57d5e],[date{r}#847]] <-- TODO: Dissect & Eval could/should be dropped
     *     | \_Eval[[TOSTRING(hire_date{f}#865) AS hire_date_string#842]]
     *     |   \_InlineJoin[LEFT,[salaryK{r}#836],[salaryK{r}#836],[salaryK{r}#836]]
     *     |     |_Eval[[salary{f}#866 / 10000[INTEGER] AS salaryK#836]]
     *     |     | \_EsRelation[employees][emp_no{f}#864, hire_date{f}#865, languages{f}#860, ..]
     *     |     \_Aggregate[[salaryK{r}#836],[COUNT(*[KEYWORD],true[BOOLEAN]) AS count#838, salaryK{r}#836]]
     *     |       \_StubRelation[[emp_no{f}#864, hire_date{f}#865, languages{f}#860, languages.byte{f}#861, languages.long{f}#863,
     *                  languages.short{f}#862, salary{f}#866, salaryK{r}#836]]
     *     \_Aggregate[[salaryK{r}#836],[MIN($$MV_COUNT(langua>$MIN$0{r$}#867,true[BOOLEAN]) AS min#852, salaryK{r}#836]]
     *       \_Eval[[MVCOUNT(languages{f}#860) AS $$MV_COUNT(langua>$MIN$0#867]]
     *         \_StubRelation[[emp_no{f}#864, hire_date{f}#865, languages{f}#860, languages.byte{f}#861, languages.long{f}#863,
     *              languages.short{f}#862, salary{f}#866, count{r}#838, salaryK{r}#836, sum{r}#845, hire_date_string{r}#842, date{r}#847]]
     */
    public void testTripleInlineStatsMultipleAssignmentsGetsPrunedPartially() {
        // TODO: reenable 1st sort, pull the 2nd further up when #132417 is in
        var query = """
            FROM employees
            // | SORT languages DESC
            | EVAL salaryK = salary / 10000
            | INLINE STATS count = COUNT(*) BY salaryK
            | EVAL hire_date_string = hire_date::keyword
            | INLINE STATS sum = SUM(languages) BY hire_date_string
            | DISSECT hire_date_string "%{date}"
            | INLINE STATS min = MIN(MV_COUNT(languages)) BY salaryK
            | SORT emp_no
            | KEEP emp_no, salaryK, count, min
            | LIMIT 5
            """;
        if (releaseBuildForInlineStats(query)) {
            return;
        }
        var plan = optimizedPlan(query);

        var employeesFields = List.of(
            "_meta_field",
            "emp_no",
            "first_name",
            "gender",
            "hire_date",
            "job",
            "job.raw",
            "languages",
            "last_name",
            "long_noidx",
            "salary"
        );

        var project = as(plan, EsqlProject.class);
        assertThat(Expressions.names(project.projections()), is(List.of("emp_no", "salaryK", "count", "min")));
        var topN = as(project.child(), TopN.class);
        var outerinline = as(topN.child(), InlineJoin.class);
        //
        var expectedOutterOutput = new ArrayList<>(employeesFields);
        expectedOutterOutput.addAll(List.of("count", "hire_date_string", "date", "min", "salaryK"));
        assertThat(Expressions.names(outerinline.output()), is(expectedOutterOutput));
        // outer left
        var dissect = as(outerinline.left(), Dissect.class);
        var eval = as(dissect.child(), Eval.class);
        var innerinline = as(eval.child(), InlineJoin.class);
        var expectedInnerOutput = new ArrayList<>(employeesFields);
        expectedInnerOutput.addAll(List.of("count", "salaryK"));
        assertThat(Expressions.names(innerinline.output()), is(expectedInnerOutput));
        // inner left
        eval = as(innerinline.left(), Eval.class);
        var relation = as(eval.child(), EsRelation.class);
        // inner right
        var agg = as(innerinline.right(), Aggregate.class);
        var stub = as(agg.child(), StubRelation.class);
        // outer right
        agg = as(outerinline.right(), Aggregate.class);
        eval = as(agg.child(), Eval.class);
        stub = as(eval.child(), StubRelation.class);
    }

    /*
     * EsqlProject[[emp_no{f}#917]]
     * \_TopN[[Order[emp_no{f}#917,ASC,LAST]],5[INTEGER]]
     *   \_Dissect[hire_date_string{r}#898,Parser[pattern=%{date}, appendSeparator=,
     *          parser=org.elasticsearch.dissect.DissectParser@46132aa7],[date{r}#903]] <-- TODO: Dissect & Eval could/should be dropped
     *     \_Eval[[TOSTRING(hire_date{f}#918) AS hire_date_string#898]]
     *       \_EsRelation[employees][emp_no{f}#917, hire_date{f}#918, languages{f}#913, ..]
     */
    public void testTripleInlineStatsMultipleAssignmentsGetsPrunedEntirely() {
        // same as the above query, but only keep emp_no
        var query = """
            FROM employees
            // | SORT languages DESC
            | EVAL salaryK = salary / 10000
            | INLINE STATS count = COUNT(*) BY salaryK
            | EVAL hire_date_string = hire_date::keyword
            | INLINE STATS sum = SUM(languages) BY hire_date_string
            | DISSECT hire_date_string "%{date}"
            | INLINE STATS min = MIN(MV_COUNT(languages)) BY salaryK
            | SORT emp_no
            | KEEP emp_no
            | LIMIT 5
            """;
        if (releaseBuildForInlineStats(query)) {
            return;
        }
        var plan = optimizedPlan(query);

        var project = as(plan, EsqlProject.class);
        assertThat(Expressions.names(project.projections()), is(List.of("emp_no")));
        var topN = as(project.child(), TopN.class);
        var dissect = as(topN.child(), Dissect.class);
        var eval = as(dissect.child(), Eval.class);
        var relation = as(eval.child(), EsRelation.class);
    }

    /*
     * Project[[emp_no{f}#1556]]
     * \_TopN[[Order[emp_no{f}#1556,ASC,LAST]],5[INTEGER]]
     *   \_Join[LEFT,[languages{f}#1552],[languages{f}#1552],[language_code{f}#1561]]
     *     |_Join[LEFT,[languages{f}#1552],[languages{f}#1552],[language_code{f}#1560]]
     *     | |_Join[LEFT,[languages{f}#1552],[languages{f}#1552],[language_code{f}#1559]]
     *     | | |_EsRelation[employees][emp_no{f}#1556, hire_date{f}#1557, languages{f}#155..]
     *     | | \_EsRelation[languages_lookup][LOOKUP][language_code{f}#1559]
     *     | \_EsRelation[languages_lookup][LOOKUP][language_code{f}#1560]
     *     \_EsRelation[languages_lookup][LOOKUP][language_code{f}#1561]
     */
    public void testTripleInlineStatsWithLookupJoinGetsPrunedEntirely() {
        var query = """
            FROM employees
            // | SORT languages DESC
            | EVAL salaryK = salary / 10000
            | EVAL language_code = languages
            | LOOKUP JOIN languages_lookup ON language_code
            | INLINE STATS count = COUNT(*) BY salaryK
            | EVAL hire_date_string = hire_date::keyword
            | LOOKUP JOIN languages_lookup ON language_code
            | INLINE STATS sum = SUM(languages) BY hire_date_string
            | LOOKUP JOIN languages_lookup ON language_code
            | INLINE STATS min = MIN(MV_COUNT(languages)) BY salaryK
            | SORT emp_no
            | KEEP emp_no
            | LIMIT 5
            """;
        if (releaseBuildForInlineStats(query)) {
            return;
        }
        var plan = optimizedPlan(query);

        var project = as(plan, Project.class);
        assertThat(Expressions.names(project.projections()), is(List.of("emp_no")));
        var topN = as(project.child(), TopN.class);

        var outterjoin = as(topN.child(), Join.class);
        var middlejoin = as(outterjoin.left(), Join.class);
        var innerjoin = as(middlejoin.left(), Join.class);

        var innerJoinLeftRelation = as(innerjoin.left(), EsRelation.class);
        var innerJoinRightRelation = as(innerjoin.right(), EsRelation.class);

        var middleJoinRightRelation = as(middlejoin.right(), EsRelation.class);
        var outerJoinRightRelation = as(outterjoin.right(), EsRelation.class);
    }

    /*
     * Project[[avg{r}#14, decades{r}#10]]
     * \_Eval[[$$SUM$avg$0{r$}#35 / $$COUNT$avg$1{r$}#36 AS avg#14]]
     *   \_Limit[1000[INTEGER],false]
     *     \_Aggregate[[decades{r}#10],[SUM(salary{f}#29,true[BOOLEAN],compensated[KEYWORD]) AS $$SUM$avg$0#35, COUNT(salary{f}#29,
     *              true[BOOLEAN]) AS $$COUNT$avg$1#36, decades{r}#10]]
     *       \_Eval[[DATEDIFF(years[KEYWORD],hire_date{f}#31,1755625790494[DATETIME]) AS age#4, age{r}#4 / 10[INTEGER] AS decades#7,
     *                   decades{r}#7 * 10[INTEGER] AS decades#10]]
     *         \_EsRelation[test][_meta_field{f}#30, emp_no{f}#24, first_name{f}#25, ..]
     */
    public void testInlineStatsWithAggGetsPrunedEntirely() {
        var query = """
            FROM employees
            | EVAL age = DATE_DIFF("years", hire_date, NOW())
            | EVAL decades = age / 10, decades = decades * 10
            | STATS avg = AVG(salary) BY decades
            | EVAL idecades = decades / 2
            | INLINE STATS iavg = AVG(avg) BY idecades
            | KEEP avg, decades
            """;

        if (releaseBuildForInlineStats(query)) {
            return;
        }
        var plan = optimizedPlan(query);

        var project = as(plan, Project.class);
        assertThat(Expressions.names(project.projections()), is(List.of("avg", "decades")));
        var eval = as(project.child(), Eval.class);
        var limit = asLimit(eval.child(), 1000, false);
        var aggregate = as(limit.child(), Aggregate.class);
        eval = as(aggregate.child(), Eval.class);
        var source = as(eval.child(), EsRelation.class);
    }

    /*
     * EsqlProject[[avg{r}#1053, decades{r}#1049, avgavg{r}#1063]]
     * \_Limit[1000[INTEGER],true]
     *   \_InlineJoin[LEFT,[],[],[]]
     *     |_Project[[avg{r}#1053, decades{r}#1049, idecades{r}#1056]]
     *     | \_Eval[[$$SUM$avg$0{r$}#1073 / $$COUNT$avg$1{r$}#1074 AS avg#1053, decades{r}#1049 / 2[INTEGER] AS idecades#1056]]
     *     |   \_Aggregate[[decades{r}#1049],[SUM(salary{f}#1072,true[BOOLEAN],compensated[KEYWORD]) AS $$SUM$avg$0#1073,
     *                      COUNT(salary{f}#1072,true[BOOLEAN]) AS $$COUNT$avg$1#1074, decades{r}#1049]]
     *     |     \_Eval[[DATEDIFF(years[KEYWORD],birth_date{f}#1071,1755626308505[DATETIME]) AS age#1043, age{r}#1043 / 10[INTEGER] AS
     *                          decades#1046, decades{r}#1046 * 10[INTEGER] AS decades#1049]]
     *     |       \_EsRelation[employees][birth_date{f}#1071, salary{f}#1072]
     *     \_Project[[avgavg{r}#1063]]
     *       \_Eval[[$$SUM$avgavg$0{r$}#1077 / $$COUNT$avgavg$1{r$}#1078 AS avgavg#1063]]
     *         \_Aggregate[[],[SUM(avg{r}#1053,true[BOOLEAN],compensated[KEYWORD]) AS $$SUM$avgavg$0#1077,
     *                      COUNT(avg{r}#1053,true[BOOLEAN]) AS $$COUNT$avgavg$1#1078]]
     *           \_StubRelation[[avg{r}#1053, decades{r}#1049, iavg{r}#1059, idecades{r}#1056]]
     */
    public void testInlineStatsWithAggAndInlineStatsGetsPruned() {
        var query = """
            FROM employees
            | EVAL age = DATE_DIFF("years", hire_date, NOW())
            | EVAL decades = age / 10, decades = decades * 10
            | STATS avg = AVG(salary) BY decades
            | EVAL idecades = decades / 2
            | INLINE STATS iavg = AVG(avg) BY idecades
            | INLINE STATS avgavg = AVG(avg)
            | KEEP avg, decades, avgavg
            """;

        if (releaseBuildForInlineStats(query)) {
            return;
        }
        var plan = optimizedPlan(query);

        var project = as(plan, EsqlProject.class);
        assertThat(Expressions.names(project.projections()), is(List.of("avg", "decades", "avgavg")));
        var limit = asLimit(project.child(), 1000, false);
        var inlineJoin = as(limit.child(), InlineJoin.class);

        // Left branch: Project with avg, decades, idecades
        var leftProject = as(inlineJoin.left(), Project.class);
        assertThat(Expressions.names(leftProject.projections()), is(List.of("avg", "decades", "idecades")));
        var leftEval = as(leftProject.child(), Eval.class);
        var leftAggregate = as(leftEval.child(), Aggregate.class);
        assertThat(Expressions.names(leftAggregate.output()), is(List.of("$$SUM$avg$0", "$$COUNT$avg$1", "decades")));
        var leftEval2 = as(leftAggregate.child(), Eval.class);
        var leftRelation = as(leftEval2.child(), EsRelation.class);

        // Right branch: Project with avgavg
        var rightProject = as(inlineJoin.right(), Project.class);
        assertThat(Expressions.names(rightProject.projections()), is(List.of("avgavg")));
        var rightEval = as(rightProject.child(), Eval.class);
        var rightAggregate = as(rightEval.child(), Aggregate.class);
        assertThat(Expressions.names(rightAggregate.output()), is(List.of("$$SUM$avgavg$0", "$$COUNT$avgavg$1")));
        assertThat(rightAggregate.groupings(), empty());
        var rightStub = as(rightAggregate.child(), StubRelation.class);
    }

    /*
     * Project[[abbrev{f}#19, scalerank{f}#21 AS backup_scalerank#4, language_name{f}#28 AS scalerank#11]]
     * \_TopN[[Order[abbrev{f}#19,DESC,FIRST]],5[INTEGER]]
     *   \_Join[LEFT,[scalerank{f}#21],[scalerank{f}#21],[language_code{f}#27]]
     *     |_EsRelation[airports][abbrev{f}#19, city{f}#25, city_location{f}#26, coun..]
     *     \_EsRelation[languages_lookup][LOOKUP][language_code{f}#27, language_name{f}#28]
     */
    public void testInlineStatsWithLookupJoin() {
        var query = """
            FROM airports
            | EVAL backup_scalerank = scalerank
            | RENAME scalerank AS language_code
            | LOOKUP JOIN languages_lookup ON language_code
            | RENAME language_name as scalerank
            | DROP language_code
            | INLINE STATS count=COUNT(*) BY scalerank
            | SORT abbrev DESC
            | KEEP abbrev, *scalerank
            | LIMIT 5
            """;
        if (releaseBuildForInlineStats(query)) {
            return;
        }

        var plan = planAirports(query);
        var project = as(plan, Project.class);
        assertThat(Expressions.names(project.projections()), is(List.of("abbrev", "backup_scalerank", "scalerank")));
        var topN = as(project.child(), TopN.class);
        assertThat(topN.order().size(), is(1));
        var order = as(topN.order().get(0), Order.class);
        assertThat(order.direction(), equalTo(Order.OrderDirection.DESC));
        assertThat(order.nullsPosition(), equalTo(Order.NullsPosition.FIRST));
        assertThat(Expressions.name(order.child()), equalTo("abbrev"));
        var join = as(topN.child(), Join.class);
        assertThat(Expressions.names(join.config().leftFields()), is(List.of("scalerank")));
        var left = as(join.left(), EsRelation.class);
        assertThat(left.concreteIndices(), is(Set.of("airports")));
        var right = as(join.right(), EsRelation.class);
        assertThat(right.concreteIndices(), is(Set.of("languages_lookup")));
    }

    /*
     * EsqlProject[[avg{r}#4, emp_no{f}#9, first_name{f}#10]]
     * \_Limit[10[INTEGER],false]
     *   \_InlineJoin[LEFT,[emp_no{f}#9],[emp_no{f}#9],[emp_no{r}#9]]
     *     |_EsRelation[test][_meta_field{f}#15, emp_no{f}#9, first_name{f}#10, g..]
     *     \_Project[[avg{r}#4, emp_no{f}#9]]
     *       \_Eval[[$$SUM$avg$0{r$}#20 / $$COUNT$avg$1{r$}#21 AS avg#4]]
     *         \_Aggregate[[emp_no{f}#9],[SUM(salary{f}#14,true[BOOLEAN]) AS $$SUM$avg$0#20, COUNT(salary{f}#14,true[BOOLEAN]) AS $$COUNT$
     *              avg$1#21, emp_no{f}#9]]
     *           \_StubRelation[[_meta_field{f}#15, emp_no{f}#9, first_name{f}#10, gender{f}#11, hire_date{f}#16, job{f}#17, job.raw{f}#18,
     *              languages{f}#12, last_name{f}#13, long_noidx{f}#19, salary{f}#14]]
     */
    public void testInlineStatsWithAvg() {
        var query = """
            FROM employees
            | INLINE STATS avg = AVG(salary) BY emp_no
            | KEEP avg, emp_no, first_name
            | LIMIT 10
            """;
        if (releaseBuildForInlineStats(query)) {
            return;
        }
        var plan = optimizedPlan(query);

        var esqlProject = as(plan, EsqlProject.class);
        assertThat(Expressions.names(esqlProject.projections()), is(List.of("avg", "emp_no", "first_name")));
        var upperLimit = asLimit(esqlProject.child(), 10, false);
        var inlineJoin = as(upperLimit.child(), InlineJoin.class);
        assertThat(Expressions.names(inlineJoin.config().leftFields()), is(List.of("emp_no")));
        // Left
        var relation = as(inlineJoin.left(), EsRelation.class);
        // Right
        var project = as(inlineJoin.right(), Project.class);
        assertThat(Expressions.names(project.projections()), contains("avg", "emp_no"));
        var eval = as(project.child(), Eval.class);
        assertThat(Expressions.names(eval.fields()), is(List.of("avg")));
        var agg = as(eval.child(), Aggregate.class);
        assertMap(Expressions.names(agg.output()), is(List.of("$$SUM$avg$0", "$$COUNT$avg$1", "emp_no")));
        var stub = as(agg.child(), StubRelation.class);
    }

    /*
     * EsqlProject[[emp_no{r}#5]]
     * \_Limit[1000[INTEGER],false]
     *   \_LocalRelation[[salary{r}#3, emp_no{r}#5, gender{r}#7],
     *      org.elasticsearch.xpack.esql.plan.logical.local.CopyingLocalSupplier@9d5b596d]
     */
    public void testInlineStatsWithRow() {
        var query = """
            ROW salary = 12300, emp_no = 5, gender = "F"
            | EVAL salaryK = salary/1000
            | INLINE STATS sum = SUM(salaryK) BY gender
            | KEEP emp_no
            """;
        if (releaseBuildForInlineStats(query)) {
            return;
        }
        var plan = optimizedPlan(query);

        var esqlProject = as(plan, EsqlProject.class);
        assertThat(Expressions.names(esqlProject.projections()), is(List.of("emp_no")));
        var limit = asLimit(esqlProject.child(), 1000, false);
        var localRelation = as(limit.child(), LocalRelation.class);
        assertThat(
            localRelation.output(),
            containsIgnoringIds(
                new ReferenceAttribute(EMPTY, "salary", INTEGER),
                new ReferenceAttribute(EMPTY, "emp_no", INTEGER),
                new ReferenceAttribute(EMPTY, "gender", KEYWORD)
            )
        );
    }

    /*
     * EsqlProject[[a{r}#4]]
     * \_Limit[2[INTEGER],false]
     *   \_InlineJoin[LEFT,[],[],[]]
     *     |_EsRelation[test][_meta_field{f}#12, emp_no{f}#6, first_name{f}#7, ge..]
     *     \_Project[[a{r}#4]]
     *       \_Eval[[$$SUM$a$0{r$}#17 / $$COUNT$a$1{r$}#18 AS a#4]]
     *         \_Aggregate[[],[SUM(salary{f}#11,true[BOOLEAN],compensated[KEYWORD]) AS $$SUM$a$0#17,
     *                  COUNT(salary{f}#11,true[BOOLEAN]) AS $$COUNT$a$1#18]]
     *           \_StubRelation[[_meta_field{f}#12, emp_no{f}#6, first_name{f}#7, gender{f}#8, hire_date{f}#13, job{f}#14, job.raw{f}#15,
     *                      languages{f}#9, last_name{f}#10, long_noidx{f}#16, salary{f}#11]]
     */
    public void testInlineStatsWithLimit() {
        var query = """
            FROM employees
            | INLINE STATS a = AVG(salary)
            | LIMIT 2
            | KEEP a
            """;
        if (releaseBuildForInlineStats(query)) {
            return;
        }
        var plan = optimizedPlan(query);

        var project = as(plan, EsqlProject.class);
        assertThat(Expressions.names(project.projections()), is(List.of("a")));
        var limit = asLimit(project.child(), 2, false);
        var inlineJoin = as(limit.child(), InlineJoin.class);
        // Left
        var relation = as(inlineJoin.left(), EsRelation.class);
        // Right
        var rightProject = as(inlineJoin.right(), Project.class);
        assertThat(Expressions.names(rightProject.projections()), contains("a"));
        var eval = as(rightProject.child(), Eval.class);
        assertThat(Expressions.names(eval.fields()), is(List.of("a")));
        var agg = as(eval.child(), Aggregate.class);
        var stub = as(agg.child(), StubRelation.class);
    }

    /*
     * Limit[10000[INTEGER],false]
     * \_Aggregate[[],[VALUES(max_lang{r}#7,true[BOOLEAN]) AS v#11]]
     *   \_Limit[1[INTEGER],false]
     *     \_InlineJoin[LEFT,[gender{f}#14],[gender{f}#14],[gender{r}#14]]
     *       |_EsqlProject[[emp_no{f}#12, languages{f}#15, gender{f}#14]]
     *       | \_EsRelation[test][_meta_field{f}#18, emp_no{f}#12, first_name{f}#13, ..]
     *       \_Aggregate[[gender{f}#14],[MAX(languages{f}#15,true[BOOLEAN]) AS max_lang#7, gender{f}#14]]
     *         \_StubRelation[[emp_no{f}#12, languages{f}#15, gender{f}#14]]
     */
    public void testInlineStatsWithLimitAndAgg() {
        var query = """
            FROM employees
            | KEEP emp_no, languages, gender
            | INLINE STATS max_lang = MAX(languages) BY gender
            | LIMIT 1
            | STATS v = VALUES(max_lang)
            """;
        if (releaseBuildForInlineStats(query)) {
            return;
        }
        var plan = optimizedPlan(query);

        var limit = asLimit(plan, 10000, false);
        var aggregate = as(limit.child(), Aggregate.class);
        assertThat(Expressions.names(aggregate.aggregates()), is(List.of("v")));
        var innerLimit = asLimit(aggregate.child(), 1, false);
        var inlineJoin = as(innerLimit.child(), InlineJoin.class);
        // Left
        var project = as(inlineJoin.left(), EsqlProject.class);
        var relation = as(project.child(), EsRelation.class);
        // Right
        var agg = as(inlineJoin.right(), Aggregate.class);
        var stub = as(agg.child(), StubRelation.class);
    }

    /**
     * Expects
     *
     * <pre>{@code
     * Project[[salary{f}#19, languages{f}#17, emp_no{f}#14]]
     * \_TopN[[Order[$$order_by$0$0{r}#24,ASC,LAST], Order[emp_no{f}#14,DESC,FIRST]],1000[INTEGER]]
     *   \_Eval[[salary{f}#19 / 10000[INTEGER] + languages{f}#17 AS $$order_by$0$0]]
     *     \_EsRelation[test][_meta_field{f}#20, emp_no{f}#14, first_name{f}#15, ..]
     * }</pre>
     */
    public void testReplaceSortByExpressionsMultipleSorts() {
        var plan = optimizedPlan("""
            from test
            | sort salary/10000 + languages, emp_no desc
            | eval d = emp_no
            | sort salary/10000 + languages, d desc
            | keep salary, languages, emp_no
            """);

        var project = as(plan, Project.class);
        assertThat(Expressions.names(project.projections()), contains("salary", "languages", "emp_no"));
        var topN = as(project.child(), TopN.class);
        assertThat(topN.order().size(), is(2));

        var order = as(topN.order().get(0), Order.class);
        assertThat(order.direction(), equalTo(Order.OrderDirection.ASC));
        assertThat(order.nullsPosition(), equalTo(Order.NullsPosition.LAST));
        ReferenceAttribute expression = as(order.child(), ReferenceAttribute.class);
        assertThat(expression.toString(), startsWith("$$order_by$0$"));

        order = as(topN.order().get(1), Order.class);
        assertThat(order.direction(), equalTo(Order.OrderDirection.DESC));
        assertThat(order.nullsPosition(), equalTo(Order.NullsPosition.FIRST));
        FieldAttribute empNo = as(order.child(), FieldAttribute.class);
        assertThat(empNo.name(), equalTo("emp_no"));

        var eval = as(topN.child(), Eval.class);
        var fields = eval.fields();
        assertThat(fields.size(), equalTo(1));
        assertThat(Expressions.attribute(fields.get(0)), is(Expressions.attribute(expression)));
        Alias salaryAddLanguages = eval.fields().get(0);
        var add = as(salaryAddLanguages.child(), Add.class);
        var div = as(add.left(), Div.class);
        var salary = as(div.left(), FieldAttribute.class);
        assertThat(salary.name(), equalTo("salary"));
        var _10000 = as(div.right(), Literal.class);
        assertThat(_10000.value(), equalTo(10000));
        var languages = as(add.right(), FieldAttribute.class);
        assertThat(languages.name(), equalTo("languages"));

        as(eval.child(), EsRelation.class);
    }

    /**
     * For DISSECT expects the following; the others are similar.
     *
     * <pre>{@code
     * Project[[first_name{f}#37, emp_no{r}#30, salary{r}#31]]
     * \_TopN[[Order[$$order_by$temp_name$0{r}#46,ASC,LAST], Order[$$order_by$temp_name$1{r}#47,DESC,FIRST]],3[INTEGER]]
     *   \_Dissect[first_name{f}#37,Parser[pattern=%{emp_no} %{salary}, appendSeparator=,
     *   parser=org.elasticsearch.dissect.DissectParser@87f460f],[emp_no{r}#30, salary{r}#31]]
     *     \_Eval[[emp_no{f}#36 + salary{f}#41 * 13[INTEGER] AS $$order_by$temp_name$0, NEG(salary{f}#41) AS $$order_by$temp_name$1]]
     *       \_EsRelation[test][_meta_field{f}#42, emp_no{f}#36, first_name{f}#37, ..]
     * }</pre>
     */
    public void testReplaceSortByExpressions() {
        List<String> overwritingCommands = List.of(
            "EVAL emp_no = 3*emp_no, salary = -2*emp_no-salary",
            "DISSECT first_name \"%{emp_no} %{salary}\"",
            "GROK first_name \"%{WORD:emp_no} %{WORD:salary}\"",
            "ENRICH languages_idx ON first_name WITH emp_no = language_code, salary = language_code"
        );

        String queryTemplateKeepAfter = """
            FROM test
            | SORT 13*(emp_no+salary) ASC, -salary DESC
            | {}
            | KEEP first_name, emp_no, salary
            | LIMIT 3
            """;
        // Equivalent but with KEEP first - ensures that attributes in the final projection are correct after pushdown rules were applied.
        String queryTemplateKeepFirst = """
            FROM test
            | KEEP emp_no, salary, first_name
            | SORT 13*(emp_no+salary) ASC, -salary DESC
            | {}
            | LIMIT 3
            """;

        for (String overwritingCommand : overwritingCommands) {
            String queryTemplate = randomBoolean() ? queryTemplateKeepFirst : queryTemplateKeepAfter;
            var plan = optimizedPlan(LoggerMessageFormat.format(null, queryTemplate, overwritingCommand));

            var project = as(plan, Project.class);
            var projections = project.projections();
            assertThat(projections.size(), equalTo(3));
            assertThat(projections.get(0).name(), equalTo("first_name"));
            assertThat(projections.get(1).name(), equalTo("emp_no"));
            assertThat(projections.get(2).name(), equalTo("salary"));

            var topN = as(project.child(), TopN.class);
            assertThat(topN.order().size(), is(2));

            var firstOrderExpr = as(topN.order().get(0), Order.class);
            assertThat(firstOrderExpr.direction(), equalTo(Order.OrderDirection.ASC));
            assertThat(firstOrderExpr.nullsPosition(), equalTo(Order.NullsPosition.LAST));
            var renamedEmpNoSalaryExpression = as(firstOrderExpr.child(), ReferenceAttribute.class);
            assertThat(renamedEmpNoSalaryExpression.toString(), startsWith("$$order_by$0$"));

            var secondOrderExpr = as(topN.order().get(1), Order.class);
            assertThat(secondOrderExpr.direction(), equalTo(Order.OrderDirection.DESC));
            assertThat(secondOrderExpr.nullsPosition(), equalTo(Order.NullsPosition.FIRST));
            var renamedNegatedSalaryExpression = as(secondOrderExpr.child(), ReferenceAttribute.class);
            assertThat(renamedNegatedSalaryExpression.toString(), startsWith("$$order_by$1$"));

            Eval renamingEval = null;
            if (overwritingCommand.startsWith("EVAL")) {
                // Multiple EVALs should be merged, so there's only one.
                renamingEval = as(topN.child(), Eval.class);
            }
            if (overwritingCommand.startsWith("DISSECT")) {
                var dissect = as(topN.child(), Dissect.class);
                renamingEval = as(dissect.child(), Eval.class);
            }
            if (overwritingCommand.startsWith("GROK")) {
                var grok = as(topN.child(), Grok.class);
                renamingEval = as(grok.child(), Eval.class);
            }
            if (overwritingCommand.startsWith("ENRICH")) {
                var enrich = as(topN.child(), Enrich.class);
                renamingEval = as(enrich.child(), Eval.class);
            }

            assertThat(renamingEval.fields().size(), anyOf(equalTo(2), equalTo(4))); // 4 for EVAL, 2 for the other overwritingCommands

            // 13*(emp_no+salary)
            Alias _13empNoSalary = renamingEval.fields().get(0);
            assertThat(_13empNoSalary.toAttribute(), equalTo(renamedEmpNoSalaryExpression));
            var mul = as(_13empNoSalary.child(), Mul.class);
            var add = as(mul.left(), Add.class);
            var emp_no = as(add.left(), FieldAttribute.class);
            assertThat(emp_no.name(), equalTo("emp_no"));
            var salary = as(add.right(), FieldAttribute.class);
            assertThat(salary.name(), equalTo("salary"));
            var _13 = as(mul.right(), Literal.class);
            assertThat(_13.value(), equalTo(13));

            // -salary
            Alias negatedSalary = renamingEval.fields().get(1);
            assertThat(negatedSalary.toAttribute(), equalTo(renamedNegatedSalaryExpression));
            var neg = as(negatedSalary.child(), Neg.class);
            assertThat(neg.field(), equalTo(salary));

            assertThat(renamingEval.child(), instanceOf(EsRelation.class));
        }
    }

    public void testPartiallyFoldCase() {
        var plan = optimizedPlan("""
              FROM test
            | EVAL c = CASE(true, emp_no, salary)
            """);

        var eval = as(plan, Eval.class);
        var languages = as(Alias.unwrap(eval.expressions().get(0)), FieldAttribute.class);
        assertThat(languages.name(), is("emp_no"));
    }

    private EsqlBinaryComparison extractPlannedBinaryComparison(String expression) {
        LogicalPlan plan = planTypes("FROM types | WHERE " + expression);

        return extractPlannedBinaryComparison(plan);
    }

    private static EsqlBinaryComparison extractPlannedBinaryComparison(LogicalPlan plan) {
        assertTrue("Expected unary plan, found [" + plan + "]", plan instanceof UnaryPlan);
        UnaryPlan unaryPlan = (UnaryPlan) plan;
        assertTrue("Epxected top level Filter, foung [" + unaryPlan.child().toString() + "]", unaryPlan.child() instanceof Filter);
        Filter filter = (Filter) unaryPlan.child();
        assertTrue(
            "Expected filter condition to be a binary comparison but found [" + filter.condition() + "]",
            filter.condition() instanceof EsqlBinaryComparison
        );
        return (EsqlBinaryComparison) filter.condition();
    }

    private void doTestSimplifyComparisonArithmetics(
        String expression,
        String fieldName,
        EsqlBinaryComparison.BinaryComparisonOperation opType,
        Object bound
    ) {
        EsqlBinaryComparison bc = extractPlannedBinaryComparison(expression);
        assertEquals(opType, bc.getFunctionType());

        assertTrue(
            "Expected left side of comparison to be a field attribute but found [" + bc.left() + "]",
            bc.left() instanceof FieldAttribute
        );
        FieldAttribute attribute = (FieldAttribute) bc.left();
        assertEquals(fieldName, attribute.name());

        assertTrue("Expected right side of comparison to be a literal but found [" + bc.right() + "]", bc.right() instanceof Literal);
        Literal literal = (Literal) bc.right();
        assertEquals(bound, literal.value());
    }

    private void assertSemanticMatching(String expected, String provided) {
        BinaryComparison bc = extractPlannedBinaryComparison(provided);
<<<<<<< HEAD
        LogicalPlan exp = analyzerTypes.analyze(parser.createStatement("FROM types | WHERE " + expected, EsqlTestUtils.TEST_CFG));
        // Exp is created separately, so the IDs will be different - ignore them for the comparison.
        assertSemanticMatching((BinaryComparison) ignoreIds(bc), (EsqlBinaryComparison) ignoreIds(extractPlannedBinaryComparison(exp)));
=======
        LogicalPlan exp = analyzerTypes.analyze(parser.createStatement("FROM types | WHERE " + expected));
        assertSemanticMatching(bc, extractPlannedBinaryComparison(exp));
>>>>>>> 30d45732
    }

    private static void assertSemanticMatching(Expression fieldAttributeExp, Expression unresolvedAttributeExp) {
        Expression unresolvedUpdated = unresolvedAttributeExp.transformUp(
            LITERALS_ON_THE_RIGHT.expressionToken(),
            be -> LITERALS_ON_THE_RIGHT.rule(be, logicalOptimizerCtx)
        ).transformUp(x -> x.foldable() ? new Literal(x.source(), x.fold(FoldContext.small()), x.dataType()) : x);

        List<Expression> resolvedFields = fieldAttributeExp.collectFirstChildren(x -> x instanceof FieldAttribute);
        for (Expression field : resolvedFields) {
            FieldAttribute fa = (FieldAttribute) field;
            unresolvedUpdated = unresolvedUpdated.transformDown(UnresolvedAttribute.class, x -> x.name().equals(fa.name()) ? fa : x);
        }

        assertTrue(unresolvedUpdated.semanticEquals(fieldAttributeExp));
    }

    private Expression getComparisonFromLogicalPlan(LogicalPlan plan) {
        List<Expression> expressions = new ArrayList<>();
        plan.forEachExpression(Expression.class, expressions::add);
        return expressions.get(0);
    }

    private void assertNotSimplified(String comparison) {
        String query = "FROM types | WHERE " + comparison;
        Expression optimized = getComparisonFromLogicalPlan(planTypes(query));
        Expression raw = getComparisonFromLogicalPlan(analyzerTypes.analyze(parser.createStatement(query)));

        assertTrue(raw.semanticEquals(optimized));
    }

    private static String randomBinaryComparison() {
        return randomFrom(EsqlBinaryComparison.BinaryComparisonOperation.values()).symbol();
    }

    public void testSimplifyComparisonArithmeticCommutativeVsNonCommutativeOps() {
        doTestSimplifyComparisonArithmetics("integer + 2 > 3", "integer", GT, 1);
        doTestSimplifyComparisonArithmetics("2 + integer > 3", "integer", GT, 1);
        doTestSimplifyComparisonArithmetics("integer - 2 > 3", "integer", GT, 5);
        doTestSimplifyComparisonArithmetics("2 - integer > 3", "integer", LT, -1);
        doTestSimplifyComparisonArithmetics("integer * 2 > 4", "integer", GT, 2);
        doTestSimplifyComparisonArithmetics("2 * integer > 4", "integer", GT, 2);

    }

    public void testSimplifyComparisonArithmeticsWithFloatingPoints() {
        doTestSimplifyComparisonArithmetics("float / 2 > 4", "float", GT, 8d);
    }

    public void testAssertSemanticMatching() {
        // This test is just to verify that the complicated assert logic is working on a known-good case
        assertSemanticMatching("integer > 1", "integer + 2 > 3");
    }

    public void testSimplyComparisonArithmeticWithUnfoldedProd() {
        assertSemanticMatching("integer * integer >= 3", "((integer * integer + 1) * 2 - 4) * 4 >= 16");
    }

    public void testSimplifyComparisonArithmeticWithMultipleOps() {
        // i >= 3
        doTestSimplifyComparisonArithmetics("((integer + 1) * 2 - 4) * 4 >= 16", "integer", GTE, 3);
    }

    public void testSimplifyComparisonArithmeticWithFieldNegation() {
        doTestSimplifyComparisonArithmetics("12 * (-integer - 5) >= -120", "integer", LTE, 5);
    }

    public void testSimplifyComparisonArithmeticWithFieldDoubleNegation() {
        doTestSimplifyComparisonArithmetics("12 * -(-integer - 5) <= 120", "integer", LTE, 5);
    }

    public void testSimplifyComparisonArithmeticWithConjunction() {
        doTestSimplifyComparisonArithmetics("12 * (-integer - 5) == -120 AND integer < 6 ", "integer", EQ, 5);
    }

    public void testSimplifyComparisonArithmeticWithDisjunction() {
        doTestSimplifyComparisonArithmetics("12 * (-integer - 5) >= -120 OR integer < 5", "integer", LTE, 5);
    }

    public void testSimplifyComparisonArithmeticWithFloatsAndDirectionChange() {
        doTestSimplifyComparisonArithmetics("float / -2 < 4", "float", GT, -8d);
        doTestSimplifyComparisonArithmetics("float * -2 < 4", "float", GT, -2d);
    }

    @AwaitsFix(bugUrl = "https://github.com/elastic/elasticsearch/issues/108519")
    public void testSimplifyComparisonArithmeticSkippedOnIntegerArithmeticalOverflow() {
        assertNotSimplified("integer - 1 " + randomBinaryComparison() + " " + Long.MAX_VALUE);
        assertNotSimplified("1 - integer " + randomBinaryComparison() + " " + Long.MIN_VALUE);
        assertNotSimplified("integer - 1 " + randomBinaryComparison() + " " + Integer.MAX_VALUE);
        assertNotSimplified("1 - integer " + randomBinaryComparison() + " " + Integer.MIN_VALUE);
    }

    @AwaitsFix(bugUrl = "https://github.com/elastic/elasticsearch/issues/108519")
    public void testSimplifyComparisonArithmeticSkippedOnNegatingOverflow() {
        assertNotSimplified("-integer " + randomBinaryComparison() + " " + Long.MIN_VALUE);
        assertNotSimplified("-integer " + randomBinaryComparison() + " " + Integer.MIN_VALUE);
    }

    @AwaitsFix(bugUrl = "https://github.com/elastic/elasticsearch/issues/108519")
    public void testSimplifyComparisonArithmeticSkippedOnDateOverflow() {
        assertNotSimplified("date - 999999999 years > to_datetime(\"2010-01-01T01:01:01\")");
        assertNotSimplified("date + -999999999 years > to_datetime(\"2010-01-01T01:01:01\")");
    }

    public void testSimplifyComparisonArithmeticSkippedOnMulDivByZero() {
        assertNotSimplified("float / 0 " + randomBinaryComparison() + " 1");
        assertNotSimplified("float * 0 " + randomBinaryComparison() + " 1");
        assertNotSimplified("integer / 0 " + randomBinaryComparison() + " 1");
        assertNotSimplified("integer * 0 " + randomBinaryComparison() + " 1");
    }

    public void testSimplifyComparisonArithmeticSkippedOnDiv() {
        assertNotSimplified("integer / 4 " + randomBinaryComparison() + " 1");
        assertNotSimplified("4 / integer " + randomBinaryComparison() + " 1");
    }

    public void testSimplifyComparisonArithmeticSkippedOnResultingFloatLiteral() {
        assertNotSimplified("integer * 2 " + randomBinaryComparison() + " 3");
        assertNotSimplified("float * 4.0 " + randomBinaryComparison() + " 1");
    }

    public void testSimplifyComparisonArithmeticSkippedOnFloatFieldWithPlusMinus() {
        assertNotSimplified("float + 4 " + randomBinaryComparison() + " 1");
        assertNotSimplified("4 + float " + randomBinaryComparison() + " 1");
        assertNotSimplified("float - 4 " + randomBinaryComparison() + " 1");
        assertNotSimplified("4 - float " + randomBinaryComparison() + " 1");
    }

    public void testSimplifyComparisonArithmeticSkippedOnFloats() {
        for (String field : List.of("integer", "float")) {
            for (Tuple<? extends Number, ? extends Number> nr : List.of(new Tuple<>(.4, 1), new Tuple<>(1, .4))) {
                assertNotSimplified(field + " + " + nr.v1() + " " + randomBinaryComparison() + " " + nr.v2());
                assertNotSimplified(field + " - " + nr.v1() + " " + randomBinaryComparison() + " " + nr.v2());
                assertNotSimplified(nr.v1() + " + " + field + " " + randomBinaryComparison() + " " + nr.v2());
                assertNotSimplified(nr.v1() + " - " + field + " " + randomBinaryComparison() + " " + nr.v2());
            }
        }
    }

    public void testReplaceStringCasingWithInsensitiveEqualsUpperFalse() {
        var plan = optimizedPlan("FROM test | WHERE TO_UPPER(first_name) == \"VALÜe\"");
        var local = as(plan, LocalRelation.class);
        assertThat(local.supplier(), equalTo(EmptyLocalSupplier.EMPTY));
    }

    public void testReplaceStringCasingWithInsensitiveEqualsUpperTrue() {
        var plan = optimizedPlan("FROM test | WHERE TO_UPPER(first_name) != \"VALÜe\"");
        var limit = as(plan, Limit.class);
        var filter = as(limit.child(), Filter.class);
        var isNotNull = as(filter.condition(), IsNotNull.class);
        assertThat(Expressions.name(isNotNull.field()), is("first_name"));
        as(filter.child(), EsRelation.class);
    }

    public void testReplaceStringCasingWithInsensitiveEqualsLowerFalse() {
        var plan = optimizedPlan("FROM test | WHERE TO_LOWER(first_name) == \"VALÜe\"");
        var local = as(plan, LocalRelation.class);
        assertThat(local.supplier(), equalTo(EmptyLocalSupplier.EMPTY));
    }

    public void testReplaceStringCasingWithInsensitiveEqualsLowerTrue() {
        var plan = optimizedPlan("FROM test | WHERE TO_LOWER(first_name) != \"VALÜe\"");
        var limit = as(plan, Limit.class);
        var filter = as(limit.child(), Filter.class);
        assertThat(filter.condition(), instanceOf(IsNotNull.class));
        as(filter.child(), EsRelation.class);
    }

    public void testReplaceStringCasingWithInsensitiveEqualsEquals() {
        for (var fn : List.of("TO_LOWER", "TO_UPPER")) {
            var value = fn.equals("TO_LOWER") ? fn.toLowerCase(Locale.ROOT) : fn.toUpperCase(Locale.ROOT);
            value += "🐔✈🔥🎉"; // these should not cause folding, they're not in the upper/lower char class
            var plan = optimizedPlan("FROM test | WHERE " + fn + "(first_name) == \"" + value + "\"");
            var limit = as(plan, Limit.class);
            var filter = as(limit.child(), Filter.class);
            var insensitive = as(filter.condition(), InsensitiveEquals.class);
            as(insensitive.left(), FieldAttribute.class);
            var bRef = as(insensitive.right().fold(FoldContext.small()), BytesRef.class);
            assertThat(bRef.utf8ToString(), is(value));
            as(filter.child(), EsRelation.class);
        }
    }

    public void testReplaceStringCasingWithInsensitiveEqualsNotEquals() {
        for (var fn : List.of("TO_LOWER", "TO_UPPER")) {
            var value = fn.equals("TO_LOWER") ? fn.toLowerCase(Locale.ROOT) : fn.toUpperCase(Locale.ROOT);
            value += "🐔✈🔥🎉"; // these should not cause folding, they're not in the upper/lower char class
            var plan = optimizedPlan("FROM test | WHERE " + fn + "(first_name) != \"" + value + "\"");
            var limit = as(plan, Limit.class);
            var filter = as(limit.child(), Filter.class);
            var not = as(filter.condition(), Not.class);
            var insensitive = as(not.field(), InsensitiveEquals.class);
            as(insensitive.left(), FieldAttribute.class);
            var bRef = as(insensitive.right().fold(FoldContext.small()), BytesRef.class);
            assertThat(bRef.utf8ToString(), is(value));
            as(filter.child(), EsRelation.class);
        }
    }

    public void testReplaceStringCasingWithInsensitiveEqualsUnwrap() {
        var plan = optimizedPlan("FROM test | WHERE TO_UPPER(TO_LOWER(TO_UPPER(first_name))) == \"VALÜ\"");
        var limit = as(plan, Limit.class);
        var filter = as(limit.child(), Filter.class);
        var insensitive = as(filter.condition(), InsensitiveEquals.class);
        var field = as(insensitive.left(), FieldAttribute.class);
        assertThat(field.fieldName().string(), is("first_name"));
        var bRef = as(insensitive.right().fold(FoldContext.small()), BytesRef.class);
        assertThat(bRef.utf8ToString(), is("VALÜ"));
        as(filter.child(), EsRelation.class);
    }

    @Override
    protected List<String> filteredWarnings() {
        return withDefaultLimitWarning(super.filteredWarnings());
    }

    //
    // Lookup
    //

    /**
     * Expects
     * <pre>{@code
     * Join[JoinConfig[type=LEFT OUTER, matchFields=[int{r}#4], conditions=[LOOKUP int_number_names ON int]]]
     * |_EsqlProject[[_meta_field{f}#12, emp_no{f}#6, first_name{f}#7, gender{f}#8, job{f}#13, job.raw{f}#14, languages{f}#9 AS int
     * , last_name{f}#10, long_noidx{f}#15, salary{f}#11]]
     * | \_Limit[1000[INTEGER]]
     * |   \_EsRelation[test][_meta_field{f}#12, emp_no{f}#6, first_name{f}#7, ge..]
     * \_LocalRelation[[int{f}#16, name{f}#17],[IntVectorBlock[vector=IntArrayVector[positions=10, values=[0, 1, 2, 3, 4, 5, 6, 7, 8,
     * 9]]], BytesRefVectorBlock[vector=BytesRefArrayVector[positions=10]]]]
     * }</pre>
     */
    @AwaitsFix(bugUrl = "lookup functionality is not yet implemented")
    public void testLookupSimple() {
        String query = """
              FROM test
            | RENAME languages AS int
            | LOOKUP_?? int_number_names ON int""";
        if (Build.current().isSnapshot() == false) {
            var e = expectThrows(ParsingException.class, () -> analyze(query));
            assertThat(e.getMessage(), containsString("line 3:3: mismatched input 'LOOKUP' expecting {"));
            return;
        }
        var plan = optimizedPlan(query);
        var join = as(plan, Join.class);

        // Right is the lookup table
        var right = as(join.right(), LocalRelation.class);
        assertMap(
            right.output().stream().map(Object::toString).sorted().toList(),
            matchesList().item(containsString("int{f}")).item(containsString("name{f}"))
        );

        // Left is the rest of the query
        var left = as(join.left(), EsqlProject.class);
        assertThat(left.output().toString(), containsString("int{r}"));
        var limit = as(left.child(), Limit.class);
        assertThat(limit.limit().fold(FoldContext.small()), equalTo(1000));

        assertThat(join.config().type(), equalTo(JoinTypes.LEFT));
        assertThat(join.config().leftFields().stream().map(Object::toString).toList(), matchesList().item(startsWith("int{r}")));
        assertThat(join.config().leftFields().size(), equalTo(1));
        assertThat(join.config().rightFields().size(), equalTo(1));
        Attribute lhs = join.config().leftFields().get(0);
        Attribute rhs = join.config().rightFields().get(0);
        assertThat(lhs.toString(), startsWith("int{r}"));
        assertThat(rhs.toString(), startsWith("int{r}"));
        assertTrue(join.children().get(0).outputSet() + " contains " + lhs, join.children().get(0).outputSet().contains(lhs));
        assertTrue(join.children().get(1).outputSet() + " contains " + rhs, join.children().get(1).outputSet().contains(rhs));

        // TODO: this needs to be fixed
        // Join's output looks sensible too
        assertMap(
            join.output().stream().map(Object::toString).toList(),
            matchesList().item(startsWith("_meta_field{f}"))
                // TODO prune unused columns down through the join
                .item(startsWith("emp_no{f}"))
                .item(startsWith("first_name{f}"))
                .item(startsWith("gender{f}"))
                .item(startsWith("job{f}"))
                .item(startsWith("job.raw{f}"))
                /*
                 * Int is a reference here because we renamed it in project.
                 * If we hadn't it'd be a field and that'd be fine.
                 */
                .item(containsString("int{r}"))
                .item(startsWith("last_name{f}"))
                .item(startsWith("long_noidx{f}"))
                .item(startsWith("salary{f}"))
                /*
                 * It's important that name is returned as a *reference* here
                 * instead of a field. If it were a field we'd use SearchStats
                 * on it and discover that it doesn't exist in the index. It doesn't!
                 * We don't expect it to. It exists only in the lookup table.
                 */
                .item(containsString("name"))
        );
    }

    /**
     * Expects
     * <pre>{@code
     * Limit[1000[INTEGER]]
     * \_Aggregate[[name{r}#20],[MIN(emp_no{f}#9) AS MIN(emp_no), name{r}#20]]
     *   \_Join[JoinConfig[type=LEFT OUTER, matchFields=[int{r}#4], conditions=[LOOKUP int_number_names ON int]]]
     *     |_EsqlProject[[_meta_field{f}#15, emp_no{f}#9, first_name{f}#10, gender{f}#11, job{f}#16, job.raw{f}#17, languages{f}#12 AS
     * int, last_name{f}#13, long_noidx{f}#18, salary{f}#14]]
     *     | \_EsRelation[test][_meta_field{f}#15, emp_no{f}#9, first_name{f}#10, g..]
     *     \_LocalRelation[[int{f}#19, name{f}#20],[IntVectorBlock[vector=IntArrayVector[positions=10, values=[0, 1, 2, 3, 4, 5, 6, 7, 8,
     * 9]]], BytesRefVectorBlock[vector=BytesRefArrayVector[positions=10]]]]
     * }</pre>
     */
    @AwaitsFix(bugUrl = "lookup functionality is not yet implemented")
    public void testLookupStats() {
        String query = """
              FROM test
            | RENAME languages AS int
            | LOOKUP_?? int_number_names ON int
            | STATS MIN(emp_no) BY name""";
        if (Build.current().isSnapshot() == false) {
            var e = expectThrows(ParsingException.class, () -> analyze(query));
            assertThat(e.getMessage(), containsString("line 3:3: mismatched input 'LOOKUP' expecting {"));
            return;
        }
        var plan = optimizedPlan(query);
        var limit = as(plan, Limit.class);
        assertThat(limit.limit().fold(FoldContext.small()), equalTo(1000));

        var agg = as(limit.child(), Aggregate.class);
        assertMap(
            agg.aggregates().stream().map(Object::toString).sorted().toList(),
            matchesList().item(startsWith("MIN(emp_no)")).item(startsWith("name"))
        );
        assertMap(agg.groupings().stream().map(Object::toString).toList(), matchesList().item(startsWith("name")));

        var join = as(agg.child(), Join.class);
        // Right is the lookup table
        var right = as(join.right(), LocalRelation.class);
        assertMap(
            right.output().stream().map(Object::toString).toList(),
            matchesList().item(containsString("int{f}")).item(containsString("name{f}"))
        );

        // Left is the rest of the query
        var left = as(join.left(), EsqlProject.class);
        assertThat(left.output().toString(), containsString("int{r}"));
        as(left.child(), EsRelation.class);

        assertThat(join.config().type(), equalTo(JoinTypes.LEFT));
        assertThat(join.config().leftFields().stream().map(Object::toString).toList(), matchesList().item(startsWith("int{r}")));
        assertThat(join.config().leftFields().size(), equalTo(1));
        assertThat(join.config().rightFields().size(), equalTo(1));
        Attribute lhs = join.config().leftFields().get(0);
        Attribute rhs = join.config().rightFields().get(0);
        assertThat(lhs.toString(), startsWith("int{r}"));
        assertThat(rhs.toString(), startsWith("int{r}"));

        // TODO: fixme
        // Join's output looks sensible too
        assertMap(
            join.output().stream().map(Object::toString).toList(),
            matchesList().item(startsWith("_meta_field{f}"))
                // TODO prune unused columns down through the join
                .item(startsWith("emp_no{f}"))
                .item(startsWith("first_name{f}"))
                .item(startsWith("gender{f}"))
                .item(startsWith("job{f}"))
                .item(startsWith("job.raw{f}"))
                /*
                 * Int is a reference here because we renamed it in project.
                 * If we hadn't it'd be a field and that'd be fine.
                 */
                .item(containsString("int{r}"))
                .item(startsWith("last_name{f}"))
                .item(startsWith("long_noidx{f}"))
                .item(startsWith("salary{f}"))
                /*
                 * It's important that name is returned as a *reference* here
                 * instead of a field. If it were a field we'd use SearchStats
                 * on it and discover that it doesn't exist in the index. It doesn't!
                 * We don't expect it to. It exists only in the lookup table.
                 */
                .item(containsString("name"))
        );
    }

    //
    // Lookup JOIN
    //

    /**
     * Filter on join keys should be pushed down
     * <p>
     * Expects
     *
     * <pre>{@code
     * Project[[_meta_field{f}#13, emp_no{f}#7, first_name{f}#8, gender{f}#9, hire_date{f}#14, job{f}#15, job.raw{f}#16,
     *          languages{f}#10 AS language_code#4, last_name{f}#11, long_noidx{f}#17, salary{f}#12, language_name{f}#19]]
     * \_Limit[1000[INTEGER],true]
     *   \_Join[LEFT,[languages{f}#10],[languages{f}#10],[language_code{f}#18]]
     *     |_Limit[1000[INTEGER],false]
     *     | \_Filter[languages{f}#10 &gt; 1[INTEGER]]
     *     |   \_EsRelation[test][_meta_field{f}#13, emp_no{f}#7, first_name{f}#8, ge..]
     *     \_EsRelation[languages_lookup][LOOKUP][language_code{f}#18, language_name{f}#19]
     * }</pre>
     */
    public void testLookupJoinPushDownFilterOnJoinKeyWithRename() {
        String query = """
              FROM test
            | RENAME languages AS language_code
            | LOOKUP JOIN languages_lookup ON language_code
            | WHERE language_code > 1
            """;
        var plan = optimizedPlan(query);

        var project = as(plan, Project.class);
        var upperLimit = asLimit(project.child(), 1000, true);
        var join = as(upperLimit.child(), Join.class);
        assertThat(join.config().type(), equalTo(JoinTypes.LEFT));
        var limit = asLimit(join.left(), 1000, false);
        var filter = as(limit.child(), Filter.class);
        // assert that the rename has been undone
        var op = as(filter.condition(), GreaterThan.class);
        var field = as(op.left(), FieldAttribute.class);
        assertThat(field.name(), equalTo("languages"));

        var literal = as(op.right(), Literal.class);
        assertThat(literal.value(), equalTo(1));

        var leftRel = as(filter.child(), EsRelation.class);
        var rightRel = as(join.right(), EsRelation.class);
    }

    /**
     * Filter on on left side fields (outside the join key) should be pushed down
     * Expects
     *
     * <pre>{@code
     * Project[[_meta_field{f}#13, emp_no{f}#7, first_name{f}#8, gender{f}#9, hire_date{f}#14, job{f}#15, job.raw{f}#16,
     *          languages{f}#10 AS language_code#4, last_name{f}#11, long_noidx{f}#17, salary{f}#12, language_name{f}#19]]
     * \_Limit[1000[INTEGER],true]
     *   \_Join[LEFT,[languages{f}#10],[languages{f}#10],[language_code{f}#18]]
     *     |_Limit[1000[INTEGER],false]
     *     | \_Filter[emp_no{f}#7 > 1[INTEGER]]
     *     |   \_EsRelation[test][_meta_field{f}#13, emp_no{f}#7, first_name{f}#8, ge..]
     *     \_EsRelation[languages_lookup][LOOKUP][language_code{f}#18, language_name{f}#19]
     *
     * }</pre>
     */
    public void testLookupJoinPushDownFilterOnLeftSideField() {
        String query = """
              FROM test
            | RENAME languages AS language_code
            | LOOKUP JOIN languages_lookup ON language_code
            | WHERE emp_no > 1
            """;

        var plan = optimizedPlan(query);

        var project = as(plan, Project.class);
        var upperLimit = asLimit(project.child(), 1000, true);
        var join = as(upperLimit.child(), Join.class);
        assertThat(join.config().type(), equalTo(JoinTypes.LEFT));

        var limit = asLimit(join.left(), 1000, false);
        var filter = as(limit.child(), Filter.class);
        var op = as(filter.condition(), GreaterThan.class);
        var field = as(op.left(), FieldAttribute.class);
        assertThat(field.name(), equalTo("emp_no"));

        var literal = as(op.right(), Literal.class);
        assertThat(literal.value(), equalTo(1));

        var leftRel = as(filter.child(), EsRelation.class);
        var rightRel = as(join.right(), EsRelation.class);
    }

    /**
     * Filter works on the right side fields and thus cannot be pushed down
     * <p>
     * Expects
     *
     * <pre>{@code
     * Project[[_meta_field{f}#13, emp_no{f}#7, first_name{f}#8, gender{f}#9, hire_date{f}#14, job{f}#15, job.raw{f}#16, languages
     * {f}#10 AS language_code#4, last_name{f}#11, long_noidx{f}#17, salary{f}#12, language_name{f}#19]]
     * \_Limit[1000[INTEGER],false]
     *   \_Filter[language_name{f}#19 == English[KEYWORD]]
     *     \_Join[LEFT,[languages{f}#10],[languages{f}#10],[language_code{f}#18],false]
     *       |_EsRelation[test][_meta_field{f}#13, emp_no{f}#7, first_name{f}#8, ge..]
     *       \_Filter[language_name{f}#19 == English[KEYWORD]]
     *         \_EsRelation[languages_lookup][LOOKUP][language_code{f}#18, language_name{f}#19]
     * }</pre>
     */
    public void testLookupJoinPushDownDisabledForLookupField() {
        String query = """
              FROM test
            | RENAME languages AS language_code
            | LOOKUP JOIN languages_lookup ON language_code
            | WHERE language_name == "English"
            """;

        var plan = optimizedPlan(query);

        var project = as(plan, Project.class);
        var limit = asLimit(project.child(), 1000, false);

        var filter = as(limit.child(), Filter.class);
        var op = as(filter.condition(), Equals.class);
        var field = as(op.left(), FieldAttribute.class);
        assertThat(field.name(), equalTo("language_name"));
        var literal = as(op.right(), Literal.class);
        assertThat(literal.value(), equalTo(new BytesRef("English")));

        var join = as(filter.child(), Join.class);
        assertThat(join.config().type(), equalTo(JoinTypes.LEFT));

        var leftRel = as(join.left(), EsRelation.class);
        var rightFilter = as(join.right(), Filter.class);
        assertEquals("language_name == \"English\"", rightFilter.condition().toString());
        var joinRightEsRelation = as(rightFilter.child(), EsRelation.class);

    }

    /**
     * Split the conjunction into pushable and non pushable filters.
     * <p>
     * Expects
     *
     * <pre>{@code
     * Project[[_meta_field{f}#14, emp_no{f}#8, first_name{f}#9, gender{f}#10, hire_date{f}#15, job{f}#16, job.raw{f}#17, languages
     * {f}#11 AS language_code#4, last_name{f}#12, long_noidx{f}#18, salary{f}#13, language_name{f}#20]]
     * \_Limit[1000[INTEGER],false]
     *   \_Filter[language_name{f}#20 == English[KEYWORD]]
     *     \_Join[LEFT,[languages{f}#11],[languages{f}#11],[language_code{f}#19],false]
     *       |_Filter[emp_no{f}#8 > 1[INTEGER]]
     *       | \_EsRelation[test][_meta_field{f}#14, emp_no{f}#8, first_name{f}#9, ge..]
     *       \_Filter[language_name{f}#20 == English[KEYWORD]]
     *         \_EsRelation[languages_lookup][LOOKUP][language_code{f}#19, language_name{f}#20]
     * }</pre>
     */
    public void testLookupJoinPushDownSeparatedForConjunctionBetweenLeftAndRightField() {
        String query = """
              FROM test
            | RENAME languages AS language_code
            | LOOKUP JOIN languages_lookup ON language_code
            | WHERE language_name == "English" AND emp_no > 1
            """;

        var plan = optimizedPlan(query);

        var project = as(plan, Project.class);
        var limit = asLimit(project.child(), 1000, false);
        // filter kept in place, working on the right side
        var filter = as(limit.child(), Filter.class);
        EsqlBinaryComparison op = as(filter.condition(), Equals.class);
        var field = as(op.left(), FieldAttribute.class);
        assertThat(field.name(), equalTo("language_name"));
        var literal = as(op.right(), Literal.class);
        assertThat(literal.value(), equalTo(new BytesRef("English")));

        var join = as(filter.child(), Join.class);
        assertThat(join.config().type(), equalTo(JoinTypes.LEFT));
        // filter pushed down
        filter = as(join.left(), Filter.class);
        op = as(filter.condition(), GreaterThan.class);
        field = as(op.left(), FieldAttribute.class);
        assertThat(field.name(), equalTo("emp_no"));

        literal = as(op.right(), Literal.class);
        assertThat(literal.value(), equalTo(1));

        var leftRel = as(filter.child(), EsRelation.class);
        var rightFilter = as(join.right(), Filter.class);
        assertEquals("language_name == \"English\"", rightFilter.condition().toString());
        var rightRel = as(rightFilter.child(), EsRelation.class);
    }

    /**
     * Disjunctions however keep the filter in place, even on pushable fields
     * <p>
     * Expects
     *
     * <pre>{@code
     * Project[[_meta_field{f}#14, emp_no{f}#8, first_name{f}#9, gender{f}#10, hire_date{f}#15, job{f}#16, job.raw{f}#17,
     *          languages{f}#11 AS language_code#4, last_name{f}#12, long_noidx{f}#18, salary{f}#13, language_name{f}#20]]
     * \_Limit[1000[INTEGER],false]
     *   \_Filter[language_name{f}#20 == [45 6e 67 6c 69 73 68][KEYWORD] OR emp_no{f}#8 > 1[INTEGER]]
     *     \_Join[LEFT,[languages{f}#11],[languages{f}#11],[language_code{f}#19]]
     *       |_EsRelation[test][_meta_field{f}#14, emp_no{f}#8, first_name{f}#9, ge..]
     *       \_EsRelation[languages_lookup][LOOKUP][language_code{f}#19, language_name{f}#20]
     * }</pre>
     */
    public void testLookupJoinPushDownDisabledForDisjunctionBetweenLeftAndRightField() {
        String query = """
              FROM test
            | RENAME languages AS language_code
            | LOOKUP JOIN languages_lookup ON language_code
            | WHERE language_name == "English" OR emp_no > 1
            """;

        var plan = optimizedPlan(query);

        var project = as(plan, Project.class);
        var limit = as(project.child(), Limit.class);
        assertThat(limit.limit().fold(FoldContext.small()), equalTo(1000));

        var filter = as(limit.child(), Filter.class);
        var or = as(filter.condition(), Or.class);
        EsqlBinaryComparison op = as(or.left(), Equals.class);
        // OR left side
        var field = as(op.left(), FieldAttribute.class);
        assertThat(field.name(), equalTo("language_name"));
        var literal = as(op.right(), Literal.class);
        assertThat(literal.value(), equalTo(new BytesRef("English")));
        // OR right side
        op = as(or.right(), GreaterThan.class);
        field = as(op.left(), FieldAttribute.class);
        assertThat(field.name(), equalTo("emp_no"));
        literal = as(op.right(), Literal.class);
        assertThat(literal.value(), equalTo(1));

        var join = as(filter.child(), Join.class);
        assertThat(join.config().type(), equalTo(JoinTypes.LEFT));

        var leftRel = as(join.left(), EsRelation.class);
        var rightRel = as(join.right(), EsRelation.class);
    }

    /**
     * When dropping lookup fields, the lookup relation shouldn't include them.
     * At least until we can implement InsertFieldExtract there.
     * <p>
     * Expects
     * <pre>{@code
     * EsqlProject[[languages{f}#21]]
     * \_Limit[1000[INTEGER],true]
     *   \_Join[LEFT,[language_code{r}#4],[language_code{r}#4],[language_code{f}#29]]
     *     |_Project[[_meta_field{f}#24, emp_no{f}#18, first_name{f}#19, gender{f}#20, hire_date{f}#25, job{f}#26, job.raw{f}#27, l
     * anguages{f}#21, last_name{f}#22, long_noidx{f}#28, salary{f}#23, languages{f}#21 AS language_code]]
     *     | \_Limit[1000[INTEGER],false]
     *     |   \_EsRelation[test][_meta_field{f}#24, emp_no{f}#18, first_name{f}#19, ..]
     *     \_EsRelation[languages_lookup][LOOKUP][language_code{f}#29]
     * }</pre>
     */
    public void testLookupJoinKeepNoLookupFields() {
        String commandDiscardingFields = randomBoolean() ? "| KEEP languages" : """
            | DROP _meta_field, emp_no, first_name, gender, language_code,
                   language_name, last_name, salary, hire_date, job, job.raw, long_noidx
            """;

        String query = """
            FROM test
            | EVAL language_code = languages
            | LOOKUP JOIN languages_lookup ON language_code
            """ + commandDiscardingFields;

        var plan = optimizedPlan(query);

        var project = as(plan, Project.class);
        assertThat(project.projections().size(), equalTo(1));
        assertThat(project.projections().get(0).name(), equalTo("languages"));

        var limit = asLimit(project.child(), 1000, true);

        var join = as(limit.child(), Join.class);
        var joinRightRelation = as(join.right(), EsRelation.class);

        assertThat(joinRightRelation.output().size(), equalTo(1));
        assertThat(joinRightRelation.output().get(0).name(), equalTo("language_code"));
    }

    /**
     * Ensure a JOIN shadowed by another JOIN doesn't request the shadowed fields.
     * <p>
     * Expected
     * <pre>{@code
     * Limit[1000[INTEGER],true]
     * \_Join[LEFT,[language_code{r}#4],[language_code{r}#4],[language_code{f}#20]]
     *   |_Limit[1000[INTEGER],true]
     *   | \_Join[LEFT,[language_code{r}#4],[language_code{r}#4],[language_code{f}#18]]
     *   |   |_Eval[[languages{f}#10 AS language_code]]
     *   |   | \_Limit[1000[INTEGER],false]
     *   |   |   \_EsRelation[test][_meta_field{f}#13, emp_no{f}#7, first_name{f}#8, ge..]
     *   |   \_EsRelation[languages_lookup][LOOKUP][language_code{f}#18]
     *   \_EsRelation[languages_lookup][LOOKUP][language_code{f}#20, language_name{f}#21]
     * }</pre>
     */
    public void testMultipleLookupShadowing() {
        String query = """
            FROM test
            | EVAL language_code = languages
            | LOOKUP JOIN languages_lookup ON language_code
            | LOOKUP JOIN languages_lookup ON language_code
            """;

        var plan = optimizedPlan(query);

        var limit1 = asLimit(plan, 1000, true);

        var finalJoin = as(limit1.child(), Join.class);
        var finalJoinRightRelation = as(finalJoin.right(), EsRelation.class);

        assertThat(finalJoinRightRelation.output().size(), equalTo(2));
        assertThat(finalJoinRightRelation.output().get(0).name(), equalTo("language_code"));
        assertThat(finalJoinRightRelation.output().get(1).name(), equalTo("language_name"));

        var limit2 = asLimit(finalJoin.left(), 1000, true);

        var initialJoin = as(limit2.child(), Join.class);
        var initialJoinRightRelation = as(initialJoin.right(), EsRelation.class);

        assertThat(initialJoinRightRelation.output().size(), equalTo(1));
        assertThat(initialJoinRightRelation.output().get(0).name(), equalTo("language_code"));

        var eval = as(initialJoin.left(), Eval.class);
        var limit3 = asLimit(eval.child(), 1000, false);
    }

    public void testTranslateMetricsWithoutGrouping() {
        var query = "TS k8s | STATS max(rate(network.total_bytes_in))";
        var plan = logicalOptimizerWithLatestVersion.optimize(metricsAnalyzer.analyze(parser.createStatement(query)));
        Limit limit = as(plan, Limit.class);
        Aggregate finalAggs = as(limit.child(), Aggregate.class);
        assertThat(finalAggs, not(instanceOf(TimeSeriesAggregate.class)));
        TimeSeriesAggregate aggsByTsid = as(finalAggs.child(), TimeSeriesAggregate.class);
        assertNull(aggsByTsid.timeBucket());
        as(aggsByTsid.child(), EsRelation.class);

        assertThat(finalAggs.aggregates(), hasSize(1));
        Max max = as(Alias.unwrap(finalAggs.aggregates().get(0)), Max.class);
        assertThat(Expressions.attribute(max.field()).id(), equalTo(aggsByTsid.aggregates().get(0).id()));
        assertThat(finalAggs.groupings(), empty());

        assertThat(aggsByTsid.aggregates(), hasSize(1)); // _tsid is dropped
        Rate rate = as(Alias.unwrap(aggsByTsid.aggregates().get(0)), Rate.class);
        assertThat(Expressions.attribute(rate.field()).name(), equalTo("network.total_bytes_in"));
    }

    public void testTranslateMixedAggsWithoutGrouping() {
        var query = "TS k8s | STATS max(rate(network.total_bytes_in)), max(network.cost)";
        var plan = logicalOptimizerWithLatestVersion.optimize(metricsAnalyzer.analyze(parser.createStatement(query)));
        Limit limit = as(plan, Limit.class);
        Aggregate finalAggs = as(limit.child(), Aggregate.class);
        assertThat(finalAggs, not(instanceOf(TimeSeriesAggregate.class)));
        TimeSeriesAggregate aggsByTsid = as(finalAggs.child(), TimeSeriesAggregate.class);
        assertNull(aggsByTsid.timeBucket());
        as(aggsByTsid.child(), EsRelation.class);

        assertThat(finalAggs.aggregates(), hasSize(2));
        Max maxRate = as(Alias.unwrap(finalAggs.aggregates().get(0)), Max.class);
        Max maxCost = as(Alias.unwrap(finalAggs.aggregates().get(1)), Max.class);
        assertThat(Expressions.attribute(maxRate.field()).id(), equalTo(aggsByTsid.aggregates().get(0).id()));
        assertThat(Expressions.attribute(maxCost.field()).id(), equalTo(aggsByTsid.aggregates().get(1).id()));
        assertThat(finalAggs.groupings(), empty());

        assertThat(aggsByTsid.aggregates(), hasSize(2));
        Rate rate = as(Alias.unwrap(aggsByTsid.aggregates().get(0)), Rate.class);
        assertThat(Expressions.attribute(rate.field()).name(), equalTo("network.total_bytes_in"));
        LastOverTime lastCost = as(Alias.unwrap(aggsByTsid.aggregates().get(1)), LastOverTime.class);
        assertThat(Expressions.attribute(lastCost.field()).name(), equalTo("network.cost"));
    }

    public void testTranslateMixedAggsWithMathWithoutGrouping() {
        var query = "TS k8s | STATS max(rate(network.total_bytes_in)), max(network.cost + 0.2) * 1.1";
        var plan = logicalOptimizerWithLatestVersion.optimize(metricsAnalyzer.analyze(parser.createStatement(query)));
        Project project = as(plan, Project.class);
        Eval mulEval = as(project.child(), Eval.class);
        assertThat(mulEval.fields(), hasSize(1));
        Mul mul = as(Alias.unwrap(mulEval.fields().get(0)), Mul.class);
        Limit limit = as(mulEval.child(), Limit.class);
        Aggregate finalAggs = as(limit.child(), Aggregate.class);
        assertThat(finalAggs, not(instanceOf(TimeSeriesAggregate.class)));
        assertThat(finalAggs.aggregates(), hasSize(2));
        TimeSeriesAggregate aggsByTsid = as(finalAggs.child(), TimeSeriesAggregate.class);
        assertThat(aggsByTsid.aggregates(), hasSize(2));
        assertNull(aggsByTsid.timeBucket());
        Eval addEval = as(aggsByTsid.child(), Eval.class);
        assertThat(addEval.fields(), hasSize(1));
        Add add = as(Alias.unwrap(addEval.fields().get(0)), Add.class);
        EsRelation relation = as(addEval.child(), EsRelation.class);
        assertThat(relation.indexMode(), equalTo(IndexMode.TIME_SERIES));

        assertThat(Expressions.attribute(mul.left()).id(), equalTo(finalAggs.aggregates().get(1).id()));
        assertThat(mul.right().fold(FoldContext.small()), equalTo(1.1));

        Max maxRate = as(Alias.unwrap(finalAggs.aggregates().get(0)), Max.class);
        Max maxCost = as(Alias.unwrap(finalAggs.aggregates().get(1)), Max.class);
        assertThat(Expressions.attribute(maxRate.field()).id(), equalTo(aggsByTsid.aggregates().get(0).id()));
        assertThat(Expressions.attribute(maxCost.field()).id(), equalTo(aggsByTsid.aggregates().get(1).id()));
        assertThat(finalAggs.groupings(), empty());

        Rate rate = as(Alias.unwrap(aggsByTsid.aggregates().get(0)), Rate.class);
        assertThat(Expressions.attribute(rate.field()).name(), equalTo("network.total_bytes_in"));
        LastOverTime lastCost = as(Alias.unwrap(aggsByTsid.aggregates().get(1)), LastOverTime.class);
        assertThat(Expressions.attribute(lastCost.field()).id(), equalTo(addEval.fields().get(0).id()));
        assertThat(Expressions.attribute(add.left()).name(), equalTo("network.cost"));
        assertThat(add.right().fold(FoldContext.small()), equalTo(0.2));
    }

    public void testTranslateMetricsGroupedByOneDimension() {
        var query = "TS k8s | STATS sum(rate(network.total_bytes_in)) BY cluster | SORT cluster | LIMIT 10";
        var plan = logicalOptimizerWithLatestVersion.optimize(metricsAnalyzer.analyze(parser.createStatement(query)));
        Project project = as(plan, Project.class);
        TopN topN = as(project.child(), TopN.class);
        Eval unpack = as(topN.child(), Eval.class);
        Aggregate aggsByCluster = as(unpack.child(), Aggregate.class);
        assertThat(aggsByCluster, not(instanceOf(TimeSeriesAggregate.class)));
        assertThat(aggsByCluster.aggregates(), hasSize(2));
        Eval pack = as(aggsByCluster.child(), Eval.class);
        TimeSeriesAggregate aggsByTsid = as(pack.child(), TimeSeriesAggregate.class);
        assertThat(aggsByTsid.aggregates(), hasSize(2)); // _tsid is dropped
        assertNull(aggsByTsid.timeBucket());
        EsRelation relation = as(aggsByTsid.child(), EsRelation.class);
        assertThat(relation.indexMode(), equalTo(IndexMode.TIME_SERIES));

        Sum sum = as(Alias.unwrap(aggsByCluster.aggregates().get(0)), Sum.class);
        assertThat(Expressions.attribute(sum.field()).id(), equalTo(aggsByTsid.aggregates().get(0).id()));
        assertThat(aggsByCluster.groupings(), hasSize(1));

        Rate rate = as(Alias.unwrap(aggsByTsid.aggregates().get(0)), Rate.class);
        assertThat(Expressions.attribute(rate.field()).name(), equalTo("network.total_bytes_in"));
        DimensionValues values = as(Alias.unwrap(aggsByTsid.aggregates().get(1)), DimensionValues.class);
        assertThat(Expressions.attribute(values.field()).name(), equalTo("cluster"));
    }

    public void testTranslateMetricsGroupedByTwoDimension() {
        var query = "TS k8s | STATS avg(rate(network.total_bytes_in)) BY cluster, pod";
        var plan = logicalOptimizerWithLatestVersion.optimize(metricsAnalyzer.analyze(parser.createStatement(query)));
        Project project = as(plan, Project.class);
        Eval eval = as(project.child(), Eval.class);
        assertThat(eval.fields(), hasSize(3));
        Limit limit = as(eval.child(), Limit.class);
        Aggregate finalAggs = as(limit.child(), Aggregate.class);
        assertThat(finalAggs, not(instanceOf(TimeSeriesAggregate.class)));
        assertThat(finalAggs.aggregates(), hasSize(4));
        Eval pack = as(finalAggs.child(), Eval.class);
        TimeSeriesAggregate aggsByTsid = as(pack.child(), TimeSeriesAggregate.class);
        assertThat(aggsByTsid.aggregates(), hasSize(3)); // _tsid is dropped
        assertNull(aggsByTsid.timeBucket());
        EsRelation relation = as(aggsByTsid.child(), EsRelation.class);
        assertThat(relation.indexMode(), equalTo(IndexMode.TIME_SERIES));

        var unpackCluster = as(Alias.unwrap(eval.fields().get(0)), UnpackDimension.class);
        assertThat(Expressions.name(unpackCluster), equalTo("cluster"));
        var unpackPod = as(Alias.unwrap(eval.fields().get(1)), UnpackDimension.class);
        assertThat(Expressions.name(unpackPod), equalTo("pod"));
        Div div = as(Alias.unwrap(eval.fields().get(2)), Div.class);

        assertThat(Expressions.attribute(div.left()).id(), equalTo(finalAggs.aggregates().get(0).id()));
        assertThat(Expressions.attribute(div.right()).id(), equalTo(finalAggs.aggregates().get(1).id()));

        Sum sum = as(Alias.unwrap(finalAggs.aggregates().get(0)), Sum.class);
        assertThat(Expressions.attribute(sum.field()).id(), equalTo(aggsByTsid.aggregates().get(0).id()));
        Count count = as(Alias.unwrap(finalAggs.aggregates().get(1)), Count.class);
        assertThat(Expressions.attribute(count.field()).id(), equalTo(aggsByTsid.aggregates().get(0).id()));
        assertThat(finalAggs.groupings(), hasSize(2));

        assertThat(aggsByTsid.aggregates(), hasSize(3)); // rates, values(cluster), values(pod)
        Rate rate = as(Alias.unwrap(aggsByTsid.aggregates().get(0)), Rate.class);
        assertThat(Expressions.attribute(rate.field()).name(), equalTo("network.total_bytes_in"));
        DimensionValues values1 = as(Alias.unwrap(aggsByTsid.aggregates().get(1)), DimensionValues.class);
        assertThat(Expressions.attribute(values1.field()).name(), equalTo("cluster"));
        DimensionValues values2 = as(Alias.unwrap(aggsByTsid.aggregates().get(2)), DimensionValues.class);
        assertThat(Expressions.attribute(values2.field()).name(), equalTo("pod"));
    }

    public void testTranslateMetricsGroupedByTimeBucket() {
        var query = "TS k8s | STATS sum(rate(network.total_bytes_in)) BY bucket(@timestamp, 1h)";
        var plan = logicalOptimizerWithLatestVersion.optimize(metricsAnalyzer.analyze(parser.createStatement(query)));
        Limit limit = as(plan, Limit.class);
        Aggregate finalAgg = as(limit.child(), Aggregate.class);
        assertThat(finalAgg, not(instanceOf(TimeSeriesAggregate.class)));
        assertThat(finalAgg.aggregates(), hasSize(2));
        TimeSeriesAggregate aggsByTsid = as(finalAgg.child(), TimeSeriesAggregate.class);
        assertThat(aggsByTsid.aggregates(), hasSize(2)); // _tsid is dropped
        assertNotNull(aggsByTsid.timeBucket());
        assertThat(aggsByTsid.timeBucket().buckets().fold(FoldContext.small()), equalTo(Duration.ofHours(1)));
        Eval eval = as(aggsByTsid.child(), Eval.class);
        assertThat(eval.fields(), hasSize(1));
        EsRelation relation = as(eval.child(), EsRelation.class);
        assertThat(relation.indexMode(), equalTo(IndexMode.TIME_SERIES));

        Sum sum = as(Alias.unwrap(finalAgg.aggregates().get(0)), Sum.class);
        assertThat(Expressions.attribute(sum.field()).id(), equalTo(aggsByTsid.aggregates().get(0).id()));
        assertThat(finalAgg.groupings(), hasSize(1));
        assertThat(Expressions.attribute(finalAgg.groupings().get(0)).id(), equalTo(aggsByTsid.aggregates().get(1).id()));

        Rate rate = as(Alias.unwrap(aggsByTsid.aggregates().get(0)), Rate.class);
        assertThat(Expressions.attribute(rate.field()).name(), equalTo("network.total_bytes_in"));
        assertThat(Expressions.attribute(aggsByTsid.groupings().get(1)).id(), equalTo(eval.fields().get(0).id()));
        Bucket bucket = as(Alias.unwrap(eval.fields().get(0)), Bucket.class);
        assertThat(Expressions.attribute(bucket.field()).name(), equalTo("@timestamp"));
    }

    public void testTranslateMetricsGroupedByTimeBucketAndDimensions() {
        var query = """
            TS k8s
            | STATS avg(rate(network.total_bytes_in)) BY pod, bucket(@timestamp, 5 minute), cluster
            | SORT cluster
            | LIMIT 10
            """;
        var plan = logicalOptimizerWithLatestVersion.optimize(metricsAnalyzer.analyze(parser.createStatement(query)));
        Project project = as(plan, Project.class);
        TopN topN = as(project.child(), TopN.class);
        Eval eval = as(topN.child(), Eval.class);
        assertThat(eval.fields(), hasSize(3));
        Div div = as(Alias.unwrap(eval.fields().get(2)), Div.class);
        Aggregate finalAgg = as(eval.child(), Aggregate.class);
        assertThat(finalAgg, not(instanceOf(TimeSeriesAggregate.class)));
        Eval packDimensions = as(finalAgg.child(), Eval.class);
        TimeSeriesAggregate aggsByTsid = as(packDimensions.child(), TimeSeriesAggregate.class);
        assertNotNull(aggsByTsid.timeBucket());
        assertThat(aggsByTsid.timeBucket().buckets().fold(FoldContext.small()), equalTo(Duration.ofMinutes(5)));
        Eval bucket = as(aggsByTsid.child(), Eval.class);
        EsRelation relation = as(bucket.child(), EsRelation.class);
        assertThat(relation.indexMode(), equalTo(IndexMode.TIME_SERIES));
        assertThat(Expressions.attribute(div.left()).id(), equalTo(finalAgg.aggregates().get(0).id()));
        assertThat(Expressions.attribute(div.right()).id(), equalTo(finalAgg.aggregates().get(1).id()));

        assertThat(finalAgg.aggregates(), hasSize(5)); // sum, count, pod, bucket, cluster
        Sum sum = as(Alias.unwrap(finalAgg.aggregates().get(0)), Sum.class);
        Count count = as(Alias.unwrap(finalAgg.aggregates().get(1)), Count.class);
        assertThat(Expressions.attribute(sum.field()).id(), equalTo(aggsByTsid.aggregates().get(0).id()));
        assertThat(Expressions.attribute(count.field()).id(), equalTo(aggsByTsid.aggregates().get(0).id()));
        assertThat(finalAgg.groupings(), hasSize(3));

        assertThat(aggsByTsid.aggregates(), hasSize(4)); // rate, values(pod), values(cluster), bucket
        Rate rate = as(Alias.unwrap(aggsByTsid.aggregates().get(0)), Rate.class);
        assertThat(Expressions.attribute(rate.field()).name(), equalTo("network.total_bytes_in"));
        DimensionValues podValues = as(Alias.unwrap(aggsByTsid.aggregates().get(1)), DimensionValues.class);
        assertThat(Expressions.attribute(podValues.field()).name(), equalTo("pod"));
    }

    public void testTranslateSumOfTwoRates() {
        var query = """
            TS k8s
            | STATS max(rate(network.total_bytes_in) + rate(network.total_bytes_out)) BY pod, bucket(@timestamp, 5 minute), cluster
            | SORT cluster
            | LIMIT 10
            """;
        var plan = logicalOptimizerWithLatestVersion.optimize(metricsAnalyzer.analyze(parser.createStatement(query)));
        Project projection = as(plan, Project.class);
        TopN topN = as(projection.child(), TopN.class);
        Eval unpack = as(topN.child(), Eval.class);
        assertThat(unpack.fields(), hasSize(2));
        var unpack1 = as(Alias.unwrap(unpack.fields().get(0)), UnpackDimension.class);
        var unpack2 = as(Alias.unwrap(unpack.fields().get(1)), UnpackDimension.class);
        Aggregate finalAgg = as(unpack.child(), Aggregate.class);
        Eval eval = as(finalAgg.child(), Eval.class);
        assertThat(eval.fields(), hasSize(3));
        var pack1 = as(Alias.unwrap(eval.fields().get(0)), PackDimension.class);
        var pack2 = as(Alias.unwrap(eval.fields().get(1)), PackDimension.class);
        Add sum = as(Alias.unwrap(eval.fields().get(2)), Add.class);
        assertThat(Expressions.name(sum.left()), equalTo("RATE_$1"));
        assertThat(Expressions.name(sum.right()), equalTo("RATE_$2"));
        TimeSeriesAggregate aggsByTsid = as(eval.child(), TimeSeriesAggregate.class);
        assertThat(Expressions.name(aggsByTsid.aggregates().get(0)), equalTo("RATE_$1"));
        assertThat(Expressions.name(aggsByTsid.aggregates().get(1)), equalTo("RATE_$2"));
    }

    public void testTranslateMixedAggsGroupedByTimeBucketAndDimensions() {
        var query = """
            TS k8s
            | STATS avg(rate(network.total_bytes_in)), avg(network.cost) BY bucket(@timestamp, 5 minute), cluster
            | SORT cluster
            | LIMIT 10
            """;
        var plan = logicalOptimizerWithLatestVersion.optimize(metricsAnalyzer.analyze(parser.createStatement(query)));
        Project project = as(plan, Project.class);
        TopN topN = as(project.child(), TopN.class);
        Eval eval = as(topN.child(), Eval.class);
        assertThat(eval.fields(), hasSize(3));
        Div div = as(Alias.unwrap(eval.fields().get(2)), Div.class);
        Aggregate finalAgg = as(eval.child(), Aggregate.class);
        assertThat(finalAgg, not(instanceOf(TimeSeriesAggregate.class)));
        Eval packDimensions = as(finalAgg.child(), Eval.class);
        TimeSeriesAggregate aggsByTsid = as(packDimensions.child(), TimeSeriesAggregate.class);
        assertNotNull(aggsByTsid.timeBucket());
        assertThat(aggsByTsid.timeBucket().buckets().fold(FoldContext.small()), equalTo(Duration.ofMinutes(5)));
        Eval bucket = as(aggsByTsid.child(), Eval.class);
        EsRelation relation = as(bucket.child(), EsRelation.class);
        assertThat(relation.indexMode(), equalTo(IndexMode.TIME_SERIES));

        assertThat(finalAgg.aggregates(), hasSize(6)); // sum, count, sum, count, bucket, cluster
        Sum sumRate = as(Alias.unwrap(finalAgg.aggregates().get(0)), Sum.class);
        Count countRate = as(Alias.unwrap(finalAgg.aggregates().get(1)), Count.class);
        assertThat(Expressions.attribute(sumRate.field()).id(), equalTo(aggsByTsid.aggregates().get(0).id()));
        assertThat(Expressions.attribute(countRate.field()).id(), equalTo(aggsByTsid.aggregates().get(0).id()));

        Sum sumCost = as(Alias.unwrap(finalAgg.aggregates().get(2)), Sum.class);
        Count countCost = as(Alias.unwrap(finalAgg.aggregates().get(3)), Count.class);
        assertThat(Expressions.attribute(sumCost.field()).id(), equalTo(aggsByTsid.aggregates().get(1).id()));
        assertThat(Expressions.attribute(countCost.field()).id(), equalTo(aggsByTsid.aggregates().get(1).id()));

        assertThat(finalAgg.groupings(), hasSize(2));

        assertThat(aggsByTsid.aggregates(), hasSize(4)); // rate, last_over_time, values(cluster), bucket
        Rate rate = as(Alias.unwrap(aggsByTsid.aggregates().get(0)), Rate.class);
        assertThat(Expressions.attribute(rate.field()).name(), equalTo("network.total_bytes_in"));
        LastOverTime lastSum = as(Alias.unwrap(aggsByTsid.aggregates().get(1)), LastOverTime.class);
        assertThat(Expressions.attribute(lastSum.field()).name(), equalTo("network.cost"));
    }

    public void testAdjustMetricsRateBeforeFinalAgg() {
        var query = """
            TS k8s
            | STATS avg(round(1.05 * rate(network.total_bytes_in))) BY bucket(@timestamp, 1 minute), cluster
            | SORT cluster
            | LIMIT 10
            """;
        var plan = logicalOptimizerWithLatestVersion.optimize(metricsAnalyzer.analyze(parser.createStatement(query)));
        Project project = as(plan, Project.class);
        TopN topN = as(project.child(), TopN.class);
        Eval evalDiv = as(topN.child(), Eval.class);
        assertThat(evalDiv.fields(), hasSize(2));
        as(Alias.unwrap(evalDiv.fields().get(0)), UnpackDimension.class);
        Div div = as(Alias.unwrap(evalDiv.fields().get(1)), Div.class);

        Aggregate finalAgg = as(evalDiv.child(), Aggregate.class);
        assertThat(finalAgg, not(instanceOf(TimeSeriesAggregate.class)));
        assertThat(finalAgg.aggregates(), hasSize(4)); // sum, count, bucket, cluster
        assertThat(finalAgg.groupings(), hasSize(2));

        Eval evalRound = as(finalAgg.child(), Eval.class);
        Round round = as(Alias.unwrap(evalRound.fields().get(1)), Round.class);
        Mul mul = as(round.field(), Mul.class);

        TimeSeriesAggregate aggsByTsid = as(evalRound.child(), TimeSeriesAggregate.class);
        assertThat(aggsByTsid.aggregates(), hasSize(3)); // rate, cluster, bucket
        assertThat(aggsByTsid.groupings(), hasSize(2));
        assertNotNull(aggsByTsid.timeBucket());
        assertThat(aggsByTsid.timeBucket().buckets().fold(FoldContext.small()), equalTo(Duration.ofMinutes(1)));

        Eval evalBucket = as(aggsByTsid.child(), Eval.class);
        assertThat(evalBucket.fields(), hasSize(1));
        Bucket bucket = as(Alias.unwrap(evalBucket.fields().get(0)), Bucket.class);
        EsRelation relation = as(evalBucket.child(), EsRelation.class);
        assertThat(relation.indexMode(), equalTo(IndexMode.TIME_SERIES));

        assertThat(Expressions.attribute(div.left()).id(), equalTo(finalAgg.aggregates().get(0).id()));
        assertThat(Expressions.attribute(div.right()).id(), equalTo(finalAgg.aggregates().get(1).id()));

        Sum sum = as(Alias.unwrap(finalAgg.aggregates().get(0)), Sum.class);
        Count count = as(Alias.unwrap(finalAgg.aggregates().get(1)), Count.class);

        assertThat(
            Expressions.attribute(finalAgg.groupings().get(0)).id(),
            equalTo(Expressions.attribute(aggsByTsid.groupings().get(1)).id())
        );

        assertThat(Expressions.attribute(mul.left()).id(), equalTo(aggsByTsid.aggregates().get(0).id()));
        assertThat(mul.right().fold(FoldContext.small()), equalTo(1.05));
        Rate rate = as(Alias.unwrap(aggsByTsid.aggregates().get(0)), Rate.class);
        assertThat(Expressions.attribute(rate.field()).name(), equalTo("network.total_bytes_in"));
        DimensionValues values = as(Alias.unwrap(aggsByTsid.aggregates().get(1)), DimensionValues.class);
        assertThat(Expressions.attribute(values.field()).name(), equalTo("cluster"));
    }

    public void testTranslateMaxOverTime() {
        var query = "TS k8s | STATS sum(max_over_time(network.bytes_in)) BY bucket(@timestamp, 1h)";
        var plan = logicalOptimizerWithLatestVersion.optimize(metricsAnalyzer.analyze(parser.createStatement(query)));
        Limit limit = as(plan, Limit.class);
        Aggregate finalAgg = as(limit.child(), Aggregate.class);
        assertThat(finalAgg, not(instanceOf(TimeSeriesAggregate.class)));
        assertThat(finalAgg.aggregates(), hasSize(2));
        TimeSeriesAggregate aggsByTsid = as(finalAgg.child(), TimeSeriesAggregate.class);
        assertThat(aggsByTsid.aggregates(), hasSize(2)); // _tsid is dropped
        assertNotNull(aggsByTsid.timeBucket());
        assertThat(aggsByTsid.timeBucket().buckets().fold(FoldContext.small()), equalTo(Duration.ofHours(1)));
        Eval eval = as(aggsByTsid.child(), Eval.class);
        assertThat(eval.fields(), hasSize(1));
        EsRelation relation = as(eval.child(), EsRelation.class);
        assertThat(relation.indexMode(), equalTo(IndexMode.STANDARD));

        Sum sum = as(Alias.unwrap(finalAgg.aggregates().get(0)), Sum.class);
        assertThat(Expressions.attribute(sum.field()).id(), equalTo(aggsByTsid.aggregates().get(0).id()));
        assertThat(finalAgg.groupings(), hasSize(1));
        assertThat(Expressions.attribute(finalAgg.groupings().get(0)).id(), equalTo(aggsByTsid.aggregates().get(1).id()));

        Max max = as(Alias.unwrap(aggsByTsid.aggregates().get(0)), Max.class);
        assertThat(Expressions.attribute(max.field()).name(), equalTo("network.bytes_in"));
        assertThat(Expressions.attribute(aggsByTsid.groupings().get(1)).id(), equalTo(eval.fields().get(0).id()));
        Bucket bucket = as(Alias.unwrap(eval.fields().get(0)), Bucket.class);
        assertThat(Expressions.attribute(bucket.field()).name(), equalTo("@timestamp"));
    }

    public void testTranslateAvgOverTime() {
        var query = "TS k8s | STATS sum(avg_over_time(network.bytes_in)) BY bucket(@timestamp, 1h)";
        var plan = logicalOptimizerWithLatestVersion.optimize(metricsAnalyzer.analyze(parser.createStatement(query)));
        Limit limit = as(plan, Limit.class);
        Aggregate finalAgg = as(limit.child(), Aggregate.class);
        assertThat(finalAgg, not(instanceOf(TimeSeriesAggregate.class)));
        assertThat(finalAgg.aggregates(), hasSize(2));
        Eval evalAvg = as(finalAgg.child(), Eval.class);
        TimeSeriesAggregate aggsByTsid = as(evalAvg.child(), TimeSeriesAggregate.class);
        assertThat(aggsByTsid.aggregates(), hasSize(3)); // _tsid is dropped
        assertNotNull(aggsByTsid.timeBucket());
        assertThat(aggsByTsid.timeBucket().buckets().fold(FoldContext.small()), equalTo(Duration.ofHours(1)));
        Eval evalBucket = as(aggsByTsid.child(), Eval.class);
        assertThat(evalBucket.fields(), hasSize(1));
        EsRelation relation = as(evalBucket.child(), EsRelation.class);
        assertThat(relation.indexMode(), equalTo(IndexMode.STANDARD));

        Sum sum = as(Alias.unwrap(finalAgg.aggregates().get(0)), Sum.class);
        assertThat(Expressions.attribute(sum.field()).id(), equalTo(evalAvg.fields().get(0).id()));
        assertThat(finalAgg.groupings(), hasSize(1));
        assertThat(Expressions.attribute(finalAgg.groupings().get(0)).id(), equalTo(aggsByTsid.aggregates().get(2).id()));

        Sum sumTs = as(Alias.unwrap(aggsByTsid.aggregates().get(0)), Sum.class);
        assertThat(sumTs.summationMode(), equalTo(SummationMode.LOSSY_LITERAL));
        assertThat(Expressions.attribute(sumTs.field()).name(), equalTo("network.bytes_in"));
        Count countTs = as(Alias.unwrap(aggsByTsid.aggregates().get(1)), Count.class);
        assertThat(Expressions.attribute(countTs.field()).name(), equalTo("network.bytes_in"));
        assertThat(Expressions.attribute(aggsByTsid.groupings().get(1)).id(), equalTo(evalBucket.fields().get(0).id()));
        Bucket bucket = as(Alias.unwrap(evalBucket.fields().get(0)), Bucket.class);
        assertThat(Expressions.attribute(bucket.field()).name(), equalTo("@timestamp"));
    }

    public void testTranslateLastOverTime() {
        var query = """
            TS k8s | STATS avg(last_over_time(network.bytes_in)) BY bucket(@timestamp, 1 minute)
            | LIMIT 10
            """;
        var plan = logicalOptimizerWithLatestVersion.optimize(metricsAnalyzer.analyze(parser.createStatement(query)));
        var project = as(plan, Project.class);
        var eval = as(project.child(), Eval.class);
        var limit = as(eval.child(), Limit.class);
        Aggregate finalAgg = as(limit.child(), Aggregate.class);
        assertThat(finalAgg, not(instanceOf(TimeSeriesAggregate.class)));
        TimeSeriesAggregate aggsByTsid = as(finalAgg.child(), TimeSeriesAggregate.class);
        assertNotNull(aggsByTsid.timeBucket());
        assertThat(aggsByTsid.timeBucket().buckets().fold(FoldContext.small()), equalTo(Duration.ofMinutes(1)));
        Eval evalBucket = as(aggsByTsid.child(), Eval.class);
        assertThat(evalBucket.fields(), hasSize(1));
        EsRelation relation = as(evalBucket.child(), EsRelation.class);
        assertThat(relation.indexMode(), equalTo(IndexMode.STANDARD));

        as(Alias.unwrap(finalAgg.aggregates().get(0)), Sum.class);
        as(Alias.unwrap(finalAgg.aggregates().get(1)), Count.class);

        LastOverTime lastOverTime = as(Alias.unwrap(aggsByTsid.aggregates().get(0)), LastOverTime.class);
        assertThat(Expressions.attribute(lastOverTime.field()).name(), equalTo("network.bytes_in"));
        assertThat(Expressions.attribute(aggsByTsid.groupings().get(1)).id(), equalTo(evalBucket.fields().get(0).id()));
        Bucket bucket = as(Alias.unwrap(evalBucket.fields().get(0)), Bucket.class);
        assertThat(Expressions.attribute(bucket.field()).name(), equalTo("@timestamp"));
    }

    public void testTranslateWithInlineFilter() {
        var query = """
            TS k8s | STATS sum(last_over_time(network.bytes_in)) WHERE cluster == "prod" BY bucket(@timestamp, 1 minute)
            | LIMIT 10
            """;
        var plan = logicalOptimizerWithLatestVersion.optimize(metricsAnalyzer.analyze(parser.createStatement(query)));
        var limit = as(plan, Limit.class);
        Aggregate finalAgg = as(limit.child(), Aggregate.class);
        assertThat(finalAgg, not(instanceOf(TimeSeriesAggregate.class)));
        TimeSeriesAggregate aggsByTsid = as(finalAgg.child(), TimeSeriesAggregate.class);
        assertNotNull(aggsByTsid.timeBucket());
        assertThat(aggsByTsid.timeBucket().buckets().fold(FoldContext.small()), equalTo(Duration.ofMinutes(1)));
        Eval evalBucket = as(aggsByTsid.child(), Eval.class);
        assertThat(evalBucket.fields(), hasSize(1));
        EsRelation relation = as(evalBucket.child(), EsRelation.class);
        assertThat(relation.indexMode(), equalTo(IndexMode.STANDARD));

        var sum = as(Alias.unwrap(finalAgg.aggregates().get(0)), Sum.class);
        assertFalse(sum.hasFilter());

        LastOverTime lastOverTime = as(Alias.unwrap(aggsByTsid.aggregates().get(0)), LastOverTime.class);
        assertThat(Expressions.attribute(lastOverTime.field()).name(), equalTo("network.bytes_in"));
        assertThat(Expressions.attribute(aggsByTsid.groupings().get(1)).id(), equalTo(evalBucket.fields().get(0).id()));
        Bucket bucket = as(Alias.unwrap(evalBucket.fields().get(0)), Bucket.class);
        assertThat(Expressions.attribute(bucket.field()).name(), equalTo("@timestamp"));
        assertTrue(lastOverTime.hasFilter());
        assertThat(lastOverTime.filter(), instanceOf(Equals.class));
    }

    public void testTranslateWithInlineFilterWithImplicitLastOverTime() {
        var query = """
            TS k8s | STATS avg(network.bytes_in) WHERE cluster == "prod" BY bucket(@timestamp, 1 minute)
            | LIMIT 10
            """;
        var plan = logicalOptimizerWithLatestVersion.optimize(metricsAnalyzer.analyze(parser.createStatement(query)));
        var project = as(plan, Project.class);
        var eval = as(project.child(), Eval.class);
        var limit = as(eval.child(), Limit.class);
        Aggregate finalAgg = as(limit.child(), Aggregate.class);
        assertThat(finalAgg, not(instanceOf(TimeSeriesAggregate.class)));
        TimeSeriesAggregate aggsByTsid = as(finalAgg.child(), TimeSeriesAggregate.class);
        assertNotNull(aggsByTsid.timeBucket());
        assertThat(aggsByTsid.timeBucket().buckets().fold(FoldContext.small()), equalTo(Duration.ofMinutes(1)));
        Eval evalBucket = as(aggsByTsid.child(), Eval.class);
        assertThat(evalBucket.fields(), hasSize(1));
        EsRelation relation = as(evalBucket.child(), EsRelation.class);
        assertThat(relation.indexMode(), equalTo(IndexMode.STANDARD));

        var sum = as(Alias.unwrap(finalAgg.aggregates().get(0)), Sum.class);
        assertFalse(sum.hasFilter());
        var count = as(Alias.unwrap(finalAgg.aggregates().get(1)), Count.class);
        assertFalse(count.hasFilter());

        LastOverTime lastOverTime = as(Alias.unwrap(aggsByTsid.aggregates().get(0)), LastOverTime.class);
        assertThat(Expressions.attribute(lastOverTime.field()).name(), equalTo("network.bytes_in"));
        assertThat(Expressions.attribute(aggsByTsid.groupings().get(1)).id(), equalTo(evalBucket.fields().get(0).id()));
        Bucket bucket = as(Alias.unwrap(evalBucket.fields().get(0)), Bucket.class);
        assertThat(Expressions.attribute(bucket.field()).name(), equalTo("@timestamp"));
        assertTrue(lastOverTime.hasFilter());
        assertThat(lastOverTime.filter(), instanceOf(Equals.class));
    }

    public void testMvSortInvalidOrder() {
        VerificationException e = expectThrows(VerificationException.class, () -> plan("""
            from test
            | EVAL sd = mv_sort(salary, "ABC")
            """));
        assertTrue(e.getMessage().startsWith("Found "));
        final String header = "Found 1 problem\nline ";
        assertEquals(
            "2:29: Invalid order value in [mv_sort(salary, \"ABC\")], expected one of [ASC, DESC] but got [ABC]",
            e.getMessage().substring(header.length())
        );

        e = expectThrows(VerificationException.class, () -> plan("""
            from test
            | EVAL order = "ABC", sd = mv_sort(salary, order)
            """));
        assertTrue(e.getMessage().startsWith("Found "));
        assertEquals(
            "2:16: Invalid order value in [mv_sort(salary, order)], expected one of [ASC, DESC] but got [ABC]",
            e.getMessage().substring(header.length())
        );

        e = expectThrows(VerificationException.class, () -> plan("""
            from test
            | EVAL order = concat("d", "sc"), sd = mv_sort(salary, order)
            """));
        assertTrue(e.getMessage().startsWith("Found "));
        assertEquals(
            "2:16: Invalid order value in [mv_sort(salary, order)], expected one of [ASC, DESC] but got [dsc]",
            e.getMessage().substring(header.length())
        );

        IllegalArgumentException iae = expectThrows(IllegalArgumentException.class, () -> plan("""
            row v = [1, 2, 3] | EVAL sd = mv_sort(v, "dsc")
            """));
        assertEquals("Invalid order value in [mv_sort(v, \"dsc\")], expected one of [ASC, DESC] but got [dsc]", iae.getMessage());

        iae = expectThrows(IllegalArgumentException.class, () -> plan("""
            row v = [1, 2, 3], o = concat("d", "sc") | EVAL sd = mv_sort(v, o)
            """));
        assertEquals("Invalid order value in [mv_sort(v, o)], expected one of [ASC, DESC] but got [dsc]", iae.getMessage());
    }

    public void testToDatePeriodTimeDurationInvalidIntervals() {
        IllegalArgumentException e = expectThrows(IllegalArgumentException.class, () -> planTypes("""
            from types | EVAL interval = "3 dys", x = date + interval::date_period"""));
        assertEquals(
            "Invalid interval value in [interval::date_period], expected integer followed by one of "
                + "[DAY, DAYS, D, WEEK, WEEKS, W, MONTH, MONTHS, MO, QUARTER, QUARTERS, Q, YEAR, YEARS, YR, Y] but got [3 dys]",
            e.getMessage()
        );

        e = expectThrows(IllegalArgumentException.class, () -> planTypes("""
            from types | EVAL interval = "- 3 days", x = date + interval::date_period"""));
        assertEquals(
            "Invalid interval value in [interval::date_period], expected integer followed by one of "
                + "[DAY, DAYS, D, WEEK, WEEKS, W, MONTH, MONTHS, MO, QUARTER, QUARTERS, Q, YEAR, YEARS, YR, Y] but got [- 3 days]",
            e.getMessage()
        );

        e = expectThrows(IllegalArgumentException.class, () -> planTypes("""
            from types  | EVAL interval = "3 dys", x = date - to_dateperiod(interval)"""));
        assertEquals(
            "Invalid interval value in [to_dateperiod(interval)], expected integer followed by one of "
                + "[DAY, DAYS, D, WEEK, WEEKS, W, MONTH, MONTHS, MO, QUARTER, QUARTERS, Q, YEAR, YEARS, YR, Y] but got [3 dys]",
            e.getMessage()
        );

        e = expectThrows(IllegalArgumentException.class, () -> planTypes("""
            from types  | EVAL interval = "- 3 days", x = date - to_dateperiod(interval)"""));
        assertEquals(
            "Invalid interval value in [to_dateperiod(interval)], expected integer followed by one of "
                + "[DAY, DAYS, D, WEEK, WEEKS, W, MONTH, MONTHS, MO, QUARTER, QUARTERS, Q, YEAR, YEARS, YR, Y] but got [- 3 days]",
            e.getMessage()
        );

        e = expectThrows(IllegalArgumentException.class, () -> planTypes("""
            from types  | EVAL interval = "3 ours", x = date + interval::time_duration"""));
        assertEquals(
            "Invalid interval value in [interval::time_duration], expected integer followed by one of "
                + "[MILLISECOND, MILLISECONDS, MS, SECOND, SECONDS, SEC, S, MINUTE, MINUTES, MIN, M, HOUR, HOURS, H] but got [3 ours]",
            e.getMessage()
        );

        e = expectThrows(IllegalArgumentException.class, () -> planTypes("""
            from types  | EVAL interval = "- 3 hours", x = date + interval::time_duration"""));
        assertEquals(
            "Invalid interval value in [interval::time_duration], expected integer followed by one of "
                + "[MILLISECOND, MILLISECONDS, MS, SECOND, SECONDS, SEC, S, MINUTE, MINUTES, MIN, M, HOUR, HOURS, H] but got [- 3 hours]",
            e.getMessage()
        );

        e = expectThrows(IllegalArgumentException.class, () -> planTypes("""
            from types  | EVAL interval = "3 ours", x = date - to_timeduration(interval)"""));
        assertEquals(
            "Invalid interval value in [to_timeduration(interval)], expected integer followed by one of "
                + "[MILLISECOND, MILLISECONDS, MS, SECOND, SECONDS, SEC, S, MINUTE, MINUTES, MIN, M, HOUR, HOURS, H] but got [3 ours]",
            e.getMessage()
        );

        e = expectThrows(IllegalArgumentException.class, () -> planTypes("""
            from types  | EVAL interval = "- 3 hours", x = date - to_timeduration(interval)"""));
        assertEquals(
            "Invalid interval value in [to_timeduration(interval)], expected integer followed by one of "
                + "[MILLISECOND, MILLISECONDS, MS, SECOND, SECONDS, SEC, S, MINUTE, MINUTES, MIN, M, HOUR, HOURS, H] but got [- 3 hours]",
            e.getMessage()
        );

        e = expectThrows(IllegalArgumentException.class, () -> planTypes("""
            from types  | EVAL interval = "3.5 hours", x = date - to_timeduration(interval)"""));
        assertEquals(
            "Invalid interval value in [to_timeduration(interval)], expected integer followed by one of "
                + "[MILLISECOND, MILLISECONDS, MS, SECOND, SECONDS, SEC, S, MINUTE, MINUTES, MIN, M, HOUR, HOURS, H] but got [3.5 hours]",
            e.getMessage()
        );

        e = expectThrows(IllegalArgumentException.class, () -> planTypes("""
            row x = "2024-01-01"::datetime | eval y = x + "3 dys"::date_period"""));
        assertEquals(
            "Invalid interval value in [\"3 dys\"::date_period], expected integer followed by one of "
                + "[DAY, DAYS, D, WEEK, WEEKS, W, MONTH, MONTHS, MO, QUARTER, QUARTERS, Q, YEAR, YEARS, YR, Y] but got [3 dys]",
            e.getMessage()
        );

        e = expectThrows(IllegalArgumentException.class, () -> planTypes("""
            row x = "2024-01-01"::datetime | eval y = x - to_dateperiod("3 dys")"""));
        assertEquals(
            "Invalid interval value in [to_dateperiod(\"3 dys\")], expected integer followed by one of "
                + "[DAY, DAYS, D, WEEK, WEEKS, W, MONTH, MONTHS, MO, QUARTER, QUARTERS, Q, YEAR, YEARS, YR, Y] but got [3 dys]",
            e.getMessage()
        );

        e = expectThrows(IllegalArgumentException.class, () -> planTypes("""
            row x = "2024-01-01"::datetime | eval y = x + "3 ours"::time_duration"""));
        assertEquals(
            "Invalid interval value in [\"3 ours\"::time_duration], expected integer followed by one of "
                + "[MILLISECOND, MILLISECONDS, MS, SECOND, SECONDS, SEC, S, MINUTE, MINUTES, MIN, M, HOUR, HOURS, H] but got [3 ours]",
            e.getMessage()
        );

        e = expectThrows(IllegalArgumentException.class, () -> planTypes("""
            row x = "2024-01-01"::datetime | eval y = x - to_timeduration("3 ours")"""));
        assertEquals(
            "Invalid interval value in [to_timeduration(\"3 ours\")], expected integer followed by one of "
                + "[MILLISECOND, MILLISECONDS, MS, SECOND, SECONDS, SEC, S, MINUTE, MINUTES, MIN, M, HOUR, HOURS, H] but got [3 ours]",
            e.getMessage()
        );

        e = expectThrows(IllegalArgumentException.class, () -> planTypes("""
            row x = "2024-01-01"::datetime | eval y = x - to_timeduration("3.5 hours")"""));
        assertEquals(
            "Invalid interval value in [to_timeduration(\"3.5 hours\")], expected integer followed by one of "
                + "[MILLISECOND, MILLISECONDS, MS, SECOND, SECONDS, SEC, S, MINUTE, MINUTES, MIN, M, HOUR, HOURS, H] but got [3.5 hours]",
            e.getMessage()
        );
    }

    public void testToDatePeriodToTimeDurationWithField() {
        final String header = "Found 1 problem\nline ";
        VerificationException e = expectThrows(VerificationException.class, () -> planTypes("""
            from types | EVAL x = date + keyword::date_period"""));
        assertTrue(e.getMessage().startsWith("Found "));
        assertEquals(
            "1:30: argument of [keyword::date_period] must be a constant, received [keyword]",
            e.getMessage().substring(header.length())
        );

        e = expectThrows(VerificationException.class, () -> planTypes("""
            from types  | EVAL x = date - to_timeduration(keyword)"""));
        assertEquals(
            "1:47: argument of [to_timeduration(keyword)] must be a constant, received [keyword]",
            e.getMessage().substring(header.length())
        );

        e = expectThrows(VerificationException.class, () -> planTypes("""
            from types | EVAL x = keyword, y = date + x::date_period"""));
        assertTrue(e.getMessage().startsWith("Found "));
        assertEquals("1:43: argument of [x::date_period] must be a constant, received [x]", e.getMessage().substring(header.length()));

        e = expectThrows(VerificationException.class, () -> planTypes("""
            from types  | EVAL x = keyword, y = date - to_timeduration(x)"""));
        assertEquals("1:60: argument of [to_timeduration(x)] must be a constant, received [x]", e.getMessage().substring(header.length()));
    }

    public void testWhereNull() {
        var plan = plan("""
            from test
            | sort salary
            | rename emp_no as e, first_name as f
            | keep salary, e, f
            | where null
            | LIMIT 12
            """);
        var local = as(plan, LocalRelation.class);
        assertThat(local.supplier(), equalTo(EmptyLocalSupplier.EMPTY));
    }

    public void testFunctionNamedParamsAsFunctionArgument() {
        var query = """
            from test
            | WHERE MATCH(first_name, "Anna Smith", {"minimum_should_match": 2.0})
            """;
        var plan = optimizedPlan(query);
        Limit limit = as(plan, Limit.class);
        Filter filter = as(limit.child(), Filter.class);
        Match match = as(filter.condition(), Match.class);
        MapExpression me = as(match.options(), MapExpression.class);
        assertEquals(1, me.entryExpressions().size());
        EntryExpression ee = as(me.entryExpressions().get(0), EntryExpression.class);
        BytesRef key = as(ee.key().fold(FoldContext.small()), BytesRef.class);
        assertEquals("minimum_should_match", key.utf8ToString());
        assertEquals(new Literal(EMPTY, 2.0, DataType.DOUBLE), ee.value());
        assertEquals(DataType.DOUBLE, ee.dataType());
    }

    public void testFunctionNamedParamsAsFunctionArgument1() {
        var query = """
            from test
            | WHERE MULTI_MATCH("Anna Smith", first_name, last_name, {"minimum_should_match": 2.0})
            """;
        var plan = optimizedPlan(query);
        Limit limit = as(plan, Limit.class);
        Filter filter = as(limit.child(), Filter.class);
        MultiMatch match = as(filter.condition(), MultiMatch.class);
        MapExpression me = as(match.options(), MapExpression.class);
        assertEquals(1, me.entryExpressions().size());
        EntryExpression ee = as(me.entryExpressions().get(0), EntryExpression.class);
        BytesRef key = as(ee.key().fold(FoldContext.small()), BytesRef.class);
        assertEquals("minimum_should_match", key.utf8ToString());
        assertEquals(new Literal(EMPTY, 2.0, DataType.DOUBLE), ee.value());
        assertEquals(DataType.DOUBLE, ee.dataType());
    }

    /**
     * <pre>{@code
     * Project[[_meta_field{f}#17, emp_no{f}#11, first_name{f}#12, gender{f}#13, hire_date{f}#18, job{f}#19, job.raw{f}#20,
     *          languages{f}#14 AS language_code#5, last_name{f}#15, long_noidx{f}#21, salary{f}#16, foo{r}#7, language_name{f}#23]]
     * \_TopN[[Order[emp_no{f}#11,ASC,LAST]],1000[INTEGER]]
     *   \_Join[LEFT,[languages{f}#14],[languages{f}#14],[language_code{f}#22]]
     *     |_Eval[[[62 61 72][KEYWORD] AS foo#7]]
     *     | \_Filter[languages{f}#14 > 1[INTEGER]]
     *     |   \_EsRelation[test][_meta_field{f}#17, emp_no{f}#11, first_name{f}#12, ..]
     *     \_EsRelation[languages_lookup][LOOKUP][language_code{f}#22, language_name{f}#23]
     * }</pre>
     */
    public void testRedundantSortOnJoin() {
        var plan = optimizedPlan("""
              FROM test
            | SORT languages
            | RENAME languages AS language_code
            | EVAL foo = "bar"
            | LOOKUP JOIN languages_lookup ON language_code
            | WHERE language_code > 1
            | SORT emp_no
            """);

        var project = as(plan, Project.class);
        var topN = as(project.child(), TopN.class);
        var join = as(topN.child(), Join.class);
        var eval = as(join.left(), Eval.class);
        var filter = as(eval.child(), Filter.class);
        as(filter.child(), EsRelation.class);

        assertThat(Expressions.names(topN.order()), contains("emp_no"));
    }

    /**
     * <pre>{@code
     * TopN[[Order[emp_no{f}#9,ASC,LAST]],1000[INTEGER]]
     * \_Filter[emp_no{f}#9 > 1[INTEGER]]
     *   \_MvExpand[languages{f}#12,languages{r}#20,null]
     *     \_Eval[[[62 61 72][KEYWORD] AS foo]]
     *       \_EsRelation[test][_meta_field{f}#15, emp_no{f}#9, first_name{f}#10, g..]
     * }</pre>
     */
    public void testRedundantSortOnMvExpand() {
        var plan = optimizedPlan("""
              FROM test
            | SORT languages
            | EVAL foo = "bar"
            | MV_EXPAND languages
            | WHERE emp_no > 1
            | SORT emp_no
            """);

        var topN = as(plan, TopN.class);
        var filter = as(topN.child(), Filter.class);
        var mvExpand = as(filter.child(), MvExpand.class);
        var eval = as(mvExpand.child(), Eval.class);
        as(eval.child(), EsRelation.class);
    }

    /**
     * <pre>{@code
     * TopN[[Order[emp_no{f}#11,ASC,LAST]],1000[INTEGER]]
     * \_Join[LEFT,[language_code{r}#5],[language_code{r}#5],[language_code{f}#22]]
     *   |_Filter[emp_no{f}#11 > 1[INTEGER]]
     *   | \_MvExpand[languages{f}#14,languages{r}#24,null]
     *   |   \_Eval[[languages{f}#14 AS language_code]]
     *   |     \_EsRelation[test][_meta_field{f}#17, emp_no{f}#11, first_name{f}#12, ..]
     *   \_EsRelation[languages_lookup][LOOKUP][language_code{f}#22, language_name{f}#23]
     * }</pre>
     */
    public void testRedundantSortOnMvExpandAndJoin() {
        var plan = optimizedPlan("""
              FROM test
            | SORT languages
            | EVAL language_code = languages
            | MV_EXPAND languages
            | WHERE emp_no > 1
            | LOOKUP JOIN languages_lookup ON language_code
            | SORT emp_no
            """);

        var topN = as(plan, TopN.class);
        var join = as(topN.child(), Join.class);
        var filter = as(join.left(), Filter.class);
        var mvExpand = as(filter.child(), MvExpand.class);
        var eval = as(mvExpand.child(), Eval.class);
        as(eval.child(), EsRelation.class);
    }

    /**
     * <pre>{@code
     * TopN[[Order[emp_no{f}#12,ASC,LAST]],1000[INTEGER]]
     * \_Join[LEFT,[language_code{r}#5],[language_code{r}#5],[language_code{f}#23]]
     *   |_Filter[emp_no{f}#12 > 1[INTEGER]]
     *   | \_MvExpand[languages{f}#15,languages{r}#25,null]
     *   |   \_Eval[[languages{f}#15 AS language_code]]
     *   |     \_EsRelation[test][_meta_field{f}#18, emp_no{f}#12, first_name{f}#13, ..]
     *   \_EsRelation[languages_lookup][LOOKUP][language_code{f}#23, language_name{f}#24]
     * }</pre>
     */
    public void testMultlipleRedundantSortOnMvExpandAndJoin() {
        var plan = optimizedPlan("""
              FROM test
            | SORT first_name
            | EVAL language_code = languages
            | MV_EXPAND languages
            | sort last_name
            | WHERE emp_no > 1
            | LOOKUP JOIN languages_lookup ON language_code
            | SORT emp_no
            """);

        var topN = as(plan, TopN.class);
        var join = as(topN.child(), Join.class);
        var filter = as(join.left(), Filter.class);
        var mvExpand = as(filter.child(), MvExpand.class);
        var eval = as(mvExpand.child(), Eval.class);
        as(eval.child(), EsRelation.class);
    }

    /**
     * <pre>{@code
     * TopN[[Order[emp_no{f}#16,ASC,LAST]],1000[INTEGER]]
     * \_Filter[emp_no{f}#16 > 1[INTEGER]]
     *   \_MvExpand[languages{f}#19,languages{r}#31]
     *     \_Dissect[foo{r}#5,Parser[pattern=%{z}, appendSeparator=, parser=org.elasticsearch.dissect.DissectParser@26f2cab],[z{r}#10
     * ]]
     *       \_Grok[foo{r}#5,Parser[pattern=%{WORD:y}, grok=org.elasticsearch.grok.Grok@6ea44ccd],[y{r}#9]]
     *         \_Enrich[ANY,[6c 61 6e 67 75 61 67 65 73 5f 69 64 78][KEYWORD],foo{r}#5,{"match":{"indices":[],"match_field":"id","enrich_
     * fields":["language_code","language_name"]}},{=languages_idx},[language_code{r}#29, language_name{r}#30]]
     *           \_Eval[[TOSTRING(languages{f}#19) AS foo]]
     *             \_EsRelation[test][_meta_field{f}#22, emp_no{f}#16, first_name{f}#17, ..]
     * }</pre>
     */
    public void testRedundantSortOnMvExpandEnrichGrokDissect() {
        var plan = optimizedPlan("""
              FROM test
            | SORT languages
            | EVAL foo = to_string(languages)
            | ENRICH languages_idx on foo
            | GROK foo "%{WORD:y}"
            | DISSECT foo "%{z}"
            | MV_EXPAND languages
            | WHERE emp_no > 1
            | SORT emp_no
            """);

        var topN = as(plan, TopN.class);
        var filter = as(topN.child(), Filter.class);
        var mvExpand = as(filter.child(), MvExpand.class);
        var dissect = as(mvExpand.child(), Dissect.class);
        var grok = as(dissect.child(), Grok.class);
        var enrich = as(grok.child(), Enrich.class);
        var eval = as(enrich.child(), Eval.class);
        as(eval.child(), EsRelation.class);
    }

    /**
     * <pre>{@code
     * TopN[[Order[emp_no{f}#20,ASC,LAST]],1000[INTEGER]]
     * \_Filter[emp_no{f}#20 > 1[INTEGER]]
     *   \_MvExpand[languages{f}#23,languages{r}#37]
     *     \_Dissect[foo{r}#5,Parser[pattern=%{z}, appendSeparator=, parser=org.elasticsearch.dissect.DissectParser@3e922db0],[z{r}#1
     * 4]]
     *       \_Grok[foo{r}#5,Parser[pattern=%{WORD:y}, grok=org.elasticsearch.grok.Grok@4d6ad024],[y{r}#13]]
     *         \_Enrich[ANY,[6c 61 6e 67 75 61 67 65 73 5f 69 64 78][KEYWORD],foo{r}#5,{"match":{"indices":[],"match_field":"id","enrich_
     * fields":["language_code","language_name"]}},{=languages_idx},[language_code{r}#35, language_name{r}#36]]
     *           \_Join[LEFT,[language_code{r}#8],[language_code{r}#8],[language_code{f}#31]]
     *             |_Eval[[TOSTRING(languages{f}#23) AS foo, languages{f}#23 AS language_code]]
     *             | \_EsRelation[test][_meta_field{f}#26, emp_no{f}#20, first_name{f}#21, ..]
     *             \_EsRelation[languages_lookup][LOOKUP][language_code{f}#31]
     * }</pre>
     */
    public void testRedundantSortOnMvExpandJoinEnrichGrokDissect() {
        var plan = optimizedPlan("""
              FROM test
            | SORT languages
            | EVAL foo = to_string(languages), language_code = languages
            | LOOKUP JOIN languages_lookup ON language_code
            | ENRICH languages_idx on foo
            | GROK foo "%{WORD:y}"
            | DISSECT foo "%{z}"
            | MV_EXPAND languages
            | WHERE emp_no > 1
            | SORT emp_no
            """);

        var topN = as(plan, TopN.class);
        var filter = as(topN.child(), Filter.class);
        var mvExpand = as(filter.child(), MvExpand.class);
        var dissect = as(mvExpand.child(), Dissect.class);
        var grok = as(dissect.child(), Grok.class);
        var enrich = as(grok.child(), Enrich.class);
        var join = as(enrich.child(), Join.class);
        var eval = as(join.left(), Eval.class);
        as(eval.child(), EsRelation.class);
    }

    /**
     * Expects
     *
     * <pre>{@code
     * TopN[[Order[emp_no{f}#23,ASC,LAST]],1000[INTEGER]]
     * \_Filter[emp_no{f}#23 > 1[INTEGER]]
     *   \_MvExpand[languages{f}#26,languages{r}#36]
     *     \_Project[[language_name{f}#35, foo{r}#5 AS bar#18, languages{f}#26, emp_no{f}#23]]
     *       \_Join[LEFT,[languages{f}#26],[languages{f}#26],[language_code{f}#34]]
     *         |_Eval[[TOSTRING(languages{f}#26) AS foo#5]]
     *         | \_EsRelation[test][_meta_field{f}#29, emp_no{f}#23, first_name{f}#24, ..]
     *         \_EsRelation[languages_lookup][LOOKUP][language_code{f}#34, language_name{f}#35]
     * }</pre>
     */
    public void testRedundantSortOnMvExpandJoinKeepDropRename() {
        var plan = optimizedPlan("""
              FROM test
            | SORT languages
            | EVAL foo = to_string(languages), language_code = languages
            | LOOKUP JOIN languages_lookup ON language_code
            | KEEP language_name, language_code, foo, languages, emp_no
            | DROP language_code
            | RENAME foo AS bar
            | MV_EXPAND languages
            | WHERE emp_no > 1
            | SORT emp_no
            """);

        var topN = as(plan, TopN.class);
        var filter = as(topN.child(), Filter.class);
        var mvExpand = as(filter.child(), MvExpand.class);
        var project = as(mvExpand.child(), Project.class);
        var join = as(project.child(), Join.class);
        var eval = as(join.left(), Eval.class);
        as(eval.child(), EsRelation.class);

        assertThat(Expressions.names(topN.order()), contains("emp_no"));
    }

    /**
     * <pre>{@code
     * TopN[[Order[emp_no{f}#15,ASC,LAST]],1000[INTEGER]]
     * \_Filter[emp_no{f}#15 > 1[INTEGER]]
     *   \_MvExpand[foo{r}#10,foo{r}#29]
     *     \_Eval[[CONCAT(language_name{r}#28,[66 6f 6f][KEYWORD]) AS foo]]
     *       \_MvExpand[language_name{f}#27,language_name{r}#28]
     *         \_Join[LEFT,[language_code{r}#3],[language_code{r}#3],[language_code{f}#26]]
     *           |_Eval[[1[INTEGER] AS language_code]]
     *           | \_EsRelation[test][_meta_field{f}#21, emp_no{f}#15, first_name{f}#16, ..]
     *           \_EsRelation[languages_lookup][LOOKUP][language_code{f}#26, language_name{f}#27]
     * }</pre>
     */
    public void testEvalLookupMultipleSorts() {
        var plan = optimizedPlan("""
              FROM test
            | EVAL language_code = 1
            | LOOKUP JOIN languages_lookup ON language_code
            | SORT language_name
            | MV_EXPAND language_name
            | EVAL foo = concat(language_name, "foo")
            | MV_EXPAND foo
            | WHERE emp_no > 1
            | SORT emp_no
            """);

        var topN = as(plan, TopN.class);
        var filter = as(topN.child(), Filter.class);
        var mvExpand = as(filter.child(), MvExpand.class);
        var eval = as(mvExpand.child(), Eval.class);
        mvExpand = as(eval.child(), MvExpand.class);
        var join = as(mvExpand.child(), Join.class);
        eval = as(join.left(), Eval.class);
        as(eval.child(), EsRelation.class);

    }

    public void testUnboundedSortSimple() {
        var query = """
              ROW x = [1,2,3], y = 1
              | SORT y
              | MV_EXPAND x
              | WHERE x > 2
            """;

        VerificationException e = expectThrows(VerificationException.class, () -> plan(query));
        assertThat(e.getMessage(), containsString("line 2:5: Unbounded SORT not supported yet [SORT y] please add a LIMIT"));
    }

    public void testUnboundedSortJoin() {
        var query = """
              ROW x = [1,2,3], y = 2, language_code = 1
              | SORT y
              | LOOKUP JOIN languages_lookup ON language_code
              | WHERE language_name == "foo"
            """;

        VerificationException e = expectThrows(VerificationException.class, () -> plan(query));
        assertThat(e.getMessage(), containsString("line 2:5: Unbounded SORT not supported yet [SORT y] please add a LIMIT"));
    }

    public void testUnboundedSortWithMvExpandAndFilter() {
        var query = """
              FROM test
            | EVAL language_code = 1
            | LOOKUP JOIN languages_lookup ON language_code
            | SORT language_name
            | EVAL foo = concat(language_name, "foo")
            | MV_EXPAND foo
            | WHERE foo == "foo"
            """;

        VerificationException e = expectThrows(VerificationException.class, () -> plan(query));
        assertThat(e.getMessage(), containsString("line 4:3: Unbounded SORT not supported yet [SORT language_name] please add a LIMIT"));
    }

    public void testUnboundedSortWithLookupJoinAndFilter() {
        var query = """
              FROM test
            | EVAL language_code = 1
            | EVAL foo = concat(language_code::string, "foo")
            | MV_EXPAND foo
            | SORT foo
            | LOOKUP JOIN languages_lookup ON language_code
            | WHERE language_name == "foo"
            """;

        VerificationException e = expectThrows(VerificationException.class, () -> plan(query));
        assertThat(e.getMessage(), containsString("line 5:3: Unbounded SORT not supported yet [SORT foo] please add a LIMIT"));
    }

    public void testUnboundedSortExpandFilter() {
        var query = """
              ROW x = [1,2,3], y = 1
              | SORT x
              | MV_EXPAND x
              | WHERE x > 2
            """;

        VerificationException e = expectThrows(VerificationException.class, () -> plan(query));
        assertThat(e.getMessage(), containsString("line 2:5: Unbounded SORT not supported yet [SORT x] please add a LIMIT"));
    }

    public void testPruneRedundantOrderBy() {
        var rule = new PruneRedundantOrderBy();

        var query = """
            row x = [1,2,3], y = 1
            | sort x
            | mv_expand x
            | sort x
            | mv_expand x
            | sort y
            """;
        LogicalPlan analyzed = analyzer.analyze(parser.createStatement(query));
        LogicalPlan optimized = rule.apply(analyzed);

        // check that all the redundant SORTs are removed in a single run
        var limit = as(optimized, Limit.class);
        var orderBy = as(limit.child(), OrderBy.class);
        var mvExpand = as(orderBy.child(), MvExpand.class);
        var mvExpand2 = as(mvExpand.child(), MvExpand.class);
        as(mvExpand2.child(), Row.class);
    }

    /**
     * <pre>{@code
     * Eval[[1[INTEGER] AS irrelevant1, 2[INTEGER] AS irrelevant2]]
     *    \_Limit[1000[INTEGER],false]
     *      \_Sample[0.015[DOUBLE],15[INTEGER]]
     *        \_EsRelation[test][_meta_field{f}#12, emp_no{f}#6, first_name{f}#7, ge..]
     * }</pre>
     */
    public void testSampleMerged() {
        assumeTrue("sample must be enabled", EsqlCapabilities.Cap.SAMPLE_V3.isEnabled());

        var query = """
            FROM TEST
            | SAMPLE .3
            | EVAL irrelevant1 = 1
            | SAMPLE .5
            | EVAL irrelevant2 = 2
            | SAMPLE .1
            """;
        var optimized = optimizedPlan(query);

        var eval = as(optimized, Eval.class);
        var limit = as(eval.child(), Limit.class);
        var sample = as(limit.child(), Sample.class);
        var source = as(sample.child(), EsRelation.class);

        assertThat(sample.probability().fold(FoldContext.small()), equalTo(0.015));
    }

    public void testSamplePushDown() {
        assumeTrue("sample must be enabled", EsqlCapabilities.Cap.SAMPLE_V3.isEnabled());

        for (var command : List.of(
            "ENRICH languages_idx on first_name",
            "EVAL x = 1",
            // "INSIST emp_no", // TODO
            "KEEP emp_no",
            "DROP emp_no",
            "RENAME emp_no AS x",
            "GROK first_name \"%{WORD:bar}\"",
            "DISSECT first_name \"%{z}\""
        )) {
            var query = "FROM TEST | " + command + " | SAMPLE .5";
            var optimized = optimizedPlan(query);

            var unary = as(optimized, UnaryPlan.class);
            var limit = as(unary.child(), Limit.class);
            var sample = as(limit.child(), Sample.class);
            var source = as(sample.child(), EsRelation.class);

            assertThat(sample.probability().fold(FoldContext.small()), equalTo(0.5));
        }
    }

    public void testSamplePushDown_sort() {
        assumeTrue("sample must be enabled", EsqlCapabilities.Cap.SAMPLE_V3.isEnabled());

        var query = "FROM TEST | WHERE emp_no > 0 | SAMPLE 0.5 | LIMIT 100";
        var optimized = optimizedPlan(query);

        var limit = as(optimized, Limit.class);
        var filter = as(limit.child(), Filter.class);
        var sample = as(filter.child(), Sample.class);
        var source = as(sample.child(), EsRelation.class);

        assertThat(sample.probability().fold(FoldContext.small()), equalTo(0.5));
    }

    public void testSamplePushDown_where() {
        assumeTrue("sample must be enabled", EsqlCapabilities.Cap.SAMPLE_V3.isEnabled());

        var query = "FROM TEST | SORT emp_no | SAMPLE 0.5 | LIMIT 100";
        var optimized = optimizedPlan(query);

        var topN = as(optimized, TopN.class);
        var sample = as(topN.child(), Sample.class);
        var source = as(sample.child(), EsRelation.class);

        assertThat(sample.probability().fold(FoldContext.small()), equalTo(0.5));
    }

    public void testSampleNoPushDown() {
        assumeTrue("sample must be enabled", EsqlCapabilities.Cap.SAMPLE_V3.isEnabled());

        for (var command : List.of("LIMIT 100", "MV_EXPAND languages", "STATS COUNT()")) {
            var query = "FROM TEST | " + command + " | SAMPLE .5";
            var optimized = optimizedPlan(query);

            var limit = as(optimized, Limit.class);
            var sample = as(limit.child(), Sample.class);
            var unary = as(sample.child(), UnaryPlan.class);
            var source = as(unary.child(), EsRelation.class);
        }
    }

    /**
     * <pre>{@code
     *    Limit[1000[INTEGER],false]
     *    \_Sample[0.5[DOUBLE],null]
     *      \_Join[LEFT,[language_code{r}#4],[language_code{r}#4],[language_code{f}#17]]
     *        |_Eval[[emp_no{f}#6 AS language_code]]
     *        | \_EsRelation[test][_meta_field{f}#12, emp_no{f}#6, first_name{f}#7, ge..]
     *        \_EsRelation[languages_lookup][LOOKUP][language_code{f}#17, language_name{f}#18]
     * }</pre>
     */
    public void testSampleNoPushDownLookupJoin() {
        assumeTrue("sample must be enabled", EsqlCapabilities.Cap.SAMPLE_V3.isEnabled());

        var query = """
            FROM TEST
            | EVAL language_code = emp_no
            | LOOKUP JOIN languages_lookup ON language_code
            | SAMPLE .5
            """;
        var optimized = optimizedPlan(query);

        var limit = as(optimized, Limit.class);
        var sample = as(limit.child(), Sample.class);
        var join = as(sample.child(), Join.class);
        var eval = as(join.left(), Eval.class);
        var source = as(eval.child(), EsRelation.class);
    }

    /**
     * <pre>{@code
     *    Limit[1000[INTEGER],false]
     *    \_Sample[0.5[DOUBLE],null]
     *      \_Limit[1000[INTEGER],false]
     *        \_ChangePoint[emp_no{f}#6,hire_date{f}#13,type{r}#4,pvalue{r}#5]
     *          \_TopN[[Order[hire_date{f}#13,ASC,ANY]],1001[INTEGER]]
     *            \_EsRelation[test][_meta_field{f}#12, emp_no{f}#6, first_name{f}#7, ge..]
     * }</pre>
     */
    public void testSampleNoPushDownChangePoint() {
        assumeTrue("sample must be enabled", EsqlCapabilities.Cap.SAMPLE_V3.isEnabled());

        var query = """
            FROM TEST
            | CHANGE_POINT emp_no ON hire_date
            | SAMPLE .5
            """;
        var optimized = optimizedPlan(query);

        var limit = as(optimized, Limit.class);
        var sample = as(limit.child(), Sample.class);
        limit = as(sample.child(), Limit.class);
        var changePoint = as(limit.child(), ChangePoint.class);
        var topN = as(changePoint.child(), TopN.class);
        var source = as(topN.child(), EsRelation.class);
    }

    public void testPushDownConjunctionsToKnnPrefilter() {
        var query = """
            from test
            | where knn(dense_vector, [0, 1, 2]) and integer > 10
            """;
        var optimized = planTypes(query);

        var limit = as(optimized, Limit.class);
        var filter = as(limit.child(), Filter.class);
        var and = as(filter.condition(), And.class);
        var knn = as(and.left(), Knn.class);
        List<Expression> filterExpressions = knn.filterExpressions();
        assertThat(filterExpressions.size(), equalTo(1));
        var prefilter = as(filterExpressions.get(0), GreaterThan.class);
        assertThat(and.right(), equalTo(prefilter));
        var esRelation = as(filter.child(), EsRelation.class);
    }

    public void testPushDownMultipleFiltersToKnnPrefilter() {
        var query = """
            from test
            | where knn(dense_vector, [0, 1, 2])
            | where integer > 10
            | where keyword == "test"
            """;
        var optimized = planTypes(query);

        var limit = as(optimized, Limit.class);
        var filter = as(limit.child(), Filter.class);
        var firstAnd = as(filter.condition(), And.class);
        var knn = as(firstAnd.left(), Knn.class);
        var prefilterAnd = as(firstAnd.right(), And.class);
        as(prefilterAnd.left(), GreaterThan.class);
        as(prefilterAnd.right(), Equals.class);
        List<Expression> filterExpressions = knn.filterExpressions();
        assertThat(filterExpressions.size(), equalTo(1));
        assertThat(prefilterAnd, equalTo(filterExpressions.get(0)));
    }

    public void testNotPushDownDisjunctionsToKnnPrefilter() {
        var query = """
            from test
            | where knn(dense_vector, [0, 1, 2]) or integer > 10
            """;
        var optimized = planTypes(query);

        var limit = as(optimized, Limit.class);
        var filter = as(limit.child(), Filter.class);
        var or = as(filter.condition(), Or.class);
        var knn = as(or.left(), Knn.class);
        List<Expression> filterExpressions = knn.filterExpressions();
        assertThat(filterExpressions.size(), equalTo(0));
    }

    public void testPushDownConjunctionsAndNotDisjunctionsToKnnPrefilter() {
        /*
            and
                and
                    or
                        knn(dense_vector, [0, 1, 2], 10)
                        integer > 10
                    keyword == "test"
                 or
                     short < 5
                     double > 5.0
         */
        // Both conjunctions are pushed down to knn prefilters, disjunctions are not
        var query = """
            from test
            | where
                 ((knn(dense_vector, [0, 1, 2]) or integer > 10) and keyword == "test") and ((short < 5) or (double > 5.0))
            """;
        var optimized = planTypes(query);

        var limit = as(optimized, Limit.class);
        var filter = as(limit.child(), Filter.class);
        var and = as(filter.condition(), And.class);
        var leftAnd = as(and.left(), And.class);
        var rightOr = as(and.right(), Or.class);
        var leftOr = as(leftAnd.left(), Or.class);
        var knn = as(leftOr.left(), Knn.class);
        var rightOrPrefilter = as(knn.filterExpressions().get(0), Or.class);
        assertThat(rightOr, equalTo(rightOrPrefilter));
        var leftAndPrefilter = as(knn.filterExpressions().get(1), Equals.class);
        assertThat(leftAnd.right(), equalTo(leftAndPrefilter));
    }

    public void testMorePushDownConjunctionsAndNotDisjunctionsToKnnPrefilter() {
        /*
            or
                or
                    and
                        knn(dense_vector, [0, 1, 2], 10)
                        integer > 10
                    keyword == "test"
                 and
                     short < 5
                     double > 5.0
         */
        // Just the conjunction is pushed down to knn prefilters, disjunctions are not
        var query = """
            from test
            | where
                 ((knn(dense_vector, [0, 1, 2]) and integer > 10) or keyword == "test") or ((short < 5) and (double > 5.0))
            """;
        var optimized = planTypes(query);

        var limit = as(optimized, Limit.class);
        var filter = as(limit.child(), Filter.class);
        var or = as(filter.condition(), Or.class);
        var leftOr = as(or.left(), Or.class);
        var leftAnd = as(leftOr.left(), And.class);
        var knn = as(leftAnd.left(), Knn.class);
        var rightAndPrefilter = as(knn.filterExpressions().get(0), GreaterThan.class);
        assertThat(leftAnd.right(), equalTo(rightAndPrefilter));
    }

    public void testMultipleKnnQueriesInPrefilters() {
        /*
            and
                or
                    knn(dense_vector, [0, 1, 2], 10)
                    integer > 10
                or
                    keyword == "test"
                    knn(dense_vector, [4, 5, 6], 10)
         */
        var query = """
            from test
            | where ((knn(dense_vector, [0, 1, 2]) or integer > 10) and ((keyword == "test") or knn(dense_vector, [4, 5, 6])))
            """;
        var optimized = planTypes(query);

        var limit = as(optimized, Limit.class);
        var filter = as(limit.child(), Filter.class);
        var and = as(filter.condition(), And.class);

        // First OR (knn1 OR integer > 10)
        var firstOr = as(and.left(), Or.class);
        var firstKnn = as(firstOr.left(), Knn.class);
        var integerGt = as(firstOr.right(), GreaterThan.class);

        // Second OR (keyword == "test" OR knn2)
        var secondOr = as(and.right(), Or.class);
        as(secondOr.left(), Equals.class);
        var secondKnn = as(secondOr.right(), Knn.class);

        // First KNN should have the second OR as its filter
        List<Expression> firstKnnFilters = firstKnn.filterExpressions();
        assertThat(firstKnnFilters.size(), equalTo(1));
        assertTrue(firstKnnFilters.contains(secondOr.left()));

        // Second KNN should have the first OR as its filter
        List<Expression> secondKnnFilters = secondKnn.filterExpressions();
        assertThat(secondKnnFilters.size(), equalTo(1));
        assertTrue(secondKnnFilters.contains(firstOr.right()));
    }

    public void testKnnImplicitLimit() {
        var query = """
            from test
            | where knn(dense_vector, [0, 1, 2])
            """;
        var optimized = planTypes(query);

        var limit = as(optimized, Limit.class);
        var filter = as(limit.child(), Filter.class);
        var knn = as(filter.condition(), Knn.class);
        assertThat(knn.k(), equalTo(1000));
    }

    public void testKnnWithLimit() {
        var query = """
            from test
            | where knn(dense_vector, [0, 1, 2])
            | limit 10
            """;
        var optimized = planTypes(query);

        var limit = as(optimized, Limit.class);
        var filter = as(limit.child(), Filter.class);
        var knn = as(filter.condition(), Knn.class);
        assertThat(knn.k(), equalTo(10));
    }

    public void testKnnWithTopN() {
        var query = """
            from test metadata _score
            | where knn(dense_vector, [0, 1, 2])
            | sort _score desc
            | limit 10
            """;
        var optimized = planTypes(query);

        var topN = as(optimized, TopN.class);
        var filter = as(topN.child(), Filter.class);
        var knn = as(filter.condition(), Knn.class);
        assertThat(knn.k(), equalTo(10));
    }

    public void testKnnWithMultipleLimitsAfterTopN() {
        var query = """
            from test metadata _score
            | where knn(dense_vector, [0, 1, 2])
            | limit 20
            | sort _score desc
            | limit 10
            """;
        var optimized = planTypes(query);

        var topN = as(optimized, TopN.class);
        assertThat(topN.limit().fold(FoldContext.small()), equalTo(10));
        var limit = as(topN.child(), Limit.class);
        var filter = as(limit.child(), Filter.class);
        var knn = as(filter.condition(), Knn.class);
        assertThat(knn.k(), equalTo(20));
    }

    public void testKnnWithMultipleLimitsCombined() {
        var query = """
            from test metadata _score
            | where knn(dense_vector, [0, 1, 2])
            | limit 20
            | limit 10
            """;
        var optimized = planTypes(query);

        var limit = as(optimized, Limit.class);
        assertThat(limit.limit().fold(FoldContext.small()), equalTo(10));
        var filter = as(limit.child(), Filter.class);
        var knn = as(filter.condition(), Knn.class);
        assertThat(knn.k(), equalTo(10));
    }

    public void testKnnWithMultipleClauses() {
        var query = """
            from test metadata _score
            | where knn(dense_vector, [0, 1, 2]) and match(keyword, "test")
            | where knn(dense_vector, [1, 2, 3])
            | sort _score
            | limit 10
            """;
        var optimized = planTypes(query);

        var topN = as(optimized, TopN.class);
        assertThat(topN.limit().fold(FoldContext.small()), equalTo(10));
        var filter = as(topN.child(), Filter.class);
        var firstAnd = as(filter.condition(), And.class);
        var fistKnn = as(firstAnd.right(), Knn.class);
        assertThat(((Literal) fistKnn.query()).value(), is(List.of(1.0f, 2.0f, 3.0f)));
        var secondAnd = as(firstAnd.left(), And.class);
        var secondKnn = as(secondAnd.left(), Knn.class);
        assertThat(((Literal) secondKnn.query()).value(), is(List.of(0.0f, 1.0f, 2.0f)));
    }

    public void testKnnWithStats() {
        assertThat(
            typesError("from test | where knn(dense_vector, [0, 1, 2]) | stats c = count(*)"),
            containsString("Knn function must be used with a LIMIT clause")
        );
    }

    public void testKnnWithRerankAmdTopN() {
        assertThat(typesError("""
            from test metadata _score
            | where knn(dense_vector, [0, 1, 2])
            | rerank "some text" on text with { "inference_id" : "reranking-inference-id" }
            | sort _score desc
            | limit 10
            """), containsString("Knn function must be used with a LIMIT clause"));
    }

    public void testKnnWithRerankAmdLimit() {
        var query = """
            from test metadata _score
            | where knn(dense_vector, [0, 1, 2])
            | rerank "some text" on text with { "inference_id" : "reranking-inference-id" }
            | limit 100
            """;

        var optimized = planTypes(query);

        var rerank = as(optimized, Rerank.class);
        var limit = as(rerank.child(), Limit.class);
        assertThat(limit.limit().fold(FoldContext.small()), equalTo(100));
        var filter = as(limit.child(), Filter.class);
        var knn = as(filter.condition(), Knn.class);
        assertThat(knn.k(), equalTo(100));
    }

    private LogicalPlanOptimizer getCustomRulesLogicalPlanOptimizer(
        List<RuleExecutor.Batch<LogicalPlan>> batches,
        TransportVersion minimumVersion
    ) {
        LogicalOptimizerContext context = new LogicalOptimizerContext(EsqlTestUtils.TEST_CFG, FoldContext.small(), minimumVersion);
        LogicalPlanOptimizer customOptimizer = new LogicalPlanOptimizer(context) {
            @Override
            protected List<Batch<LogicalPlan>> batches() {
                return batches;
            }
        };
        return customOptimizer;
    }

    public void testVerifierOnAdditionalAttributeAdded() throws Exception {
        var plan = optimizedPlan("""
            from test
            | stats a = min(salary) by emp_no
            """);

        var limit = as(plan, Limit.class);
        var aggregate = as(limit.child(), Aggregate.class);
        var min = as(Alias.unwrap(aggregate.aggregates().get(0)), Min.class);
        var salary = as(min.field(), NamedExpression.class);
        assertThat(salary.name(), is("salary"));
        Holder<Integer> appliedCount = new Holder<>(0);
        // use a custom rule that adds another output attribute
        var customRuleBatch = new RuleExecutor.Batch<>(
            "CustomRuleBatch",
            RuleExecutor.Limiter.ONCE,
            new OptimizerRules.ParameterizedOptimizerRule<Aggregate, LogicalOptimizerContext>(UP) {
                @Override
                protected LogicalPlan rule(Aggregate plan, LogicalOptimizerContext context) {
                    // This rule adds a missing attribute to the plan output
                    // We only want to apply it once, so we use a static counter
                    if (appliedCount.get() == 0) {
                        appliedCount.set(appliedCount.get() + 1);
                        Literal additionalLiteral = new Literal(Source.EMPTY, "additional literal", INTEGER);
                        return new Eval(plan.source(), plan, List.of(new Alias(Source.EMPTY, "additionalAttribute", additionalLiteral)));
                    }
                    return plan;
                }

            }
        );
        LogicalPlanOptimizer customRulesLogicalPlanOptimizer = getCustomRulesLogicalPlanOptimizer(
            List.of(customRuleBatch),
            logicalOptimizer.context().minimumVersion()
        );
        Exception e = expectThrows(VerificationException.class, () -> customRulesLogicalPlanOptimizer.optimize(plan));
        assertThat(e.getMessage(), containsString("Output has changed from"));
        assertThat(e.getMessage(), containsString("additionalAttribute"));
    }

    public void testVerifierOnAttributeDatatypeChanged() {
        var plan = optimizedPlan("""
            from test
            | stats a = min(salary) by emp_no
            """);

        var limit = as(plan, Limit.class);
        var aggregate = as(limit.child(), Aggregate.class);
        var min = as(Alias.unwrap(aggregate.aggregates().get(0)), Min.class);
        var salary = as(min.field(), NamedExpression.class);
        assertThat(salary.name(), is("salary"));
        Holder<Integer> appliedCount = new Holder<>(0);
        // use a custom rule that changes the datatype of an output attribute
        var customRuleBatch = new RuleExecutor.Batch<>(
            "CustomRuleBatch",
            RuleExecutor.Limiter.ONCE,
            new OptimizerRules.ParameterizedOptimizerRule<LogicalPlan, LogicalOptimizerContext>(DOWN) {
                @Override
                protected LogicalPlan rule(LogicalPlan plan, LogicalOptimizerContext context) {
                    // We only want to apply it once, so we use a static counter
                    if (appliedCount.get() == 0) {
                        appliedCount.set(appliedCount.get() + 1);
                        Limit limit = as(plan, Limit.class);
                        Limit newLimit = new Limit(plan.source(), limit.limit(), limit.child()) {
                            @Override
                            public List<Attribute> output() {
                                List<Attribute> oldOutput = super.output();
                                List<Attribute> newOutput = new ArrayList<>(oldOutput);
                                newOutput.set(0, oldOutput.get(0).withDataType(DataType.DATETIME));
                                return newOutput;
                            }
                        };
                        return newLimit;
                    }
                    return plan;
                }

            }
        );
        LogicalPlanOptimizer customRulesLogicalPlanOptimizer = getCustomRulesLogicalPlanOptimizer(
            List.of(customRuleBatch),
            logicalOptimizerCtx.minimumVersion()
        );
        Exception e = expectThrows(VerificationException.class, () -> customRulesLogicalPlanOptimizer.optimize(plan));
        assertThat(e.getMessage(), containsString("Output has changed from"));
    }

    public void testTranslateDataGroupedByTBucket() {
        assumeTrue("requires TBUCKET capability enabled", EsqlCapabilities.Cap.TBUCKET.isEnabled());
        var query = """
            FROM sample_data
            | STATS min = MIN(@timestamp), max = MAX(@timestamp) BY bucket = TBUCKET(1 hour)
            | SORT min
            """;

        var plan = planSample(query);
        var topN = as(plan, TopN.class);

        Aggregate aggregate = as(topN.child(), Aggregate.class);
        assertThat(aggregate, not(instanceOf(TimeSeriesAggregate.class)));

        assertThat(aggregate.groupings(), hasSize(1));
        assertThat(aggregate.groupings().get(0), instanceOf(ReferenceAttribute.class));
        assertThat(as(aggregate.groupings().getFirst(), ReferenceAttribute.class).name(), equalTo("bucket"));

        assertThat(aggregate.aggregates(), hasSize(3));
        List<? extends NamedExpression> aggregates = aggregate.aggregates();
        assertThat(aggregates, hasSize(3));
        Alias a = as(aggregates.get(0), Alias.class);
        assertEquals("min", a.name());
        Min min = as(a.child(), Min.class);
        FieldAttribute fa = as(min.field(), FieldAttribute.class);
        assertEquals("@timestamp", fa.name());
        a = as(aggregates.get(1), Alias.class);
        assertEquals("max", a.name());
        Max max = as(a.child(), Max.class);
        fa = as(max.field(), FieldAttribute.class);
        assertEquals("@timestamp", fa.name());
        ReferenceAttribute ra = as(aggregates.get(2), ReferenceAttribute.class);
        assertEquals("bucket", ra.name());
        assertThat(Expressions.attribute(aggregate.groupings().get(0)).id(), equalTo(aggregate.aggregates().get(2).id()));
        Eval eval = as(aggregate.child(), Eval.class);
        assertThat(eval.fields(), hasSize(1));
        Alias bucketAlias = eval.fields().get(0);
        assertThat(bucketAlias.child(), instanceOf(Bucket.class));
        assertThat(Expressions.attribute(bucketAlias).id(), equalTo(aggregate.aggregates().get(2).id()));
        Bucket bucket = as(Alias.unwrap(bucketAlias), Bucket.class);
        assertThat(Expressions.attribute(bucket.field()).name(), equalTo("@timestamp"));
        assertThat(bucket.children().get(0), instanceOf(FieldAttribute.class));
        assertThat(((FieldAttribute) bucket.children().get(0)).name(), equalTo("@timestamp"));
        assertThat(bucket.children().get(1), instanceOf(Literal.class));
        assertThat(((Literal) bucket.children().get(1)).value(), equalTo(Duration.ofHours(1)));
    }

    public void testTranslateMetricsGroupedByTBucketInTSMode() {
        var query = "TS k8s | STATS sum(rate(network.total_bytes_in)) BY tbucket(1h)";
        var plan = logicalOptimizer.optimize(metricsAnalyzer.analyze(parser.createStatement(query)));
        Limit limit = as(plan, Limit.class);
        Aggregate finalAgg = as(limit.child(), Aggregate.class);
        assertThat(finalAgg, not(instanceOf(TimeSeriesAggregate.class)));
        assertThat(finalAgg.aggregates(), hasSize(2));
        TimeSeriesAggregate aggsByTsid = as(finalAgg.child(), TimeSeriesAggregate.class);
        assertThat(aggsByTsid.aggregates(), hasSize(2)); // _tsid is dropped
        assertNotNull(aggsByTsid.timeBucket());
        assertThat(aggsByTsid.timeBucket().buckets().fold(FoldContext.small()), equalTo(Duration.ofHours(1)));
        Eval eval = as(aggsByTsid.child(), Eval.class);
        assertThat(eval.fields(), hasSize(1));
        EsRelation relation = as(eval.child(), EsRelation.class);
        assertThat(relation.indexMode(), equalTo(IndexMode.TIME_SERIES));

        Sum sum = as(Alias.unwrap(finalAgg.aggregates().get(0)), Sum.class);
        assertThat(Expressions.attribute(sum.field()).id(), equalTo(aggsByTsid.aggregates().get(0).id()));
        assertThat(finalAgg.groupings(), hasSize(1));
        assertThat(Expressions.attribute(finalAgg.groupings().get(0)).id(), equalTo(aggsByTsid.aggregates().get(1).id()));

        Rate rate = as(Alias.unwrap(aggsByTsid.aggregates().get(0)), Rate.class);
        assertThat(Expressions.attribute(rate.field()).name(), equalTo("network.total_bytes_in"));
        assertThat(Expressions.attribute(aggsByTsid.groupings().get(1)).id(), equalTo(eval.fields().get(0).id()));
        Bucket bucket = as(Alias.unwrap(eval.fields().get(0)), Bucket.class);
        assertThat(Expressions.attribute(bucket.field()).name(), equalTo("@timestamp"));
    }

    public void testDecayOriginMustBeLiteral() {
        assumeTrue("requires DECAY_FUNCTION capability enabled", EsqlCapabilities.Cap.DECAY_FUNCTION.isEnabled());

        var query = """
            FROM employees
            | EVAL decay_result = decay(salary, salary, 10, {"offset": 5, "decay": 0.5, "type": "linear"})
            | KEEP decay_result
            | LIMIT 5""";

        Exception e = expectThrows(
            VerificationException.class,
            () -> logicalOptimizer.optimize(defaultAnalyzer().analyze(parser.createStatement(query)))
        );
        assertThat(e.getMessage(), containsString("has non-literal value [origin]"));
    }

    public void testDecayScaleMustBeLiteral() {
        assumeTrue("requires DECAY_FUNCTION capability enabled", EsqlCapabilities.Cap.DECAY_FUNCTION.isEnabled());

        var query = """
            FROM employees
            | EVAL decay_result = decay(salary, 10, salary, {"offset": 5, "decay": 0.5, "type": "linear"})
            | KEEP decay_result
            | LIMIT 5""";

        Exception e = expectThrows(
            VerificationException.class,
            () -> logicalOptimizer.optimize(defaultAnalyzer().analyze(parser.createStatement(query)))
        );
        assertThat(e.getMessage(), containsString("has non-literal value [scale]"));
    }

    /**
     *
     * Project[[languages{f}#8, language_code{f}#16, language_name{f}#17]]
     * \_Limit[1000[INTEGER],true]
     *   \_Join[LEFT,[languages{f}#8, language_code{f}#16],[languages{f}#8],[language_code{f}#16],languages{f}#8 == language_code{
     * f}#16]
     *     |_Limit[1000[INTEGER],false]
     *     | \_EsRelation[test][_meta_field{f}#11, emp_no{f}#5, first_name{f}#6, ge..]
     *     \_EsRelation[languages_lookup][LOOKUP][language_code{f}#16, language_name{f}#17]
     *
     */
    public void testLookupJoinExpressionSwapped() {
        assumeTrue(
            "requires LOOKUP JOIN ON boolean expression capability",
            EsqlCapabilities.Cap.LOOKUP_JOIN_ON_BOOLEAN_EXPRESSION.isEnabled()
        );
        LogicalPlan plan = optimizedPlan("""
            from test
            | keep languages
            | lookup join languages_lookup ON language_code == languages
            """);
        var project = as(plan, Project.class);
        var limit = asLimit(project.child(), 1000, true);
        var join = as(limit.child(), Join.class);
        assertEquals("language_code == languages", join.config().joinOnConditions().toString());
        var equals = as(join.config().joinOnConditions(), Equals.class);
        // we expect left and right to be swapped
        var left = as(equals.left(), Attribute.class);
        var right = as(equals.right(), Attribute.class);
        assertEquals("language_code", right.name());
        assertEquals("languages", left.name());
        var limitPastJoin = asLimit(join.left(), 1000, false);
        as(limitPastJoin.child(), EsRelation.class);
        as(join.right(), EsRelation.class);
    }

    /**
     *
     * Project[[_meta_field{f}#15, emp_no{f}#9, first_name{f}#10, gender{f}#11, hire_date{f}#16, job{f}#17, job.raw{f}#18, la
     * nguages{f}#12 AS language_code_left#4, last_name{f}#13, long_noidx{f}#19, salary{f}#14, language_code{f}#20, language_name{f}#21]]
     * \_Limit[1000[INTEGER],true]
     *   \_Join[LEFT,[languages{f}#12, languages{f}#12],[language_code{f}#20, language_code{f}#20],languages{f}#12 != language_co
     * de{f}#20 AND languages{f}#12 > language_code{f}#20]
     *     |_Limit[1000[INTEGER],false]
     *     | \_EsRelation[test][_meta_field{f}#15, emp_no{f}#9, first_name{f}#10, g..]
     *     \_EsRelation[languages_lookup][LOOKUP][language_code{f}#20, language_name{f}#21]
     *
     */
    public void testLookupJoinExpressionSameAttrsDifferentConditions() {
        assumeTrue(
            "requires LOOKUP JOIN ON boolean expression capability",
            EsqlCapabilities.Cap.LOOKUP_JOIN_ON_BOOLEAN_EXPRESSION.isEnabled()
        );
        String query = """
            from test
            | rename languages as language_code_left
            | lookup join languages_lookup ON language_code_left != language_code and language_code_left > language_code
            """;

        LogicalPlan plan = optimizedPlan(query);
        var project = as(plan, Project.class);
        var limit = asLimit(project.child(), 1000, true);
        var join = as(limit.child(), Join.class);

        // Verify the join conditions contain both != and > operators
        var joinConditions = join.config().joinOnConditions();
        assertThat(joinConditions, instanceOf(And.class));
        var and = as(joinConditions, And.class);

        // Check the left condition (should be !=)
        var notEquals = as(and.left(), NotEquals.class);
        var leftAttr = as(notEquals.left(), Attribute.class);
        var rightAttr = as(notEquals.right(), Attribute.class);
        assertEquals("languages", leftAttr.name());
        assertEquals("language_code", rightAttr.name());

        // Check the right condition (should be >)
        var greaterThan = as(and.right(), GreaterThan.class);
        var leftAttrGT = as(greaterThan.left(), Attribute.class);
        var rightAttrGT = as(greaterThan.right(), Attribute.class);
        assertEquals("languages", leftAttrGT.name());
        assertEquals("language_code", rightAttrGT.name());

        // Verify the left side of join has Limit then EsRelation
        var limitPastJoin = asLimit(join.left(), 1000, false);
        as(limitPastJoin.child(), EsRelation.class);

        // Verify the right side of join is EsRelation with LOOKUP
        as(join.right(), EsRelation.class);
    }
}<|MERGE_RESOLUTION|>--- conflicted
+++ resolved
@@ -6690,14 +6690,9 @@
 
     private void assertSemanticMatching(String expected, String provided) {
         BinaryComparison bc = extractPlannedBinaryComparison(provided);
-<<<<<<< HEAD
-        LogicalPlan exp = analyzerTypes.analyze(parser.createStatement("FROM types | WHERE " + expected, EsqlTestUtils.TEST_CFG));
+        LogicalPlan exp = analyzerTypes.analyze(parser.createStatement("FROM types | WHERE " + expected));
         // Exp is created separately, so the IDs will be different - ignore them for the comparison.
         assertSemanticMatching((BinaryComparison) ignoreIds(bc), (EsqlBinaryComparison) ignoreIds(extractPlannedBinaryComparison(exp)));
-=======
-        LogicalPlan exp = analyzerTypes.analyze(parser.createStatement("FROM types | WHERE " + expected));
-        assertSemanticMatching(bc, extractPlannedBinaryComparison(exp));
->>>>>>> 30d45732
     }
 
     private static void assertSemanticMatching(Expression fieldAttributeExp, Expression unresolvedAttributeExp) {

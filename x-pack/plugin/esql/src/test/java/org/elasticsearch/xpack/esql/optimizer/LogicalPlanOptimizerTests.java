/*
 * Copyright Elasticsearch B.V. and/or licensed to Elasticsearch B.V. under one
 * or more contributor license agreements. Licensed under the Elastic License
 * 2.0; you may not use this file except in compliance with the Elastic License
 * 2.0.
 */

package org.elasticsearch.xpack.esql.optimizer;

import org.apache.lucene.util.BytesRef;
import org.elasticsearch.Build;
import org.elasticsearch.common.logging.LoggerMessageFormat;
import org.elasticsearch.common.lucene.BytesRefs;
import org.elasticsearch.compute.aggregation.QuantileStates;
import org.elasticsearch.compute.data.Block;
import org.elasticsearch.compute.data.LongVectorBlock;
import org.elasticsearch.core.Tuple;
import org.elasticsearch.dissect.DissectParser;
import org.elasticsearch.index.IndexMode;
import org.elasticsearch.test.ESTestCase;
import org.elasticsearch.xpack.esql.EsqlTestUtils;
import org.elasticsearch.xpack.esql.TestBlockFactory;
import org.elasticsearch.xpack.esql.VerificationException;
import org.elasticsearch.xpack.esql.action.EsqlCapabilities;
import org.elasticsearch.xpack.esql.analysis.Analyzer;
import org.elasticsearch.xpack.esql.analysis.AnalyzerContext;
import org.elasticsearch.xpack.esql.analysis.AnalyzerTestUtils;
import org.elasticsearch.xpack.esql.analysis.EnrichResolution;
import org.elasticsearch.xpack.esql.common.Failures;
import org.elasticsearch.xpack.esql.core.expression.Alias;
import org.elasticsearch.xpack.esql.core.expression.Attribute;
import org.elasticsearch.xpack.esql.core.expression.AttributeSet;
import org.elasticsearch.xpack.esql.core.expression.Expression;
import org.elasticsearch.xpack.esql.core.expression.Expressions;
import org.elasticsearch.xpack.esql.core.expression.FieldAttribute;
import org.elasticsearch.xpack.esql.core.expression.Literal;
import org.elasticsearch.xpack.esql.core.expression.NamedExpression;
import org.elasticsearch.xpack.esql.core.expression.Nullability;
import org.elasticsearch.xpack.esql.core.expression.ReferenceAttribute;
import org.elasticsearch.xpack.esql.core.expression.UnresolvedAttribute;
import org.elasticsearch.xpack.esql.core.expression.predicate.logical.And;
import org.elasticsearch.xpack.esql.core.expression.predicate.logical.Or;
import org.elasticsearch.xpack.esql.core.expression.predicate.nulls.IsNotNull;
import org.elasticsearch.xpack.esql.core.expression.predicate.operator.comparison.BinaryComparison;
import org.elasticsearch.xpack.esql.core.tree.Source;
import org.elasticsearch.xpack.esql.core.type.DataType;
import org.elasticsearch.xpack.esql.core.type.EsField;
import org.elasticsearch.xpack.esql.core.util.Holder;
import org.elasticsearch.xpack.esql.core.util.StringUtils;
import org.elasticsearch.xpack.esql.expression.Order;
import org.elasticsearch.xpack.esql.expression.function.EsqlFunctionRegistry;
import org.elasticsearch.xpack.esql.expression.function.aggregate.AggregateFunction;
import org.elasticsearch.xpack.esql.expression.function.aggregate.Count;
import org.elasticsearch.xpack.esql.expression.function.aggregate.FromPartial;
import org.elasticsearch.xpack.esql.expression.function.aggregate.Max;
import org.elasticsearch.xpack.esql.expression.function.aggregate.Min;
import org.elasticsearch.xpack.esql.expression.function.aggregate.Percentile;
import org.elasticsearch.xpack.esql.expression.function.aggregate.Rate;
import org.elasticsearch.xpack.esql.expression.function.aggregate.Sum;
import org.elasticsearch.xpack.esql.expression.function.aggregate.ToPartial;
import org.elasticsearch.xpack.esql.expression.function.aggregate.Values;
import org.elasticsearch.xpack.esql.expression.function.grouping.Bucket;
import org.elasticsearch.xpack.esql.expression.function.grouping.Categorize;
import org.elasticsearch.xpack.esql.expression.function.scalar.convert.ToDouble;
import org.elasticsearch.xpack.esql.expression.function.scalar.convert.ToInteger;
import org.elasticsearch.xpack.esql.expression.function.scalar.convert.ToLong;
import org.elasticsearch.xpack.esql.expression.function.scalar.convert.ToString;
import org.elasticsearch.xpack.esql.expression.function.scalar.math.Round;
import org.elasticsearch.xpack.esql.expression.function.scalar.multivalue.MvAvg;
import org.elasticsearch.xpack.esql.expression.function.scalar.multivalue.MvCount;
import org.elasticsearch.xpack.esql.expression.function.scalar.multivalue.MvDedupe;
import org.elasticsearch.xpack.esql.expression.function.scalar.multivalue.MvMax;
import org.elasticsearch.xpack.esql.expression.function.scalar.multivalue.MvMedian;
import org.elasticsearch.xpack.esql.expression.function.scalar.multivalue.MvMin;
import org.elasticsearch.xpack.esql.expression.function.scalar.multivalue.MvSum;
import org.elasticsearch.xpack.esql.expression.function.scalar.nulls.Coalesce;
import org.elasticsearch.xpack.esql.expression.function.scalar.string.Concat;
import org.elasticsearch.xpack.esql.expression.predicate.operator.arithmetic.Add;
import org.elasticsearch.xpack.esql.expression.predicate.operator.arithmetic.Div;
import org.elasticsearch.xpack.esql.expression.predicate.operator.arithmetic.Mod;
import org.elasticsearch.xpack.esql.expression.predicate.operator.arithmetic.Mul;
import org.elasticsearch.xpack.esql.expression.predicate.operator.arithmetic.Neg;
import org.elasticsearch.xpack.esql.expression.predicate.operator.arithmetic.Sub;
import org.elasticsearch.xpack.esql.expression.predicate.operator.comparison.Equals;
import org.elasticsearch.xpack.esql.expression.predicate.operator.comparison.EsqlBinaryComparison;
import org.elasticsearch.xpack.esql.expression.predicate.operator.comparison.GreaterThan;
import org.elasticsearch.xpack.esql.expression.predicate.operator.comparison.In;
import org.elasticsearch.xpack.esql.expression.predicate.operator.comparison.LessThan;
import org.elasticsearch.xpack.esql.index.EsIndex;
import org.elasticsearch.xpack.esql.index.IndexResolution;
import org.elasticsearch.xpack.esql.optimizer.rules.logical.LiteralsOnTheRight;
import org.elasticsearch.xpack.esql.optimizer.rules.logical.OptimizerRules;
import org.elasticsearch.xpack.esql.optimizer.rules.logical.PushDownAndCombineLimits;
import org.elasticsearch.xpack.esql.optimizer.rules.logical.PushDownEnrich;
import org.elasticsearch.xpack.esql.optimizer.rules.logical.PushDownEval;
import org.elasticsearch.xpack.esql.optimizer.rules.logical.PushDownRegexExtract;
import org.elasticsearch.xpack.esql.optimizer.rules.logical.SplitInWithFoldableValue;
import org.elasticsearch.xpack.esql.parser.EsqlParser;
import org.elasticsearch.xpack.esql.parser.ParsingException;
import org.elasticsearch.xpack.esql.plan.GeneratingPlan;
import org.elasticsearch.xpack.esql.plan.logical.Aggregate;
import org.elasticsearch.xpack.esql.plan.logical.Dissect;
import org.elasticsearch.xpack.esql.plan.logical.Enrich;
import org.elasticsearch.xpack.esql.plan.logical.EsRelation;
import org.elasticsearch.xpack.esql.plan.logical.Eval;
import org.elasticsearch.xpack.esql.plan.logical.Filter;
import org.elasticsearch.xpack.esql.plan.logical.Grok;
import org.elasticsearch.xpack.esql.plan.logical.Limit;
import org.elasticsearch.xpack.esql.plan.logical.LogicalPlan;
import org.elasticsearch.xpack.esql.plan.logical.MvExpand;
import org.elasticsearch.xpack.esql.plan.logical.OrderBy;
import org.elasticsearch.xpack.esql.plan.logical.Project;
import org.elasticsearch.xpack.esql.plan.logical.Row;
import org.elasticsearch.xpack.esql.plan.logical.TopN;
import org.elasticsearch.xpack.esql.plan.logical.UnaryPlan;
import org.elasticsearch.xpack.esql.plan.logical.join.InlineJoin;
import org.elasticsearch.xpack.esql.plan.logical.join.Join;
import org.elasticsearch.xpack.esql.plan.logical.join.JoinConfig;
import org.elasticsearch.xpack.esql.plan.logical.join.JoinTypes;
import org.elasticsearch.xpack.esql.plan.logical.join.LookupJoin;
import org.elasticsearch.xpack.esql.plan.logical.local.EsqlProject;
import org.elasticsearch.xpack.esql.plan.logical.local.LocalRelation;
import org.elasticsearch.xpack.esql.plan.logical.local.LocalSupplier;
import org.junit.BeforeClass;

import java.util.ArrayList;
import java.util.Arrays;
import java.util.List;
import java.util.Map;
import java.util.function.BiFunction;
import java.util.function.Function;

import static java.util.Arrays.asList;
import static java.util.Collections.emptyList;
import static java.util.Collections.emptyMap;
import static java.util.Collections.singletonList;
import static org.elasticsearch.test.ListMatcher.matchesList;
import static org.elasticsearch.test.MapMatcher.assertMap;
import static org.elasticsearch.xpack.esql.EsqlTestUtils.L;
import static org.elasticsearch.xpack.esql.EsqlTestUtils.ONE;
import static org.elasticsearch.xpack.esql.EsqlTestUtils.TEST_VERIFIER;
import static org.elasticsearch.xpack.esql.EsqlTestUtils.THREE;
import static org.elasticsearch.xpack.esql.EsqlTestUtils.TWO;
import static org.elasticsearch.xpack.esql.EsqlTestUtils.as;
import static org.elasticsearch.xpack.esql.EsqlTestUtils.emptySource;
import static org.elasticsearch.xpack.esql.EsqlTestUtils.fieldAttribute;
import static org.elasticsearch.xpack.esql.EsqlTestUtils.getFieldAttribute;
import static org.elasticsearch.xpack.esql.EsqlTestUtils.loadMapping;
import static org.elasticsearch.xpack.esql.EsqlTestUtils.localSource;
import static org.elasticsearch.xpack.esql.EsqlTestUtils.referenceAttribute;
import static org.elasticsearch.xpack.esql.EsqlTestUtils.withDefaultLimitWarning;
import static org.elasticsearch.xpack.esql.analysis.Analyzer.NO_FIELDS;
import static org.elasticsearch.xpack.esql.analysis.AnalyzerTestUtils.analyze;
import static org.elasticsearch.xpack.esql.analysis.AnalyzerTestUtils.defaultLookupResolution;
import static org.elasticsearch.xpack.esql.core.expression.Literal.NULL;
import static org.elasticsearch.xpack.esql.core.tree.Source.EMPTY;
import static org.elasticsearch.xpack.esql.core.type.DataType.DOUBLE;
import static org.elasticsearch.xpack.esql.core.type.DataType.GEO_POINT;
import static org.elasticsearch.xpack.esql.core.type.DataType.INTEGER;
import static org.elasticsearch.xpack.esql.core.type.DataType.KEYWORD;
import static org.elasticsearch.xpack.esql.core.type.DataType.LONG;
import static org.elasticsearch.xpack.esql.expression.predicate.operator.comparison.EsqlBinaryComparison.BinaryComparisonOperation.EQ;
import static org.elasticsearch.xpack.esql.expression.predicate.operator.comparison.EsqlBinaryComparison.BinaryComparisonOperation.GT;
import static org.elasticsearch.xpack.esql.expression.predicate.operator.comparison.EsqlBinaryComparison.BinaryComparisonOperation.GTE;
import static org.elasticsearch.xpack.esql.expression.predicate.operator.comparison.EsqlBinaryComparison.BinaryComparisonOperation.LT;
import static org.elasticsearch.xpack.esql.expression.predicate.operator.comparison.EsqlBinaryComparison.BinaryComparisonOperation.LTE;
import static org.hamcrest.Matchers.allOf;
import static org.hamcrest.Matchers.anyOf;
import static org.hamcrest.Matchers.contains;
import static org.hamcrest.Matchers.containsInAnyOrder;
import static org.hamcrest.Matchers.containsString;
import static org.hamcrest.Matchers.empty;
import static org.hamcrest.Matchers.emptyArray;
import static org.hamcrest.Matchers.equalTo;
import static org.hamcrest.Matchers.everyItem;
import static org.hamcrest.Matchers.hasItem;
import static org.hamcrest.Matchers.hasSize;
import static org.hamcrest.Matchers.instanceOf;
import static org.hamcrest.Matchers.is;
import static org.hamcrest.Matchers.nullValue;
import static org.hamcrest.Matchers.startsWith;

//@TestLogging(value = "org.elasticsearch.xpack.esql:TRACE", reason = "debug")
public class LogicalPlanOptimizerTests extends ESTestCase {

    private static EsqlParser parser;
    private static Analyzer analyzer;
    private static LogicalPlanOptimizer logicalOptimizer;
    private static Map<String, EsField> mapping;
    private static Map<String, EsField> mappingAirports;
    private static Map<String, EsField> mappingTypes;
    private static Analyzer analyzerAirports;
    private static Analyzer analyzerTypes;
    private static Map<String, EsField> mappingExtra;
    private static Analyzer analyzerExtra;
    private static EnrichResolution enrichResolution;
    private static final LiteralsOnTheRight LITERALS_ON_THE_RIGHT = new LiteralsOnTheRight();

    private static Map<String, EsField> metricMapping;
    private static Analyzer metricsAnalyzer;

    private static class SubstitutionOnlyOptimizer extends LogicalPlanOptimizer {
        static SubstitutionOnlyOptimizer INSTANCE = new SubstitutionOnlyOptimizer(new LogicalOptimizerContext(EsqlTestUtils.TEST_CFG));

        SubstitutionOnlyOptimizer(LogicalOptimizerContext optimizerContext) {
            super(optimizerContext);
        }

        @Override
        protected List<Batch<LogicalPlan>> batches() {
            return List.of(substitutions());
        }
    }

    @BeforeClass
    public static void init() {
        parser = new EsqlParser();
        logicalOptimizer = new LogicalPlanOptimizer(new LogicalOptimizerContext(EsqlTestUtils.TEST_CFG));
        enrichResolution = new EnrichResolution();
        AnalyzerTestUtils.loadEnrichPolicyResolution(enrichResolution, "languages_idx", "id", "languages_idx", "mapping-languages.json");

        // Most tests used data from the test index, so we load it here, and use it in the plan() function.
        mapping = loadMapping("mapping-basic.json");
        EsIndex test = new EsIndex("test", mapping, Map.of("test", IndexMode.STANDARD));
        IndexResolution getIndexResult = IndexResolution.valid(test);
        analyzer = new Analyzer(
            new AnalyzerContext(
                EsqlTestUtils.TEST_CFG,
                new EsqlFunctionRegistry(),
                getIndexResult,
                defaultLookupResolution(),
                enrichResolution
            ),
            TEST_VERIFIER
        );

        // Some tests use data from the airports index, so we load it here, and use it in the plan_airports() function.
        mappingAirports = loadMapping("mapping-airports.json");
        EsIndex airports = new EsIndex("airports", mappingAirports, Map.of("airports", IndexMode.STANDARD));
        IndexResolution getIndexResultAirports = IndexResolution.valid(airports);
        analyzerAirports = new Analyzer(
            new AnalyzerContext(EsqlTestUtils.TEST_CFG, new EsqlFunctionRegistry(), getIndexResultAirports, enrichResolution),
            TEST_VERIFIER
        );

        // Some tests need additional types, so we load that index here and use it in the plan_types() function.
        mappingTypes = loadMapping("mapping-all-types.json");
        EsIndex types = new EsIndex("types", mappingTypes, Map.of("types", IndexMode.STANDARD));
        IndexResolution getIndexResultTypes = IndexResolution.valid(types);
        analyzerTypes = new Analyzer(
            new AnalyzerContext(EsqlTestUtils.TEST_CFG, new EsqlFunctionRegistry(), getIndexResultTypes, enrichResolution),
            TEST_VERIFIER
        );

        // Some tests use mappings from mapping-extra.json to be able to test more types so we load it here
        mappingExtra = loadMapping("mapping-extra.json");
        EsIndex extra = new EsIndex("extra", mappingExtra, Map.of("extra", IndexMode.STANDARD));
        IndexResolution getIndexResultExtra = IndexResolution.valid(extra);
        analyzerExtra = new Analyzer(
            new AnalyzerContext(EsqlTestUtils.TEST_CFG, new EsqlFunctionRegistry(), getIndexResultExtra, enrichResolution),
            TEST_VERIFIER
        );

        metricMapping = loadMapping("k8s-mappings.json");
        var metricsIndex = IndexResolution.valid(new EsIndex("k8s", metricMapping, Map.of("k8s", IndexMode.TIME_SERIES)));
        metricsAnalyzer = new Analyzer(
            new AnalyzerContext(EsqlTestUtils.TEST_CFG, new EsqlFunctionRegistry(), metricsIndex, enrichResolution),
            TEST_VERIFIER
        );
    }

    public void testEmptyProjections() {
        var plan = plan("""
            from test
            | keep salary
            | drop salary
            """);

        var relation = as(plan, LocalRelation.class);
        assertThat(relation.output(), is(empty()));
        assertThat(relation.supplier().get(), emptyArray());
    }

    public void testEmptyProjectionInStat() {
        var plan = plan("""
            from test
            | stats c = count(salary)
            | drop c
            """);

        var relation = as(plan, LocalRelation.class);
        assertThat(relation.output(), is(empty()));
        assertThat(relation.supplier().get(), emptyArray());
    }

    /**
     * Expects
     *
     * EsqlProject[[x{r}#6]]
     * \_Eval[[1[INTEGER] AS x]]
     *   \_Limit[1000[INTEGER]]
     *     \_LocalRelation[[{e}#18],[ConstantNullBlock[positions=1]]]
     */
    public void testEmptyProjectInStatWithEval() {
        var plan = plan("""
            from test
            | where languages > 1
            | stats c = count(salary)
            | eval x = 1, c2 = c*2
            | drop c, c2
            """);

        var project = as(plan, Project.class);
        var eval = as(project.child(), Eval.class);
        var limit = as(eval.child(), Limit.class);
        var singleRowRelation = as(limit.child(), LocalRelation.class);
        var singleRow = singleRowRelation.supplier().get();
        assertThat(singleRow.length, equalTo(1));
        assertThat(singleRow[0].getPositionCount(), equalTo(1));

        var exprs = eval.fields();
        assertThat(exprs.size(), equalTo(1));
        var alias = as(exprs.get(0), Alias.class);
        assertThat(alias.name(), equalTo("x"));
        assertThat(alias.child().fold(), equalTo(1));
    }

    /**
     * Expects
     *
     * EsqlProject[[x{r}#8]]
     * \_Eval[[1[INTEGER] AS x]]
     *   \_Limit[1000[INTEGER]]
     *     \_Aggregate[[emp_no{f}#15],[emp_no{f}#15]]
     *       \_Filter[languages{f}#18 > 1[INTEGER]]
     *         \_EsRelation[test][_meta_field{f}#21, emp_no{f}#15, first_name{f}#16, ..]
     */
    public void testEmptyProjectInStatWithGroupAndEval() {
        var plan = plan("""
            from test
            | where languages > 1
            | stats c = count(salary) by emp_no
            | eval x = 1, c2 = c*2
            | drop c, emp_no, c2
            """);

        var project = as(plan, Project.class);
        var eval = as(project.child(), Eval.class);
        var limit = as(eval.child(), Limit.class);
        var agg = as(limit.child(), Aggregate.class);
        var filter = as(agg.child(), Filter.class);
        var relation = as(filter.child(), EsRelation.class);

        assertThat(Expressions.names(agg.groupings()), contains("emp_no"));
        assertThat(Expressions.names(agg.aggregates()), contains("emp_no"));

        var exprs = eval.fields();
        assertThat(exprs.size(), equalTo(1));
        var alias = as(exprs.get(0), Alias.class);
        assertThat(alias.name(), equalTo("x"));
        assertThat(alias.child().fold(), equalTo(1));

        var filterCondition = as(filter.condition(), GreaterThan.class);
        assertThat(Expressions.name(filterCondition.left()), equalTo("languages"));
        assertThat(filterCondition.right().fold(), equalTo(1));
    }

    public void testCombineProjections() {
        var plan = plan("""
            from test
            | keep emp_no, *name, salary
            | keep last_name
            """);

        var keep = as(plan, Project.class);
        assertThat(Expressions.names(keep.projections()), contains("last_name"));
        var limit = as(keep.child(), Limit.class);
        var relation = as(limit.child(), EsRelation.class);
    }

    /**
     * Expects
     * Project[[languages{f}#12 AS f2]]
     * \_Limit[1000[INTEGER]]
     *   \_EsRelation[test][_meta_field{f}#15, emp_no{f}#9, first_name{f}#10, g..]
     */
    public void testCombineProjectionsWithEvalAndDrop() {
        var plan = plan("""
            from test
            | eval f1 = languages, f2 = f1
            | keep f2
            """);

        var keep = as(plan, Project.class);
        assertThat(Expressions.names(keep.projections()), contains("f2"));
        assertThat(Expressions.name(Alias.unwrap(keep.projections().get(0))), is("languages"));
        var limit = as(keep.child(), Limit.class);
        var relation = as(limit.child(), EsRelation.class);

    }

    /**
     * Expects
     * Project[[last_name{f}#26, languages{f}#25 AS f2, f4{r}#13]]
     * \_Eval[[languages{f}#25 + 3[INTEGER] AS f4]]
     *   \_Limit[1000[INTEGER]]
     *     \_EsRelation[test][_meta_field{f}#28, emp_no{f}#22, first_name{f}#23, ..]
     */
    public void testCombineProjectionsWithEval() {
        var plan = plan("""
            from test
            | eval f1 = languages, f2 = f1, f3 = 1 + 2, f4 = f3 + languages
            | keep emp_no, *name, salary, f*
            | drop f3
            | keep last_name, f2, f4
            """);

        var keep = as(plan, Project.class);
        assertThat(Expressions.names(keep.projections()), contains("last_name", "f2", "f4"));
        var eval = as(keep.child(), Eval.class);
        assertThat(Expressions.names(eval.fields()), contains("f4"));
        var add = as(Alias.unwrap(eval.fields().get(0)), Add.class);
        var limit = as(eval.child(), Limit.class);
        var relation = as(limit.child(), EsRelation.class);
    }

    public void testCombineProjectionWithFilterInBetween() {
        var plan = plan("""
            from test
            | keep *name, salary
            | where salary > 10
            | keep last_name
            """);

        var keep = as(plan, Project.class);
        assertThat(Expressions.names(keep.projections()), contains("last_name"));
    }

    public void testCombineProjectionWhilePreservingAlias() {
        var plan = plan("""
            from test
            | rename first_name as x
            | keep x, salary
            | where salary > 10
            | rename x as y
            | keep y
            """);

        var keep = as(plan, Project.class);
        assertThat(Expressions.names(keep.projections()), contains("y"));
        var p = keep.projections().get(0);
        var alias = as(p, Alias.class);
        assertThat(Expressions.name(alias.child()), containsString("first_name"));
    }

    public void testCombineProjectionWithAggregation() {
        var plan = plan("""
            from test
            | stats s = sum(salary) by last_name, first_name
            | keep s, last_name, first_name
            """);

        var limit = as(plan, Limit.class);
        var agg = as(limit.child(), Aggregate.class);
        assertThat(Expressions.names(agg.aggregates()), contains("s", "last_name", "first_name"));
        assertThat(Expressions.names(agg.groupings()), contains("last_name", "first_name"));
    }

    /**
     * Expects
     * Limit[1000[INTEGER]]
     * \_Aggregate[[last_name{f}#23, first_name{f}#20],[SUM(salary{f}#24) AS s, last_name{f}#23, first_name{f}#20, first_name{f}#2
     * 0 AS k]]
     *   \_EsRelation[test][_meta_field{f}#25, emp_no{f}#19, first_name{f}#20, ..]
     */
    public void testCombineProjectionWithAggregationAndEval() {
        var plan = plan("""
            from test
            | eval k = first_name, k1 = k
            | stats s = sum(salary) by last_name, first_name, k, k1
            | keep s, last_name, first_name, k
            """);

        var limit = as(plan, Limit.class);
        var agg = as(limit.child(), Aggregate.class);
        assertThat(Expressions.names(agg.aggregates()), contains("s", "last_name", "first_name", "k"));
        assertThat(Expressions.names(agg.groupings()), contains("last_name", "first_name"));
    }

    /**
     * Expects
     * TopN[[Order[x{r}#10,ASC,LAST]],1000[INTEGER]]
     * \_Aggregate[[languages{f}#16],[MAX(emp_no{f}#13) AS x, languages{f}#16]]
     *   \_EsRelation[test][_meta_field{f}#19, emp_no{f}#13, first_name{f}#14, ..]
     */
    public void testRemoveOverridesInAggregate() throws Exception {
        var plan = plan("""
            from test
            | stats x = count(emp_no), x = min(emp_no), x = max(emp_no) by languages
            | sort x
            """);

        var topN = as(plan, TopN.class);
        var agg = as(topN.child(), Aggregate.class);
        var aggregates = agg.aggregates();
        assertThat(aggregates, hasSize(2));
        assertThat(Expressions.names(aggregates), contains("x", "languages"));
        var alias = as(aggregates.get(0), Alias.class);
        var max = as(alias.child(), Max.class);
        assertThat(Expressions.name(max.arguments().get(0)), equalTo("emp_no"));
        assertWarnings(
            "No limit defined, adding default limit of [1000]",
            "Line 2:28: Field 'x' shadowed by field at line 2:45",
            "Line 2:9: Field 'x' shadowed by field at line 2:45"
        );
    }

    // expected stats b by b (grouping overrides the rest of the aggs)

    /**
     * Expects
     * TopN[[Order[b{r}#10,ASC,LAST]],1000[INTEGER]]
     * \_Aggregate[[b{r}#10],[languages{f}#16 AS b]]
     *   \_EsRelation[test][_meta_field{f}#19, emp_no{f}#13, first_name{f}#14, ..]
     */
    public void testAggsWithOverridingInputAndGrouping() throws Exception {
        var plan = plan("""
            from test
            | stats b = count(emp_no), b = max(emp_no) by b = languages
            | sort b
            """);

        var topN = as(plan, TopN.class);
        var agg = as(topN.child(), Aggregate.class);
        var aggregates = agg.aggregates();
        assertThat(aggregates, hasSize(1));
        assertThat(Expressions.names(aggregates), contains("b"));
        assertWarnings(
            "No limit defined, adding default limit of [1000]",
            "Line 2:28: Field 'b' shadowed by field at line 2:47",
            "Line 2:9: Field 'b' shadowed by field at line 2:47"
        );
    }

    /**
     * Project[[s{r}#4 AS d, s{r}#4, last_name{f}#21, first_name{f}#18]]
     * \_Limit[1000[INTEGER]]
     *   \_Aggregate[[last_name{f}#21, first_name{f}#18],[SUM(salary{f}#22) AS s, last_name{f}#21, first_name{f}#18]]
     *     \_EsRelation[test][_meta_field{f}#23, emp_no{f}#17, first_name{f}#18, ..]
     */
    public void testCombineProjectionWithDuplicateAggregation() {
        var plan = plan("""
            from test
            | stats s = sum(salary), d = sum(salary), c = sum(salary) by last_name, first_name
            | keep d, s, last_name, first_name
            """);

        var project = as(plan, Project.class);
        assertThat(Expressions.names(project.projections()), contains("d", "s", "last_name", "first_name"));
        var limit = as(project.child(), Limit.class);
        var agg = as(limit.child(), Aggregate.class);
        assertThat(Expressions.names(agg.aggregates()), contains("s", "last_name", "first_name"));
        assertThat(Alias.unwrap(agg.aggregates().get(0)), instanceOf(Sum.class));
        assertThat(Expressions.names(agg.groupings()), contains("last_name", "first_name"));
    }

    /**
     * Limit[1000[INTEGER]]
     * \_Aggregate[STANDARD,[],[SUM(salary{f}#12,true[BOOLEAN]) AS sum(salary), SUM(salary{f}#12,last_name{f}#11 == [44 6f 65][KEYW
     * ORD]) AS sum(salary) WheRe last_name ==   "Doe"]]
     *   \_EsRelation[test][_meta_field{f}#13, emp_no{f}#7, first_name{f}#8, ge..]
     */
    public void testStatsWithFilteringDefaultAliasing() {
        var plan = plan("""
            from test
            | stats sum(salary), sum(salary) WheRe last_name ==   "Doe"
            """);

        var limit = as(plan, Limit.class);
        var agg = as(limit.child(), Aggregate.class);
        assertThat(agg.aggregates(), hasSize(2));
        assertThat(Expressions.names(agg.aggregates()), contains("sum(salary)", "sum(salary) WheRe last_name ==   \"Doe\""));
    }

    /*
     * Limit[1000[INTEGER]]
     * \_LocalRelation[[sum(salary) where false{r}#26],[ConstantNullBlock[positions=1]]]
     */
    public void testReplaceStatsFilteredAggWithEvalSingleAgg() {
        var plan = plan("""
            from test
            | stats sum(salary) where false
            """);

        var project = as(plan, Limit.class);
        var source = as(project.child(), LocalRelation.class);
        assertThat(Expressions.names(source.output()), contains("sum(salary) where false"));
        Block[] blocks = source.supplier().get();
        assertThat(blocks.length, is(1));
        assertThat(blocks[0].getPositionCount(), is(1));
        assertTrue(blocks[0].areAllValuesNull());
    }

    /*
     * Project[[sum(salary) + 1 where false{r}#68]]
     * \_Eval[[$$SUM$sum(salary)_+_1$0{r$}#79 + 1[INTEGER] AS sum(salary) + 1 where false]]
     *   \_Limit[1000[INTEGER]]
     *     \_LocalRelation[[$$SUM$sum(salary)_+_1$0{r$}#79],[ConstantNullBlock[positions=1]]]
     */
    public void testReplaceStatsFilteredAggWithEvalSingleAggWithExpression() {
        var plan = plan("""
            from test
            | stats sum(salary) + 1 where false
            """);

        var project = as(plan, Project.class);
        assertThat(Expressions.names(project.projections()), contains("sum(salary) + 1 where false"));

        var eval = as(project.child(), Eval.class);
        assertThat(eval.fields().size(), is(1));
        var alias = as(eval.fields().getFirst(), Alias.class);
        assertThat(alias.name(), is("sum(salary) + 1 where false"));
        var add = as(alias.child(), Add.class);
        var literal = as(add.right(), Literal.class);
        assertThat(literal.fold(), is(1));

        var limit = as(eval.child(), Limit.class);
        var source = as(limit.child(), LocalRelation.class);

        Block[] blocks = source.supplier().get();
        assertThat(blocks.length, is(1));
        assertThat(blocks[0].getPositionCount(), is(1));
        assertTrue(blocks[0].areAllValuesNull());
    }

    /*
     * Project[[sum(salary) + 1 where false{r}#4, sum(salary) + 2{r}#6, emp_no{f}#7]]
     * \_Eval[[null[LONG] AS sum(salary) + 1 where false, $$SUM$sum(salary)_+_2$1{r$}#18 + 2[INTEGER] AS sum(salary) + 2]]
     *   \_Limit[1000[INTEGER]]
     *     \_Aggregate[STANDARD,[emp_no{f}#7],[SUM(salary{f}#12,true[BOOLEAN]) AS $$SUM$sum(salary)_+_2$1, emp_no{f}#7]]
     *       \_EsRelation[test][_meta_field{f}#13, emp_no{f}#7, first_name{f}#8, ge..]
     */
    public void testReplaceStatsFilteredAggWithEvalMixedFilterAndNoFilter() {
        var plan = plan("""
            from test
            | stats sum(salary) + 1 where false,
                    sum(salary) + 2
              by emp_no
            """);

        var project = as(plan, Project.class);
        assertThat(Expressions.names(project.projections()), contains("sum(salary) + 1 where false", "sum(salary) + 2", "emp_no"));
        var eval = as(project.child(), Eval.class);
        assertThat(eval.fields().size(), is(2));

        var alias = as(eval.fields().getFirst(), Alias.class);
        assertTrue(alias.child().foldable());
        assertThat(alias.child().fold(), nullValue());
        assertThat(alias.child().dataType(), is(LONG));

        alias = as(eval.fields().getLast(), Alias.class);
        assertThat(Expressions.name(alias.child()), containsString("sum(salary) + 2"));

        var limit = as(eval.child(), Limit.class);
        var aggregate = as(limit.child(), Aggregate.class);
        var source = as(aggregate.child(), EsRelation.class);
    }

    /*
     * Project[[sum(salary) + 1 where false{r}#3, sum(salary) + 3{r}#5, sum(salary) + 2 where false{r}#7]]
     * \_Eval[[null[LONG] AS sum(salary) + 1 where false, $$SUM$sum(salary)_+_3$1{r$}#19 + 3[INTEGER] AS sum(salary) + 3, nu
     * ll[LONG] AS sum(salary) + 2 where false]]
     *   \_Limit[1000[INTEGER]]
     *     \_Aggregate[STANDARD,[],[SUM(salary{f}#13,true[BOOLEAN]) AS $$SUM$sum(salary)_+_3$1]]
     *       \_EsRelation[test][_meta_field{f}#14, emp_no{f}#8, first_name{f}#9, ge..]
     */
    public void testReplaceStatsFilteredAggWithEvalFilterFalseAndNull() {
        var plan = plan("""
            from test
            | stats sum(salary) + 1 where false,
                    sum(salary) + 3,
                    sum(salary) + 2 where null
            """);

        var project = as(plan, Project.class);
        assertThat(
            Expressions.names(project.projections()),
            contains("sum(salary) + 1 where false", "sum(salary) + 3", "sum(salary) + 2 where null")
        );
        var eval = as(project.child(), Eval.class);
        assertThat(eval.fields().size(), is(3));

        var alias = as(eval.fields().getFirst(), Alias.class);
        assertTrue(alias.child().foldable());
        assertThat(alias.child().fold(), nullValue());
        assertThat(alias.child().dataType(), is(LONG));

        alias = as(eval.fields().get(1), Alias.class);
        assertThat(Expressions.name(alias.child()), containsString("sum(salary) + 3"));

        alias = as(eval.fields().getLast(), Alias.class);
        assertTrue(alias.child().foldable());
        assertThat(alias.child().fold(), nullValue());
        assertThat(alias.child().dataType(), is(LONG));

        var limit = as(eval.child(), Limit.class);
        var aggregate = as(limit.child(), Aggregate.class);
        var source = as(aggregate.child(), EsRelation.class);
    }

    /*
     * Limit[1000[INTEGER]]
     * \_LocalRelation[[count(salary) where false{r}#3],[LongVectorBlock[vector=ConstantLongVector[positions=1, value=0]]]]
     */
    public void testReplaceStatsFilteredAggWithEvalCount() {
        var plan = plan("""
            from test
            | stats count(salary) where false
            """);

        var limit = as(plan, Limit.class);
        var source = as(limit.child(), LocalRelation.class);
        assertThat(Expressions.names(source.output()), contains("count(salary) where false"));
        Block[] blocks = source.supplier().get();
        assertThat(blocks.length, is(1));
        var block = as(blocks[0], LongVectorBlock.class);
        assertThat(block.getPositionCount(), is(1));
        assertThat(block.asVector().getLong(0), is(0L));
    }

    /*
     * Project[[count_distinct(salary + 2) + 3 where false{r}#3]]
     * \_Eval[[$$COUNTDISTINCT$count_distinct(>$0{r$}#15 + 3[INTEGER] AS count_distinct(salary + 2) + 3 where false]]
     *   \_Limit[1000[INTEGER]]
     *     \_LocalRelation[[$$COUNTDISTINCT$count_distinct(>$0{r$}#15],[LongVectorBlock[vector=ConstantLongVector[positions=1, value=0]]]]
     */
    public void testReplaceStatsFilteredAggWithEvalCountDistinctInExpression() {
        var plan = plan("""
            from test
            | stats count_distinct(salary + 2) + 3 where false
            """);

        var project = as(plan, Project.class);
        assertThat(Expressions.names(project.projections()), contains("count_distinct(salary + 2) + 3 where false"));

        var eval = as(project.child(), Eval.class);
        assertThat(eval.fields().size(), is(1));
        var alias = as(eval.fields().getFirst(), Alias.class);
        assertThat(alias.name(), is("count_distinct(salary + 2) + 3 where false"));
        var add = as(alias.child(), Add.class);
        var literal = as(add.right(), Literal.class);
        assertThat(literal.fold(), is(3));

        var limit = as(eval.child(), Limit.class);
        var source = as(limit.child(), LocalRelation.class);

        Block[] blocks = source.supplier().get();
        assertThat(blocks.length, is(1));
        var block = as(blocks[0], LongVectorBlock.class);
        assertThat(block.getPositionCount(), is(1));
        assertThat(block.asVector().getLong(0), is(0L));
    }

    /*
     * Project[[max{r}#91, max_a{r}#94, min{r}#97, min_a{r}#100, emp_no{f}#101]]
     * \_Eval[[null[INTEGER] AS max_a, null[INTEGER] AS min_a]]
     *   \_Limit[1000[INTEGER]]
     *     \_Aggregate[STANDARD,[emp_no{f}#101],[MAX(salary{f}#106,true[BOOLEAN]) AS max, MIN(salary{f}#106,true[BOOLEAN]) AS min, emp_
     * no{f}#101]]
     *       \_EsRelation[test][_meta_field{f}#107, emp_no{f}#101, first_name{f}#10..]
     */
    public void testReplaceStatsFilteredAggWithEvalSameAggWithAndWithoutFilter() {
        var plan = plan("""
            from test
            | stats max = max(salary), max_a = max(salary) where null,
                    min = min(salary), min_a = min(salary) where to_string(null) == "abc"
              by emp_no
            """);

        var project = as(plan, Project.class);
        assertThat(Expressions.names(project.projections()), contains("max", "max_a", "min", "min_a", "emp_no"));
        var eval = as(project.child(), Eval.class);
        assertThat(eval.fields().size(), is(2));

        var alias = as(eval.fields().getFirst(), Alias.class);
        assertThat(Expressions.name(alias), containsString("max_a"));
        assertTrue(alias.child().foldable());
        assertThat(alias.child().fold(), nullValue());
        assertThat(alias.child().dataType(), is(INTEGER));

        alias = as(eval.fields().getLast(), Alias.class);
        assertThat(Expressions.name(alias), containsString("min_a"));
        assertTrue(alias.child().foldable());
        assertThat(alias.child().fold(), nullValue());
        assertThat(alias.child().dataType(), is(INTEGER));

        var limit = as(eval.child(), Limit.class);

        var aggregate = as(limit.child(), Aggregate.class);
        assertThat(Expressions.names(aggregate.aggregates()), contains("max", "min", "emp_no"));

        var source = as(aggregate.child(), EsRelation.class);
    }

    /*
     * Limit[1000[INTEGER]]
     * \_LocalRelation[[count{r}#7],[LongVectorBlock[vector=ConstantLongVector[positions=1, value=0]]]]
     */
    @AwaitsFix(bugUrl = "https://github.com/elastic/elasticsearch/issues/100634") // i.e. PropagateEvalFoldables applicability to Aggs
    public void testReplaceStatsFilteredAggWithEvalFilterUsingEvaledValue() {
        var plan = plan("""
            from test
            | eval my_length = length(concat(first_name, null))
            | stats count = count(my_length) where my_length > 0
            """);

        var limit = as(plan, Limit.class);
        var source = as(limit.child(), LocalRelation.class);
        assertThat(Expressions.names(source.output()), contains("count"));
        Block[] blocks = source.supplier().get();
        assertThat(blocks.length, is(1));
        var block = as(blocks[0], LongVectorBlock.class);
        assertThat(block.getPositionCount(), is(1));
        assertThat(block.asVector().getLong(0), is(0L));
    }

    /*
     * Project[[c{r}#67, emp_no{f}#68]]
     * \_Eval[[0[LONG] AS c]]
     *   \_Limit[1000[INTEGER]]
     *     \_Aggregate[STANDARD,[emp_no{f}#68],[emp_no{f}#68]]
     *       \_EsRelation[test][_meta_field{f}#74, emp_no{f}#68, first_name{f}#69, ..]
     */
    public void testReplaceStatsFilteredAggWithEvalSingleAggWithGroup() {
        var plan = plan("""
            from test
            | stats c = count(emp_no) where false
              by emp_no
            """);

        var project = as(plan, Project.class);
        assertThat(Expressions.names(project.projections()), contains("c", "emp_no"));

        var eval = as(project.child(), Eval.class);
        assertThat(eval.fields().size(), is(1));
        var alias = as(eval.fields().getFirst(), Alias.class);
        assertThat(Expressions.name(alias), containsString("c"));

        var limit = as(eval.child(), Limit.class);

        var aggregate = as(limit.child(), Aggregate.class);
        assertThat(Expressions.names(aggregate.aggregates()), contains("emp_no"));

        var source = as(aggregate.child(), EsRelation.class);
    }

    public void testExtractStatsCommonFilter() {
        var plan = plan("""
            from test
            | stats m = min(salary) where emp_no > 1,
                    max(salary) where emp_no > 1
            """);

        var limit = as(plan, Limit.class);
        var agg = as(limit.child(), Aggregate.class);
        assertThat(agg.aggregates().size(), is(2));

        var alias = as(agg.aggregates().get(0), Alias.class);
        var aggFunc = as(alias.child(), AggregateFunction.class);
        assertThat(aggFunc.filter(), is(Literal.TRUE));

        alias = as(agg.aggregates().get(1), Alias.class);
        aggFunc = as(alias.child(), AggregateFunction.class);
        assertThat(aggFunc.filter(), is(Literal.TRUE));

        var filter = as(agg.child(), Filter.class);
        assertThat(Expressions.name(filter.condition()), is("emp_no > 1"));

        var source = as(filter.child(), EsRelation.class);
    }

    public void testExtractStatsCommonFilterUsingAliases() {
        var plan = plan("""
            from test
            | eval eno = emp_no
            | drop emp_no
            | stats min(salary) where eno > 1,
                    max(salary) where eno > 1
            """);

        var limit = as(plan, Limit.class);
        var agg = as(limit.child(), Aggregate.class);
        assertThat(agg.aggregates().size(), is(2));

        var alias = as(agg.aggregates().get(0), Alias.class);
        var aggFunc = as(alias.child(), AggregateFunction.class);
        assertThat(aggFunc.filter(), is(Literal.TRUE));

        alias = as(agg.aggregates().get(1), Alias.class);
        aggFunc = as(alias.child(), AggregateFunction.class);
        assertThat(aggFunc.filter(), is(Literal.TRUE));

        var filter = as(agg.child(), Filter.class);
        assertThat(Expressions.name(filter.condition()), is("eno > 1"));

        var source = as(filter.child(), EsRelation.class);
    }

    public void testExtractStatsCommonFilterUsingJustOneAlias() {
        var plan = plan("""
            from test
            | eval eno = emp_no
            | stats min(salary) where emp_no > 1,
                    max(salary) where eno > 1
            """);

        var limit = as(plan, Limit.class);
        var agg = as(limit.child(), Aggregate.class);
        assertThat(agg.aggregates().size(), is(2));

        var alias = as(agg.aggregates().get(0), Alias.class);
        var aggFunc = as(alias.child(), AggregateFunction.class);
        assertThat(aggFunc.filter(), is(Literal.TRUE));

        alias = as(agg.aggregates().get(1), Alias.class);
        aggFunc = as(alias.child(), AggregateFunction.class);
        assertThat(aggFunc.filter(), is(Literal.TRUE));

        var filter = as(agg.child(), Filter.class);
        var gt = as(filter.condition(), GreaterThan.class);
        assertThat(Expressions.name(gt.left()), is("emp_no"));
        assertTrue(gt.right().foldable());
        assertThat(gt.right().fold(), is(1));

        var source = as(filter.child(), EsRelation.class);
    }

    public void testExtractStatsCommonFilterSkippedNotSameFilter() {
        var plan = plan("""
            from test
            | stats min(salary) where emp_no > 1,
                    max(salary) where emp_no > 2
            """);

        var limit = as(plan, Limit.class);
        var agg = as(limit.child(), Aggregate.class);
        assertThat(agg.aggregates().size(), is(2));

        var alias = as(agg.aggregates().get(0), Alias.class);
        var aggFunc = as(alias.child(), AggregateFunction.class);
        assertThat(aggFunc.filter(), instanceOf(BinaryComparison.class));

        alias = as(agg.aggregates().get(1), Alias.class);
        aggFunc = as(alias.child(), AggregateFunction.class);
        assertThat(aggFunc.filter(), instanceOf(BinaryComparison.class));

        var source = as(agg.child(), EsRelation.class);
    }

    public void testExtractStatsCommonFilterSkippedOnLackingFilter() {
        var plan = plan("""
            from test
            | stats min(salary),
                    max(salary) where emp_no > 2
            """);

        var limit = as(plan, Limit.class);
        var agg = as(limit.child(), Aggregate.class);
        assertThat(agg.aggregates().size(), is(2));

        var alias = as(agg.aggregates().get(0), Alias.class);
        var aggFunc = as(alias.child(), AggregateFunction.class);
        assertThat(aggFunc.filter(), is(Literal.TRUE));

        alias = as(agg.aggregates().get(1), Alias.class);
        aggFunc = as(alias.child(), AggregateFunction.class);
        assertThat(aggFunc.filter(), instanceOf(BinaryComparison.class));

        var source = as(agg.child(), EsRelation.class);
    }

    public void testExtractStatsCommonFilterSkippedWithGroups() {
        var plan = plan("""
            from test
            | stats min(salary) where emp_no > 2,
                    max(salary) where emp_no > 2 by first_name
            """);

        var limit = as(plan, Limit.class);
        var agg = as(limit.child(), Aggregate.class);
        assertThat(agg.aggregates().size(), is(3));

        var alias = as(agg.aggregates().get(0), Alias.class);
        var aggFunc = as(alias.child(), AggregateFunction.class);
        assertThat(aggFunc.filter(), instanceOf(BinaryComparison.class));

        alias = as(agg.aggregates().get(1), Alias.class);
        aggFunc = as(alias.child(), AggregateFunction.class);
        assertThat(aggFunc.filter(), instanceOf(BinaryComparison.class));

        var source = as(agg.child(), EsRelation.class);
    }

    public void testExtractStatsCommonFilterNormalizeAndCombineWithExistingFilter() {
        var plan = plan("""
            from test
            | where emp_no > 3
            | stats min(salary) where emp_no > 2,
                    max(salary) where 2 < emp_no
            """);

        var limit = as(plan, Limit.class);
        var agg = as(limit.child(), Aggregate.class);
        assertThat(agg.aggregates().size(), is(2));

        var alias = as(agg.aggregates().get(0), Alias.class);
        var aggFunc = as(alias.child(), AggregateFunction.class);
        assertThat(aggFunc.filter(), is(Literal.TRUE));

        alias = as(agg.aggregates().get(1), Alias.class);
        aggFunc = as(alias.child(), AggregateFunction.class);
        assertThat(aggFunc.filter(), is(Literal.TRUE));

        var filter = as(agg.child(), Filter.class);
        assertThat(Expressions.name(filter.condition()), is("emp_no > 3"));

        var source = as(filter.child(), EsRelation.class);
    }

    public void testExtractStatsCommonFilterInConjunction() {
        var plan = plan("""
            from test
            | stats min(salary) where emp_no > 2 and first_name == "John",
                    max(salary) where emp_no > 1 + 1 and length(last_name) < 19
            """);

        var limit = as(plan, Limit.class);
        var agg = as(limit.child(), Aggregate.class);
        assertThat(agg.aggregates().size(), is(2));

        var alias = as(agg.aggregates().get(0), Alias.class);
        var aggFunc = as(alias.child(), AggregateFunction.class);
        assertThat(Expressions.name(aggFunc.filter()), is("first_name == \"John\""));

        alias = as(agg.aggregates().get(1), Alias.class);
        aggFunc = as(alias.child(), AggregateFunction.class);
        assertThat(Expressions.name(aggFunc.filter()), is("length(last_name) < 19"));

        var filter = as(agg.child(), Filter.class);
        var gt = as(filter.condition(), GreaterThan.class); // name is "emp_no > 1 + 1"
        assertThat(Expressions.name(gt.left()), is("emp_no"));
        assertTrue(gt.right().foldable());
        assertThat(gt.right().fold(), is(2));

        var source = as(filter.child(), EsRelation.class);
    }

    public void testExtractStatsCommonFilterInConjunctionWithMultipleCommonConjunctions() {
        var plan = plan("""
            from test
            | stats min(salary) where emp_no < 10 and first_name == "John" and last_name == "Doe",
                    max(salary) where emp_no - 1 < 2 + 7 and length(last_name) < 19 and last_name == "Doe"
            """);

        var limit = as(plan, Limit.class);
        var agg = as(limit.child(), Aggregate.class);
        assertThat(agg.aggregates().size(), is(2));

        var alias = as(agg.aggregates().get(0), Alias.class);
        var aggFunc = as(alias.child(), AggregateFunction.class);
        assertThat(Expressions.name(aggFunc.filter()), is("first_name == \"John\""));

        alias = as(agg.aggregates().get(1), Alias.class);
        aggFunc = as(alias.child(), AggregateFunction.class);
        assertThat(Expressions.name(aggFunc.filter()), is("length(last_name) < 19"));

        var filter = as(agg.child(), Filter.class);
        var and = as(filter.condition(), And.class);

        var lt = as(and.left(), LessThan.class);
        assertThat(Expressions.name(lt.left()), is("emp_no"));
        assertTrue(lt.right().foldable());
        assertThat(lt.right().fold(), is(10));

        var equals = as(and.right(), Equals.class);
        assertThat(Expressions.name(equals.left()), is("last_name"));
        assertTrue(equals.right().foldable());
        assertThat(equals.right().fold(), is(BytesRefs.toBytesRef("Doe")));

        var source = as(filter.child(), EsRelation.class);
    }

    public void testExtractStatsCommonFilterSkippedDueToDisjunction() {
        // same query as in testExtractStatsCommonFilterInConjunction, except for the OR in the filter
        var plan = plan("""
            from test
            | stats min(salary) where emp_no > 2 OR first_name == "John",
                    max(salary) where emp_no > 1 + 1 and length(last_name) < 19
            """);

        var limit = as(plan, Limit.class);
        var agg = as(limit.child(), Aggregate.class);
        assertThat(agg.aggregates().size(), is(2));

        var alias = as(agg.aggregates().get(0), Alias.class);
        var aggFunc = as(alias.child(), AggregateFunction.class);
        assertThat(aggFunc.filter(), instanceOf(Or.class));

        alias = as(agg.aggregates().get(1), Alias.class);
        aggFunc = as(alias.child(), AggregateFunction.class);
        assertThat(aggFunc.filter(), instanceOf(And.class));

        var source = as(agg.child(), EsRelation.class);
    }

    public void testQlComparisonOptimizationsApply() {
        var plan = plan("""
            from test
            | where (1 + 4) < salary
            """);

        var limit = as(plan, Limit.class);
        var filter = as(limit.child(), Filter.class);

        // The core QL optimizations rotate constants to the right.
        var condition = as(filter.condition(), GreaterThan.class);
        assertThat(Expressions.name(condition.left()), equalTo("salary"));
        assertThat(Expressions.name(condition.right()), equalTo("1 + 4"));
        var con = as(condition.right(), Literal.class);
        assertThat(con.value(), equalTo(5));
    }

    public void testCombineDisjunctionToInEquals() {
        LogicalPlan plan = plan("""
            from test
            | where emp_no == 1 or emp_no == 2
            """);
        var limit = as(plan, Limit.class);
        var filter = as(limit.child(), Filter.class);
        var condition = as(filter.condition(), In.class);
        assertThat(condition.list(), equalTo(List.of(new Literal(EMPTY, 1, INTEGER), new Literal(EMPTY, 2, INTEGER))));
    }

    public void testCombineDisjunctionToInMixed() {
        LogicalPlan plan = plan("""
            from test
            | where emp_no == 1 or emp_no in (2)
            """);
        var limit = as(plan, Limit.class);
        var filter = as(limit.child(), Filter.class);
        var condition = as(filter.condition(), In.class);
        assertThat(condition.list(), equalTo(List.of(new Literal(EMPTY, 1, INTEGER), new Literal(EMPTY, 2, INTEGER))));
    }

    public void testCombineDisjunctionToInFromIn() {
        LogicalPlan plan = plan("""
            from test
            | where emp_no in (1) or emp_no in (2)
            """);
        var limit = as(plan, Limit.class);
        var filter = as(limit.child(), Filter.class);
        var condition = as(filter.condition(), In.class);
        assertThat(condition.list(), equalTo(List.of(new Literal(EMPTY, 1, INTEGER), new Literal(EMPTY, 2, INTEGER))));
    }

    /**
     * Expects
     * Limit[1000[INTEGER]]
     * \_Aggregate[[first_name{f}#12],[COUNT(salary{f}#16) AS count(salary), first_name{f}#12 AS x]]
     *   \_EsRelation[test][_meta_field{f}#17, emp_no{f}#11, first_name{f}#12, ..]
     */
    public void testCombineProjectionWithPruning() {
        var plan = plan("""
            from test
            | rename first_name as x
            | keep x, salary, last_name
            | stats count(salary) by x
            """);

        var limit = as(plan, Limit.class);
        var agg = as(limit.child(), Aggregate.class);
        assertThat(Expressions.names(agg.aggregates()), contains("count(salary)", "x"));
        assertThat(Expressions.names(agg.groupings()), contains("first_name"));
        var alias = as(agg.aggregates().get(1), Alias.class);
        var field = as(alias.child(), FieldAttribute.class);
        assertThat(field.name(), is("first_name"));
        var from = as(agg.child(), EsRelation.class);
    }

    /**
     * Expects
     * Limit[1000[INTEGER]]
     * \_Aggregate[[first_name{f}#16],[SUM(emp_no{f}#15) AS s, COUNT(first_name{f}#16) AS c, first_name{f}#16 AS f]]
     *   \_EsRelation[test][_meta_field{f}#21, emp_no{f}#15, first_name{f}#16, ..]
     */
    public void testCombineProjectionWithAggregationFirstAndAliasedGroupingUsedInAgg() {
        var plan = plan("""
            from test
            | rename emp_no as e, first_name as f
            | stats s = sum(e), c = count(f) by f
            """);

        var limit = as(plan, Limit.class);
        var agg = as(limit.child(), Aggregate.class);
        var aggs = agg.aggregates();
        assertThat(Expressions.names(aggs), contains("s", "c", "f"));
        Alias as = as(aggs.get(0), Alias.class);
        var sum = as(as.child(), Sum.class);
        assertThat(Expressions.name(sum.field()), is("emp_no"));
        as = as(aggs.get(1), Alias.class);
        var count = as(as.child(), Count.class);
        assertThat(Expressions.name(count.field()), is("first_name"));

        as = as(aggs.get(2), Alias.class);
        assertThat(Expressions.name(as.child()), is("first_name"));

        assertThat(Expressions.names(agg.groupings()), contains("first_name"));
    }

    /**
     * Expects
     * Limit[1000[INTEGER]]
     * \_Aggregate[STANDARD,[CATEGORIZE(first_name{f}#18) AS cat],[SUM(salary{f}#22,true[BOOLEAN]) AS s, cat{r}#10]]
     *   \_EsRelation[test][_meta_field{f}#23, emp_no{f}#17, first_name{f}#18, ..]
     */
    public void testCombineProjectionWithCategorizeGrouping() {
        var plan = plan("""
            from test
            | eval k = first_name, k1 = k
            | stats s = sum(salary) by cat = CATEGORIZE(k1)
            | keep s, cat
            """);

        var limit = as(plan, Limit.class);
        var agg = as(limit.child(), Aggregate.class);
        assertThat(agg.child(), instanceOf(EsRelation.class));

        assertThat(Expressions.names(agg.aggregates()), contains("s", "cat"));
        assertThat(Expressions.names(agg.groupings()), contains("cat"));

        var categorizeAlias = as(agg.groupings().get(0), Alias.class);
        var categorize = as(categorizeAlias.child(), Categorize.class);
        var categorizeField = as(categorize.field(), FieldAttribute.class);
        assertThat(categorizeField.name(), is("first_name"));
    }

    /**
     * Expects
     * Limit[1000[INTEGER]]
     * \_Aggregate[[first_name{f}#16],[SUM(emp_no{f}#15) AS s, first_name{f}#16 AS f]]
     *   \_EsRelation[test][_meta_field{f}#21, emp_no{f}#15, first_name{f}#16, ..]
     */
    public void testCombineProjectionWithAggregationFirstAndAliasedGroupingUnused() {
        var plan = plan("""
            from test
            | rename emp_no as e, first_name as f, last_name as l
            | stats s = sum(e) by f
            """);

        var limit = as(plan, Limit.class);
        var agg = as(limit.child(), Aggregate.class);
        var aggs = agg.aggregates();
        assertThat(Expressions.names(aggs), contains("s", "f"));
        Alias as = as(aggs.get(0), Alias.class);
        var aggFunc = as(as.child(), AggregateFunction.class);
        assertThat(Expressions.name(aggFunc.field()), is("emp_no"));
        as = as(aggs.get(1), Alias.class);
        assertThat(Expressions.name(as.child()), is("first_name"));

        assertThat(Expressions.names(agg.groupings()), contains("first_name"));
    }

    /**
     * Expects
     * EsqlProject[[x{r}#3, y{r}#6]]
     * \_Eval[[emp_no{f}#9 + 2[INTEGER] AS x, salary{f}#14 + 3[INTEGER] AS y]]
     *   \_Limit[10000[INTEGER]]
     *     \_EsRelation[test][_meta_field{f}#15, emp_no{f}#9, first_name{f}#10, g..]
     */
    public void testCombineEvals() {
        var plan = plan("""
            from test
            | eval x = emp_no + 2
            | eval y = salary + 3
            | keep x, y
            """);

        var project = as(plan, Project.class);
        var eval = as(project.child(), Eval.class);
        assertThat(Expressions.names(eval.fields()), contains("x", "y"));
        var limit = as(eval.child(), Limit.class);
        var source = as(limit.child(), EsRelation.class);
    }

    public void testCombineLimits() {
        var limitValues = new int[] { randomIntBetween(10, 99), randomIntBetween(100, 1000) };
        var firstLimit = randomBoolean() ? 0 : 1;
        var secondLimit = firstLimit == 0 ? 1 : 0;
        var oneLimit = new Limit(EMPTY, L(limitValues[firstLimit]), emptySource());
        var anotherLimit = new Limit(EMPTY, L(limitValues[secondLimit]), oneLimit);
        assertEquals(
            new Limit(EMPTY, L(Math.min(limitValues[0], limitValues[1])), emptySource()),
            new PushDownAndCombineLimits().rule(anotherLimit)
        );
    }

    public void testPushdownLimitsPastLeftJoin() {
        var leftChild = emptySource();
        var rightChild = new LocalRelation(Source.EMPTY, List.of(fieldAttribute()), LocalSupplier.EMPTY);
        assertNotEquals(leftChild, rightChild);

        var joinConfig = new JoinConfig(JoinTypes.LEFT, List.of(), List.of(), List.of());
        var join = switch (randomIntBetween(0, 2)) {
            case 0 -> new Join(EMPTY, leftChild, rightChild, joinConfig);
            case 1 -> new LookupJoin(EMPTY, leftChild, rightChild, joinConfig);
            case 2 -> new InlineJoin(EMPTY, leftChild, rightChild, joinConfig);
            default -> throw new IllegalArgumentException();
        };

        var limit = new Limit(EMPTY, L(10), join);

        var optimizedPlan = new PushDownAndCombineLimits().rule(limit);

        assertEquals(join.replaceChildren(limit.replaceChild(join.left()), join.right()), optimizedPlan);
    }

    public void testMultipleCombineLimits() {
        var numberOfLimits = randomIntBetween(3, 10);
        var minimum = randomIntBetween(10, 99);
        var limitWithMinimum = randomIntBetween(0, numberOfLimits - 1);

        var fa = getFieldAttribute("a", INTEGER);
        var relation = localSource(TestBlockFactory.getNonBreakingInstance(), singletonList(fa), singletonList(1));
        LogicalPlan plan = relation;

        for (int i = 0; i < numberOfLimits; i++) {
            var value = i == limitWithMinimum ? minimum : randomIntBetween(100, 1000);
            plan = new Limit(EMPTY, L(value), plan);
        }
        assertEquals(
            new Limit(EMPTY, L(minimum), relation),
            new LogicalPlanOptimizer(new LogicalOptimizerContext(EsqlTestUtils.TEST_CFG)).optimize(plan)
        );
    }

    @AwaitsFix(bugUrl = "https://github.com/elastic/elasticsearch/issues/115311")
    public void testSelectivelyPushDownFilterPastRefAgg() {
        // expected plan: "from test | where emp_no > 1 and emp_no < 3 | stats x = count(1) by emp_no | where x > 7"
        LogicalPlan plan = optimizedPlan("""
            from test
            | where emp_no > 1
            | stats x = count(1) by emp_no
            | where x + 2 > 9
            | where emp_no < 3""");
        var limit = as(plan, Limit.class);
        var filter = as(limit.child(), Filter.class);

        assertTrue(filter.condition() instanceof GreaterThan);
        var gt = (GreaterThan) filter.condition();
        assertTrue(gt.left() instanceof ReferenceAttribute);
        var refAttr = (ReferenceAttribute) gt.left();
        assertEquals("x", refAttr.name());
        assertEquals(L(7), gt.right());

        var agg = as(filter.child(), Aggregate.class);

        filter = as(agg.child(), Filter.class);
        assertTrue(filter.condition() instanceof And);
        var and = (And) filter.condition();
        assertTrue(and.left() instanceof GreaterThan);
        gt = (GreaterThan) and.left();
        assertTrue(gt.left() instanceof FieldAttribute);
        assertEquals("emp_no", ((FieldAttribute) gt.left()).name());
        assertTrue(and.right() instanceof LessThan);
        var lt = (LessThan) and.right();
        assertTrue(lt.left() instanceof FieldAttribute);
        assertEquals("emp_no", ((FieldAttribute) lt.left()).name());

        assertTrue(filter.child() instanceof EsRelation);
    }

    public void testNoPushDownOrFilterPastAgg() {
        LogicalPlan plan = optimizedPlan("""
            from test
            | stats x = count(1) by emp_no
            | where emp_no < 3 or x > 9""");
        var limit = as(plan, Limit.class);
        var filter = as(limit.child(), Filter.class);

        assertTrue(filter.condition() instanceof Or);
        var or = (Or) filter.condition();
        assertTrue(or.left() instanceof LessThan);
        assertTrue(or.right() instanceof GreaterThan);

        var stats = as(filter.child(), Aggregate.class);
        assertTrue(stats.child() instanceof EsRelation);
    }

    @AwaitsFix(bugUrl = "https://github.com/elastic/elasticsearch/issues/115311")
    public void testSelectivePushDownComplexFilterPastAgg() {
        // expected plan: from test | emp_no > 0 | stats x = count(1) by emp_no | where emp_no < 3 or x > 9
        LogicalPlan plan = optimizedPlan("""
            from test
            | stats x = count(1) by emp_no
            | where (emp_no < 3 or x > 9) and emp_no > 0""");
        var limit = as(plan, Limit.class);
        var filter = as(limit.child(), Filter.class);

        assertTrue(filter.condition() instanceof Or);
        var or = (Or) filter.condition();
        assertTrue(or.left() instanceof LessThan);
        assertTrue(or.right() instanceof GreaterThan);

        var stats = as(filter.child(), Aggregate.class);
        filter = as(stats.child(), Filter.class);
        assertTrue(filter.condition() instanceof GreaterThan);
        var gt = (GreaterThan) filter.condition();
        assertTrue(gt.left() instanceof FieldAttribute);
        assertEquals("emp_no", ((FieldAttribute) gt.left()).name());
        assertEquals(L(0), gt.right());

        assertTrue(filter.child() instanceof EsRelation);
    }

    public void testSelectivelyPushDownFilterPastEval() {
        // expected plan: "from test | where emp_no > 1 and emp_no < 3 | eval x = emp_no + 1 | where x < 7"
        LogicalPlan plan = optimizedPlan("""
            from test
            | where emp_no > 1
            | eval x = emp_no + 1
            | where x + 2 < 9
            | where emp_no < 3""");
        var limit = as(plan, Limit.class);
        var filter = as(limit.child(), Filter.class);

        assertTrue(filter.condition() instanceof LessThan);
        var lt = (LessThan) filter.condition();
        assertTrue(lt.left() instanceof ReferenceAttribute);
        var refAttr = (ReferenceAttribute) lt.left();
        assertEquals("x", refAttr.name());
        assertEquals(L(7), lt.right());

        var eval = as(filter.child(), Eval.class);
        assertEquals(1, eval.fields().size());
        assertTrue(eval.fields().get(0) instanceof Alias);
        assertEquals("x", (eval.fields().get(0)).name());

        filter = as(eval.child(), Filter.class);
        assertTrue(filter.condition() instanceof And);
        var and = (And) filter.condition();
        assertTrue(and.left() instanceof GreaterThan);
        var gt = (GreaterThan) and.left();
        assertTrue(gt.left() instanceof FieldAttribute);
        assertEquals("emp_no", ((FieldAttribute) gt.left()).name());
        assertTrue(and.right() instanceof LessThan);
        lt = (LessThan) and.right();
        assertTrue(lt.left() instanceof FieldAttribute);
        assertEquals("emp_no", ((FieldAttribute) lt.left()).name());

        assertTrue(filter.child() instanceof EsRelation);
    }

    public void testNoPushDownOrFilterPastLimit() {
        LogicalPlan plan = optimizedPlan("""
            from test
            | limit 3
            | where emp_no < 3 or salary > 9""");
        var limit = as(plan, Limit.class);
        var filter = as(limit.child(), Filter.class);

        assertTrue(filter.condition() instanceof Or);
        var or = (Or) filter.condition();
        assertTrue(or.left() instanceof LessThan);
        assertTrue(or.right() instanceof GreaterThan);

        var limit2 = as(filter.child(), Limit.class);
        assertTrue(limit2.child() instanceof EsRelation);
    }

    public void testPushDownFilterPastProject() {
        LogicalPlan plan = optimizedPlan("""
            from test
            | rename emp_no as x
            | keep x
            | where x > 10""");

        var keep = as(plan, Project.class);
        var limit = as(keep.child(), Limit.class);
        var filter = as(limit.child(), Filter.class);
        var attr = filter.condition().collect(Attribute.class::isInstance).stream().findFirst().get();
        assertThat(as(attr, FieldAttribute.class).name(), is("emp_no"));
    }

    public void testPushDownEvalPastProject() {
        LogicalPlan plan = optimizedPlan("""
            from test
            | rename emp_no as x
            | keep x
            | eval y = x * 2""");

        var keep = as(plan, Project.class);
        var eval = as(keep.child(), Eval.class);
        assertThat(
            eval.fields(),
            contains(
                new Alias(
                    EMPTY,
                    "y",
                    new Mul(EMPTY, new FieldAttribute(EMPTY, "emp_no", mapping.get("emp_no")), new Literal(EMPTY, 2, INTEGER))
                )
            )
        );
    }

    public void testPushDownDissectPastProject() {
        LogicalPlan plan = optimizedPlan("""
            from test
            | rename first_name as x
            | keep x
            | dissect x "%{y}"
            """);

        var keep = as(plan, Project.class);
        var dissect = as(keep.child(), Dissect.class);
        assertThat(dissect.extractedFields(), contains(referenceAttribute("y", DataType.KEYWORD)));
    }

    public void testPushDownGrokPastProject() {
        LogicalPlan plan = optimizedPlan("""
            from test
            | rename first_name as x
            | keep x
            | grok x "%{WORD:y}"
            """);

        var keep = as(plan, Project.class);
        var grok = as(keep.child(), Grok.class);
        assertThat(grok.extractedFields(), contains(referenceAttribute("y", DataType.KEYWORD)));
    }

    public void testPushDownFilterPastProjectUsingEval() {
        LogicalPlan plan = optimizedPlan("""
            from test
            | eval y = emp_no + 1
            | rename y as x
            | where x > 10""");

        var keep = as(plan, Project.class);
        var limit = as(keep.child(), Limit.class);
        var filter = as(limit.child(), Filter.class);
        var attr = filter.condition().collect(Attribute.class::isInstance).stream().findFirst().get();
        assertThat(as(attr, ReferenceAttribute.class).name(), is("y"));
        var eval = as(filter.child(), Eval.class);
        as(eval.child(), EsRelation.class);
    }

    public void testPushDownFilterPastProjectUsingDissect() {
        LogicalPlan plan = optimizedPlan("""
            from test
            | dissect first_name "%{y}"
            | rename y as x
            | keep x
            | where x == "foo"
            """);

        var keep = as(plan, Project.class);
        var limit = as(keep.child(), Limit.class);
        var filter = as(limit.child(), Filter.class);
        var attr = filter.condition().collect(Attribute.class::isInstance).stream().findFirst().get();
        assertThat(as(attr, ReferenceAttribute.class).name(), is("y"));
        var dissect = as(filter.child(), Dissect.class);
        as(dissect.child(), EsRelation.class);
    }

    public void testPushDownFilterPastProjectUsingGrok() {
        LogicalPlan plan = optimizedPlan("""
            from test
            | grok first_name "%{WORD:y}"
            | rename y as x
            | keep x
            | where x == "foo"
            """);

        var keep = as(plan, Project.class);
        var limit = as(keep.child(), Limit.class);
        var filter = as(limit.child(), Filter.class);
        var attr = filter.condition().collect(Attribute.class::isInstance).stream().findFirst().get();
        assertThat(as(attr, ReferenceAttribute.class).name(), is("y"));
        var grok = as(filter.child(), Grok.class);
        as(grok.child(), EsRelation.class);
    }

    public void testPushDownLimitPastEval() {
        LogicalPlan plan = optimizedPlan("""
            from test
            | eval x = emp_no + 100
            | limit 10""");

        var eval = as(plan, Eval.class);
        as(eval.child(), Limit.class);
    }

    public void testPushDownLimitPastDissect() {
        LogicalPlan plan = optimizedPlan("""
            from test
            | dissect first_name "%{y}"
            | limit 10""");

        var dissect = as(plan, Dissect.class);
        as(dissect.child(), Limit.class);
    }

    public void testPushDownLimitPastGrok() {
        LogicalPlan plan = optimizedPlan("""
            from test
            | grok first_name "%{WORD:y}"
            | limit 10""");

        var grok = as(plan, Grok.class);
        as(grok.child(), Limit.class);
    }

    public void testPushDownLimitPastProject() {
        LogicalPlan plan = optimizedPlan("""
            from test
            | rename emp_no as a
            | keep a
            | limit 10""");

        var keep = as(plan, Project.class);
        as(keep.child(), Limit.class);
    }

    public void testDontPushDownLimitPastFilter() {
        LogicalPlan plan = optimizedPlan("""
            from test
            | limit 100
            | where emp_no > 10
            | limit 10""");

        var limit = as(plan, Limit.class);
        var filter = as(limit.child(), Filter.class);
        as(filter.child(), Limit.class);
    }

    public void testEliminateHigherLimitDueToDescendantLimit() throws Exception {
        LogicalPlan plan = optimizedPlan("""
            from test
            | limit 10
            | sort emp_no
            | where emp_no > 10
            | eval c = emp_no + 2
            | limit 100""");

        var topN = as(plan, TopN.class);
        var eval = as(topN.child(), Eval.class);
        var filter = as(eval.child(), Filter.class);
        as(filter.child(), Limit.class);
    }

    public void testDoNotEliminateHigherLimitDueToDescendantLimit() throws Exception {
        LogicalPlan plan = optimizedPlan("""
            from test
            | limit 10
            | where emp_no > 10
            | stats c = count(emp_no) by emp_no
            | limit 100""");

        var limit = as(plan, Limit.class);
        var agg = as(limit.child(), Aggregate.class);
        var filter = as(agg.child(), Filter.class);
        as(filter.child(), Limit.class);
    }

    public void testPruneSortBeforeStats() {
        LogicalPlan plan = optimizedPlan("""
            from test
            | sort emp_no
            | where emp_no > 10
            | stats x = sum(salary) by first_name""");

        var limit = as(plan, Limit.class);
        var stats = as(limit.child(), Aggregate.class);
        var filter = as(stats.child(), Filter.class);
        as(filter.child(), EsRelation.class);
    }

    public void testDontPruneSortWithLimitBeforeStats() {
        LogicalPlan plan = optimizedPlan("""
            from test
            | sort emp_no
            | limit 100
            | stats x = sum(salary) by first_name""");

        var limit = as(plan, Limit.class);
        var stats = as(limit.child(), Aggregate.class);
        var topN = as(stats.child(), TopN.class);
        as(topN.child(), EsRelation.class);
    }

    public void testCombineOrderBy() {
        LogicalPlan plan = optimizedPlan("""
            from test
            | sort emp_no
            | sort salary""");

        var topN = as(plan, TopN.class);
        assertThat(orderNames(topN), contains("salary"));
        as(topN.child(), EsRelation.class);
    }

    public void testCombineOrderByThroughEval() {
        LogicalPlan plan = optimizedPlan("""
            from test
            | sort emp_no
            | eval x = salary + 1
            | sort x""");

        var topN = as(plan, TopN.class);
        assertThat(orderNames(topN), contains("x"));
        var eval = as(topN.child(), Eval.class);
        as(eval.child(), EsRelation.class);
    }

    public void testCombineOrderByThroughEvalWithTwoDefs() {
        LogicalPlan plan = optimizedPlan("""
            from test
            | sort emp_no
            | eval x = salary + 1, y = salary + 2
            | eval z = x * y
            | sort z""");

        var topN = as(plan, TopN.class);
        assertThat(orderNames(topN), contains("z"));
        var eval = as(topN.child(), Eval.class);
        assertThat(Expressions.names(eval.fields()), contains("x", "y", "z"));
        as(eval.child(), EsRelation.class);
    }

    public void testCombineOrderByThroughDissect() {
        LogicalPlan plan = optimizedPlan("""
            from test
            | sort emp_no
            | dissect first_name "%{x}"
            | sort x""");

        var topN = as(plan, TopN.class);
        assertThat(orderNames(topN), contains("x"));
        var dissect = as(topN.child(), Dissect.class);
        as(dissect.child(), EsRelation.class);
    }

    public void testCombineOrderByThroughGrok() {
        LogicalPlan plan = optimizedPlan("""
            from test
            | sort emp_no
            | grok first_name "%{WORD:x}"
            | sort x""");

        var topN = as(plan, TopN.class);
        assertThat(orderNames(topN), contains("x"));
        var grok = as(topN.child(), Grok.class);
        as(grok.child(), EsRelation.class);
    }

    public void testCombineOrderByThroughProject() {
        LogicalPlan plan = optimizedPlan("""
            from test
            | sort emp_no
            | keep salary, emp_no
            | sort salary""");

        var keep = as(plan, Project.class);
        var topN = as(keep.child(), TopN.class);
        assertThat(orderNames(topN), contains("salary"));
        as(topN.child(), EsRelation.class);
    }

    public void testCombineOrderByThroughProjectAndEval() {
        LogicalPlan plan = optimizedPlan("""
            from test
            | sort emp_no
            | rename emp_no as en
            | keep salary, en
            | eval e = en * 2
            | sort salary""");

        var keep = as(plan, Project.class);
        var topN = as(keep.child(), TopN.class);
        assertThat(orderNames(topN), contains("salary"));
        var eval = as(topN.child(), Eval.class);
        assertThat(Expressions.names(eval.fields()), contains("e"));
        as(eval.child(), EsRelation.class);
    }

    public void testCombineOrderByThroughProjectWithAlias() {
        LogicalPlan plan = optimizedPlan("""
            from test
            | sort emp_no
            | rename salary as l
            | keep l, emp_no
            | sort l""");

        var keep = as(plan, Project.class);
        var topN = as(keep.child(), TopN.class);
        assertThat(orderNames(topN), contains("salary"));
        as(topN.child(), EsRelation.class);
    }

    public void testCombineOrderByThroughFilter() {
        LogicalPlan plan = optimizedPlan("""
            from test
            | sort emp_no
            | where emp_no > 10
            | sort salary""");

        var topN = as(plan, TopN.class);
        assertThat(orderNames(topN), contains("salary"));
        var filter = as(topN.child(), Filter.class);
        as(filter.child(), EsRelation.class);
    }

    /**
     * Expected
     * TopN[[Order[first_name{f}#170,ASC,LAST]],1000[INTEGER]]
     *  \_MvExpand[first_name{f}#170]
     *    \_TopN[[Order[emp_no{f}#169,ASC,LAST]],1000[INTEGER]]
     *      \_EsRelation[test][avg_worked_seconds{f}#167, birth_date{f}#168, emp_n..]
     */
    public void testDontCombineOrderByThroughMvExpand() {
        LogicalPlan plan = optimizedPlan("""
            from test
            | sort emp_no
            | mv_expand first_name
            | sort first_name""");

        var topN = as(plan, TopN.class);
        assertThat(orderNames(topN), contains("first_name"));
        var mvExpand = as(topN.child(), MvExpand.class);
        topN = as(mvExpand.child(), TopN.class);
        assertThat(orderNames(topN), contains("emp_no"));
        as(topN.child(), EsRelation.class);
    }

    /**
     * Expected
     * MvExpand[x{r}#4,x{r}#18,1000]
     * \_EsqlProject[[first_name{f}#9 AS x]]
     *   \_Limit[1000[INTEGER]]
     *     \_EsRelation[test][_meta_field{f}#14, emp_no{f}#8, first_name{f}#9, ge..]
     */
    public void testCopyDefaultLimitPastMvExpand() {
        LogicalPlan plan = optimizedPlan("""
            from test
            | rename first_name as x
            | keep x
            | mv_expand x
            """);

        var mvExpand = as(plan, MvExpand.class);
        assertThat(mvExpand.limit(), equalTo(1000));
        var keep = as(mvExpand.child(), EsqlProject.class);
        var limitPastMvExpand = as(keep.child(), Limit.class);
        assertThat(limitPastMvExpand.limit().fold(), equalTo(1000));
        as(limitPastMvExpand.child(), EsRelation.class);
    }

    /**
     * Expected
     * MvExpand[first_name{f}#7,first_name{r}#16,10]
     * \_EsqlProject[[first_name{f}#7, last_name{f}#10]]
     *   \_Limit[1[INTEGER]]
     *     \_EsRelation[test][_meta_field{f}#12, emp_no{f}#6, first_name{f}#7, ge..]
     */
    public void testDontPushDownLimitPastMvExpand() {
        LogicalPlan plan = optimizedPlan("""
            from test
            | limit 1
            | keep first_name, last_name
            | mv_expand first_name
            | limit 10""");

        var mvExpand = as(plan, MvExpand.class);
        assertThat(mvExpand.limit(), equalTo(10));
        var project = as(mvExpand.child(), EsqlProject.class);
        var limit = as(project.child(), Limit.class);
        assertThat(limit.limit().fold(), equalTo(1));
        as(limit.child(), EsRelation.class);
    }

    /**
     * Expected
     * EsqlProject[[emp_no{f}#19, first_name{r}#29, languages{f}#22, lll{r}#9, salary{r}#30]]
     * \_TopN[[Order[salary{r}#30,DESC,FIRST]],5[INTEGER]]
     *   \_MvExpand[salary{f}#24,salary{r}#30,5]
     *     \_Eval[[languages{f}#22 + 5[INTEGER] AS lll]]
     *       \_Limit[5[INTEGER]]
     *         \_Filter[languages{f}#22 > 1[INTEGER]]
     *           \_MvExpand[first_name{f}#20,first_name{r}#29,10]
     *             \_TopN[[Order[emp_no{f}#19,DESC,FIRST]],10[INTEGER]]
     *               \_Filter[emp_no{f}#19 &leq; 10006[INTEGER]]
     *                 \_EsRelation[test][_meta_field{f}#25, emp_no{f}#19, first_name{f}#20, ..]
     */
    public void testMultipleMvExpandWithSortAndLimit() {
        LogicalPlan plan = optimizedPlan("""
            from test
            | where emp_no <= 10006
            | sort emp_no desc
            | mv_expand first_name
            | limit 10
            | where languages > 1
            | eval lll = languages + 5
            | mv_expand salary
            | limit 5
            | sort first_name
            | keep emp_no, first_name, languages, lll, salary
            | sort salary desc""");

        var keep = as(plan, EsqlProject.class);
        var topN = as(keep.child(), TopN.class);
        assertThat(topN.limit().fold(), equalTo(5));
        assertThat(orderNames(topN), contains("salary"));
        var mvExp = as(topN.child(), MvExpand.class);
        assertThat(mvExp.limit(), equalTo(5));
        var eval = as(mvExp.child(), Eval.class);
        var limit5 = as(eval.child(), Limit.class);
        var filter = as(limit5.child(), Filter.class);
        mvExp = as(filter.child(), MvExpand.class);
        assertThat(mvExp.limit(), equalTo(10));
        topN = as(mvExp.child(), TopN.class);
        assertThat(topN.limit().fold(), equalTo(10));
        filter = as(topN.child(), Filter.class);
        as(filter.child(), EsRelation.class);
    }

    /**
     * Expected
     * EsqlProject[[emp_no{f}#350, first_name{f}#351, salary{f}#352]]
     *  \_TopN[[Order[salary{f}#352,ASC,LAST], Order[first_name{f}#351,ASC,LAST]],5[INTEGER]]
     *    \_MvExpand[first_name{f}#351]
     *      \_TopN[[Order[emp_no{f}#350,ASC,LAST]],10000[INTEGER]]
     *        \_EsRelation[employees][emp_no{f}#350, first_name{f}#351, salary{f}#352]
     */
    public void testPushDownLimitThroughMultipleSort_AfterMvExpand() {
        LogicalPlan plan = optimizedPlan("""
            from test
            | sort emp_no
            | mv_expand first_name
            | keep emp_no, first_name, salary
            | sort salary, first_name
            | limit 5""");

        var keep = as(plan, EsqlProject.class);
        var topN = as(keep.child(), TopN.class);
        assertThat(topN.limit().fold(), equalTo(5));
        assertThat(orderNames(topN), contains("salary", "first_name"));
        var mvExp = as(topN.child(), MvExpand.class);
        topN = as(mvExp.child(), TopN.class);
        assertThat(topN.limit().fold(), equalTo(10000));
        assertThat(orderNames(topN), contains("emp_no"));
        as(topN.child(), EsRelation.class);
    }

    /**
     * Expected
     * EsqlProject[[emp_no{f}#361, first_name{f}#362, salary{f}#363]]
     *  \_TopN[[Order[first_name{f}#362,ASC,LAST]],5[INTEGER]]
     *    \_TopN[[Order[salary{f}#363,ASC,LAST]],5[INTEGER]]
     *      \_MvExpand[first_name{f}#362]
     *        \_TopN[[Order[emp_no{f}#361,ASC,LAST]],10000[INTEGER]]
     *          \_EsRelation[employees][emp_no{f}#361, first_name{f}#362, salary{f}#363]
     */
    public void testPushDownLimitThroughMultipleSort_AfterMvExpand2() {
        LogicalPlan plan = optimizedPlan("""
            from test
            | sort emp_no
            | mv_expand first_name
            | keep emp_no, first_name, salary
            | sort salary
            | limit 5
            | sort first_name""");

        var keep = as(plan, EsqlProject.class);
        var topN = as(keep.child(), TopN.class);
        assertThat(topN.limit().fold(), equalTo(5));
        assertThat(orderNames(topN), contains("first_name"));
        topN = as(topN.child(), TopN.class);
        assertThat(topN.limit().fold(), equalTo(5));
        assertThat(orderNames(topN), contains("salary"));
        var mvExp = as(topN.child(), MvExpand.class);
        topN = as(mvExp.child(), TopN.class);
        assertThat(topN.limit().fold(), equalTo(10000));
        assertThat(orderNames(topN), contains("emp_no"));
        as(topN.child(), EsRelation.class);
    }

    /**
     * TODO: Push down the filter correctly https://github.com/elastic/elasticsearch/issues/115311
     *
     * Expected
     * Limit[5[INTEGER]]
     * \_Filter[ISNOTNULL(first_name{r}#23)]
     *   \_Aggregate[STANDARD,[first_name{r}#23],[MAX(salary{f}#18,true[BOOLEAN]) AS max_s, first_name{r}#23]]
     *     \_MvExpand[first_name{f}#14,first_name{r}#23]
     *       \_TopN[[Order[emp_no{f}#13,ASC,LAST]],50[INTEGER]]
     *         \_EsRelation[test][_meta_field{f}#19, emp_no{f}#13, first_name{f}#14, ..]
     */
    public void testDontPushDownLimitPastAggregate_AndMvExpand() {
        LogicalPlan plan = optimizedPlan("""
            from test
            | sort emp_no
            | limit 50
            | mv_expand first_name
            | keep emp_no, first_name, salary
            | stats max_s = max(salary) by first_name
            | where first_name is not null
            | limit 5""");

        var limit = as(plan, Limit.class);
        var filter = as(limit.child(), Filter.class);
        assertThat(limit.limit().fold(), equalTo(5));
        var agg = as(filter.child(), Aggregate.class);
        var mvExp = as(agg.child(), MvExpand.class);
        var topN = as(mvExp.child(), TopN.class);
        assertThat(topN.limit().fold(), equalTo(50));
        assertThat(orderNames(topN), contains("emp_no"));
        as(topN.child(), EsRelation.class);
    }

    /**
     * TODO: Push down the filter correctly https://github.com/elastic/elasticsearch/issues/115311
     *
     * Expected
     * Limit[5[INTEGER]]
     * \_Filter[ISNOTNULL(first_name{r}#22)]
     *   \_Aggregate[STANDARD,[first_name{r}#22],[MAX(salary{f}#17,true[BOOLEAN]) AS max_s, first_name{r}#22]]
     *     \_MvExpand[first_name{f}#13,first_name{r}#22,50]
     *       \_Limit[50[INTEGER]]
     *         \_EsRelation[test][_meta_field{f}#18, emp_no{f}#12, first_name{f}#13, ..]
     */
    public void testPushDown_TheRightLimit_PastMvExpand() {
        LogicalPlan plan = optimizedPlan("""
            from test
            | mv_expand first_name
            | limit 50
            | keep emp_no, first_name, salary
            | stats max_s = max(salary) by first_name
            | where first_name is not null
            | limit 5""");

        var limit = as(plan, Limit.class);
        assertThat(limit.limit().fold(), equalTo(5));
        var filter = as(limit.child(), Filter.class);
        var agg = as(filter.child(), Aggregate.class);
        var mvExp = as(agg.child(), MvExpand.class);
        assertThat(mvExp.limit(), equalTo(50));
        limit = as(mvExp.child(), Limit.class);
        assertThat(limit.limit().fold(), equalTo(50));
        as(limit.child(), EsRelation.class);
    }

    /**
     * Expected
     * EsqlProject[[first_name{f}#11, emp_no{f}#10, salary{f}#12, b{r}#4]]
     *  \_TopN[[Order[salary{f}#12,ASC,LAST]],5[INTEGER]]
     *    \_Eval[[100[INTEGER] AS b]]
     *      \_MvExpand[first_name{f}#11]
     *        \_TopN[[Order[first_name{f}#11,ASC,LAST]],10000[INTEGER]]
     *          \_EsRelation[employees][emp_no{f}#10, first_name{f}#11, salary{f}#12]
     */
    public void testPushDownLimit_PastEvalAndMvExpand() {
        LogicalPlan plan = optimizedPlan("""
            from test
            | sort first_name
            | mv_expand first_name
            | eval b = 100
            | sort salary
            | limit 5
            | keep first_name, emp_no, salary, b""");

        var keep = as(plan, EsqlProject.class);
        var topN = as(keep.child(), TopN.class);
        assertThat(topN.limit().fold(), equalTo(5));
        assertThat(orderNames(topN), contains("salary"));
        var eval = as(topN.child(), Eval.class);
        var mvExp = as(eval.child(), MvExpand.class);
        topN = as(mvExp.child(), TopN.class);
        assertThat(topN.limit().fold(), equalTo(10000));
        assertThat(orderNames(topN), contains("first_name"));
        as(topN.child(), EsRelation.class);
    }

    /**
     * Expected
     * EsqlProject[[emp_no{f}#12, first_name{r}#22, salary{f}#17]]
     * \_TopN[[Order[salary{f}#17,ASC,LAST], Order[first_name{r}#22,ASC,LAST]],1000[INTEGER]]
     *   \_Filter[gender{f}#14 == [46][KEYWORD] AND WILDCARDLIKE(first_name{r}#22)]
     *     \_MvExpand[first_name{f}#13,first_name{r}#22,null]
     *       \_TopN[[Order[emp_no{f}#12,ASC,LAST]],10000[INTEGER]]
     *         \_EsRelation[test][_meta_field{f}#18, emp_no{f}#12, first_name{f}#13, ..]
     */
    public void testAddDefaultLimit_BeforeMvExpand_WithFilterOnExpandedField_ResultTruncationDefaultSize() {
        LogicalPlan plan = optimizedPlan("""
            from test
            | sort emp_no
            | mv_expand first_name
            | where gender == "F"
            | where first_name LIKE "R*"
            | keep emp_no, first_name, salary
            | sort salary, first_name""");

        var keep = as(plan, EsqlProject.class);
        var topN = as(keep.child(), TopN.class);
        assertThat(topN.limit().fold(), equalTo(1000));
        assertThat(orderNames(topN), contains("salary", "first_name"));
        var filter = as(topN.child(), Filter.class);
        assertThat(filter.condition(), instanceOf(And.class));
        var mvExp = as(filter.child(), MvExpand.class);
        topN = as(mvExp.child(), TopN.class); // TODO is it correct? Double-check AddDefaultTopN rule
        assertThat(orderNames(topN), contains("emp_no"));
        as(topN.child(), EsRelation.class);
    }

    /**
     * Expected
     *
     * MvExpand[first_name{f}#7,first_name{r}#16,10]
     * \_TopN[[Order[emp_no{f}#6,DESC,FIRST]],10[INTEGER]]
     *   \_Filter[emp_no{f}#6 &le; 10006[INTEGER]]
     *     \_EsRelation[test][_meta_field{f}#12, emp_no{f}#6, first_name{f}#7, ge..]
     */
    public void testFilterWithSortBeforeMvExpand() {
        LogicalPlan plan = optimizedPlan("""
            from test
            | where emp_no <= 10006
            | sort emp_no desc
            | mv_expand first_name
            | limit 10""");

        var mvExp = as(plan, MvExpand.class);
        assertThat(mvExp.limit(), equalTo(10));
        var topN = as(mvExp.child(), TopN.class);
        assertThat(topN.limit().fold(), equalTo(10));
        assertThat(orderNames(topN), contains("emp_no"));
        var filter = as(topN.child(), Filter.class);
        as(filter.child(), EsRelation.class);
    }

    /**
     * Expected
     *
     * TopN[[Order[first_name{f}#10,ASC,LAST]],500[INTEGER]]
     * \_MvExpand[last_name{f}#13,last_name{r}#20,null]
     *   \_Filter[emp_no{r}#19 > 10050[INTEGER]]
     *     \_MvExpand[emp_no{f}#9,emp_no{r}#19,null]
     *       \_EsRelation[test][_meta_field{f}#15, emp_no{f}#9, first_name{f}#10, g..]
     */
    public void testMultiMvExpand_SortDownBelow() {
        LogicalPlan plan = optimizedPlan("""
            from test
            | sort last_name ASC
            | mv_expand emp_no
            | where  emp_no > 10050
            | mv_expand last_name
            | sort first_name""");

        var topN = as(plan, TopN.class);
        assertThat(topN.limit().fold(), equalTo(1000));
        assertThat(orderNames(topN), contains("first_name"));
        var mvExpand = as(topN.child(), MvExpand.class);
        var filter = as(mvExpand.child(), Filter.class);
        mvExpand = as(filter.child(), MvExpand.class);
        var topN2 = as(mvExpand.child(), TopN.class);  // TODO is it correct? Double-check AddDefaultTopN rule
        as(topN2.child(), EsRelation.class);
    }

    /**
     * Expected
     *
     * MvExpand[c{r}#7,c{r}#16,10000]
     * \_EsqlProject[[c{r}#7, a{r}#3]]
     *   \_TopN[[Order[a{r}#3,ASC,FIRST]],7300[INTEGER]]
     *     \_MvExpand[b{r}#5,b{r}#15,7300]
     *       \_Limit[7300[INTEGER]]
     *         \_Row[[null[NULL] AS a, 123[INTEGER] AS b, 234[INTEGER] AS c]]
     */
    public void testLimitThenSortBeforeMvExpand() {
        LogicalPlan plan = optimizedPlan("""
            row  a = null, b = 123, c = 234
            | mv_expand b
            | limit 7300
            | keep c, a
            | sort a NULLS FIRST
            | mv_expand c""");

        var mvExpand = as(plan, MvExpand.class);
        assertThat(mvExpand.limit(), equalTo(10000));
        var project = as(mvExpand.child(), EsqlProject.class);
        var topN = as(project.child(), TopN.class);
        assertThat(topN.limit().fold(), equalTo(7300));
        assertThat(orderNames(topN), contains("a"));
        mvExpand = as(topN.child(), MvExpand.class);
        var limit = as(mvExpand.child(), Limit.class);
        assertThat(limit.limit().fold(), equalTo(7300));
        as(limit.child(), LocalRelation.class);
    }

    /**
     * Expected
     * TopN[[Order[first_name{r}#16,ASC,LAST]],10000[INTEGER]]
     * \_MvExpand[first_name{f}#7,first_name{r}#16]
     *   \_EsRelation[test][_meta_field{f}#12, emp_no{f}#6, first_name{f}#7, ge..]
     */
    public void testRemoveUnusedSortBeforeMvExpand_DefaultLimit10000() {
        LogicalPlan plan = optimizedPlan("""
            from test
            | sort emp_no
            | mv_expand first_name
            | sort first_name
            | limit 15000""");

        var topN = as(plan, TopN.class);
        assertThat(orderNames(topN), contains("first_name"));
        assertThat(topN.limit().fold(), equalTo(10000));
        var mvExpand = as(topN.child(), MvExpand.class);
        var topN2 = as(mvExpand.child(), TopN.class); // TODO is it correct? Double-check AddDefaultTopN rule
        as(topN2.child(), EsRelation.class);
    }

    /**
     * Expected
     * EsqlProject[[emp_no{f}#104, first_name{f}#105, salary{f}#106]]
     *  \_TopN[[Order[salary{f}#106,ASC,LAST], Order[first_name{f}#105,ASC,LAST]],15[INTEGER]]
     *    \_Filter[gender{f}#215 == [46][KEYWORD] AND WILDCARDLIKE(first_name{f}#105)]
     *      \_MvExpand[first_name{f}#105]
     *        \_TopN[[Order[emp_no{f}#104,ASC,LAST]],10000[INTEGER]]
     *          \_EsRelation[employees][emp_no{f}#104, first_name{f}#105, salary{f}#106]
     */
    public void testAddDefaultLimit_BeforeMvExpand_WithFilterOnExpandedField() {
        LogicalPlan plan = optimizedPlan("""
            from test
            | sort emp_no
            | mv_expand first_name
            | where gender == "F"
            | where first_name LIKE "R*"
            | keep emp_no, first_name, salary
            | sort salary, first_name
            | limit 15""");

        var keep = as(plan, EsqlProject.class);
        var topN = as(keep.child(), TopN.class);
        assertThat(topN.limit().fold(), equalTo(15));
        assertThat(orderNames(topN), contains("salary", "first_name"));
        var filter = as(topN.child(), Filter.class);
        assertThat(filter.condition(), instanceOf(And.class));
        var mvExp = as(filter.child(), MvExpand.class);
        topN = as(mvExp.child(), TopN.class);
        // the filter acts on first_name (the one used in mv_expand), so the limit 15 is not pushed down past mv_expand
        // instead the default limit is added
        assertThat(topN.limit().fold(), equalTo(10000));
        assertThat(orderNames(topN), contains("emp_no"));
        as(topN.child(), EsRelation.class);
    }

    /**
     * Expected
     * EsqlProject[[emp_no{f}#104, first_name{f}#105, salary{f}#106]]
     *  \_TopN[[Order[salary{f}#106,ASC,LAST], Order[first_name{f}#105,ASC,LAST]],15[INTEGER]]
     *    \_Filter[gender{f}#215 == [46][KEYWORD] AND salary{f}#106 > 60000[INTEGER]]
     *      \_MvExpand[first_name{f}#105]
     *        \_TopN[[Order[emp_no{f}#104,ASC,LAST]],10000[INTEGER]]
     *          \_EsRelation[employees][emp_no{f}#104, first_name{f}#105, salary{f}#106]
     */
    public void testAddDefaultLimit_BeforeMvExpand_WithFilter_NOT_OnExpandedField() {
        LogicalPlan plan = optimizedPlan("""
            from test
            | sort emp_no
            | mv_expand first_name
            | where gender == "F"
            | where salary > 60000
            | keep emp_no, first_name, salary
            | sort salary, first_name
            | limit 15""");

        var keep = as(plan, EsqlProject.class);
        var topN = as(keep.child(), TopN.class);
        assertThat(topN.limit().fold(), equalTo(15));
        assertThat(orderNames(topN), contains("salary", "first_name"));
        var filter = as(topN.child(), Filter.class);
        assertThat(filter.condition(), instanceOf(And.class));
        var mvExp = as(filter.child(), MvExpand.class);
        topN = as(mvExp.child(), TopN.class);
        // the filters after mv_expand do not act on the expanded field values, as such the limit 15 is the one being pushed down
        // otherwise that limit wouldn't have pushed down and the default limit was instead being added by default before mv_expanded
        assertThat(topN.limit().fold(), equalTo(10000));
        assertThat(orderNames(topN), contains("emp_no"));
        as(topN.child(), EsRelation.class);
    }

    /**
     * Expected
     * EsqlProject[[emp_no{f}#116, first_name{f}#117 AS x, salary{f}#119]]
     *  \_TopN[[Order[salary{f}#119,ASC,LAST], Order[first_name{f}#117,ASC,LAST]],15[INTEGER]]
     *    \_Filter[gender{f}#118 == [46][KEYWORD] AND WILDCARDLIKE(first_name{f}#117)]
     *      \_MvExpand[first_name{f}#117]
     *        \_TopN[[Order[gender{f}#118,ASC,LAST]],10000[INTEGER]]
     *          \_EsRelation[employees][emp_no{f}#116, first_name{f}#117, gender{f}#118, sa..]
     */
    public void testAddDefaultLimit_BeforeMvExpand_WithFilterOnExpandedFieldAlias() {
        LogicalPlan plan = optimizedPlan("""
            from test
            | sort gender
            | mv_expand first_name
            | rename first_name AS x
            | where gender == "F"
            | where x LIKE "A*"
            | keep emp_no, x, salary
            | sort salary, x
            | limit 15""");

        var keep = as(plan, EsqlProject.class);
        var topN = as(keep.child(), TopN.class);
        assertThat(topN.limit().fold(), equalTo(15));
        assertThat(orderNames(topN), contains("salary", "first_name"));
        var filter = as(topN.child(), Filter.class);
        assertThat(filter.condition(), instanceOf(And.class));
        var mvExp = as(filter.child(), MvExpand.class);
        topN = as(mvExp.child(), TopN.class);
        // the filter uses an alias ("x") to the expanded field ("first_name"), so the default limit is used and not the one provided
        assertThat(topN.limit().fold(), equalTo(10000));
        assertThat(orderNames(topN), contains("gender"));
        as(topN.child(), EsRelation.class);
    }

    /**
     * Expected:
     * MvExpand[a{r}#1402,a{r}#1406,1000]
     * \_TopN[[Order[a{r}#1402,ASC,LAST]],1000[INTEGER]]
     *   \_Row[[1[INTEGER] AS a]]
     */
    public void testSortMvExpand() {
        LogicalPlan plan = optimizedPlan("""
            row a = 1
            | sort a
            | mv_expand a""");

        var expand = as(plan, MvExpand.class);
        assertThat(expand.limit(), equalTo(1000));
        var topN = as(expand.child(), TopN.class);
        var row = as(topN.child(), LocalRelation.class);
    }

    /**
     * Expected:
     * MvExpand[emp_no{f}#5,emp_no{r}#15,20]
     * \_TopN[[Order[emp_no{f}#5,ASC,LAST]],20[INTEGER]]
     *   \_EsRelation[test][_meta_field{f}#11, emp_no{f}#5, first_name{f}#6, ge..]
     */
    public void testSortMvExpandLimit() {
        LogicalPlan plan = optimizedPlan("""
            from test
            | sort emp_no
            | mv_expand emp_no
            | limit 20""");

        var expand = as(plan, MvExpand.class);
        assertThat(expand.limit(), equalTo(20));
        var topN = as(expand.child(), TopN.class);
        assertThat(topN.limit().fold(), is(20));
        var row = as(topN.child(), EsRelation.class);
    }

    /**
     * Expected:
     * MvExpand[b{r}#5,b{r}#9,1000]
     * \_Limit[1000[INTEGER]]
     *   \_Row[[1[INTEGER] AS a, -15[INTEGER] AS b]]
     *
     *  see https://github.com/elastic/elasticsearch/issues/102084
     */
    public void testWhereMvExpand() {
        LogicalPlan plan = optimizedPlan("""
            row  a = 1, b = -15
            | where b < 3
            | mv_expand b""");

        var expand = as(plan, MvExpand.class);
        assertThat(expand.limit(), equalTo(1000));
        var limit2 = as(expand.child(), Limit.class);
        assertThat(limit2.limit().fold(), is(1000));
        var row = as(limit2.child(), LocalRelation.class);
    }

    private static List<String> orderNames(TopN topN) {
        return topN.order().stream().map(o -> as(o.child(), NamedExpression.class).name()).toList();
    }

    public void testCombineLimitWithOrderByThroughFilterAndEval() {
        LogicalPlan plan = optimizedPlan("""
            from test
            | sort salary
            | eval x = emp_no / 2
            | where x > 20
            | sort x
            | limit 10""");

        var topN = as(plan, TopN.class);
        var filter = as(topN.child(), Filter.class);
        var eval = as(filter.child(), Eval.class);
        as(eval.child(), EsRelation.class);
    }

    public void testCombineMultipleOrderByAndLimits() {
        // expected plan:
        // from test
        // | sort salary, emp_no
        // | limit 100
        // | where salary > 1
        // | sort emp_no, first_name
        // | keep l = salary, emp_no, first_name
        LogicalPlan plan = optimizedPlan("""
            from test
            | sort emp_no
            | rename salary as l
            | keep l, emp_no, first_name
            | sort l
            | limit 100
            | sort first_name
            | where l > 1
            | sort emp_no""");

        var keep = as(plan, Project.class);
        var topN = as(keep.child(), TopN.class);
        assertThat(orderNames(topN), contains("emp_no"));
        var filter = as(topN.child(), Filter.class);
        var topN2 = as(filter.child(), TopN.class);
        assertThat(orderNames(topN2), contains("salary"));
        as(topN2.child(), EsRelation.class);
    }

    public void testDontPruneSameFieldDifferentDirectionSortClauses() {
        LogicalPlan plan = optimizedPlan("""
            from test
            | sort salary nulls last, emp_no desc nulls first
            | where salary > 2
            | eval e = emp_no * 2
            | keep salary, emp_no, e
            | sort e, emp_no, salary desc, emp_no desc""");

        var keep = as(plan, Project.class);
        var topN = as(keep.child(), TopN.class);
        assertThat(
            topN.order(),
            contains(
                new Order(
                    EMPTY,
                    new ReferenceAttribute(EMPTY, "e", INTEGER, Nullability.TRUE, null, false),
                    Order.OrderDirection.ASC,
                    Order.NullsPosition.LAST
                ),
                new Order(
                    EMPTY,
                    new FieldAttribute(EMPTY, "emp_no", mapping.get("emp_no")),
                    Order.OrderDirection.ASC,
                    Order.NullsPosition.LAST
                ),
                new Order(
                    EMPTY,
                    new FieldAttribute(EMPTY, "salary", mapping.get("salary")),
                    Order.OrderDirection.DESC,
                    Order.NullsPosition.FIRST
                ),
                new Order(
                    EMPTY,
                    new FieldAttribute(EMPTY, "emp_no", mapping.get("emp_no")),
                    Order.OrderDirection.DESC,
                    Order.NullsPosition.FIRST
                )
            )
        );
        assertThat(topN.child().collect(OrderBy.class::isInstance), is(emptyList()));
    }

    public void testPruneRedundantSortClauses() {
        LogicalPlan plan = optimizedPlan("""
            from test
            | sort salary desc nulls last, emp_no desc nulls first
            | where salary > 2
            | eval e = emp_no * 2
            | keep salary, emp_no, e
            | sort e, emp_no desc, salary desc, emp_no desc nulls last""");

        var project = as(plan, Project.class);
        var topN = as(project.child(), TopN.class);
        assertThat(
            topN.order(),
            contains(
                new Order(
                    EMPTY,
                    new ReferenceAttribute(EMPTY, "e", INTEGER, Nullability.TRUE, null, false),
                    Order.OrderDirection.ASC,
                    Order.NullsPosition.LAST
                ),
                new Order(
                    EMPTY,
                    new FieldAttribute(EMPTY, "emp_no", mapping.get("emp_no")),
                    Order.OrderDirection.DESC,
                    Order.NullsPosition.FIRST
                ),
                new Order(
                    EMPTY,
                    new FieldAttribute(EMPTY, "salary", mapping.get("salary")),
                    Order.OrderDirection.DESC,
                    Order.NullsPosition.FIRST
                ),
                new Order(
                    EMPTY,
                    new FieldAttribute(EMPTY, "emp_no", mapping.get("emp_no")),
                    Order.OrderDirection.DESC,
                    Order.NullsPosition.LAST
                )
            )
        );
        assertThat(topN.child().collect(OrderBy.class::isInstance), is(emptyList()));
    }

    public void testDontPruneSameFieldDifferentDirectionSortClauses_UsingAlias() {
        LogicalPlan plan = optimizedPlan("""
            from test
            | sort emp_no desc
            | rename emp_no as e
            | keep e
            | sort e""");

        var keep = as(plan, Project.class);
        var topN = as(keep.child(), TopN.class);
        assertThat(
            topN.order(),
            contains(
                new Order(
                    EMPTY,
                    new FieldAttribute(EMPTY, "emp_no", mapping.get("emp_no")),
                    Order.OrderDirection.ASC,
                    Order.NullsPosition.LAST
                )
            )
        );
    }

    public void testPruneRedundantSortClausesUsingAlias() {
        LogicalPlan plan = optimizedPlan("""
            from test
            | sort emp_no desc
            | rename emp_no as e
            | keep e
            | sort e desc""");

        var project = as(plan, Project.class);
        var topN = as(project.child(), TopN.class);
        assertThat(
            topN.order(),
            contains(
                new Order(
                    EMPTY,
                    new FieldAttribute(EMPTY, "emp_no", mapping.get("emp_no")),
                    Order.OrderDirection.DESC,
                    Order.NullsPosition.FIRST
                )
            )
        );
    }

    public void testSimplifyLikeNoWildcard() {
        LogicalPlan plan = optimizedPlan("""
            from test
            | where first_name like "foo"
            """);
        var limit = as(plan, Limit.class);
        var filter = as(limit.child(), Filter.class);

        assertTrue(filter.condition() instanceof Equals);
        Equals equals = as(filter.condition(), Equals.class);
        assertEquals(BytesRefs.toBytesRef("foo"), equals.right().fold());
        assertTrue(filter.child() instanceof EsRelation);
    }

    public void testSimplifyLikeMatchAll() {
        LogicalPlan plan = optimizedPlan("""
            from test
            | where first_name like "*"
            """);
        var limit = as(plan, Limit.class);
        var filter = as(limit.child(), Filter.class);

        as(filter.condition(), IsNotNull.class);
        assertTrue(filter.child() instanceof EsRelation);
    }

    public void testSimplifyRLikeNoWildcard() {
        LogicalPlan plan = optimizedPlan("""
            from test
            | where first_name rlike "foo"
            """);
        var limit = as(plan, Limit.class);
        var filter = as(limit.child(), Filter.class);

        assertTrue(filter.condition() instanceof Equals);
        Equals equals = as(filter.condition(), Equals.class);
        assertEquals(BytesRefs.toBytesRef("foo"), equals.right().fold());
        assertTrue(filter.child() instanceof EsRelation);
    }

    public void testSimplifyRLikeMatchAll() {
        LogicalPlan plan = optimizedPlan("""
            from test
            | where first_name rlike ".*"
            """);
        var limit = as(plan, Limit.class);
        var filter = as(limit.child(), Filter.class);

        var isNotNull = as(filter.condition(), IsNotNull.class);
        assertTrue(filter.child() instanceof EsRelation);
    }

    public void testRLikeWrongPattern() {
        String query = "from test | where first_name rlike \"(?i)(^|[^a-zA-Z0-9_-])nmap($|\\\\.)\"";
        String error = "line 1:19: Invalid regex pattern for RLIKE [(?i)(^|[^a-zA-Z0-9_-])nmap($|\\.)]: "
            + "[invalid range: from (95) cannot be > to (93)]";
        ParsingException e = expectThrows(ParsingException.class, () -> plan(query));
        assertThat(e.getMessage(), is(error));
    }

    public void testLikeWrongPattern() {
        String query = "from test | where first_name like \"(?i)(^|[^a-zA-Z0-9_-])nmap($|\\\\.)\"";
        String error = "line 1:19: Invalid pattern for LIKE [(?i)(^|[^a-zA-Z0-9_-])nmap($|\\.)]: "
            + "[Invalid sequence - escape character is not followed by special wildcard char]";
        ParsingException e = expectThrows(ParsingException.class, () -> plan(query));
        assertThat(e.getMessage(), is(error));
    }

    public void testFoldNullInToLocalRelation() {
        LogicalPlan plan = optimizedPlan("""
            from test
            | where null in (first_name, ".*")
            """);
        assertThat(plan, instanceOf(LocalRelation.class));
    }

    public void testFoldNullListInToLocalRelation() {
        LogicalPlan plan = optimizedPlan("""
            from test
            | where first_name in (null, null)
            """);
        assertThat(plan, instanceOf(LocalRelation.class));
    }

    public void testFoldInKeyword() {
        LogicalPlan plan = optimizedPlan("""
            from test
            | where "foo" in ("bar", "baz")
            """);
        assertThat(plan, instanceOf(LocalRelation.class));

        plan = optimizedPlan("""
            from test
            | where "foo" in ("bar", "foo", "baz")
            """);
        var limit = as(plan, Limit.class);
        as(limit.child(), EsRelation.class);
    }

    public void testFoldInIP() {
        LogicalPlan plan = optimizedPlan("""
            from test
            | where to_ip("1.1.1.1") in (to_ip("1.1.1.2"), to_ip("1.1.1.2"))
            """);
        assertThat(plan, instanceOf(LocalRelation.class));

        plan = optimizedPlan("""
            from test
            | where to_ip("1.1.1.1") in (to_ip("1.1.1.1"), to_ip("1.1.1.2"))
            """);
        var limit = as(plan, Limit.class);
        as(limit.child(), EsRelation.class);
    }

    public void testFoldInVersion() {
        LogicalPlan plan = optimizedPlan("""
            from test
            | where to_version("1.2.3") in (to_version("1"), to_version("1.2.4"))
            """);
        assertThat(plan, instanceOf(LocalRelation.class));

        plan = optimizedPlan("""
            from test
            | where to_version("1.2.3") in (to_version("1"), to_version("1.2.3"))
            """);
        var limit = as(plan, Limit.class);
        as(limit.child(), EsRelation.class);
    }

    public void testFoldInNumerics() {
        LogicalPlan plan = optimizedPlan("""
            from test
            | where 3 in (4.0, 5, 2147483648)
            """);
        assertThat(plan, instanceOf(LocalRelation.class));

        plan = optimizedPlan("""
            from test
            | where 3 in (4.0, 3.0, to_long(3))
            """);
        var limit = as(plan, Limit.class);
        as(limit.child(), EsRelation.class);
    }

    public void testFoldInEval() {
        var plan = optimizedPlan("""
            from test
            | eval a = 1, b = a + 1, c = b + a
            | where c > 10
            """);

        var local = as(plan, LocalRelation.class);
        assertThat(local.supplier(), is(LocalSupplier.EMPTY));
    }

    public void testFoldFromRow() {
        var plan = optimizedPlan("""
              row a = 1, b = 2, c = 3
            | where c > 10
            """);

        as(plan, LocalRelation.class);
    }

    public void testFoldFromRowInEval() {
        var plan = optimizedPlan("""
              row a = 1, b = 2, c = 3
            | eval x = c
            | where x > 10
            """);

        as(plan, LocalRelation.class);
    }

    public void testInvalidFoldDueToReplacement() {
        var plan = optimizedPlan("""
              from test
            | eval x = 1
            | eval x = emp_no
            | where x > 10
            | keep x
            """);

        var project = as(plan, Project.class);
        assertThat(Expressions.names(project.projections()), contains("x"));
        var child = aliased(project.projections().get(0), FieldAttribute.class);
        assertThat(Expressions.name(child), is("emp_no"));
        var limit = as(project.child(), Limit.class);
        var filter = as(limit.child(), Filter.class);
        var source = as(filter.child(), EsRelation.class);
    }

    public void testEnrich() {
        LogicalPlan plan = optimizedPlan("""
            from test
            | eval x = to_string(languages)
            | enrich languages_idx on x
            """);
        var enrich = as(plan, Enrich.class);
        assertTrue(enrich.policyName().resolved());
        assertThat(enrich.policyName().fold(), is(BytesRefs.toBytesRef("languages_idx")));
        var eval = as(enrich.child(), Eval.class);
        var limit = as(eval.child(), Limit.class);
        as(limit.child(), EsRelation.class);
    }

    public void testPushDownEnrichPastProject() {
        LogicalPlan plan = optimizedPlan("""
            from test
            | eval a = to_string(languages)
            | rename a as x
            | keep x
            | enrich languages_idx on x
            """);

        var keep = as(plan, Project.class);
        as(keep.child(), Enrich.class);
    }

    public void testTopNEnrich() {
        LogicalPlan plan = optimizedPlan("""
            from test
            | rename languages as x
            | eval x = to_string(x)
            | keep x
            | enrich languages_idx on x
            | sort language_name
            """);

        var keep = as(plan, Project.class);
        var topN = as(keep.child(), TopN.class);
        as(topN.child(), Enrich.class);
    }

    public void testEnrichNotNullFilter() {
        LogicalPlan plan = optimizedPlan("""
            from test
            | eval x = to_string(languages)
            | enrich languages_idx on x
            | where language_name is not null
            | limit 10
            """);
        var limit = as(plan, Limit.class);
        var filter = as(limit.child(), Filter.class);
        var enrich = as(filter.child(), Enrich.class);
        assertTrue(enrich.policyName().resolved());
        assertThat(enrich.policyName().fold(), is(BytesRefs.toBytesRef("languages_idx")));
        var eval = as(enrich.child(), Eval.class);
        as(eval.child(), EsRelation.class);
    }

    /**
     * Expects
     * EsqlProject[[a{r}#3, last_name{f}#9]]
     * \_Eval[[__a_SUM_123{r}#12 / __a_COUNT_150{r}#13 AS a]]
     *   \_Limit[10000[INTEGER]]
     *     \_Aggregate[[last_name{f}#9],[SUM(salary{f}#10) AS __a_SUM_123, COUNT(salary{f}#10) AS __a_COUNT_150, last_nam
     * e{f}#9]]
     *       \_EsRelation[test][_meta_field{f}#11, emp_no{f}#5, first_name{f}#6, !g..]
     */
    public void testSimpleAvgReplacement() {
        var plan = plan("""
              from test
            | stats a = avg(salary) by last_name
            """);

        var project = as(plan, Project.class);
        assertThat(Expressions.names(project.projections()), contains("a", "last_name"));
        var eval = as(project.child(), Eval.class);
        var f = eval.fields();
        assertThat(f, hasSize(1));
        assertThat(f.get(0).name(), is("a"));
        var limit = as(eval.child(), Limit.class);
        var agg = as(limit.child(), Aggregate.class);
        var aggs = agg.aggregates();
        var a = as(aggs.get(0), Alias.class);
        assertThat(a.name(), startsWith("$$SUM$a$"));
        var sum = as(a.child(), Sum.class);

        a = as(aggs.get(1), Alias.class);
        assertThat(a.name(), startsWith("$$COUNT$a$"));
        var count = as(a.child(), Count.class);

        assertThat(Expressions.names(agg.groupings()), contains("last_name"));
    }

    /**
     * Expects
     * EsqlProject[[a{r}#3, c{r}#6, s{r}#9, last_name{f}#15]]
     * \_Eval[[s{r}#9 / c{r}#6 AS a]]
     *   \_Limit[10000[INTEGER]]
     *     \_Aggregate[[last_name{f}#15],[COUNT(salary{f}#16) AS c, SUM(salary{f}#16) AS s, last_name{f}#15]]
     *       \_EsRelation[test][_meta_field{f}#17, emp_no{f}#11, first_name{f}#12, ..]
     */
    public void testClashingAggAvgReplacement() {
        var plan = plan("""
            from test
            | stats a = avg(salary), c = count(salary), s = sum(salary) by last_name
            """);

        assertThat(Expressions.names(plan.output()), contains("a", "c", "s", "last_name"));
        var project = as(plan, Project.class);
        var eval = as(project.child(), Eval.class);
        var f = eval.fields();
        assertThat(f, hasSize(1));
        assertThat(f.get(0).name(), is("a"));
        var limit = as(eval.child(), Limit.class);
        var agg = as(limit.child(), Aggregate.class);
        var aggs = agg.aggregates();
        assertThat(Expressions.names(aggs), contains("c", "s", "last_name"));
    }

    /**
     * Expects
     * EsqlProject[[a{r}#3, c{r}#6, s{r}#9, last_name{f}#15]]
     * \_Eval[[s{r}#9 / __a_COUNT@xxx{r}#18 AS a]]
     *   \_Limit[10000[INTEGER]]
     *     \_Aggregate[[last_name{f}#15],[COUNT(salary{f}#16) AS __a_COUNT@xxx, COUNT(languages{f}#14) AS c, SUM(salary{f}#16) AS
     *  s, last_name{f}#15]]
     *       \_EsRelation[test][_meta_field{f}#17, emp_no{f}#11, first_name{f}#12, ..]
     */
    public void testSemiClashingAvgReplacement() {
        var plan = plan("""
            from test
            | stats a = avg(salary), c = count(languages), s = sum(salary) by last_name
            """);

        var project = as(plan, Project.class);
        assertThat(Expressions.names(project.projections()), contains("a", "c", "s", "last_name"));
        var eval = as(project.child(), Eval.class);
        var f = eval.fields();
        assertThat(f, hasSize(1));
        assertThat(f.get(0).name(), is("a"));
        var limit = as(eval.child(), Limit.class);
        var agg = as(limit.child(), Aggregate.class);
        var aggs = agg.aggregates();
        var a = as(aggs.get(0), Alias.class);
        assertThat(a.name(), startsWith("$$COUNT$a$0"));
        var sum = as(a.child(), Count.class);

        a = as(aggs.get(1), Alias.class);
        assertThat(a.name(), is("c"));
        var count = as(a.child(), Count.class);

        a = as(aggs.get(2), Alias.class);
        assertThat(a.name(), is("s"));
    }

    /**
     * Expected
     * Limit[10000[INTEGER]]
     * \_Aggregate[[last_name{f}#9],[PERCENTILE(salary{f}#10,50[INTEGER]) AS m, last_name{f}#9]]
     *   \_EsRelation[test][_meta_field{f}#11, emp_no{f}#5, first_name{f}#6, !g..]
     */
    public void testMedianReplacement() {
        var plan = plan("""
              from test
            | stats m = median(salary) by last_name
            """);

        var limit = as(plan, Limit.class);
        var agg = as(limit.child(), Aggregate.class);
        assertThat(Expressions.names(agg.aggregates()), contains("m", "last_name"));
        var aggs = agg.aggregates();
        var a = as(aggs.get(0), Alias.class);
        var per = as(a.child(), Percentile.class);
        var literal = as(per.percentile(), Literal.class);
        assertThat((int) QuantileStates.MEDIAN, is(literal.fold()));

        assertThat(Expressions.names(agg.groupings()), contains("last_name"));
    }

    public void testSplittingInWithFoldableValue() {
        FieldAttribute fa = getFieldAttribute("foo");
        In in = new In(EMPTY, ONE, List.of(TWO, THREE, fa, L(null)));
        Or expected = new Or(EMPTY, new In(EMPTY, ONE, List.of(TWO, THREE)), new In(EMPTY, ONE, List.of(fa, L(null))));
        assertThat(new SplitInWithFoldableValue().rule(in), equalTo(expected));
    }

    public void testReplaceFilterWithExact() {
        var plan = plan("""
              from test
            | where job == "foo"
            """);

        var limit = as(plan, Limit.class);
        var filter = as(limit.child(), Filter.class);
        Equals equals = as(filter.condition(), Equals.class);
        FieldAttribute left = as(equals.left(), FieldAttribute.class);
        assertThat(left.name(), equalTo("job"));
    }

    public void testReplaceExpressionWithExact() {
        var plan = plan("""
              from test
            | eval x = job
            """);

        var eval = as(plan, Eval.class);
        var alias = as(eval.fields().get(0), Alias.class);
        var field = as(alias.child(), FieldAttribute.class);
        assertThat(field.name(), equalTo("job"));
    }

    public void testReplaceSortWithExact() {
        var plan = plan("""
              from test
            | sort job
            """);

        var topN = as(plan, TopN.class);
        assertThat(topN.order().size(), equalTo(1));
        var sortField = as(topN.order().get(0).child(), FieldAttribute.class);
        assertThat(sortField.name(), equalTo("job"));
    }

    public void testPruneUnusedEval() {
        var plan = plan("""
              from test
            | eval garbage = salary + 3
            | keep salary
            """);

        var keep = as(plan, Project.class);
        var limit = as(keep.child(), Limit.class);
        var source = as(limit.child(), EsRelation.class);
    }

    public void testPruneChainedEval() {
        var plan = plan("""
              from test
            | eval garbage_a = salary + 3
            | eval garbage_b = emp_no / garbage_a, garbage_c = garbage_a
            | eval garbage_x = 1 - garbage_b/garbage_c
            | keep salary
            """);
        var keep = as(plan, Project.class);
        var limit = as(keep.child(), Limit.class);
        var source = as(limit.child(), EsRelation.class);
    }

    /**
     * Expects
     * Limit[1000[INTEGER]]
     * \_Aggregate[[],[COUNT(salary{f}#1345) AS c]]
     *   \_EsRelation[test][_meta_field{f}#1346, emp_no{f}#1340, first_name{f}#..]
     */
    public void testPruneEvalDueToStats() {
        var plan = plan("""
              from test
            | eval garbage_a = salary + 3, x = salary
            | eval garbage_b = x + 3
            | stats c = count(x)
            """);

        var limit = as(plan, Limit.class);
        var aggregate = as(limit.child(), Aggregate.class);
        var aggs = aggregate.aggregates();
        assertThat(Expressions.names(aggs), contains("c"));
        aggFieldName(aggs.get(0), Count.class, "salary");
        var source = as(aggregate.child(), EsRelation.class);
    }

    public void testPruneUnusedAggSimple() {
        var plan = plan("""
              from test
            | stats c = count(salary), max = max(salary), min = min(salary)
            | keep c
            """);

        var limit = as(plan, Limit.class);
        var agg = as(limit.child(), Aggregate.class);
        assertThat(agg.groupings(), hasSize(0));
        assertThat(agg.aggregates(), hasSize(1));
        var aggOne = as(agg.aggregates().get(0), Alias.class);
        assertThat(aggOne.name(), is("c"));
        var count = as(aggOne.child(), Count.class);
        var source = as(agg.child(), EsRelation.class);
    }

    /**
     * Expects
     * Limit[1000[INTEGER]]
     * \_Aggregate[[],[COUNT(salary{f}#19) AS x]]
     *   \_EsRelation[test][_meta_field{f}#20, emp_no{f}#14, first_name{f}#15, ..]
     */
    public void testPruneUnusedAggMixedWithEval() {
        var plan = plan("""
              from test
            | stats c = count(salary), max = max(salary), min = min(salary)
            | eval x = c
            | keep x
            """);

        var limit = as(plan, Limit.class);
        var agg = as(limit.child(), Aggregate.class);
        assertThat(agg.groupings(), hasSize(0));
        var aggs = agg.aggregates();
        assertThat(aggs, hasSize(1));
        assertThat(Expressions.names(aggs), contains("x"));
        aggFieldName(agg.aggregates().get(0), Count.class, "salary");
        var source = as(agg.child(), EsRelation.class);
    }

    public void testPruneUnusedAggsChainedAgg() {
        var plan = plan("""
              from test
            | stats c = count(salary), max = max(salary), min = min(salary)
            | eval x = max + min + c
            | eval y = min
            | eval z = c
            | keep c
            """);

        var project = as(plan, Project.class);
        var limit = as(project.child(), Limit.class);
        var agg = as(limit.child(), Aggregate.class);
        assertThat(agg.groupings(), hasSize(0));
        var aggs = agg.aggregates();
        assertThat(aggs, hasSize(1));
        assertThat(Expressions.names(aggs), contains("c"));
        var source = as(agg.child(), EsRelation.class);
    }

    /**
     * Expects
     * Project[[c{r}#342]]
     * \_Limit[1000[INTEGER]]
     *   \_Filter[min{r}#348 > 10[INTEGER]]
     *     \_Aggregate[[],[COUNT(salary{f}#367) AS c, MIN(salary{f}#367) AS min]]
     *       \_EsRelation[test][_meta_field{f}#368, emp_no{f}#362, first_name{f}#36..]
     */
    public void testPruneMixedAggInsideUnusedEval() {
        var plan = plan("""
              from test
            | stats c = count(salary), max = max(salary), min = min(salary)
            | eval x = max + min + c
            | eval y = min
            | where y > 10
            | eval z = c
            | keep c
            """);

        var project = as(plan, Project.class);
        var limit = as(project.child(), Limit.class);
        var filter = as(limit.child(), Filter.class);
        var agg = as(filter.child(), Aggregate.class);
        assertThat(agg.groupings(), hasSize(0));
        var aggs = agg.aggregates();
        assertThat(Expressions.names(aggs), contains("c", "min"));
        aggFieldName(aggs.get(0), Count.class, "salary");
        aggFieldName(aggs.get(1), Min.class, "salary");
        var source = as(agg.child(), EsRelation.class);
    }

    /**
     * Expects
     * Eval[[max{r}#6 + min{r}#9 + c{r}#3 AS x, min{r}#9 AS y, c{r}#3 AS z]]
     * \_Limit[1000[INTEGER]]
     *   \_Aggregate[[],[COUNT(salary{f}#26) AS c, MAX(salary{f}#26) AS max, MIN(salary{f}#26) AS min]]
     *     \_EsRelation[test][_meta_field{f}#27, emp_no{f}#21, first_name{f}#22, ..]
     */
    public void testNoPruningWhenDealingJustWithEvals() {
        var plan = plan("""
              from test
            | stats c = count(salary), max = max(salary), min = min(salary)
            | eval x = max + min + c
            | eval y = min
            | eval z = c
            """);

        var eval = as(plan, Eval.class);
        var limit = as(eval.child(), Limit.class);
        var agg = as(limit.child(), Aggregate.class);
    }

    /**
     * Expects
     * Project[[y{r}#6 AS z]]
     * \_Eval[[emp_no{f}#11 + 1[INTEGER] AS y]]
     *   \_Limit[1000[INTEGER]]
     *     \_EsRelation[test][_meta_field{f}#17, emp_no{f}#11, first_name{f}#12, ..]
     */
    public void testNoPruningWhenChainedEvals() {
        var plan = plan("""
              from test
            | eval x = emp_no, y = x + 1, z = y
            | keep z
            """);

        var project = as(plan, Project.class);
        assertThat(Expressions.names(project.projections()), contains("z"));
        var eval = as(project.child(), Eval.class);
        assertThat(Expressions.names(eval.fields()), contains("y"));
        var limit = as(eval.child(), Limit.class);
        var source = as(limit.child(), EsRelation.class);
    }

    /**
     * Expects
     * Project[[salary{f}#20 AS x, emp_no{f}#15 AS y]]
     * \_Limit[1000[INTEGER]]
     *   \_EsRelation[test][_meta_field{f}#21, emp_no{f}#15, first_name{f}#16, ..]
     */
    public void testPruningDuplicateEvals() {
        var plan = plan("""
              from test
            | eval x = emp_no, x = salary
            | eval y = salary
            | eval y = emp_no
            | keep x, y
            """);

        var project = as(plan, Project.class);
        var projections = project.projections();
        assertThat(Expressions.names(projections), contains("x", "y"));
        var child = aliased(projections.get(0), FieldAttribute.class);
        assertThat(child.name(), is("salary"));
        child = aliased(projections.get(1), FieldAttribute.class);
        assertThat(child.name(), is("emp_no"));

        var limit = as(project.child(), Limit.class);
        var source = as(limit.child(), EsRelation.class);
    }

    /**
     * Expects
     * Limit[1000[INTEGER]]
     * \_Aggregate[[],[COUNT(salary{f}#24) AS cx, COUNT(emp_no{f}#19) AS cy]]
     *   \_EsRelation[test][_meta_field{f}#25, emp_no{f}#19, first_name{f}#20, ..]
     */
    public void testPruneEvalAliasOnAggUngrouped() {
        var plan = plan("""
              from test
            | eval x = emp_no, x = salary
            | eval y = salary
            | eval y = emp_no
            | stats cx = count(x), cy = count(y)
            """);

        var limit = as(plan, Limit.class);
        var agg = as(limit.child(), Aggregate.class);
        var aggs = agg.aggregates();
        assertThat(Expressions.names(aggs), contains("cx", "cy"));
        aggFieldName(aggs.get(0), Count.class, "salary");
        aggFieldName(aggs.get(1), Count.class, "emp_no");
        var source = as(agg.child(), EsRelation.class);
    }

    /**
     * Expects
     * Limit[1000[INTEGER]]
     * \_Aggregate[[x{r}#6],[COUNT(emp_no{f}#17) AS cy, salary{f}#22 AS x]]
     *   \_EsRelation[test][_meta_field{f}#23, emp_no{f}#17, first_name{f}#18, ..]
     */
    public void testPruneEvalAliasOnAggGroupedByAlias() {
        var plan = plan("""
              from test
            | eval x = emp_no, x = salary
            | eval y = salary
            | eval y = emp_no
            | stats cy = count(y) by x
            """);

        var limit = as(plan, Limit.class);
        var agg = as(limit.child(), Aggregate.class);
        var aggs = agg.aggregates();
        assertThat(Expressions.names(aggs), contains("cy", "x"));
        aggFieldName(aggs.get(0), Count.class, "emp_no");
        var x = aliased(aggs.get(1), FieldAttribute.class);
        assertThat(x.name(), is("salary"));
        var source = as(agg.child(), EsRelation.class);
    }

    /**
     * Expects
     * Limit[1000[INTEGER]]
     * \_Aggregate[[gender{f}#22],[COUNT(emp_no{f}#20) AS cy, MIN(salary{f}#25) AS cx, gender{f}#22]]
     *   \_EsRelation[test][_meta_field{f}#26, emp_no{f}#20, first_name{f}#21, ..]
     */
    public void testPruneEvalAliasOnAggGrouped() {
        var plan = plan("""
              from test
            | eval x = emp_no, x = salary
            | eval y = salary
            | eval y = emp_no
            | stats cy = count(y), cx = min(x) by gender
            """);

        var limit = as(plan, Limit.class);
        var agg = as(limit.child(), Aggregate.class);
        var aggs = agg.aggregates();
        assertThat(Expressions.names(aggs), contains("cy", "cx", "gender"));
        aggFieldName(aggs.get(0), Count.class, "emp_no");
        aggFieldName(aggs.get(1), Min.class, "salary");
        var by = as(aggs.get(2), FieldAttribute.class);
        assertThat(Expressions.name(by), is("gender"));
        var source = as(agg.child(), EsRelation.class);
    }

    /**
     * Expects
     * Limit[1000[INTEGER]]
     * \_Aggregate[[gender{f}#21],[COUNT(emp_no{f}#19) AS cy, MIN(salary{f}#24) AS cx, gender{f}#21]]
     *   \_EsRelation[test][_meta_field{f}#25, emp_no{f}#19, first_name{f}#20, ..]
     */
    public void testPruneEvalAliasMixedWithRenameOnAggGrouped() {
        var plan = plan("""
              from test
            | eval x = emp_no, x = salary
            | rename salary as x
            | eval y = emp_no
            | stats cy = count(y), cx = min(x) by gender
            """);

        var limit = as(plan, Limit.class);
        var agg = as(limit.child(), Aggregate.class);
        var aggs = agg.aggregates();
        assertThat(Expressions.names(aggs), contains("cy", "cx", "gender"));
        aggFieldName(aggs.get(0), Count.class, "emp_no");
        aggFieldName(aggs.get(1), Min.class, "salary");
        var by = as(aggs.get(2), FieldAttribute.class);
        assertThat(Expressions.name(by), is("gender"));
        var source = as(agg.child(), EsRelation.class);
    }

    /**
     * Expects
     * Limit[1000[INTEGER]]
     * \_Aggregate[[gender{f}#19],[COUNT(x{r}#3) AS cy, MIN(x{r}#3) AS cx, gender{f}#19]]
     *   \_Eval[[emp_no{f}#17 + 1[INTEGER] AS x]]
     *     \_EsRelation[test][_meta_field{f}#23, emp_no{f}#17, first_name{f}#18, ..]
     */
    public void testEvalAliasingAcrossCommands() {
        var plan = plan("""
              from test
            | eval x = emp_no + 1
            | eval y = x
            | eval z = y + 1
            | stats cy = count(y), cx = min(x) by gender
            """);

        var limit = as(plan, Limit.class);
        var agg = as(limit.child(), Aggregate.class);
        var aggs = agg.aggregates();
        assertThat(Expressions.names(aggs), contains("cy", "cx", "gender"));
        aggFieldName(aggs.get(0), Count.class, "x");
        aggFieldName(aggs.get(1), Min.class, "x");
        var by = as(aggs.get(2), FieldAttribute.class);
        assertThat(Expressions.name(by), is("gender"));
        var eval = as(agg.child(), Eval.class);
        assertThat(Expressions.names(eval.fields()), contains("x"));
        var source = as(eval.child(), EsRelation.class);
    }

    /**
     * Expects
     * Limit[1000[INTEGER]]
     * \_Aggregate[[gender{f}#19],[COUNT(x{r}#3) AS cy, MIN(x{r}#3) AS cx, gender{f}#19]]
     *   \_Eval[[emp_no{f}#17 + 1[INTEGER] AS x]]
     *     \_EsRelation[test][_meta_field{f}#23, emp_no{f}#17, first_name{f}#18, ..]
     */
    public void testEvalAliasingInsideSameCommand() {
        var plan = plan("""
              from test
            | eval x = emp_no + 1, y = x, z = y + 1
            | stats cy = count(y), cx = min(x) by gender
            """);

        var limit = as(plan, Limit.class);
        var agg = as(limit.child(), Aggregate.class);
        var aggs = agg.aggregates();
        assertThat(Expressions.names(aggs), contains("cy", "cx", "gender"));
        aggFieldName(aggs.get(0), Count.class, "x");
        aggFieldName(aggs.get(1), Min.class, "x");
        var by = as(aggs.get(2), FieldAttribute.class);
        assertThat(Expressions.name(by), is("gender"));
        var eval = as(agg.child(), Eval.class);
        assertThat(Expressions.names(eval.fields()), contains("x"));
        var source = as(eval.child(), EsRelation.class);
    }

    /**
     * Expects
     * Limit[1000[INTEGER]]
     * \_Aggregate[[gender{f}#22],[COUNT(z{r}#9) AS cy, MIN(x{r}#3) AS cx, gender{f}#22]]
     *   \_Eval[[emp_no{f}#20 + 1[INTEGER] AS x, x{r}#3 + 1[INTEGER] AS z]]
     *     \_EsRelation[test][_meta_field{f}#26, emp_no{f}#20, first_name{f}#21, ..]
     */
    public void testEvalAliasingInsideSameCommandWithShadowing() {
        var plan = plan("""
              from test
            | eval x = emp_no + 1, y = x, z = y + 1, y = z
            | stats cy = count(y), cx = min(x) by gender
            """);

        var limit = as(plan, Limit.class);
        var agg = as(limit.child(), Aggregate.class);
        var aggs = agg.aggregates();
        assertThat(Expressions.names(aggs), contains("cy", "cx", "gender"));
        aggFieldName(aggs.get(0), Count.class, "z");
        aggFieldName(aggs.get(1), Min.class, "x");
        var by = as(aggs.get(2), FieldAttribute.class);
        assertThat(Expressions.name(by), is("gender"));
        var eval = as(agg.child(), Eval.class);
        assertThat(Expressions.names(eval.fields()), contains("x", "z"));
        var source = as(eval.child(), EsRelation.class);
    }

    public void testPruneRenameOnAgg() {
        var plan = plan("""
              from test
            | rename emp_no as x
            | rename salary as y
            | stats cy = count(y), cx = min(x) by gender
            """);

        var limit = as(plan, Limit.class);
        var agg = as(limit.child(), Aggregate.class);
        var aggs = agg.aggregates();
        assertThat(Expressions.names(aggs), contains("cy", "cx", "gender"));
        aggFieldName(aggs.get(0), Count.class, "salary");
        aggFieldName(aggs.get(1), Min.class, "emp_no");

        var source = as(agg.child(), EsRelation.class);
    }

    /**
     * Expects
     * Limit[1000[INTEGER]]
     * \_Aggregate[[gender{f}#14],[COUNT(salary{f}#17) AS cy, MIN(emp_no{f}#12) AS cx, gender{f}#14]]
     *   \_EsRelation[test][_meta_field{f}#18, emp_no{f}#12, first_name{f}#13, ..]
     */
    public void testPruneRenameOnAggBy() {
        var plan = plan("""
              from test
            | rename emp_no as x
            | rename salary as y, gender as g
            | stats cy = count(y), cx = min(x) by g
            """);

        var limit = as(plan, Limit.class);
        var agg = as(limit.child(), Aggregate.class);
        var aggs = agg.aggregates();
        assertThat(Expressions.names(aggs), contains("cy", "cx", "g"));
        aggFieldName(aggs.get(0), Count.class, "salary");
        aggFieldName(aggs.get(1), Min.class, "emp_no");
        var groupby = aliased(aggs.get(2), FieldAttribute.class);
        assertThat(Expressions.name(groupby), is("gender"));

        var source = as(agg.child(), EsRelation.class);
    }

    /**
     * Expects
     * Project[[c1{r}#2, c2{r}#4, cs{r}#6, cm{r}#8, cexp{r}#10]]
     * \_Eval[[c1{r}#2 AS c2, c1{r}#2 AS cs, c1{r}#2 AS cm, c1{r}#2 AS cexp]]
     *   \_Limit[1000[INTEGER]]
     *     \_Aggregate[[],[COUNT([2a][KEYWORD]) AS c1]]
     *       \_EsRelation[test][_meta_field{f}#17, emp_no{f}#11, first_name{f}#12, ..]
     */
    @AwaitsFix(bugUrl = "https://github.com/elastic/elasticsearch/issues/100634")
    public void testEliminateDuplicateAggsCountAll() {
        var plan = plan("""
              from test
            | stats c1 = count(1), c2 = count(2), cs = count(*), cm = count(), cexp = count("123")
            """);

        var project = as(plan, Project.class);
        assertThat(Expressions.names(project.projections()), contains("c1", "c2", "cs", "cm", "cexp"));
        var eval = as(project.child(), Eval.class);
        var fields = eval.fields();
        assertThat(Expressions.names(fields), contains("c2", "cs", "cm", "cexp"));
        for (Alias field : fields) {
            assertThat(Expressions.name(field.child()), is("c1"));
        }
        var limit = as(eval.child(), Limit.class);
        var agg = as(limit.child(), Aggregate.class);
        var aggs = agg.aggregates();
        assertThat(Expressions.names(aggs), contains("c1"));
        aggFieldName(aggs.get(0), Count.class, "*");
        var source = as(agg.child(), EsRelation.class);
    }

    /**
     * Expects
     * Project[[c1{r}#7, cx{r}#10, cs{r}#12, cy{r}#15]]
     * \_Eval[[c1{r}#7 AS cx, c1{r}#7 AS cs, c1{r}#7 AS cy]]
     *   \_Limit[1000[INTEGER]]
     *     \_Aggregate[[],[COUNT([2a][KEYWORD]) AS c1]]
     *       \_EsRelation[test][_meta_field{f}#22, emp_no{f}#16, first_name{f}#17, ..]
     */
    @AwaitsFix(bugUrl = "https://github.com/elastic/elasticsearch/issues/100634")
    public void testEliminateDuplicateAggsWithAliasedFields() {
        var plan = plan("""
              from test
            | eval x = 1
            | eval y = x
            | stats c1 = count(1), cx = count(x), cs = count(*), cy = count(y)
            """);

        var project = as(plan, Project.class);
        assertThat(Expressions.names(project.projections()), contains("c1", "cx", "cs", "cy"));
        var eval = as(project.child(), Eval.class);
        var fields = eval.fields();
        assertThat(Expressions.names(fields), contains("cx", "cs", "cy"));
        for (Alias field : fields) {
            assertThat(Expressions.name(field.child()), is("c1"));
        }
        var limit = as(eval.child(), Limit.class);
        var agg = as(limit.child(), Aggregate.class);
        var aggs = agg.aggregates();
        assertThat(Expressions.names(aggs), contains("c1"));
        aggFieldName(aggs.get(0), Count.class, "*");
        var source = as(agg.child(), EsRelation.class);
    }

    /**
     * Expects
     * Project[[min{r}#1385, max{r}#1388, min{r}#1385 AS min2, max{r}#1388 AS max2, gender{f}#1398]]
     * \_Limit[1000[INTEGER]]
     *   \_Aggregate[[gender{f}#1398],[MIN(salary{f}#1401) AS min, MAX(salary{f}#1401) AS max, gender{f}#1398]]
     *     \_EsRelation[test][_meta_field{f}#1402, emp_no{f}#1396, first_name{f}#..]
     */
    public void testEliminateDuplicateAggsMixed() {
        var plan = plan("""
              from test
            | stats min = min(salary), max = max(salary), min2 = min(salary), max2 = max(salary) by gender
            """);

        var project = as(plan, Project.class);
        var projections = project.projections();
        assertThat(Expressions.names(projections), contains("min", "max", "min2", "max2", "gender"));
        as(projections.get(0), ReferenceAttribute.class);
        as(projections.get(1), ReferenceAttribute.class);
        assertThat(Expressions.name(aliased(projections.get(2), ReferenceAttribute.class)), is("min"));
        assertThat(Expressions.name(aliased(projections.get(3), ReferenceAttribute.class)), is("max"));

        var limit = as(project.child(), Limit.class);
        var agg = as(limit.child(), Aggregate.class);
        var aggs = agg.aggregates();
        assertThat(Expressions.names(aggs), contains("min", "max", "gender"));
        aggFieldName(aggs.get(0), Min.class, "salary");
        aggFieldName(aggs.get(1), Max.class, "salary");
        var source = as(agg.child(), EsRelation.class);
    }

    /**
     * Expects
     * EsqlProject[[a{r}#5, c{r}#8]]
     * \_Eval[[null[INTEGER] AS x]]
     *   \_EsRelation[test][_meta_field{f}#15, emp_no{f}#9, first_name{f}#10, g..]
     */
    @AwaitsFix(bugUrl = "https://github.com/elastic/elasticsearch/issues/100634")
    public void testEliminateDuplicateAggWithNull() {
        var plan = plan("""
              from test
            | eval x = null + 1
            | stats a = avg(x), c = count(x)
            """);
        fail("Awaits fix");
    }

    /**
     * Expects
     * Project[[max(x){r}#11, max(x){r}#11 AS max(y), max(x){r}#11 AS max(z)]]
     * \_Limit[1000[INTEGER]]
     *   \_Aggregate[[],[MAX(salary{f}#21) AS max(x)]]
     *     \_EsRelation[test][_meta_field{f}#22, emp_no{f}#16, first_name{f}#17, ..]
     */
    public void testEliminateDuplicateAggsNonCount() {
        var plan = plan("""
            from test
            | eval x = salary
            | eval y = x
            | eval z = y
            | stats max(x), max(y), max(z)
            """);

        var project = as(plan, Project.class);
        var projections = project.projections();
        assertThat(Expressions.names(projections), contains("max(x)", "max(y)", "max(z)"));
        as(projections.get(0), ReferenceAttribute.class);
        assertThat(Expressions.name(aliased(projections.get(1), ReferenceAttribute.class)), is("max(x)"));
        assertThat(Expressions.name(aliased(projections.get(2), ReferenceAttribute.class)), is("max(x)"));

        var limit = as(project.child(), Limit.class);
        var agg = as(limit.child(), Aggregate.class);
        var aggs = agg.aggregates();
        assertThat(Expressions.names(aggs), contains("max(x)"));
        aggFieldName(aggs.get(0), Max.class, "salary");
        var source = as(agg.child(), EsRelation.class);
    }

    /**
     * Expects
     * Limit[1000[INTEGER]]
     * \_Aggregate[[salary{f}#12],[salary{f}#12, salary{f}#12 AS x]]
     *   \_EsRelation[test][_meta_field{f}#13, emp_no{f}#7, first_name{f}#8, ge..]
     */
    public void testEliminateDuplicateRenamedGroupings() {
        var plan = plan("""
            from test
            | eval x = salary
            | stats by salary, x
            """);

        var limit = as(plan, Limit.class);
        var agg = as(limit.child(), Aggregate.class);
        var relation = as(agg.child(), EsRelation.class);

        assertThat(Expressions.names(agg.groupings()), contains("salary"));
        assertThat(Expressions.names(agg.aggregates()), contains("salary", "x"));
    }

    /**
     * Expected
     * Limit[2[INTEGER]]
     * \_Filter[a{r}#6 > 2[INTEGER]]
     *   \_MvExpand[a{r}#2,a{r}#6]
     *     \_Row[[[1, 2, 3][INTEGER] AS a]]
     */
    public void testMvExpandFoldable() {
        LogicalPlan plan = optimizedPlan("""
            row a = [1, 2, 3]
            | mv_expand a
            | where a > 2
            | limit 2""");

        var limit = as(plan, Limit.class);
        var filter = as(limit.child(), Filter.class);
        var expand = as(filter.child(), MvExpand.class);
        assertThat(filter.condition(), instanceOf(GreaterThan.class));
        var filterProp = ((GreaterThan) filter.condition()).left();
        assertTrue(expand.expanded().semanticEquals(filterProp));
        assertFalse(expand.target().semanticEquals(filterProp));
        var row = as(expand.child(), LocalRelation.class);
    }

    /**
     * Expected
     * Limit[1000[INTEGER]]
     * \_Aggregate[[a{r}#2],[COUNT([2a][KEYWORD]) AS bar]]
     *   \_Row[[1[INTEGER] AS a]]
     */
    public void testRenameStatsDropGroup() {
        LogicalPlan plan = optimizedPlan("""
            row a = 1
            | rename a AS foo
            | stats bar = count(*) by foo
            | drop foo""");

        var limit = as(plan, Limit.class);
        var agg = as(limit.child(), Aggregate.class);
        assertThat(Expressions.names(agg.groupings()), contains("a"));
        var row = as(agg.child(), LocalRelation.class);
    }

    /**
     * Expected
     * Limit[1000[INTEGER]]
     * \_Aggregate[[a{r}#3, b{r}#5],[COUNT([2a][KEYWORD]) AS baz, b{r}#5 AS bar]]
     *   \_Row[[1[INTEGER] AS a, 2[INTEGER] AS b]]
     */
    public void testMultipleRenameStatsDropGroup() {
        LogicalPlan plan = optimizedPlan("""
            row a = 1, b = 2
            | rename a AS foo, b as bar
            | stats baz = count(*) by foo, bar
            | drop foo""");

        var limit = as(plan, Limit.class);
        var agg = as(limit.child(), Aggregate.class);
        assertThat(Expressions.names(agg.groupings()), contains("a", "b"));
        var row = as(agg.child(), LocalRelation.class);
    }

    /**
     * Expected
     * Limit[1000[INTEGER]]
     * \_Aggregate[[emp_no{f}#14, gender{f}#16],[MAX(salary{f}#19) AS baz, gender{f}#16 AS bar]]
     *   \_EsRelation[test][_meta_field{f}#20, emp_no{f}#14, first_name{f}#15, ..]
     */
    public void testMultipleRenameStatsDropGroupMultirow() {
        LogicalPlan plan = optimizedPlan("""
            from test
            | rename emp_no AS foo, gender as bar
            | stats baz = max(salary) by foo, bar
            | drop foo""");

        var limit = as(plan, Limit.class);
        var agg = as(limit.child(), Aggregate.class);
        assertThat(Expressions.names(agg.groupings()), contains("emp_no", "gender"));
        var row = as(agg.child(), EsRelation.class);
    }

    public void testLimitZeroUsesLocalRelation() {
        LogicalPlan plan = optimizedPlan("""
            from test
            | stats count=count(*)
            | sort count desc
            | limit 0""");

        assertThat(plan, instanceOf(LocalRelation.class));
    }

    private <T> T aliased(Expression exp, Class<T> clazz) {
        var alias = as(exp, Alias.class);
        return as(alias.child(), clazz);
    }

    private <T extends AggregateFunction> void aggFieldName(Expression exp, Class<T> aggType, String fieldName) {
        var alias = as(exp, Alias.class);
        var af = as(alias.child(), aggType);
        var field = af.field();
        var name = field.foldable() ? BytesRefs.toString(field.fold()) : Expressions.name(field);
        assertThat(name, is(fieldName));
    }

    /**
     * Expects
     * Limit[1000[INTEGER]]
     * \_Aggregate[[],[SUM(emp_no{f}#4) AS sum(emp_no)]]
     *   \_EsRelation[test][_meta_field{f}#10, emp_no{f}#4, first_name{f}#5, ge..]
     */
    public void testIsNotNullConstraintForStatsWithoutGrouping() {
        var plan = optimizedPlan("""
            from test
            | stats sum(emp_no)
            """);

        var limit = as(plan, Limit.class);
        var agg = as(limit.child(), Aggregate.class);
        assertThat(Expressions.names(agg.groupings()), is(empty()));
        assertThat(Expressions.names(agg.aggregates()), contains("sum(emp_no)"));
        var from = as(agg.child(), EsRelation.class);
    }

    public void testIsNotNullConstraintForStatsWithGrouping() {
        var plan = optimizedPlan("""
            from test
            | stats sum(emp_no) by salary
            """);

        var limit = as(plan, Limit.class);
        var agg = as(limit.child(), Aggregate.class);
        assertThat(Expressions.names(agg.groupings()), contains("salary"));
        assertThat(Expressions.names(agg.aggregates()), contains("sum(emp_no)", "salary"));
        var from = as(agg.child(), EsRelation.class);
    }

    /**
     * Expected
     * Limit[1000[INTEGER]]
     * \_Aggregate[[salary{f}#1185],[SUM(salary{f}#1185) AS sum(salary), salary{f}#1185]]
     *   \_EsRelation[test][_meta_field{f}#1186, emp_no{f}#1180, first_name{f}#..]
     */
    public void testIsNotNullConstraintForStatsWithAndOnGrouping() {
        var plan = optimizedPlan("""
            from test
            | stats sum(salary) by salary
            """);

        var limit = as(plan, Limit.class);
        var agg = as(limit.child(), Aggregate.class);
        assertThat(Expressions.names(agg.groupings()), contains("salary"));
        assertThat(Expressions.names(agg.aggregates()), contains("sum(salary)", "salary"));
        var from = as(agg.child(), EsRelation.class);
    }

    /**
     * Expects
     * Limit[1000[INTEGER]]
     * \_Aggregate[[salary{f}#13],[SUM(salary{f}#13) AS sum(salary), salary{f}#13 AS x]]
     *   \_EsRelation[test][_meta_field{f}#14, emp_no{f}#8, first_name{f}#9, ge..]
     */
    public void testIsNotNullConstraintForStatsWithAndOnGroupingAlias() {
        var plan = optimizedPlan("""
            from test
            | eval x = salary
            | stats sum(salary) by x
            """);

        var limit = as(plan, Limit.class);
        var agg = as(limit.child(), Aggregate.class);
        assertThat(Expressions.names(agg.groupings()), contains("salary"));
        assertThat(Expressions.names(agg.aggregates()), contains("sum(salary)", "x"));
        var from = as(agg.child(), EsRelation.class);
    }

    /**
     * Expects
     * Limit[1000[INTEGER]]
     * \_Aggregate[[salary{f}#13],[SUM(emp_no{f}#8) AS sum(x), salary{f}#13]]
     *   \_EsRelation[test][_meta_field{f}#14, emp_no{f}#8, first_name{f}#9, ge..]
     */
    public void testIsNotNullConstraintSkippedForStatsWithAlias() {
        var plan = optimizedPlan("""
            from test
            | eval x = emp_no
            | stats sum(x) by salary
            """);

        var limit = as(plan, Limit.class);
        var agg = as(limit.child(), Aggregate.class);
        assertThat(Expressions.names(agg.groupings()), contains("salary"));
        assertThat(Expressions.names(agg.aggregates()), contains("sum(x)", "salary"));

        // non null filter for stats
        var from = as(agg.child(), EsRelation.class);
    }

    /**
     * Expects
     * Limit[1000[INTEGER]]
     * \_Aggregate[[],[SUM(emp_no{f}#8) AS a, MIN(salary{f}#13) AS b]]
     *   \_EsRelation[test][_meta_field{f}#14, emp_no{f}#8, first_name{f}#9, ge..]
     */
    public void testIsNotNullConstraintForStatsWithMultiAggWithoutGrouping() {
        var plan = optimizedPlan("""
            from test
            | stats a = sum(emp_no), b = min(salary)
            """);

        var limit = as(plan, Limit.class);
        var agg = as(limit.child(), Aggregate.class);
        assertThat(Expressions.names(agg.aggregates()), contains("a", "b"));

        var from = as(agg.child(), EsRelation.class);
    }

    /**
     * Expects
     * Limit[1000[INTEGER]]
     * \_Aggregate[[gender{f}#11],[SUM(emp_no{f}#9) AS a, MIN(salary{f}#14) AS b, gender{f}#11]]
     *   \_EsRelation[test][_meta_field{f}#15, emp_no{f}#9, first_name{f}#10, g..]
     */
    public void testIsNotNullConstraintForStatsWithMultiAggWithGrouping() {
        var plan = optimizedPlan("""
            from test
            | stats a = sum(emp_no), b = min(salary) by gender
            """);

        var limit = as(plan, Limit.class);
        var agg = as(limit.child(), Aggregate.class);
        assertThat(Expressions.names(agg.aggregates()), contains("a", "b", "gender"));

        var from = as(agg.child(), EsRelation.class);
    }

    /**
     * Expects
     * Limit[1000[INTEGER]]
     * \_Aggregate[[emp_no{f}#9],[SUM(emp_no{f}#9) AS a, MIN(salary{f}#14) AS b, emp_no{f}#9]]
     *   \_EsRelation[test][_meta_field{f}#15, emp_no{f}#9, first_name{f}#10, g..]
     */
    public void testIsNotNullConstraintForStatsWithMultiAggWithAndOnGrouping() {
        var plan = optimizedPlan("""
            from test
            | stats a = sum(emp_no), b = min(salary) by emp_no
            """);

        var limit = as(plan, Limit.class);
        var agg = as(limit.child(), Aggregate.class);
        assertThat(Expressions.names(agg.aggregates()), contains("a", "b", "emp_no"));

        var from = as(agg.child(), EsRelation.class);
    }

    /**
     * Expects
     * Limit[1000[INTEGER]]
     * \_Aggregate[[w{r}#14, g{r}#16],[COUNT(b{r}#24) AS c, w{r}#14, gender{f}#32 AS g]]
     *   \_Eval[[emp_no{f}#30 / 10[INTEGER] AS x, x{r}#4 + salary{f}#35 AS y, y{r}#8 / 4[INTEGER] AS z, z{r}#11 * 2[INTEGER] +
     *  3[INTEGER] AS w, salary{f}#35 + 4[INTEGER] / 2[INTEGER] AS a, a{r}#21 + 3[INTEGER] AS b]]
     *     \_EsRelation[test][_meta_field{f}#36, emp_no{f}#30, first_name{f}#31, ..]
     */
    public void testIsNotNullConstraintForAliasedExpressions() {
        var plan = optimizedPlan("""
            from test
            | eval x = emp_no / 10
            | eval y = x + salary
            | eval z = y / 4
            | eval w = z * 2 + 3
            | rename gender as g, salary as s
            | eval a = (s + 4) / 2
            | eval b = a + 3
            | stats c = count(b) by w, g
            """);

        var limit = as(plan, Limit.class);
        var agg = as(limit.child(), Aggregate.class);
        assertThat(Expressions.names(agg.aggregates()), contains("c", "w", "g"));
        var eval = as(agg.child(), Eval.class);
        var from = as(eval.child(), EsRelation.class);
    }

    /**
     * Expects
     * Limit[1000[INTEGER]]
     * \_Aggregate[[],[SPATIALCENTROID(location{f}#9) AS centroid]]
     *   \_EsRelation[airports][abbrev{f}#5, location{f}#9, name{f}#6, scalerank{f}..]
     */
    public void testSpatialTypesAndStatsUseDocValues() {
        var plan = planAirports("""
            from test
            | stats centroid = st_centroid_agg(location)
            """);

        var limit = as(plan, Limit.class);
        var agg = as(limit.child(), Aggregate.class);
        assertThat(Expressions.names(agg.aggregates()), contains("centroid"));
        assertTrue("Expected GEO_POINT aggregation for STATS", agg.aggregates().stream().allMatch(aggExp -> {
            var alias = as(aggExp, Alias.class);
            var aggFunc = as(alias.child(), AggregateFunction.class);
            var aggField = as(aggFunc.field(), FieldAttribute.class);
            return aggField.dataType() == GEO_POINT;
        }));

        var from = as(agg.child(), EsRelation.class);
    }

    /**
     * Expects
     * Limit[1000[INTEGER]]
     * \_Aggregate[[],[SPATIALCENTROID(location{f}#9) AS centroid]]
     *   \_EsRelation[airports][abbrev{f}#5, location{f}#9, name{f}#6, scalerank{f}..]
     */
    public void testSpatialTypesAndStatsUseDocValuesWithEval() {
        var plan = planAirports("""
            from test
            | stats centroid = st_centroid_agg(to_geopoint(location))
            """);

        var limit = as(plan, Limit.class);
        var agg = as(limit.child(), Aggregate.class);
        assertThat(Expressions.names(agg.aggregates()), contains("centroid"));
        assertTrue("Expected GEO_POINT aggregation for STATS", agg.aggregates().stream().allMatch(aggExp -> {
            var alias = as(aggExp, Alias.class);
            var aggFunc = as(alias.child(), AggregateFunction.class);
            var aggField = as(aggFunc.field(), FieldAttribute.class);
            return aggField.dataType() == GEO_POINT;
        }));

        as(agg.child(), EsRelation.class);
    }

    /**
     * Expects:
     * Eval[[types.type{f}#5 AS new_types.type]]
     * \_Limit[1000[INTEGER]]
     *   \_EsRelation[test][_meta_field{f}#11, emp_no{f}#5, first_name{f}#6, ge..]
     * NOTE: The convert function to_type is removed, since the types match
     * This does not work for to_string(text) since that converts text to keyword
     */
    public void testTrivialTypeConversionWrittenAway() {
        for (String type : new String[] { "keyword", "float", "double", "long", "integer", "boolean", "geo_point" }) {
            var func = switch (type) {
                case "keyword", "text" -> "to_string";
                case "double", "float" -> "to_double";
                case "geo_point" -> "to_geopoint";
                default -> "to_" + type;
            };
            var field = "types." + type;
            var plan = planExtra("from test | eval new_" + field + " = " + func + "(" + field + ")");
            var eval = as(plan, Eval.class);
            var alias = as(eval.fields().get(0), Alias.class);
            assertThat(func + "(" + field + ")", alias.name(), equalTo("new_" + field));
            var fa = as(alias.child(), FieldAttribute.class);
            assertThat(func + "(" + field + ")", fa.name(), equalTo(field));
            var limit = as(eval.child(), Limit.class);
            as(limit.child(), EsRelation.class);
        }
    }

    /**
     * Expects
     * Limit[1000[INTEGER]]
     * \_Aggregate[[emp_no%2{r}#6],[COUNT(salary{f}#12) AS c, emp_no%2{r}#6]]
     *   \_Eval[[emp_no{f}#7 % 2[INTEGER] AS emp_no%2]]
     *     \_EsRelation[test][_meta_field{f}#13, emp_no{f}#7, first_name{f}#8, ge..]
     */
    public void testNestedExpressionsInGroups() {
        var plan = optimizedPlan("""
            from test
            | stats c = count(salary) by emp_no % 2
            """);

        var limit = as(plan, Limit.class);
        var agg = as(limit.child(), Aggregate.class);
        var groupings = agg.groupings();
        var aggs = agg.aggregates();
        var ref = as(groupings.get(0), ReferenceAttribute.class);
        assertThat(aggs.get(1), is(ref));
        var eval = as(agg.child(), Eval.class);
        assertThat(eval.fields(), hasSize(1));
        assertThat(eval.fields().get(0).toAttribute(), is(ref));
        assertThat(eval.fields().get(0).name(), is("emp_no % 2"));
    }

    /**
     * Expects
     * Limit[1000[INTEGER]]
     * \_Aggregate[STANDARD,[CATEGORIZE(CATEGORIZE(CONCAT(first_name, "abc")){r$}#18) AS CATEGORIZE(CONCAT(first_name, "abc"))],[CO
     * UNT(salary{f}#13,true[BOOLEAN]) AS c, CATEGORIZE(CONCAT(first_name, "abc")){r}#3]]
     *   \_Eval[[CONCAT(first_name{f}#9,[61 62 63][KEYWORD]) AS CATEGORIZE(CONCAT(first_name, "abc"))]]
     *     \_EsRelation[test][_meta_field{f}#14, emp_no{f}#8, first_name{f}#9, ge..]
     */
    public void testNestedExpressionsInGroupsWithCategorize() {
        var plan = optimizedPlan("""
            from test
            | stats c = count(salary) by CATEGORIZE(CONCAT(first_name, "abc"))
            """);

        var limit = as(plan, Limit.class);
        var agg = as(limit.child(), Aggregate.class);
        var groupings = agg.groupings();
        var categorizeAlias = as(groupings.get(0), Alias.class);
        var categorize = as(categorizeAlias.child(), Categorize.class);
        var aggs = agg.aggregates();
        assertThat(aggs.get(1), is(categorizeAlias.toAttribute()));

        var eval = as(agg.child(), Eval.class);
        assertThat(eval.fields(), hasSize(1));
        var evalFieldAlias = as(eval.fields().get(0), Alias.class);
        var evalField = as(evalFieldAlias.child(), Concat.class);

        assertThat(evalFieldAlias.name(), is("CATEGORIZE(CONCAT(first_name, \"abc\"))"));
        assertThat(categorize.field(), is(evalFieldAlias.toAttribute()));
        assertThat(evalField.source().text(), is("CONCAT(first_name, \"abc\")"));
        assertThat(categorizeAlias.source(), is(evalFieldAlias.source()));
    }

    /**
     * Expects
     * Limit[1000[INTEGER]]
     * \_Aggregate[[emp_no{f}#6],[COUNT(__c_COUNT@1bd45f36{r}#16) AS c, emp_no{f}#6]]
     *   \_Eval[[salary{f}#11 + 1[INTEGER] AS __c_COUNT@1bd45f36]]
     *     \_EsRelation[test][_meta_field{f}#12, emp_no{f}#6, first_name{f}#7, ge..]
     */
    public void testNestedExpressionsInAggs() {
        var plan = optimizedPlan("""
            from test
            | stats c = count(salary + 1) by emp_no
            """);

        var limit = as(plan, Limit.class);
        var agg = as(limit.child(), Aggregate.class);
        var aggs = agg.aggregates();
        var count = aliased(aggs.get(0), Count.class);
        var ref = as(count.field(), ReferenceAttribute.class);
        var eval = as(agg.child(), Eval.class);
        var fields = eval.fields();
        assertThat(fields, hasSize(1));
        assertThat(fields.get(0).toAttribute(), is(ref));
        var add = aliased(fields.get(0), Add.class);
        assertThat(Expressions.name(add.left()), is("salary"));
    }

    /**
     * Limit[1000[INTEGER]]
     * \_Aggregate[[emp_no%2{r}#7],[COUNT(__c_COUNT@fb7855b0{r}#18) AS c, emp_no%2{r}#7]]
     *   \_Eval[[emp_no{f}#8 % 2[INTEGER] AS emp_no%2, 100[INTEGER] / languages{f}#11 + salary{f}#13 + 1[INTEGER] AS __c_COUNT
     * @fb7855b0]]
     *     \_EsRelation[test][_meta_field{f}#14, emp_no{f}#8, first_name{f}#9, ge..]
     */
    public void testNestedExpressionsInBothAggsAndGroups() {
        var plan = optimizedPlan("""
            from test
            | stats c = count(salary + 1 + 100 / languages) by emp_no % 2
            """);

        var limit = as(plan, Limit.class);
        var agg = as(limit.child(), Aggregate.class);
        var groupings = agg.groupings();
        var aggs = agg.aggregates();
        var gRef = as(groupings.get(0), ReferenceAttribute.class);
        assertThat(aggs.get(1), is(gRef));

        var count = aliased(aggs.get(0), Count.class);
        var aggRef = as(count.field(), ReferenceAttribute.class);
        var eval = as(agg.child(), Eval.class);
        var fields = eval.fields();
        assertThat(fields, hasSize(2));
        assertThat(fields.get(0).toAttribute(), is(gRef));
        assertThat(fields.get(1).toAttribute(), is(aggRef));

        var mod = aliased(fields.get(0), Mod.class);
        assertThat(Expressions.name(mod.left()), is("emp_no"));
        var refs = Expressions.references(singletonList(fields.get(1)));
        assertThat(Expressions.names(refs), containsInAnyOrder("languages", "salary"));
    }

    public void testNestedMultiExpressionsInGroupingAndAggs() {
        var plan = optimizedPlan("""
            from test
            | stats count(salary + 1), max(salary   +  23) by languages   + 1, emp_no %  3
            """);

        var limit = as(plan, Limit.class);
        var agg = as(limit.child(), Aggregate.class);
        assertThat(Expressions.names(agg.output()), contains("count(salary + 1)", "max(salary   +  23)", "languages   + 1", "emp_no %  3"));
    }

    /**
     * Expects
     * Limit[1000[INTEGER]]
     * \_Aggregate[[g{r}#8],[COUNT($$emp_no_%_2_+_la>$COUNT$0{r}#20) AS c, g{r}#8]]
     *   \_Eval[[emp_no{f}#10 % 2[INTEGER] AS g, languages{f}#13 + emp_no{f}#10 % 2[INTEGER] AS $$emp_no_%_2_+_la>$COUNT$0]]
     *     \_EsRelation[test][_meta_field{f}#16, emp_no{f}#10, first_name{f}#11, ..]
     */
    public void testNestedExpressionsWithGroupingKeyInAggs() {
        var plan = optimizedPlan("""
            from test
            | stats c = count(languages + emp_no % 2) by g = emp_no % 2
            """);

        var limit = as(plan, Limit.class);
        var aggregate = as(limit.child(), Aggregate.class);
        assertThat(Expressions.names(aggregate.aggregates()), contains("c", "g"));
        assertThat(Expressions.names(aggregate.groupings()), contains("g"));
        var eval = as(aggregate.child(), Eval.class);
        var fields = eval.fields();
        // emp_no % 2
        var value = Alias.unwrap(fields.get(0));
        var math = as(value, Mod.class);
        assertThat(Expressions.name(math.left()), is("emp_no"));
        assertThat(math.right().fold(), is(2));
        // languages + emp_no % 2
        var add = as(Alias.unwrap(fields.get(1).canonical()), Add.class);
        if (add.left() instanceof Mod mod) {
            add = add.swapLeftAndRight();
        }
        assertThat(Expressions.name(add.left()), is("languages"));
        var mod = as(add.right().canonical(), Mod.class);
        assertThat(Expressions.name(mod.left()), is("emp_no"));
        assertThat(mod.right().fold(), is(2));
    }

    /**
     * Expects
     * Limit[1000[INTEGER]]
     * \_Aggregate[[emp_no % 2{r}#12, languages + salary{r}#15],[MAX(languages + salary{r}#15) AS m, COUNT($$languages_+_sal>$COUN
     * T$0{r}#28) AS c, emp_no % 2{r}#12, languages + salary{r}#15]]
     *   \_Eval[[emp_no{f}#18 % 2[INTEGER] AS emp_no % 2, languages{f}#21 + salary{f}#23 AS languages + salary, languages{f}#2
     * 1 + salary{f}#23 + emp_no{f}#18 % 2[INTEGER] AS $$languages_+_sal>$COUNT$0]]
     *     \_EsRelation[test][_meta_field{f}#24, emp_no{f}#18, first_name{f}#19, ..]
     */
    @AwaitsFix(bugUrl = "disabled since canonical representation relies on hashing which is runtime defined")
    public void testNestedExpressionsWithMultiGrouping() {
        var plan = optimizedPlan("""
            from test
            | stats m = max(languages + salary), c = count(languages + salary + emp_no % 2) by emp_no % 2, languages + salary
            """);

        var limit = as(plan, Limit.class);
        var aggregate = as(limit.child(), Aggregate.class);
        assertThat(Expressions.names(aggregate.aggregates()), contains("m", "c", "emp_no % 2", "languages + salary"));
        assertThat(Expressions.names(aggregate.groupings()), contains("emp_no % 2", "languages + salary"));
        var eval = as(aggregate.child(), Eval.class);
        var fields = eval.fields();
        // emp_no % 2
        var value = Alias.unwrap(fields.get(0).canonical());
        var math = as(value, Mod.class);
        assertThat(Expressions.name(math.left()), is("emp_no"));
        assertThat(math.right().fold(), is(2));
        // languages + salary
        var add = as(Alias.unwrap(fields.get(1).canonical()), Add.class);
        assertThat(Expressions.name(add.left()), anyOf(is("languages"), is("salary")));
        assertThat(Expressions.name(add.right()), anyOf(is("salary"), is("languages")));
        // languages + salary + emp_no % 2
        var add2 = as(Alias.unwrap(fields.get(2).canonical()), Add.class);
        if (add2.left() instanceof Mod mod) {
            add2 = add2.swapLeftAndRight();
        }
        var add3 = as(add2.left(), Add.class);
        var mod = as(add2.right(), Mod.class);
        // languages + salary
        assertThat(Expressions.name(add3.left()), anyOf(is("languages"), is("salary")));
        assertThat(Expressions.name(add3.right()), anyOf(is("salary"), is("languages")));
        // emp_no % 2
        assertThat(Expressions.name(mod.left()), is("emp_no"));
        assertThat(mod.right().fold(), is(2));
    }

    /**
     * Expects
     * Project[[e{r}#5, languages + emp_no{r}#8]]
     * \_Eval[[$$MAX$max(languages_+>$0{r}#20 + 1[INTEGER] AS e]]
     *   \_Limit[1000[INTEGER]]
     *     \_Aggregate[[languages + emp_no{r}#8],[MAX(emp_no{f}#10 + languages{f}#13) AS $$MAX$max(languages_+>$0, languages + emp_no{
     * r}#8]]
     *       \_Eval[[languages{f}#13 + emp_no{f}#10 AS languages + emp_no]]
     *         \_EsRelation[test][_meta_field{f}#16, emp_no{f}#10, first_name{f}#11, ..]
     */
    public void testNestedExpressionsInStatsWithExpression() {
        var plan = optimizedPlan("""
            from test
            | stats e = max(languages + emp_no) + 1 by languages + emp_no
            """);

        var project = as(plan, Project.class);
        var eval = as(project.child(), Eval.class);
        var fields = eval.fields();
        assertThat(Expressions.names(fields), contains("e"));
        var limit = as(eval.child(), Limit.class);
        var agg = as(limit.child(), Aggregate.class);
        var groupings = agg.groupings();
        assertThat(Expressions.names(groupings), contains("languages + emp_no"));
        eval = as(agg.child(), Eval.class);
        fields = eval.fields();
        assertThat(Expressions.names(fields), contains("languages + emp_no"));
    }

    public void testBucketAcceptsEvalLiteralReferences() {
        var plan = plan("""
            from test
            | eval bucket_start = 1, bucket_end = 100000
            | stats by bucket(salary, 10, bucket_start, bucket_end)
            """);
        var ab = as(plan, Limit.class);
        assertTrue(ab.optimized());
    }

    public void testBucketFailsOnFieldArgument() {
        VerificationException e = expectThrows(VerificationException.class, () -> plan("""
            from test
            | eval bucket_end = 100000
            | stats by bucket(salary, 10, emp_no, bucket_end)
            """));
        assertTrue(e.getMessage().startsWith("Found "));
        final String header = "Found 1 problem\nline ";
        assertEquals(
            "3:31: third argument of [bucket(salary, 10, emp_no, bucket_end)] must be a constant, received [emp_no]",
            e.getMessage().substring(header.length())
        );
    }

    /*
     * Project[[bucket(salary, 1000.) + 1{r}#3, bucket(salary, 1000.){r}#5]]
        \_Eval[[bucket(salary, 1000.){r}#5 + 1[INTEGER] AS bucket(salary, 1000.) + 1]]
          \_Limit[1000[INTEGER]]
            \_Aggregate[[bucket(salary, 1000.){r}#5],[bucket(salary, 1000.){r}#5]]
              \_Eval[[BUCKET(salary{f}#12,1000.0[DOUBLE]) AS bucket(salary, 1000.)]]
                \_EsRelation[test][_meta_field{f}#13, emp_no{f}#7, first_name{f}#8, ge..]
     */
    public void testBucketWithAggExpression() {
        var plan = plan("""
            from test
            | stats bucket(salary, 1000.) + 1 by bucket(salary, 1000.)
            """);
        var project = as(plan, Project.class);
        var evalTop = as(project.child(), Eval.class);
        var limit = as(evalTop.child(), Limit.class);
        var agg = as(limit.child(), Aggregate.class);
        var evalBottom = as(agg.child(), Eval.class);
        var relation = as(evalBottom.child(), EsRelation.class);

        assertThat(evalTop.fields().size(), is(1));
        assertThat(evalTop.fields().get(0), instanceOf(Alias.class));
        assertThat(evalTop.fields().get(0).child(), instanceOf(Add.class));
        var add = (Add) evalTop.fields().get(0).child();
        assertThat(add.left(), instanceOf(ReferenceAttribute.class));
        var ref = (ReferenceAttribute) add.left();

        assertThat(evalBottom.fields().size(), is(1));
        assertThat(evalBottom.fields().get(0), instanceOf(Alias.class));
        var alias = evalBottom.fields().get(0);
        assertEquals(ref, alias.toAttribute());

        assertThat(agg.aggregates().size(), is(1));
        assertThat(agg.aggregates().get(0), is(ref));
        assertThat(agg.groupings().size(), is(1));
        assertThat(agg.groupings().get(0), is(ref));
    }

    public void testBucketWithNonFoldingArgs() {
        assertThat(
            typesError("from types | stats max(integer) by bucket(date, integer, \"2000-01-01\", \"2000-01-02\")"),
            containsString(
                "second argument of [bucket(date, integer, \"2000-01-01\", \"2000-01-02\")] must be a constant, " + "received [integer]"
            )
        );

        assertThat(
            typesError("from types | stats max(integer) by bucket(date, 2, date, \"2000-01-02\")"),
            containsString("third argument of [bucket(date, 2, date, \"2000-01-02\")] must be a constant, " + "received [date]")
        );

        assertThat(
            typesError("from types | stats max(integer) by bucket(date, 2, \"2000-01-02\", date)"),
            containsString("fourth argument of [bucket(date, 2, \"2000-01-02\", date)] must be a constant, " + "received [date]")
        );

        assertThat(
            typesError("from types | stats max(integer) by bucket(integer, long, 4, 5)"),
            containsString("second argument of [bucket(integer, long, 4, 5)] must be a constant, " + "received [long]")
        );

        assertThat(
            typesError("from types | stats max(integer) by bucket(integer, 3, long, 5)"),
            containsString("third argument of [bucket(integer, 3, long, 5)] must be a constant, " + "received [long]")
        );

        assertThat(
            typesError("from types | stats max(integer) by bucket(integer, 3, 4, long)"),
            containsString("fourth argument of [bucket(integer, 3, 4, long)] must be a constant, " + "received [long]")
        );
    }

    private String typesError(String query) {
        VerificationException e = expectThrows(VerificationException.class, () -> planTypes(query));
        String message = e.getMessage();
        assertTrue(message.startsWith("Found "));
        String pattern = "\nline ";
        int index = message.indexOf(pattern);
        return message.substring(index + pattern.length());
    }

    /**
     * Expects
     * Project[[x{r}#5]]
     * \_Eval[[____x_AVG@9efc3cf3_SUM@daf9f221{r}#18 / ____x_AVG@9efc3cf3_COUNT@53cd08ed{r}#19 AS __x_AVG@9efc3cf3, __x_AVG@
     * 9efc3cf3{r}#16 / 2[INTEGER] + __x_MAX@475d0e4d{r}#17 AS x]]
     *   \_Limit[1000[INTEGER]]
     *     \_Aggregate[[],[SUM(salary{f}#11) AS ____x_AVG@9efc3cf3_SUM@daf9f221, COUNT(salary{f}#11) AS ____x_AVG@9efc3cf3_COUNT@53cd0
     * 8ed, MAX(salary{f}#11) AS __x_MAX@475d0e4d]]
     *       \_EsRelation[test][_meta_field{f}#12, emp_no{f}#6, first_name{f}#7, ge..]
     */
    public void testStatsExpOverAggs() {
        var plan = optimizedPlan("""
            from test
            | stats x = avg(salary) /2 + max(salary)
            """);

        var project = as(plan, Project.class);
        assertThat(Expressions.names(project.projections()), contains("x"));
        var eval = as(project.child(), Eval.class);
        var fields = eval.fields();
        assertThat(Expressions.name(fields.get(1)), is("x"));
        // sum/count to compute avg
        var div = as(fields.get(0).child(), Div.class);
        // avg + max
        var add = as(fields.get(1).child(), Add.class);
        var limit = as(eval.child(), Limit.class);
        var agg = as(limit.child(), Aggregate.class);
        var aggs = agg.aggregates();
        assertThat(aggs, hasSize(3));
        var sum = as(Alias.unwrap(aggs.get(0)), Sum.class);
        assertThat(Expressions.name(sum.field()), is("salary"));
        var count = as(Alias.unwrap(aggs.get(1)), Count.class);
        assertThat(Expressions.name(count.field()), is("salary"));
        var max = as(Alias.unwrap(aggs.get(2)), Max.class);
        assertThat(Expressions.name(max.field()), is("salary"));
    }

    /**
     * Expects
     * Project[[x{r}#5, y{r}#9, z{r}#12]]
     * \_Eval[[$$SUM$$$AVG$avg(salary_%_3)>$0$0{r}#29 / $$COUNT$$$AVG$avg(salary_%_3)>$0$1{r}#30 AS $$AVG$avg(salary_%_3)>$0,
     *   $$AVG$avg(salary_%_3)>$0{r}#23 + $$MAX$avg(salary_%_3)>$1{r}#24 AS x,
     *   $$MIN$min(emp_no_/_3)>$2{r}#25 + 10[INTEGER] - $$MEDIAN$min(emp_no_/_3)>$3{r}#26 AS y]]
     *   \_Limit[1000[INTEGER]]
     *     \_Aggregate[[z{r}#12],[SUM($$salary_%_3$AVG$0{r}#27) AS $$SUM$$$AVG$avg(salary_%_3)>$0$0,
     *     COUNT($$salary_%_3$AVG$0{r}#27) AS $$COUNT$$$AVG$avg(salary_%_3)>$0$1,
     *     MAX(emp_no{f}#13) AS $$MAX$avg(salary_%_3)>$1,
     *     MIN($$emp_no_/_3$MIN$1{r}#28) AS $$MIN$min(emp_no_/_3)>$2,
     *     PERCENTILE(salary{f}#18,50[INTEGER]) AS $$MEDIAN$min(emp_no_/_3)>$3, z{r}#12]]
     *       \_Eval[[languages{f}#16 % 2[INTEGER] AS z,
     *       salary{f}#18 % 3[INTEGER] AS $$salary_%_3$AVG$0,
     *       emp_no{f}#13 / 3[INTEGER] AS $$emp_no_/_3$MIN$1]]
     *         \_EsRelation[test][_meta_field{f}#19, emp_no{f}#13, first_name{f}#14, ..]
     */
    public void testStatsExpOverAggsMulti() {
        var plan = optimizedPlan("""
            from test
            | stats x = avg(salary % 3) + max(emp_no), y = min(emp_no / 3) + 10 - median(salary) by z = languages % 2
            """);

        var project = as(plan, Project.class);
        assertThat(Expressions.names(project.projections()), contains("x", "y", "z"));
        var eval = as(project.child(), Eval.class);
        var fields = eval.fields();
        // avg = Sum/Count
        assertThat(Expressions.name(fields.get(0)), containsString("AVG"));
        assertThat(Alias.unwrap(fields.get(0)), instanceOf(Div.class));
        // avg + max
        assertThat(Expressions.name(fields.get(1)), containsString("x"));
        assertThat(Alias.unwrap(fields.get(1)), instanceOf(Add.class));
        // min + 10 - median
        assertThat(Expressions.name(fields.get(2)), containsString("y"));
        assertThat(Alias.unwrap(fields.get(2)), instanceOf(Sub.class));

        var limit = as(eval.child(), Limit.class);

        var agg = as(limit.child(), Aggregate.class);
        var aggs = agg.aggregates();
        var sum = as(Alias.unwrap(aggs.get(0)), Sum.class);
        var count = as(Alias.unwrap(aggs.get(1)), Count.class);
        var max = as(Alias.unwrap(aggs.get(2)), Max.class);
        var min = as(Alias.unwrap(aggs.get(3)), Min.class);
        var percentile = as(Alias.unwrap(aggs.get(4)), Percentile.class);

        eval = as(agg.child(), Eval.class);
        fields = eval.fields();
        assertThat(Expressions.name(fields.get(0)), is("z"));
        assertThat(Expressions.name(fields.get(1)), containsString("AVG"));
        assertThat(Expressions.name(Alias.unwrap(fields.get(1))), containsString("salary"));
        assertThat(Expressions.name(fields.get(2)), containsString("MIN"));
        assertThat(Expressions.name(Alias.unwrap(fields.get(2))), containsString("emp_no"));
    }

    /**
     * Expects
     * Project[[x{r}#5, y{r}#9, z{r}#12]]
     * \_Eval[[$$SUM$$$AVG$CONCAT(TO_STRIN>$0$0{r}#29 / $$COUNT$$$AVG$CONCAT(TO_STRIN>$0$1{r}#30 AS $$AVG$CONCAT(TO_STRIN>$0,
     *        CONCAT(TOSTRING($$AVG$CONCAT(TO_STRIN>$0{r}#23),TOSTRING($$MAX$CONCAT(TO_STRIN>$1{r}#24)) AS x,
     *        $$MIN$(MIN(emp_no_/_3>$2{r}#25 + 3.141592653589793[DOUBLE] - $$MEDIAN$(MIN(emp_no_/_3>$3{r}#26 / 2.718281828459045[DOUBLE]
     *         AS y]]
     *   \_Limit[1000[INTEGER]]
     *     \_Aggregate[[z{r}#12],[SUM($$salary_%_3$AVG$0{r}#27) AS $$SUM$$$AVG$CONCAT(TO_STRIN>$0$0,
     *      COUNT($$salary_%_3$AVG$0{r}#27) AS $$COUNT$$$AVG$CONCAT(TO_STRIN>$0$1,
     *      MAX(emp_no{f}#13) AS $$MAX$CONCAT(TO_STRIN>$1,
     *      MIN($$emp_no_/_3$MIN$1{r}#28) AS $$MIN$(MIN(emp_no_/_3>$2,
     *      PERCENTILE(salary{f}#18,50[INTEGER]) AS $$MEDIAN$(MIN(emp_no_/_3>$3, z{r}#12]]
     *       \_Eval[[languages{f}#16 % 2[INTEGER] AS z,
     *       salary{f}#18 % 3[INTEGER] AS $$salary_%_3$AVG$0,
     *       emp_no{f}#13 / 3[INTEGER] AS $$emp_no_/_3$MIN$1]]
     *         \_EsRelation[test][_meta_field{f}#19, emp_no{f}#13, first_name{f}#14, ..]
     */
    public void testStatsExpOverAggsWithScalars() {
        var plan = optimizedPlan("""
            from test
            | stats x = CONCAT(TO_STRING(AVG(salary % 3)), TO_STRING(MAX(emp_no))),
                    y = (MIN(emp_no / 3) + PI() - MEDIAN(salary))/E()
                    by z = languages % 2
            """);

        var project = as(plan, Project.class);
        assertThat(Expressions.names(project.projections()), contains("x", "y", "z"));
        var eval = as(project.child(), Eval.class);
        var fields = eval.fields();
        // avg = Sum/Count
        assertThat(Expressions.name(fields.get(0)), containsString("AVG"));
        assertThat(Alias.unwrap(fields.get(0)), instanceOf(Div.class));
        // concat(to_string(avg)
        assertThat(Expressions.name(fields.get(1)), containsString("x"));
        var concat = as(Alias.unwrap(fields.get(1)), Concat.class);
        var toString = as(concat.children().get(0), ToString.class);
        toString = as(concat.children().get(1), ToString.class);
        // min + 10 - median/e
        assertThat(Expressions.name(fields.get(2)), containsString("y"));
        assertThat(Alias.unwrap(fields.get(2)), instanceOf(Div.class));

        var limit = as(eval.child(), Limit.class);

        var agg = as(limit.child(), Aggregate.class);
        var aggs = agg.aggregates();
        var sum = as(Alias.unwrap(aggs.get(0)), Sum.class);
        var count = as(Alias.unwrap(aggs.get(1)), Count.class);
        var max = as(Alias.unwrap(aggs.get(2)), Max.class);
        var min = as(Alias.unwrap(aggs.get(3)), Min.class);
        var percentile = as(Alias.unwrap(aggs.get(4)), Percentile.class);
        assertThat(Expressions.name(aggs.get(5)), is("z"));

        eval = as(agg.child(), Eval.class);
        fields = eval.fields();
        assertThat(Expressions.name(fields.get(0)), is("z"));
        assertThat(Expressions.name(fields.get(1)), containsString("AVG"));
        assertThat(Expressions.name(Alias.unwrap(fields.get(1))), containsString("salary"));
        assertThat(Expressions.name(fields.get(2)), containsString("MIN"));
        assertThat(Expressions.name(Alias.unwrap(fields.get(2))), containsString("emp_no"));
    }

    /**
     * Expects
     * Project[[a{r}#5, b{r}#9, $$max(salary)_+_3>$COUNT$2{r}#46 AS d, $$count(salary)_->$MIN$3{r}#47 AS e, $$avg(salary)_+_m
     * >$MAX$1{r}#45 AS g]]
     * \_Eval[[$$$$avg(salary)_+_m>$AVG$0$SUM$0{r}#48 / $$max(salary)_+_3>$COUNT$2{r}#46 AS $$avg(salary)_+_m>$AVG$0, $$avg(
     * salary)_+_m>$AVG$0{r}#44 + $$avg(salary)_+_m>$MAX$1{r}#45 AS a, $$avg(salary)_+_m>$MAX$1{r}#45 + 3[INTEGER] +
     * 3.141592653589793[DOUBLE] + $$max(salary)_+_3>$COUNT$2{r}#46 AS b]]
     *   \_Limit[1000[INTEGER]]
     *     \_Aggregate[[w{r}#28],[SUM(salary{f}#39) AS $$$$avg(salary)_+_m>$AVG$0$SUM$0, MAX(salary{f}#39) AS $$avg(salary)_+_m>$MAX$1
     * , COUNT(salary{f}#39) AS $$max(salary)_+_3>$COUNT$2, MIN(salary{f}#39) AS $$count(salary)_->$MIN$3]]
     *       \_Eval[[languages{f}#37 % 2[INTEGER] AS w]]
     *         \_EsRelation[test][_meta_field{f}#40, emp_no{f}#34, first_name{f}#35, ..]
     */
    public void testStatsExpOverAggsWithScalarAndDuplicateAggs() {
        var plan = optimizedPlan("""
            from test
            | stats a = avg(salary) + max(salary),
                    b = max(salary) + 3 + PI() + count(salary),
                    c = count(salary) - min(salary),
                    d = count(salary),
                    e = min(salary),
                    f = max(salary),
                    g = max(salary)
                    by w = languages % 2
            | keep a, b, d, e, g
            """);

        var project = as(plan, Project.class);
        var projections = project.projections();
        assertThat(Expressions.names(projections), contains("a", "b", "d", "e", "g"));
        var refA = Alias.unwrap(projections.get(0));
        var refB = Alias.unwrap(projections.get(1));
        var refD = Alias.unwrap(projections.get(2));
        var refE = Alias.unwrap(projections.get(3));
        var refG = Alias.unwrap(projections.get(4));

        var eval = as(project.child(), Eval.class);
        var fields = eval.fields();
        // avg = Sum/Count
        assertThat(Expressions.name(fields.get(0)), containsString("AVG"));
        assertThat(Alias.unwrap(fields.get(0)), instanceOf(Div.class));
        // avg + max
        assertThat(Expressions.name(fields.get(1)), is("a"));
        var add = as(Alias.unwrap(fields.get(1)), Add.class);
        var max_salary = add.right();
        assertThat(Expressions.attribute(fields.get(1)), is(Expressions.attribute(refA)));

        assertThat(Expressions.name(fields.get(2)), is("b"));
        assertThat(Expressions.attribute(fields.get(2)), is(Expressions.attribute(refB)));

        add = as(Alias.unwrap(fields.get(2)), Add.class);
        add = as(add.left(), Add.class);
        add = as(add.left(), Add.class);
        assertThat(Expressions.attribute(max_salary), is(Expressions.attribute(add.left())));

        var limit = as(eval.child(), Limit.class);

        var agg = as(limit.child(), Aggregate.class);
        var aggs = agg.aggregates();
        var sum = as(Alias.unwrap(aggs.get(0)), Sum.class);

        assertThat(Expressions.attribute(aggs.get(1)), is(Expressions.attribute(max_salary)));
        var max = as(Alias.unwrap(aggs.get(1)), Max.class);
        var count = as(Alias.unwrap(aggs.get(2)), Count.class);
        var min = as(Alias.unwrap(aggs.get(3)), Min.class);

        eval = as(agg.child(), Eval.class);
        fields = eval.fields();
        assertThat(Expressions.name(fields.get(0)), is("w"));
    }

    /**
     * Expects
     * Project[[a{r}#5, a{r}#5 AS b, w{r}#12]]
     * \_Limit[1000[INTEGER]]
     *   \_Aggregate[[w{r}#12],[SUM($$salary_/_2_+_la>$SUM$0{r}#26) AS a, w{r}#12]]
     *     \_Eval[[emp_no{f}#16 % 2[INTEGER] AS w, salary{f}#21 / 2[INTEGER] + languages{f}#19 AS $$salary_/_2_+_la>$SUM$0]]
     *       \_EsRelation[test][_meta_field{f}#22, emp_no{f}#16, first_name{f}#17, ..]
     */
    public void testStatsWithCanonicalAggregate() throws Exception {
        var plan = optimizedPlan("""
            from test
            | stats a = sum(salary / 2 + languages),
                    b = sum(languages + salary / 2)
                    by w = emp_no % 2
            | keep a, b, w
            """);

        var project = as(plan, Project.class);
        assertThat(Expressions.names(project.projections()), contains("a", "b", "w"));
        assertThat(Expressions.name(Alias.unwrap(project.projections().get(1))), is("a"));
        var limit = as(project.child(), Limit.class);
        var aggregate = as(limit.child(), Aggregate.class);
        var aggregates = aggregate.aggregates();
        assertThat(Expressions.names(aggregates), contains("a", "w"));
        var unwrapped = Alias.unwrap(aggregates.get(0));
        var sum = as(unwrapped, Sum.class);
        var sum_argument = sum.field();
        var grouping = aggregates.get(1);

        var eval = as(aggregate.child(), Eval.class);
        var fields = eval.fields();
        assertThat(Expressions.attribute(fields.get(0)), is(Expressions.attribute(grouping)));
        assertThat(Expressions.attribute(fields.get(1)), is(Expressions.attribute(sum_argument)));
    }

    /**
     * Expects after running the {@link LogicalPlanOptimizer#substitutions()}:
     *
     * Limit[1000[INTEGER]]
     * \_EsqlProject[[s{r}#3, s_expr{r}#5, s_null{r}#7, w{r}#10]]
     *   \_Project[[s{r}#3, s_expr{r}#5, s_null{r}#7, w{r}#10]]
     *     \_Eval[[COALESCE(MVCOUNT([1, 2][INTEGER]),0[INTEGER]) * $$COUNT$s$0{r}#26 AS s, COALESCE(MVCOUNT(314.0[DOUBLE] / 100[
     * INTEGER]),0[INTEGER]) * $$COUNT$s$0{r}#26 AS s_expr, COALESCE(MVCOUNT(null[NULL]),0[INTEGER]) * $$COUNT$s$0{r}#26 AS s_null]]
     *       \_Aggregate[[w{r}#10],[COUNT(*[KEYWORD]) AS $$COUNT$s$0, w{r}#10]]
     *         \_Eval[[emp_no{f}#16 % 2[INTEGER] AS w]]
     *           \_EsRelation[test][_meta_field{f}#22, emp_no{f}#16, first_name{f}#17, ..]
     */
    public void testCountOfLiteral() {
        var plan = plan("""
            from test
            | stats s = count([1,2]),
                    s_expr = count(314.0/100),
                    s_null = count(null)
                    by w = emp_no % 2
            | keep s, s_expr, s_null, w
            """, SubstitutionOnlyOptimizer.INSTANCE);

        var limit = as(plan, Limit.class);
        var esqlProject = as(limit.child(), EsqlProject.class);
        var project = as(esqlProject.child(), Project.class);
        var eval = as(project.child(), Eval.class);
        var agg = as(eval.child(), Aggregate.class);

        assertThat(Expressions.names(agg.aggregates()), contains("$$COUNT$s$0", "w"));
        var countAggLiteral = as(as(Alias.unwrap(agg.aggregates().get(0)), Count.class).field(), Literal.class);
        assertTrue(countAggLiteral.semanticEquals(new Literal(EMPTY, StringUtils.WILDCARD, DataType.KEYWORD)));

        var exprs = eval.fields();
        // s == mv_count([1,2]) * count(*)
        var s = as(exprs.get(0), Alias.class);
        assertThat(s.name(), equalTo("s"));
        var mul = as(s.child(), Mul.class);
        var mvCoalesce = as(mul.left(), Coalesce.class);
        assertThat(mvCoalesce.children().size(), equalTo(2));
        var mvCount = as(mvCoalesce.children().get(0), MvCount.class);
        assertThat(mvCount.fold(), equalTo(2));
        assertThat(mvCoalesce.children().get(1).fold(), equalTo(0));
        var count = as(mul.right(), ReferenceAttribute.class);
        assertThat(count.name(), equalTo("$$COUNT$s$0"));

        // s_expr == mv_count(314.0/100) * count(*)
        var s_expr = as(exprs.get(1), Alias.class);
        assertThat(s_expr.name(), equalTo("s_expr"));
        var mul_expr = as(s_expr.child(), Mul.class);
        var mvCoalesce_expr = as(mul_expr.left(), Coalesce.class);
        assertThat(mvCoalesce_expr.children().size(), equalTo(2));
        var mvCount_expr = as(mvCoalesce_expr.children().get(0), MvCount.class);
        assertThat(mvCount_expr.fold(), equalTo(1));
        assertThat(mvCoalesce_expr.children().get(1).fold(), equalTo(0));
        var count_expr = as(mul_expr.right(), ReferenceAttribute.class);
        assertThat(count_expr.name(), equalTo("$$COUNT$s$0"));

        // s_null == mv_count(null) * count(*)
        var s_null = as(exprs.get(2), Alias.class);
        assertThat(s_null.name(), equalTo("s_null"));
        var mul_null = as(s_null.child(), Mul.class);
        var mvCoalesce_null = as(mul_null.left(), Coalesce.class);
        assertThat(mvCoalesce_null.children().size(), equalTo(2));
        var mvCount_null = as(mvCoalesce_null.children().get(0), MvCount.class);
        assertThat(mvCount_null.field(), equalTo(NULL));
        assertThat(mvCoalesce_null.children().get(1).fold(), equalTo(0));
        var count_null = as(mul_null.right(), ReferenceAttribute.class);
        assertThat(count_null.name(), equalTo("$$COUNT$s$0"));
    }

    /**
     * Expects after running the {@link LogicalPlanOptimizer#substitutions()}:
     *
     * Limit[1000[INTEGER]]
     * \_EsqlProject[[s{r}#3, s_expr{r}#5, s_null{r}#7, w{r}#10]]
     *   \_Project[[s{r}#3, s_expr{r}#5, s_null{r}#7, w{r}#10]]
     *     \_Eval[[MVSUM([1, 2][INTEGER]) * $$COUNT$s$0{r}#25 AS s, MVSUM(314.0[DOUBLE] / 100[INTEGER]) * $$COUNT$s$0{r}#25 AS s
     * _expr, MVSUM(null[NULL]) * $$COUNT$s$0{r}#25 AS s_null]]
     *       \_Aggregate[[w{r}#10],[COUNT(*[KEYWORD]) AS $$COUNT$s$0, w{r}#10]]
     *         \_Eval[[emp_no{f}#15 % 2[INTEGER] AS w]]
     *           \_EsRelation[test][_meta_field{f}#21, emp_no{f}#15, first_name{f}#16, ..]
     */
    public void testSumOfLiteral() {
        var plan = plan("""
            from test
            | stats s = sum([1,2]),
                    s_expr = sum(314.0/100),
                    s_null = sum(null)
                    by w = emp_no % 2
            | keep s, s_expr, s_null, w
            """, SubstitutionOnlyOptimizer.INSTANCE);

        var limit = as(plan, Limit.class);
        var esqlProject = as(limit.child(), EsqlProject.class);
        var project = as(esqlProject.child(), Project.class);
        var eval = as(project.child(), Eval.class);
        var agg = as(eval.child(), Aggregate.class);

        var exprs = eval.fields();
        // s == mv_sum([1,2]) * count(*)
        var s = as(exprs.get(0), Alias.class);
        assertThat(s.name(), equalTo("s"));
        var mul = as(s.child(), Mul.class);
        var mvSum = as(mul.left(), MvSum.class);
        assertThat(mvSum.fold(), equalTo(3));
        var count = as(mul.right(), ReferenceAttribute.class);
        assertThat(count.name(), equalTo("$$COUNT$s$0"));

        // s_expr == mv_sum(314.0/100) * count(*)
        var s_expr = as(exprs.get(1), Alias.class);
        assertThat(s_expr.name(), equalTo("s_expr"));
        var mul_expr = as(s_expr.child(), Mul.class);
        var mvSum_expr = as(mul_expr.left(), MvSum.class);
        assertThat(mvSum_expr.fold(), equalTo(3.14));
        var count_expr = as(mul_expr.right(), ReferenceAttribute.class);
        assertThat(count_expr.name(), equalTo("$$COUNT$s$0"));

        // s_null == mv_sum(null) * count(*)
        var s_null = as(exprs.get(2), Alias.class);
        assertThat(s_null.name(), equalTo("s_null"));
        var mul_null = as(s_null.child(), Mul.class);
        var mvSum_null = as(mul_null.left(), MvSum.class);
        assertThat(mvSum_null.field(), equalTo(NULL));
        var count_null = as(mul_null.right(), ReferenceAttribute.class);
        assertThat(count_null.name(), equalTo("$$COUNT$s$0"));

        var countAgg = as(Alias.unwrap(agg.aggregates().get(0)), Count.class);
        assertThat(countAgg.children().get(0), instanceOf(Literal.class));
        var w = as(Alias.unwrap(agg.groupings().get(0)), ReferenceAttribute.class);
        assertThat(w.name(), equalTo("w"));
    }

    private record AggOfLiteralTestCase(
        String aggFunctionTemplate,
        Function<Expression, Expression> replacementForConstant,
        Function<int[], Object> aggMultiValue,
        Function<Double, Object> aggSingleValue
    ) {};

    private static List<AggOfLiteralTestCase> AGG_OF_CONST_CASES = List.of(
        new AggOfLiteralTestCase(
            "avg({})",
            constant -> new MvAvg(EMPTY, constant),
            ints -> ((double) Arrays.stream(ints).sum()) / ints.length,
            d -> d
        ),
        new AggOfLiteralTestCase("min({})", c -> new MvMin(EMPTY, c), ints -> Arrays.stream(ints).min().getAsInt(), d -> d),
        new AggOfLiteralTestCase("max({})", c -> new MvMax(EMPTY, c), ints -> Arrays.stream(ints).max().getAsInt(), d -> d),
        new AggOfLiteralTestCase("median({})", c -> new MvMedian(EMPTY, new ToDouble(EMPTY, c)), ints -> {
            var sortedInts = Arrays.stream(ints).sorted().toArray();
            int middle = ints.length / 2;
            double result = ints.length % 2 == 1 ? sortedInts[middle] : (sortedInts[middle] + sortedInts[middle - 1]) / 2.0;
            return result;
        }, d -> d),
        new AggOfLiteralTestCase(
            "count_distinct({}, 1234)",
            c -> new ToLong(
                EMPTY,
                new Coalesce(EMPTY, new MvCount(EMPTY, new MvDedupe(EMPTY, c)), List.of(new Literal(EMPTY, 0, DataType.INTEGER)))
            ),
            ints -> Arrays.stream(ints).distinct().count(),
            d -> 1L
        )
    );

    /**
     * Aggs of literals in case that the agg can be simply replaced by a corresponding mv-function;
     * e.g. avg([1,2,3]) which is equivalent to mv_avg([1,2,3]).
     *
     * Expects after running the {@link LogicalPlanOptimizer#substitutions()}:
     *
     * Limit[1000[INTEGER]]
     * \_EsqlProject[[s{r}#3, s_expr{r}#5, s_null{r}#7]]
     *   \_Project[[s{r}#3, s_expr{r}#5, s_null{r}#7]]
     *     \_Eval[[MVAVG([1, 2][INTEGER]) AS s, MVAVG(314.0[DOUBLE] / 100[INTEGER]) AS s_expr, MVAVG(null[NULL]) AS s_null]]
     *       \_LocalRelation[[{e}#21],[ConstantNullBlock[positions=1]]]
     */
    public void testAggOfLiteral() {
        for (AggOfLiteralTestCase testCase : AGG_OF_CONST_CASES) {
            String queryTemplate = """
                from test
                | stats s = {},
                        s_expr = {},
                        s_null = {}
                | keep s, s_expr, s_null
                """;
            String queryWithoutValues = LoggerMessageFormat.format(
                null,
                queryTemplate,
                testCase.aggFunctionTemplate,
                testCase.aggFunctionTemplate,
                testCase.aggFunctionTemplate
            );
            String query = LoggerMessageFormat.format(null, queryWithoutValues, "[1,2]", "314.0/100", "null");

            var plan = plan(query, SubstitutionOnlyOptimizer.INSTANCE);

            var limit = as(plan, Limit.class);
            var esqlProject = as(limit.child(), EsqlProject.class);
            var project = as(esqlProject.child(), Project.class);
            var eval = as(project.child(), Eval.class);
            var singleRowRelation = as(eval.child(), LocalRelation.class);
            var singleRow = singleRowRelation.supplier().get();
            assertThat(singleRow.length, equalTo(1));
            assertThat(singleRow[0].getPositionCount(), equalTo(1));

            assertAggOfConstExprs(testCase, eval.fields());
        }
    }

    /**
     * Like {@link LogicalPlanOptimizerTests#testAggOfLiteral()} but with a grouping key.
     *
     * Expects after running the {@link LogicalPlanOptimizer#substitutions()}:
     *
     * Limit[1000[INTEGER]]
     * \_EsqlProject[[s{r}#3, s_expr{r}#5, s_null{r}#7, emp_no{f}#13]]
     *   \_Project[[s{r}#3, s_expr{r}#5, s_null{r}#7, emp_no{f}#13]]
     *     \_Eval[[MVAVG([1, 2][INTEGER]) AS s, MVAVG(314.0[DOUBLE] / 100[INTEGER]) AS s_expr, MVAVG(null[NULL]) AS s_null]]
     *       \_Aggregate[[emp_no{f}#13],[emp_no{f}#13]]
     *         \_EsRelation[test][_meta_field{f}#19, emp_no{f}#13, first_name{f}#14, ..]
     */
    public void testAggOfLiteralGrouped() {
        for (AggOfLiteralTestCase testCase : AGG_OF_CONST_CASES) {
            String queryTemplate = """
                    from test
                    | stats s = {},
                            s_expr = {},
                            s_null = {}
                            by emp_no
                    | keep s, s_expr, s_null, emp_no
                """;
            String queryWithoutValues = LoggerMessageFormat.format(
                null,
                queryTemplate,
                testCase.aggFunctionTemplate,
                testCase.aggFunctionTemplate,
                testCase.aggFunctionTemplate
            );
            String query = LoggerMessageFormat.format(null, queryWithoutValues, "[1,2]", "314.0/100", "null");

            var plan = plan(query, SubstitutionOnlyOptimizer.INSTANCE);

            var limit = as(plan, Limit.class);
            var esqlProject = as(limit.child(), EsqlProject.class);
            var project = as(esqlProject.child(), Project.class);
            var eval = as(project.child(), Eval.class);
            var agg = as(eval.child(), Aggregate.class);
            assertThat(agg.child(), instanceOf(EsRelation.class));

            // Assert that the aggregate only does the grouping by emp_no
            assertThat(Expressions.names(agg.groupings()), contains("emp_no"));
            assertThat(agg.aggregates().size(), equalTo(1));

            assertAggOfConstExprs(testCase, eval.fields());
        }
    }

    private static void assertAggOfConstExprs(AggOfLiteralTestCase testCase, List<Alias> exprs) {
        var s = as(exprs.get(0), Alias.class);
        assertThat(s.source().toString(), containsString(LoggerMessageFormat.format(null, testCase.aggFunctionTemplate, "[1,2]")));
        assertEquals(s.child(), testCase.replacementForConstant.apply(new Literal(EMPTY, List.of(1, 2), INTEGER)));
        assertEquals(s.child().fold(), testCase.aggMultiValue.apply(new int[] { 1, 2 }));

        var s_expr = as(exprs.get(1), Alias.class);
        assertThat(s_expr.source().toString(), containsString(LoggerMessageFormat.format(null, testCase.aggFunctionTemplate, "314.0/100")));
        assertEquals(
            s_expr.child(),
            testCase.replacementForConstant.apply(new Div(EMPTY, new Literal(EMPTY, 314.0, DOUBLE), new Literal(EMPTY, 100, INTEGER)))
        );
        assertEquals(s_expr.child().fold(), testCase.aggSingleValue.apply(3.14));

        var s_null = as(exprs.get(2), Alias.class);
        assertThat(s_null.source().toString(), containsString(LoggerMessageFormat.format(null, testCase.aggFunctionTemplate, "null")));
        assertEquals(s_null.child(), testCase.replacementForConstant.apply(NULL));
        // Cannot just fold as there may be no evaluator for the NULL datatype;
        // instead we emulate how the optimizer would fold the null value:
        // it transforms up from the leaves; c.f. FoldNull.
        assertTrue(oneLeaveIsNull(s_null));
    }

    private static void assertSubstitutionChain(Expression e, List<Class<? extends Expression>> substitutionChain) {
        var currentExpression = e;

        for (Class<? extends Expression> currentSubstitution : substitutionChain.subList(0, substitutionChain.size() - 1)) {
            assertThat(currentExpression, instanceOf(currentSubstitution));
            assertEquals(currentExpression.children().size(), 1);
            currentExpression = currentExpression.children().get(0);
        }

        assertThat(currentExpression, instanceOf(substitutionChain.get(substitutionChain.size() - 1)));
    }

    private static boolean oneLeaveIsNull(Expression e) {
        Holder<Boolean> result = new Holder<>(false);

        e.forEachUp(node -> {
            if (node.children().size() == 0) {
                result.set(result.get() || Expressions.isGuaranteedNull(node));
            }
        });

        return result.get();
    }

    public void testEmptyMappingIndex() {
        EsIndex empty = new EsIndex("empty_test", emptyMap(), Map.of());
        IndexResolution getIndexResultAirports = IndexResolution.valid(empty);
        var analyzer = new Analyzer(
            new AnalyzerContext(EsqlTestUtils.TEST_CFG, new EsqlFunctionRegistry(), getIndexResultAirports, enrichResolution),
            TEST_VERIFIER
        );

        var plan = logicalOptimizer.optimize(analyzer.analyze(parser.createStatement("from empty_test")));
        as(plan, LocalRelation.class);
        assertThat(plan.output(), equalTo(NO_FIELDS));

        plan = logicalOptimizer.optimize(analyzer.analyze(parser.createStatement("from empty_test metadata _id | eval x = 1")));
        as(plan, LocalRelation.class);
        assertThat(Expressions.names(plan.output()), contains("_id", "x"));

        plan = logicalOptimizer.optimize(analyzer.analyze(parser.createStatement("from empty_test metadata _id, _version | limit 5")));
        as(plan, LocalRelation.class);
        assertThat(Expressions.names(plan.output()), contains("_id", "_version"));

        plan = logicalOptimizer.optimize(
            analyzer.analyze(parser.createStatement("from empty_test | eval x = \"abc\" | enrich languages_idx on x"))
        );
        LocalRelation local = as(plan, LocalRelation.class);
        assertThat(Expressions.names(local.output()), contains(NO_FIELDS.get(0).name(), "x", "language_code", "language_name"));
    }

    public void testPlanSanityCheck() throws Exception {
        var plan = optimizedPlan("""
            from test
            | stats a = min(salary) by emp_no
            """);

        var limit = as(plan, Limit.class);
        var aggregate = as(limit.child(), Aggregate.class);
        var min = as(Alias.unwrap(aggregate.aggregates().get(0)), Min.class);
        var salary = as(min.field(), NamedExpression.class);
        assertThat(salary.name(), is("salary"));
        // emulate a rule that adds an invalid field
        var invalidPlan = new OrderBy(
            limit.source(),
            limit,
            asList(new Order(limit.source(), salary, Order.OrderDirection.ASC, Order.NullsPosition.FIRST))
        );

        IllegalStateException e = expectThrows(IllegalStateException.class, () -> logicalOptimizer.optimize(invalidPlan));
        assertThat(e.getMessage(), containsString("Plan [OrderBy[[Order[salary"));
        assertThat(e.getMessage(), containsString(" optimized incorrectly due to missing references [salary"));
    }

    public void testPlanSanityCheckWithBinaryPlans() throws Exception {
<<<<<<< HEAD
        assumeTrue("Requires LOOKUP JOIN", EsqlCapabilities.Cap.JOIN_LOOKUP_V7.isEnabled());
=======
        assumeTrue("Requires LOOKUP JOIN", EsqlCapabilities.Cap.JOIN_LOOKUP_V6.isEnabled());
>>>>>>> 87c9d13e

        var plan = optimizedPlan("""
              FROM test
            | RENAME languages AS language_code
            | LOOKUP JOIN languages_lookup ON language_code
            """);

        var project = as(plan, Project.class);
        var join = as(project.child(), Join.class);

        var joinWithInvalidLeftPlan = join.replaceChildren(join.right(), join.right());
        IllegalStateException e = expectThrows(IllegalStateException.class, () -> logicalOptimizer.optimize(joinWithInvalidLeftPlan));
        assertThat(e.getMessage(), containsString(" optimized incorrectly due to missing references from left hand side [language_code"));

        var joinWithInvalidRightPlan = join.replaceChildren(join.left(), join.left());
        e = expectThrows(IllegalStateException.class, () -> logicalOptimizer.optimize(joinWithInvalidRightPlan));
        assertThat(e.getMessage(), containsString(" optimized incorrectly due to missing references from right hand side [language_code"));
    }

    // https://github.com/elastic/elasticsearch/issues/104995
    public void testNoWrongIsNotNullPruning() {
        var plan = optimizedPlan("""
              ROW a = 5, b = [ 1, 2 ]
              | EVAL sum = a + b
              | LIMIT 1
              | WHERE sum IS NOT NULL
            """);

        var local = as(plan, LocalRelation.class);
        assertThat(local.supplier(), equalTo(LocalSupplier.EMPTY));
        assertWarnings(
            "Line 2:16: evaluation of [a + b] failed, treating result as null. Only first 20 failures recorded.",
            "Line 2:16: java.lang.IllegalArgumentException: single-value function encountered multi-value"
        );
    }

    /**
     * Pushing down EVAL/GROK/DISSECT/ENRICH must not accidentally shadow attributes required by SORT.
     *
     * For DISSECT expects the following; the others are similar.
     *
     * Project[[first_name{f}#37, emp_no{r}#30, salary{r}#31]]
     * \_TopN[[Order[$$order_by$temp_name$0{r}#46,ASC,LAST], Order[$$order_by$temp_name$1{r}#47,DESC,FIRST]],3[INTEGER]]
     *   \_Dissect[first_name{f}#37,Parser[pattern=%{emp_no} %{salary}, appendSeparator=,
     *   parser=org.elasticsearch.dissect.DissectParser@87f460f],[emp_no{r}#30, salary{r}#31]]
     *     \_Eval[[emp_no{f}#36 + salary{f}#41 * 13[INTEGER] AS $$order_by$temp_name$0, NEG(salary{f}#41) AS $$order_by$temp_name$1]]
     *       \_EsRelation[test][_meta_field{f}#42, emp_no{f}#36, first_name{f}#37, ..]
     */
    public void testPushdownWithOverwrittenName() {
        List<String> overwritingCommands = List.of(
            "EVAL emp_no = 3*emp_no, salary = -2*emp_no-salary",
            "DISSECT first_name \"%{emp_no} %{salary}\"",
            "GROK first_name \"%{WORD:emp_no} %{WORD:salary}\"",
            "ENRICH languages_idx ON first_name WITH emp_no = language_code, salary = language_code"
        );

        String queryTemplateKeepAfter = """
            FROM test
            | SORT emp_no ASC nulls first, salary DESC nulls last, emp_no
            | {}
            | KEEP first_name, emp_no, salary
            | LIMIT 3
            """;
        // Equivalent but with KEEP first - ensures that attributes in the final projection are correct after pushdown rules were applied.
        String queryTemplateKeepFirst = """
            FROM test
            | KEEP emp_no, salary, first_name
            | SORT emp_no ASC nulls first, salary DESC nulls last, emp_no
            | {}
            | LIMIT 3
            """;

        for (String overwritingCommand : overwritingCommands) {
            String queryTemplate = randomBoolean() ? queryTemplateKeepFirst : queryTemplateKeepAfter;
            var plan = optimizedPlan(LoggerMessageFormat.format(null, queryTemplate, overwritingCommand));

            var project = as(plan, Project.class);
            var projections = project.projections();
            assertThat(projections.size(), equalTo(3));
            assertThat(projections.get(0).name(), equalTo("first_name"));
            assertThat(projections.get(1).name(), equalTo("emp_no"));
            assertThat(projections.get(2).name(), equalTo("salary"));

            var topN = as(project.child(), TopN.class);
            assertThat(topN.order().size(), is(3));

            var firstOrder = as(topN.order().get(0), Order.class);
            assertThat(firstOrder.direction(), equalTo(Order.OrderDirection.ASC));
            assertThat(firstOrder.nullsPosition(), equalTo(Order.NullsPosition.FIRST));
            var renamed_emp_no = as(firstOrder.child(), ReferenceAttribute.class);
            assertThat(renamed_emp_no.toString(), startsWith("$$emp_no$temp_name"));

            var secondOrder = as(topN.order().get(1), Order.class);
            assertThat(secondOrder.direction(), equalTo(Order.OrderDirection.DESC));
            assertThat(secondOrder.nullsPosition(), equalTo(Order.NullsPosition.LAST));
            var renamed_salary = as(secondOrder.child(), ReferenceAttribute.class);
            assertThat(renamed_salary.toString(), startsWith("$$salary$temp_name"));

            var thirdOrder = as(topN.order().get(2), Order.class);
            assertThat(thirdOrder.direction(), equalTo(Order.OrderDirection.ASC));
            assertThat(thirdOrder.nullsPosition(), equalTo(Order.NullsPosition.LAST));
            var renamed_emp_no2 = as(thirdOrder.child(), ReferenceAttribute.class);
            assertThat(renamed_emp_no2.toString(), startsWith("$$emp_no$temp_name"));

            assert (renamed_emp_no2.semanticEquals(renamed_emp_no) && renamed_emp_no2.equals(renamed_emp_no));

            Eval renamingEval = null;
            if (overwritingCommand.startsWith("EVAL")) {
                // Multiple EVALs should be merged, so there's only one.
                renamingEval = as(topN.child(), Eval.class);
            }
            if (overwritingCommand.startsWith("DISSECT")) {
                var dissect = as(topN.child(), Dissect.class);
                renamingEval = as(dissect.child(), Eval.class);
            }
            if (overwritingCommand.startsWith("GROK")) {
                var grok = as(topN.child(), Grok.class);
                renamingEval = as(grok.child(), Eval.class);
            }
            if (overwritingCommand.startsWith("ENRICH")) {
                var enrich = as(topN.child(), Enrich.class);
                renamingEval = as(enrich.child(), Eval.class);
            }

            AttributeSet attributesCreatedInEval = new AttributeSet();
            for (Alias field : renamingEval.fields()) {
                attributesCreatedInEval.add(field.toAttribute());
            }
            assertThat(attributesCreatedInEval, allOf(hasItem(renamed_emp_no), hasItem(renamed_salary), hasItem(renamed_emp_no2)));

            assertThat(renamingEval.fields().size(), anyOf(equalTo(2), equalTo(4))); // 4 for EVAL, 3 for the other overwritingCommands
            // emp_no ASC nulls first
            Alias empNoAsc = renamingEval.fields().get(0);
            assertThat(empNoAsc.toAttribute(), equalTo(renamed_emp_no));
            var emp_no = as(empNoAsc.child(), FieldAttribute.class);
            assertThat(emp_no.name(), equalTo("emp_no"));

            // salary DESC nulls last
            Alias salaryDesc = renamingEval.fields().get(1);
            assertThat(salaryDesc.toAttribute(), equalTo(renamed_salary));
            var salary_desc = as(salaryDesc.child(), FieldAttribute.class);
            assertThat(salary_desc.name(), equalTo("salary"));

            assertThat(renamingEval.child(), instanceOf(EsRelation.class));
        }
    }

    record PushdownShadowingGeneratingPlanTestCase(
        BiFunction<LogicalPlan, Attribute, LogicalPlan> applyLogicalPlan,
        OptimizerRules.OptimizerRule<? extends LogicalPlan> rule
    ) {};

    static PushdownShadowingGeneratingPlanTestCase[] PUSHDOWN_SHADOWING_GENERATING_PLAN_TEST_CASES = {
        // | EVAL y = to_integer(x), y = y + 1
        new PushdownShadowingGeneratingPlanTestCase((plan, attr) -> {
            Alias y1 = new Alias(EMPTY, "y", new ToInteger(EMPTY, attr));
            Alias y2 = new Alias(EMPTY, "y", new Add(EMPTY, y1.toAttribute(), new Literal(EMPTY, 1, INTEGER)));
            return new Eval(EMPTY, plan, List.of(y1, y2));
        }, new PushDownEval()),
        // | DISSECT x "%{y} %{y}"
        new PushdownShadowingGeneratingPlanTestCase(
            (plan, attr) -> new Dissect(
                EMPTY,
                plan,
                attr,
                new Dissect.Parser("%{y} %{y}", ",", new DissectParser("%{y} %{y}", ",")),
                List.of(new ReferenceAttribute(EMPTY, "y", KEYWORD), new ReferenceAttribute(EMPTY, "y", KEYWORD))
            ),
            new PushDownRegexExtract()
        ),
        // | GROK x "%{WORD:y} %{WORD:y}"
        new PushdownShadowingGeneratingPlanTestCase(
            (plan, attr) -> new Grok(EMPTY, plan, attr, Grok.pattern(EMPTY, "%{WORD:y} %{WORD:y}")),
            new PushDownRegexExtract()
        ),
        // | ENRICH some_policy ON x WITH y = some_enrich_idx_field, y = some_other_enrich_idx_field
        new PushdownShadowingGeneratingPlanTestCase(
            (plan, attr) -> new Enrich(
                EMPTY,
                plan,
                Enrich.Mode.ANY,
                new Literal(EMPTY, "some_policy", KEYWORD),
                attr,
                null,
                Map.of(),
                List.of(
                    new Alias(EMPTY, "y", new ReferenceAttribute(EMPTY, "some_enrich_idx_field", KEYWORD)),
                    new Alias(EMPTY, "y", new ReferenceAttribute(EMPTY, "some_other_enrich_idx_field", KEYWORD))
                )
            ),
            new PushDownEnrich()
        ) };

    /**
     * Consider
     *
     * Eval[[TO_INTEGER(x{r}#2) AS y, y{r}#4 + 1[INTEGER] AS y]]
     * \_Project[[y{r}#3, x{r}#2]]
     * \_Row[[1[INTEGER] AS x, 2[INTEGER] AS y]]
     *
     * We can freely push down the Eval without renaming, but need to update the Project's references.
     *
     * Project[[x{r}#2, y{r}#6 AS y]]
     * \_Eval[[TO_INTEGER(x{r}#2) AS y, y{r}#4 + 1[INTEGER] AS y]]
     * \_Row[[1[INTEGER] AS x, 2[INTEGER] AS y]]
     *
     * And similarly for dissect, grok and enrich.
     */
    public void testPushShadowingGeneratingPlanPastProject() {
        Alias x = new Alias(EMPTY, "x", new Literal(EMPTY, "1", KEYWORD));
        Alias y = new Alias(EMPTY, "y", new Literal(EMPTY, "2", KEYWORD));
        LogicalPlan initialRow = new Row(EMPTY, List.of(x, y));
        LogicalPlan initialProject = new Project(EMPTY, initialRow, List.of(y.toAttribute(), x.toAttribute()));

        for (PushdownShadowingGeneratingPlanTestCase testCase : PUSHDOWN_SHADOWING_GENERATING_PLAN_TEST_CASES) {
            LogicalPlan initialPlan = testCase.applyLogicalPlan.apply(initialProject, x.toAttribute());
            @SuppressWarnings("unchecked")
            List<Attribute> initialGeneratedExprs = ((GeneratingPlan) initialPlan).generatedAttributes();
            LogicalPlan optimizedPlan = testCase.rule.apply(initialPlan);

            Failures inconsistencies = LogicalVerifier.INSTANCE.verify(optimizedPlan);
            assertFalse(inconsistencies.hasFailures());

            Project project = as(optimizedPlan, Project.class);
            LogicalPlan pushedDownGeneratingPlan = project.child();

            List<? extends NamedExpression> projections = project.projections();
            @SuppressWarnings("unchecked")
            List<Attribute> newGeneratedExprs = ((GeneratingPlan) pushedDownGeneratingPlan).generatedAttributes();
            assertEquals(newGeneratedExprs, initialGeneratedExprs);
            // The rightmost generated attribute makes it into the final output as "y".
            Attribute rightmostGenerated = newGeneratedExprs.get(newGeneratedExprs.size() - 1);

            assertThat(Expressions.names(projections), contains("x", "y"));
            assertThat(projections, everyItem(instanceOf(ReferenceAttribute.class)));
            ReferenceAttribute yShadowed = as(projections.get(1), ReferenceAttribute.class);
            assertTrue(yShadowed.semanticEquals(rightmostGenerated));
        }
    }

    /**
     * Consider
     *
     * Eval[[TO_INTEGER(x{r}#2) AS y, y{r}#4 + 1[INTEGER] AS y]]
     * \_Project[[x{r}#2, y{r}#3, y{r}#3 AS z]]
     * \_Row[[1[INTEGER] AS x, 2[INTEGER] AS y]]
     *
     * To push down the Eval, we must not shadow the reference y{r}#3, so we rename.
     *
     * Project[[x{r}#2, y{r}#3 AS z, $$y$temp_name$10{r}#12 AS y]]
     * Eval[[TO_INTEGER(x{r}#2) AS $$y$temp_name$10, $$y$temp_name$10{r}#11 + 1[INTEGER] AS $$y$temp_name$10]]
     * \_Row[[1[INTEGER] AS x, 2[INTEGER] AS y]]
     *
     * And similarly for dissect, grok and enrich.
     */
    public void testPushShadowingGeneratingPlanPastRenamingProject() {
        Alias x = new Alias(EMPTY, "x", new Literal(EMPTY, "1", KEYWORD));
        Alias y = new Alias(EMPTY, "y", new Literal(EMPTY, "2", KEYWORD));
        LogicalPlan initialRow = new Row(EMPTY, List.of(x, y));
        LogicalPlan initialProject = new Project(
            EMPTY,
            initialRow,
            List.of(x.toAttribute(), y.toAttribute(), new Alias(EMPTY, "z", y.toAttribute()))
        );

        for (PushdownShadowingGeneratingPlanTestCase testCase : PUSHDOWN_SHADOWING_GENERATING_PLAN_TEST_CASES) {
            LogicalPlan initialPlan = testCase.applyLogicalPlan.apply(initialProject, x.toAttribute());
            @SuppressWarnings("unchecked")
            List<Attribute> initialGeneratedExprs = ((GeneratingPlan) initialPlan).generatedAttributes();
            LogicalPlan optimizedPlan = testCase.rule.apply(initialPlan);

            Failures inconsistencies = LogicalVerifier.INSTANCE.verify(optimizedPlan);
            assertFalse(inconsistencies.hasFailures());

            Project project = as(optimizedPlan, Project.class);
            LogicalPlan pushedDownGeneratingPlan = project.child();

            List<? extends NamedExpression> projections = project.projections();
            @SuppressWarnings("unchecked")
            List<Attribute> newGeneratedExprs = ((GeneratingPlan) pushedDownGeneratingPlan).generatedAttributes();
            List<String> newNames = Expressions.names(newGeneratedExprs);
            assertThat(newNames.size(), equalTo(initialGeneratedExprs.size()));
            assertThat(newNames, everyItem(startsWith("$$y$temp_name$")));
            // The rightmost generated attribute makes it into the final output as "y".
            Attribute rightmostGeneratedWithNewName = newGeneratedExprs.get(newGeneratedExprs.size() - 1);

            assertThat(Expressions.names(projections), contains("x", "z", "y"));
            assertThat(projections.get(0), instanceOf(ReferenceAttribute.class));
            Alias zAlias = as(projections.get(1), Alias.class);
            ReferenceAttribute yRenamed = as(zAlias.child(), ReferenceAttribute.class);
            assertEquals(yRenamed.name(), "y");
            Alias yAlias = as(projections.get(2), Alias.class);
            ReferenceAttribute yTempRenamed = as(yAlias.child(), ReferenceAttribute.class);
            assertTrue(yTempRenamed.semanticEquals(rightmostGeneratedWithNewName));
        }
    }

    /**
     * Consider
     *
     * Eval[[TO_INTEGER(x{r}#2) AS y, y{r}#3 + 1[INTEGER] AS y]]
     * \_Project[[y{r}#1, y{r}#1 AS x]]
     * \_Row[[2[INTEGER] AS y]]
     *
     * To push down the Eval, we must not shadow the reference y{r}#1, so we rename.
     * Additionally, the rename "y AS x" needs to be propagated into the Eval.
     *
     * Project[[y{r}#1 AS x, $$y$temp_name$10{r}#12 AS y]]
     * Eval[[TO_INTEGER(y{r}#1) AS $$y$temp_name$10, $$y$temp_name$10{r}#11 + 1[INTEGER] AS $$y$temp_name$10]]
     * \_Row[[2[INTEGER] AS y]]
     *
     * And similarly for dissect, grok and enrich.
     */
    public void testPushShadowingGeneratingPlanPastRenamingProjectWithResolution() {
        Alias y = new Alias(EMPTY, "y", new Literal(EMPTY, "2", KEYWORD));
        Alias yAliased = new Alias(EMPTY, "x", y.toAttribute());
        LogicalPlan initialRow = new Row(EMPTY, List.of(y));
        LogicalPlan initialProject = new Project(EMPTY, initialRow, List.of(y.toAttribute(), yAliased));

        for (PushdownShadowingGeneratingPlanTestCase testCase : PUSHDOWN_SHADOWING_GENERATING_PLAN_TEST_CASES) {
            LogicalPlan initialPlan = testCase.applyLogicalPlan.apply(initialProject, yAliased.toAttribute());
            @SuppressWarnings("unchecked")
            List<Attribute> initialGeneratedExprs = ((GeneratingPlan) initialPlan).generatedAttributes();
            LogicalPlan optimizedPlan = testCase.rule.apply(initialPlan);

            // This ensures that our generating plan doesn't use invalid references, resp. that any rename from the Project has
            // been propagated into the generating plan.
            Failures inconsistencies = LogicalVerifier.INSTANCE.verify(optimizedPlan);
            assertFalse(inconsistencies.hasFailures());

            Project project = as(optimizedPlan, Project.class);
            LogicalPlan pushedDownGeneratingPlan = project.child();

            List<? extends NamedExpression> projections = project.projections();
            @SuppressWarnings("unchecked")
            List<Attribute> newGeneratedExprs = ((GeneratingPlan) pushedDownGeneratingPlan).generatedAttributes();
            List<String> newNames = Expressions.names(newGeneratedExprs);
            assertThat(newNames.size(), equalTo(initialGeneratedExprs.size()));
            assertThat(newNames, everyItem(startsWith("$$y$temp_name$")));
            // The rightmost generated attribute makes it into the final output as "y".
            Attribute rightmostGeneratedWithNewName = newGeneratedExprs.get(newGeneratedExprs.size() - 1);

            assertThat(Expressions.names(projections), contains("x", "y"));
            Alias yRenamed = as(projections.get(0), Alias.class);
            assertTrue(yRenamed.child().semanticEquals(y.toAttribute()));
            Alias yTempRenamed = as(projections.get(1), Alias.class);
            ReferenceAttribute yTemp = as(yTempRenamed.child(), ReferenceAttribute.class);
            assertTrue(yTemp.semanticEquals(rightmostGeneratedWithNewName));
        }
    }

    /**
     * Expects
     * Project[[min{r}#4, languages{f}#11]]
     * \_TopN[[Order[$$order_by$temp_name$0{r}#18,ASC,LAST]],1000[INTEGER]]
     *   \_Eval[[min{r}#4 + languages{f}#11 AS $$order_by$temp_name$0]]
     *     \_Aggregate[[languages{f}#11],[MIN(salary{f}#13) AS min, languages{f}#11]]
     *       \_EsRelation[test][_meta_field{f}#14, emp_no{f}#8, first_name{f}#9, ge..]
     */
    public void testReplaceSortByExpressionsWithStats() {
        var plan = optimizedPlan("""
            from test
            | stats min = min(salary) by languages
            | sort min + languages
            """);

        var project = as(plan, Project.class);
        assertThat(Expressions.names(project.projections()), contains("min", "languages"));
        var topN = as(project.child(), TopN.class);
        assertThat(topN.order().size(), is(1));

        var order = as(topN.order().get(0), Order.class);
        assertThat(order.direction(), equalTo(Order.OrderDirection.ASC));
        assertThat(order.nullsPosition(), equalTo(Order.NullsPosition.LAST));
        var expression = as(order.child(), ReferenceAttribute.class);
        assertThat(expression.toString(), startsWith("$$order_by$0$"));

        var eval = as(topN.child(), Eval.class);
        var fields = eval.fields();
        assertThat(Expressions.attribute(fields.get(0)), is(Expressions.attribute(expression)));
        var aggregate = as(eval.child(), Aggregate.class);
        var aggregates = aggregate.aggregates();
        assertThat(Expressions.names(aggregates), contains("min", "languages"));
        var unwrapped = Alias.unwrap(aggregates.get(0));
        var min = as(unwrapped, Min.class);
        as(aggregate.child(), EsRelation.class);
    }

    /**
     * Expects
     * Limit[1000[INTEGER]]
     * \_InlineJoin[LEFT OUTER,[emp_no % 2{r}#1793],[emp_no % 2{r}#1793],[emp_no % 2{r}#1793]]
     *   |_Eval[[emp_no{f}#1794 % 2[INTEGER] AS emp_no % 2]]
     *   | \_EsRelation[test][_meta_field{f}#1800, emp_no{f}#1794, first_name{f}#..]
     *   \_Aggregate[STANDARD,[emp_no % 2{r}#1793],[COUNT(salary{f}#1799,true[BOOLEAN]) AS c, emp_no % 2{r}#1793]]
     *     \_StubRelation[[_meta_field{f}#1800, emp_no{f}#1794, first_name{f}#1795, gender{f}#1796, job{f}#1801, job.raw{f}#1802, langua
     * ges{f}#1797, last_name{f}#1798, long_noidx{f}#1803, salary{f}#1799, emp_no % 2{r}#1793]]
     */
    @AwaitsFix(bugUrl = "Needs updating to join plan per above")
    public void testInlinestatsNestedExpressionsInGroups() {
        var query = """
            FROM test
            | INLINESTATS c = COUNT(salary) by emp_no % 2
            """;
        if (Build.current().isSnapshot() == false) {
            var e = expectThrows(ParsingException.class, () -> analyze(query));
            assertThat(e.getMessage(), containsString("line 2:3: mismatched input 'INLINESTATS' expecting {"));
            return;
        }
        var plan = optimizedPlan(query);
        var limit = as(plan, Limit.class);
        var inline = as(limit.child(), InlineJoin.class);
        var agg = as(inline.left(), Aggregate.class);
        var groupings = agg.groupings();
        var aggs = agg.aggregates();
        var ref = as(groupings.get(0), ReferenceAttribute.class);
        assertThat(aggs.get(1), is(ref));
        var eval = as(agg.child(), Eval.class);
        assertThat(eval.fields(), hasSize(1));
        assertThat(eval.fields().get(0).toAttribute(), is(ref));
        assertThat(eval.fields().get(0).name(), is("emp_no % 2"));
    }

    /**
     * Expects
     *
     * Project[[salary{f}#19, languages{f}#17, emp_no{f}#14]]
     * \_TopN[[Order[$$order_by$0$0{r}#24,ASC,LAST], Order[emp_no{f}#14,DESC,FIRST]],1000[INTEGER]]
     *   \_Eval[[salary{f}#19 / 10000[INTEGER] + languages{f}#17 AS $$order_by$0$0]]
     *     \_EsRelation[test][_meta_field{f}#20, emp_no{f}#14, first_name{f}#15, ..]
     */
    public void testReplaceSortByExpressionsMultipleSorts() {
        var plan = optimizedPlan("""
            from test
            | sort salary/10000 + languages, emp_no desc
            | eval d = emp_no
            | sort salary/10000 + languages, d desc
            | keep salary, languages, emp_no
            """);

        var project = as(plan, Project.class);
        assertThat(Expressions.names(project.projections()), contains("salary", "languages", "emp_no"));
        var topN = as(project.child(), TopN.class);
        assertThat(topN.order().size(), is(2));

        var order = as(topN.order().get(0), Order.class);
        assertThat(order.direction(), equalTo(Order.OrderDirection.ASC));
        assertThat(order.nullsPosition(), equalTo(Order.NullsPosition.LAST));
        ReferenceAttribute expression = as(order.child(), ReferenceAttribute.class);
        assertThat(expression.toString(), startsWith("$$order_by$0$"));

        order = as(topN.order().get(1), Order.class);
        assertThat(order.direction(), equalTo(Order.OrderDirection.DESC));
        assertThat(order.nullsPosition(), equalTo(Order.NullsPosition.FIRST));
        FieldAttribute empNo = as(order.child(), FieldAttribute.class);
        assertThat(empNo.name(), equalTo("emp_no"));

        var eval = as(topN.child(), Eval.class);
        var fields = eval.fields();
        assertThat(fields.size(), equalTo(1));
        assertThat(Expressions.attribute(fields.get(0)), is(Expressions.attribute(expression)));
        Alias salaryAddLanguages = eval.fields().get(0);
        var add = as(salaryAddLanguages.child(), Add.class);
        var div = as(add.left(), Div.class);
        var salary = as(div.left(), FieldAttribute.class);
        assertThat(salary.name(), equalTo("salary"));
        var _10000 = as(div.right(), Literal.class);
        assertThat(_10000.value(), equalTo(10000));
        var languages = as(add.right(), FieldAttribute.class);
        assertThat(languages.name(), equalTo("languages"));

        as(eval.child(), EsRelation.class);
    }

    /**
     * For DISSECT expects the following; the others are similar.
     *
     * Project[[first_name{f}#37, emp_no{r}#30, salary{r}#31]]
     * \_TopN[[Order[$$order_by$temp_name$0{r}#46,ASC,LAST], Order[$$order_by$temp_name$1{r}#47,DESC,FIRST]],3[INTEGER]]
     *   \_Dissect[first_name{f}#37,Parser[pattern=%{emp_no} %{salary}, appendSeparator=,
     *   parser=org.elasticsearch.dissect.DissectParser@87f460f],[emp_no{r}#30, salary{r}#31]]
     *     \_Eval[[emp_no{f}#36 + salary{f}#41 * 13[INTEGER] AS $$order_by$temp_name$0, NEG(salary{f}#41) AS $$order_by$temp_name$1]]
     *       \_EsRelation[test][_meta_field{f}#42, emp_no{f}#36, first_name{f}#37, ..]
     */
    public void testReplaceSortByExpressions() {
        List<String> overwritingCommands = List.of(
            "EVAL emp_no = 3*emp_no, salary = -2*emp_no-salary",
            "DISSECT first_name \"%{emp_no} %{salary}\"",
            "GROK first_name \"%{WORD:emp_no} %{WORD:salary}\"",
            "ENRICH languages_idx ON first_name WITH emp_no = language_code, salary = language_code"
        );

        String queryTemplateKeepAfter = """
            FROM test
            | SORT 13*(emp_no+salary) ASC, -salary DESC
            | {}
            | KEEP first_name, emp_no, salary
            | LIMIT 3
            """;
        // Equivalent but with KEEP first - ensures that attributes in the final projection are correct after pushdown rules were applied.
        String queryTemplateKeepFirst = """
            FROM test
            | KEEP emp_no, salary, first_name
            | SORT 13*(emp_no+salary) ASC, -salary DESC
            | {}
            | LIMIT 3
            """;

        for (String overwritingCommand : overwritingCommands) {
            String queryTemplate = randomBoolean() ? queryTemplateKeepFirst : queryTemplateKeepAfter;
            var plan = optimizedPlan(LoggerMessageFormat.format(null, queryTemplate, overwritingCommand));

            var project = as(plan, Project.class);
            var projections = project.projections();
            assertThat(projections.size(), equalTo(3));
            assertThat(projections.get(0).name(), equalTo("first_name"));
            assertThat(projections.get(1).name(), equalTo("emp_no"));
            assertThat(projections.get(2).name(), equalTo("salary"));

            var topN = as(project.child(), TopN.class);
            assertThat(topN.order().size(), is(2));

            var firstOrderExpr = as(topN.order().get(0), Order.class);
            assertThat(firstOrderExpr.direction(), equalTo(Order.OrderDirection.ASC));
            assertThat(firstOrderExpr.nullsPosition(), equalTo(Order.NullsPosition.LAST));
            var renamedEmpNoSalaryExpression = as(firstOrderExpr.child(), ReferenceAttribute.class);
            assertThat(renamedEmpNoSalaryExpression.toString(), startsWith("$$order_by$0$"));

            var secondOrderExpr = as(topN.order().get(1), Order.class);
            assertThat(secondOrderExpr.direction(), equalTo(Order.OrderDirection.DESC));
            assertThat(secondOrderExpr.nullsPosition(), equalTo(Order.NullsPosition.FIRST));
            var renamedNegatedSalaryExpression = as(secondOrderExpr.child(), ReferenceAttribute.class);
            assertThat(renamedNegatedSalaryExpression.toString(), startsWith("$$order_by$1$"));

            Eval renamingEval = null;
            if (overwritingCommand.startsWith("EVAL")) {
                // Multiple EVALs should be merged, so there's only one.
                renamingEval = as(topN.child(), Eval.class);
            }
            if (overwritingCommand.startsWith("DISSECT")) {
                var dissect = as(topN.child(), Dissect.class);
                renamingEval = as(dissect.child(), Eval.class);
            }
            if (overwritingCommand.startsWith("GROK")) {
                var grok = as(topN.child(), Grok.class);
                renamingEval = as(grok.child(), Eval.class);
            }
            if (overwritingCommand.startsWith("ENRICH")) {
                var enrich = as(topN.child(), Enrich.class);
                renamingEval = as(enrich.child(), Eval.class);
            }

            assertThat(renamingEval.fields().size(), anyOf(equalTo(2), equalTo(4))); // 4 for EVAL, 2 for the other overwritingCommands

            // 13*(emp_no+salary)
            Alias _13empNoSalary = renamingEval.fields().get(0);
            assertThat(_13empNoSalary.toAttribute(), equalTo(renamedEmpNoSalaryExpression));
            var mul = as(_13empNoSalary.child(), Mul.class);
            var add = as(mul.left(), Add.class);
            var emp_no = as(add.left(), FieldAttribute.class);
            assertThat(emp_no.name(), equalTo("emp_no"));
            var salary = as(add.right(), FieldAttribute.class);
            assertThat(salary.name(), equalTo("salary"));
            var _13 = as(mul.right(), Literal.class);
            assertThat(_13.value(), equalTo(13));

            // -salary
            Alias negatedSalary = renamingEval.fields().get(1);
            assertThat(negatedSalary.toAttribute(), equalTo(renamedNegatedSalaryExpression));
            var neg = as(negatedSalary.child(), Neg.class);
            assertThat(neg.field(), equalTo(salary));

            assertThat(renamingEval.child(), instanceOf(EsRelation.class));
        }
    }

    public void testPartiallyFoldCase() {
        var plan = optimizedPlan("""
              FROM test
            | EVAL c = CASE(true, emp_no, salary)
            """);

        var eval = as(plan, Eval.class);
        var languages = as(Alias.unwrap(eval.expressions().get(0)), FieldAttribute.class);
        assertThat(languages.name(), is("emp_no"));
    }

    private LogicalPlan optimizedPlan(String query) {
        return plan(query);
    }

    private LogicalPlan plan(String query) {
        return plan(query, logicalOptimizer);
    }

    private LogicalPlan plan(String query, LogicalPlanOptimizer optimizer) {
        var analyzed = analyzer.analyze(parser.createStatement(query));
        // System.out.println(analyzed);
        var optimized = optimizer.optimize(analyzed);
        // System.out.println(optimized);
        return optimized;
    }

    private LogicalPlan planAirports(String query) {
        var analyzed = analyzerAirports.analyze(parser.createStatement(query));
        // System.out.println(analyzed);
        var optimized = logicalOptimizer.optimize(analyzed);
        // System.out.println(optimized);
        return optimized;
    }

    private LogicalPlan planExtra(String query) {
        var analyzed = analyzerExtra.analyze(parser.createStatement(query));
        // System.out.println(analyzed);
        var optimized = logicalOptimizer.optimize(analyzed);
        // System.out.println(optimized);
        return optimized;
    }

    private LogicalPlan planTypes(String query) {
        return logicalOptimizer.optimize(analyzerTypes.analyze(parser.createStatement(query)));
    }

    private EsqlBinaryComparison extractPlannedBinaryComparison(String expression) {
        LogicalPlan plan = planTypes("FROM types | WHERE " + expression);

        return extractPlannedBinaryComparison(plan);
    }

    private static EsqlBinaryComparison extractPlannedBinaryComparison(LogicalPlan plan) {
        assertTrue("Expected unary plan, found [" + plan + "]", plan instanceof UnaryPlan);
        UnaryPlan unaryPlan = (UnaryPlan) plan;
        assertTrue("Epxected top level Filter, foung [" + unaryPlan.child().toString() + "]", unaryPlan.child() instanceof Filter);
        Filter filter = (Filter) unaryPlan.child();
        assertTrue(
            "Expected filter condition to be a binary comparison but found [" + filter.condition() + "]",
            filter.condition() instanceof EsqlBinaryComparison
        );
        return (EsqlBinaryComparison) filter.condition();
    }

    private void doTestSimplifyComparisonArithmetics(
        String expression,
        String fieldName,
        EsqlBinaryComparison.BinaryComparisonOperation opType,
        Object bound
    ) {
        EsqlBinaryComparison bc = extractPlannedBinaryComparison(expression);
        assertEquals(opType, bc.getFunctionType());

        assertTrue(
            "Expected left side of comparison to be a field attribute but found [" + bc.left() + "]",
            bc.left() instanceof FieldAttribute
        );
        FieldAttribute attribute = (FieldAttribute) bc.left();
        assertEquals(fieldName, attribute.name());

        assertTrue("Expected right side of comparison to be a literal but found [" + bc.right() + "]", bc.right() instanceof Literal);
        Literal literal = (Literal) bc.right();
        assertEquals(bound, literal.value());
    }

    private void assertSemanticMatching(String expected, String provided) {
        BinaryComparison bc = extractPlannedBinaryComparison(provided);
        LogicalPlan exp = analyzerTypes.analyze(parser.createStatement("FROM types | WHERE " + expected));
        assertSemanticMatching(bc, extractPlannedBinaryComparison(exp));
    }

    private static void assertSemanticMatching(Expression fieldAttributeExp, Expression unresolvedAttributeExp) {
        Expression unresolvedUpdated = unresolvedAttributeExp.transformUp(
            LITERALS_ON_THE_RIGHT.expressionToken(),
            LITERALS_ON_THE_RIGHT::rule
        ).transformUp(x -> x.foldable() ? new Literal(x.source(), x.fold(), x.dataType()) : x);

        List<Expression> resolvedFields = fieldAttributeExp.collectFirstChildren(x -> x instanceof FieldAttribute);
        for (Expression field : resolvedFields) {
            FieldAttribute fa = (FieldAttribute) field;
            unresolvedUpdated = unresolvedUpdated.transformDown(UnresolvedAttribute.class, x -> x.name().equals(fa.name()) ? fa : x);
        }

        assertTrue(unresolvedUpdated.semanticEquals(fieldAttributeExp));
    }

    private Expression getComparisonFromLogicalPlan(LogicalPlan plan) {
        List<Expression> expressions = new ArrayList<>();
        plan.forEachExpression(Expression.class, expressions::add);
        return expressions.get(0);
    }

    private void assertNotSimplified(String comparison) {
        String query = "FROM types | WHERE " + comparison;
        Expression optimized = getComparisonFromLogicalPlan(planTypes(query));
        Expression raw = getComparisonFromLogicalPlan(analyzerTypes.analyze(parser.createStatement(query)));

        assertTrue(raw.semanticEquals(optimized));
    }

    private static String randomBinaryComparison() {
        return randomFrom(EsqlBinaryComparison.BinaryComparisonOperation.values()).symbol();
    }

    public void testSimplifyComparisonArithmeticCommutativeVsNonCommutativeOps() {
        doTestSimplifyComparisonArithmetics("integer + 2 > 3", "integer", GT, 1);
        doTestSimplifyComparisonArithmetics("2 + integer > 3", "integer", GT, 1);
        doTestSimplifyComparisonArithmetics("integer - 2 > 3", "integer", GT, 5);
        doTestSimplifyComparisonArithmetics("2 - integer > 3", "integer", LT, -1);
        doTestSimplifyComparisonArithmetics("integer * 2 > 4", "integer", GT, 2);
        doTestSimplifyComparisonArithmetics("2 * integer > 4", "integer", GT, 2);

    }

    public void testSimplifyComparisonArithmeticsWithFloatingPoints() {
        doTestSimplifyComparisonArithmetics("float / 2 > 4", "float", GT, 8d);
    }

    public void testAssertSemanticMatching() {
        // This test is just to verify that the complicated assert logic is working on a known-good case
        assertSemanticMatching("integer > 1", "integer + 2 > 3");
    }

    public void testSimplyComparisonArithmeticWithUnfoldedProd() {
        assertSemanticMatching("integer * integer >= 3", "((integer * integer + 1) * 2 - 4) * 4 >= 16");
    }

    public void testSimplifyComparisonArithmeticWithMultipleOps() {
        // i >= 3
        doTestSimplifyComparisonArithmetics("((integer + 1) * 2 - 4) * 4 >= 16", "integer", GTE, 3);
    }

    public void testSimplifyComparisonArithmeticWithFieldNegation() {
        doTestSimplifyComparisonArithmetics("12 * (-integer - 5) >= -120", "integer", LTE, 5);
    }

    public void testSimplifyComparisonArithmeticWithFieldDoubleNegation() {
        doTestSimplifyComparisonArithmetics("12 * -(-integer - 5) <= 120", "integer", LTE, 5);
    }

    public void testSimplifyComparisonArithmeticWithConjunction() {
        doTestSimplifyComparisonArithmetics("12 * (-integer - 5) == -120 AND integer < 6 ", "integer", EQ, 5);
    }

    public void testSimplifyComparisonArithmeticWithDisjunction() {
        doTestSimplifyComparisonArithmetics("12 * (-integer - 5) >= -120 OR integer < 5", "integer", LTE, 5);
    }

    @AwaitsFix(bugUrl = "https://github.com/elastic/elasticsearch/issues/108388")
    public void testSimplifyComparisonArithmeticWithFloatsAndDirectionChange() {
        doTestSimplifyComparisonArithmetics("float / -2 < 4", "float", GT, -8d);
        doTestSimplifyComparisonArithmetics("float * -2 < 4", "float", GT, -2d);
    }

    private void assertNullLiteral(Expression expression) {
        assertEquals(Literal.class, expression.getClass());
        assertNull(expression.fold());
    }

    @AwaitsFix(bugUrl = "https://github.com/elastic/elasticsearch/issues/108519")
    public void testSimplifyComparisonArithmeticSkippedOnIntegerArithmeticalOverflow() {
        assertNotSimplified("integer - 1 " + randomBinaryComparison() + " " + Long.MAX_VALUE);
        assertNotSimplified("1 - integer " + randomBinaryComparison() + " " + Long.MIN_VALUE);
        assertNotSimplified("integer - 1 " + randomBinaryComparison() + " " + Integer.MAX_VALUE);
        assertNotSimplified("1 - integer " + randomBinaryComparison() + " " + Integer.MIN_VALUE);
    }

    @AwaitsFix(bugUrl = "https://github.com/elastic/elasticsearch/issues/108519")
    public void testSimplifyComparisonArithmeticSkippedOnNegatingOverflow() {
        assertNotSimplified("-integer " + randomBinaryComparison() + " " + Long.MIN_VALUE);
        assertNotSimplified("-integer " + randomBinaryComparison() + " " + Integer.MIN_VALUE);
    }

    @AwaitsFix(bugUrl = "https://github.com/elastic/elasticsearch/issues/108519")
    public void testSimplifyComparisonArithmeticSkippedOnDateOverflow() {
        assertNotSimplified("date - 999999999 years > to_datetime(\"2010-01-01T01:01:01\")");
        assertNotSimplified("date + -999999999 years > to_datetime(\"2010-01-01T01:01:01\")");
    }

    public void testSimplifyComparisonArithmeticSkippedOnMulDivByZero() {
        assertNotSimplified("float / 0 " + randomBinaryComparison() + " 1");
        assertNotSimplified("float * 0 " + randomBinaryComparison() + " 1");
        assertNotSimplified("integer / 0 " + randomBinaryComparison() + " 1");
        assertNotSimplified("integer * 0 " + randomBinaryComparison() + " 1");
    }

    public void testSimplifyComparisonArithmeticSkippedOnDiv() {
        assertNotSimplified("integer / 4 " + randomBinaryComparison() + " 1");
        assertNotSimplified("4 / integer " + randomBinaryComparison() + " 1");
    }

    public void testSimplifyComparisonArithmeticSkippedOnResultingFloatLiteral() {
        assertNotSimplified("integer * 2 " + randomBinaryComparison() + " 3");
        assertNotSimplified("float * 4.0 " + randomBinaryComparison() + " 1");
    }

    public void testSimplifyComparisonArithmeticSkippedOnFloatFieldWithPlusMinus() {
        assertNotSimplified("float + 4 " + randomBinaryComparison() + " 1");
        assertNotSimplified("4 + float " + randomBinaryComparison() + " 1");
        assertNotSimplified("float - 4 " + randomBinaryComparison() + " 1");
        assertNotSimplified("4 - float " + randomBinaryComparison() + " 1");
    }

    public void testSimplifyComparisonArithmeticSkippedOnFloats() {
        for (String field : List.of("integer", "float")) {
            for (Tuple<? extends Number, ? extends Number> nr : List.of(new Tuple<>(.4, 1), new Tuple<>(1, .4))) {
                assertNotSimplified(field + " + " + nr.v1() + " " + randomBinaryComparison() + " " + nr.v2());
                assertNotSimplified(field + " - " + nr.v1() + " " + randomBinaryComparison() + " " + nr.v2());
                assertNotSimplified(nr.v1() + " + " + field + " " + randomBinaryComparison() + " " + nr.v2());
                assertNotSimplified(nr.v1() + " - " + field + " " + randomBinaryComparison() + " " + nr.v2());
            }
        }
    }

    @Override
    protected List<String> filteredWarnings() {
        return withDefaultLimitWarning(super.filteredWarnings());
    }

    //
    // Lookup
    //

    /**
     * Expects
     * {@code
     * Join[JoinConfig[type=LEFT OUTER, matchFields=[int{r}#4], conditions=[LOOKUP int_number_names ON int]]]
     * |_EsqlProject[[_meta_field{f}#12, emp_no{f}#6, first_name{f}#7, gender{f}#8, job{f}#13, job.raw{f}#14, languages{f}#9 AS int
     * , last_name{f}#10, long_noidx{f}#15, salary{f}#11]]
     * | \_Limit[1000[INTEGER]]
     * |   \_EsRelation[test][_meta_field{f}#12, emp_no{f}#6, first_name{f}#7, ge..]
     * \_LocalRelation[[int{f}#16, name{f}#17],[IntVectorBlock[vector=IntArrayVector[positions=10, values=[0, 1, 2, 3, 4, 5, 6, 7, 8,
     * 9]]], BytesRefVectorBlock[vector=BytesRefArrayVector[positions=10]]]]
     * }
     */
    @AwaitsFix(bugUrl = "lookup functionality is not yet implemented")
    public void testLookupSimple() {
        String query = """
              FROM test
            | RENAME languages AS int
            | LOOKUP_?? int_number_names ON int""";
        if (Build.current().isSnapshot() == false) {
            var e = expectThrows(ParsingException.class, () -> analyze(query));
            assertThat(e.getMessage(), containsString("line 3:3: mismatched input 'LOOKUP' expecting {"));
            return;
        }
        var plan = optimizedPlan(query);
        var join = as(plan, Join.class);

        // Right is the lookup table
        var right = as(join.right(), LocalRelation.class);
        assertMap(
            right.output().stream().map(Object::toString).sorted().toList(),
            matchesList().item(containsString("int{f}")).item(containsString("name{f}"))
        );

        // Left is the rest of the query
        var left = as(join.left(), EsqlProject.class);
        assertThat(left.output().toString(), containsString("int{r}"));
        var limit = as(left.child(), Limit.class);
        assertThat(limit.limit().fold(), equalTo(1000));

        assertThat(join.config().type(), equalTo(JoinTypes.LEFT));
        assertThat(join.config().matchFields().stream().map(Object::toString).toList(), matchesList().item(startsWith("int{r}")));
        assertThat(join.config().leftFields().size(), equalTo(1));
        assertThat(join.config().rightFields().size(), equalTo(1));
        Attribute lhs = join.config().leftFields().get(0);
        Attribute rhs = join.config().rightFields().get(0);
        assertThat(lhs.toString(), startsWith("int{r}"));
        assertThat(rhs.toString(), startsWith("int{r}"));
        assertTrue(join.children().get(0).outputSet() + " contains " + lhs, join.children().get(0).outputSet().contains(lhs));
        assertTrue(join.children().get(1).outputSet() + " contains " + rhs, join.children().get(1).outputSet().contains(rhs));

        // TODO: this needs to be fixed
        // Join's output looks sensible too
        assertMap(
            join.output().stream().map(Object::toString).toList(),
            matchesList().item(startsWith("_meta_field{f}"))
                // TODO prune unused columns down through the join
                .item(startsWith("emp_no{f}"))
                .item(startsWith("first_name{f}"))
                .item(startsWith("gender{f}"))
                .item(startsWith("job{f}"))
                .item(startsWith("job.raw{f}"))
                /*
                 * Int is a reference here because we renamed it in project.
                 * If we hadn't it'd be a field and that'd be fine.
                 */
                .item(containsString("int{r}"))
                .item(startsWith("last_name{f}"))
                .item(startsWith("long_noidx{f}"))
                .item(startsWith("salary{f}"))
                /*
                 * It's important that name is returned as a *reference* here
                 * instead of a field. If it were a field we'd use SearchStats
                 * on it and discover that it doesn't exist in the index. It doesn't!
                 * We don't expect it to. It exists only in the lookup table.
                 */
                .item(containsString("name"))
        );
    }

    /**
     * Expects
     * {@code
     * Limit[1000[INTEGER]]
     * \_Aggregate[[name{r}#20],[MIN(emp_no{f}#9) AS MIN(emp_no), name{r}#20]]
     *   \_Join[JoinConfig[type=LEFT OUTER, matchFields=[int{r}#4], conditions=[LOOKUP int_number_names ON int]]]
     *     |_EsqlProject[[_meta_field{f}#15, emp_no{f}#9, first_name{f}#10, gender{f}#11, job{f}#16, job.raw{f}#17, languages{f}#12 AS
     * int, last_name{f}#13, long_noidx{f}#18, salary{f}#14]]
     *     | \_EsRelation[test][_meta_field{f}#15, emp_no{f}#9, first_name{f}#10, g..]
     *     \_LocalRelation[[int{f}#19, name{f}#20],[IntVectorBlock[vector=IntArrayVector[positions=10, values=[0, 1, 2, 3, 4, 5, 6, 7, 8,
     * 9]]], BytesRefVectorBlock[vector=BytesRefArrayVector[positions=10]]]]
     * }
     */
    @AwaitsFix(bugUrl = "lookup functionality is not yet implemented")
    public void testLookupStats() {
        String query = """
              FROM test
            | RENAME languages AS int
            | LOOKUP_?? int_number_names ON int
            | STATS MIN(emp_no) BY name""";
        if (Build.current().isSnapshot() == false) {
            var e = expectThrows(ParsingException.class, () -> analyze(query));
            assertThat(e.getMessage(), containsString("line 3:3: mismatched input 'LOOKUP' expecting {"));
            return;
        }
        var plan = optimizedPlan(query);
        var limit = as(plan, Limit.class);
        assertThat(limit.limit().fold(), equalTo(1000));

        var agg = as(limit.child(), Aggregate.class);
        assertMap(
            agg.aggregates().stream().map(Object::toString).sorted().toList(),
            matchesList().item(startsWith("MIN(emp_no)")).item(startsWith("name"))
        );
        assertMap(agg.groupings().stream().map(Object::toString).toList(), matchesList().item(startsWith("name")));

        var join = as(agg.child(), Join.class);
        // Right is the lookup table
        var right = as(join.right(), LocalRelation.class);
        assertMap(
            right.output().stream().map(Object::toString).toList(),
            matchesList().item(containsString("int{f}")).item(containsString("name{f}"))
        );

        // Left is the rest of the query
        var left = as(join.left(), EsqlProject.class);
        assertThat(left.output().toString(), containsString("int{r}"));
        as(left.child(), EsRelation.class);

        assertThat(join.config().type(), equalTo(JoinTypes.LEFT));
        assertThat(join.config().matchFields().stream().map(Object::toString).toList(), matchesList().item(startsWith("int{r}")));
        assertThat(join.config().leftFields().size(), equalTo(1));
        assertThat(join.config().rightFields().size(), equalTo(1));
        Attribute lhs = join.config().leftFields().get(0);
        Attribute rhs = join.config().rightFields().get(0);
        assertThat(lhs.toString(), startsWith("int{r}"));
        assertThat(rhs.toString(), startsWith("int{r}"));

        // TODO: fixme
        // Join's output looks sensible too
        assertMap(
            join.output().stream().map(Object::toString).toList(),
            matchesList().item(startsWith("_meta_field{f}"))
                // TODO prune unused columns down through the join
                .item(startsWith("emp_no{f}"))
                .item(startsWith("first_name{f}"))
                .item(startsWith("gender{f}"))
                .item(startsWith("job{f}"))
                .item(startsWith("job.raw{f}"))
                /*
                 * Int is a reference here because we renamed it in project.
                 * If we hadn't it'd be a field and that'd be fine.
                 */
                .item(containsString("int{r}"))
                .item(startsWith("last_name{f}"))
                .item(startsWith("long_noidx{f}"))
                .item(startsWith("salary{f}"))
                /*
                 * It's important that name is returned as a *reference* here
                 * instead of a field. If it were a field we'd use SearchStats
                 * on it and discover that it doesn't exist in the index. It doesn't!
                 * We don't expect it to. It exists only in the lookup table.
                 */
                .item(containsString("name"))
        );
    }

    //
    // Lookup JOIN
    //

    /**
     * Filter on join keys should be pushed down
     * Expects
     * Project[[_meta_field{f}#13, emp_no{f}#7, first_name{f}#8, gender{f}#9, hire_date{f}#14, job{f}#15, job.raw{f}#16, lang
     * uage_code{r}#4, last_name{f}#11, long_noidx{f}#17, salary{f}#12, language_name{f}#19]]
     *   \_Join[LEFT,[language_code{r}#4],[language_code{r}#4],[language_code{f}#18]]
     *     |_EsqlProject[[_meta_field{f}#13, emp_no{f}#7, first_name{f}#8, gender{f}#9, hire_date{f}#14, job{f}#15, job.raw{f}#16, lang
     * uages{f}#10 AS language_code, last_name{f}#11, long_noidx{f}#17, salary{f}#12]]
     *     | \_Limit[1000[INTEGER]]
     *     |  \_Filter[languages{f}#10 > 1[INTEGER]]
     *     |    \_EsRelation[test][_meta_field{f}#13, emp_no{f}#7, first_name{f}#8, ge..]
     *     \_EsRelation[languages_lookup][LOOKUP][language_code{f}#18, language_name{f}#19]
     */
    public void testLookupJoinPushDownFilterOnJoinKeyWithRename() {
<<<<<<< HEAD
        assumeTrue("Requires LOOKUP JOIN", EsqlCapabilities.Cap.JOIN_LOOKUP_V7.isEnabled());
=======
        assumeTrue("Requires LOOKUP JOIN", EsqlCapabilities.Cap.JOIN_LOOKUP_V6.isEnabled());
>>>>>>> 87c9d13e

        String query = """
              FROM test
            | RENAME languages AS language_code
            | LOOKUP JOIN languages_lookup ON language_code
            | WHERE language_code > 1
            """;
        var plan = optimizedPlan(query);

        var project = as(plan, Project.class);
        var join = as(project.child(), Join.class);
        assertThat(join.config().type(), equalTo(JoinTypes.LEFT));
        project = as(join.left(), Project.class);
        var limit = as(project.child(), Limit.class);
        assertThat(limit.limit().fold(), equalTo(1000));
        var filter = as(limit.child(), Filter.class);
        // assert that the rename has been undone
        var op = as(filter.condition(), GreaterThan.class);
        var field = as(op.left(), FieldAttribute.class);
        assertThat(field.name(), equalTo("languages"));

        var literal = as(op.right(), Literal.class);
        assertThat(literal.value(), equalTo(1));

        var leftRel = as(filter.child(), EsRelation.class);
        var rightRel = as(join.right(), EsRelation.class);
    }

    /**
     * Filter on on left side fields (outside the join key) should be pushed down
     * Expects
     * Project[[_meta_field{f}#13, emp_no{f}#7, first_name{f}#8, gender{f}#9, hire_date{f}#14, job{f}#15, job.raw{f}#16, lang
     * uage_code{r}#4, last_name{f}#11, long_noidx{f}#17, salary{f}#12, language_name{f}#19]]
     *   \_Join[LEFT,[language_code{r}#4],[language_code{r}#4],[language_code{f}#18]]
     *     |_EsqlProject[[_meta_field{f}#13, emp_no{f}#7, first_name{f}#8, gender{f}#9, hire_date{f}#14, job{f}#15, job.raw{f}#16, lang
     * uages{f}#10 AS language_code, last_name{f}#11, long_noidx{f}#17, salary{f}#12]]
     *     | \_Limit[1000[INTEGER]]
     *     |  \_Filter[emp_no{f}#7 > 1[INTEGER]]
     *     |    \_EsRelation[test][_meta_field{f}#13, emp_no{f}#7, first_name{f}#8, ge..]
     *     \_EsRelation[languages_lookup][LOOKUP][language_code{f}#18, language_name{f}#19]
     */
    public void testLookupJoinPushDownFilterOnLeftSideField() {
<<<<<<< HEAD
        assumeTrue("Requires LOOKUP JOIN", EsqlCapabilities.Cap.JOIN_LOOKUP_V7.isEnabled());
=======
        assumeTrue("Requires LOOKUP JOIN", EsqlCapabilities.Cap.JOIN_LOOKUP_V6.isEnabled());
>>>>>>> 87c9d13e

        String query = """
              FROM test
            | RENAME languages AS language_code
            | LOOKUP JOIN languages_lookup ON language_code
            | WHERE emp_no > 1
            """;

        var plan = optimizedPlan(query);

        var project = as(plan, Project.class);
        var join = as(project.child(), Join.class);
        assertThat(join.config().type(), equalTo(JoinTypes.LEFT));
        project = as(join.left(), Project.class);

        var limit = as(project.child(), Limit.class);
        assertThat(limit.limit().fold(), equalTo(1000));
        var filter = as(limit.child(), Filter.class);
        var op = as(filter.condition(), GreaterThan.class);
        var field = as(op.left(), FieldAttribute.class);
        assertThat(field.name(), equalTo("emp_no"));

        var literal = as(op.right(), Literal.class);
        assertThat(literal.value(), equalTo(1));

        var leftRel = as(filter.child(), EsRelation.class);
        var rightRel = as(join.right(), EsRelation.class);
    }

    /**
     * Filter works on the right side fields and thus cannot be pushed down
     * Expects
     * Project[[_meta_field{f}#13, emp_no{f}#7, first_name{f}#8, gender{f}#9, hire_date{f}#14, job{f}#15, job.raw{f}#16, lang
     * uage_code{r}#4, last_name{f}#11, long_noidx{f}#17, salary{f}#12, language_name{f}#19]]
     * \_Limit[1000[INTEGER]]
     *   \_Filter[language_name{f}#19 == [45 6e 67 6c 69 73 68][KEYWORD]]
     *     \_Join[LEFT,[language_code{r}#4],[language_code{r}#4],[language_code{f}#18]]
     *       |_EsqlProject[[_meta_field{f}#13, emp_no{f}#7, first_name{f}#8, gender{f}#9, hire_date{f}#14, job{f}#15, job.raw{f}#16, lang
     * uages{f}#10 AS language_code, last_name{f}#11, long_noidx{f}#17, salary{f}#12]]
     *       | \_EsRelation[test][_meta_field{f}#13, emp_no{f}#7, first_name{f}#8, ge..]
     *       \_EsRelation[languages_lookup][LOOKUP][language_code{f}#18, language_name{f}#19]
     */
    public void testLookupJoinPushDownDisabledForLookupField() {
<<<<<<< HEAD
        assumeTrue("Requires LOOKUP JOIN", EsqlCapabilities.Cap.JOIN_LOOKUP_V7.isEnabled());
=======
        assumeTrue("Requires LOOKUP JOIN", EsqlCapabilities.Cap.JOIN_LOOKUP_V6.isEnabled());
>>>>>>> 87c9d13e

        String query = """
              FROM test
            | RENAME languages AS language_code
            | LOOKUP JOIN languages_lookup ON language_code
            | WHERE language_name == "English"
            """;

        var plan = optimizedPlan(query);

        var project = as(plan, Project.class);
        var limit = as(project.child(), Limit.class);
        assertThat(limit.limit().fold(), equalTo(1000));

        var filter = as(limit.child(), Filter.class);
        var op = as(filter.condition(), Equals.class);
        var field = as(op.left(), FieldAttribute.class);
        assertThat(field.name(), equalTo("language_name"));
        var literal = as(op.right(), Literal.class);
        assertThat(literal.value(), equalTo(new BytesRef("English")));

        var join = as(filter.child(), Join.class);
        assertThat(join.config().type(), equalTo(JoinTypes.LEFT));
        project = as(join.left(), Project.class);

        var leftRel = as(project.child(), EsRelation.class);
        var rightRel = as(join.right(), EsRelation.class);
    }

    /**
     * Split the conjunction into pushable and non pushable filters.
     * Expects
     * Project[[_meta_field{f}#14, emp_no{f}#8, first_name{f}#9, gender{f}#10, hire_date{f}#15, job{f}#16, job.raw{f}#17, lan
     * guage_code{r}#4, last_name{f}#12, long_noidx{f}#18, salary{f}#13, language_name{f}#20]]
     * \_Limit[1000[INTEGER]]
     *   \_Filter[language_name{f}#20 == [45 6e 67 6c 69 73 68][KEYWORD]]
     *     \_Join[LEFT,[language_code{r}#4],[language_code{r}#4],[language_code{f}#19]]
     *       |_EsqlProject[[_meta_field{f}#14, emp_no{f}#8, first_name{f}#9, gender{f}#10, hire_date{f}#15, job{f}#16, job.raw{f}#17, lan
     * guages{f}#11 AS language_code, last_name{f}#12, long_noidx{f}#18, salary{f}#13]]
     *       | \_Filter[emp_no{f}#8 > 1[INTEGER]]
     *       |   \_EsRelation[test][_meta_field{f}#14, emp_no{f}#8, first_name{f}#9, ge..]
     *       \_EsRelation[languages_lookup][LOOKUP][language_code{f}#19, language_name{f}#20]
     */
    public void testLookupJoinPushDownSeparatedForConjunctionBetweenLeftAndRightField() {
<<<<<<< HEAD
        assumeTrue("Requires LOOKUP JOIN", EsqlCapabilities.Cap.JOIN_LOOKUP_V7.isEnabled());
=======
        assumeTrue("Requires LOOKUP JOIN", EsqlCapabilities.Cap.JOIN_LOOKUP_V6.isEnabled());
>>>>>>> 87c9d13e

        String query = """
              FROM test
            | RENAME languages AS language_code
            | LOOKUP JOIN languages_lookup ON language_code
            | WHERE language_name == "English" AND emp_no > 1
            """;

        var plan = optimizedPlan(query);

        var project = as(plan, Project.class);
        var limit = as(project.child(), Limit.class);
        assertThat(limit.limit().fold(), equalTo(1000));
        // filter kept in place, working on the right side
        var filter = as(limit.child(), Filter.class);
        EsqlBinaryComparison op = as(filter.condition(), Equals.class);
        var field = as(op.left(), FieldAttribute.class);
        assertThat(field.name(), equalTo("language_name"));
        var literal = as(op.right(), Literal.class);
        assertThat(literal.value(), equalTo(new BytesRef("English")));

        var join = as(filter.child(), Join.class);
        assertThat(join.config().type(), equalTo(JoinTypes.LEFT));
        project = as(join.left(), Project.class);
        // filter pushed down
        filter = as(project.child(), Filter.class);
        op = as(filter.condition(), GreaterThan.class);
        field = as(op.left(), FieldAttribute.class);
        assertThat(field.name(), equalTo("emp_no"));

        literal = as(op.right(), Literal.class);
        assertThat(literal.value(), equalTo(1));

        var leftRel = as(filter.child(), EsRelation.class);
        var rightRel = as(join.right(), EsRelation.class);

    }

    /**
     * Disjunctions however keep the filter in place, even on pushable fields
     * Expects
     * Project[[_meta_field{f}#14, emp_no{f}#8, first_name{f}#9, gender{f}#10, hire_date{f}#15, job{f}#16, job.raw{f}#17, lan
     * guage_code{r}#4, last_name{f}#12, long_noidx{f}#18, salary{f}#13, language_name{f}#20]]
     * \_Limit[1000[INTEGER]]
     *   \_Filter[language_name{f}#20 == [45 6e 67 6c 69 73 68][KEYWORD] OR emp_no{f}#8 > 1[INTEGER]]
     *     \_Join[LEFT,[language_code{r}#4],[language_code{r}#4],[language_code{f}#19]]
     *       |_EsqlProject[[_meta_field{f}#14, emp_no{f}#8, first_name{f}#9, gender{f}#10, hire_date{f}#15, job{f}#16, job.raw{f}#17, lan
     * guages{f}#11 AS language_code, last_name{f}#12, long_noidx{f}#18, salary{f}#13]]
     *       | \_EsRelation[test][_meta_field{f}#14, emp_no{f}#8, first_name{f}#9, ge..]
     *       \_EsRelation[languages_lookup][LOOKUP][language_code{f}#19, language_name{f}#20]
     */
    public void testLookupJoinPushDownDisabledForDisjunctionBetweenLeftAndRightField() {
<<<<<<< HEAD
        assumeTrue("Requires LOOKUP JOIN", EsqlCapabilities.Cap.JOIN_LOOKUP_V7.isEnabled());
=======
        assumeTrue("Requires LOOKUP JOIN", EsqlCapabilities.Cap.JOIN_LOOKUP_V6.isEnabled());
>>>>>>> 87c9d13e

        String query = """
              FROM test
            | RENAME languages AS language_code
            | LOOKUP JOIN languages_lookup ON language_code
            | WHERE language_name == "English" OR emp_no > 1
            """;

        var plan = optimizedPlan(query);

        var project = as(plan, Project.class);
        var limit = as(project.child(), Limit.class);
        assertThat(limit.limit().fold(), equalTo(1000));

        var filter = as(limit.child(), Filter.class);
        var or = as(filter.condition(), Or.class);
        EsqlBinaryComparison op = as(or.left(), Equals.class);
        // OR left side
        var field = as(op.left(), FieldAttribute.class);
        assertThat(field.name(), equalTo("language_name"));
        var literal = as(op.right(), Literal.class);
        assertThat(literal.value(), equalTo(new BytesRef("English")));
        // OR right side
        op = as(or.right(), GreaterThan.class);
        field = as(op.left(), FieldAttribute.class);
        assertThat(field.name(), equalTo("emp_no"));
        literal = as(op.right(), Literal.class);
        assertThat(literal.value(), equalTo(1));

        var join = as(filter.child(), Join.class);
        assertThat(join.config().type(), equalTo(JoinTypes.LEFT));
        project = as(join.left(), Project.class);

        var leftRel = as(project.child(), EsRelation.class);
        var rightRel = as(join.right(), EsRelation.class);
    }

    //
    //
    //

    public void testTranslateMetricsWithoutGrouping() {
        assumeTrue("requires snapshot builds", Build.current().isSnapshot());
        var query = "METRICS k8s max(rate(network.total_bytes_in))";
        var plan = logicalOptimizer.optimize(metricsAnalyzer.analyze(parser.createStatement(query)));
        Limit limit = as(plan, Limit.class);
        Aggregate finalAggs = as(limit.child(), Aggregate.class);
        Aggregate aggsByTsid = as(finalAggs.child(), Aggregate.class);
        as(aggsByTsid.child(), EsRelation.class);

        assertThat(finalAggs.aggregateType(), equalTo(Aggregate.AggregateType.STANDARD));
        assertThat(finalAggs.aggregates(), hasSize(1));
        Max max = as(Alias.unwrap(finalAggs.aggregates().get(0)), Max.class);
        assertThat(Expressions.attribute(max.field()).id(), equalTo(aggsByTsid.aggregates().get(0).id()));
        assertThat(finalAggs.groupings(), empty());

        assertThat(aggsByTsid.aggregateType(), equalTo(Aggregate.AggregateType.METRICS));
        assertThat(aggsByTsid.aggregates(), hasSize(1)); // _tsid is dropped
        Rate rate = as(Alias.unwrap(aggsByTsid.aggregates().get(0)), Rate.class);
        assertThat(Expressions.attribute(rate.field()).name(), equalTo("network.total_bytes_in"));
    }

    public void testTranslateMixedAggsWithoutGrouping() {
        assumeTrue("requires snapshot builds", Build.current().isSnapshot());
        var query = "METRICS k8s max(rate(network.total_bytes_in)), max(network.cost)";
        var plan = logicalOptimizer.optimize(metricsAnalyzer.analyze(parser.createStatement(query)));
        Limit limit = as(plan, Limit.class);
        Aggregate finalAggs = as(limit.child(), Aggregate.class);
        Aggregate aggsByTsid = as(finalAggs.child(), Aggregate.class);
        as(aggsByTsid.child(), EsRelation.class);

        assertThat(finalAggs.aggregateType(), equalTo(Aggregate.AggregateType.STANDARD));
        assertThat(finalAggs.aggregates(), hasSize(2));
        Max maxRate = as(Alias.unwrap(finalAggs.aggregates().get(0)), Max.class);
        FromPartial maxCost = as(Alias.unwrap(finalAggs.aggregates().get(1)), FromPartial.class);
        assertThat(Expressions.attribute(maxRate.field()).id(), equalTo(aggsByTsid.aggregates().get(0).id()));
        assertThat(Expressions.attribute(maxCost.field()).id(), equalTo(aggsByTsid.aggregates().get(1).id()));
        assertThat(finalAggs.groupings(), empty());

        assertThat(aggsByTsid.aggregateType(), equalTo(Aggregate.AggregateType.METRICS));
        assertThat(aggsByTsid.aggregates(), hasSize(2));
        Rate rate = as(Alias.unwrap(aggsByTsid.aggregates().get(0)), Rate.class);
        assertThat(Expressions.attribute(rate.field()).name(), equalTo("network.total_bytes_in"));
        ToPartial toPartialMaxCost = as(Alias.unwrap(aggsByTsid.aggregates().get(1)), ToPartial.class);
        assertThat(Expressions.attribute(toPartialMaxCost.field()).name(), equalTo("network.cost"));
    }

    public void testTranslateMixedAggsWithMathWithoutGrouping() {
        assumeTrue("requires snapshot builds", Build.current().isSnapshot());
        var query = "METRICS k8s max(rate(network.total_bytes_in)), max(network.cost + 0.2) * 1.1";
        var plan = logicalOptimizer.optimize(metricsAnalyzer.analyze(parser.createStatement(query)));
        Project project = as(plan, Project.class);
        Eval mulEval = as(project.child(), Eval.class);
        assertThat(mulEval.fields(), hasSize(1));
        Mul mul = as(Alias.unwrap(mulEval.fields().get(0)), Mul.class);
        Limit limit = as(mulEval.child(), Limit.class);
        Aggregate finalAggs = as(limit.child(), Aggregate.class);
        assertThat(finalAggs.aggregates(), hasSize(2));
        Aggregate aggsByTsid = as(finalAggs.child(), Aggregate.class);
        assertThat(aggsByTsid.aggregates(), hasSize(2));
        Eval addEval = as(aggsByTsid.child(), Eval.class);
        assertThat(addEval.fields(), hasSize(1));
        Add add = as(Alias.unwrap(addEval.fields().get(0)), Add.class);
        as(addEval.child(), EsRelation.class);

        assertThat(Expressions.attribute(mul.left()).id(), equalTo(finalAggs.aggregates().get(1).id()));
        assertThat(mul.right().fold(), equalTo(1.1));

        assertThat(finalAggs.aggregateType(), equalTo(Aggregate.AggregateType.STANDARD));
        Max maxRate = as(Alias.unwrap(finalAggs.aggregates().get(0)), Max.class);
        FromPartial maxCost = as(Alias.unwrap(finalAggs.aggregates().get(1)), FromPartial.class);
        assertThat(Expressions.attribute(maxRate.field()).id(), equalTo(aggsByTsid.aggregates().get(0).id()));
        assertThat(Expressions.attribute(maxCost.field()).id(), equalTo(aggsByTsid.aggregates().get(1).id()));
        assertThat(finalAggs.groupings(), empty());

        assertThat(aggsByTsid.aggregateType(), equalTo(Aggregate.AggregateType.METRICS));
        Rate rate = as(Alias.unwrap(aggsByTsid.aggregates().get(0)), Rate.class);
        assertThat(Expressions.attribute(rate.field()).name(), equalTo("network.total_bytes_in"));
        ToPartial toPartialMaxCost = as(Alias.unwrap(aggsByTsid.aggregates().get(1)), ToPartial.class);
        assertThat(Expressions.attribute(toPartialMaxCost.field()).id(), equalTo(addEval.fields().get(0).id()));
        assertThat(Expressions.attribute(add.left()).name(), equalTo("network.cost"));
        assertThat(add.right().fold(), equalTo(0.2));
    }

    public void testTranslateMetricsGroupedByOneDimension() {
        assumeTrue("requires snapshot builds", Build.current().isSnapshot());
        var query = "METRICS k8s sum(rate(network.total_bytes_in)) BY cluster | SORT cluster | LIMIT 10";
        var plan = logicalOptimizer.optimize(metricsAnalyzer.analyze(parser.createStatement(query)));
        TopN topN = as(plan, TopN.class);
        Aggregate aggsByCluster = as(topN.child(), Aggregate.class);
        assertThat(aggsByCluster.aggregates(), hasSize(2));
        Aggregate aggsByTsid = as(aggsByCluster.child(), Aggregate.class);
        assertThat(aggsByTsid.aggregates(), hasSize(2)); // _tsid is dropped
        as(aggsByTsid.child(), EsRelation.class);

        assertThat(aggsByCluster.aggregateType(), equalTo(Aggregate.AggregateType.STANDARD));
        Sum sum = as(Alias.unwrap(aggsByCluster.aggregates().get(0)), Sum.class);
        assertThat(Expressions.attribute(sum.field()).id(), equalTo(aggsByTsid.aggregates().get(0).id()));
        assertThat(aggsByCluster.groupings(), hasSize(1));
        assertThat(Expressions.attribute(aggsByCluster.groupings().get(0)).id(), equalTo(aggsByTsid.aggregates().get(1).id()));

        assertThat(aggsByTsid.aggregateType(), equalTo(Aggregate.AggregateType.METRICS));
        Rate rate = as(Alias.unwrap(aggsByTsid.aggregates().get(0)), Rate.class);
        assertThat(Expressions.attribute(rate.field()).name(), equalTo("network.total_bytes_in"));
        Values values = as(Alias.unwrap(aggsByTsid.aggregates().get(1)), Values.class);
        assertThat(Expressions.attribute(values.field()).name(), equalTo("cluster"));
    }

    public void testTranslateMetricsGroupedByTwoDimension() {
        assumeTrue("requires snapshot builds", Build.current().isSnapshot());
        var query = "METRICS k8s avg(rate(network.total_bytes_in)) BY cluster, pod";
        var plan = logicalOptimizer.optimize(metricsAnalyzer.analyze(parser.createStatement(query)));
        Project project = as(plan, Project.class);
        Eval eval = as(project.child(), Eval.class);
        assertThat(eval.fields(), hasSize(1));
        Limit limit = as(eval.child(), Limit.class);
        Aggregate finalAggs = as(limit.child(), Aggregate.class);
        assertThat(finalAggs.aggregates(), hasSize(4));
        Aggregate aggsByTsid = as(finalAggs.child(), Aggregate.class);
        assertThat(aggsByTsid.aggregates(), hasSize(3)); // _tsid is dropped
        as(aggsByTsid.child(), EsRelation.class);

        Div div = as(Alias.unwrap(eval.fields().get(0)), Div.class);
        assertThat(Expressions.attribute(div.left()).id(), equalTo(finalAggs.aggregates().get(0).id()));
        assertThat(Expressions.attribute(div.right()).id(), equalTo(finalAggs.aggregates().get(1).id()));

        assertThat(finalAggs.aggregateType(), equalTo(Aggregate.AggregateType.STANDARD));
        Sum sum = as(Alias.unwrap(finalAggs.aggregates().get(0)), Sum.class);
        assertThat(Expressions.attribute(sum.field()).id(), equalTo(aggsByTsid.aggregates().get(0).id()));
        Count count = as(Alias.unwrap(finalAggs.aggregates().get(1)), Count.class);
        assertThat(Expressions.attribute(count.field()).id(), equalTo(aggsByTsid.aggregates().get(0).id()));
        assertThat(finalAggs.groupings(), hasSize(2));
        assertThat(Expressions.attribute(finalAggs.groupings().get(0)).id(), equalTo(aggsByTsid.aggregates().get(1).id()));
        assertThat(Expressions.attribute(finalAggs.groupings().get(1)).id(), equalTo(aggsByTsid.aggregates().get(2).id()));

        assertThat(finalAggs.groupings(), hasSize(2));

        assertThat(aggsByTsid.aggregateType(), equalTo(Aggregate.AggregateType.METRICS));
        assertThat(aggsByTsid.aggregates(), hasSize(3)); // rates, values(cluster), values(pod)
        Rate rate = as(Alias.unwrap(aggsByTsid.aggregates().get(0)), Rate.class);
        assertThat(Expressions.attribute(rate.field()).name(), equalTo("network.total_bytes_in"));
        Values values1 = as(Alias.unwrap(aggsByTsid.aggregates().get(1)), Values.class);
        assertThat(Expressions.attribute(values1.field()).name(), equalTo("cluster"));
        Values values2 = as(Alias.unwrap(aggsByTsid.aggregates().get(2)), Values.class);
        assertThat(Expressions.attribute(values2.field()).name(), equalTo("pod"));
    }

    public void testTranslateMetricsGroupedByTimeBucket() {
        assumeTrue("requires snapshot builds", Build.current().isSnapshot());
        var query = "METRICS k8s sum(rate(network.total_bytes_in)) BY bucket(@timestamp, 1h)";
        var plan = logicalOptimizer.optimize(metricsAnalyzer.analyze(parser.createStatement(query)));
        Limit limit = as(plan, Limit.class);
        Aggregate finalAgg = as(limit.child(), Aggregate.class);
        assertThat(finalAgg.aggregates(), hasSize(2));
        Aggregate aggsByTsid = as(finalAgg.child(), Aggregate.class);
        assertThat(aggsByTsid.aggregates(), hasSize(2)); // _tsid is dropped
        Eval eval = as(aggsByTsid.child(), Eval.class);
        assertThat(eval.fields(), hasSize(1));
        as(eval.child(), EsRelation.class);

        assertThat(finalAgg.aggregateType(), equalTo(Aggregate.AggregateType.STANDARD));
        Sum sum = as(Alias.unwrap(finalAgg.aggregates().get(0)), Sum.class);
        assertThat(Expressions.attribute(sum.field()).id(), equalTo(aggsByTsid.aggregates().get(0).id()));
        assertThat(finalAgg.groupings(), hasSize(1));
        assertThat(Expressions.attribute(finalAgg.groupings().get(0)).id(), equalTo(aggsByTsid.aggregates().get(1).id()));

        assertThat(aggsByTsid.aggregateType(), equalTo(Aggregate.AggregateType.METRICS));
        Rate rate = as(Alias.unwrap(aggsByTsid.aggregates().get(0)), Rate.class);
        assertThat(Expressions.attribute(rate.field()).name(), equalTo("network.total_bytes_in"));
        assertThat(Expressions.attribute(aggsByTsid.groupings().get(1)).id(), equalTo(eval.fields().get(0).id()));
        Bucket bucket = as(Alias.unwrap(eval.fields().get(0)), Bucket.class);
        assertThat(Expressions.attribute(bucket.field()).name(), equalTo("@timestamp"));
    }

    public void testTranslateMetricsGroupedByTimeBucketAndDimensions() {
        assumeTrue("requires snapshot builds", Build.current().isSnapshot());
        var query = """
            METRICS k8s avg(rate(network.total_bytes_in)) BY pod, bucket(@timestamp, 5 minute), cluster
            | SORT cluster
            | LIMIT 10
            """;
        var plan = logicalOptimizer.optimize(metricsAnalyzer.analyze(parser.createStatement(query)));
        Project project = as(plan, Project.class);
        TopN topN = as(project.child(), TopN.class);
        Eval eval = as(topN.child(), Eval.class);
        assertThat(eval.fields(), hasSize(1));
        Div div = as(Alias.unwrap(eval.fields().get(0)), Div.class);
        Aggregate finalAgg = as(eval.child(), Aggregate.class);
        Aggregate aggsByTsid = as(finalAgg.child(), Aggregate.class);
        Eval bucket = as(aggsByTsid.child(), Eval.class);
        as(bucket.child(), EsRelation.class);
        assertThat(Expressions.attribute(div.left()).id(), equalTo(finalAgg.aggregates().get(0).id()));
        assertThat(Expressions.attribute(div.right()).id(), equalTo(finalAgg.aggregates().get(1).id()));

        assertThat(finalAgg.aggregateType(), equalTo(Aggregate.AggregateType.STANDARD));
        assertThat(finalAgg.aggregates(), hasSize(5)); // sum, count, pod, bucket, cluster
        Sum sum = as(Alias.unwrap(finalAgg.aggregates().get(0)), Sum.class);
        Count count = as(Alias.unwrap(finalAgg.aggregates().get(1)), Count.class);
        assertThat(Expressions.attribute(sum.field()).id(), equalTo(aggsByTsid.aggregates().get(0).id()));
        assertThat(Expressions.attribute(count.field()).id(), equalTo(aggsByTsid.aggregates().get(0).id()));
        assertThat(finalAgg.groupings(), hasSize(3));
        assertThat(Expressions.attribute(finalAgg.groupings().get(0)).id(), equalTo(aggsByTsid.aggregates().get(1).id()));

        assertThat(aggsByTsid.aggregateType(), equalTo(Aggregate.AggregateType.METRICS));
        assertThat(aggsByTsid.aggregates(), hasSize(4)); // rate, values(pod), values(cluster), bucket
        Rate rate = as(Alias.unwrap(aggsByTsid.aggregates().get(0)), Rate.class);
        assertThat(Expressions.attribute(rate.field()).name(), equalTo("network.total_bytes_in"));
        Values podValues = as(Alias.unwrap(aggsByTsid.aggregates().get(1)), Values.class);
        assertThat(Expressions.attribute(podValues.field()).name(), equalTo("pod"));
        Values clusterValues = as(Alias.unwrap(aggsByTsid.aggregates().get(3)), Values.class);
        assertThat(Expressions.attribute(clusterValues.field()).name(), equalTo("cluster"));
    }

    public void testTranslateMixedAggsGroupedByTimeBucketAndDimensions() {
        assumeTrue("requires snapshot builds", Build.current().isSnapshot());
        var query = """
            METRICS k8s avg(rate(network.total_bytes_in)), avg(network.cost) BY bucket(@timestamp, 5 minute), cluster
            | SORT cluster
            | LIMIT 10
            """;
        var plan = logicalOptimizer.optimize(metricsAnalyzer.analyze(parser.createStatement(query)));
        Project project = as(plan, Project.class);
        TopN topN = as(project.child(), TopN.class);
        Eval eval = as(topN.child(), Eval.class);
        assertThat(eval.fields(), hasSize(2));
        Div div = as(Alias.unwrap(eval.fields().get(0)), Div.class);
        Aggregate finalAgg = as(eval.child(), Aggregate.class);
        Aggregate aggsByTsid = as(finalAgg.child(), Aggregate.class);
        Eval bucket = as(aggsByTsid.child(), Eval.class);
        as(bucket.child(), EsRelation.class);
        assertThat(Expressions.attribute(div.left()).id(), equalTo(finalAgg.aggregates().get(0).id()));
        assertThat(Expressions.attribute(div.right()).id(), equalTo(finalAgg.aggregates().get(1).id()));

        assertThat(finalAgg.aggregateType(), equalTo(Aggregate.AggregateType.STANDARD));
        assertThat(finalAgg.aggregates(), hasSize(6)); // sum, count, sum, count, bucket, cluster
        Sum sumRate = as(Alias.unwrap(finalAgg.aggregates().get(0)), Sum.class);
        Count countRate = as(Alias.unwrap(finalAgg.aggregates().get(1)), Count.class);
        assertThat(Expressions.attribute(sumRate.field()).id(), equalTo(aggsByTsid.aggregates().get(0).id()));
        assertThat(Expressions.attribute(countRate.field()).id(), equalTo(aggsByTsid.aggregates().get(0).id()));

        FromPartial sumCost = as(Alias.unwrap(finalAgg.aggregates().get(2)), FromPartial.class);
        FromPartial countCost = as(Alias.unwrap(finalAgg.aggregates().get(3)), FromPartial.class);
        assertThat(Expressions.attribute(sumCost.field()).id(), equalTo(aggsByTsid.aggregates().get(1).id()));
        assertThat(Expressions.attribute(countCost.field()).id(), equalTo(aggsByTsid.aggregates().get(2).id()));

        assertThat(finalAgg.groupings(), hasSize(2));
        assertThat(Expressions.attribute(finalAgg.groupings().get(0)).id(), equalTo(aggsByTsid.aggregates().get(3).id()));

        assertThat(aggsByTsid.aggregateType(), equalTo(Aggregate.AggregateType.METRICS));
        assertThat(aggsByTsid.aggregates(), hasSize(5)); // rate, to_partial(sum(cost)), to_partial(count(cost)), values(cluster), bucket
        Rate rate = as(Alias.unwrap(aggsByTsid.aggregates().get(0)), Rate.class);
        assertThat(Expressions.attribute(rate.field()).name(), equalTo("network.total_bytes_in"));
        ToPartial toPartialSum = as(Alias.unwrap(aggsByTsid.aggregates().get(1)), ToPartial.class);
        assertThat(toPartialSum.function(), instanceOf(Sum.class));
        assertThat(Expressions.attribute(toPartialSum.field()).name(), equalTo("network.cost"));
        ToPartial toPartialCount = as(Alias.unwrap(aggsByTsid.aggregates().get(2)), ToPartial.class);
        assertThat(toPartialCount.function(), instanceOf(Count.class));
        assertThat(Expressions.attribute(toPartialCount.field()).name(), equalTo("network.cost"));
        Values clusterValues = as(Alias.unwrap(aggsByTsid.aggregates().get(4)), Values.class);
        assertThat(Expressions.attribute(clusterValues.field()).name(), equalTo("cluster"));
    }

    public void testAdjustMetricsRateBeforeFinalAgg() {
        assumeTrue("requires snapshot builds", Build.current().isSnapshot());
        var query = """
            METRICS k8s avg(round(1.05 * rate(network.total_bytes_in))) BY bucket(@timestamp, 1 minute), cluster
            | SORT cluster
            | LIMIT 10
            """;
        var plan = logicalOptimizer.optimize(metricsAnalyzer.analyze(parser.createStatement(query)));
        Project project = as(plan, Project.class);
        TopN topN = as(project.child(), TopN.class);
        Eval evalDiv = as(topN.child(), Eval.class);
        assertThat(evalDiv.fields(), hasSize(1));
        Div div = as(Alias.unwrap(evalDiv.fields().get(0)), Div.class);

        Aggregate finalAgg = as(evalDiv.child(), Aggregate.class);
        assertThat(finalAgg.aggregates(), hasSize(4)); // sum, count, bucket, cluster
        assertThat(finalAgg.groupings(), hasSize(2));

        Eval evalRound = as(finalAgg.child(), Eval.class);
        Round round = as(Alias.unwrap(evalRound.fields().get(0)), Round.class);
        Mul mul = as(round.field(), Mul.class);

        Aggregate aggsByTsid = as(evalRound.child(), Aggregate.class);
        assertThat(aggsByTsid.aggregates(), hasSize(3)); // rate, cluster, bucket
        assertThat(aggsByTsid.groupings(), hasSize(2));

        Eval evalBucket = as(aggsByTsid.child(), Eval.class);
        assertThat(evalBucket.fields(), hasSize(1));
        Bucket bucket = as(Alias.unwrap(evalBucket.fields().get(0)), Bucket.class);
        as(evalBucket.child(), EsRelation.class);

        assertThat(Expressions.attribute(div.left()).id(), equalTo(finalAgg.aggregates().get(0).id()));
        assertThat(Expressions.attribute(div.right()).id(), equalTo(finalAgg.aggregates().get(1).id()));

        assertThat(finalAgg.aggregateType(), equalTo(Aggregate.AggregateType.STANDARD));

        Sum sum = as(Alias.unwrap(finalAgg.aggregates().get(0)), Sum.class);
        Count count = as(Alias.unwrap(finalAgg.aggregates().get(1)), Count.class);
        assertThat(Expressions.attribute(sum.field()).id(), equalTo(evalRound.fields().get(0).id()));
        assertThat(Expressions.attribute(count.field()).id(), equalTo(evalRound.fields().get(0).id()));

        assertThat(
            Expressions.attribute(finalAgg.groupings().get(0)).id(),
            equalTo(Expressions.attribute(aggsByTsid.groupings().get(1)).id())
        );
        assertThat(Expressions.attribute(finalAgg.groupings().get(1)).id(), equalTo(aggsByTsid.aggregates().get(1).id()));

        assertThat(Expressions.attribute(mul.left()).id(), equalTo(aggsByTsid.aggregates().get(0).id()));
        assertThat(mul.right().fold(), equalTo(1.05));
        assertThat(aggsByTsid.aggregateType(), equalTo(Aggregate.AggregateType.METRICS));
        Rate rate = as(Alias.unwrap(aggsByTsid.aggregates().get(0)), Rate.class);
        assertThat(Expressions.attribute(rate.field()).name(), equalTo("network.total_bytes_in"));
        Values values = as(Alias.unwrap(aggsByTsid.aggregates().get(1)), Values.class);
        assertThat(Expressions.attribute(values.field()).name(), equalTo("cluster"));
    }

    public void testMetricsWithoutRate() {
        assumeTrue("requires snapshot builds", Build.current().isSnapshot());
        List<String> queries = List.of("""
            METRICS k8s count(to_long(network.total_bytes_in)) BY bucket(@timestamp, 1 minute)
            | LIMIT 10
            """, """
            METRICS k8s | STATS count(to_long(network.total_bytes_in)) BY bucket(@timestamp, 1 minute)
            | LIMIT 10
            """, """
            FROM k8s | STATS count(to_long(network.total_bytes_in)) BY bucket(@timestamp, 1 minute)
            | LIMIT 10
            """);
        List<LogicalPlan> plans = new ArrayList<>();
        for (String query : queries) {
            var plan = logicalOptimizer.optimize(metricsAnalyzer.analyze(parser.createStatement(query)));
            plans.add(plan);
        }
        for (LogicalPlan plan : plans) {
            Limit limit = as(plan, Limit.class);
            Aggregate aggregate = as(limit.child(), Aggregate.class);
            assertThat(aggregate.aggregateType(), equalTo(Aggregate.AggregateType.STANDARD));
            assertThat(aggregate.aggregates(), hasSize(2));
            assertThat(aggregate.groupings(), hasSize(1));
            Eval eval = as(aggregate.child(), Eval.class);
            assertThat(eval.fields(), hasSize(2));
            assertThat(Alias.unwrap(eval.fields().get(0)), instanceOf(Bucket.class));
            assertThat(Alias.unwrap(eval.fields().get(1)), instanceOf(ToLong.class));
            EsRelation relation = as(eval.child(), EsRelation.class);
            assertThat(relation.indexMode(), equalTo(IndexMode.STANDARD));
        }
        // TODO: Unmute this part
        // https://github.com/elastic/elasticsearch/issues/110827
        // for (int i = 1; i < plans.size(); i++) {
        // assertThat(plans.get(i), equalTo(plans.get(0)));
        // }
    }

    public void testRateInStats() {
        assumeTrue("requires snapshot builds", Build.current().isSnapshot());
        var query = """
            METRICS k8s | STATS max(rate(network.total_bytes_in)) BY bucket(@timestamp, 1 minute)
            | LIMIT 10
            """;
        VerificationException error = expectThrows(
            VerificationException.class,
            () -> logicalOptimizer.optimize(metricsAnalyzer.analyze(parser.createStatement(query)))
        );
        assertThat(error.getMessage(), equalTo("""
            Found 1 problem
            line 1:25: the rate aggregate[rate(network.total_bytes_in)] can only be used within the metrics command"""));
    }

    public void testMvSortInvalidOrder() {
        VerificationException e = expectThrows(VerificationException.class, () -> plan("""
            from test
            | EVAL sd = mv_sort(salary, "ABC")
            """));
        assertTrue(e.getMessage().startsWith("Found "));
        final String header = "Found 1 problem\nline ";
        assertEquals(
            "2:29: Invalid order value in [mv_sort(salary, \"ABC\")], expected one of [ASC, DESC] but got [ABC]",
            e.getMessage().substring(header.length())
        );

        e = expectThrows(VerificationException.class, () -> plan("""
            from test
            | EVAL order = "ABC", sd = mv_sort(salary, order)
            """));
        assertTrue(e.getMessage().startsWith("Found "));
        assertEquals(
            "2:16: Invalid order value in [mv_sort(salary, order)], expected one of [ASC, DESC] but got [ABC]",
            e.getMessage().substring(header.length())
        );

        e = expectThrows(VerificationException.class, () -> plan("""
            from test
            | EVAL order = concat("d", "sc"), sd = mv_sort(salary, order)
            """));
        assertTrue(e.getMessage().startsWith("Found "));
        assertEquals(
            "2:16: Invalid order value in [mv_sort(salary, order)], expected one of [ASC, DESC] but got [dsc]",
            e.getMessage().substring(header.length())
        );

        IllegalArgumentException iae = expectThrows(IllegalArgumentException.class, () -> plan("""
            row v = [1, 2, 3] | EVAL sd = mv_sort(v, "dsc")
            """));
        assertEquals("Invalid order value in [mv_sort(v, \"dsc\")], expected one of [ASC, DESC] but got [dsc]", iae.getMessage());

        iae = expectThrows(IllegalArgumentException.class, () -> plan("""
            row v = [1, 2, 3], o = concat("d", "sc") | EVAL sd = mv_sort(v, o)
            """));
        assertEquals("Invalid order value in [mv_sort(v, o)], expected one of [ASC, DESC] but got [dsc]", iae.getMessage());
    }

    public void testToDatePeriodTimeDurationInvalidIntervals() {
        IllegalArgumentException e = expectThrows(IllegalArgumentException.class, () -> planTypes("""
            from types | EVAL interval = "3 dys", x = date + interval::date_period"""));
        assertEquals(
            "Invalid interval value in [interval::date_period], expected integer followed by one of "
                + "[DAY, DAYS, D, WEEK, WEEKS, W, MONTH, MONTHS, MO, QUARTER, QUARTERS, Q, YEAR, YEARS, YR, Y] but got [3 dys]",
            e.getMessage()
        );

        e = expectThrows(IllegalArgumentException.class, () -> planTypes("""
            from types | EVAL interval = "- 3 days", x = date + interval::date_period"""));
        assertEquals(
            "Invalid interval value in [interval::date_period], expected integer followed by one of "
                + "[DAY, DAYS, D, WEEK, WEEKS, W, MONTH, MONTHS, MO, QUARTER, QUARTERS, Q, YEAR, YEARS, YR, Y] but got [- 3 days]",
            e.getMessage()
        );

        e = expectThrows(IllegalArgumentException.class, () -> planTypes("""
            from types  | EVAL interval = "3 dys", x = date - to_dateperiod(interval)"""));
        assertEquals(
            "Invalid interval value in [to_dateperiod(interval)], expected integer followed by one of "
                + "[DAY, DAYS, D, WEEK, WEEKS, W, MONTH, MONTHS, MO, QUARTER, QUARTERS, Q, YEAR, YEARS, YR, Y] but got [3 dys]",
            e.getMessage()
        );

        e = expectThrows(IllegalArgumentException.class, () -> planTypes("""
            from types  | EVAL interval = "- 3 days", x = date - to_dateperiod(interval)"""));
        assertEquals(
            "Invalid interval value in [to_dateperiod(interval)], expected integer followed by one of "
                + "[DAY, DAYS, D, WEEK, WEEKS, W, MONTH, MONTHS, MO, QUARTER, QUARTERS, Q, YEAR, YEARS, YR, Y] but got [- 3 days]",
            e.getMessage()
        );

        e = expectThrows(IllegalArgumentException.class, () -> planTypes("""
            from types  | EVAL interval = "3 ours", x = date + interval::time_duration"""));
        assertEquals(
            "Invalid interval value in [interval::time_duration], expected integer followed by one of "
                + "[MILLISECOND, MILLISECONDS, MS, SECOND, SECONDS, SEC, S, MINUTE, MINUTES, MIN, HOUR, HOURS, H] but got [3 ours]",
            e.getMessage()
        );

        e = expectThrows(IllegalArgumentException.class, () -> planTypes("""
            from types  | EVAL interval = "- 3 hours", x = date + interval::time_duration"""));
        assertEquals(
            "Invalid interval value in [interval::time_duration], expected integer followed by one of "
                + "[MILLISECOND, MILLISECONDS, MS, SECOND, SECONDS, SEC, S, MINUTE, MINUTES, MIN, HOUR, HOURS, H] but got [- 3 hours]",
            e.getMessage()
        );

        e = expectThrows(IllegalArgumentException.class, () -> planTypes("""
            from types  | EVAL interval = "3 ours", x = date - to_timeduration(interval)"""));
        assertEquals(
            "Invalid interval value in [to_timeduration(interval)], expected integer followed by one of "
                + "[MILLISECOND, MILLISECONDS, MS, SECOND, SECONDS, SEC, S, MINUTE, MINUTES, MIN, HOUR, HOURS, H] but got [3 ours]",
            e.getMessage()
        );

        e = expectThrows(IllegalArgumentException.class, () -> planTypes("""
            from types  | EVAL interval = "- 3 hours", x = date - to_timeduration(interval)"""));
        assertEquals(
            "Invalid interval value in [to_timeduration(interval)], expected integer followed by one of "
                + "[MILLISECOND, MILLISECONDS, MS, SECOND, SECONDS, SEC, S, MINUTE, MINUTES, MIN, HOUR, HOURS, H] but got [- 3 hours]",
            e.getMessage()
        );

        e = expectThrows(IllegalArgumentException.class, () -> planTypes("""
            from types  | EVAL interval = "3.5 hours", x = date - to_timeduration(interval)"""));
        assertEquals(
            "Invalid interval value in [to_timeduration(interval)], expected integer followed by one of "
                + "[MILLISECOND, MILLISECONDS, MS, SECOND, SECONDS, SEC, S, MINUTE, MINUTES, MIN, HOUR, HOURS, H] but got [3.5 hours]",
            e.getMessage()
        );

        e = expectThrows(IllegalArgumentException.class, () -> planTypes("""
            row x = "2024-01-01"::datetime | eval y = x + "3 dys"::date_period"""));
        assertEquals(
            "Invalid interval value in [\"3 dys\"::date_period], expected integer followed by one of "
                + "[DAY, DAYS, D, WEEK, WEEKS, W, MONTH, MONTHS, MO, QUARTER, QUARTERS, Q, YEAR, YEARS, YR, Y] but got [3 dys]",
            e.getMessage()
        );

        e = expectThrows(IllegalArgumentException.class, () -> planTypes("""
            row x = "2024-01-01"::datetime | eval y = x - to_dateperiod("3 dys")"""));
        assertEquals(
            "Invalid interval value in [to_dateperiod(\"3 dys\")], expected integer followed by one of "
                + "[DAY, DAYS, D, WEEK, WEEKS, W, MONTH, MONTHS, MO, QUARTER, QUARTERS, Q, YEAR, YEARS, YR, Y] but got [3 dys]",
            e.getMessage()
        );

        e = expectThrows(IllegalArgumentException.class, () -> planTypes("""
            row x = "2024-01-01"::datetime | eval y = x + "3 ours"::time_duration"""));
        assertEquals(
            "Invalid interval value in [\"3 ours\"::time_duration], expected integer followed by one of "
                + "[MILLISECOND, MILLISECONDS, MS, SECOND, SECONDS, SEC, S, MINUTE, MINUTES, MIN, HOUR, HOURS, H] but got [3 ours]",
            e.getMessage()
        );

        e = expectThrows(IllegalArgumentException.class, () -> planTypes("""
            row x = "2024-01-01"::datetime | eval y = x - to_timeduration("3 ours")"""));
        assertEquals(
            "Invalid interval value in [to_timeduration(\"3 ours\")], expected integer followed by one of "
                + "[MILLISECOND, MILLISECONDS, MS, SECOND, SECONDS, SEC, S, MINUTE, MINUTES, MIN, HOUR, HOURS, H] but got [3 ours]",
            e.getMessage()
        );

        e = expectThrows(IllegalArgumentException.class, () -> planTypes("""
            row x = "2024-01-01"::datetime | eval y = x - to_timeduration("3.5 hours")"""));
        assertEquals(
            "Invalid interval value in [to_timeduration(\"3.5 hours\")], expected integer followed by one of "
                + "[MILLISECOND, MILLISECONDS, MS, SECOND, SECONDS, SEC, S, MINUTE, MINUTES, MIN, HOUR, HOURS, H] but got [3.5 hours]",
            e.getMessage()
        );
    }

    public void testToDatePeriodToTimeDurationWithField() {
        final String header = "Found 1 problem\nline ";
        VerificationException e = expectThrows(VerificationException.class, () -> planTypes("""
            from types | EVAL x = date + keyword::date_period"""));
        assertTrue(e.getMessage().startsWith("Found "));
        assertEquals(
            "1:30: argument of [keyword::date_period] must be a constant, received [keyword]",
            e.getMessage().substring(header.length())
        );

        e = expectThrows(VerificationException.class, () -> planTypes("""
            from types  | EVAL x = date - to_timeduration(keyword)"""));
        assertEquals(
            "1:47: argument of [to_timeduration(keyword)] must be a constant, received [keyword]",
            e.getMessage().substring(header.length())
        );

        e = expectThrows(VerificationException.class, () -> planTypes("""
            from types | EVAL x = keyword, y = date + x::date_period"""));
        assertTrue(e.getMessage().startsWith("Found "));
        assertEquals("1:43: argument of [x::date_period] must be a constant, received [x]", e.getMessage().substring(header.length()));

        e = expectThrows(VerificationException.class, () -> planTypes("""
            from types  | EVAL x = keyword, y = date - to_timeduration(x)"""));
        assertEquals("1:60: argument of [to_timeduration(x)] must be a constant, received [x]", e.getMessage().substring(header.length()));
    }

    // These should pass eventually once we lift some restrictions on match function
    public void testMatchWithNonIndexedColumnCurrentlyUnsupported() {
        final String header = "Found 1 problem\nline ";
        VerificationException e = expectThrows(VerificationException.class, () -> plan("""
            from test | eval initial = substring(first_name, 1) | where match(initial, "A")"""));
        assertTrue(e.getMessage().startsWith("Found "));
        assertEquals(
            "1:67: [MATCH] function cannot operate on [initial], which is not a field from an index mapping",
            e.getMessage().substring(header.length())
        );

        e = expectThrows(VerificationException.class, () -> plan("""
            from test | eval text=concat(first_name, last_name) | where match(text, "cat")"""));
        assertTrue(e.getMessage().startsWith("Found "));
        assertEquals(
            "1:67: [MATCH] function cannot operate on [text], which is not a field from an index mapping",
            e.getMessage().substring(header.length())
        );
    }

    public void testMatchFunctionIsNotNullable() {
        String queryText = """
            row n = null | eval text = n + 5 | where match(text::keyword, "Anna")
            """;

        VerificationException ve = expectThrows(VerificationException.class, () -> plan(queryText));
        assertThat(
            ve.getMessage(),
            containsString("[MATCH] function cannot operate on [text::keyword], which is not a field from an index mapping")
        );
    }
}<|MERGE_RESOLUTION|>--- conflicted
+++ resolved
@@ -4906,11 +4906,7 @@
     }
 
     public void testPlanSanityCheckWithBinaryPlans() throws Exception {
-<<<<<<< HEAD
         assumeTrue("Requires LOOKUP JOIN", EsqlCapabilities.Cap.JOIN_LOOKUP_V7.isEnabled());
-=======
-        assumeTrue("Requires LOOKUP JOIN", EsqlCapabilities.Cap.JOIN_LOOKUP_V6.isEnabled());
->>>>>>> 87c9d13e
 
         var plan = optimizedPlan("""
               FROM test
@@ -5915,11 +5911,7 @@
      *     \_EsRelation[languages_lookup][LOOKUP][language_code{f}#18, language_name{f}#19]
      */
     public void testLookupJoinPushDownFilterOnJoinKeyWithRename() {
-<<<<<<< HEAD
         assumeTrue("Requires LOOKUP JOIN", EsqlCapabilities.Cap.JOIN_LOOKUP_V7.isEnabled());
-=======
-        assumeTrue("Requires LOOKUP JOIN", EsqlCapabilities.Cap.JOIN_LOOKUP_V6.isEnabled());
->>>>>>> 87c9d13e
 
         String query = """
               FROM test
@@ -5962,11 +5954,7 @@
      *     \_EsRelation[languages_lookup][LOOKUP][language_code{f}#18, language_name{f}#19]
      */
     public void testLookupJoinPushDownFilterOnLeftSideField() {
-<<<<<<< HEAD
         assumeTrue("Requires LOOKUP JOIN", EsqlCapabilities.Cap.JOIN_LOOKUP_V7.isEnabled());
-=======
-        assumeTrue("Requires LOOKUP JOIN", EsqlCapabilities.Cap.JOIN_LOOKUP_V6.isEnabled());
->>>>>>> 87c9d13e
 
         String query = """
               FROM test
@@ -6010,11 +5998,7 @@
      *       \_EsRelation[languages_lookup][LOOKUP][language_code{f}#18, language_name{f}#19]
      */
     public void testLookupJoinPushDownDisabledForLookupField() {
-<<<<<<< HEAD
         assumeTrue("Requires LOOKUP JOIN", EsqlCapabilities.Cap.JOIN_LOOKUP_V7.isEnabled());
-=======
-        assumeTrue("Requires LOOKUP JOIN", EsqlCapabilities.Cap.JOIN_LOOKUP_V6.isEnabled());
->>>>>>> 87c9d13e
 
         String query = """
               FROM test
@@ -6059,11 +6043,7 @@
      *       \_EsRelation[languages_lookup][LOOKUP][language_code{f}#19, language_name{f}#20]
      */
     public void testLookupJoinPushDownSeparatedForConjunctionBetweenLeftAndRightField() {
-<<<<<<< HEAD
         assumeTrue("Requires LOOKUP JOIN", EsqlCapabilities.Cap.JOIN_LOOKUP_V7.isEnabled());
-=======
-        assumeTrue("Requires LOOKUP JOIN", EsqlCapabilities.Cap.JOIN_LOOKUP_V6.isEnabled());
->>>>>>> 87c9d13e
 
         String query = """
               FROM test
@@ -6116,11 +6096,7 @@
      *       \_EsRelation[languages_lookup][LOOKUP][language_code{f}#19, language_name{f}#20]
      */
     public void testLookupJoinPushDownDisabledForDisjunctionBetweenLeftAndRightField() {
-<<<<<<< HEAD
         assumeTrue("Requires LOOKUP JOIN", EsqlCapabilities.Cap.JOIN_LOOKUP_V7.isEnabled());
-=======
-        assumeTrue("Requires LOOKUP JOIN", EsqlCapabilities.Cap.JOIN_LOOKUP_V6.isEnabled());
->>>>>>> 87c9d13e
 
         String query = """
               FROM test

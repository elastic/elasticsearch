--- conflicted
+++ resolved
@@ -6751,7 +6751,7 @@
     public void testReplaceStringCasingWithInsensitiveEqualsEquals() {
         for (var fn : List.of("TO_LOWER", "TO_UPPER")) {
             var value = fn.equals("TO_LOWER") ? fn.toLowerCase(Locale.ROOT) : fn.toUpperCase(Locale.ROOT);
-            value += "🐔✈🔥🎉"; // these should not cause folding, they're not in the upper/lower char class
+            value += "�✈��"; // these should not cause folding, they're not in the upper/lower char class
             var plan = optimizedPlan("FROM test | WHERE " + fn + "(first_name) == \"" + value + "\"");
             var limit = as(plan, Limit.class);
             var filter = as(limit.child(), Filter.class);
@@ -6766,7 +6766,7 @@
     public void testReplaceStringCasingWithInsensitiveEqualsNotEquals() {
         for (var fn : List.of("TO_LOWER", "TO_UPPER")) {
             var value = fn.equals("TO_LOWER") ? fn.toLowerCase(Locale.ROOT) : fn.toUpperCase(Locale.ROOT);
-            value += "🐔✈🔥🎉"; // these should not cause folding, they're not in the upper/lower char class
+            value += "�✈��"; // these should not cause folding, they're not in the upper/lower char class
             var plan = optimizedPlan("FROM test | WHERE " + fn + "(first_name) != \"" + value + "\"");
             var limit = as(plan, Limit.class);
             var filter = as(limit.child(), Filter.class);
@@ -9053,7 +9053,38 @@
         assertThat(Expressions.attribute(bucket.field()).name(), equalTo("@timestamp"));
     }
 
-<<<<<<< HEAD
+    public void testDecayOriginMustBeLiteral() {
+        assumeTrue("requires DECAY_FUNCTION capability enabled", EsqlCapabilities.Cap.DECAY_FUNCTION.isEnabled());
+
+        var query = """
+            FROM employees
+            | EVAL decay_result = decay(salary, salary, 10, {"offset": 5, "decay": 0.5, "type": "linear"})
+            | KEEP decay_result
+            | LIMIT 5""";
+
+        Exception e = expectThrows(
+            VerificationException.class,
+            () -> logicalOptimizer.optimize(defaultAnalyzer().analyze(parser.createStatement(query, EsqlTestUtils.TEST_CFG)))
+        );
+        assertThat(e.getMessage(), containsString("has non-literal value [origin]"));
+    }
+
+    public void testDecayScaleMustBeLiteral() {
+        assumeTrue("requires DECAY_FUNCTION capability enabled", EsqlCapabilities.Cap.DECAY_FUNCTION.isEnabled());
+
+        var query = """
+            FROM employees
+            | EVAL decay_result = decay(salary, 10, salary, {"offset": 5, "decay": 0.5, "type": "linear"})
+            | KEEP decay_result
+            | LIMIT 5""";
+
+        Exception e = expectThrows(
+            VerificationException.class,
+            () -> logicalOptimizer.optimize(defaultAnalyzer().analyze(parser.createStatement(query, EsqlTestUtils.TEST_CFG)))
+        );
+        assertThat(e.getMessage(), containsString("has non-literal value [scale]"));
+    }
+
     /**
      *
      * Project[[languages{f}#8, language_code{f}#16, language_name{f}#17]]
@@ -9125,37 +9156,5 @@
 
         LogicalPlan plan = optimizedPlan(query);
         var project = as(plan, Project.class);
-=======
-    public void testDecayOriginMustBeLiteral() {
-        assumeTrue("requires DECAY_FUNCTION capability enabled", EsqlCapabilities.Cap.DECAY_FUNCTION.isEnabled());
-
-        var query = """
-            FROM employees
-            | EVAL decay_result = decay(salary, salary, 10, {"offset": 5, "decay": 0.5, "type": "linear"})
-            | KEEP decay_result
-            | LIMIT 5""";
-
-        Exception e = expectThrows(
-            VerificationException.class,
-            () -> logicalOptimizer.optimize(defaultAnalyzer().analyze(parser.createStatement(query, EsqlTestUtils.TEST_CFG)))
-        );
-        assertThat(e.getMessage(), containsString("has non-literal value [origin]"));
-    }
-
-    public void testDecayScaleMustBeLiteral() {
-        assumeTrue("requires DECAY_FUNCTION capability enabled", EsqlCapabilities.Cap.DECAY_FUNCTION.isEnabled());
-
-        var query = """
-            FROM employees
-            | EVAL decay_result = decay(salary, 10, salary, {"offset": 5, "decay": 0.5, "type": "linear"})
-            | KEEP decay_result
-            | LIMIT 5""";
-
-        Exception e = expectThrows(
-            VerificationException.class,
-            () -> logicalOptimizer.optimize(defaultAnalyzer().analyze(parser.createStatement(query, EsqlTestUtils.TEST_CFG)))
-        );
-        assertThat(e.getMessage(), containsString("has non-literal value [scale]"));
->>>>>>> 252f310e
     }
 }
--- conflicted
+++ resolved
@@ -210,7 +210,7 @@
 import static org.hamcrest.Matchers.not;
 import static org.hamcrest.Matchers.startsWith;
 
-// @TestLogging(value = "org.elasticsearch.xpack.esql:TRACE", reason = "debug")
+//@TestLogging(value = "org.elasticsearch.xpack.esql:TRACE", reason = "debug")
 public class LogicalPlanOptimizerTests extends AbstractLogicalPlanOptimizerTests {
     private static final LiteralsOnTheRight LITERALS_ON_THE_RIGHT = new LiteralsOnTheRight();
 
@@ -9272,84 +9272,6 @@
     }
 
     /**
-<<<<<<< HEAD
-     * EsqlProject[[@timestamp{r}#3]]
-     * \_Eval[[1715300259000[DATETIME] AS @timestamp#3]]
-     *   \_Limit[1000[INTEGER],false]
-     *     \_EsRelation[k8s][@timestamp{f}#5, client.ip{f}#9, cluster{f}#6, ...]
-     */
-    public void testTranslateTRangeFoldsToLiteralWhenTimestampInsideRange() {
-        String timestampValue = "2024-05-10T00:17:39.000Z";
-
-        String query = String.format(Locale.ROOT, """
-            TS k8s
-            | EVAL @timestamp = to_datetime("%s")
-            | WHERE TRANGE("2024-05-10T00:17:14.000Z", "2024-05-10T00:18:33.000Z")
-            | KEEP @timestamp
-            """, timestampValue);
-
-        LogicalPlan statement = parser.createStatement(query);
-        LogicalPlan analyze = metricsAnalyzer.analyze(statement);
-        LogicalPlan plan = logicalOptimizerWithLatestVersion.optimize(analyze);
-
-        Project project = as(plan, Project.class);
-        Eval eval = as(project.child(), Eval.class);
-        assertThat(eval.fields(), hasSize(1));
-
-        Literal timestampLiteral = as(Alias.unwrap(eval.fields().getFirst()), Literal.class);
-        long expectedTimestamp = DateUtils.asDateTimeWithNanos(timestampValue, DateUtils.UTC).toInstant().toEpochMilli();
-        assertThat(timestampLiteral.fold(FoldContext.small()), equalTo(expectedTimestamp));
-
-        Limit limit = asLimit(eval.child(), 1000, false);
-        assertThat(limit.children(), hasSize(1));
-
-        EsRelation relation = as(limit.child(), EsRelation.class);
-        assertThat(relation.children(), hasSize(0));
-    }
-
-    /**
-     * LocalRelation[[@timestamp{r}#3],EMPTY]
-     */
-    public void testTranslateTRangeFoldsToLiteralWhenTimestampOutsideRange() {
-        String timestampValue = "2024-05-10T00:15:39.000Z";
-
-        String query = String.format(Locale.ROOT, """
-            TS k8s
-            | EVAL @timestamp = to_datetime("%s")
-            | WHERE TRANGE("2024-05-10T00:17:14.000Z", "2024-05-10T00:18:33.000Z")
-            | KEEP @timestamp
-            """, timestampValue);
-
-        LogicalPlan statement = parser.createStatement(query);
-        LogicalPlan analyze = metricsAnalyzer.analyze(statement);
-        LogicalPlan plan = logicalOptimizerWithLatestVersion.optimize(analyze);
-
-        LocalRelation relation = as(plan, LocalRelation.class);
-        assertThat(relation.output(), hasSize(1));
-        assertThat(relation.children(), hasSize(0));
-    }
-
-    /**
-     * LocalRelation[[@timestamp{r}#3],EMPTY]
-     */
-    public void testTranslateTRangeFoldsToLocalRelation() {
-        LogicalPlan statement = parser.createStatement("""
-            TS k8s
-            | EVAL @timestamp = null::datetime
-            | WHERE TRANGE("2024-05-10T00:17:14.000Z", "2024-05-10T00:18:33.000Z")
-            | KEEP @timestamp
-            """);
-        LogicalPlan analyze = metricsAnalyzer.analyze(statement);
-        LogicalPlan plan = logicalOptimizerWithLatestVersion.optimize(analyze);
-
-        LocalRelation relation = as(plan, LocalRelation.class);
-        assertThat(relation.output(), hasSize(1));
-        assertThat(relation.children(), hasSize(0));
-
-        Attribute attribute = relation.output().get(0);
-        assertThat(attribute.name(), equalTo("@timestamp"));
-    }
-=======
      * Project[[_meta_field{f}#16, emp_no{f}#10, first_name{f}#11 AS language_name#4, gender{f}#12, hire_date{f}#17, job{f}#1
      * 8, job.raw{f}#19, languages{f}#13, last_name{f}#14, long_noidx{f}#20, salary{f}#15, language_code{f}#21]]
      * \_Limit[1000[INTEGER],false]
@@ -9401,5 +9323,82 @@
         var rightRelation = as(rightFilter.child(), EsRelation.class);
     }
 
->>>>>>> f54987f9
+
+    /**
+     * EsqlProject[[@timestamp{r}#3]]
+     * \_Eval[[1715300259000[DATETIME] AS @timestamp#3]]
+     *   \_Limit[1000[INTEGER],false]
+     *     \_EsRelation[k8s][@timestamp{f}#5, client.ip{f}#9, cluster{f}#6, ...]
+     */
+    public void testTranslateTRangeFoldsToLiteralWhenTimestampInsideRange() {
+        String timestampValue = "2024-05-10T00:17:39.000Z";
+
+        String query = String.format(Locale.ROOT, """
+            TS k8s
+            | EVAL @timestamp = to_datetime("%s")
+            | WHERE TRANGE("2024-05-10T00:17:14.000Z", "2024-05-10T00:18:33.000Z")
+            | KEEP @timestamp
+            """, timestampValue);
+
+        LogicalPlan statement = parser.createStatement(query);
+        LogicalPlan analyze = metricsAnalyzer.analyze(statement);
+        LogicalPlan plan = logicalOptimizerWithLatestVersion.optimize(analyze);
+
+        Project project = as(plan, Project.class);
+        Eval eval = as(project.child(), Eval.class);
+        assertThat(eval.fields(), hasSize(1));
+
+        Literal timestampLiteral = as(Alias.unwrap(eval.fields().getFirst()), Literal.class);
+        long expectedTimestamp = DateUtils.asDateTimeWithNanos(timestampValue, DateUtils.UTC).toInstant().toEpochMilli();
+        assertThat(timestampLiteral.fold(FoldContext.small()), equalTo(expectedTimestamp));
+
+        Limit limit = asLimit(eval.child(), 1000, false);
+        assertThat(limit.children(), hasSize(1));
+
+        EsRelation relation = as(limit.child(), EsRelation.class);
+        assertThat(relation.children(), hasSize(0));
+    }
+
+    /**
+     * LocalRelation[[@timestamp{r}#3],EMPTY]
+     */
+    public void testTranslateTRangeFoldsToLiteralWhenTimestampOutsideRange() {
+        String timestampValue = "2024-05-10T00:15:39.000Z";
+
+        String query = String.format(Locale.ROOT, """
+            TS k8s
+            | EVAL @timestamp = to_datetime("%s")
+            | WHERE TRANGE("2024-05-10T00:17:14.000Z", "2024-05-10T00:18:33.000Z")
+            | KEEP @timestamp
+            """, timestampValue);
+
+        LogicalPlan statement = parser.createStatement(query);
+        LogicalPlan analyze = metricsAnalyzer.analyze(statement);
+        LogicalPlan plan = logicalOptimizerWithLatestVersion.optimize(analyze);
+
+        LocalRelation relation = as(plan, LocalRelation.class);
+        assertThat(relation.output(), hasSize(1));
+        assertThat(relation.children(), hasSize(0));
+    }
+
+    /**
+     * LocalRelation[[@timestamp{r}#3],EMPTY]
+     */
+    public void testTranslateTRangeFoldsToLocalRelation() {
+        LogicalPlan statement = parser.createStatement("""
+            TS k8s
+            | EVAL @timestamp = null::datetime
+            | WHERE TRANGE("2024-05-10T00:17:14.000Z", "2024-05-10T00:18:33.000Z")
+            | KEEP @timestamp
+            """);
+        LogicalPlan analyze = metricsAnalyzer.analyze(statement);
+        LogicalPlan plan = logicalOptimizerWithLatestVersion.optimize(analyze);
+
+        LocalRelation relation = as(plan, LocalRelation.class);
+        assertThat(relation.output(), hasSize(1));
+        assertThat(relation.children(), hasSize(0));
+
+        Attribute attribute = relation.output().get(0);
+        assertThat(attribute.name(), equalTo("@timestamp"));
+    }
 }
--- conflicted
+++ resolved
@@ -568,265 +568,6 @@
         assertThat(Expressions.names(agg.aggregates()), contains("sum(salary)", "sum(salary) WheRe last_name ==   \"Doe\""));
     }
 
-<<<<<<< HEAD
-    public void testExtractStatsCommonFilter() {
-        var plan = plan("""
-            from test
-            | stats m = min(salary) where emp_no > 1,
-                    max(salary) where emp_no > 1
-            """);
-
-        var limit = as(plan, Limit.class);
-        var agg = as(limit.child(), Aggregate.class);
-        assertThat(agg.aggregates().size(), is(2));
-
-        var alias = as(agg.aggregates().get(0), Alias.class);
-        var aggFunc = as(alias.child(), AggregateFunction.class);
-        assertThat(aggFunc.filter(), is(Literal.TRUE));
-
-        alias = as(agg.aggregates().get(1), Alias.class);
-        aggFunc = as(alias.child(), AggregateFunction.class);
-        assertThat(aggFunc.filter(), is(Literal.TRUE));
-
-        var filter = as(agg.child(), Filter.class);
-        assertThat(Expressions.name(filter.condition()), is("emp_no > 1"));
-
-        var source = as(filter.child(), EsRelation.class);
-    }
-
-    public void testExtractStatsCommonFilterUsingAliases() {
-        var plan = plan("""
-            from test
-            | eval eno = emp_no
-            | drop emp_no
-            | stats min(salary) where eno > 1,
-                    max(salary) where eno > 1
-            """);
-
-        var limit = as(plan, Limit.class);
-        var agg = as(limit.child(), Aggregate.class);
-        assertThat(agg.aggregates().size(), is(2));
-
-        var alias = as(agg.aggregates().get(0), Alias.class);
-        var aggFunc = as(alias.child(), AggregateFunction.class);
-        assertThat(aggFunc.filter(), is(Literal.TRUE));
-
-        alias = as(agg.aggregates().get(1), Alias.class);
-        aggFunc = as(alias.child(), AggregateFunction.class);
-        assertThat(aggFunc.filter(), is(Literal.TRUE));
-
-        var filter = as(agg.child(), Filter.class);
-        assertThat(Expressions.name(filter.condition()), is("eno > 1"));
-
-        var source = as(filter.child(), EsRelation.class);
-    }
-
-    public void testExtractStatsCommonFilterUsingJustOneAlias() {
-        var plan = plan("""
-            from test
-            | eval eno = emp_no
-            | stats min(salary) where emp_no > 1,
-                    max(salary) where eno > 1
-            """);
-
-        var limit = as(plan, Limit.class);
-        var agg = as(limit.child(), Aggregate.class);
-        assertThat(agg.aggregates().size(), is(2));
-
-        var alias = as(agg.aggregates().get(0), Alias.class);
-        var aggFunc = as(alias.child(), AggregateFunction.class);
-        assertThat(aggFunc.filter(), is(Literal.TRUE));
-
-        alias = as(agg.aggregates().get(1), Alias.class);
-        aggFunc = as(alias.child(), AggregateFunction.class);
-        assertThat(aggFunc.filter(), is(Literal.TRUE));
-
-        var filter = as(agg.child(), Filter.class);
-        var gt = as(filter.condition(), GreaterThan.class);
-        assertThat(Expressions.name(gt.left()), is("emp_no"));
-        assertTrue(gt.right().foldable());
-        assertThat(gt.right().fold(), is(1));
-
-        var source = as(filter.child(), EsRelation.class);
-    }
-
-    public void testExtractStatsCommonFilterSkippedNotSameFilter() {
-        var plan = plan("""
-            from test
-            | stats min(salary) where emp_no > 1,
-                    max(salary) where emp_no > 2
-            """);
-
-        var limit = as(plan, Limit.class);
-        var agg = as(limit.child(), Aggregate.class);
-        assertThat(agg.aggregates().size(), is(2));
-
-        var alias = as(agg.aggregates().get(0), Alias.class);
-        var aggFunc = as(alias.child(), AggregateFunction.class);
-        assertThat(aggFunc.filter(), instanceOf(BinaryComparison.class));
-
-        alias = as(agg.aggregates().get(1), Alias.class);
-        aggFunc = as(alias.child(), AggregateFunction.class);
-        assertThat(aggFunc.filter(), instanceOf(BinaryComparison.class));
-
-        var source = as(agg.child(), EsRelation.class);
-    }
-
-    public void testExtractStatsCommonFilterSkippedOnLackingFilter() {
-        var plan = plan("""
-            from test
-            | stats min(salary),
-                    max(salary) where emp_no > 2
-            """);
-
-        var limit = as(plan, Limit.class);
-        var agg = as(limit.child(), Aggregate.class);
-        assertThat(agg.aggregates().size(), is(2));
-
-        var alias = as(agg.aggregates().get(0), Alias.class);
-        var aggFunc = as(alias.child(), AggregateFunction.class);
-        assertThat(aggFunc.filter(), is(Literal.TRUE));
-
-        alias = as(agg.aggregates().get(1), Alias.class);
-        aggFunc = as(alias.child(), AggregateFunction.class);
-        assertThat(aggFunc.filter(), instanceOf(BinaryComparison.class));
-
-        var source = as(agg.child(), EsRelation.class);
-    }
-
-    public void testExtractStatsCommonFilterSkippedWithGroups() {
-        var plan = plan("""
-            from test
-            | stats min(salary) where emp_no > 2,
-                    max(salary) where emp_no > 2 by first_name
-            """);
-
-        var limit = as(plan, Limit.class);
-        var agg = as(limit.child(), Aggregate.class);
-        assertThat(agg.aggregates().size(), is(3));
-
-        var alias = as(agg.aggregates().get(0), Alias.class);
-        var aggFunc = as(alias.child(), AggregateFunction.class);
-        assertThat(aggFunc.filter(), instanceOf(BinaryComparison.class));
-
-        alias = as(agg.aggregates().get(1), Alias.class);
-        aggFunc = as(alias.child(), AggregateFunction.class);
-        assertThat(aggFunc.filter(), instanceOf(BinaryComparison.class));
-
-        var source = as(agg.child(), EsRelation.class);
-    }
-
-    public void testExtractStatsCommonFilterNormalizeAndCombineWithExistingFilter() {
-        var plan = plan("""
-            from test
-            | where emp_no > 3
-            | stats min(salary) where emp_no > 2,
-                    max(salary) where 2 < emp_no
-            """);
-
-        var limit = as(plan, Limit.class);
-        var agg = as(limit.child(), Aggregate.class);
-        assertThat(agg.aggregates().size(), is(2));
-
-        var alias = as(agg.aggregates().get(0), Alias.class);
-        var aggFunc = as(alias.child(), AggregateFunction.class);
-        assertThat(aggFunc.filter(), is(Literal.TRUE));
-
-        alias = as(agg.aggregates().get(1), Alias.class);
-        aggFunc = as(alias.child(), AggregateFunction.class);
-        assertThat(aggFunc.filter(), is(Literal.TRUE));
-
-        var filter = as(agg.child(), Filter.class);
-        assertThat(Expressions.name(filter.condition()), is("emp_no > 3"));
-
-        var source = as(filter.child(), EsRelation.class);
-    }
-
-    public void testExtractStatsCommonFilterInConjunction() {
-        var plan = plan("""
-            from test
-            | stats min(salary) where emp_no > 2 and first_name == "John",
-                    max(salary) where emp_no > 1 + 1 and length(last_name) < 19
-            """);
-
-        var limit = as(plan, Limit.class);
-        var agg = as(limit.child(), Aggregate.class);
-        assertThat(agg.aggregates().size(), is(2));
-
-        var alias = as(agg.aggregates().get(0), Alias.class);
-        var aggFunc = as(alias.child(), AggregateFunction.class);
-        assertThat(Expressions.name(aggFunc.filter()), is("first_name == \"John\""));
-
-        alias = as(agg.aggregates().get(1), Alias.class);
-        aggFunc = as(alias.child(), AggregateFunction.class);
-        assertThat(Expressions.name(aggFunc.filter()), is("length(last_name) < 19"));
-
-        var filter = as(agg.child(), Filter.class);
-        var gt = as(filter.condition(), GreaterThan.class); // name is "emp_no > 1 + 1"
-        assertThat(Expressions.name(gt.left()), is("emp_no"));
-        assertTrue(gt.right().foldable());
-        assertThat(gt.right().fold(), is(2));
-
-        var source = as(filter.child(), EsRelation.class);
-    }
-
-    public void testExtractStatsCommonFilterInConjunctionWithMultipleCommonConjunctions() {
-        var plan = plan("""
-            from test
-            | stats min(salary) where emp_no < 10 and first_name == "John" and last_name == "Doe",
-                    max(salary) where emp_no - 1 < 2 + 7 and length(last_name) < 19 and last_name == "Doe"
-            """);
-
-        var limit = as(plan, Limit.class);
-        var agg = as(limit.child(), Aggregate.class);
-        assertThat(agg.aggregates().size(), is(2));
-
-        var alias = as(agg.aggregates().get(0), Alias.class);
-        var aggFunc = as(alias.child(), AggregateFunction.class);
-        assertThat(Expressions.name(aggFunc.filter()), is("first_name == \"John\""));
-
-        alias = as(agg.aggregates().get(1), Alias.class);
-        aggFunc = as(alias.child(), AggregateFunction.class);
-        assertThat(Expressions.name(aggFunc.filter()), is("length(last_name) < 19"));
-
-        var filter = as(agg.child(), Filter.class);
-        var and = as(filter.condition(), And.class);
-
-        var lt = as(and.left(), LessThan.class);
-        assertThat(Expressions.name(lt.left()), is("emp_no"));
-        assertTrue(lt.right().foldable());
-        assertThat(lt.right().fold(), is(10));
-
-        var equals = as(and.right(), Equals.class);
-        assertThat(Expressions.name(equals.left()), is("last_name"));
-        assertTrue(equals.right().foldable());
-        assertThat(equals.right().fold(), is(BytesRefs.toBytesRef("Doe")));
-
-        var source = as(filter.child(), EsRelation.class);
-    }
-
-    public void testExtractStatsCommonFilterSkippedDueToDisjunction() {
-        // same query as in testExtractStatsCommonFilterInConjunction, except for the OR in the filter
-        var plan = plan("""
-            from test
-            | stats min(salary) where emp_no > 2 OR first_name == "John",
-                    max(salary) where emp_no > 1 + 1 and length(last_name) < 19
-            """);
-
-        var limit = as(plan, Limit.class);
-        var agg = as(limit.child(), Aggregate.class);
-        assertThat(agg.aggregates().size(), is(2));
-
-        var alias = as(agg.aggregates().get(0), Alias.class);
-        var aggFunc = as(alias.child(), AggregateFunction.class);
-        assertThat(aggFunc.filter(), instanceOf(Or.class));
-
-        alias = as(agg.aggregates().get(1), Alias.class);
-        aggFunc = as(alias.child(), AggregateFunction.class);
-        assertThat(aggFunc.filter(), instanceOf(And.class));
-
-        var source = as(agg.child(), EsRelation.class);
-=======
     /*
      * Limit[1000[INTEGER]]
      * \_LocalRelation[[sum(salary) where false{r}#26],[ConstantNullBlock[positions=1]]]
@@ -1097,7 +838,265 @@
         assertThat(Expressions.names(aggregate.aggregates()), contains("emp_no"));
 
         var source = as(aggregate.child(), EsRelation.class);
->>>>>>> f400839f
+    }
+
+    public void testExtractStatsCommonFilter() {
+        var plan = plan("""
+            from test
+            | stats m = min(salary) where emp_no > 1,
+                    max(salary) where emp_no > 1
+            """);
+
+        var limit = as(plan, Limit.class);
+        var agg = as(limit.child(), Aggregate.class);
+        assertThat(agg.aggregates().size(), is(2));
+
+        var alias = as(agg.aggregates().get(0), Alias.class);
+        var aggFunc = as(alias.child(), AggregateFunction.class);
+        assertThat(aggFunc.filter(), is(Literal.TRUE));
+
+        alias = as(agg.aggregates().get(1), Alias.class);
+        aggFunc = as(alias.child(), AggregateFunction.class);
+        assertThat(aggFunc.filter(), is(Literal.TRUE));
+
+        var filter = as(agg.child(), Filter.class);
+        assertThat(Expressions.name(filter.condition()), is("emp_no > 1"));
+
+        var source = as(filter.child(), EsRelation.class);
+    }
+
+    public void testExtractStatsCommonFilterUsingAliases() {
+        var plan = plan("""
+            from test
+            | eval eno = emp_no
+            | drop emp_no
+            | stats min(salary) where eno > 1,
+                    max(salary) where eno > 1
+            """);
+
+        var limit = as(plan, Limit.class);
+        var agg = as(limit.child(), Aggregate.class);
+        assertThat(agg.aggregates().size(), is(2));
+
+        var alias = as(agg.aggregates().get(0), Alias.class);
+        var aggFunc = as(alias.child(), AggregateFunction.class);
+        assertThat(aggFunc.filter(), is(Literal.TRUE));
+
+        alias = as(agg.aggregates().get(1), Alias.class);
+        aggFunc = as(alias.child(), AggregateFunction.class);
+        assertThat(aggFunc.filter(), is(Literal.TRUE));
+
+        var filter = as(agg.child(), Filter.class);
+        assertThat(Expressions.name(filter.condition()), is("eno > 1"));
+
+        var source = as(filter.child(), EsRelation.class);
+    }
+
+    public void testExtractStatsCommonFilterUsingJustOneAlias() {
+        var plan = plan("""
+            from test
+            | eval eno = emp_no
+            | stats min(salary) where emp_no > 1,
+                    max(salary) where eno > 1
+            """);
+
+        var limit = as(plan, Limit.class);
+        var agg = as(limit.child(), Aggregate.class);
+        assertThat(agg.aggregates().size(), is(2));
+
+        var alias = as(agg.aggregates().get(0), Alias.class);
+        var aggFunc = as(alias.child(), AggregateFunction.class);
+        assertThat(aggFunc.filter(), is(Literal.TRUE));
+
+        alias = as(agg.aggregates().get(1), Alias.class);
+        aggFunc = as(alias.child(), AggregateFunction.class);
+        assertThat(aggFunc.filter(), is(Literal.TRUE));
+
+        var filter = as(agg.child(), Filter.class);
+        var gt = as(filter.condition(), GreaterThan.class);
+        assertThat(Expressions.name(gt.left()), is("emp_no"));
+        assertTrue(gt.right().foldable());
+        assertThat(gt.right().fold(), is(1));
+
+        var source = as(filter.child(), EsRelation.class);
+    }
+
+    public void testExtractStatsCommonFilterSkippedNotSameFilter() {
+        var plan = plan("""
+            from test
+            | stats min(salary) where emp_no > 1,
+                    max(salary) where emp_no > 2
+            """);
+
+        var limit = as(plan, Limit.class);
+        var agg = as(limit.child(), Aggregate.class);
+        assertThat(agg.aggregates().size(), is(2));
+
+        var alias = as(agg.aggregates().get(0), Alias.class);
+        var aggFunc = as(alias.child(), AggregateFunction.class);
+        assertThat(aggFunc.filter(), instanceOf(BinaryComparison.class));
+
+        alias = as(agg.aggregates().get(1), Alias.class);
+        aggFunc = as(alias.child(), AggregateFunction.class);
+        assertThat(aggFunc.filter(), instanceOf(BinaryComparison.class));
+
+        var source = as(agg.child(), EsRelation.class);
+    }
+
+    public void testExtractStatsCommonFilterSkippedOnLackingFilter() {
+        var plan = plan("""
+            from test
+            | stats min(salary),
+                    max(salary) where emp_no > 2
+            """);
+
+        var limit = as(plan, Limit.class);
+        var agg = as(limit.child(), Aggregate.class);
+        assertThat(agg.aggregates().size(), is(2));
+
+        var alias = as(agg.aggregates().get(0), Alias.class);
+        var aggFunc = as(alias.child(), AggregateFunction.class);
+        assertThat(aggFunc.filter(), is(Literal.TRUE));
+
+        alias = as(agg.aggregates().get(1), Alias.class);
+        aggFunc = as(alias.child(), AggregateFunction.class);
+        assertThat(aggFunc.filter(), instanceOf(BinaryComparison.class));
+
+        var source = as(agg.child(), EsRelation.class);
+    }
+
+    public void testExtractStatsCommonFilterSkippedWithGroups() {
+        var plan = plan("""
+            from test
+            | stats min(salary) where emp_no > 2,
+                    max(salary) where emp_no > 2 by first_name
+            """);
+
+        var limit = as(plan, Limit.class);
+        var agg = as(limit.child(), Aggregate.class);
+        assertThat(agg.aggregates().size(), is(3));
+
+        var alias = as(agg.aggregates().get(0), Alias.class);
+        var aggFunc = as(alias.child(), AggregateFunction.class);
+        assertThat(aggFunc.filter(), instanceOf(BinaryComparison.class));
+
+        alias = as(agg.aggregates().get(1), Alias.class);
+        aggFunc = as(alias.child(), AggregateFunction.class);
+        assertThat(aggFunc.filter(), instanceOf(BinaryComparison.class));
+
+        var source = as(agg.child(), EsRelation.class);
+    }
+
+    public void testExtractStatsCommonFilterNormalizeAndCombineWithExistingFilter() {
+        var plan = plan("""
+            from test
+            | where emp_no > 3
+            | stats min(salary) where emp_no > 2,
+                    max(salary) where 2 < emp_no
+            """);
+
+        var limit = as(plan, Limit.class);
+        var agg = as(limit.child(), Aggregate.class);
+        assertThat(agg.aggregates().size(), is(2));
+
+        var alias = as(agg.aggregates().get(0), Alias.class);
+        var aggFunc = as(alias.child(), AggregateFunction.class);
+        assertThat(aggFunc.filter(), is(Literal.TRUE));
+
+        alias = as(agg.aggregates().get(1), Alias.class);
+        aggFunc = as(alias.child(), AggregateFunction.class);
+        assertThat(aggFunc.filter(), is(Literal.TRUE));
+
+        var filter = as(agg.child(), Filter.class);
+        assertThat(Expressions.name(filter.condition()), is("emp_no > 3"));
+
+        var source = as(filter.child(), EsRelation.class);
+    }
+
+    public void testExtractStatsCommonFilterInConjunction() {
+        var plan = plan("""
+            from test
+            | stats min(salary) where emp_no > 2 and first_name == "John",
+                    max(salary) where emp_no > 1 + 1 and length(last_name) < 19
+            """);
+
+        var limit = as(plan, Limit.class);
+        var agg = as(limit.child(), Aggregate.class);
+        assertThat(agg.aggregates().size(), is(2));
+
+        var alias = as(agg.aggregates().get(0), Alias.class);
+        var aggFunc = as(alias.child(), AggregateFunction.class);
+        assertThat(Expressions.name(aggFunc.filter()), is("first_name == \"John\""));
+
+        alias = as(agg.aggregates().get(1), Alias.class);
+        aggFunc = as(alias.child(), AggregateFunction.class);
+        assertThat(Expressions.name(aggFunc.filter()), is("length(last_name) < 19"));
+
+        var filter = as(agg.child(), Filter.class);
+        var gt = as(filter.condition(), GreaterThan.class); // name is "emp_no > 1 + 1"
+        assertThat(Expressions.name(gt.left()), is("emp_no"));
+        assertTrue(gt.right().foldable());
+        assertThat(gt.right().fold(), is(2));
+
+        var source = as(filter.child(), EsRelation.class);
+    }
+
+    public void testExtractStatsCommonFilterInConjunctionWithMultipleCommonConjunctions() {
+        var plan = plan("""
+            from test
+            | stats min(salary) where emp_no < 10 and first_name == "John" and last_name == "Doe",
+                    max(salary) where emp_no - 1 < 2 + 7 and length(last_name) < 19 and last_name == "Doe"
+            """);
+
+        var limit = as(plan, Limit.class);
+        var agg = as(limit.child(), Aggregate.class);
+        assertThat(agg.aggregates().size(), is(2));
+
+        var alias = as(agg.aggregates().get(0), Alias.class);
+        var aggFunc = as(alias.child(), AggregateFunction.class);
+        assertThat(Expressions.name(aggFunc.filter()), is("first_name == \"John\""));
+
+        alias = as(agg.aggregates().get(1), Alias.class);
+        aggFunc = as(alias.child(), AggregateFunction.class);
+        assertThat(Expressions.name(aggFunc.filter()), is("length(last_name) < 19"));
+
+        var filter = as(agg.child(), Filter.class);
+        var and = as(filter.condition(), And.class);
+
+        var lt = as(and.left(), LessThan.class);
+        assertThat(Expressions.name(lt.left()), is("emp_no"));
+        assertTrue(lt.right().foldable());
+        assertThat(lt.right().fold(), is(10));
+
+        var equals = as(and.right(), Equals.class);
+        assertThat(Expressions.name(equals.left()), is("last_name"));
+        assertTrue(equals.right().foldable());
+        assertThat(equals.right().fold(), is(BytesRefs.toBytesRef("Doe")));
+
+        var source = as(filter.child(), EsRelation.class);
+    }
+
+    public void testExtractStatsCommonFilterSkippedDueToDisjunction() {
+        // same query as in testExtractStatsCommonFilterInConjunction, except for the OR in the filter
+        var plan = plan("""
+            from test
+            | stats min(salary) where emp_no > 2 OR first_name == "John",
+                    max(salary) where emp_no > 1 + 1 and length(last_name) < 19
+            """);
+
+        var limit = as(plan, Limit.class);
+        var agg = as(limit.child(), Aggregate.class);
+        assertThat(agg.aggregates().size(), is(2));
+
+        var alias = as(agg.aggregates().get(0), Alias.class);
+        var aggFunc = as(alias.child(), AggregateFunction.class);
+        assertThat(aggFunc.filter(), instanceOf(Or.class));
+
+        alias = as(agg.aggregates().get(1), Alias.class);
+        aggFunc = as(alias.child(), AggregateFunction.class);
+        assertThat(aggFunc.filter(), instanceOf(And.class));
+
+        var source = as(agg.child(), EsRelation.class);
     }
 
     public void testQlComparisonOptimizationsApply() {

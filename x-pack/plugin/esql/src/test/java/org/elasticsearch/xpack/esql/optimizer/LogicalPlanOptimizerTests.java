--- conflicted
+++ resolved
@@ -9846,7 +9846,6 @@
         assertEquals("test", relation.indexPattern());
     }
 
-<<<<<<< HEAD
     /**
      * Project[[foo{r}#12, $$id$converted_to$keyword{f$}#13 AS id#9]]
      * \_Limit[1000[INTEGER],true,false]
@@ -9936,7 +9935,8 @@
         assertThat(syntheticField.name(), equalTo("$$id$converted_to$long"));
         assertThat(syntheticField.dataType(), equalTo(LONG));
         assertThat(syntheticFieldAttr.id(), equalTo(syntheticField.id()));
-=======
+    }
+
     /*
      * Renaming or shadowing the @timestamp field prior to running stats with TS command is not allowed.
      */
@@ -10762,6 +10762,5 @@
         var mvAvgAlias = mvAvgEval.fields().getFirst();
         assertThat(mvAvgAlias.child(), instanceOf(MvAvg.class));
         as(leftEval.child(), EsRelation.class);
->>>>>>> 4d7a3e44
     }
 }
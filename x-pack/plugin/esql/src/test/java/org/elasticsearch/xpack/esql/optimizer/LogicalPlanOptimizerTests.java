--- conflicted
+++ resolved
@@ -10298,7 +10298,6 @@
         }
     }
 
-<<<<<<< HEAD
     /**
      * Verifies that multi-value constant literals used as GROUP BY keys are not propagated
      * after the Aggregate node. GROUP BY explodes multi-values into single values, so propagating
@@ -10410,7 +10409,8 @@
         var agg = as(limit.child(), Aggregate.class);
         assertThat(Expressions.names(agg.groupings()), contains("a"));
         as(agg.child(), LocalRelation.class);
-=======
+    }
+
     /*
      * https://github.com/elastic/elasticsearch/issues/138283
      *
@@ -10488,6 +10488,5 @@
         var mvAvgAlias = mvAvgEval.fields().getFirst();
         assertThat(mvAvgAlias.child(), instanceOf(MvAvg.class));
         as(leftEval.child(), EsRelation.class);
->>>>>>> f55813fd
     }
 }
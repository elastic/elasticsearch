--- conflicted
+++ resolved
@@ -5583,30 +5583,6 @@
         assertEquals("1:60: argument of [to_timeduration(x)] must be a constant, received [x]", e.getMessage().substring(header.length()));
     }
 
-<<<<<<< HEAD
-    public void testCheckPercentileFoldableSecondArgument() {
-        VerificationException e = expectThrows(VerificationException.class, () -> plan("""
-            from test
-            | stats x = percentile(languages, languages) by emp_no
-            """));
-        assertTrue(e.getMessage().startsWith("Found "));
-        final String header = "Found 1 problem\nline ";
-        assertEquals(
-            "2:35: second argument of [percentile(languages, languages)] must be a constant, received [languages]",
-            e.getMessage().substring(header.length())
-        );
-    }
-
-    public void testCheckCountDistinctFoldableSecondArgument() {
-        VerificationException e = expectThrows(VerificationException.class, () -> plan("""
-            from test
-            | stats x = count_distinct(languages, languages) by emp_no
-            """));
-        assertTrue(e.getMessage().startsWith("Found "));
-        final String header = "Found 1 problem\nline ";
-        assertEquals(
-            "2:39: second argument of [count_distinct(languages, languages)] must be a constant, received [languages]",
-=======
     // These should pass eventually once we lift some restrictions on match function
     public void testMatchWithNonIndexedColumnCurrentlyUnsupported() {
         final String header = "Found 1 problem\nline ";
@@ -5623,12 +5599,52 @@
         assertTrue(e.getMessage().startsWith("Found "));
         assertEquals(
             "1:67: [MATCH] cannot operate on [text], which is not a field from an index mapping",
->>>>>>> 8cf2cb35
             e.getMessage().substring(header.length())
         );
     }
 
-<<<<<<< HEAD
+    public void testMatchFunctionIsNotNullable() {
+        String queryText = """
+            row n = null | eval text = n + 5 | where match(text::keyword, "Anna")
+            """;
+
+        VerificationException ve = expectThrows(VerificationException.class, () -> plan(queryText));
+        assertThat(
+            ve.getMessage(),
+            containsString("[MATCH] cannot operate on [text::keyword], which is not a field from an index mapping")
+        );
+    }
+
+    private Literal nullOf(DataType dataType) {
+        return new Literal(Source.EMPTY, null, dataType);
+    }
+
+    public void testCheckPercentileFoldableSecondArgument() {
+        VerificationException e = expectThrows(VerificationException.class, () -> plan("""
+            from test
+            | stats x = percentile(languages, languages) by emp_no
+            """));
+        assertTrue(e.getMessage().startsWith("Found "));
+        final String header = "Found 1 problem\nline ";
+        assertEquals(
+            "2:35: second argument of [percentile(languages, languages)] must be a constant, received [languages]",
+            e.getMessage().substring(header.length())
+        );
+    }
+
+    public void testCheckCountDistinctFoldableSecondArgument() {
+        VerificationException e = expectThrows(VerificationException.class, () -> plan("""
+            from test
+            | stats x = count_distinct(languages, languages) by emp_no
+            """));
+        assertTrue(e.getMessage().startsWith("Found "));
+        final String header = "Found 1 problem\nline ";
+        assertEquals(
+            "2:39: second argument of [count_distinct(languages, languages)] must be a constant, received [languages]",
+            e.getMessage().substring(header.length())
+        );
+    }
+
     /**
      * eval x = null + 1 | .... | stats avg(x)
      * and
@@ -5951,21 +5967,5 @@
         assertThat(limit.limit().fold(), equalTo(5));
 
         as(limit.child(), EsRelation.class);
-=======
-    public void testMatchFunctionIsNotNullable() {
-        String queryText = """
-            row n = null | eval text = n + 5 | where match(text::keyword, "Anna")
-            """;
-
-        VerificationException ve = expectThrows(VerificationException.class, () -> plan(queryText));
-        assertThat(
-            ve.getMessage(),
-            containsString("[MATCH] cannot operate on [text::keyword], which is not a field from an index mapping")
-        );
-    }
-
-    private Literal nullOf(DataType dataType) {
-        return new Literal(Source.EMPTY, null, dataType);
->>>>>>> 8cf2cb35
     }
 }
--- conflicted
+++ resolved
@@ -194,11 +194,7 @@
 //@TestLogging(value = "org.elasticsearch.xpack.esql:TRACE", reason = "debug")
 public class LogicalPlanOptimizerTests extends ESTestCase {
     private static EsqlParser parser;
-<<<<<<< HEAD
-=======
-    private static Analyzer analyzer;
     private static LogicalOptimizerContext logicalOptimizerCtx;
->>>>>>> 35341330
     private static LogicalPlanOptimizer logicalOptimizer;
 
     private static Map<String, EsField> mapping;

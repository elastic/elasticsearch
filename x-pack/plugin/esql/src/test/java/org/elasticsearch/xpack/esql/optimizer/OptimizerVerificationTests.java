/*
 * Copyright Elasticsearch B.V. and/or licensed to Elasticsearch B.V. under one
 * or more contributor license agreements. Licensed under the Elastic License
 * 2.0; you may not use this file except in compliance with the Elastic License
 * 2.0.
 */

package org.elasticsearch.xpack.esql.optimizer;

import org.elasticsearch.common.Strings;
import org.elasticsearch.xpack.esql.EsqlTestUtils;
import org.elasticsearch.xpack.esql.VerificationException;
import org.elasticsearch.xpack.esql.action.EsqlCapabilities;
import org.elasticsearch.xpack.esql.analysis.Analyzer;
import org.elasticsearch.xpack.esql.analysis.AnalyzerTestUtils;
import org.elasticsearch.xpack.esql.analysis.EnrichResolution;
import org.elasticsearch.xpack.esql.parser.QueryParam;
import org.elasticsearch.xpack.esql.plan.logical.Enrich;
import org.elasticsearch.xpack.esql.plan.logical.LogicalPlan;

import java.util.ArrayList;
import java.util.List;

import static org.elasticsearch.xpack.core.enrich.EnrichPolicy.MATCH_TYPE;
import static org.elasticsearch.xpack.esql.EsqlTestUtils.TEST_VERIFIER;
import static org.elasticsearch.xpack.esql.EsqlTestUtils.paramAsConstant;
import static org.elasticsearch.xpack.esql.analysis.AnalyzerTestUtils.defaultLookupResolution;
import static org.elasticsearch.xpack.esql.analysis.AnalyzerTestUtils.loadEnrichPolicyResolution;
import static org.elasticsearch.xpack.esql.analysis.AnalyzerTestUtils.loadMapping;
import static org.elasticsearch.xpack.esql.plugin.EsqlPlugin.INLINE_STATS_FEATURE_FLAG;
import static org.hamcrest.Matchers.containsString;
import static org.hamcrest.Matchers.instanceOf;
import static org.hamcrest.Matchers.is;

public class OptimizerVerificationTests extends AbstractLogicalPlanOptimizerTests {

    private LogicalPlan plan(String query, Analyzer analyzer) {
        var analyzed = analyzer.analyze(parser.createStatement(query, EsqlTestUtils.TEST_CFG));
        return logicalOptimizer.optimize(analyzed);
    }

    private String error(String query, Analyzer analyzer, Object... params) {
        List<QueryParam> parameters = new ArrayList<>();
        for (Object param : params) {
            if (param == null) {
                parameters.add(paramAsConstant(null, null));
            } else if (param instanceof String) {
                parameters.add(paramAsConstant(null, param));
            } else if (param instanceof Number) {
                parameters.add(paramAsConstant(null, param));
            } else {
                throw new IllegalArgumentException("VerifierTests don't support params of type " + param.getClass());
            }
        }
        Throwable e = expectThrows(
            VerificationException.class,
            "Expected error for query [" + query + "] but no error was raised",
            () -> plan(query, analyzer)
        );
        assertThat(e, instanceOf(VerificationException.class));

        String message = e.getMessage();
        assertTrue(message.startsWith("Found "));

        String pattern = "\nline ";
        int index = message.indexOf(pattern);
        return message.substring(index + pattern.length());
    }

    public void testRemoteEnrichAfterCoordinatorOnlyPlans() {
        EnrichResolution enrichResolution = new EnrichResolution();
        loadEnrichPolicyResolution(
            enrichResolution,
            Enrich.Mode.REMOTE,
            MATCH_TYPE,
            "languages",
            "language_code",
            "languages_idx",
            "mapping-languages.json"
        );
        loadEnrichPolicyResolution(
            enrichResolution,
            Enrich.Mode.COORDINATOR,
            MATCH_TYPE,
            "languages",
            "language_code",
            "languages_idx",
            "mapping-languages.json"
        );
        var analyzer = AnalyzerTestUtils.analyzer(
            loadMapping("mapping-default.json", "test"),
            defaultLookupResolution(),
            enrichResolution,
            TEST_VERIFIER
        );

        String err;

        // Remote enrich is ok after limit
        plan("""
            FROM test
            | LIMIT 10
            | EVAL language_code = languages
            | ENRICH _remote:languages ON language_code
            | STATS count(*) BY language_name
            """, analyzer);

        // Remote enrich is ok after topn
        plan("""
            FROM test
            | EVAL language_code = languages
            | SORT languages
            | ENRICH _remote:languages ON language_code
            """, analyzer);
        plan("""
            FROM test
            | EVAL language_code = languages
            | SORT languages
            | LIMIT 2
            | ENRICH _remote:languages ON language_code
            """, analyzer);

        // Remote enrich is ok before pipeline breakers
        plan("""
            FROM test
            | EVAL language_code = languages
            | ENRICH _remote:languages ON language_code
            | LIMIT 10
            """, analyzer);

        plan("""
            FROM test
            | EVAL language_code = languages
            | ENRICH _remote:languages ON language_code
            | STATS count(*) BY language_name
            """, analyzer);

        plan("""
            FROM test
            | EVAL language_code = languages
            | ENRICH _remote:languages ON language_code
            | STATS count(*) BY language_name
            | LIMIT 10
            """, analyzer);

        plan("""
            FROM test
            | EVAL language_code = languages
            | ENRICH _remote:languages ON language_code
            | SORT language_name
            """, analyzer);

        err = error("""
            FROM test
            | EVAL language_code = languages
            | STATS count(*) BY language_code
            | ENRICH _remote:languages ON language_code
            """, analyzer);
        assertThat(err, containsString("4:3: ENRICH with remote policy can't be executed after [STATS count(*) BY language_code]@3:3"));

        if (INLINE_STATS_FEATURE_FLAG) {
            err = error("""
                FROM test
                | EVAL language_code = languages
                | INLINE STATS count(*) BY language_code
                | ENRICH _remote:languages ON language_code
                """, analyzer);
            assertThat(
                err,
                containsString("4:3: ENRICH with remote policy can't be executed after [INLINE STATS count(*) BY language_code]@3:3")
            );
        }

        err = error("""
            FROM test
            | EVAL language_code = languages
            | STATS count(*) BY language_code
            | EVAL x = 1
            | MV_EXPAND language_code
            | ENRICH _remote:languages ON language_code
            """, analyzer);
        assertThat(err, containsString("6:3: ENRICH with remote policy can't be executed after [STATS count(*) BY language_code]@3:3"));

        // Coordinator after remote is OK
        plan("""
            FROM test
            | EVAL language_code = languages
            | ENRICH _remote:languages ON language_code
            | ENRICH _coordinator:languages ON language_code
            """, analyzer);

        err = error("""
            FROM test
            | EVAL language_code = languages
            | ENRICH _coordinator:languages ON language_code
            | ENRICH _remote:languages ON language_code
            """, analyzer);
        assertThat(
            err,
            containsString("4:3: ENRICH with remote policy can't be executed after [ENRICH _coordinator:languages ON language_code]@3:3")
        );

        err = error("""
            FROM test
            | EVAL language_code = languages
            | ENRICH _coordinator:languages ON language_code
            | EVAL x = 1
            | MV_EXPAND language_name
            | DISSECT language_name "%{foo}"
            | ENRICH _remote:languages ON language_code
            """, analyzer);
        assertThat(
            err,
            containsString("7:3: ENRICH with remote policy can't be executed after [ENRICH _coordinator:languages ON language_code]@3:3")
        );

        err = error("""
            FROM test
            | FORK (WHERE languages == 1) (WHERE languages == 2)
            | EVAL language_code = languages
            | ENRICH _remote:languages ON language_code
            """, analyzer);
        assertThat(
            err,
            containsString(
                "4:3: ENRICH with remote policy can't be executed after [FORK (WHERE languages == 1) (WHERE languages == 2)]@2:3"
            )
        );

        err = error("""
            FROM test
            | COMPLETION language_code = "some prompt" WITH { "inference_id" : "completion-inference-id" }
            | ENRICH _remote:languages ON language_code
            """, analyzer);
        assertThat(
            err,
            containsString(
                "ENRICH with remote policy can't be executed after "
                    + "[COMPLETION language_code = \"some prompt\" WITH { \"inference_id\" : \"completion-inference-id\" }]@2:3"
            )
        );

        err = error("""
            FROM test
            | RERANK language_code="test" ON languages WITH { "inference_id" : "reranking-inference-id" }
            | ENRICH _remote:languages ON language_code
            """, analyzer);
        assertThat(
            err,
            containsString(
                "ENRICH with remote policy can't be executed after "
                    + "[RERANK language_code=\"test\" ON languages WITH { \"inference_id\" : \"reranking-inference-id\" }]@2:3"
            )
        );

        err = error("""
            FROM test
            | CHANGE_POINT salary ON languages
            | EVAL language_code = languages
            | ENRICH _remote:languages ON language_code
            """, analyzer);
        assertThat(err, containsString("4:3: ENRICH with remote policy can't be executed after [CHANGE_POINT salary ON languages]@2:3"));
    }

    /**
     * The validation should not trigger for remote enrich after a lookup join. Lookup joins can be executed anywhere.
     */
    public void testRemoteEnrichAfterLookupJoin() {
        EnrichResolution enrichResolution = new EnrichResolution();
        loadEnrichPolicyResolution(
            enrichResolution,
            Enrich.Mode.REMOTE,
            MATCH_TYPE,
            "languages",
            "language_code",
            "languages_idx",
            "mapping-languages.json"
        );
        var analyzer = AnalyzerTestUtils.analyzer(
            loadMapping("mapping-default.json", "test"),
            defaultLookupResolution(),
            enrichResolution,
            TEST_VERIFIER
        );

        String lookupCommand = randomBoolean() ? "LOOKUP JOIN test_lookup ON languages" : "LOOKUP JOIN languages_lookup ON language_code";

        plan(Strings.format("""
            FROM test
            | EVAL language_code = languages
            | ENRICH _remote:languages ON language_code
            | %s
            """, lookupCommand), analyzer);

        plan(Strings.format("""
            FROM test
            | EVAL language_code = languages
            | %s
            | ENRICH _remote:languages ON language_code
            """, lookupCommand), analyzer);

        plan(Strings.format("""
            FROM test
            | EVAL language_code = languages
            | %s
            | ENRICH _remote:languages ON language_code
            | %s
            """, lookupCommand, lookupCommand), analyzer);

        plan(Strings.format("""
            FROM test
            | EVAL language_code = languages
            | %s
            | EVAL x = 1
            | MV_EXPAND language_code
            | ENRICH _remote:languages ON language_code
            """, lookupCommand), analyzer);
    }

    public void testRemoteLookupJoinWithPipelineBreaker() {
        var analyzer = AnalyzerTestUtils.analyzer(loadMapping("mapping-default.json", "test,remote:test"));
        assertEquals(
            "1:92: LOOKUP JOIN with remote indices can't be executed after [STATS c = COUNT(*) by languages]@1:25",
            error(
                "FROM test,remote:test | STATS c = COUNT(*) by languages "
                    + "| EVAL language_code = languages | LOOKUP JOIN languages_lookup ON language_code",
                analyzer
            )
        );

        assertEquals(
            "1:72: LOOKUP JOIN with remote indices can't be executed after [SORT emp_no]@1:25",
            error(
                "FROM test,remote:test | SORT emp_no | EVAL language_code = languages | LOOKUP JOIN languages_lookup ON language_code",
                analyzer
            )
        );

        assertEquals(
            "1:68: LOOKUP JOIN with remote indices can't be executed after [LIMIT 2]@1:25",
            error(
                "FROM test,remote:test | LIMIT 2 | EVAL language_code = languages | LOOKUP JOIN languages_lookup ON language_code",
                analyzer
            )
        );

        assertEquals(
            "1:96: LOOKUP JOIN with remote indices can't be executed after [ENRICH _coordinator:languages_coord]@1:58",
            error(
                "FROM test,remote:test | EVAL language_code = languages | ENRICH _coordinator:languages_coord "
                    + "| LOOKUP JOIN languages_lookup ON language_code",
                analyzer
            )
        );

        plan("FROM test,remote:test | EVAL language_code = languages | LOOKUP JOIN languages_lookup ON language_code | LIMIT 2", analyzer);

        // Since FORK, RERANK, COMPLETION and CHANGE_POINT are not supported on remote indices, we can't check them here against the remote
        // LOOKUP JOIN
    }

    public void testRemoteEnrichAfterLookupJoinWithPipelineBreaker() {
        EnrichResolution enrichResolution = new EnrichResolution();
        loadEnrichPolicyResolution(
            enrichResolution,
            Enrich.Mode.REMOTE,
            MATCH_TYPE,
            "languages",
            "language_code",
            "languages_idx",
            "mapping-languages.json"
        );
        loadEnrichPolicyResolution(
            enrichResolution,
            Enrich.Mode.COORDINATOR,
            MATCH_TYPE,
            "languages_coord",
            "language_code",
            "languages_idx",
            "mapping-languages.json"
        );
        var analyzer = AnalyzerTestUtils.analyzer(
            loadMapping("mapping-default.json", "test"),
            defaultLookupResolution(),
            enrichResolution,
            TEST_VERIFIER
        );

        String err = error("""
            FROM test
            | STATS c = COUNT(*) by languages
            | EVAL language_code = languages
            | LOOKUP JOIN languages_lookup ON language_code
            | ENRICH _remote:languages ON language_code
            """, analyzer);
        assertThat(
            err,
            containsString("4:3: LOOKUP JOIN with remote indices can't be executed after [STATS c = COUNT(*) by languages]@2:3")
        );

        err = error("""
            FROM test
            | SORT emp_no
            | EVAL language_code = languages
            | LOOKUP JOIN languages_lookup ON language_code
            | ENRICH _remote:languages ON language_code
            """, analyzer);
        assertThat(err, containsString("4:3: LOOKUP JOIN with remote indices can't be executed after [SORT emp_no]@2:3"));

        err = error("""
            FROM test
            | LIMIT 2
            | EVAL language_code = languages
            | LOOKUP JOIN languages_lookup ON language_code
            | ENRICH _remote:languages ON language_code
            """, analyzer);
        assertThat(err, containsString("4:3: LOOKUP JOIN with remote indices can't be executed after [LIMIT 2]@2:3"));

        err = error("""
            FROM test
            | EVAL language_code = languages
            | ENRICH _coordinator:languages_coord
            | LOOKUP JOIN languages_lookup ON language_code
            | ENRICH _remote:languages ON language_code
            """, analyzer);
        assertThat(
            err,
            containsString("4:3: LOOKUP JOIN with remote indices can't be executed after [ENRICH _coordinator:languages_coord]@3:3")
        );
    }

    public void testDanglingOrderByInInlineStats() {
<<<<<<< HEAD
        assumeTrue("INLINESTATS must be enabled", EsqlCapabilities.Cap.INLINESTATS_V12.isEnabled());
=======
        assumeTrue("INLINE STATS must be enabled", EsqlCapabilities.Cap.INLINE_STATS.isEnabled());
>>>>>>> 3eb512b0
        var analyzer = AnalyzerTestUtils.analyzer(loadMapping("mapping-default.json", "test"));

        var err = error("""
            FROM test
            | SORT languages
            | INLINE STATS count(*) BY languages
            | INLINE STATS s = sum(salary) BY first_name
            """, analyzer);

        assertThat(err, is("""
            2:3: Unbounded SORT not supported yet [SORT languages] please add a LIMIT
            line 3:3: INLINE STATS [INLINE STATS count(*) BY languages] cannot yet have an unbounded SORT [SORT languages] before\
             it : either move the SORT after it, or add a LIMIT before the SORT
            line 4:3: INLINE STATS [INLINE STATS s = sum(salary) BY first_name] cannot yet have an unbounded SORT [SORT languages]\
             before it : either move the SORT after it, or add a LIMIT before the SORT"""));
    }
}<|MERGE_RESOLUTION|>--- conflicted
+++ resolved
@@ -430,11 +430,7 @@
     }
 
     public void testDanglingOrderByInInlineStats() {
-<<<<<<< HEAD
-        assumeTrue("INLINESTATS must be enabled", EsqlCapabilities.Cap.INLINESTATS_V12.isEnabled());
-=======
         assumeTrue("INLINE STATS must be enabled", EsqlCapabilities.Cap.INLINE_STATS.isEnabled());
->>>>>>> 3eb512b0
         var analyzer = AnalyzerTestUtils.analyzer(loadMapping("mapping-default.json", "test"));
 
         var err = error("""

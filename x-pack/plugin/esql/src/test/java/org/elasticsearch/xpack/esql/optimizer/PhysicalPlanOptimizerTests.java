/*
 * Copyright Elasticsearch B.V. and/or licensed to Elasticsearch B.V. under one
 * or more contributor license agreements. Licensed under the Elastic License
 * 2.0; you may not use this file except in compliance with the Elastic License
 * 2.0.
 */

package org.elasticsearch.xpack.esql.optimizer;

import com.carrotsearch.randomizedtesting.annotations.ParametersFactory;

import org.apache.lucene.util.BytesRef;
import org.elasticsearch.Build;
import org.elasticsearch.common.geo.ShapeRelation;
import org.elasticsearch.common.lucene.BytesRefs;
import org.elasticsearch.common.settings.Settings;
import org.elasticsearch.common.util.BigArrays;
import org.elasticsearch.common.util.set.Sets;
import org.elasticsearch.compute.aggregation.AggregatorMode;
<<<<<<< HEAD
import org.elasticsearch.compute.lucene.DataPartitioning;
import org.elasticsearch.compute.lucene.EmptyIndexedByShardId;
=======
>>>>>>> 7e051132
import org.elasticsearch.compute.operator.exchange.ExchangeSinkHandler;
import org.elasticsearch.compute.operator.exchange.ExchangeSourceHandler;
import org.elasticsearch.compute.test.TestBlockFactory;
import org.elasticsearch.core.Tuple;
import org.elasticsearch.geometry.Circle;
import org.elasticsearch.geometry.Polygon;
import org.elasticsearch.geometry.ShapeType;
import org.elasticsearch.index.IndexMode;
import org.elasticsearch.index.mapper.MappedFieldType.FieldExtractPreference;
import org.elasticsearch.index.query.BoolQueryBuilder;
import org.elasticsearch.index.query.ExistsQueryBuilder;
import org.elasticsearch.index.query.QueryBuilder;
import org.elasticsearch.index.query.RangeQueryBuilder;
import org.elasticsearch.index.query.RegexpQueryBuilder;
import org.elasticsearch.index.query.TermQueryBuilder;
import org.elasticsearch.index.query.TermsQueryBuilder;
import org.elasticsearch.index.query.WildcardQueryBuilder;
import org.elasticsearch.search.aggregations.bucket.sampler.random.RandomSamplingQueryBuilder;
import org.elasticsearch.search.sort.FieldSortBuilder;
import org.elasticsearch.search.sort.GeoDistanceSortBuilder;
import org.elasticsearch.test.ESTestCase;
import org.elasticsearch.xpack.core.enrich.EnrichPolicy;
import org.elasticsearch.xpack.esql.EsqlTestUtils;
import org.elasticsearch.xpack.esql.EsqlTestUtils.TestConfigurableSearchStats;
import org.elasticsearch.xpack.esql.EsqlTestUtils.TestConfigurableSearchStats.Config;
import org.elasticsearch.xpack.esql.VerificationException;
import org.elasticsearch.xpack.esql.action.EsqlCapabilities;
import org.elasticsearch.xpack.esql.analysis.Analyzer;
import org.elasticsearch.xpack.esql.analysis.AnalyzerContext;
import org.elasticsearch.xpack.esql.analysis.EnrichResolution;
import org.elasticsearch.xpack.esql.core.expression.Alias;
import org.elasticsearch.xpack.esql.core.expression.Attribute;
import org.elasticsearch.xpack.esql.core.expression.Expression;
import org.elasticsearch.xpack.esql.core.expression.Expressions;
import org.elasticsearch.xpack.esql.core.expression.FieldAttribute;
import org.elasticsearch.xpack.esql.core.expression.FoldContext;
import org.elasticsearch.xpack.esql.core.expression.Literal;
import org.elasticsearch.xpack.esql.core.expression.MetadataAttribute;
import org.elasticsearch.xpack.esql.core.expression.NamedExpression;
import org.elasticsearch.xpack.esql.core.expression.ReferenceAttribute;
import org.elasticsearch.xpack.esql.core.expression.predicate.operator.comparison.BinaryComparison;
import org.elasticsearch.xpack.esql.core.querydsl.query.NotQuery;
import org.elasticsearch.xpack.esql.core.tree.Node;
import org.elasticsearch.xpack.esql.core.tree.Source;
import org.elasticsearch.xpack.esql.core.type.DataType;
import org.elasticsearch.xpack.esql.core.type.EsField;
import org.elasticsearch.xpack.esql.core.util.Holder;
import org.elasticsearch.xpack.esql.enrich.ResolvedEnrichPolicy;
import org.elasticsearch.xpack.esql.expression.Order;
import org.elasticsearch.xpack.esql.expression.function.EsqlFunctionRegistry;
import org.elasticsearch.xpack.esql.expression.function.aggregate.AggregateFunction;
import org.elasticsearch.xpack.esql.expression.function.aggregate.Count;
import org.elasticsearch.xpack.esql.expression.function.aggregate.Min;
import org.elasticsearch.xpack.esql.expression.function.aggregate.SpatialAggregateFunction;
import org.elasticsearch.xpack.esql.expression.function.aggregate.SpatialCentroid;
import org.elasticsearch.xpack.esql.expression.function.aggregate.SpatialExtent;
import org.elasticsearch.xpack.esql.expression.function.aggregate.Sum;
import org.elasticsearch.xpack.esql.expression.function.fulltext.Match;
import org.elasticsearch.xpack.esql.expression.function.scalar.math.Round;
import org.elasticsearch.xpack.esql.expression.function.scalar.spatial.SpatialContains;
import org.elasticsearch.xpack.esql.expression.function.scalar.spatial.SpatialDisjoint;
import org.elasticsearch.xpack.esql.expression.function.scalar.spatial.SpatialIntersects;
import org.elasticsearch.xpack.esql.expression.function.scalar.spatial.SpatialRelatesFunction;
import org.elasticsearch.xpack.esql.expression.function.scalar.spatial.SpatialWithin;
import org.elasticsearch.xpack.esql.expression.function.scalar.spatial.StDistance;
import org.elasticsearch.xpack.esql.expression.function.scalar.string.ToLower;
import org.elasticsearch.xpack.esql.expression.function.scalar.string.ToUpper;
import org.elasticsearch.xpack.esql.expression.function.scalar.string.regex.WildcardLike;
import org.elasticsearch.xpack.esql.expression.predicate.logical.And;
import org.elasticsearch.xpack.esql.expression.predicate.logical.Not;
import org.elasticsearch.xpack.esql.expression.predicate.logical.Or;
import org.elasticsearch.xpack.esql.expression.predicate.operator.comparison.Equals;
import org.elasticsearch.xpack.esql.expression.predicate.operator.comparison.EsqlBinaryComparison;
import org.elasticsearch.xpack.esql.expression.predicate.operator.comparison.GreaterThan;
import org.elasticsearch.xpack.esql.expression.predicate.operator.comparison.GreaterThanOrEqual;
import org.elasticsearch.xpack.esql.expression.predicate.operator.comparison.LessThan;
import org.elasticsearch.xpack.esql.expression.predicate.operator.comparison.LessThanOrEqual;
import org.elasticsearch.xpack.esql.index.EsIndex;
import org.elasticsearch.xpack.esql.index.IndexResolution;
import org.elasticsearch.xpack.esql.optimizer.rules.physical.ProjectAwayColumns;
import org.elasticsearch.xpack.esql.parser.EsqlParser;
import org.elasticsearch.xpack.esql.parser.ParsingException;
import org.elasticsearch.xpack.esql.plan.logical.Aggregate;
import org.elasticsearch.xpack.esql.plan.logical.Enrich;
import org.elasticsearch.xpack.esql.plan.logical.EsRelation;
import org.elasticsearch.xpack.esql.plan.logical.Eval;
import org.elasticsearch.xpack.esql.plan.logical.Filter;
import org.elasticsearch.xpack.esql.plan.logical.Limit;
import org.elasticsearch.xpack.esql.plan.logical.LogicalPlan;
import org.elasticsearch.xpack.esql.plan.logical.Project;
import org.elasticsearch.xpack.esql.plan.logical.TopN;
import org.elasticsearch.xpack.esql.plan.logical.join.Join;
import org.elasticsearch.xpack.esql.plan.logical.join.JoinTypes;
import org.elasticsearch.xpack.esql.plan.logical.local.EmptyLocalSupplier;
import org.elasticsearch.xpack.esql.plan.logical.local.LocalRelation;
import org.elasticsearch.xpack.esql.plan.physical.AggregateExec;
import org.elasticsearch.xpack.esql.plan.physical.DissectExec;
import org.elasticsearch.xpack.esql.plan.physical.EnrichExec;
import org.elasticsearch.xpack.esql.plan.physical.EsQueryExec;
import org.elasticsearch.xpack.esql.plan.physical.EsQueryExec.FieldSort;
import org.elasticsearch.xpack.esql.plan.physical.EsSourceExec;
import org.elasticsearch.xpack.esql.plan.physical.EstimatesRowSize;
import org.elasticsearch.xpack.esql.plan.physical.EvalExec;
import org.elasticsearch.xpack.esql.plan.physical.ExchangeExec;
import org.elasticsearch.xpack.esql.plan.physical.FieldExtractExec;
import org.elasticsearch.xpack.esql.plan.physical.FilterExec;
import org.elasticsearch.xpack.esql.plan.physical.FragmentExec;
import org.elasticsearch.xpack.esql.plan.physical.GrokExec;
import org.elasticsearch.xpack.esql.plan.physical.HashJoinExec;
import org.elasticsearch.xpack.esql.plan.physical.LimitExec;
import org.elasticsearch.xpack.esql.plan.physical.LocalSourceExec;
import org.elasticsearch.xpack.esql.plan.physical.LookupJoinExec;
import org.elasticsearch.xpack.esql.plan.physical.MvExpandExec;
import org.elasticsearch.xpack.esql.plan.physical.PhysicalPlan;
import org.elasticsearch.xpack.esql.plan.physical.ProjectExec;
import org.elasticsearch.xpack.esql.plan.physical.TopNExec;
import org.elasticsearch.xpack.esql.plan.physical.UnaryExec;
import org.elasticsearch.xpack.esql.planner.EsPhysicalOperationProviders;
import org.elasticsearch.xpack.esql.planner.LocalExecutionPlanner;
import org.elasticsearch.xpack.esql.planner.PlannerUtils;
import org.elasticsearch.xpack.esql.planner.mapper.Mapper;
import org.elasticsearch.xpack.esql.plugin.EsqlFlags;
import org.elasticsearch.xpack.esql.plugin.QueryPragmas;
import org.elasticsearch.xpack.esql.querydsl.query.EqualsSyntheticSourceDelegate;
import org.elasticsearch.xpack.esql.querydsl.query.SingleValueQuery;
import org.elasticsearch.xpack.esql.querydsl.query.SpatialRelatesQuery;
import org.elasticsearch.xpack.esql.rule.RuleExecutor;
import org.elasticsearch.xpack.esql.session.Configuration;
import org.elasticsearch.xpack.esql.stats.SearchStats;
import org.junit.Before;

import java.util.ArrayList;
import java.util.Arrays;
import java.util.Collection;
import java.util.HashMap;
import java.util.HashSet;
import java.util.List;
import java.util.Locale;
import java.util.Map;
import java.util.Objects;
import java.util.Set;
import java.util.regex.Pattern;
import java.util.stream.Collectors;

import static java.util.Arrays.asList;
import static org.elasticsearch.compute.aggregation.AggregatorMode.FINAL;
import static org.elasticsearch.compute.aggregation.AggregatorMode.INITIAL;
import static org.elasticsearch.core.Tuple.tuple;
import static org.elasticsearch.index.query.QueryBuilders.boolQuery;
import static org.elasticsearch.index.query.QueryBuilders.existsQuery;
import static org.elasticsearch.test.ListMatcher.matchesList;
import static org.elasticsearch.test.MapMatcher.assertMap;
import static org.elasticsearch.xpack.esql.EsqlTestUtils.TEST_PLANNER_SETTINGS;
import static org.elasticsearch.xpack.esql.EsqlTestUtils.TEST_SEARCH_STATS;
import static org.elasticsearch.xpack.esql.EsqlTestUtils.TEST_VERIFIER;
import static org.elasticsearch.xpack.esql.EsqlTestUtils.as;
import static org.elasticsearch.xpack.esql.EsqlTestUtils.configuration;
import static org.elasticsearch.xpack.esql.EsqlTestUtils.emptyInferenceResolution;
import static org.elasticsearch.xpack.esql.EsqlTestUtils.loadMapping;
import static org.elasticsearch.xpack.esql.EsqlTestUtils.statsForMissingField;
import static org.elasticsearch.xpack.esql.EsqlTestUtils.unboundLogicalOptimizerContext;
import static org.elasticsearch.xpack.esql.EsqlTestUtils.withDefaultLimitWarning;
import static org.elasticsearch.xpack.esql.SerializationTestUtils.assertSerialization;
import static org.elasticsearch.xpack.esql.analysis.AnalyzerTestUtils.analyze;
import static org.elasticsearch.xpack.esql.analysis.AnalyzerTestUtils.defaultLookupResolution;
import static org.elasticsearch.xpack.esql.core.expression.Expressions.name;
import static org.elasticsearch.xpack.esql.core.expression.Expressions.names;
import static org.elasticsearch.xpack.esql.core.expression.function.scalar.FunctionTestUtils.l;
import static org.elasticsearch.xpack.esql.core.querydsl.query.Query.unscore;
import static org.elasticsearch.xpack.esql.core.type.DataType.CARTESIAN_POINT;
import static org.elasticsearch.xpack.esql.core.type.DataType.CARTESIAN_SHAPE;
import static org.elasticsearch.xpack.esql.core.type.DataType.GEO_POINT;
import static org.elasticsearch.xpack.esql.core.type.DataType.GEO_SHAPE;
import static org.elasticsearch.xpack.esql.core.type.DataType.INTEGER;
import static org.elasticsearch.xpack.esql.core.util.TestUtils.stripThrough;
import static org.elasticsearch.xpack.esql.parser.ExpressionBuilder.MAX_EXPRESSION_DEPTH;
import static org.elasticsearch.xpack.esql.parser.LogicalPlanBuilder.MAX_QUERY_DEPTH;
import static org.elasticsearch.xpack.esql.plan.physical.AbstractPhysicalPlanSerializationTests.randomEstimatedRowSize;
import static org.elasticsearch.xpack.esql.planner.mapper.MapperUtils.hasScoreAttribute;
import static org.hamcrest.Matchers.closeTo;
import static org.hamcrest.Matchers.contains;
import static org.hamcrest.Matchers.containsInAnyOrder;
import static org.hamcrest.Matchers.containsInRelativeOrder;
import static org.hamcrest.Matchers.containsString;
import static org.hamcrest.Matchers.empty;
import static org.hamcrest.Matchers.equalTo;
import static org.hamcrest.Matchers.greaterThan;
import static org.hamcrest.Matchers.hasItem;
import static org.hamcrest.Matchers.hasSize;
import static org.hamcrest.Matchers.instanceOf;
import static org.hamcrest.Matchers.is;
import static org.hamcrest.Matchers.isA;
import static org.hamcrest.Matchers.matchesRegex;
import static org.hamcrest.Matchers.not;
import static org.hamcrest.Matchers.nullValue;
import static org.hamcrest.Matchers.startsWith;

// @TestLogging(value = "org.elasticsearch.xpack.esql:TRACE", reason = "debug")
public class PhysicalPlanOptimizerTests extends ESTestCase {

    private static final String PARAM_FORMATTING = "%1$s";

    /**
     * Estimated size of a keyword field in bytes.
     */
    private static final int KEYWORD_EST = EstimatesRowSize.estimateSize(DataType.KEYWORD);

    private EsqlParser parser;
    private LogicalPlanOptimizer logicalOptimizer;
    private PhysicalPlanOptimizer physicalPlanOptimizer;
    private Mapper mapper;
    private TestDataSource testData;
    private TestDataSource testDataLimitedRaw;
    private int allFieldRowSize;    // TODO: Move this into testDataSource so tests that load other indexes can also assert on this
    private TestDataSource airports;
    private TestDataSource airportsNoDocValues; // Test when spatial field is indexed but has no doc values
    private TestDataSource airportsNotIndexed;  // Test when spatial field has doc values but is not indexed
    private TestDataSource airportsNotIndexedNorDocValues;  // Test when spatial field is neither indexed nor has doc-values
    private TestDataSource airportsWeb;         // Cartesian point field tests
    private TestDataSource airportsCityBoundaries;  // geo_shape field tests
    private TestDataSource airportsCityBoundariesNoPointDocValues; // Disable doc-values on geo_point fields, but not geo_shape fields
    private TestDataSource airportsCityBoundariesNoShapeDocValues; // Disable doc-values on geo_shape fields, but not geo_point fields
    private TestDataSource airportsCityBoundariesNoDocValues; // Dsiable doc-values on both geo_point and geo_shape fields
    private TestDataSource cartesianMultipolygons; // cartesian_shape field tests
    private TestDataSource cartesianMultipolygonsNoDocValues; // cartesian_shape field tests but has no doc values
    private TestDataSource countriesBbox;       // geo_shape field tests
    private TestDataSource countriesBboxWeb;    // cartesian_shape field tests

    private final Configuration config;

    private record TestDataSource(Map<String, EsField> mapping, EsIndex index, Analyzer analyzer, SearchStats stats) {}

    @ParametersFactory(argumentFormatting = PARAM_FORMATTING)
    public static List<Object[]> params() {
        return settings().stream().map(t -> {
            var settings = Settings.builder().loadFromMap(t.v2()).build();
            return new Object[] { t.v1(), configuration(new QueryPragmas(settings)) };
        }).toList();
    }

    private static List<Tuple<String, Map<String, Object>>> settings() {
        return asList(new Tuple<>("default", Map.of()));
    }

    public PhysicalPlanOptimizerTests(String name, Configuration config) {
        this.config = config;
    }

    @Before
    public void init() {
        parser = new EsqlParser();
        logicalOptimizer = new LogicalPlanOptimizer(unboundLogicalOptimizerContext());
        physicalPlanOptimizer = new PhysicalPlanOptimizer(new PhysicalOptimizerContext(config));
        EsqlFunctionRegistry functionRegistry = new EsqlFunctionRegistry();
        mapper = new Mapper();
        var enrichResolution = setupEnrichResolution();
        // Most tests used data from the test index, so we load it here, and use it in the plan() function.
        this.testData = makeTestDataSource("test", "mapping-basic.json", functionRegistry, enrichResolution);
        this.testDataLimitedRaw = makeTestDataSource("test", "mapping-basic-limited-raw.json", functionRegistry, enrichResolution);
        allFieldRowSize = testData.mapping.values()
            .stream()
            .mapToInt(
                f -> (EstimatesRowSize.estimateSize(f.getDataType().widenSmallNumeric()) + f.getProperties()
                    .values()
                    .stream()
                    // check one more level since the mapping contains TEXT fields with KEYWORD multi-fields
                    .mapToInt(x -> EstimatesRowSize.estimateSize(x.getDataType().widenSmallNumeric()))
                    .sum())
            )
            .sum();

        // Some tests use data from the airports and countries indexes, so we load that here, and use it in the plan(q, airports) function.
        this.airports = makeTestDataSource("airports", "mapping-airports.json", functionRegistry, enrichResolution);
        this.airportsNoDocValues = makeTestDataSource(
            "airports-no-doc-values",
            "mapping-airports_no_doc_values.json",
            functionRegistry,
            enrichResolution,
            new TestConfigurableSearchStats().exclude(Config.DOC_VALUES, "location").exclude(Config.DOC_VALUES, "city_location")
        );
        this.airportsNotIndexed = makeTestDataSource(
            "airports-not-indexed",
            "mapping-airports_not_indexed.json",
            functionRegistry,
            enrichResolution,
            new TestConfigurableSearchStats().exclude(Config.INDEXED, "location")
        );
        this.airportsNotIndexedNorDocValues = makeTestDataSource(
            "airports-not-indexed-nor-doc-values",
            "mapping-airports_not_indexed_nor_doc_values.json",
            functionRegistry,
            enrichResolution,
            new TestConfigurableSearchStats().exclude(Config.INDEXED, "location").exclude(Config.DOC_VALUES, "location")
        );
        this.airportsWeb = makeTestDataSource("airports_web", "mapping-airports_web.json", functionRegistry, enrichResolution);
        this.airportsCityBoundaries = makeTestDataSource(
            "airports_city_boundaries",
            "mapping-airport_city_boundaries.json",
            functionRegistry,
            enrichResolution
        );
        this.airportsCityBoundariesNoPointDocValues = makeTestDataSource(
            "airports_city_boundaries",
            "mapping-airport_city_boundaries.json",
            functionRegistry,
            enrichResolution,
            new TestConfigurableSearchStats().exclude(Config.DOC_VALUES, "location", "city_location")
        );
        this.airportsCityBoundariesNoShapeDocValues = makeTestDataSource(
            "airports_city_boundaries",
            "mapping-airport_city_boundaries.json",
            functionRegistry,
            enrichResolution,
            new TestConfigurableSearchStats().exclude(Config.DOC_VALUES, "city_boundary")
        );
        this.airportsCityBoundariesNoDocValues = makeTestDataSource(
            "airports_city_boundaries",
            "mapping-airport_city_boundaries.json",
            functionRegistry,
            enrichResolution,
            new TestConfigurableSearchStats().exclude(Config.DOC_VALUES, "city_boundary", "location", "city_location")
        );
        this.cartesianMultipolygons = makeTestDataSource(
            "cartesian_multipolygons",
            "mapping-cartesian_multipolygons.json",
            functionRegistry,
            enrichResolution
        );
        this.cartesianMultipolygonsNoDocValues = makeTestDataSource(
            "cartesian_multipolygons_no_doc_values",
            "mapping-cartesian_multipolygons_no_doc_values.json",
            functionRegistry,
            enrichResolution,
            new TestConfigurableSearchStats().exclude(Config.DOC_VALUES, "shape")
        );
        this.countriesBbox = makeTestDataSource("countriesBbox", "mapping-countries_bbox.json", functionRegistry, enrichResolution);
        this.countriesBboxWeb = makeTestDataSource(
            "countriesBboxWeb",
            "mapping-countries_bbox_web.json",
            functionRegistry,
            enrichResolution
        );
    }

    TestDataSource makeTestDataSource(
        String indexName,
        String mappingFileName,
        EsqlFunctionRegistry functionRegistry,
        Map<String, IndexResolution> lookupResolution,
        EnrichResolution enrichResolution,
        SearchStats stats
    ) {
        Map<String, EsField> mapping = loadMapping(mappingFileName);
        EsIndex index = new EsIndex(indexName, mapping, Map.of("test", IndexMode.STANDARD));
        IndexResolution getIndexResult = IndexResolution.valid(index);
        Analyzer analyzer = new Analyzer(
            new AnalyzerContext(config, functionRegistry, getIndexResult, lookupResolution, enrichResolution, emptyInferenceResolution()),
            TEST_VERIFIER
        );
        return new TestDataSource(mapping, index, analyzer, stats);
    }

    TestDataSource makeTestDataSource(
        String indexName,
        String mappingFileName,
        EsqlFunctionRegistry functionRegistry,
        EnrichResolution enrichResolution,
        SearchStats stats
    ) {
        return makeTestDataSource(indexName, mappingFileName, functionRegistry, defaultLookupResolution(), enrichResolution, stats);
    }

    TestDataSource makeTestDataSource(
        String indexName,
        String mappingFileName,
        EsqlFunctionRegistry functionRegistry,
        EnrichResolution enrichResolution
    ) {
        return makeTestDataSource(indexName, mappingFileName, functionRegistry, enrichResolution, TEST_SEARCH_STATS);
    }

    private static EnrichResolution setupEnrichResolution() {
        EnrichResolution enrichResolution = new EnrichResolution();
        enrichResolution.addResolvedPolicy(
            "foo",
            Enrich.Mode.ANY,
            new ResolvedEnrichPolicy(
                "fld",
                EnrichPolicy.MATCH_TYPE,
                List.of("a", "b"),
                Map.of("", "idx"),
                Map.ofEntries(
                    Map.entry("a", new EsField("a", DataType.INTEGER, Map.of(), true, EsField.TimeSeriesFieldType.NONE)),
                    Map.entry("b", new EsField("b", DataType.LONG, Map.of(), true, EsField.TimeSeriesFieldType.NONE))
                )
            )
        );
        enrichResolution.addResolvedPolicy(
            "city_boundaries",
            Enrich.Mode.ANY,
            new ResolvedEnrichPolicy(
                "city_boundary",
                EnrichPolicy.GEO_MATCH_TYPE,
                List.of("city", "airport", "region", "city_boundary"),
                Map.of("", "airport_city_boundaries"),
                Map.ofEntries(
                    Map.entry("city", new EsField("city", DataType.KEYWORD, Map.of(), true, EsField.TimeSeriesFieldType.NONE)),
                    Map.entry("airport", new EsField("airport", DataType.TEXT, Map.of(), false, EsField.TimeSeriesFieldType.NONE)),
                    Map.entry("region", new EsField("region", DataType.TEXT, Map.of(), false, EsField.TimeSeriesFieldType.NONE)),
                    Map.entry(
                        "city_boundary",
                        new EsField("city_boundary", DataType.GEO_SHAPE, Map.of(), false, EsField.TimeSeriesFieldType.NONE)
                    )
                )
            )
        );
        enrichResolution.addResolvedPolicy(
            "departments",
            Enrich.Mode.ANY,
            new ResolvedEnrichPolicy(
                "employee_id",
                EnrichPolicy.MATCH_TYPE,
                List.of("department"),
                Map.of("", ".enrich-departments-1", "cluster_1", ".enrich-departments-2"),
                Map.of("department", new EsField("department", DataType.KEYWORD, Map.of(), true, EsField.TimeSeriesFieldType.NONE))
            )
        );
        enrichResolution.addResolvedPolicy(
            "departments",
            Enrich.Mode.COORDINATOR,
            new ResolvedEnrichPolicy(
                "employee_id",
                EnrichPolicy.MATCH_TYPE,
                List.of("department"),
                Map.of("", ".enrich-departments-3"),
                Map.of("department", new EsField("department", DataType.KEYWORD, Map.of(), true, EsField.TimeSeriesFieldType.NONE))
            )
        );
        enrichResolution.addResolvedPolicy(
            "departments",
            Enrich.Mode.REMOTE,
            new ResolvedEnrichPolicy(
                "employee_id",
                EnrichPolicy.MATCH_TYPE,
                List.of("department"),
                Map.of("cluster_1", ".enrich-departments-2"),
                Map.of("department", new EsField("department", DataType.KEYWORD, Map.of(), true, EsField.TimeSeriesFieldType.NONE))
            )
        );
        enrichResolution.addResolvedPolicy(
            "supervisors",
            Enrich.Mode.ANY,
            new ResolvedEnrichPolicy(
                "department",
                EnrichPolicy.MATCH_TYPE,
                List.of("supervisor"),
                Map.of("", ".enrich-supervisors-a", "cluster_1", ".enrich-supervisors-b"),
                Map.of("supervisor", new EsField("supervisor", DataType.KEYWORD, Map.of(), true, EsField.TimeSeriesFieldType.NONE))
            )
        );
        enrichResolution.addResolvedPolicy(
            "supervisors",
            Enrich.Mode.COORDINATOR,
            new ResolvedEnrichPolicy(
                "department",
                EnrichPolicy.MATCH_TYPE,
                List.of("supervisor"),
                Map.of("", ".enrich-supervisors-c"),
                Map.of("supervisor", new EsField("supervisor", DataType.KEYWORD, Map.of(), true, EsField.TimeSeriesFieldType.NONE))
            )
        );
        enrichResolution.addResolvedPolicy(
            "supervisors",
            Enrich.Mode.REMOTE,
            new ResolvedEnrichPolicy(
                "department",
                EnrichPolicy.MATCH_TYPE,
                List.of("supervisor"),
                Map.of("cluster_1", ".enrich-supervisors-b"),
                Map.of("supervisor", new EsField("supervisor", DataType.KEYWORD, Map.of(), true, EsField.TimeSeriesFieldType.NONE))
            )
        );
        return enrichResolution;
    }

    public void testSingleFieldExtractor() {
        // using a function (round()) here and following tests to prevent the optimizer from pushing the
        // filter down to the source and thus change the shape of the expected physical tree.
        var plan = physicalPlan("""
            from test
            | where round(emp_no) > 10
            """);

        var optimized = optimizedPlan(plan);
        var topLimit = as(optimized, LimitExec.class);
        var exchange = asRemoteExchange(topLimit.child());
        var project = as(exchange.child(), ProjectExec.class);
        var restExtract = as(project.child(), FieldExtractExec.class);
        var limit = as(restExtract.child(), LimitExec.class);
        var filter = as(limit.child(), FilterExec.class);
        var extract = as(filter.child(), FieldExtractExec.class);

        assertEquals(
            Sets.difference(allFields(testData.mapping), Set.of("emp_no")),
            Sets.newHashSet(names(restExtract.attributesToExtract()))
        );
        assertEquals(Set.of("emp_no"), Sets.newHashSet(names(extract.attributesToExtract())));

        var query = as(extract.child(), EsQueryExec.class);
        assertThat(query.estimatedRowSize(), equalTo(Integer.BYTES + allFieldRowSize));
    }

    private Set<String> allFields(Map<String, EsField> mapping) {
        Set<String> result = new HashSet<>();
        for (Map.Entry<String, EsField> entry : mapping.entrySet()) {
            String key = entry.getKey();
            result.add(key);
            for (Map.Entry<String, EsField> sub : entry.getValue().getProperties().entrySet()) {
                result.add(key + "." + sub.getKey());
            }
        }
        return result;
    }

    public void testExactlyOneExtractorPerFieldWithPruning() {
        var plan = physicalPlan("""
            from test
            | where round(emp_no) > 10
            | eval c = emp_no
            """);

        var optimized = optimizedPlan(plan);
        var eval = as(optimized, EvalExec.class);
        var topLimit = as(eval.child(), LimitExec.class);
        var exchange = asRemoteExchange(topLimit.child());
        var project = as(exchange.child(), ProjectExec.class);
        var restExtract = as(project.child(), FieldExtractExec.class);
        var limit = as(restExtract.child(), LimitExec.class);
        var filter = as(limit.child(), FilterExec.class);
        var extract = as(filter.child(), FieldExtractExec.class);

        assertEquals(
            Sets.difference(allFields(testData.mapping), Set.of("emp_no")),
            Sets.newHashSet(names(restExtract.attributesToExtract()))
        );
        assertThat(names(extract.attributesToExtract()), contains("emp_no"));

        var query = source(extract.child());
        // An int for doc id and one for c
        assertThat(query.estimatedRowSize(), equalTo(allFieldRowSize + Integer.BYTES * 2));
    }

    /**
     * Expects
     * LimitExec[1000[INTEGER]]
     * \_AggregateExec[[],[SUM(salary{f}#882) AS x],FINAL,null]
     *   \_ExchangeExec[[sum{r}#887, seen{r}#888],true]
     *     \_FragmentExec[filter=null, estimatedRowSize=0, fragment=[
     * Aggregate[[],[SUM(salary{f}#882) AS x]]
     * \_Filter[ROUND(emp_no{f}#877) > 10[INTEGER]]
     *   \_EsRelation[test][_meta_field{f}#883, emp_no{f}#877, first_name{f}#87..]]]
     */
    public void testDoubleExtractorPerFieldEvenWithAliasNoPruningDueToImplicitProjection() {
        var plan = physicalPlan("""
            from test
            | where round(emp_no) > 10
            | eval c = salary
            | stats x = sum(c)
            """);

        var optimized = optimizedPlan(plan);
        var limit = as(optimized, LimitExec.class);
        var aggregate = as(limit.child(), AggregateExec.class);
        assertThat(aggregate.estimatedRowSize(), equalTo(Long.BYTES));

        var exchange = asRemoteExchange(aggregate.child());
        aggregate = as(exchange.child(), AggregateExec.class);
        assertThat(aggregate.estimatedRowSize(), equalTo(Long.BYTES));

        var extract = as(aggregate.child(), FieldExtractExec.class);
        assertThat(names(extract.attributesToExtract()), contains("salary"));

        var filter = as(extract.child(), FilterExec.class);
        extract = as(filter.child(), FieldExtractExec.class);
        assertThat(names(extract.attributesToExtract()), contains("emp_no"));

        var query = source(extract.child());
        assertThat(query.estimatedRowSize(), equalTo(Integer.BYTES * 3 /* for doc id, emp_no and salary*/));
    }

    public void testTripleExtractorPerField() {
        var plan = physicalPlan("""
            from test
            | where round(emp_no) > 10
            | eval c = first_name
            | stats x = sum(salary)
            """);

        var optimized = optimizedPlan(plan);
        var limit = as(optimized, LimitExec.class);
        var aggregate = as(limit.child(), AggregateExec.class);
        var exchange = asRemoteExchange(aggregate.child());
        aggregate = as(exchange.child(), AggregateExec.class);

        var extract = as(aggregate.child(), FieldExtractExec.class);
        assertThat(names(extract.attributesToExtract()), contains("salary"));

        var filter = as(extract.child(), FilterExec.class);
        extract = as(filter.child(), FieldExtractExec.class);
        assertThat(names(extract.attributesToExtract()), contains("emp_no"));

        var query = source(extract.child());
        // for doc ids, emp_no, salary
        int estimatedSize = Integer.BYTES * 3;
        assertThat(query.estimatedRowSize(), equalTo(estimatedSize));
    }

    /**
     *LimitExec[10000[INTEGER],8]
     * \_AggregateExec[[],[SUM(salary{f}#13460,true[BOOLEAN]) AS x#13454],FINAL,[$$x$sum{r}#13466, $$x$seen{r}#13467],8]
     *   \_AggregateExec[[],[SUM(salary{f}#13460,true[BOOLEAN]) AS x#13454],INITIAL,[$$x$sum{r}#13466, $$x$seen{r}#13467],8]
     *     \_FilterExec[ROUND(emp_no{f}#13455) > 10[INTEGER]]
     *       \_TopNExec[[Order[last_name{f}#13459,ASC,LAST]],10[INTEGER],58]
     *         \_ExchangeExec[[emp_no{f}#13455, last_name{f}#13459, salary{f}#13460],false]
     *           \_ProjectExec[[emp_no{f}#13455, last_name{f}#13459, salary{f}#13460]]              -- project away _doc
     *             \_FieldExtractExec[emp_no{f}#13455, last_name{f}#13459, salary{f}#1346..] &lt;[],[]&gt; -- local field extraction
     *               \_EsQueryExec[test], indexMode[standard], query[][_doc{f}#13482], limit[10],
     *               sort[[FieldSort[field=last_name{f}#13459, direction=ASC, nulls=LAST]]] estimatedRowSize[74]
     */
    public void testExtractorForField() {
        var plan = physicalPlan("""
            from test
            | sort last_name
            | limit 10
            | where round(emp_no) > 10
            | eval c = first_name
            | stats x = sum(salary)
            """);

        var optimized = optimizedPlan(plan);
        var limit = as(optimized, LimitExec.class);
        var aggregateFinal = as(limit.child(), AggregateExec.class);
        assertThat(aggregateFinal.estimatedRowSize(), equalTo(Long.BYTES));

        var aggregatePartial = as(aggregateFinal.child(), AggregateExec.class);
        var filter = as(aggregatePartial.child(), FilterExec.class);
        var topN = as(filter.child(), TopNExec.class);

        var exchange = asRemoteExchange(topN.child());
        var project = as(exchange.child(), ProjectExec.class);
        var extract = as(project.child(), FieldExtractExec.class);
        assertThat(names(extract.attributesToExtract()), contains("emp_no", "last_name", "salary"));
        var source = source(extract.child());
        assertThat(source.limit(), is(topN.limit()));
        assertThat(source.sorts(), is(fieldSorts(topN.order())));

        assertThat(source.limit(), is(l(10)));
        assertThat(source.sorts().size(), is(1));
        EsQueryExec.Sort order = source.sorts().get(0);
        assertThat(order.direction(), is(Order.OrderDirection.ASC));
        assertThat(name(order.field()), is("last_name"));
        // last name is keyword, salary, emp_no, doc id, segment, forwards and backwards doc id maps are all ints
        int estimatedSize = KEYWORD_EST + Integer.BYTES * 6;
        assertThat(source.estimatedRowSize(), equalTo(estimatedSize));
    }

    /**
     * Expected
     * EvalExec[[emp_no{f}#7 + 1[INTEGER] AS e, emp_no{f}#7 + 1[INTEGER] AS emp_no]]
     * \_LimitExec[10000[INTEGER]]
     *   \_ExchangeExec[[],false]
     *     \_ProjectExec[[_meta_field{f}#13, emp_no{f}#7, first_name{f}#8, gender{f}#9, job{f}#14, job.raw{f}#15, languages{f}#10, last
     * _name{f}#11, salary{f}#12]]
     *       \_FieldExtractExec[_meta_field{f}#13, emp_no{f}#7, first_name{f}#8, ge..]
     *         \_EsQueryExec[test], query[][_doc{f}#16], limit[10000], sort[] estimatedRowSize[324]
     */
    public void testExtractorMultiEvalWithDifferentNames() {
        var plan = physicalPlan("""
            from test
            | eval e = emp_no + 1
            | eval emp_no = emp_no + 1
            """);

        var optimized = optimizedPlan(plan);

        var eval = as(optimized, EvalExec.class);
        var topLimit = as(eval.child(), LimitExec.class);
        var exchange = asRemoteExchange(topLimit.child());
        var project = as(exchange.child(), ProjectExec.class);
        var extract = as(project.child(), FieldExtractExec.class);
        assertThat(
            names(extract.attributesToExtract()),
            containsInAnyOrder(
                "_meta_field",
                "emp_no",
                "first_name",
                "gender",
                "hire_date",
                "job",
                "job.raw",
                "languages",
                "last_name",
                "long_noidx",
                "salary"
            )
        );
    }

    /**
     * Expected
     * EvalExec[[emp_no{f}#7 + 1[INTEGER] AS emp_no, emp_no{r}#3 + 1[INTEGER] AS emp_no]]
     * \_LimitExec[10000[INTEGER]]
     *   \_ExchangeExec[[],false]
     *     \_ProjectExec[[_meta_field{f}#13, emp_no{f}#7, first_name{f}#8, gender{f}#9, job{f}#14, job.raw{f}#15, languages{f}#10, last
     * _name{f}#11, salary{f}#12]]
     *       \_FieldExtractExec[_meta_field{f}#13, emp_no{f}#7, first_name{f}#8, ge..]
     *         \_EsQueryExec[test], query[][_doc{f}#16], limit[10000], sort[] estimatedRowSize[324]
     */
    public void testExtractorMultiEvalWithSameName() {
        var plan = physicalPlan("""
            from test
            | eval emp_no = emp_no + 1
            | eval emp_no = emp_no + 1
            """);

        var optimized = optimizedPlan(plan);

        var eval = as(optimized, EvalExec.class);
        var topLimit = as(eval.child(), LimitExec.class);
        var exchange = asRemoteExchange(topLimit.child());
        var project = as(exchange.child(), ProjectExec.class);
        var extract = as(project.child(), FieldExtractExec.class);
        assertThat(
            names(extract.attributesToExtract()),
            containsInAnyOrder(
                "_meta_field",
                "emp_no",
                "first_name",
                "gender",
                "hire_date",
                "job",
                "job.raw",
                "languages",
                "last_name",
                "long_noidx",
                "salary"
            )
        );
    }

    public void testExtractorsOverridingFields() {
        var plan = physicalPlan("""
            from test
            | stats emp_no = sum(emp_no)
            """);

        var optimized = optimizedPlan(plan);
        var limit = as(optimized, LimitExec.class);
        var node = as(limit.child(), AggregateExec.class);
        var exchange = asRemoteExchange(node.child());
        var aggregate = as(exchange.child(), AggregateExec.class);

        var extract = as(aggregate.child(), FieldExtractExec.class);
        assertThat(names(extract.attributesToExtract()), contains("emp_no"));
    }

    /**
     * LimitExec[1000[INTEGER],58]
     * \_AggregateExec[[first_name{f}#3520],[SUM(salary{f}#3524,true[BOOLEAN]) AS x#3518, first_name{f}#3520],FINAL,[first_name{f}#3520,
     *  $$x$sum{r}#3530, $$x$seen{r}#3531],58]
     *   \_ExchangeExec[[first_name{f}#3520, $$x$sum{r}#3530, $$x$seen{r}#3531],true]
     *     \_AggregateExec[[first_name{f}#3520],[SUM(salary{f}#3524,true[BOOLEAN]) AS x#3518, first_name{f}#3520],INITIAL,[first_name{f}#352
     * 0, $$x$sum{r}#3546, $$x$seen{r}#3547],58]
     *       \_FieldExtractExec[first_name{f}#3520, salary{f}#3524]
     *         \_EsQueryExec[test], indexMode[standard], query[][_doc{f}#3548], limit[], sort[] estimatedRowSize[58]
     */
    public void testDoExtractGroupingFields() {
        var plan = physicalPlan("""
            from test
            | stats x = sum(salary) by first_name
            """);

        var optimized = optimizedPlan(plan);
        var limit = as(optimized, LimitExec.class);
        var aggregate = as(limit.child(), AggregateExec.class);
        assertThat(aggregate.estimatedRowSize(), equalTo(Long.BYTES + KEYWORD_EST));
        assertThat(aggregate.groupings(), hasSize(1));

        var exchange = asRemoteExchange(aggregate.child());
        aggregate = as(exchange.child(), AggregateExec.class);
        assertThat(aggregate.estimatedRowSize(), equalTo(Long.BYTES + KEYWORD_EST));
        assertThat(aggregate.groupings(), hasSize(1));

        var extract = as(aggregate.child(), FieldExtractExec.class);
        assertThat(names(extract.attributesToExtract()), equalTo(List.of("first_name", "salary")));

        var source = source(extract.child());
        // doc id and salary are ints. salary isn't extracted.
        // TODO salary kind of is extracted. At least sometimes it is. should it count?
        assertThat(source.estimatedRowSize(), equalTo(Integer.BYTES * 2 + 50));
    }

    public void testExtractGroupingFieldsIfAggd() {
        var plan = physicalPlan("""
            from test
            | stats x = count(first_name) by first_name
            """);

        var optimized = optimizedPlan(plan);
        var limit = as(optimized, LimitExec.class);
        var aggregate = as(limit.child(), AggregateExec.class);
        assertThat(aggregate.groupings(), hasSize(1));
        assertThat(aggregate.estimatedRowSize(), equalTo(Long.BYTES + KEYWORD_EST));

        var exchange = asRemoteExchange(aggregate.child());
        aggregate = as(exchange.child(), AggregateExec.class);
        assertThat(aggregate.groupings(), hasSize(1));
        assertThat(aggregate.estimatedRowSize(), equalTo(Long.BYTES + KEYWORD_EST));

        var extract = as(aggregate.child(), FieldExtractExec.class);
        assertThat(names(extract.attributesToExtract()), equalTo(List.of("first_name")));

        var source = source(extract.child());
        assertThat(source.estimatedRowSize(), equalTo(Integer.BYTES + KEYWORD_EST));
    }

    public void testExtractGroupingFieldsIfAggdWithEval() {
        var plan = physicalPlan("""
            from test
            | eval g = first_name
            | stats x = count(first_name) by first_name
            """);

        var optimized = optimizedPlan(plan);
        var limit = as(optimized, LimitExec.class);
        var aggregate = as(limit.child(), AggregateExec.class);
        assertThat(aggregate.groupings(), hasSize(1));
        assertThat(aggregate.estimatedRowSize(), equalTo(Long.BYTES + KEYWORD_EST));

        var exchange = asRemoteExchange(aggregate.child());
        aggregate = as(exchange.child(), AggregateExec.class);
        assertThat(aggregate.groupings(), hasSize(1));
        assertThat(aggregate.estimatedRowSize(), equalTo(Long.BYTES + KEYWORD_EST));

        var extract = as(aggregate.child(), FieldExtractExec.class);
        assertThat(names(extract.attributesToExtract()), equalTo(List.of("first_name")));

        var source = source(extract.child());
        assertThat(source.estimatedRowSize(), equalTo(Integer.BYTES + KEYWORD_EST));
    }

    /**
     * Expects
     * EvalExec[[agg_emp{r}#4 + 7[INTEGER] AS x]]
     * \_LimitExec[1000[INTEGER]]
     *   \_AggregateExec[[],[SUM(emp_no{f}#8) AS agg_emp],FINAL,16]
     *     \_ExchangeExec[[sum{r}#18, seen{r}#19],true]
     *       \_AggregateExec[[],[SUM(emp_no{f}#8) AS agg_emp],PARTIAL,8]
     *         \_FieldExtractExec[emp_no{f}#8]
     *           \_EsQueryExec[test], query[{"exists":{"field":"emp_no","boost":1.0}}][_doc{f}#34], limit[], sort[] estimatedRowSize[8]
     */
    public void testQueryWithAggregation() {
        var plan = physicalPlan("""
            from test
            | stats sum(emp_no)
            """);

        var optimized = optimizedPlan(plan);
        var limit = as(optimized, LimitExec.class);
        var node = as(limit.child(), AggregateExec.class);
        var exchange = asRemoteExchange(node.child());
        var aggregate = as(exchange.child(), AggregateExec.class);
        assertThat(aggregate.estimatedRowSize(), equalTo(Long.BYTES));

        var extract = as(aggregate.child(), FieldExtractExec.class);
        assertThat(names(extract.attributesToExtract()), contains("emp_no"));
        assertThat(aggregate.estimatedRowSize(), equalTo(Long.BYTES));

        var query = source(extract.child());
        assertThat(query.estimatedRowSize(), equalTo(Integer.BYTES * 2 /* for doc id, emp_no*/));
        assertThat(query.query(), is(unscore(existsQuery("emp_no"))));
    }

    /**
     * Expects
     * EvalExec[[agg_emp{r}#4 + 7[INTEGER] AS x]]
     * \_LimitExec[1000[INTEGER]]
     *   \_AggregateExec[[],[SUM(emp_no{f}#8) AS agg_emp],FINAL,16]
     *     \_ExchangeExec[[sum{r}#18, seen{r}#19],true]
     *       \_AggregateExec[[],[SUM(emp_no{f}#8) AS agg_emp],PARTIAL,8]
     *         \_FieldExtractExec[emp_no{f}#8]
     *           \_EsQueryExec[test], query[{"exists":{"field":"emp_no","boost":1.0}}][_doc{f}#34], limit[], sort[] estimatedRowSize[8]
     */
    public void testQueryWithAggAfterEval() {
        var plan = physicalPlan("""
            from test
            | stats agg_emp = sum(emp_no)
            | eval x = agg_emp + 7
            """);

        var optimized = optimizedPlan(plan);
        var eval = as(optimized, EvalExec.class);
        var topLimit = as(eval.child(), LimitExec.class);
        var agg = as(topLimit.child(), AggregateExec.class);
        // sum and x are longs
        assertThat(agg.estimatedRowSize(), equalTo(Long.BYTES * 2));
        var exchange = asRemoteExchange(agg.child());
        var aggregate = as(exchange.child(), AggregateExec.class);
        // sum is long, x isn't calculated until the agg above
        assertThat(aggregate.estimatedRowSize(), equalTo(Long.BYTES));
        var extract = as(aggregate.child(), FieldExtractExec.class);
        assertThat(names(extract.attributesToExtract()), contains("emp_no"));

        var query = source(extract.child());
        assertThat(query.estimatedRowSize(), equalTo(Integer.BYTES * 2 /* for doc id, emp_no*/));
        assertThat(query.query(), is(unscore(existsQuery("emp_no"))));
    }

    public void testQueryForStatWithMultiAgg() {
        var plan = physicalPlan("""
            from test
            | stats agg_1 = sum(emp_no), agg_2 = min(salary)
            """);

        var stats = statsWithIndexedFields("emp_no", "salary");
        var optimized = optimizedPlan(plan, stats);
        var topLimit = as(optimized, LimitExec.class);
        var agg = as(topLimit.child(), AggregateExec.class);
        var exchange = asRemoteExchange(agg.child());
        var aggregate = as(exchange.child(), AggregateExec.class);
        // sum is long, x isn't calculated until the agg above
        var extract = as(aggregate.child(), FieldExtractExec.class);
        assertThat(names(extract.attributesToExtract()), contains("emp_no", "salary"));

        var query = source(extract.child());
        assertThat(query.estimatedRowSize(), equalTo(Integer.BYTES * 3 /* for doc id, emp_no, salary*/));
        assertThat(query.query(), is(boolQuery().should(unscore(existsQuery("emp_no"))).should(unscore(existsQuery("salary")))));
    }

    /**
     * This used to not allow pushing the sort down to the source, but now it does, since the eval is not used for the sort
     * <code>
     * TopNExec[[Order[emp_no{f}#6,ASC,LAST]],1[INTEGER],0]
     * \_ExchangeExec[[_meta_field{f}#12, emp_no{f}#6, first_name{f}#7, gender{f}#8, job{f}#13, job.raw{f}#14, ..],false]
     *   \_ProjectExec[[_meta_field{f}#12, emp_no{f}#6, first_name{f}#7, gender{f}#8, job{f}#13, job.raw{f}#14, ..]]
     *     \_FieldExtractExec[_meta_field{f}#12, emp_no{f}#6, first_name{f}#7, ge..][]
     *       \_EvalExec[[null[INTEGER] AS nullsum]]
     *         \_EsQueryExec[test], indexMode[standard], query[][_doc{f}#27], limit[1], sort[[
     *           FieldSort[field=emp_no{f}#6, direction=ASC, nulls=LAST]
     *         ]] estimatedRowSize[340]
     * </code>
     */
    public void testQueryWithNull() {
        var plan = physicalPlan("""
            from test
            | eval nullsum = emp_no + null
            | sort emp_no
            | limit 1
            """);

        var optimized = optimizedPlan(plan);
        var topN = as(optimized, TopNExec.class);
        // all fields + nullsum are loaded in the final TopN
        assertThat(topN.estimatedRowSize(), equalTo(allFieldRowSize + Integer.BYTES));

        var exchange = asRemoteExchange(topN.child());
        var project = as(exchange.child(), ProjectExec.class);
        var extract = as(project.child(), FieldExtractExec.class);
        var eval = as(extract.child(), EvalExec.class);
        var source = source(eval.child());
        // All fields loaded
        assertThat(source.estimatedRowSize(), equalTo(allFieldRowSize + 3 * Integer.BYTES + 2 * Integer.BYTES));
    }

    public void testPushAndInequalitiesFilter() {
        var plan = physicalPlan("""
            from test
            | where emp_no + 1 > 0
            | where salary < 10
            """);

        var optimized = optimizedPlan(plan);
        var topLimit = as(optimized, LimitExec.class);
        var exchange = asRemoteExchange(topLimit.child());
        var project = as(exchange.child(), ProjectExec.class);
        var fieldExtract = as(project.child(), FieldExtractExec.class);
        var source = source(fieldExtract.child());
        assertThat(source.estimatedRowSize(), equalTo(allFieldRowSize + Integer.BYTES));

        var bq = as(source.query(), BoolQueryBuilder.class);
        assertThat(bq.must(), hasSize(2));
        var first = as(sv(bq.must().get(0), "emp_no"), RangeQueryBuilder.class);
        assertThat(first.fieldName().toString(), equalTo("emp_no"));
        assertThat(first.from(), equalTo(-1));
        assertThat(first.includeLower(), equalTo(false));
        assertThat(first.to(), nullValue());
        var second = as(sv(bq.must().get(1), "salary"), RangeQueryBuilder.class);
        assertThat(second.fieldName().toString(), equalTo("salary"));
        assertThat(second.from(), nullValue());
        assertThat(second.to(), equalTo(10));
        assertThat(second.includeUpper(), equalTo(false));
    }

    public void testOnlyPushTranslatableConditionsInFilter() {
        var plan = physicalPlan("""
            from test
            | where round(emp_no) + 1 > 0
            | where salary < 10
            """);

        var optimized = optimizedPlan(plan);
        var topLimit = as(optimized, LimitExec.class);
        var exchange = asRemoteExchange(topLimit.child());
        var project = as(exchange.child(), ProjectExec.class);
        var extractRest = as(project.child(), FieldExtractExec.class);
        var limit = as(extractRest.child(), LimitExec.class);
        var filter = as(limit.child(), FilterExec.class);
        var extract = as(filter.child(), FieldExtractExec.class);
        var source = source(extract.child());
        assertThat(source.estimatedRowSize(), equalTo(allFieldRowSize + Integer.BYTES));

        var gt = as(filter.condition(), GreaterThan.class);
        as(gt.left(), Round.class);

        var rq = as(sv(source.query(), "salary"), RangeQueryBuilder.class);
        assertThat(rq.fieldName(), equalTo("salary"));
        assertThat(rq.to(), equalTo(10));
        assertThat(rq.includeLower(), equalTo(false));
        assertThat(rq.from(), nullValue());
    }

    public void testNoPushDownNonFoldableInComparisonFilter() {
        var plan = physicalPlan("""
            from test
            | where emp_no > salary
            """);

        var optimized = optimizedPlan(plan);
        var topLimit = as(optimized, LimitExec.class);
        var exchange = asRemoteExchange(topLimit.child());
        var project = as(exchange.child(), ProjectExec.class);
        var extractRest = as(project.child(), FieldExtractExec.class);
        var limit = as(extractRest.child(), LimitExec.class);
        var filter = as(limit.child(), FilterExec.class);
        var extract = as(filter.child(), FieldExtractExec.class);
        var source = source(extract.child());
        assertThat(source.estimatedRowSize(), equalTo(allFieldRowSize + Integer.BYTES));

        assertThat(names(filter.condition().collect(FieldAttribute.class::isInstance)), contains("emp_no", "salary"));
        assertThat(names(extract.attributesToExtract()), contains("emp_no", "salary"));
        assertNull(source.query());
    }

    public void testNoPushDownNonFieldAttributeInComparisonFilter() {
        var plan = physicalPlan("""
            from test
            | where round(emp_no) > 0
            """);

        var optimized = optimizedPlan(plan);
        var topLimit = as(optimized, LimitExec.class);
        var exchange = asRemoteExchange(topLimit.child());
        var project = as(exchange.child(), ProjectExec.class);
        var extractRest = as(project.child(), FieldExtractExec.class);
        var limit = as(extractRest.child(), LimitExec.class);
        var filter = as(limit.child(), FilterExec.class);
        var extract = as(filter.child(), FieldExtractExec.class);
        var source = source(extract.child());
        assertThat(source.estimatedRowSize(), equalTo(allFieldRowSize + Integer.BYTES));

        var gt = as(filter.condition(), GreaterThan.class);
        as(gt.left(), Round.class);
        assertNull(source.query());
    }

    public void testPushBinaryLogicFilters() {
        var plan = physicalPlan("""
            from test
            | where emp_no + 1 > 0 or salary < 10
            """);

        var optimized = optimizedPlan(plan);
        var topLimit = as(optimized, LimitExec.class);
        var exchange = asRemoteExchange(topLimit.child());
        var project = as(exchange.child(), ProjectExec.class);
        var fieldExtract = as(project.child(), FieldExtractExec.class);
        var source = source(fieldExtract.child());
        assertThat(source.estimatedRowSize(), equalTo(allFieldRowSize + Integer.BYTES));

        BoolQueryBuilder bq = as(source.query(), BoolQueryBuilder.class);
        assertThat(bq.should(), hasSize(2));
        var rq = as(sv(bq.should().get(0), "emp_no"), RangeQueryBuilder.class);
        assertThat(rq.fieldName(), equalTo("emp_no"));
        assertThat(rq.from(), equalTo(-1));
        assertThat(rq.includeLower(), equalTo(false));
        assertThat(rq.to(), nullValue());
        rq = as(sv(bq.should().get(1), "salary"), RangeQueryBuilder.class);
        assertThat(rq.fieldName(), equalTo("salary"));
        assertThat(rq.from(), nullValue());
        assertThat(rq.to(), equalTo(10));
        assertThat(rq.includeUpper(), equalTo(false));
    }

    public void testPushMultipleBinaryLogicFilters() {
        var plan = physicalPlan("""
            from test
            | where emp_no + 1 > 0 or salary < 10
            | where salary <= 10000 or salary >= 50000
            """);

        var optimized = optimizedPlan(plan);
        var topLimit = as(optimized, LimitExec.class);
        var exchange = asRemoteExchange(topLimit.child());
        var project = as(exchange.child(), ProjectExec.class);
        var fieldExtract = as(project.child(), FieldExtractExec.class);
        var source = source(fieldExtract.child());
        assertThat(source.estimatedRowSize(), equalTo(allFieldRowSize + Integer.BYTES));

        var top = as(source.query(), BoolQueryBuilder.class);
        assertThat(top.must(), hasSize(2));

        var first = as(top.must().get(0), BoolQueryBuilder.class);
        var rq = as(sv(first.should().get(0), "emp_no"), RangeQueryBuilder.class);
        assertThat(rq.fieldName(), equalTo("emp_no"));
        assertThat(rq.from(), equalTo(-1));
        assertThat(rq.includeLower(), equalTo(false));
        assertThat(rq.to(), nullValue());
        rq = as(sv(first.should().get(1), "salary"), RangeQueryBuilder.class);
        assertThat(rq.fieldName(), equalTo("salary"));
        assertThat(rq.from(), nullValue());
        assertThat(rq.to(), equalTo(10));
        assertThat(rq.includeUpper(), equalTo(false));

        var second = as(top.must().get(1), BoolQueryBuilder.class);
        rq = as(sv(second.should().get(0), "salary"), RangeQueryBuilder.class);
        assertThat(rq.fieldName(), equalTo("salary"));
        assertThat(rq.from(), nullValue());
        assertThat(rq.to(), equalTo(10000));
        assertThat(rq.includeUpper(), equalTo(true));
        rq = as(sv(second.should().get(1), "salary"), RangeQueryBuilder.class);
        assertThat(rq.fieldName(), equalTo("salary"));
        assertThat(rq.from(), equalTo(50000));
        assertThat(rq.includeLower(), equalTo(true));
        assertThat(rq.to(), nullValue());
    }

    /**
     * Expects
     *
     * LimitExec[1000[INTEGER]]
     * \_ExchangeExec[[_meta_field{f}#11, emp_no{f}#5, first_name{f}#6, gender{f}#7,
     *    hire_date{f}#12, job{f}#13, job.raw{f}#14, languages{f}#8, last_name{f}#9,
     *    long_noidx{f}#15, salary{f}#10],false]
     *   \_ProjectExec[[_meta_field{f}#11, emp_no{f}#5, first_name{f}#6, gender{f}#7,
     *      hire_date{f}#12, job{f}#13, job.raw{f}#14, languages{f}#8, last_name{f}#9,
     *      long_noidx{f}#15, salary{f}#10]]
     *     \_FieldExtractExec[_meta_field{f}#11, emp_no{f}#5, first_name{f}#6, ge..]
     *       \_EsQueryExec[test], indexMode[standard], query[
     *         {"bool":{"must":[
     *           {"bool":{"should":[
     *             {"esql_single_value":{"field":"first_name","next":
     *               {"wildcard":{"first_name":{"wildcard":"\\*Firs*","boost":1.0}}}
     *               "source":"starts_with(first_name, \"*Firs\")@2:9"}},
     *             {"esql_single_value":{"field":"first_name","next":
     *               {"wildcard":{"first_name":{"wildcard":"*irst\\*","boost":1.0}}},
     *               "source":"ends_with(first_name, \"irst*\")@2:45"}}],"boost":1.0}},
     *             {"esql_single_value":{"field":"last_name","next":
     *               {"wildcard":{"last_name":{"wildcard":"*ast","boost":1.0}}},
     *               "source":"ends_with(last_name, \"ast\")@3:9"}}
     *           ],"boost":1.0}}
     *       ][_doc{f}#27], limit[1000], sort[] estimatedRowSize[332]
     */
    public void testPushMultipleFunctions() {
        var plan = physicalPlan("""
            from airports
            | where starts_with(first_name, "*Firs") or ends_with(first_name, "irst*")
            | where ends_with(last_name, "ast")
            """);

        var optimized = optimizedPlan(plan);
        var topLimit = as(optimized, LimitExec.class);
        var exchange = asRemoteExchange(topLimit.child());
        var project = as(exchange.child(), ProjectExec.class);
        var fieldExtract = as(project.child(), FieldExtractExec.class);
        var source = source(fieldExtract.child());
        assertThat(source.estimatedRowSize(), equalTo(allFieldRowSize + Integer.BYTES));

        var andBool = as(source.query(), BoolQueryBuilder.class);
        assertThat(andBool.must(), hasSize(2));
        assertThat(andBool.should(), hasSize(0));

        var orBool = as(andBool.must().get(0), BoolQueryBuilder.class);
        assertThat(orBool.should(), hasSize(2));
        assertThat(orBool.must(), hasSize(0));

        var orStartsWith = as(sv(orBool.should().get(0), "first_name"), WildcardQueryBuilder.class);
        assertThat(orStartsWith.fieldName(), equalTo("first_name"));
        assertThat(orStartsWith.caseInsensitive(), equalTo(false));
        assertThat(orStartsWith.value(), equalTo("\\*Firs*"));

        var orEndsWith = as(sv(orBool.should().get(1), "first_name"), WildcardQueryBuilder.class);
        assertThat(orEndsWith.fieldName(), equalTo("first_name"));
        assertThat(orEndsWith.caseInsensitive(), equalTo(false));
        assertThat(orEndsWith.value(), equalTo("*irst\\*"));

        var andEndsWith = as(sv(andBool.must().get(1), "last_name"), WildcardQueryBuilder.class);
        assertThat(andEndsWith.fieldName(), equalTo("last_name"));
        assertThat(andEndsWith.caseInsensitive(), equalTo(false));
        assertThat(andEndsWith.value(), equalTo("*ast"));
    }

    public void testLimit() {
        var optimized = optimizedPlan(physicalPlan("""
            from test
            | limit 10
            """));

        var topLimit = as(optimized, LimitExec.class);
        var exchange = asRemoteExchange(topLimit.child());
        var project = as(exchange.child(), ProjectExec.class);
        var fieldExtract = as(project.child(), FieldExtractExec.class);
        var source = source(fieldExtract.child());
        assertThat(source.estimatedRowSize(), equalTo(allFieldRowSize + Integer.BYTES));
        assertThat(source.limit().fold(FoldContext.small()), is(10));
    }

    /**
     * TopNExec[[Order[nullsum{r}#3,ASC,LAST]],1[INTEGER]]
     * \_ExchangeExec[]
     *   \_ProjectExec[[_meta_field{f}#11, emp_no{f}#5, first_name{f}#6, !gender, languages{f}#8, last_name{f}#9, salary{f}#10, nulls
     * um{r}#3]]
     *     \_FieldExtractExec[_meta_field{f}#11, emp_no{f}#5, first_name{f}#6, !g..]
     *       \_TopNExec[[Order[nullsum{r}#3,ASC,LAST]],1[INTEGER]]
     *         \_EvalExec[[null[INTEGER] AS nullsum]]
     *           \_EsQueryExec[test], query[][_doc{f}#12], limit[], sort[]
     */
    public void testExtractorForEvalWithoutProject() throws Exception {
        var optimized = optimizedPlan(physicalPlan("""
            from test
            | eval nullsum = emp_no + null
            | sort nullsum
            | limit 1
            """));
        var topN = as(optimized, TopNExec.class);
        var exchange = asRemoteExchange(topN.child());
        var project = as(exchange.child(), ProjectExec.class);
        var extract = as(project.child(), FieldExtractExec.class);
        var topNLocal = as(extract.child(), TopNExec.class);
        // all fields plus nullsum and shards, segments, docs and two extra ints for forwards and backwards map
        assertThat(topNLocal.estimatedRowSize(), equalTo(allFieldRowSize + Integer.BYTES + Integer.BYTES * 2 + Integer.BYTES * 3));

        var eval = as(topNLocal.child(), EvalExec.class);
        var source = source(eval.child());
        // nullsum and doc id are ints. we don't actually load emp_no here because we know we don't need it.
        assertThat(source.estimatedRowSize(), equalTo(Integer.BYTES * 2));
    }

    public void testProjectAfterTopN() throws Exception {
        var optimized = optimizedPlan(physicalPlan("""
            from test
            | sort emp_no
            | keep first_name
            | limit 2
            """));
        var topProject = as(optimized, ProjectExec.class);
        assertEquals(1, topProject.projections().size());
        assertEquals("first_name", topProject.projections().get(0).name());
        var topN = as(topProject.child(), TopNExec.class);
        var exchange = asRemoteExchange(topN.child());
        var project = as(exchange.child(), ProjectExec.class);
        List<String> projectionNames = project.projections().stream().map(NamedExpression::name).collect(Collectors.toList());
        assertTrue(projectionNames.containsAll(List.of("first_name", "emp_no")));
        var extract = as(project.child(), FieldExtractExec.class);
        var source = source(extract.child());
        assertThat(source.limit(), is(topN.limit()));
        assertThat(source.sorts(), is(fieldSorts(topN.order())));
        // an int for doc id, an int for segment id, two ints for doc id map, and int for emp_no.
        assertThat(source.estimatedRowSize(), equalTo(Integer.BYTES * 5 + KEYWORD_EST));
    }

    /**
     * Expected
     *
     * EvalExec[[emp_no{f}#248 * 10[INTEGER] AS emp_no_10]]
     * \_LimitExec[10[INTEGER]]
     *   \_ExchangeExec[]
     *     \_ProjectExec[[_meta_field{f}#247, emp_no{f}#248, first_name{f}#249, languages{f}#250, last_name{f}#251, salary{f}#252]]
     *       \_FieldExtractExec[_meta_field{f}#247, emp_no{f}#248, first_name{f}#24..]
     *         \_EsQueryExec[test], query[][_doc{f}#253], limit[10], sort[]
     */
    public void testPushLimitToSource() {
        var optimized = optimizedPlan(physicalPlan("""
            from test
            | eval emp_no_10 = emp_no * 10
            | limit 10
            """));

        var eval = as(optimized, EvalExec.class);
        var topLimit = as(eval.child(), LimitExec.class);
        var exchange = asRemoteExchange(topLimit.child());
        var project = as(exchange.child(), ProjectExec.class);
        var extract = as(project.child(), FieldExtractExec.class);
        var leaves = extract.collectLeaves();
        assertEquals(1, leaves.size());
        var source = as(leaves.get(0), EsQueryExec.class);
        assertThat(source.limit().fold(FoldContext.small()), is(10));
        // extra ints for doc id and emp_no_10
        assertThat(source.estimatedRowSize(), equalTo(allFieldRowSize + Integer.BYTES * 2));
    }

    /**
     * Expected
     * EvalExec[[emp_no{f}#5 * 10[INTEGER] AS emp_no_10]]
     * \_LimitExec[10[INTEGER]]
     *   \_ExchangeExec[]
     *     \_ProjectExec[[_meta_field{f}#11, emp_no{f}#5, first_name{f}#6, !gender, languages{f}#8, last_name{f}#9, salary{f}#10]]
     *       \_FieldExtractExec[_meta_field{f}#11, emp_no{f}#5, first_name{f}#6, !g..]
     *         \_EsQueryExec[test], query[{"range":{"emp_no":{"gt":0,"boost":1.0}}}][_doc{f}#12], limit[10], sort[]
     */
    public void testPushLimitAndFilterToSource() {
        var optimized = optimizedPlan(physicalPlan("""
            from test
            | eval emp_no_10 = emp_no * 10
            | where emp_no > 0
            | limit 10
            """));

        var eval = as(optimized, EvalExec.class);
        var topLimit = as(eval.child(), LimitExec.class);
        var exchange = asRemoteExchange(topLimit.child());
        var project = as(exchange.child(), ProjectExec.class);
        var extract = as(project.child(), FieldExtractExec.class);

        assertThat(
            names(extract.attributesToExtract()),
            contains(
                "_meta_field",
                "emp_no",
                "first_name",
                "gender",
                "hire_date",
                "job",
                "job.raw",
                "languages",
                "last_name",
                "long_noidx",
                "salary"
            )
        );

        var source = source(extract.child());
        assertThat(source.estimatedRowSize(), equalTo(allFieldRowSize + Integer.BYTES * 2));
        assertThat(source.limit().fold(FoldContext.small()), is(10));
        var rq = as(sv(source.query(), "emp_no"), RangeQueryBuilder.class);
        assertThat(rq.fieldName(), equalTo("emp_no"));
        assertThat(rq.from(), equalTo(0));
        assertThat(rq.includeLower(), equalTo(false));
        assertThat(rq.to(), nullValue());
    }

    /**
     * Expected
     * TopNExec[[Order[emp_no{f}#2,ASC,LAST]],1[INTEGER]]
     * \_LimitExec[1[INTEGER]]
     *   \_ExchangeExec[]
     *     \_ProjectExec[[_meta_field{f}#8, emp_no{f}#2, first_name{f}#3, !gender, languages{f}#5, last_name{f}#6, salary{f}#7]]
     *       \_FieldExtractExec[_meta_field{f}#8, emp_no{f}#2, first_name{f}#3, !ge..]
     *         \_EsQueryExec[test], query[][_doc{f}#9], limit[1], sort[]
     */
    public void testQueryWithLimitSort() throws Exception {
        var optimized = optimizedPlan(physicalPlan("""
            from test
            | limit 1
            | sort emp_no
            """));

        var topN = as(optimized, TopNExec.class);
        var limit = as(topN.child(), LimitExec.class);
        var exchange = asRemoteExchange(limit.child());
        var project = as(exchange.child(), ProjectExec.class);
        var extract = as(project.child(), FieldExtractExec.class);
        var source = source(extract.child());
        assertThat(source.estimatedRowSize(), equalTo(allFieldRowSize + Integer.BYTES));
    }

    /**
     * Expected
     * ProjectExec[[emp_no{f}#7, first_name{f}#8 AS x]]
     * \_TopNExec[[Order[emp_no{f}#7,ASC,LAST]],5[INTEGER],0]
     *   \_ExchangeExec[[],false]
     *     \_ProjectExec[[emp_no{f}#7, first_name{f}#8]]
     *       \_FieldExtractExec[emp_no{f}#7, first_name{f}#8]
     *         \_EsQueryExec[test], query[][_doc{f}#28], limit[5], sort[[FieldSort[field=emp_no{f}#7, direction=ASC, nulls=LAST]]]...
     */
    public void testLocalProjectIncludeLocalAlias() throws Exception {
        var optimized = optimizedPlan(physicalPlan("""
            from test
            | sort emp_no
            | eval x = first_name
            | keep emp_no, x
            | limit 5
            """));

        var project = as(optimized, ProjectExec.class);
        var topN = as(project.child(), TopNExec.class);
        var exchange = asRemoteExchange(topN.child());

        project = as(exchange.child(), ProjectExec.class);
        assertThat(names(project.projections()), contains("emp_no", "first_name"));
        var extract = as(project.child(), FieldExtractExec.class);
        var source = as(extract.child(), EsQueryExec.class);
    }

    /**
     * Expected
     * ProjectExec[[languages{f}#10, salary{f}#12, x{r}#6]]
     * \_EvalExec[[languages{f}#10 + 1[INTEGER] AS x]]
     *   \_TopNExec[[Order[salary{f}#12,ASC,LAST]],1[INTEGER]]
     *     \_ExchangeExec[]
     *       \_ProjectExec[[languages{f}#10, salary{f}#12]]
     *         \_FieldExtractExec[languages{f}#10]
     *           \_EsQueryExec[test], query[][_doc{f}#14], limit[1], sort[[salary]]
     */
    public void testDoNotAliasesDefinedAfterTheExchange() throws Exception {
        var optimized = optimizedPlan(physicalPlan("""
            from test
            | sort salary
            | limit 1
            | keep languages, salary
            | eval x = languages + 1
            """));

        var project = as(optimized, ProjectExec.class);
        var eval = as(project.child(), EvalExec.class);
        var topN = as(eval.child(), TopNExec.class);
        var exchange = asRemoteExchange(topN.child());

        project = as(exchange.child(), ProjectExec.class);
        assertThat(names(project.projections()), contains("languages", "salary"));
        var extract = as(project.child(), FieldExtractExec.class);
        assertThat(names(extract.attributesToExtract()), contains("languages", "salary"));
        var source = source(extract.child());
        assertThat(source.limit(), is(topN.limit()));
        assertThat(source.sorts(), is(fieldSorts(topN.order())));

        assertThat(source.limit(), is(l(1)));
        assertThat(source.sorts().size(), is(1));
        EsQueryExec.Sort order = source.sorts().get(0);
        assertThat(order.direction(), is(Order.OrderDirection.ASC));
        assertThat(name(order.field()), is("salary"));
        // ints for doc id, segment id, forwards and backwards mapping, languages, and salary
        assertThat(source.estimatedRowSize(), equalTo(Integer.BYTES * 6));
    }

    /**
     * Expected
     * TopNExec[[Order[emp_no{f}#3,ASC,LAST]],1[INTEGER]]
     * \_FilterExec[emp_no{f}#3 > 10[INTEGER]]
     *   \_LimitExec[1[INTEGER]]
     *     \_ExchangeExec[]
     *       \_ProjectExec[[_meta_field{f}#9, emp_no{f}#3, first_name{f}#4, !gender, languages{f}#6, last_name{f}#7, salary{f}#8]]
     *         \_FieldExtractExec[_meta_field{f}#9, emp_no{f}#3, first_name{f}#4, !ge..]
     *           \_EsQueryExec[test], query[][_doc{f}#10], limit[1], sort[]
     */
    public void testQueryWithLimitWhereSort() throws Exception {
        var optimized = optimizedPlan(physicalPlan("""
            from test
            | limit 1
            | where emp_no > 10
            | sort emp_no
            """));

        var topN = as(optimized, TopNExec.class);
        var filter = as(topN.child(), FilterExec.class);
        var limit = as(filter.child(), LimitExec.class);
        var exchange = asRemoteExchange(limit.child());
        var project = as(exchange.child(), ProjectExec.class);
        var extract = as(project.child(), FieldExtractExec.class);
        var source = source(extract.child());
        assertThat(source.limit(), is(topN.limit()));
        assertThat(source.limit(), is(l(1)));
        assertNull(source.sorts());
        assertThat(source.estimatedRowSize(), equalTo(allFieldRowSize + Integer.BYTES));
    }

    /**
     * Expected
     * TopNExec[[Order[x{r}#3,ASC,LAST]],3[INTEGER]]
     * \_EvalExec[[emp_no{f}#5 AS x]]
     *   \_LimitExec[3[INTEGER]]
     *     \_ExchangeExec[]
     *       \_ProjectExec[[_meta_field{f}#11, emp_no{f}#5, first_name{f}#6, !gender, languages{f}#8, last_name{f}#9, salary{f}#10]]
     *         \_FieldExtractExec[_meta_field{f}#11, emp_no{f}#5, first_name{f}#6, !g..]
     *           \_EsQueryExec[test], query[][_doc{f}#12], limit[3], sort[]
     */
    public void testQueryWithLimitWhereEvalSort() throws Exception {
        var optimized = optimizedPlan(physicalPlan("""
            from test
            | limit 3
            | eval x = emp_no
            | sort x
            """));

        var topN = as(optimized, TopNExec.class);
        var eval = as(topN.child(), EvalExec.class);
        var limit = as(eval.child(), LimitExec.class);
        var exchange = asRemoteExchange(limit.child());
        var project = as(exchange.child(), ProjectExec.class);
        var extract = as(project.child(), FieldExtractExec.class);
        var source = source(extract.child());
        // an int for doc id and one for x
        assertThat(source.estimatedRowSize(), equalTo(allFieldRowSize + Integer.BYTES * 2));
    }

    public void testQueryJustWithLimit() throws Exception {
        var optimized = optimizedPlan(physicalPlan("""
            from test
            | limit 3
            """));

        var limit = as(optimized, LimitExec.class);
        var exchange = asRemoteExchange(limit.child());
        var project = as(exchange.child(), ProjectExec.class);
        var extract = as(project.child(), FieldExtractExec.class);
        var source = source(extract.child());
        assertThat(source.estimatedRowSize(), equalTo(allFieldRowSize + Integer.BYTES));
    }

    public void testPushDownDisjunction() {
        var plan = physicalPlan("""
            from test
            | where emp_no == 10010 or emp_no == 10011
            """);

        var optimized = optimizedPlan(plan);
        var topLimit = as(optimized, LimitExec.class);
        var exchange = asRemoteExchange(topLimit.child());
        var project = as(exchange.child(), ProjectExec.class);
        var extractRest = as(project.child(), FieldExtractExec.class);
        var source = source(extractRest.child());
        assertThat(source.estimatedRowSize(), equalTo(allFieldRowSize + Integer.BYTES));

        var tqb = as(sv(source.query(), "emp_no"), TermsQueryBuilder.class);
        assertThat(tqb.fieldName(), is("emp_no"));
        assertThat(tqb.values(), is(List.of(10010, 10011)));
    }

    public void testPushDownDisjunctionAndConjunction() {
        var plan = physicalPlan("""
            from test
            | where first_name == "Bezalel" or first_name == "Suzette"
            | where salary > 50000
            """);

        var optimized = optimizedPlan(plan);
        var topLimit = as(optimized, LimitExec.class);
        var exchange = asRemoteExchange(topLimit.child());
        var project = as(exchange.child(), ProjectExec.class);
        var extractRest = as(project.child(), FieldExtractExec.class);
        var source = source(extractRest.child());
        assertThat(source.estimatedRowSize(), equalTo(allFieldRowSize + Integer.BYTES));

        BoolQueryBuilder query = as(source.query(), BoolQueryBuilder.class);
        assertThat(query.must(), hasSize(2));
        var tq = as(sv(query.must().get(0), "first_name"), TermsQueryBuilder.class);
        assertThat(tq.fieldName(), is("first_name"));
        assertThat(tq.values(), is(List.of("Bezalel", "Suzette")));
        var rqb = as(sv(query.must().get(1), "salary"), RangeQueryBuilder.class);
        assertThat(rqb.fieldName(), is("salary"));
        assertThat(rqb.from(), is(50_000));
        assertThat(rqb.includeLower(), is(false));
        assertThat(rqb.to(), nullValue());
    }

    public void testPushDownIn() {
        var plan = physicalPlan("""
            from test
            | where emp_no in (10020, 10030 + 10)
            """);

        var optimized = optimizedPlan(plan);
        var topLimit = as(optimized, LimitExec.class);
        var exchange = asRemoteExchange(topLimit.child());
        var project = as(exchange.child(), ProjectExec.class);
        var extractRest = as(project.child(), FieldExtractExec.class);
        var source = source(extractRest.child());
        assertThat(source.estimatedRowSize(), equalTo(allFieldRowSize + Integer.BYTES));

        var tqb = as(sv(source.query(), "emp_no"), TermsQueryBuilder.class);
        assertThat(tqb.fieldName(), is("emp_no"));
        assertThat(tqb.values(), is(List.of(10020, 10040)));
    }

    public void testPushDownInAndConjunction() {
        var plan = physicalPlan("""
            from test
            | where last_name in (concat("Sim", "mel"), "Pettey")
            | where salary > 60000
            """);

        var optimized = optimizedPlan(plan);
        var topLimit = as(optimized, LimitExec.class);
        var exchange = asRemoteExchange(topLimit.child());
        var project = as(exchange.child(), ProjectExec.class);
        var extractRest = as(project.child(), FieldExtractExec.class);
        var source = source(extractRest.child());
        assertThat(source.estimatedRowSize(), equalTo(allFieldRowSize + Integer.BYTES));

        BoolQueryBuilder bq = as(source.query(), BoolQueryBuilder.class);
        assertThat(bq.must(), hasSize(2));
        var tqb = as(sv(bq.must().get(0), "last_name"), TermsQueryBuilder.class);
        assertThat(tqb.fieldName(), is("last_name"));
        assertThat(tqb.values(), is(List.of("Simmel", "Pettey")));
        var rqb = as(sv(bq.must().get(1), "salary"), RangeQueryBuilder.class);
        assertThat(rqb.fieldName(), is("salary"));
        assertThat(rqb.from(), is(60_000));
    }

    // `where "Pettey" in (last_name, "Simmel") or last_name == "Parto"` --> `where last_name in ("Pettey", "Parto")`
    // LimitExec[10000[INTEGER]]
    // \_ExchangeExec[]
    // \_ProjectExec[[_meta_field{f}#9, emp_no{f}#3, first_name{f}#4, gender{f}#5, languages{f}#6, last_name{f}#7, salary{f}#8]]
    // \_FieldExtractExec[_meta_field{f}#9, emp_no{f}#3, first_name{f}#4, gen..]
    // \_EsQueryExec[test],
    // query[{"esql_single_value":{"field":"last_name","next":{"terms":{"last_name":["Pettey","Parto"],"boost":1.0}}}}][_doc{f}#10],
    // limit[10000], sort[]
    public void testPushDownRecombinedIn() {
        var plan = physicalPlan("""
            from test
            | where "Pettey" in (last_name, "Simmel") or last_name == "Parto"
            """);

        var optimized = optimizedPlan(plan);
        var topLimit = as(optimized, LimitExec.class);
        var exchange = asRemoteExchange(topLimit.child());
        var project = as(exchange.child(), ProjectExec.class);
        var extractRest = as(project.child(), FieldExtractExec.class);
        var source = source(extractRest.child());

        var tqb = as(sv(source.query(), "last_name"), TermsQueryBuilder.class);
        assertThat(tqb.fieldName(), is("last_name"));
        assertThat(tqb.values(), is(List.of("Pettey", "Parto")));
    }

    /**
     * Expected:
     *  LimitExec[10000[INTEGER]]
     *  \_ExchangeExec[REMOTE_SOURCE]
     *    \_ExchangeExec[REMOTE_SINK]
     *      \_ProjectExec[[_meta_field{f}#9, emp_no{f}#3, first_name{f}#4, !gender, languages{f}#6, last_name{f}#7, salary{f}#8]]
     *        \_FieldExtractExec[_meta_field{f}#9, emp_no{f}#3, first_name{f}#4, !ge..]
     *          \_EsQueryExec[test], query[sv(not(emp_no IN (10010, 10011)))][_doc{f}#10],
     *                                   limit[10000], sort[]
     */
    public void testPushDownNegatedDisjunction() {
        var plan = physicalPlan("""
            from test
            | where not (emp_no == 10010 or emp_no == 10011)
            """);

        var optimized = optimizedPlan(plan);
        var topLimit = as(optimized, LimitExec.class);
        var exchange = asRemoteExchange(topLimit.child());
        var project = as(exchange.child(), ProjectExec.class);
        var extractRest = as(project.child(), FieldExtractExec.class);
        var source = source(extractRest.child());
        assertThat(source.estimatedRowSize(), equalTo(allFieldRowSize + Integer.BYTES));

        var boolQuery = as(sv(source.query(), "emp_no"), BoolQueryBuilder.class);
        assertThat(boolQuery.mustNot(), hasSize(1));
        var termsQuery = as(boolQuery.mustNot().get(0), TermsQueryBuilder.class);
        assertThat(termsQuery.fieldName(), is("emp_no"));
        assertThat(termsQuery.values(), is(List.of(10010, 10011)));
    }

    /**
     * Expected:
     *  LimitExec[10000[INTEGER]]
     *  \_ExchangeExec[REMOTE_SOURCE]
     *    \_ExchangeExec[REMOTE_SINK]
     *      \_ProjectExec[[_meta_field{f}#9, emp_no{f}#3, first_name{f}#4, !gender, languages{f}#6, last_name{f}#7, salary{f}#8]]
     *        \_FieldExtractExec[_meta_field{f}#9, emp_no{f}#3, first_name{f}#4, !ge..]
     *          \_EsQueryExec[test], query[sv(emp_no, not(emp_no == 10010)) OR sv(not(first_name == "Parto"))], limit[10000], sort[]
     */
    public void testPushDownNegatedConjunction() {
        var plan = physicalPlan("""
            from test
            | where not (emp_no == 10010 and first_name == "Parto")
            """);

        var optimized = optimizedPlan(plan);
        var topLimit = as(optimized, LimitExec.class);
        var exchange = asRemoteExchange(topLimit.child());
        var project = as(exchange.child(), ProjectExec.class);
        var extractRest = as(project.child(), FieldExtractExec.class);
        var source = source(extractRest.child());
        assertThat(source.estimatedRowSize(), equalTo(allFieldRowSize + Integer.BYTES));

        var bq = as(source.query(), BoolQueryBuilder.class);
        assertThat(bq.should(), hasSize(2));
        var empNo = as(sv(bq.should().get(0), "emp_no"), BoolQueryBuilder.class);
        assertThat(empNo.mustNot(), hasSize(1));
        var tq = as(empNo.mustNot().get(0), TermQueryBuilder.class);
        assertThat(tq.fieldName(), equalTo("emp_no"));
        assertThat(tq.value(), equalTo(10010));
        var firstName = as(sv(bq.should().get(1), "first_name"), BoolQueryBuilder.class);
        assertThat(firstName.mustNot(), hasSize(1));
        tq = as(firstName.mustNot().get(0), TermQueryBuilder.class);
        assertThat(tq.fieldName(), equalTo("first_name"));
        assertThat(tq.value(), equalTo("Parto"));
    }

    /**
     * Expected:
     *  LimitExec[10000[INTEGER]]
     *  \_ExchangeExec[REMOTE_SOURCE]
     *    \_ExchangeExec[REMOTE_SINK]
     *      \_ProjectExec[[_meta_field{f}#8, emp_no{f}#2, first_name{f}#3, !gender, languages{f}#5, last_name{f}#6, salary{f}#7]]
     *        \_FieldExtractExec[_meta_field{f}#8, emp_no{f}#2, first_name{f}#3, !ge..]
     *          \_EsQueryExec[test], query[{"bool":{"must_not":[{"term":{"emp_no":{"value":10010}}}],"boost":1.0}}][_doc{f}#9],
     *                                     limit[10000], sort[]
     */
    public void testPushDownNegatedEquality() {
        var plan = physicalPlan("""
            from test
            | where not emp_no == 10010
            """);

        var optimized = optimizedPlan(plan);
        var topLimit = as(optimized, LimitExec.class);
        var exchange = asRemoteExchange(topLimit.child());
        var project = as(exchange.child(), ProjectExec.class);
        var extractRest = as(project.child(), FieldExtractExec.class);
        var source = source(extractRest.child());
        assertThat(source.estimatedRowSize(), equalTo(allFieldRowSize + Integer.BYTES));

        var boolQuery = as(sv(source.query(), "emp_no"), BoolQueryBuilder.class);
        assertThat(boolQuery.mustNot(), hasSize(1));
        var termQuery = as(boolQuery.mustNot().get(0), TermQueryBuilder.class);
        assertThat(termQuery.fieldName(), is("emp_no"));
        assertThat(termQuery.value(), is(10010));  // TODO this will match multivalued fields and we don't want that
    }

    /**
     * Expected:
     *  LimitExec[10000[INTEGER]]
     *  \_ExchangeExec[REMOTE_SOURCE]
     *    \_ExchangeExec[REMOTE_SINK]
     *      \_ProjectExec[[_meta_field{f}#9, emp_no{f}#3, first_name{f}#4, !gender, languages{f}#6, last_name{f}#7, salary{f}#8]]
     *        \_FieldExtractExec[_meta_field{f}#9, first_name{f}#4, !gender, last_na..]
     *          \_LimitExec[10000[INTEGER]]
     *            \_FilterExec[NOT(emp_no{f}#3 == languages{f}#6)]
     *              \_FieldExtractExec[emp_no{f}#3, languages{f}#6]
     *                \_EsQueryExec[test], query[][_doc{f}#10], limit[], sort[]
     */
    public void testDontPushDownNegatedEqualityBetweenAttributes() {
        var plan = physicalPlan("""
            from test
            | where not emp_no == languages
            """);

        var optimized = optimizedPlan(plan);
        var topLimit = as(optimized, LimitExec.class);
        var exchange = asRemoteExchange(topLimit.child());
        var project = as(exchange.child(), ProjectExec.class);
        var extractRest = as(project.child(), FieldExtractExec.class);
        var localLimit = as(extractRest.child(), LimitExec.class);
        var filterExec = as(localLimit.child(), FilterExec.class);
        assertThat(filterExec.condition(), instanceOf(Not.class));
        var extractForFilter = as(filterExec.child(), FieldExtractExec.class);
        var source = source(extractForFilter.child());
        assertNull(source.query());
        assertThat(source.estimatedRowSize(), equalTo(allFieldRowSize + Integer.BYTES));
    }

    public void testEvalLike() {
        var plan = physicalPlan("""
            from test
            | eval x = concat(first_name, "--")
            | where x like "%foo%"
            """);

        var optimized = optimizedPlan(plan);
        var topLimit = as(optimized, LimitExec.class);
        var exchange = asRemoteExchange(topLimit.child());
        var project = as(exchange.child(), ProjectExec.class);
        var extractRest = as(project.child(), FieldExtractExec.class);
        var limit = as(extractRest.child(), LimitExec.class);
        var filter = as(limit.child(), FilterExec.class);
        var eval = as(filter.child(), EvalExec.class);
        var fieldExtract = as(eval.child(), FieldExtractExec.class);
        assertEquals(EsQueryExec.class, fieldExtract.child().getClass());
        var source = source(fieldExtract.child());
        assertThat(source.estimatedRowSize(), equalTo(allFieldRowSize + Integer.BYTES + KEYWORD_EST));
    }

    public void testPushDownLike() {
        var plan = physicalPlan("""
            from test
            | where first_name like "*foo*"
            """);

        var optimized = optimizedPlan(plan);
        var topLimit = as(optimized, LimitExec.class);
        var exchange = asRemoteExchange(topLimit.child());
        var project = as(exchange.child(), ProjectExec.class);
        var extractRest = as(project.child(), FieldExtractExec.class);
        var source = source(extractRest.child());
        assertThat(source.estimatedRowSize(), equalTo(allFieldRowSize + Integer.BYTES));

        QueryBuilder query = source.query();
        assertNotNull(query);
        assertEquals(SingleValueQuery.Builder.class, query.getClass());
        assertThat(((SingleValueQuery.Builder) query).next(), instanceOf(WildcardQueryBuilder.class));
        WildcardQueryBuilder wildcard = ((WildcardQueryBuilder) ((SingleValueQuery.Builder) query).next());
        assertEquals("first_name", wildcard.fieldName());
        assertEquals("*foo*", wildcard.value());
    }

    public void testPushDownNotLike() {
        var plan = physicalPlan("""
            from test
            | where not first_name like "%foo%"
            """);

        var optimized = optimizedPlan(plan);
        var topLimit = as(optimized, LimitExec.class);
        var exchange = asRemoteExchange(topLimit.child());
        var project = as(exchange.child(), ProjectExec.class);
        var extractRest = as(project.child(), FieldExtractExec.class);
        var source = source(extractRest.child());
        assertThat(source.estimatedRowSize(), equalTo(allFieldRowSize + Integer.BYTES));

        var boolQuery = as(sv(source.query(), "first_name"), BoolQueryBuilder.class);
        assertThat(boolQuery.mustNot(), hasSize(1));
        var tq = as(boolQuery.mustNot().get(0), TermQueryBuilder.class);
        assertThat(tq.fieldName(), is("first_name"));
        assertThat(tq.value(), is("%foo%"));
    }

    public void testEvalRLike() {
        var plan = physicalPlan("""
            from test
            | eval x = concat(first_name, "--")
            | where x rlike ".*foo.*"
            """);

        var optimized = optimizedPlan(plan);
        var topLimit = as(optimized, LimitExec.class);
        var exchange = asRemoteExchange(topLimit.child());
        var project = as(exchange.child(), ProjectExec.class);
        var extractRest = as(project.child(), FieldExtractExec.class);
        var limit = as(extractRest.child(), LimitExec.class);
        var filter = as(limit.child(), FilterExec.class);
        var eval = as(filter.child(), EvalExec.class);
        var fieldExtract = as(eval.child(), FieldExtractExec.class);
        assertEquals(EsQueryExec.class, fieldExtract.child().getClass());

        var source = source(fieldExtract.child());
        assertThat(source.estimatedRowSize(), equalTo(allFieldRowSize + Integer.BYTES + KEYWORD_EST));
    }

    public void testPushDownRLike() {
        var plan = physicalPlan("""
            from test
            | where first_name rlike ".*foo.*"
            """);

        var optimized = optimizedPlan(plan);
        var topLimit = as(optimized, LimitExec.class);
        var exchange = asRemoteExchange(topLimit.child());
        var project = as(exchange.child(), ProjectExec.class);
        var extractRest = as(project.child(), FieldExtractExec.class);
        var source = source(extractRest.child());
        assertThat(source.estimatedRowSize(), equalTo(allFieldRowSize + Integer.BYTES));

        QueryBuilder query = source.query();
        assertNotNull(query);
        assertEquals(SingleValueQuery.Builder.class, query.getClass());
        assertThat(((SingleValueQuery.Builder) query).next(), instanceOf(RegexpQueryBuilder.class));
        RegexpQueryBuilder wildcard = ((RegexpQueryBuilder) ((SingleValueQuery.Builder) query).next());
        assertEquals("first_name", wildcard.fieldName());
        assertEquals(".*foo.*", wildcard.value());
    }

    /**
     * LimitExec[1000[INTEGER]]
     * \_ExchangeExec[[],false]
     *   \_ProjectExec[[_meta_field{f}#9, emp_no{f}#3, first_name{f}#4, gender{f}#5, job{f}#10, job.raw{f}#11, languages{f}#6, last_n
     * ame{f}#7, long_noidx{f}#12, salary{f}#8]]
     *     \_FieldExtractExec[_meta_field{f}#9, emp_no{f}#3, first_name{f}#4, gen..]
     *       \_EsQueryExec[test], query[{"esql_single_value":{"field":"first_name","next":
     *       {"term":{"first_name":{"value":"foo","case_insensitive":true}}},"source":"first_name =~ \"foo\"@2:9"}}]
     *       [_doc{f}#23], limit[1000], sort[] estimatedRowSize[324]
     */
    @AwaitsFix(bugUrl = "https://github.com/elastic/elasticsearch/issues/103599")
    public void testPushDownEqualsIgnoreCase() {
        var plan = physicalPlan("""
            from test
            | where first_name =~ "foo"
            """);

        var optimized = optimizedPlan(plan);
        var topLimit = as(optimized, LimitExec.class);
        var exchange = asRemoteExchange(topLimit.child());
        var project = as(exchange.child(), ProjectExec.class);
        var extractRest = as(project.child(), FieldExtractExec.class);
        var source = source(extractRest.child());
        assertThat(source.estimatedRowSize(), equalTo(allFieldRowSize + Integer.BYTES));

        QueryBuilder query = source.query();
        assertNotNull(query); // TODO: verify query
    }

    /**
     * LimitExec[1000[INTEGER]]
     * \_ExchangeExec[[],false]
     *   \_ProjectExec[[_meta_field{f}#12, emp_no{f}#6, first_name{f}#7, gender{f}#8, job{f}#13, job.raw{f}#14, languages{f}#9, last_
     * name{f}#10, long_noidx{f}#15, salary{f}#11, x{r}#4]]
     *     \_FieldExtractExec[_meta_field{f}#12, emp_no{f}#6, gender{f}#8, job{f}..]
     *       \_LimitExec[1000[INTEGER]]
     *         \_FilterExec[x{r}#4 =~ [66 6f 6f][KEYWORD]]
     *           \_EvalExec[[CONCAT(first_name{f}#7,[66 6f 6f][KEYWORD]) AS x]]
     *             \_FieldExtractExec[first_name{f}#7]
     *               \_EsQueryExec[test], query[][_doc{f}#27], limit[], sort[] estimatedRowSize[374]
     */
    @AwaitsFix(bugUrl = "https://github.com/elastic/elasticsearch/issues/103599")
    public void testNoPushDownEvalEqualsIgnoreCase() {
        var plan = physicalPlan("""
            from test
            | eval x = concat(first_name, "foo")
            | where x =~ "foo"
            """);

        var optimized = optimizedPlan(plan);
        var topLimit = as(optimized, LimitExec.class);
        var exchange = asRemoteExchange(topLimit.child());
        var project = as(exchange.child(), ProjectExec.class);
        var extractRest = as(project.child(), FieldExtractExec.class);
        var limit = as(extractRest.child(), LimitExec.class);
        var filter = as(limit.child(), FilterExec.class);
        var eval = as(filter.child(), EvalExec.class);
        var extract = as(eval.child(), FieldExtractExec.class);
        var source = source(extract.child());

        QueryBuilder query = source.query();
        assertNull(query); // TODO: verify query
    }

    public void testPushDownEqualsToUpper() {
        doTestPushDownChangeCase("""
            from test
            | where to_upper(first_name) == "FOO"
            """, """
            {
              "esql_single_value" : {
                "field" : "first_name",
                "next" : {
                  "term" : {
                    "first_name" : {
                      "value" : "FOO",
                      "case_insensitive" : true,
                      "boost": 0.0
                    }
                  }
                },
                "source" : "to_upper(first_name) == \\"FOO\\"@2:9"
              }
            }""");
    }

    /*
     * LimitExec[1000[INTEGER]]
     * \_ExchangeExec[[_meta_field{f}#9, emp_no{f}#3, first_name{f}#4, gender{f}#5, hire_date{f}#10, job{f}#11, job.raw{f}#12,
     *                languages{f}#6, last_name{f}#7, long_noidx{f}#13, salary{f}#8],false]
     *   \_ProjectExec[[_meta_field{f}#9, emp_no{f}#3, first_name{f}#4, gender{f}#5, hire_date{f}#10, job{f}#11, job.raw{f}#12,
     *                  languages{f}#6, last_name{f}#7, long_noidx{f}#13, salary{f}#8]]
     *     \_FieldExtractExec[_meta_field{f}#9, emp_no{f}#3, first_name{f}#4, gen..]<[]>
     *       \_EsQueryExec[test], indexMode[standard], query[{...}}][_doc{f}#25], limit[1000], sort[] estimatedRowSize[332]
     */
    private void doTestPushDownChangeCase(String esql, String expected) {
        var plan = physicalPlan(esql);
        var optimized = optimizedPlan(plan);
        var topLimit = as(optimized, LimitExec.class);
        var exchange = asRemoteExchange(topLimit.child());
        var project = as(exchange.child(), ProjectExec.class);
        var extractRest = as(project.child(), FieldExtractExec.class);
        var source = source(extractRest.child());
        assertThat(source.estimatedRowSize(), equalTo(allFieldRowSize + Integer.BYTES));

        QueryBuilder query = source.query();
        assertThat(stripThrough(query.toString()), is(stripThrough(expected)));
    }

    public void testPushDownEqualsToLower() {
        doTestPushDownChangeCase("""
            from test
            | where to_lower(first_name) == "foo"
            """, """
            {
              "esql_single_value" : {
                "field" : "first_name",
                "next" : {
                  "term" : {
                    "first_name" : {
                      "value" : "foo",
                      "case_insensitive" : true,
                      "boost": 0.0
                    }
                  }
                },
                "source" : "to_lower(first_name) == \\"foo\\"@2:9"
              }
            }""");
    }

    public void testPushDownNotEqualsToUpper() {
        doTestPushDownChangeCase("""
            from test
            | where to_upper(first_name) != "FOO"
            """, """
            {
              "esql_single_value" : {
                "field" : "first_name",
                "next" : {
                  "bool" : {
                    "must_not" : [
                      {
                        "term" : {
                          "first_name" : {
                            "value" : "FOO",
                            "case_insensitive" : true,
                            "boost": 0.0
                          }
                        }
                      }
                    ],
                    "boost": 0.0
                  }
                },
                "source" : "to_upper(first_name) != \\"FOO\\"@2:9"
              }
            }""");
    }

    public void testPushDownNotEqualsToLower() {
        doTestPushDownChangeCase("""
            from test
            | where to_lower(first_name) != "foo"
            """, """
            {
              "esql_single_value" : {
                "field" : "first_name",
                "next" : {
                  "bool" : {
                    "must_not" : [
                      {
                        "term" : {
                          "first_name" : {
                            "value" : "foo",
                            "case_insensitive" : true,
                            "boost": 0.0
                          }
                        }
                      }
                    ],
                    "boost" : 0.0
                  }
                },
                "source" : "to_lower(first_name) != \\"foo\\"@2:9"
              }
            }""");
    }

    public void testPushDownChangeCaseMultiplePredicates() {
        doTestPushDownChangeCase("""
            from test
            | where to_lower(first_name) != "foo" or to_upper(first_name) == "FOO" or emp_no > 10
            """, """
            {
              "bool" : {
                "should" : [
                  {
                    "esql_single_value" : {
                      "field" : "first_name",
                      "next" : {
                        "bool" : {
                          "must_not" : [
                            {
                              "term" : {
                                "first_name" : {
                                  "value" : "foo",
                                  "case_insensitive" : true,
                                  "boost": 0.0
                                }
                              }
                            }
                          ],
                          "boost": 0.0
                        }
                      },
                      "source" : "to_lower(first_name) != \\"foo\\"@2:9"
                    }
                  },
                  {
                    "esql_single_value" : {
                      "field" : "first_name",
                      "next" : {
                        "term" : {
                          "first_name" : {
                            "value" : "FOO",
                            "case_insensitive" : true,
                            "boost": 0.0
                          }
                        }
                      },
                      "source" : "to_upper(first_name) == \\"FOO\\"@2:42"
                    }
                  },
                  {
                    "esql_single_value" : {
                      "field" : "emp_no",
                      "next" : {
                        "range" : {
                          "emp_no" : {
                            "gt" : 10,
                            "boost" : 0.0
                          }
                        }
                      },
                      "source" : "emp_no > 10@2:75"
                    }
                  }
                ],
                "boost" : 1.0
              }
            }
            """);
    }

    // same tree as with doTestPushDownChangeCase(), but with a topping EvalExec (for `x`)
    public void testPushDownChangeCaseThroughEval() {
        var esql = """
            from test
            | eval x = first_name
            | where to_lower(x) == "foo"
            """;
        var plan = physicalPlan(esql);
        var optimized = optimizedPlan(plan);
        var eval = as(optimized, EvalExec.class);
        var topLimit = as(eval.child(), LimitExec.class);
        var exchange = asRemoteExchange(topLimit.child());
        var project = as(exchange.child(), ProjectExec.class);
        var extractRest = as(project.child(), FieldExtractExec.class);
        var source = source(extractRest.child());

        var expected = """
            {
              "esql_single_value" : {
                "field" : "first_name",
                "next" : {
                  "term" : {
                    "first_name" : {
                      "value" : "foo",
                      "case_insensitive" : true,
                      "boost" : 0.0
                    }
                  }
                },
                "source" : "to_lower(x) == \\"foo\\"@3:9"
              }
            }""";
        QueryBuilder query = source.query();
        assertThat(stripThrough(query.toString()), is(stripThrough(expected)));
    }

    /*
     * LimitExec[1000[INTEGER]]
     * \_ExchangeExec[[_meta_field{f}#9, emp_no{f}#3, first_name{f}#4, gender{f}#5, hire_date{f}#10, job{f}#11, job.raw{f}#12,
     *                languages{f}#6, last_name{f}#7, long_noidx{f}#13, salary{f}#8],false]
     *   \_ProjectExec[[_meta_field{f}#9, emp_no{f}#3, first_name{f}#4, gender{f}#5, hire_date{f}#10, job{f}#11, job.raw{f}#12,
     *                 languages{f}#6, last_name{f}#7, long_noidx{f}#13, salary{f}#8]]
     *     \_FieldExtractExec[_meta_field{f}#9, emp_no{f}#3, gender{f}#5, hire_da..]<[]>
     *       \_LimitExec[1000[INTEGER]]
     *         \_FilterExec[NOT(INSENSITIVEEQUALS(CONCAT(first_name{f}#4,[66 6f 6f][KEYWORD]),[66 6f 6f][KEYWORD]))]
     *           \_FieldExtractExec[first_name{f}#4]<[]>
     *             \_EsQueryExec[test], indexMode[standard], query[][_doc{f}#25], limit[], sort[] estimatedRowSize[332]
     */
    public void testNoPushDownChangeCase() {
        var plan = physicalPlan("""
            from test
            | where to_lower(concat(first_name, "foo")) != "foo"
            """);

        var optimized = optimizedPlan(plan);
        var topLimit = as(optimized, LimitExec.class);
        var exchange = asRemoteExchange(topLimit.child());
        var project = as(exchange.child(), ProjectExec.class);
        var fieldExtract = as(project.child(), FieldExtractExec.class);
        var limit = as(fieldExtract.child(), LimitExec.class);
        var filter = as(limit.child(), FilterExec.class);
        var fieldExtract2 = as(filter.child(), FieldExtractExec.class);
        var source = source(fieldExtract2.child());
        assertThat(source.query(), nullValue());
    }

    /*
     * LimitExec[1000[INTEGER]]
     * \_ExchangeExec[[_meta_field{f}#9, emp_no{f}#3, first_name{f}#4, gender{f}#5, hire_date{f}#10, job{f}#11, job.raw{f}#12, langu
     *      ages{f}#6, last_name{f}#7, long_noidx{f}#13, salary{f}#8],false]
     *   \_ProjectExec[[_meta_field{f}#9, emp_no{f}#3, first_name{f}#4, gender{f}#5, hire_date{f}#10, job{f}#11, job.raw{f}#12, langu
     *          ages{f}#6, last_name{f}#7, long_noidx{f}#13, salary{f}#8]]
     *     \_FieldExtractExec[_meta_field{f}#9, emp_no{f}#3, first_name{f}#4, gen..]&lt;[],[]&gt;
     *       \_EsQueryExec[test], indexMode[standard], query[{"esql_single_value":{"field":"first_name","next":{"regexp":{"first_name":
     *       {"value":"foo*","flags_value":65791,"case_insensitive":true,"max_determinized_states":10000,"boost":0.0}}},
     *       "source":"TO_LOWER(first_name) RLIKE \"foo*\"@2:9"}}][_doc{f}#25], limit[1000], sort[] estimatedRowSize[332]
     */
    private void doTestPushDownCaseChangeRegexMatch(String query, String expected) {
        var plan = physicalPlan(query);
        var optimized = optimizedPlan(plan);

        var topLimit = as(optimized, LimitExec.class);
        var exchange = asRemoteExchange(topLimit.child());
        var project = as(exchange.child(), ProjectExec.class);
        var fieldExtract = as(project.child(), FieldExtractExec.class);
        var source = as(fieldExtract.child(), EsQueryExec.class);

        var singleValue = as(source.query(), SingleValueQuery.Builder.class);
        assertThat(stripThrough(singleValue.toString()), is(stripThrough(expected)));
    }

    public void testPushDownLowerCaseChangeRLike() {
        doTestPushDownCaseChangeRegexMatch("""
            FROM test
            | WHERE TO_LOWER(first_name) RLIKE "foo*"
            """, """
            {
                "esql_single_value": {
                    "field": "first_name",
                    "next": {
                        "regexp": {
                            "first_name": {
                                "value": "foo*",
                                "flags_value": 65791,
                                "case_insensitive": true,
                                "max_determinized_states": 10000,
                                "boost": 0.0
                            }
                        }
                    },
                    "source": "TO_LOWER(first_name) RLIKE \\"foo*\\"@2:9"
                }
            }
            """);
    }

    public void testPushDownUpperCaseChangeRLike() {
        doTestPushDownCaseChangeRegexMatch("""
            FROM test
            | WHERE TO_UPPER(first_name) RLIKE "FOO*"
            """, """
            {
                "esql_single_value": {
                    "field": "first_name",
                    "next": {
                        "regexp": {
                            "first_name": {
                                "value": "FOO*",
                                "flags_value": 65791,
                                "case_insensitive": true,
                                "max_determinized_states": 10000,
                                "boost": 0.0
                            }
                        }
                    },
                    "source": "TO_UPPER(first_name) RLIKE \\"FOO*\\"@2:9"
                }
            }
            """);
    }

    public void testPushDownLowerCaseChangeLike() {
        doTestPushDownCaseChangeRegexMatch("""
            FROM test
            | WHERE TO_LOWER(first_name) LIKE "foo*"
            """, """
            {
                "esql_single_value": {
                    "field": "first_name",
                    "next": {
                        "wildcard": {
                            "first_name": {
                                "wildcard": "foo*",
                                "case_insensitive": true,
                                "boost": 0.0
                            }
                        }
                    },
                    "source": "TO_LOWER(first_name) LIKE \\"foo*\\"@2:9"
                }
            }
            """);
    }

    public void testPushDownUpperCaseChangeLike() {
        doTestPushDownCaseChangeRegexMatch("""
            FROM test
            | WHERE TO_UPPER(first_name) LIKE "FOO*"
            """, """
            {
                "esql_single_value": {
                    "field": "first_name",
                    "next": {
                        "wildcard": {
                            "first_name": {
                                "wildcard": "FOO*",
                                "case_insensitive": true,
                                "boost": 0.0
                            }
                        }
                    },
                    "source": "TO_UPPER(first_name) LIKE \\"FOO*\\"@2:9"
                }
            }
            """);
    }

    /*
     * LimitExec[1000[INTEGER]]
     * \_ExchangeExec[[_meta_field{f}#10, emp_no{f}#4, first_name{f}#5, gender{f}#6, hire_date{f}#11, job{f}#12, job.raw{f}#13, lang
     * uages{f}#7, last_name{f}#8, long_noidx{f}#14, salary{f}#9],false]
     *   \_ProjectExec[[_meta_field{f}#10, emp_no{f}#4, first_name{f}#5, gender{f}#6, hire_date{f}#11, job{f}#12, job.raw{f}#13, lang
     * uages{f}#7, last_name{f}#8, long_noidx{f}#14, salary{f}#9]]
     *     \_FieldExtractExec[_meta_field{f}#10, gender{f}#6, hire_date{f}#11, jo..]&lt;[],[]&gt;
     *       \_LimitExec[1000[INTEGER]]
     *         \_FilterExec[LIKE(first_name{f}#5, "FOO*", true) OR IN(1[INTEGER],2[INTEGER],3[INTEGER],emp_no{f}#4 + 1[INTEGER])]
     *           \_FieldExtractExec[first_name{f}#5, emp_no{f}#4]&lt;[],[]&gt;
     *             \_EsQueryExec[test], indexMode[standard], query[][_doc{f}#26], limit[], sort[] estimatedRowSize[332]
     */
    public void testChangeCaseAsInsensitiveWildcardLikeNotPushedDown() {
        var esql = """
            FROM test
            | WHERE TO_UPPER(first_name) LIKE "FOO*" OR emp_no + 1 IN (1, 2, 3)
            """;
        var plan = physicalPlan(esql);
        var optimized = optimizedPlan(plan);

        var topLimit = as(optimized, LimitExec.class);
        var exchange = asRemoteExchange(topLimit.child());
        var project = as(exchange.child(), ProjectExec.class);
        var fieldExtract = as(project.child(), FieldExtractExec.class);
        var limit = as(fieldExtract.child(), LimitExec.class);
        var filter = as(limit.child(), FilterExec.class);
        fieldExtract = as(filter.child(), FieldExtractExec.class);
        var source = as(fieldExtract.child(), EsQueryExec.class);

        var or = as(filter.condition(), Or.class);
        var wildcard = as(or.left(), WildcardLike.class);
        assertThat(Expressions.name(wildcard.field()), is("first_name"));
        assertThat(wildcard.pattern().pattern(), is("FOO*"));
        assertThat(wildcard.caseInsensitive(), is(true));
    }

    public void testPushDownNotRLike() {
        var plan = physicalPlan("""
            from test
            | where not first_name rlike ".*foo.*"
            """);

        var optimized = optimizedPlan(plan);
        var topLimit = as(optimized, LimitExec.class);
        var exchange = asRemoteExchange(topLimit.child());
        var project = as(exchange.child(), ProjectExec.class);
        var extractRest = as(project.child(), FieldExtractExec.class);
        var source = source(extractRest.child());
        assertThat(source.estimatedRowSize(), equalTo(allFieldRowSize + Integer.BYTES));

        QueryBuilder query = source.query();
        assertNotNull(query);
        assertThat(query, instanceOf(SingleValueQuery.Builder.class));
        assertThat(((SingleValueQuery.Builder) query).next(), instanceOf(BoolQueryBuilder.class));
        var boolQuery = (BoolQueryBuilder) ((SingleValueQuery.Builder) query).next();
        List<QueryBuilder> mustNot = boolQuery.mustNot();
        assertThat(mustNot.size(), is(1));
        assertThat(mustNot.get(0), instanceOf(RegexpQueryBuilder.class));
        var regexpQuery = (RegexpQueryBuilder) mustNot.get(0);
        assertThat(regexpQuery.fieldName(), is("first_name"));
        assertThat(regexpQuery.value(), is(".*foo.*"));
    }

    /**
     * <code>
     * TopNExec[[Order[name{r}#4,ASC,LAST]],1000[INTEGER],0]
     * \_ExchangeExec[[_meta_field{f}#20, emp_no{f}#14, gender{f}#16, job{f}#21, job.raw{f}#22, languages{f}#17,
     *     long_noidx{f}#23, salary{f}#19, name{r}#4, first_name{r}#7, last_name{r}#10
     *   ],false]
     *   \_ProjectExec[[_meta_field{f}#20, emp_no{f}#14, gender{f}#16, job{f}#21, job.raw{f}#22, languages{f}#17,
     *       long_noidx{f}#23, salary{f}#19, name{r}#4, first_name{r}#7, last_name{r}#10
     *     ]]
     *     \_FieldExtractExec[_meta_field{f}#20, emp_no{f}#14, gender{f}#16, job{..][]
     *       \_EvalExec[[first_name{f}#15 AS name, last_name{f}#18 AS first_name, name{r}#4 AS last_name]]
     *         \_FieldExtractExec[first_name{f}#15, last_name{f}#18][]
     *           \_EsQueryExec[test], indexMode[standard], query[{
     *             "bool":{"must":[
     *               {"esql_single_value":{"field":"last_name","next":{"term":{"last_name":{"value":"foo"}}},"source":...}},
     *               {"esql_single_value":{"field":"first_name","next":{"term":{"first_name":{"value":"bar"}}},"source":...}}
     *             ],"boost":1.0}}][_doc{f}#37], limit[1000], sort[[
     *               FieldSort[field=first_name{f}#15, direction=ASC, nulls=LAST]
     *             ]] estimatedRowSize[486]
     * </code>
     */
    public void testPushDownEvalFilter() {
        var plan = physicalPlan("""
            FROM test
            | EVAL name = first_name, first_name = last_name, last_name = name
            | WHERE first_name == "foo" AND last_name == "bar"
            | SORT name
            """);
        var optimized = optimizedPlan(plan);

        var topN = as(optimized, TopNExec.class);
        var exchange = asRemoteExchange(topN.child());
        var project = as(exchange.child(), ProjectExec.class);
        var extract = as(project.child(), FieldExtractExec.class);
        assertThat(extract.attributesToExtract().size(), greaterThan(5));
        var eval = as(extract.child(), EvalExec.class);
        extract = as(eval.child(), FieldExtractExec.class);
        assertThat(
            extract.attributesToExtract().stream().map(Attribute::name).collect(Collectors.toList()),
            contains("first_name", "last_name")
        );

        // Now verify the correct Lucene push-down of both the filter and the sort
        var source = source(extract.child());
        QueryBuilder query = source.query();
        assertNotNull(query);
        assertThat(query, instanceOf(BoolQueryBuilder.class));
        var boolQuery = (BoolQueryBuilder) query;
        var must = boolQuery.must();
        assertThat(must.size(), is(2));
        var range1 = (TermQueryBuilder) ((SingleValueQuery.Builder) must.get(0)).next();
        assertThat(range1.fieldName(), is("last_name"));
        var range2 = (TermQueryBuilder) ((SingleValueQuery.Builder) must.get(1)).next();
        assertThat(range2.fieldName(), is("first_name"));
        var sort = source.sorts();
        assertThat(sort.size(), is(1));
        assertThat(sort.get(0).field().fieldName().string(), is("first_name"));
    }

    /**
     * <code>
     * ProjectExec[[last_name{f}#13858 AS name#13841, first_name{f}#13855 AS last_name#13844, last_name{f}#13858 AS first_name#13
     * 847]]
     * \_TopNExec[[Order[last_name{f}#13858,ASC,LAST]],10[INTEGER],100]
     *   \_ExchangeExec[[first_name{f}#13855, last_name{f}#13858],false]
     *     \_ProjectExec[[first_name{f}#13855, last_name{f}#13858]]
     *       \_FieldExtractExec[first_name{f}#13855, last_name{f}#13858]&lt;[],[]&gt;
     *         \_EsQueryExec[test], indexMode[standard], query[
     *         {"bool":{"must":[{"esql_single_value":{"field":"last_name","next":
     *         {"range":{"last_name":{"gt":"B","boost":0.0}}},"source":"first_name > \"B\"@3:9"}},
     *         {"exists":{"field":"first_name","boost":0.0}}],"boost":1.0}}
     *         ][_doc{f}#13879], limit[10], sort[[FieldSort[field=last_name{f}#13858, direction=ASC, nulls=LAST]]] estimatedRowSize[116]
     * </code>
     */
    public void testPushDownEvalSwapFilter() {
        var plan = physicalPlan("""
            FROM test
            | EVAL name = last_name, last_name = first_name, first_name = name
            | WHERE first_name > "B" AND last_name IS NOT NULL
            | SORT name
            | LIMIT 10
            | KEEP name, last_name, first_name
            """);
        var optimized = optimizedPlan(plan);

        var topProject = as(optimized, ProjectExec.class);
        var topN = as(topProject.child(), TopNExec.class);
        var exchange = asRemoteExchange(topN.child());
        var project = as(exchange.child(), ProjectExec.class);
        var extract = as(project.child(), FieldExtractExec.class);
        assertThat(
            extract.attributesToExtract().stream().map(Attribute::name).collect(Collectors.toList()),
            contains("first_name", "last_name")
        );

        // Now verify the correct Lucene push-down of both the filter and the sort
        var source = source(extract.child());
        QueryBuilder query = source.query();
        assertNotNull(query);
        assertThat(query, instanceOf(BoolQueryBuilder.class));
        var boolQuery = (BoolQueryBuilder) query;
        var must = boolQuery.must();
        assertThat(must.size(), is(2));
        var svq = (SingleValueQuery.Builder) must.get(0);
        var range = (RangeQueryBuilder) svq.next();
        assertThat(range.fieldName(), is("last_name"));
        var exists = (ExistsQueryBuilder) must.get(1);
        assertThat(exists.fieldName(), is("first_name"));
        var sort = source.sorts();
        assertThat(sort.size(), is(1));
        assertThat(sort.get(0).field().fieldName().string(), is("last_name"));
    }

    /**
     * EnrichExec[first_name{f}#3,foo,fld,idx,[a{r}#11, b{r}#12]]
     *  \_LimitExec[10000[INTEGER]]
     *    \_ExchangeExec[]
     *      \_ProjectExec[[_meta_field{f}#8, emp_no{f}#2, first_name{f}#3, gender{f}#4, languages{f}#5, last_name{f}#6, salary{f}#7]]
     *        \_FieldExtractExec[_meta_field{f}#8, emp_no{f}#2, first_name{f}#3, gen..]
     *          \_EsQueryExec[test], query[][_doc{f}#13], limit[10000], sort[] estimatedRowSize[216]
     */
    public void testEnrich() {
        var plan = physicalPlan("""
            from test
            | enrich foo on first_name
            """);

        var optimized = optimizedPlan(plan);
        var enrich = as(optimized, EnrichExec.class);
        var limit = as(enrich.child(), LimitExec.class);
        var exchange = asRemoteExchange(limit.child());
        var project = as(exchange.child(), ProjectExec.class);
        var extract = as(project.child(), FieldExtractExec.class);
        var source = source(extract.child());
        // an int for doc id, and int for the "a" enriched field, and a long for the "b" enriched field
        assertThat(source.estimatedRowSize(), equalTo(allFieldRowSize + Integer.BYTES * 2 + Long.BYTES));
    }

    /**
     * Expects the filter to transform the source into a local relationship
     * LimitExec[10000[INTEGER]]
     * \_ExchangeExec[[],false]
     *   \_LocalSourceExec[[_meta_field{f}#8, emp_no{r}#2, first_name{f}#3, gender{f}#4, languages{f}#5, last_name{f}#6, salary{f}#7],EMPT
     * Y]
     */
    public void testLocallyMissingField() {
        var testStats = statsForMissingField("emp_no");

        var optimized = optimizedPlan(physicalPlan("""
              from test
            | where emp_no > 10
            """), testStats);

        var limit = as(optimized, LimitExec.class);
        var exchange = as(limit.child(), ExchangeExec.class);
        var source = as(exchange.child(), LocalSourceExec.class);
        assertEquals(EmptyLocalSupplier.EMPTY, source.supplier());
    }

    /**
     * GrokExec[first_name{f}#4,Parser[pattern=%{WORD:b}.*, grok=org.elasticsearch.grok.Grok@60a20ab6],[b{r}#2]]
     * \_LimitExec[10000[INTEGER]]
     *   \_ExchangeExec[]
     *     \_ProjectExec[[_meta_field{f}#9, emp_no{f}#3, first_name{f}#4, gender{f}#5, languages{f}#6, last_name{f}#7, salary{f}#8]]
     *       \_FieldExtractExec[_meta_field{f}#9, emp_no{f}#3, first_name{f}#4, gen..]
     *         \_EsQueryExec[test], query[][_doc{f}#10], limit[10000], sort[] estimatedRowSize[216]
     */
    public void testGrok() {
        var plan = physicalPlan("""
            from test
            | grok first_name "%{WORD:b}.*"
            """);

        var optimized = optimizedPlan(plan);
        var grok = as(optimized, GrokExec.class);
        var limit = as(grok.child(), LimitExec.class);
        var exchange = asRemoteExchange(limit.child());
        var project = as(exchange.child(), ProjectExec.class);
        var extract = as(project.child(), FieldExtractExec.class);
        var source = source(extract.child());
        assertThat(source.estimatedRowSize(), equalTo(allFieldRowSize + Integer.BYTES + KEYWORD_EST));
    }

    public void testDissect() {
        var plan = physicalPlan("""
            from test
            | dissect first_name "%{b} "
            """);

        var optimized = optimizedPlan(plan);
        var dissect = as(optimized, DissectExec.class);
        var limit = as(dissect.child(), LimitExec.class);
        var exchange = asRemoteExchange(limit.child());
        var project = as(exchange.child(), ProjectExec.class);
        var extract = as(project.child(), FieldExtractExec.class);
        var source = source(extract.child());
        assertThat(source.estimatedRowSize(), equalTo(allFieldRowSize + Integer.BYTES + KEYWORD_EST));
    }

    /*
     * LimitExec[1000[INTEGER]]
     * \_ExchangeExec[[_meta_field{f}#10, emp_no{f}#4, first_name{f}#5, gender{f}#6, hire_date{f}#11, job{f}#12, job.raw{f}#13, lang
     * uages{f}#7, last_name{f}#8, long_noidx{f}#14, salary{f}#9, _index{m}#2],false]
     *   \_ProjectExec[[_meta_field{f}#10, emp_no{f}#4, first_name{f}#5, gender{f}#6, hire_date{f}#11, job{f}#12, job.raw{f}#13, lang
     * uages{f}#7, last_name{f}#8, long_noidx{f}#14, salary{f}#9, _index{m}#2]]
     *     \_FieldExtractExec[_meta_field{f}#10, emp_no{f}#4, first_name{f}#5, ge..]&lt;[],[]&gt;
     *       \_EsQueryExec[test], indexMode[standard], query[{"wildcard":{"_index":{"wildcard":"test*","boost":0.0}}}][_doc{f}#27],
     *          limit[1000], sort[] estimatedRowSize[382]
     *
     */
    public void testPushDownMetadataIndexInWildcard() {
        var plan = physicalPlan("""
            from test metadata _index
            | where _index like "test*"
            """);

        var optimized = optimizedPlan(plan);
        var limit = as(optimized, LimitExec.class);
        var exchange = asRemoteExchange(limit.child());
        var project = as(exchange.child(), ProjectExec.class);
        var extract = as(project.child(), FieldExtractExec.class);
        var source = source(extract.child());

        var tq = as(source.query(), WildcardQueryBuilder.class);
        assertThat(tq.fieldName(), is("_index"));
        assertThat(tq.value(), is("test*"));
    }

    /*
     * LimitExec[10000[INTEGER]]
     * \_ExchangeExec[[],false]
     *   \_ProjectExec[[_meta_field{f}#9, emp_no{f}#3, first_name{f}#4, gender{f}#5, languages{f}#6, last_name{f}#7, salary{f}#8,
     *     _index{m}#1]]
     *     \_FieldExtractExec[_meta_field{f}#9, emp_no{f}#3, first_name{f}#4, gen..]
     *       \_EsQueryExec[test], query[{"esql_single_value":{"field":"_index","next":{"term":{"_index":{"value":"test"}}}}}]
     *         [_doc{f}#10], limit[10000], sort[] estimatedRowSize[266]
     */
    public void testPushDownMetadataIndexInEquality() {
        var plan = physicalPlan("""
            from test metadata _index
            | where _index == "test"
            """);

        var optimized = optimizedPlan(plan);
        var limit = as(optimized, LimitExec.class);
        var exchange = asRemoteExchange(limit.child());
        var project = as(exchange.child(), ProjectExec.class);
        var extract = as(project.child(), FieldExtractExec.class);
        var source = source(extract.child());

        var tq = as(source.query(), TermQueryBuilder.class);
        assertThat(tq.fieldName(), is("_index"));
        assertThat(tq.value(), is("test"));
    }

    /*
     * LimitExec[10000[INTEGER]]
     * \_ExchangeExec[[],false]
     *   \_ProjectExec[[_meta_field{f}#9, emp_no{f}#3, first_name{f}#4, gender{f}#5, languages{f}#6, last_name{f}#7, salary{f}#8,
     *     _index{m}#1]]
     *     \_FieldExtractExec[_meta_field{f}#9, emp_no{f}#3, first_name{f}#4, gen..]
     *       \_EsQueryExec[test], query[{"bool":{"must_not":[{"term":{"_index":{"value":"test"}}}],"boost":1.0}}]
     *         [_doc{f}#10], limit[10000], sort[] estimatedRowSize[266]
     */
    public void testPushDownMetadataIndexInNotEquality() {
        var plan = physicalPlan("""
            from test metadata _index
            | where _index != "test"
            """);

        var optimized = optimizedPlan(plan);
        var limit = as(optimized, LimitExec.class);
        var exchange = asRemoteExchange(limit.child());
        var project = as(exchange.child(), ProjectExec.class);
        var extract = as(project.child(), FieldExtractExec.class);
        var source = source(extract.child());

        var bq = as(source.query(), BoolQueryBuilder.class);
        assertThat(bq.mustNot().size(), is(1));
        var tq = as(bq.mustNot().get(0), TermQueryBuilder.class);
        assertThat(tq.fieldName(), is("_index"));
        assertThat(tq.value(), is("test"));
    }

    /*
     * LimitExec[10000[INTEGER]]
     * \_ExchangeExec[[],false]
     *   \_ProjectExec[[_meta_field{f}#9, emp_no{f}#3, first_name{f}#4, gender{f}#5, languages{f}#6, last_name{f}#7, salary{f}#8, _in
     *     dex{m}#1]]
     *     \_FieldExtractExec[_meta_field{f}#9, emp_no{f}#3, first_name{f}#4, gen..]
     *       \_LimitExec[10000[INTEGER]]
     *         \_FilterExec[_index{m}#1 > [74 65 73 74][KEYWORD]]
     *           \_FieldExtractExec[_index{m}#1]
     *             \_EsQueryExec[test], query[][_doc{f}#10], limit[], sort[] estimatedRowSize[266]
     */
    public void testDontPushDownMetadataIndexInInequality() {
        for (var t : List.of(
            tuple(">", GreaterThan.class),
            tuple(">=", GreaterThanOrEqual.class),
            tuple("<", LessThan.class),
            tuple("<=", LessThanOrEqual.class)
            // no NullEquals use
        )) {
            var plan = physicalPlan("from test metadata _index | where _index " + t.v1() + " \"test\"");

            var optimized = optimizedPlan(plan);
            var limit = as(optimized, LimitExec.class);
            var exchange = asRemoteExchange(limit.child());
            var project = as(exchange.child(), ProjectExec.class);
            var extract = as(project.child(), FieldExtractExec.class);
            limit = as(extract.child(), LimitExec.class);
            var filter = as(limit.child(), FilterExec.class);

            var comp = as(filter.condition(), t.v2());
            var metadataAttribute = as(comp.left(), MetadataAttribute.class);
            assertThat(metadataAttribute.name(), is("_index"));

            extract = as(filter.child(), FieldExtractExec.class);
            var source = source(extract.child());
        }
    }

    public void testDontPushDownMetadataVersionAndId() {
        for (var t : List.of(tuple("_version", "2"), tuple("_id", "\"2\""))) {
            var plan = physicalPlan("from test metadata " + t.v1() + " | where " + t.v1() + " == " + t.v2());

            var optimized = optimizedPlan(plan);
            var limit = as(optimized, LimitExec.class);
            var exchange = asRemoteExchange(limit.child());
            var project = as(exchange.child(), ProjectExec.class);
            var extract = as(project.child(), FieldExtractExec.class);
            limit = as(extract.child(), LimitExec.class);
            var filter = as(limit.child(), FilterExec.class);

            assertThat(filter.condition(), instanceOf(Equals.class));
            assertThat(((Equals) filter.condition()).left(), instanceOf(MetadataAttribute.class));
            var metadataAttribute = (MetadataAttribute) ((Equals) filter.condition()).left();
            assertThat(metadataAttribute.name(), is(t.v1()));

            extract = as(filter.child(), FieldExtractExec.class);
            var source = source(extract.child());
        }
    }

    public void testNoTextFilterPushDown() {
        var plan = physicalPlan("""
            from test
            | where gender == "M"
            """);

        var optimized = optimizedPlan(plan);
        var limit = as(optimized, LimitExec.class);
        var exchange = asRemoteExchange(limit.child());
        var project = as(exchange.child(), ProjectExec.class);
        var extract = as(project.child(), FieldExtractExec.class);
        var limit2 = as(extract.child(), LimitExec.class);
        var filter = as(limit2.child(), FilterExec.class);
        var extract2 = as(filter.child(), FieldExtractExec.class);
        var source = source(extract2.child());
        assertNull(source.query());
    }

    public void testNoNonIndexedFilterPushDown() {
        var plan = physicalPlan("""
            from test
            | where long_noidx == 1
            """);

        var optimized = optimizedPlan(plan, statsWithIndexedFields());
        var limit = as(optimized, LimitExec.class);
        var exchange = asRemoteExchange(limit.child());
        var project = as(exchange.child(), ProjectExec.class);
        var extract = as(project.child(), FieldExtractExec.class);
        var limit2 = as(extract.child(), LimitExec.class);
        var filter = as(limit2.child(), FilterExec.class);
        var extract2 = as(filter.child(), FieldExtractExec.class);
        var source = source(extract2.child());
        assertNull(source.query());
    }

    public void testTextWithRawFilterPushDown() {
        var plan = physicalPlan("""
            from test
            | where job == "foo"
            """);

        var optimized = optimizedPlan(plan);
        var limit = as(optimized, LimitExec.class);
        var exchange = asRemoteExchange(limit.child());
        var project = as(exchange.child(), ProjectExec.class);
        var extract = as(project.child(), FieldExtractExec.class);
        var source = as(extract.child(), EsQueryExec.class);
        var qb = as(source.query(), SingleValueQuery.Builder.class);
        assertThat(qb.field(), equalTo("job.raw"));
    }

    public void testNoTextSortPushDown() {
        var plan = physicalPlan("""
            from test
            | sort gender
            """);

        var optimized = optimizedPlan(plan);
        var topN = as(optimized, TopNExec.class);
        var exchange = as(topN.child(), ExchangeExec.class);
        var project = as(exchange.child(), ProjectExec.class);
        var extract = as(project.child(), FieldExtractExec.class);
        var topN2 = as(extract.child(), TopNExec.class);
        var extract2 = as(topN2.child(), FieldExtractExec.class);
        var source = source(extract2.child());
        assertNull(source.sorts());
    }

    public void testNoNonIndexedSortPushDown() {
        var plan = physicalPlan("""
            from test
            | sort long_noidx
            """);

        var optimized = optimizedPlan(plan, statsWithIndexedFields());
        var topN = as(optimized, TopNExec.class);
        var exchange = as(topN.child(), ExchangeExec.class);
        var project = as(exchange.child(), ProjectExec.class);
        var extract = as(project.child(), FieldExtractExec.class);
        var topN2 = as(extract.child(), TopNExec.class);
        var extract2 = as(topN2.child(), FieldExtractExec.class);
        var source = source(extract2.child());
        assertNull(source.sorts());
    }

    public void testTextWithRawSortPushDown() {
        var plan = physicalPlan("""
            from test
            | sort job
            """);

        var optimized = optimizedPlan(plan);
        var topN = as(optimized, TopNExec.class);
        var exchange = as(topN.child(), ExchangeExec.class);
        var project = as(exchange.child(), ProjectExec.class);
        var extract = as(project.child(), FieldExtractExec.class);
        var source = as(extract.child(), EsQueryExec.class);
        assertThat(source.sorts().size(), equalTo(1));
        assertThat(source.sorts().get(0).field().name(), equalTo("job.raw"));
    }

    public void testFieldExtractForTextAndSubfield() {
        var plan = physicalPlan("""
            from test
            | keep job*
            """);

        var project = as(plan, ProjectExec.class);
        assertThat(Expressions.names(project.projections()), contains("job", "job.raw"));
    }

    public void testFieldExtractWithoutSourceAttributes() {
        PhysicalPlan verifiedPlan = optimizedPlan(physicalPlan("""
            from test
            | where round(emp_no) > 10
            """));
        // Transform the verified plan so that it is invalid (i.e. no source attributes)
        var badPlan = verifiedPlan.transformDown(
            EsQueryExec.class,
            node -> new EsSourceExec(
                node.source(),
                node.indexPattern(),
                IndexMode.STANDARD,
                node.indexNameWithModes(),
                List.of(),
                node.query()
            )
        );

        var e = expectThrows(VerificationException.class, () -> physicalPlanOptimizer.verify(badPlan, verifiedPlan.output()));
        assertThat(
            e.getMessage(),
            containsString(
                "Need to add field extractor for [[emp_no]] but cannot detect source attributes from node [EsSourceExec[test][]]"
            )
        );
    }

    public void testVerifierOnMissingReferences() {
        var plan = physicalPlan("""
            from test
            | stats s = sum(salary) by emp_no
            | where emp_no > 10
            """);
        final var planBeforeModification = plan;
        plan = plan.transformUp(
            AggregateExec.class,
            a -> new AggregateExec(
                a.source(),
                a.child(),
                a.groupings(),
                List.of(), // remove the aggs (and thus the groupings) entirely
                a.getMode(),
                a.intermediateAttributes(),
                a.estimatedRowSize()
            )
        );
        final var finalPlan = plan;
        var e = expectThrows(IllegalStateException.class, () -> physicalPlanOptimizer.verify(finalPlan, planBeforeModification.output()));
        assertThat(e.getMessage(), containsString(" > 10[INTEGER]]] optimized incorrectly due to missing references [emp_no{f}#"));
    }

    public void testVerifierOnMissingReferencesWithBinaryPlans() throws Exception {
        assumeTrue("Requires LOOKUP JOIN", EsqlCapabilities.Cap.JOIN_LOOKUP_V12.isEnabled());

        // Do not assert serialization:
        // This will have a LookupJoinExec, which is not serializable because it doesn't leave the coordinator.
        var plan = physicalPlan("""
              FROM test
            | RENAME languages AS language_code
            | SORT language_code
            | LOOKUP JOIN languages_lookup ON language_code
            """, testData, false);

        var planWithInvalidJoinLeftSide = plan.transformUp(LookupJoinExec.class, join -> join.replaceChildren(join.right(), join.right()));

        var e = expectThrows(IllegalStateException.class, () -> physicalPlanOptimizer.verify(planWithInvalidJoinLeftSide, plan.output()));
        assertThat(e.getMessage(), containsString(" optimized incorrectly due to missing references from left hand side [languages"));

        var planWithInvalidJoinRightSide = plan.transformUp(
            LookupJoinExec.class,
            // LookupJoinExec.rightReferences() is currently EMPTY (hack); use a HashJoinExec instead.
            join -> new HashJoinExec(join.source(), join.left(), join.left(), join.leftFields(), join.rightFields(), join.output())
        );

        e = expectThrows(IllegalStateException.class, () -> physicalPlanOptimizer.verify(planWithInvalidJoinRightSide, plan.output()));
        assertThat(e.getMessage(), containsString(" optimized incorrectly due to missing references from right hand side [language_code"));
    }

    public void testVerifierOnDuplicateOutputAttributes() {
        var plan = physicalPlan("""
            from test
            | stats s = sum(salary) by emp_no
            | where emp_no > 10
            """);
        final var planBeforeModification = plan;
        plan = plan.transformUp(AggregateExec.class, a -> {
            List<Attribute> intermediates = new ArrayList<>(a.intermediateAttributes());
            intermediates.add(intermediates.get(0));
            return new AggregateExec(
                a.source(),
                a.child(),
                a.groupings(),
                a.aggregates(),
                AggregatorMode.INTERMEDIATE,  // FINAL would deduplicate aggregates()
                intermediates,
                a.estimatedRowSize()
            );
        });
        final var finalPlan = plan;
        var e = expectThrows(IllegalStateException.class, () -> physicalPlanOptimizer.verify(finalPlan, planBeforeModification.output()));
        assertThat(
            e.getMessage(),
            containsString("Plan [LimitExec[1000[INTEGER],null]] optimized incorrectly due to duplicate output attribute emp_no{f}#")
        );
    }

    public void testProjectAwayColumns() {
        var rule = new ProjectAwayColumns();

        // FROM test | limit 10000
        //
        // as physical plan:
        //
        // LimitExec[10000[INTEGER]]
        // \_ExchangeExec[[],false]
        // \_FragmentExec[filter=null, estimatedRowSize=0, reducer=[], fragment=[<>
        // EsRelation[test][some_field1{f}#2, some_field2{f}#3]<>]]

        EsRelation relation = new EsRelation(
            Source.EMPTY,
            new EsIndex(
                "test",
                Map.of(
                    "some_field1",
                    new EsField("some_field1", DataType.KEYWORD, Map.of(), true, EsField.TimeSeriesFieldType.NONE),
                    "some_field2",
                    new EsField("some_field2", DataType.KEYWORD, Map.of(), true, EsField.TimeSeriesFieldType.NONE)
                )
            ),
            IndexMode.STANDARD
        );
        Attribute some_field1 = relation.output().get(0);
        Attribute some_field2 = relation.output().get(1);
        FragmentExec fragment = new FragmentExec(relation);
        ExchangeExec exchange = new ExchangeExec(Source.EMPTY, fragment);
        LimitExec limitThenFragment = new LimitExec(
            Source.EMPTY,
            exchange,
            new Literal(Source.EMPTY, 10000, DataType.INTEGER),
            randomIntBetween(0, 1024)
        );

        // All the relation's fields are required.
        PhysicalPlan plan = rule.apply(limitThenFragment);
        Project project = as(
            as(as(as(plan, LimitExec.class).child(), ExchangeExec.class).child(), FragmentExec.class).fragment(),
            Project.class
        );
        assertThat(project.projections(), containsInAnyOrder(some_field1, some_field2));

        // FROM test | limit 10000 | keep some_field1
        ProjectExec projectLimitThenFragment = new ProjectExec(Source.EMPTY, limitThenFragment, List.of(some_field1));
        plan = rule.apply(projectLimitThenFragment);
        project = as(
            as(as(as(as(plan, ProjectExec.class).child(), LimitExec.class).child(), ExchangeExec.class).child(), FragmentExec.class)
                .fragment(),
            Project.class
        );
        assertThat(project.projections(), contains(some_field1));

        // FROM test | limit 10000 | eval x = to_lower(some_field1)
        Alias x = new Alias(Source.EMPTY, "x", new ToLower(Source.EMPTY, some_field1, config));
        EvalExec evalLimitThenFragment = new EvalExec(Source.EMPTY, limitThenFragment, List.of(x));
        plan = rule.apply(evalLimitThenFragment);
        project = as(
            as(as(as(as(plan, EvalExec.class).child(), LimitExec.class).child(), ExchangeExec.class).child(), FragmentExec.class)
                .fragment(),
            Project.class
        );
        assertThat(project.projections(), containsInAnyOrder(some_field1, some_field2));

        // FROM test | limit 10000 | eval x = to_lower(some_field1) | keep x
        ProjectExec projectEvalLimitThenFragment = new ProjectExec(Source.EMPTY, evalLimitThenFragment, List.of(x.toAttribute()));
        plan = rule.apply(projectEvalLimitThenFragment);
        project = as(
            as(
                as(as(as(as(plan, ProjectExec.class).child(), EvalExec.class).child(), LimitExec.class).child(), ExchangeExec.class)
                    .child(),
                FragmentExec.class
            ).fragment(),
            Project.class
        );
        assertThat(project.projections(), contains(some_field1));

        // FROM test | limit 10000 | rename some_field1 as some_field2
        ProjectExec renameLimitThenFragment = new ProjectExec(
            Source.EMPTY,
            limitThenFragment,
            List.of(new Alias(Source.EMPTY, some_field2.name(), some_field1))
        );
        plan = rule.apply(renameLimitThenFragment);
        project = as(
            as(as(as(as(plan, ProjectExec.class).child(), LimitExec.class).child(), ExchangeExec.class).child(), FragmentExec.class)
                .fragment(),
            Project.class
        );
        assertThat(project.projections(), contains(some_field1));

        // FROM test | limit 10000 | eval x = to_lower(some_field1), y = to_upper(x) | keep y
        Alias y = new Alias(Source.EMPTY, "y", new ToUpper(Source.EMPTY, x.toAttribute(), config));
        EvalExec evalTwiceLimitThenFragment = new EvalExec(Source.EMPTY, limitThenFragment, List.of(x, y));
        ProjectExec projectEvalTwiceLimitThenFragment = new ProjectExec(Source.EMPTY, evalTwiceLimitThenFragment, List.of(y.toAttribute()));
        plan = rule.apply(projectEvalTwiceLimitThenFragment);
        project = as(
            as(
                as(as(as(as(plan, ProjectExec.class).child(), EvalExec.class).child(), LimitExec.class).child(), ExchangeExec.class)
                    .child(),
                FragmentExec.class
            ).fragment(),
            Project.class
        );
        assertThat(project.projections(), contains(some_field1));
    }

    /**
     * Expects
     * ProjectExec[[avg(emp_no){r}#3]]
     * \_EvalExec[[$$SUM$avg(emp_no)$0{r:s}#14 / $$COUNT$avg(emp_no)$1{r:s}#15 AS avg(emp_no)]]
     *   \_LimitExec[1000[INTEGER]]
     *     \_AggregateExec[[],[SUM(emp_no{f}#4) AS $$SUM$avg(emp_no)$0, COUNT(emp_no{f}#4) AS $$COUNT$avg(emp_no)$1],FINAL,[sum{r}#16, seen{
     * r}#17, count{r}#18, seen{r}#19],24]
     *       \_ExchangeExec[[sum{r}#16, seen{r}#17, count{r}#18, seen{r}#19],true]
     *         \_AggregateExec[[],[SUM(emp_no{f}#4) AS $$SUM$avg(emp_no)$0, COUNT(emp_no{f}#4) AS $$COUNT$avg(emp_no)$1],INITIAL,[sum{r}#37,
     *           seen{r}#38, count{r}#39, seen{r}#40],16]
     *           \_FieldExtractExec[emp_no{f}#4]
     *             \_EsQueryExec[test], indexMode[standard], query[{"exists":{"field":"emp_no","boost":1.0}}][_doc{f}#41], limit[], sort[]
     *               estimatedRowSize[8]
     */
    public void testProjectAwayColumnsDoesNothingForPipelineBreakingAggs() {
        var plan = optimizedPlan(physicalPlan("""
            from test
            | stats avg(emp_no)
            """));

        ProjectExec project = as(plan, ProjectExec.class);
        EvalExec eval = as(project.child(), EvalExec.class);
        LimitExec limit = as(eval.child(), LimitExec.class);
        AggregateExec finalAgg = as(limit.child(), AggregateExec.class);
        ExchangeExec exchange = as(finalAgg.child(), ExchangeExec.class);
        // No projection inserted here.
        AggregateExec initialAgg = as(exchange.child(), AggregateExec.class);
    }

    /**
     * Expects
     * ProjectExec[[x{r}#3]]
     * \_EvalExec[[1[INTEGER] AS x]]
     *   \_LimitExec[10000[INTEGER]]
     *     \_ExchangeExec[[],false]
     *       \_ProjectExec[[&lt;all-fields-projected&gt;{r}#12]]
     *         \_EvalExec[[null[NULL] AS &lt;all-fields-projected&gt;]]
     *           \_EsQueryExec[test], query[{"esql_single_value":{"field":"emp_no","next":{"range":{"emp_no":{"gt":10,"boost":1.0}}}}}]
     *            [_doc{f}#13], limit[10000], sort[] estimatedRowSize[8]
     */
    public void testProjectAwayAllColumnsWhenOnlyTheCountMatters() {
        var plan = optimizedPlan(physicalPlan("""
            from test
            | where emp_no > 10
            | eval x = 1
            | keep x
            """));

        var project = as(plan, ProjectExec.class);
        var eval = as(project.child(), EvalExec.class);
        var limit = as(eval.child(), LimitExec.class);
        var exchange = as(limit.child(), ExchangeExec.class);
        var nullField = "<all-fields-projected>";
        project = as(exchange.child(), ProjectExec.class);
        assertThat(Expressions.names(project.projections()), contains(nullField));
        eval = as(project.child(), EvalExec.class);
        assertThat(Expressions.names(eval.fields()), contains(nullField));
        var source = source(eval.child());
        assertThat(Expressions.names(source.attrs()), contains("_doc"));
    }

    /**
     * Expects
     *
     * LimitExec[10000[INTEGER]]
     * \_AggregateExec[[],[COUNT([2a][KEYWORD]) AS count(*)],FINAL,[count{r}#13, seen{r}#14],8]
     *   \_AggregateExec[[],[COUNT([2a][KEYWORD]) AS count(*)],INITIAL,[count{r}#13, seen{r}#14],8]
     *     \_LimitExec[10[INTEGER]]
     *       \_ExchangeExec[[&lt;all-fields-projected&gt;{r:s}#28],false]
     *         \_ProjectExec[[&lt;all-fields-projected&gt;{r:s}#28]]
     *           \_EvalExec[[null[NULL] AS &lt;all-fields-projected&gt;]]
     *             \_EsQueryExec[test], indexMode[standard], query[][_doc{f}#29], limit[10], sort[] estimatedRowSize[4]
     */
    public void testProjectAwayAllColumnsWhenOnlyTheCountMattersInStats() {
        var plan = optimizedPlan(physicalPlan("""
            from test
            | limit 10
            | stats count(*)
            """));

        var limit = as(plan, LimitExec.class);
        var aggFinal = as(limit.child(), AggregateExec.class);
        var aggInitial = as(aggFinal.child(), AggregateExec.class);
        var limit10 = as(aggInitial.child(), LimitExec.class);

        var exchange = as(limit10.child(), ExchangeExec.class);
        var project = as(exchange.child(), ProjectExec.class);
        var eval = as(project.child(), EvalExec.class);
        EsQueryExec esQuery = as(eval.child(), EsQueryExec.class);

        var nullField = "<all-fields-projected>";
        assertThat(Expressions.names(project.projections()), contains(nullField));
        assertThat(Expressions.names(eval.fields()), contains(nullField));
        assertThat(Expressions.names(esQuery.attrs()), contains("_doc"));
    }

    /**
     * LimitExec[1000[INTEGER],336]
     * \_MvExpandExec[foo_1{r}#4236,foo_1{r}#4253]
     *   \_TopNExec[[Order[emp_no{f}#4242,ASC,LAST]],1000[INTEGER],336]
     *     \_ExchangeExec[[_meta_field{f}#4248, emp_no{f}#4242, first_name{f}#4243, gender{f}#4244, hire_date{f}#4249, job{f}#4250, job.
     * raw{f}#4251, languages{f}#4245, last_name{f}#4246, long_noidx{f}#4252, salary{f}#4247, foo_1{r}#4236, foo_2{r}#4238],
     * false]
     *       \_ProjectExec[[_meta_field{f}#4248, emp_no{f}#4242, first_name{f}#4243, gender{f}#4244, hire_date{f}#4249, job{f}#4250, job.
     * raw{f}#4251, languages{f}#4245, last_name{f}#4246, long_noidx{f}#4252, salary{f}#4247, foo_1{r}#4236, foo_2{r}#4238]]
     *         \_FieldExtractExec[_meta_field{f}#4248, emp_no{f}#4242, first_name{f}#..]&lt;[],[]&gt;
     *           \_EvalExec[[1[INTEGER] AS foo_1#4236, 1[INTEGER] AS foo_2#4238]]
     *             \_EsQueryExec[test], indexMode[standard], query[][_doc{f}#4268], limit[1000], sort[[FieldSort[field=emp_no{f}#4242,
     *             direction=ASC, nulls=LAST]]] estimatedRowSize[352]
     */
    public void testProjectAwayMvExpandColumnOrder() {
        var plan = optimizedPlan(physicalPlan("""
            from test
            | eval foo_1 = 1, foo_2 = 1
            | sort emp_no
            | mv_expand foo_1
            """));
        var limit = as(plan, LimitExec.class);
        var mvExpand = as(limit.child(), MvExpandExec.class);
        var topN = as(mvExpand.child(), TopNExec.class);
        var exchange = as(topN.child(), ExchangeExec.class);
        var project = as(exchange.child(), ProjectExec.class);

        assertThat(
            Expressions.names(project.projections()),
            containsInRelativeOrder(
                "_meta_field",
                "emp_no",
                "first_name",
                "gender",
                "hire_date",
                "job",
                "job.raw",
                "languages",
                "last_name",
                "long_noidx",
                "salary",
                "foo_1",
                "foo_2"
            )
        );
        var fieldExtract = as(project.child(), FieldExtractExec.class);
        var eval = as(fieldExtract.child(), EvalExec.class);
        EsQueryExec esQuery = as(eval.child(), EsQueryExec.class);
    }

    /**
     * ProjectExec[[a{r}#5]]
     * \_EvalExec[[__a_SUM@81823521{r}#15 / __a_COUNT@31645621{r}#16 AS a]]
     *   \_LimitExec[10000[INTEGER]]
     *     \_AggregateExec[[],[SUM(salary{f}#11) AS __a_SUM@81823521, COUNT(salary{f}#11) AS __a_COUNT@31645621],FINAL,24]
     *       \_AggregateExec[[],[SUM(salary{f}#11) AS __a_SUM@81823521, COUNT(salary{f}#11) AS __a_COUNT@31645621],PARTIAL,16]
     *         \_LimitExec[10[INTEGER]]
     *           \_ExchangeExec[[],false]
     *             \_ProjectExec[[salary{f}#11]]
     *               \_FieldExtractExec[salary{f}#11]
     *                 \_EsQueryExec[test], query[][_doc{f}#17], limit[10], sort[] estimatedRowSize[8]
     */
    public void testAvgSurrogateFunctionAfterRenameAndLimit() {
        var plan = optimizedPlan(physicalPlan("""
            from test
            | limit 10
            | rename first_name as FN
            | stats a = avg(salary)
            """));

        var project = as(plan, ProjectExec.class);
        var eval = as(project.child(), EvalExec.class);
        var limit = as(eval.child(), LimitExec.class);
        assertThat(limit.limit(), instanceOf(Literal.class));
        assertThat(limit.limit().fold(FoldContext.small()), equalTo(10000));
        var aggFinal = as(limit.child(), AggregateExec.class);
        assertThat(aggFinal.getMode(), equalTo(FINAL));
        var aggPartial = as(aggFinal.child(), AggregateExec.class);
        assertThat(aggPartial.getMode(), equalTo(INITIAL));
        limit = as(aggPartial.child(), LimitExec.class);
        assertThat(limit.limit(), instanceOf(Literal.class));
        assertThat(limit.limit().fold(FoldContext.small()), equalTo(10));

        var exchange = as(limit.child(), ExchangeExec.class);
        project = as(exchange.child(), ProjectExec.class);
        var expectedFields = List.of("salary");
        assertThat(Expressions.names(project.projections()), is(expectedFields));
        var fieldExtract = as(project.child(), FieldExtractExec.class);
        assertThat(Expressions.names(fieldExtract.attributesToExtract()), is(expectedFields));
        var source = source(fieldExtract.child());
        assertThat(source.limit().fold(FoldContext.small()), equalTo(10));
    }

    /**
     * Expects
     * LimitExec[1000[INTEGER]]
     * \_AggregateExec[[languages{f}#9],[MIN(salary{f}#11) AS m, languages{f}#9],FINAL,8]
     *   \_ExchangeExec[[languages{f}#9, min{r}#16, seen{r}#17],true]
     *     \_LocalSourceExec[[languages{f}#9, min{r}#16, seen{r}#17],EMPTY]
     */
    public void testAggToLocalRelationOnDataNode() {
        var plan = physicalPlan("""
            from test
            | where first_name is not null
            | stats m = min(salary) by languages
            """);

        var stats = new EsqlTestUtils.TestSearchStats() {
            @Override
            public boolean exists(FieldAttribute.FieldName field) {
                return "salary".equals(field.string());
            }
        };
        var optimized = optimizedPlan(plan, stats);

        var limit = as(optimized, LimitExec.class);
        var aggregate = as(limit.child(), AggregateExec.class);
        assertThat(aggregate.groupings(), hasSize(1));
        assertThat(aggregate.estimatedRowSize(), equalTo(Long.BYTES));

        var exchange = asRemoteExchange(aggregate.child());
        var localSourceExec = as(exchange.child(), LocalSourceExec.class);
        assertThat(Expressions.names(localSourceExec.output()), contains("languages", "$$m$min", "$$m$seen"));
    }

    /**
     * Expects
     * intermediate plan
     * <code>
     * LimitExec[1000[INTEGER]]
     * \_AggregateExec[[],[COUNT(emp_no{f}#6) AS c],FINAL,null]
     *   \_ExchangeExec[[count{r}#16, seen{r}#17],true]
     *     \_FragmentExec[filter=null, estimatedRowSize=0, fragment=[
     * Aggregate[[],[COUNT(emp_no{f}#6) AS c]]
     * \_Filter[emp_no{f}#6 > 10[INTEGER]]
     *   \_EsRelation[test][_meta_field{f}#12, emp_no{f}#6, first_name{f}#7, ge..]]]
     * </code>
     * and final plan is
     * <code>
     * LimitExec[1000[INTEGER]]
     * \_AggregateExec[[],[COUNT(emp_no{f}#6) AS c],FINAL,8]
     *   \_ExchangeExec[[count{r}#16, seen{r}#17],true]
     *     \_LocalSourceExec[[count{r}#16, seen{r}#17],[LongVectorBlock[vector=ConstantLongVector[positions=1, value=0]]]]
     * </code>
     */
    public void testPartialAggFoldingOutput() {
        var plan = physicalPlan("""
              from test
            | where emp_no > 10
            | stats c = count(emp_no)
            """);

        var stats = statsForMissingField("emp_no");
        var optimized = optimizedPlan(plan, stats);

        var limit = as(optimized, LimitExec.class);
        var agg = as(limit.child(), AggregateExec.class);
        var exchange = as(agg.child(), ExchangeExec.class);
        assertThat(Expressions.names(exchange.output()), contains("$$c$count", "$$c$seen"));
        var source = as(exchange.child(), LocalSourceExec.class);
        assertThat(Expressions.names(source.output()), contains("$$c$count", "$$c$seen"));
    }

    /**
     * Checks that when the folding happens on the coordinator, the intermediate agg state
     * are not used anymore.
     * <code>
     * Expects
     * LimitExec[10000[INTEGER]]
     * \_AggregateExec[[],[COUNT(emp_no{f}#5) AS c],FINAL,8]
     *   \_AggregateExec[[],[COUNT(emp_no{f}#5) AS c],PARTIAL,8]
     *     \_LimitExec[10[INTEGER]]
     *       \_ExchangeExec[[],false]
     *         \_ProjectExec[[emp_no{r}#5]]
     *           \_EvalExec[[null[INTEGER] AS emp_no]]
     *             \_EsQueryExec[test], query[][_doc{f}#26], limit[10], sort[] estimatedRowSize[8]
     * </code>
     */
    public void testGlobalAggFoldingOutput() {
        var plan = physicalPlan("""
              from test
            | limit 10
            | stats c = count(emp_no)
            """);

        var stats = statsForMissingField("emp_no");
        var optimized = optimizedPlan(plan, stats);

        var limit = as(optimized, LimitExec.class);
        var aggFinal = as(limit.child(), AggregateExec.class);
        var aggPartial = as(aggFinal.child(), AggregateExec.class);
        // The partial aggregation's output is determined via AbstractPhysicalOperationProviders.intermediateAttributes()
        assertThat(Expressions.names(aggPartial.output()), contains("$$c$count", "$$c$seen"));
        limit = as(aggPartial.child(), LimitExec.class);
        var exchange = as(limit.child(), ExchangeExec.class);
        var project = as(exchange.child(), ProjectExec.class);
    }

    /**
     * Checks the folded aggregation preserves the intermediate output.
     * <code>
     * Expects
     * ProjectExec[[a{r}#5]]
     * \_EvalExec[[__a_SUM@734e2841{r}#16 / __a_COUNT@12536eab{r}#17 AS a]]
     *   \_LimitExec[1000[INTEGER]]
     *     \_AggregateExec[[],[SUM(emp_no{f}#6) AS __a_SUM@734e2841, COUNT(emp_no{f}#6) AS __a_COUNT@12536eab],FINAL,24]
     *       \_ExchangeExec[[sum{r}#18, seen{r}#19, count{r}#20, seen{r}#21],true]
     *         \_LocalSourceExec[[sum{r}#18, seen{r}#19, count{r}#20, seen{r}#21],[LongArrayBlock[positions=1, mvOrdering=UNORDERED,
     *         values=[0,
     * 0]], BooleanVectorBlock[vector=ConstantBooleanVector[positions=1, value=true]],
     *      LongVectorBlock[vector=ConstantLongVector[positions=1, value=0]],
     *      BooleanVectorBlock[vector=ConstantBooleanVector[positions=1, value=true]]]]
     * </code>
     */
    public void testPartialAggFoldingOutputForSyntheticAgg() {
        var plan = physicalPlan("""
              from test
            | where emp_no > 10
            | stats a = avg(emp_no)
            """);

        var stats = statsForMissingField("emp_no");
        var optimized = optimizedPlan(plan, stats);

        var project = as(optimized, ProjectExec.class);
        var eval = as(project.child(), EvalExec.class);
        var limit = as(eval.child(), LimitExec.class);
        var aggFinal = as(limit.child(), AggregateExec.class);
        assertThat(aggFinal.output(), hasSize(2));
        var exchange = as(aggFinal.child(), ExchangeExec.class);
        assertThat(
            Expressions.names(exchange.output()),
            contains("$$SUM$a$0$sum", "$$SUM$a$0$seen", "$$COUNT$a$1$count", "$$COUNT$a$1$seen")
        );
        var source = as(exchange.child(), LocalSourceExec.class);
        assertThat(
            Expressions.names(source.output()),
            contains("$$SUM$a$0$sum", "$$SUM$a$0$seen", "$$COUNT$a$1$count", "$$COUNT$a$1$seen")
        );
    }

    /**
     * Before local optimizations:
     * <code>
     * LimitExec[1000[INTEGER]]
     * \_AggregateExec[[],[SPATIALCENTROID(location{f}#9) AS centroid],FINAL,null]
     *   \_ExchangeExec[[xVal{r}#10, xDel{r}#11, yVal{r}#12, yDel{r}#13, count{r}#14],true]
     *     \_FragmentExec[filter=null, estimatedRowSize=0, fragment=[
     * Aggregate[[],[SPATIALCENTROID(location{f}#9) AS centroid]]
     * \_EsRelation[airports][abbrev{f}#5, location{f}#9, name{f}#6, scalerank{f}..]]]
     * </code>
     * After local optimizations:
     * <code>
     * LimitExec[1000[INTEGER]]
     * \_AggregateExec[[],[SPATIALCENTROID(location{f}#9) AS centroid],FINAL,50]
     *   \_ExchangeExec[[xVal{r}#10, xDel{r}#11, yVal{r}#12, yDel{r}#13, count{r}#14],true]
     *     \_AggregateExec[[],[SPATIALCENTROID(location{f}#9) AS centroid],PARTIAL,50]
     *       \_FilterExec[ISNOTNULL(location{f}#9)]
     *         \_FieldExtractExec[location{f}#9][location{f}#9]
     *           \_EsQueryExec[airports], query[][_doc{f}#26], limit[], sort[] estimatedRowSize[54]
     * </code>
     * Note the FieldExtractExec has 'location' set for stats: FieldExtractExec[location{f}#9][location{f}#9]
     * <p>
     * Also note that the type converting function is removed when it does not actually convert the type,
     * ensuring that ReferenceAttributes are not created for the same field, and the optimization can still work.
     */
    public void testSpatialTypesAndStatsCentroidUseDocValues() {
        for (String query : new String[] {
            "from airports | stats centroid = st_centroid_agg(location)",
            "from airports | stats centroid = st_centroid_agg(to_geopoint(location))",
            "from airports | eval location = to_geopoint(location) | stats centroid = st_centroid_agg(location)" }) {
            for (boolean withDocValues : new boolean[] { false, true }) {
                var testData = withDocValues ? airports : airportsNoDocValues;
                var fieldExtractPreference = withDocValues ? FieldExtractPreference.DOC_VALUES : FieldExtractPreference.NONE;
                var plan = physicalPlan(query, testData);

                var limit = as(plan, LimitExec.class);
                var agg = as(limit.child(), AggregateExec.class);
                // Before optimization the aggregation does not use doc-values
                assertAggregation(agg, "centroid", SpatialCentroid.class, GEO_POINT, FieldExtractPreference.NONE);

                var exchange = as(agg.child(), ExchangeExec.class);
                var fragment = as(exchange.child(), FragmentExec.class);
                var fAgg = as(fragment.fragment(), Aggregate.class);
                as(fAgg.child(), EsRelation.class);

                // Now optimize the plan and assert the aggregation uses doc-values
                var optimized = optimizedPlan(plan, testData.stats);
                limit = as(optimized, LimitExec.class);
                agg = as(limit.child(), AggregateExec.class);
                // Above the exchange (in coordinator) the aggregation is not using doc-values
                assertAggregation(agg, "centroid", SpatialCentroid.class, GEO_POINT, FieldExtractPreference.NONE);
                exchange = as(agg.child(), ExchangeExec.class);
                agg = as(exchange.child(), AggregateExec.class);
                // below the exchange (in data node) the aggregation is using doc-values
                assertAggregation(agg, "centroid", SpatialCentroid.class, GEO_POINT, fieldExtractPreference);
                assertChildIsGeoPointExtract(withDocValues ? agg : as(agg.child(), FilterExec.class), fieldExtractPreference);
            }
        }
    }

    /**
     * Before local optimizations:
     * <code>
     * LimitExec[1000[INTEGER]]
     *   \_AggregateExec[[],[SPATIALSTEXTENT(location{f}#48,true[BOOLEAN]) AS extent],FINAL,[minNegX{r}#52, minPosX{r}#53, maxNegX{r}#54,
     * maxPosX{r}#55, maxY{r}#56, minY{r}#57],null]
     *     \_ExchangeExec[[minNegX{r}#52, minPosX{r}#53, maxNegX{r}#54, maxPosX{r}#55, maxY{r}#56, minY{r}#57],true]
     *       \_FragmentExec[filter=null, estimatedRowSize=0, reducer=[], fragment=[
     * Aggregate[STANDARD,[],[SPATIALSTEXTENT(location{f}#48,true[BOOLEAN]) AS extent]]
     *         \_EsRelation[airports][abbrev{f}#44, city{f}#50, city_location{f}#51, coun..]]]
     * </code>
     * After local optimizations:
     * <code>
     * LimitExec[1000[INTEGER]]
     *   \_AggregateExec[[],[SPATIALSTEXTENT(location{f}#48,true[BOOLEAN]) AS extent],FINAL,[minNegX{r}#52, minPosX{r}#53, maxNegX{r}#54,
     * maxPosX{r}#55, maxY{r}#56, minY{r}#57],21]
     *     \_ExchangeExec[[minNegX{r}#52, minPosX{r}#53, maxNegX{r}#54, maxPosX{r}#55, maxY{r}#56, minY{r}#57],true]
     *       \_AggregateExec[[],[SPATIALSTEXTENT(location{f}#48,true[BOOLEAN]) AS extent],INITIAL,[
     * minNegX{r}#73, minPosX{r}#74, maxNegX{rb#75, maxPosX{r}#76, maxY{r}#77, minY{r}#78],21]
     *         \_FieldExtractExec[location{f}#48][location{f}#48]
     *           \_EsQueryExec[airports], indexMode[standard], query[{"exists":{"field":"location","boost":1.0}}][
     * _doc{f}#79], limit[], sort[] estimatedRowSize[25]
     * </code>
     * Note the FieldExtractExec has 'location' set for stats: FieldExtractExec[location{f}#9][location{f}#9]
     * <p>
     * Also note that the type converting function is removed when it does not actually convert the type,
     * ensuring that ReferenceAttributes are not created for the same field, and the optimization can still work.
     */
    public void testSpatialTypesAndStatsExtentUseDocValues() {
        for (String query : new String[] {
            "from airports | stats extent = st_extent_agg(location)",
            "from airports | stats extent = st_extent_agg(to_geopoint(location))",
            "from airports | eval location = to_geopoint(location) | stats extent = st_extent_agg(location)" }) {
            for (boolean withDocValues : new boolean[] { false, true }) {
                var fieldExtractPreference = withDocValues ? FieldExtractPreference.DOC_VALUES : FieldExtractPreference.NONE;
                var testData = withDocValues ? airports : airportsNoDocValues;
                var plan = physicalPlan(query, testData);

                var limit = as(plan, LimitExec.class);
                var agg = as(limit.child(), AggregateExec.class);
                // Before optimization the aggregation does not use doc-values
                assertAggregation(agg, "extent", SpatialExtent.class, GEO_POINT, FieldExtractPreference.NONE);

                var exchange = as(agg.child(), ExchangeExec.class);
                var fragment = as(exchange.child(), FragmentExec.class);
                var fAgg = as(fragment.fragment(), Aggregate.class);
                as(fAgg.child(), EsRelation.class);

                // Now optimize the plan and assert the aggregation uses doc-values
                var optimized = optimizedPlan(plan, testData.stats);
                limit = as(optimized, LimitExec.class);
                agg = as(limit.child(), AggregateExec.class);
                // Above the exchange (in coordinator) the aggregation is not using doc-values
                assertAggregation(agg, "extent", SpatialExtent.class, GEO_POINT, FieldExtractPreference.NONE);
                exchange = as(agg.child(), ExchangeExec.class);
                agg = as(exchange.child(), AggregateExec.class);
                // below the exchange (in data node) the aggregation is using doc-values
                assertAggregation(agg, "extent", SpatialExtent.class, GEO_POINT, fieldExtractPreference);
                assertChildIsGeoPointExtract(withDocValues ? agg : as(agg.child(), FilterExec.class), fieldExtractPreference);
            }
        }
    }

    /**
     * Before local optimizations:
     * <code>
     * LimitExec[1000[INTEGER]]
     * \_AggregateExec[[],[SPATIALEXTENT(location{f}#70,true[BOOLEAN]) AS extent, SPATIALCENTROID(location{f}#70,true[BOOLEAN]) AS cen
     * troid],FINAL,[...]]
     *   \_ExchangeExec[[...]]
     *     \_FragmentExec[filter=null, estimatedRowSize=0, reducer=[], fragment=[
     * Aggregate[STANDARD,[],[SPATIALEXTENT(location{f}#70,true[BOOLEAN]) AS extent, SPATIALCENTROID(location{f}#70,true[BOOLEAN]
     * ) AS centroid]]
     * \_EsRelation[airports][abbrev{f}#66, city{f}#72, city_location{f}#73, coun..]]]
     * </code>
     * After local optimizations:
     * <code>
     * LimitExec[1000[INTEGER]]
     * \_AggregateExec[[],[SPATIALEXTENT(location{f}#70,true[BOOLEAN]) AS extent, SPATIALCENTROID(location{f}#70,true[BOOLEAN]) AS cen
     * troid],FINAL,[...]]
     *   \_ExchangeExec[[...]]
     *     \_AggregateExec[[],[SPATIALEXTENT(location{f}#70,true[BOOLEAN]) AS extent, SPATIALCENTROID(location{f}#70,true[BOOLEAN]) AS cen
     * troid],INITIAL,[...]]
     *       \_FieldExtractExec[location{f}#70][location{f}#70],[]
     *         \_EsQueryExec[airports], indexMode[standard], query[{"exists":{"field":"location","boost":1.0}}][
     * _doc{f}#117], limit[], sort[] estimatedRowSize[25]
     * </code>
     * Note the FieldExtractExec has 'location' set for stats: FieldExtractExec[location{f}#9][location{f}#9]
     * <p>
     * Also note that the type converting function is removed when it does not actually convert the type,
     * ensuring that ReferenceAttributes are not created for the same field, and the optimization can still work.
     */
    public void testSpatialTypesAndStatsExtentAndCentroidUseDocValues() {
        for (String query : new String[] {
            "from airports | stats extent = st_extent_agg(location), centroid = st_centroid_agg(location)",
            "from airports | stats extent = st_extent_agg(location), centroid = st_centroid_agg(city_location)", }) {
            for (boolean withDocValues : new boolean[] { false, true }) {
                var fieldExtractPreference = withDocValues ? FieldExtractPreference.DOC_VALUES : FieldExtractPreference.NONE;
                var testData = withDocValues ? airports : airportsNoDocValues;
                var plan = physicalPlan(query, testData);

                var limit = as(plan, LimitExec.class);
                var agg = as(limit.child(), AggregateExec.class);
                // Before optimization the aggregation does not use doc-values
                assertAggregation(agg, "extent", SpatialExtent.class, GEO_POINT, FieldExtractPreference.NONE);

                var exchange = as(agg.child(), ExchangeExec.class);
                var fragment = as(exchange.child(), FragmentExec.class);
                var fAgg = as(fragment.fragment(), Aggregate.class);
                as(fAgg.child(), EsRelation.class);

                // Now optimize the plan and assert the aggregation uses doc-values
                var optimized = optimizedPlan(plan, testData.stats);
                limit = as(optimized, LimitExec.class);
                agg = as(limit.child(), AggregateExec.class);
                // Above the exchange (in coordinator) the aggregation is not using doc-values
                assertAggregation(agg, "extent", SpatialExtent.class, GEO_POINT, FieldExtractPreference.NONE);
                exchange = as(agg.child(), ExchangeExec.class);
                agg = as(exchange.child(), AggregateExec.class);
                // below the exchange (in data node) the aggregation is using doc-values
                assertAggregation(agg, "extent", SpatialExtent.class, GEO_POINT, fieldExtractPreference);
                assertChildIsGeoPointExtract(withDocValues ? agg : as(agg.child(), FilterExec.class), fieldExtractPreference);
            }
        }
    }

    /**
     * <code>
     * LimitExec[1000[INTEGER]]
     * \_AggregateExec[[],[SPATIALEXTENT(city_boundary{f}#10,true[BOOLEAN]) AS extent],FINAL,[
     *     $$extent$minNegX{r}#11, $$extent$minPosX{r}#12, $$extent$maxNegX{r}#13,
     *     $$extent$maxPosX{r}#14, $$extent$maxY{r}#15, $$extent$minY{r}#16],200]
     *   \_ExchangeExec[[
     *       $$extent$minNegX{r}#11, $$extent$minPosX{r}#12, $$extent$maxNegX{r}#13,
     *       $$extent$maxPosX{r}#14, $$extent$maxY{r}#15, $$extent$minY{r}#16],true]
     *     \_AggregateExec[[],[SPATIALEXTENT(city_boundary{f}#10,true[BOOLEAN]) AS extent],INITIAL,[
     *         $$extent$minNegX{r}#30, $$extent$minPosX{r}#31, $$extent$maxNegX{r}#32,
     *         $$extent$maxPosX{r}#33, $$extent$maxY{r}#34, $$extent$minY{r}#35],200]
     *       \_FieldExtractExec[city_boundary{f}#10][],[city_boundary{f}#10]
     *         \_EsQueryExec[airports_city_boundaries], indexMode[standard], query[
     *             {"exists":{"field":"city_boundary","boost":1.0}}
     *           ][_doc{f}#36], limit[], sort[] estimatedRowSize[204]
     * </code>
     */
    public void testSpatialTypesAndStatsExtentOfGeoShapeUsesBinaryExtraction() {
        var query = "FROM airports_city_boundaries | STATS extent = ST_EXTENT_AGG(city_boundary)";
        for (boolean useDocValues : new Boolean[] { true, false }) {
            var testData = useDocValues ? airportsCityBoundaries : airportsCityBoundariesNoDocValues;
            var plan = physicalPlan(query, testData);

            var limit = as(plan, LimitExec.class);
            var agg = as(limit.child(), AggregateExec.class);
            // Before optimization the aggregation does not use extent extraction
            assertAggregation(agg, "extent", SpatialExtent.class, GEO_SHAPE, FieldExtractPreference.NONE);

            var exchange = as(agg.child(), ExchangeExec.class);
            var fragment = as(exchange.child(), FragmentExec.class);
            var fAgg = as(fragment.fragment(), Aggregate.class);
            as(fAgg.child(), EsRelation.class);

            // Now optimize the plan and assert the aggregation uses extent extraction
            var optimized = optimizedPlan(plan, testData.stats);
            limit = as(optimized, LimitExec.class);
            agg = as(limit.child(), AggregateExec.class);
            // Above the exchange (in coordinator) the aggregation is not using doc-values
            assertAggregation(agg, "extent", SpatialExtent.class, GEO_SHAPE, FieldExtractPreference.NONE);
            exchange = as(agg.child(), ExchangeExec.class);
            agg = as(exchange.child(), AggregateExec.class);
            // below the exchange (in data node) the aggregation is using a specific int[] which the aggregation needs to know about.
            var fieldExtractPreference = useDocValues ? FieldExtractPreference.EXTRACT_SPATIAL_BOUNDS : FieldExtractPreference.NONE;
            assertAggregation(agg, "extent", SpatialExtent.class, GEO_SHAPE, fieldExtractPreference);
            assertChildIsExtractedAs(agg, fieldExtractPreference, GEO_SHAPE);
        }
    }

    /**
     * This test verifies that the aggregation does not use spatial bounds extraction when the shape appears in an eval or filter.
     */
    public void testSpatialTypesAndStatsExtentOfShapesNegativeCases() {
        for (String query : new String[] { """
            FROM airports_city_boundaries
            | EVAL prefix = SUBSTRING(TO_STRING(city_boundary), 5)
            | STATS extent = ST_EXTENT_AGG(city_boundary) BY prefix""", """
            FROM airports_city_boundaries
            | WHERE STARTS_WITH(TO_STRING(city_boundary), "MULTIPOLYGON")
            | STATS extent = ST_EXTENT_AGG(city_boundary)""" }) {
            var testData = airportsCityBoundaries;
            var plan = physicalPlan(query, testData);

            var limit = as(plan, LimitExec.class);
            var agg = as(limit.child(), AggregateExec.class);
            assertAggregation(agg, "extent", SpatialExtent.class, GEO_SHAPE, FieldExtractPreference.NONE);

            var optimized = optimizedPlan(plan, testData.stats);
            limit = as(optimized, LimitExec.class);
            agg = as(limit.child(), AggregateExec.class);
            assertAggregation(agg, "extent", SpatialExtent.class, GEO_SHAPE, FieldExtractPreference.NONE);
            var exchange = as(agg.child(), ExchangeExec.class);
            agg = as(exchange.child(), AggregateExec.class);
            // Because the shape was used in EVAL/WHERE we cannot use doc-values bounds extraction optimization
            assertAggregation(agg, "extent", SpatialExtent.class, GEO_SHAPE, FieldExtractPreference.NONE);
            var exec = agg.child() instanceof FieldExtractExec ? agg : as(agg.child(), UnaryExec.class);
            assertChildIsExtractedAs(exec, FieldExtractPreference.NONE, GEO_SHAPE);
        }
    }

    /**
     * Test cartesian_shape bounds extraction occurs when the shape has doc-values and not otherwise.
     */
    public void testSpatialTypesAndStatsExtentOfCartesianShapesWithAndWithoutDocValues() {
        for (boolean hasDocValues : new boolean[] { true, false }) {
            var query = """
                FROM cartesian_multipolygons \
                | STATS extent = ST_EXTENT_AGG(shape)""";
            var testData = hasDocValues ? cartesianMultipolygons : cartesianMultipolygonsNoDocValues;
            var fieldExtractPreference = hasDocValues ? FieldExtractPreference.EXTRACT_SPATIAL_BOUNDS : FieldExtractPreference.NONE;
            var plan = physicalPlan(query, testData);

            var limit = as(plan, LimitExec.class);
            var agg = as(limit.child(), AggregateExec.class);
            assertAggregation(agg, "extent", SpatialExtent.class, CARTESIAN_SHAPE, FieldExtractPreference.NONE);

            var optimized = optimizedPlan(plan, testData.stats);
            limit = as(optimized, LimitExec.class);
            agg = as(limit.child(), AggregateExec.class);
            assertAggregation(agg, "extent", SpatialExtent.class, CARTESIAN_SHAPE, FieldExtractPreference.NONE);
            var exchange = as(agg.child(), ExchangeExec.class);
            agg = as(exchange.child(), AggregateExec.class);
            // We extract bounds from doc-values into a special int[] which the aggregation needs to know about.
            assertAggregation(agg, "extent", "hasDocValues:" + hasDocValues, SpatialExtent.class, CARTESIAN_SHAPE, fieldExtractPreference);
            var exec = agg.child() instanceof FieldExtractExec ? agg : as(agg.child(), UnaryExec.class);
            // For cartesian_shape, the bounds extraction is done in the FieldExtractExec, so it does need to know about this
            assertChildIsExtractedAs(exec, fieldExtractPreference, CARTESIAN_SHAPE);
        }
    }

    /**
     * This tests all four combinations of geo_point and geo_shape with and without doc-values.
     * Since each will be extracted differently (points as encoded longs, and shapes as int[5] bounds representing Extents),
     * we want to verify that the combinations do not clash and work together.
     * The optimized query plan in the case when both points and shapes have doc-values will look like:
     * <code>
     * LimitExec[1000[INTEGER]]
     * \_AggregateExec[[],[
     *     SPATIALEXTENT(city_boundary{f}#13,true[BOOLEAN]) AS extent,
     *     SPATIALCENTROID(city_location{f}#12,true[BOOLEAN]) AS centroid
     *   ],FINAL,[...bounds attributes..., ...centroid attributes...],221]
     *   \_ExchangeExec[[...bounds attributes..., ...centroid attributes...],true]
     *     \_AggregateExec[[],[
     *         SPATIALEXTENT(city_boundary{f}#13,true[BOOLEAN]) AS extent,
     *         SPATIALCENTROID(city_location{f}#12,true[BOOLEAN]) AS centroid
     *       ],INITIAL,[...bounds attributes..., ...centroid attributes...],221]
     *       \_FieldExtractExec[city_boundary{f}#13, city_location{f}#12][city_location{f}#12],[city_boundary{f}#13]
     *         \_EsQueryExec[airports_city_boundaries], indexMode[standard], query[
     *             {"bool":{"should":[
     *               {"exists":{"field":"city_boundary","boost":1.0}},
     *               {"exists":{"field":"city_location","boost":1.0}}
     *             ],"boost":1.0}}
     *           ][_doc{f}#55], limit[], sort[] estimatedRowSize[225]
     * </code>
     */
    public void testMixedSpatialBoundsAndPointsExtracted() {
        var query = """
            FROM airports_city_boundaries \
            | STATS extent = ST_EXTENT_AGG(city_boundary), centroid = ST_CENTROID_AGG(city_location)""";
        for (boolean pointDocValues : new Boolean[] { true, false }) {
            for (boolean shapeDocValues : new Boolean[] { true, false }) {
                var testData = pointDocValues
                    ? (shapeDocValues ? airportsCityBoundaries : airportsCityBoundariesNoShapeDocValues)
                    : (shapeDocValues ? airportsCityBoundariesNoPointDocValues : airportsCityBoundariesNoDocValues);
                var msg = "DocValues[point:" + pointDocValues + ", shape:" + shapeDocValues + "]";
                var plan = physicalPlan(query, testData);

                var limit = as(plan, LimitExec.class);
                var agg = as(limit.child(), AggregateExec.class);
                // Before optimization the aggregation does not use doc-values
                assertAggregation(agg, "extent", msg, SpatialExtent.class, GEO_SHAPE, FieldExtractPreference.NONE);
                assertAggregation(agg, "centroid", msg, SpatialCentroid.class, GEO_POINT, FieldExtractPreference.NONE);

                var exchange = as(agg.child(), ExchangeExec.class);
                var fragment = as(exchange.child(), FragmentExec.class);
                var fAgg = as(fragment.fragment(), Aggregate.class);
                as(fAgg.child(), EsRelation.class);

                // Now optimize the plan and assert the aggregation uses both doc-values and bounds extraction
                var optimized = optimizedPlan(plan, testData.stats);
                limit = as(optimized, LimitExec.class);
                agg = as(limit.child(), AggregateExec.class);
                // Above the exchange (in coordinator) the aggregation is not field-optimized.
                assertAggregation(agg, "extent", msg, SpatialExtent.class, GEO_SHAPE, FieldExtractPreference.NONE);
                assertAggregation(agg, "centroid", msg, SpatialCentroid.class, GEO_POINT, FieldExtractPreference.NONE);
                exchange = as(agg.child(), ExchangeExec.class);
                agg = as(exchange.child(), AggregateExec.class);
                var fieldExtractExec = as(agg.child(), FieldExtractExec.class);
                // below the exchange (in data node) the aggregation is field optimized.
                var shapeExtractPreference = shapeDocValues ? FieldExtractPreference.EXTRACT_SPATIAL_BOUNDS : FieldExtractPreference.NONE;
                assertAggregation(agg, "extent", msg, SpatialExtent.class, GEO_SHAPE, shapeExtractPreference);
                List<String> boundsAttributes = shapeDocValues ? List.of("city_boundary") : List.of();
                List<String> docValuesAttributes = pointDocValues ? List.of("city_location") : List.of();
                assertThat(fieldExtractExec.boundsAttributes().stream().map(Node::sourceText).toList(), equalTo(boundsAttributes));
                assertThat(fieldExtractExec.docValuesAttributes().stream().map(Node::sourceText).toList(), equalTo(docValuesAttributes));
            }
        }
    }

    /**
     * This test does not have real index fields, and therefor asserts that doc-values field extraction does NOT occur.
     * Before local optimizations:
     * <code>
     * LimitExec[1000[INTEGER]]
     * \_AggregateExec[[],[SPATIALCENTROID(__centroid_SPATIALCENTROID@ec8dd77e{r}#7) AS centroid],FINAL,null]
     *   \_AggregateExec[[],[SPATIALCENTROID(__centroid_SPATIALCENTROID@ec8dd77e{r}#7) AS centroid],PARTIAL,null]
     *     \_EvalExec[[[1 1 0 0 0 0 0 30 e2 4c 7c 45 40 0 0 e0 92 b0 82 2d 40][GEO_POINT] AS __centroid_SPATIALCENTROID@ec8dd77e]]
     *       \_RowExec[[[50 4f 49 4e 54 28 34 32 2e 39 37 31 30 39 36 32 39 39 35 38 38 36 38 20 31 34 2e 37 35 35 32 35 33 34 30 30
     *       36 35 33 36 29][KEYWORD] AS wkt]]
     * </code>
     * After local optimizations we expect no changes because field is extracted:
     * <code>
     * LimitExec[1000[INTEGER]]
     * \_AggregateExec[[],[SPATIALCENTROID(__centroid_SPATIALCENTROID@7ff910a{r}#7) AS centroid],FINAL,50]
     *   \_AggregateExec[[],[SPATIALCENTROID(__centroid_SPATIALCENTROID@7ff910a{r}#7) AS centroid],PARTIAL,50]
     *     \_EvalExec[[[1 1 0 0 0 0 0 30 e2 4c 7c 45 40 0 0 e0 92 b0 82 2d 40][GEO_POINT] AS __centroid_SPATIALCENTROID@7ff910a]]
     *       \_RowExec[[[50 4f 49 4e 54 28 34 32 2e 39 37 31 30 39 36 32 39 39 35 38 38 36 38 20 31 34 2e 37 35 35 32 35 33 34 30 30
     *       36 35 33 36 29][KEYWORD] AS wkt]]
     * </code>
     */
    public void testSpatialTypesAndStatsUseDocValuesNestedLiteral() {
        var plan = this.physicalPlan("""
            row wkt = "POINT(42.97109629958868 14.7552534006536)"
            | stats centroid = st_centroid_agg(to_geopoint(wkt))
            """, airports);

        var limit = as(plan, LimitExec.class);
        var agg = as(limit.child(), AggregateExec.class);
        assertThat("Aggregation is FINAL", agg.getMode(), equalTo(FINAL));
        assertThat("No groupings in aggregation", agg.groupings().size(), equalTo(0));
        assertAggregation(agg, "centroid", SpatialCentroid.class, GEO_POINT, FieldExtractPreference.NONE);
        agg = as(agg.child(), AggregateExec.class);
        assertThat("Aggregation is PARTIAL", agg.getMode(), equalTo(INITIAL));
        assertThat("No groupings in aggregation", agg.groupings().size(), equalTo(0));
        assertAggregation(agg, "centroid", SpatialCentroid.class, GEO_POINT, FieldExtractPreference.NONE);
        var eval = as(agg.child(), EvalExec.class);
        as(eval.child(), LocalSourceExec.class);

        // Now optimize the plan and assert the same plan again, since no FieldExtractExec is added
        var optimized = optimizedPlan(plan);
        limit = as(optimized, LimitExec.class);
        agg = as(limit.child(), AggregateExec.class);
        assertThat("Aggregation is FINAL", agg.getMode(), equalTo(FINAL));
        assertThat("No groupings in aggregation", agg.groupings().size(), equalTo(0));
        assertAggregation(agg, "centroid", SpatialCentroid.class, GEO_POINT, FieldExtractPreference.NONE);
        agg = as(agg.child(), AggregateExec.class);
        assertThat("Aggregation is PARTIAL", agg.getMode(), equalTo(INITIAL));
        assertThat("No groupings in aggregation", agg.groupings().size(), equalTo(0));
        assertAggregation(agg, "centroid", SpatialCentroid.class, GEO_POINT, FieldExtractPreference.NONE);
        eval = as(agg.child(), EvalExec.class);
        as(eval.child(), LocalSourceExec.class);
    }

    /**
     * Before local optimizations:
     * <code>
     * LimitExec[1000[INTEGER]]
     * \_AggregateExec[[],[SPATIALCENTROID(location{f}#11) AS centroid, COUNT([2a][KEYWORD]) AS count],FINAL,null]
     *   \_ExchangeExec[[xVal{r}#12, xDel{r}#13, yVal{r}#14, yDel{r}#15, count{r}#16, count{r}#17, seen{r}#18],true]
     *     \_FragmentExec[filter=null, estimatedRowSize=0, fragment=[
     * Aggregate[[],[SPATIALCENTROID(location{f}#11) AS centroid, COUNT([2a][KEYWORD]) AS count]]
     * \_EsRelation[airports][abbrev{f}#7, location{f}#11, name{f}#8, scalerank{f..]]]
     * </code>
     * After local optimizations:
     * <code>
     * LimitExec[1000[INTEGER]]
     * \_AggregateExec[[],[SPATIALCENTROID(location{f}#11) AS centroid, COUNT([2a][KEYWORD]) AS count],FINAL,58]
     *   \_ExchangeExec[[xVal{r}#12, xDel{r}#13, yVal{r}#14, yDel{r}#15, count{r}#16, count{r}#17, seen{r}#18],true]
     *     \_AggregateExec[[],[COUNT([2a][KEYWORD]) AS count, SPATIALCENTROID(location{f}#11) AS centroid],PARTIAL,58]
     *       \_FieldExtractExec[location{f}#11][location{f}#11]
     *         \_EsQueryExec[airports], query[][_doc{f}#33], limit[], sort[] estimatedRowSize[54]
     * </code>
     * Note the FieldExtractExec has 'location' set for stats: FieldExtractExec[location{f}#9][location{f}#9]
     */
    public void testSpatialTypesAndStatsUseDocValuesMultiAggregations() {
        var plan = this.physicalPlan("""
            from airports
            | stats centroid = st_centroid_agg(location), count = COUNT()
            """, airports);

        var limit = as(plan, LimitExec.class);
        var agg = as(limit.child(), AggregateExec.class);
        assertThat("No groupings in aggregation", agg.groupings().size(), equalTo(0));
        // Before optimization the aggregation does not use doc-values
        assertAggregation(agg, "count", Count.class);
        assertAggregation(agg, "centroid", SpatialCentroid.class, GEO_POINT, FieldExtractPreference.NONE);

        var exchange = as(agg.child(), ExchangeExec.class);
        var fragment = as(exchange.child(), FragmentExec.class);
        var fAgg = as(fragment.fragment(), Aggregate.class);
        as(fAgg.child(), EsRelation.class);

        // Now optimize the plan and assert the aggregation uses doc-values
        var optimized = optimizedPlan(plan);
        limit = as(optimized, LimitExec.class);
        agg = as(limit.child(), AggregateExec.class);
        // Above the exchange (in coordinator) the aggregation is not using doc-values
        assertAggregation(agg, "count", Count.class);
        assertAggregation(agg, "centroid", SpatialCentroid.class, GEO_POINT, FieldExtractPreference.NONE);
        exchange = as(agg.child(), ExchangeExec.class);
        agg = as(exchange.child(), AggregateExec.class);
        assertThat("Aggregation is PARTIAL", agg.getMode(), equalTo(INITIAL));
        // below the exchange (in data node) the aggregation is using doc-values
        assertAggregation(agg, "count", Count.class);
        assertAggregation(agg, "centroid", SpatialCentroid.class, GEO_POINT, FieldExtractPreference.DOC_VALUES);
        assertChildIsGeoPointExtract(agg, FieldExtractPreference.DOC_VALUES);
    }

    /**
     * Before local optimizations:
     * <code>
     * LimitExec[1000[INTEGER]]
     * \_AggregateExec[[],[SPATIALCENTROID(location{f}#14) AS airports, SPATIALCENTROID(city_location{f}#17) AS cities, COUNT([2a][KEY
     * WORD]) AS count],FINAL,null]
     *   \_ExchangeExec[[xVal{r}#18, xDel{r}#19, yVal{r}#20, yDel{r}#21, count{r}#22, xVal{r}#23, xDel{r}#24, yVal{r}#25, yDel{r}#26,
     * count{r}#27, count{r}#28, seen{r}#29],true]
     *     \_FragmentExec[filter=null, estimatedRowSize=0, fragment=[
     * Aggregate[[],[SPATIALCENTROID(location{f}#14) AS airports, SPATIALCENTROID(city_location{f}#17) AS cities, COUNT([2a][KEY
     * WORD]) AS count]]
     * \_EsRelation[airports][abbrev{f}#10, city{f}#16, city_location{f}#17, coun..]]]
     * </code>
     * After local optimizations:
     * <code>
     * LimitExec[1000[INTEGER]]
     * \_AggregateExec[[],[SPATIALCENTROID(location{f}#14) AS airports, SPATIALCENTROID(city_location{f}#17) AS cities, COUNT([2a][KEY
     * WORD]) AS count],FINAL,108]
     *   \_ExchangeExec[[xVal{r}#18, xDel{r}#19, yVal{r}#20, yDel{r}#21, count{r}#22, xVal{r}#23, xDel{r}#24, yVal{r}#25, yDel{r}#26,
     * count{r}#27, count{r}#28, seen{r}#29],true]
     *     \_AggregateExec[[],[SPATIALCENTROID(location{f}#14) AS airports, SPATIALCENTROID(city_location{f}#17) AS cities, COUNT([2a][KEY
     * WORD]) AS count],PARTIAL,108]
     *       \_FieldExtractExec[location{f}#14, city_location{f}#17][location{f}#14, city_location{f}#17]
     *         \_EsQueryExec[airports], query[][_doc{f}#53], limit[], sort[] estimatedRowSize[104]
     * </code>
     * Note the FieldExtractExec has 'location' set for stats: FieldExtractExec[location{f}#9][location{f}#9]
     */
    public void testSpatialTypesAndStatsUseDocValuesMultiSpatialAggregations() {
        var plan = this.physicalPlan("""
            FROM airports
            | STATS airports=ST_CENTROID_AGG(location), cities=ST_CENTROID_AGG(city_location), count=COUNT()
            """, airports);

        var limit = as(plan, LimitExec.class);
        var agg = as(limit.child(), AggregateExec.class);
        assertThat("No groupings in aggregation", agg.groupings().size(), equalTo(0));
        // Before optimization the aggregation does not use doc-values
        assertAggregation(agg, "count", Count.class);
        assertAggregation(agg, "airports", SpatialCentroid.class, GEO_POINT, FieldExtractPreference.NONE);
        assertAggregation(agg, "cities", SpatialCentroid.class, GEO_POINT, FieldExtractPreference.NONE);

        var exchange = as(agg.child(), ExchangeExec.class);
        var fragment = as(exchange.child(), FragmentExec.class);
        var fAgg = as(fragment.fragment(), Aggregate.class);
        as(fAgg.child(), EsRelation.class);

        // Now optimize the plan and assert the aggregation uses doc-values
        var optimized = optimizedPlan(plan);
        limit = as(optimized, LimitExec.class);
        agg = as(limit.child(), AggregateExec.class);
        // Above the exchange (in coordinator) the aggregation is not using doc-values
        assertAggregation(agg, "count", Count.class);
        assertAggregation(agg, "airports", SpatialCentroid.class, GEO_POINT, FieldExtractPreference.NONE);
        assertAggregation(agg, "cities", SpatialCentroid.class, GEO_POINT, FieldExtractPreference.NONE);
        exchange = as(agg.child(), ExchangeExec.class);
        agg = as(exchange.child(), AggregateExec.class);
        assertThat("Aggregation is PARTIAL", agg.getMode(), equalTo(INITIAL));
        // below the exchange (in data node) the aggregation is using doc-values
        assertAggregation(agg, "count", Count.class);
        assertAggregation(agg, "airports", SpatialCentroid.class, GEO_POINT, FieldExtractPreference.DOC_VALUES);
        assertAggregation(agg, "cities", SpatialCentroid.class, GEO_POINT, FieldExtractPreference.DOC_VALUES);
        assertChildIsGeoPointExtract(agg, FieldExtractPreference.DOC_VALUES);
    }

    /**
     * Before local optimizations:
     * <code>
     * LimitExec[1000[INTEGER]]
     * \_AggregateExec[[],[SPATIALCENTROID(location{f}#12) AS centroid, COUNT([2a][KEYWORD]) AS count],FINAL,null]
     *   \_ExchangeExec[[xVal{r}#13, xDel{r}#14, yVal{r}#15, yDel{r}#16, count{r}#17, count{r}#18, seen{r}#19],true]
     *     \_FragmentExec[filter=null, estimatedRowSize=0, fragment=[
     * Aggregate[[],[SPATIALCENTROID(location{f}#12) AS centroid, COUNT([2a][KEYWORD]) AS count]]
     * \_Filter[scalerank{f}#10 == 9[INTEGER]]
     *   \_EsRelation[airports][abbrev{f}#8, location{f}#12, name{f}#9, scalerank{f..]]]
     * </code>
     * After local optimizations:
     * <code>
     * LimitExec[1000[INTEGER]]
     * \_AggregateExec[[],[SPATIALCENTROID(location{f}#11) AS centroid, COUNT([2a][KEYWORD]) AS count],FINAL,58]
     *   \_ExchangeExec[[xVal{r}#12, xDel{r}#13, yVal{r}#14, yDel{r}#15, count{r}#16, count{r}#17, seen{r}#18],true]
     *     \_AggregateExec[[],[COUNT([2a][KEYWORD]) AS count, SPATIALCENTROID(location{f}#11) AS centroid],PARTIAL,58]
     *       \_FieldExtractExec[location{f}#11][location{f}#11]
     *         \_EsQueryExec[airports], query[{"esql_single_value":{"field":"scalerank","next":{"term":{"scalerank":{"value":9}}},
     *                                         "source":"scalerank == 9@2:9"}}][_doc{f}#34], limit[], sort[] estimatedRowSize[54]
     * </code>
     * Note the FieldExtractExec has 'location' set for stats: FieldExtractExec[location{f}#9][location{f}#9]
     */
    public void testSpatialTypesAndStatsUseDocValuesMultiAggregationsFiltered() {
        var plan = this.physicalPlan("""
            FROM airports
            | WHERE scalerank == 9
            | STATS centroid=ST_CENTROID_AGG(location), count=COUNT()
            """, airports);

        var limit = as(plan, LimitExec.class);
        var agg = as(limit.child(), AggregateExec.class);
        assertThat("No groupings in aggregation", agg.groupings().size(), equalTo(0));
        // Before optimization the aggregation does not use doc-values
        assertAggregation(agg, "count", Count.class);
        assertAggregation(agg, "centroid", SpatialCentroid.class, GEO_POINT, FieldExtractPreference.NONE);

        var exchange = as(agg.child(), ExchangeExec.class);
        var fragment = as(exchange.child(), FragmentExec.class);
        var fAgg = as(fragment.fragment(), Aggregate.class);
        var filter = as(fAgg.child(), Filter.class);
        assertFilterCondition(filter, Equals.class, "scalerank", 9);
        as(filter.child(), EsRelation.class);

        // Now optimize the plan and assert the aggregation uses doc-values
        var optimized = optimizedPlan(plan);
        limit = as(optimized, LimitExec.class);
        agg = as(limit.child(), AggregateExec.class);
        // Above the exchange (in coordinator) the aggregation is not using doc-values
        assertAggregation(agg, "count", Count.class);
        assertAggregation(agg, "centroid", SpatialCentroid.class, GEO_POINT, FieldExtractPreference.NONE);
        exchange = as(agg.child(), ExchangeExec.class);
        agg = as(exchange.child(), AggregateExec.class);
        assertThat("Aggregation is PARTIAL", agg.getMode(), equalTo(INITIAL));
        // below the exchange (in data node) the aggregation is using doc-values
        assertAggregation(agg, "count", Count.class);
        assertAggregation(agg, "centroid", SpatialCentroid.class, GEO_POINT, FieldExtractPreference.DOC_VALUES);
        var source = assertChildIsGeoPointExtract(agg, FieldExtractPreference.DOC_VALUES);
        var qb = as(source.query(), SingleValueQuery.Builder.class);
        assertThat("Expected predicate to be passed to Lucene query", qb.source().text(), equalTo("scalerank == 9"));
    }

    /**
     * Before local optimizations:
     * <code>
     * LimitExec[1000[INTEGER]]
     * \_AggregateExec[[scalerank{f}#10],[SPATIALCENTROID(location{f}#12) AS centroid, COUNT([2a][KEYWORD]) AS count, scalerank{f}#10],
     * FINAL,null]
     *   \_ExchangeExec[[scalerank{f}#10, xVal{r}#13, xDel{r}#14, yVal{r}#15, yDel{r}#16, count{r}#17, count{r}#18, seen{r}#19],true]
     *     \_FragmentExec[filter=null, estimatedRowSize=0, fragment=[
     * Aggregate[[scalerank{f}#10],[SPATIALCENTROID(location{f}#12) AS centroid, COUNT([2a][KEYWORD]) AS count, scalerank{f}#10]]
     * \_EsRelation[airports][abbrev{f}#8, location{f}#12, name{f}#9, scalerank{f..]]]
     * </code>
     * After local optimizations:
     * <code>
     * LimitExec[1000[INTEGER]]
     * \_AggregateExec[[scalerank{f}#10],[SPATIALCENTROID(location{f}#12) AS centroid, COUNT([2a][KEYWORD]) AS count, scalerank{f}#10],
     * FINAL,62]
     *   \_ExchangeExec[[scalerank{f}#10, xVal{r}#13, xDel{r}#14, yVal{r}#15, yDel{r}#16, count{r}#17, count{r}#18, seen{r}#19],true]
     *     \_AggregateExec[[scalerank{f}#10],[SPATIALCENTROID(location{f}#12) AS centroid, COUNT([2a][KEYWORD]) AS count, scalerank{f}#10],
     * PARTIAL,62]
     *       \_FieldExtractExec[location{f}#12][location{f}#12]
     *         \_EsQueryExec[airports], query[][_doc{f}#34], limit[], sort[] estimatedRowSize[54]
     * </code>
     * Note the FieldExtractExec has 'location' set for stats: FieldExtractExec[location{f}#9][location{f}#9]
     */
    public void testSpatialTypesAndStatsUseDocValuesMultiAggregationsGrouped() {
        for (boolean useDocValues : new boolean[] { false }) {
            var testData = useDocValues ? airports : airportsNoDocValues;
            var fieldExtractPreference = useDocValues ? FieldExtractPreference.DOC_VALUES : FieldExtractPreference.NONE;
            var plan = this.physicalPlan("""
                FROM airports
                | STATS centroid=ST_CENTROID_AGG(location), count=COUNT() BY scalerank
                """, testData);

            var limit = as(plan, LimitExec.class);
            var agg = as(limit.child(), AggregateExec.class);
            assertThat("One grouping in aggregation", agg.groupings().size(), equalTo(1));
            var att = as(agg.groupings().get(0), Attribute.class);
            assertThat(att.name(), equalTo("scalerank"));
            // Before optimization the aggregation does not use doc-values
            assertAggregation(agg, "count", Count.class);
            assertAggregation(agg, "centroid", SpatialCentroid.class, GEO_POINT, FieldExtractPreference.NONE);

            var exchange = as(agg.child(), ExchangeExec.class);
            var fragment = as(exchange.child(), FragmentExec.class);
            var fAgg = as(fragment.fragment(), Aggregate.class);
            as(fAgg.child(), EsRelation.class);

            // Now optimize the plan and assert the aggregation uses doc-values
            var optimized = optimizedPlan(plan, testData.stats);
            limit = as(optimized, LimitExec.class);
            agg = as(limit.child(), AggregateExec.class);
            att = as(agg.groupings().get(0), Attribute.class);
            assertThat(att.name(), equalTo("scalerank"));
            // Above the exchange (in coordinator) the aggregation is not using doc-values
            assertAggregation(agg, "count", Count.class);
            assertAggregation(agg, "centroid", SpatialCentroid.class, GEO_POINT, FieldExtractPreference.NONE);
            exchange = as(agg.child(), ExchangeExec.class);
            agg = as(exchange.child(), AggregateExec.class);
            assertThat("Aggregation is PARTIAL", agg.getMode(), equalTo(INITIAL));
            att = as(agg.groupings().get(0), Attribute.class);
            assertThat(att.name(), equalTo("scalerank"));
            // below the exchange (in data node) the aggregation is using doc-values
            assertAggregation(agg, "count", Count.class);
            assertAggregation(agg, "centroid", SpatialCentroid.class, GEO_POINT, fieldExtractPreference);
            assertChildIsGeoPointExtract(agg, fieldExtractPreference);
        }
    }

    /**
     * Before local optimizations:
     * <code>
     * LimitExec[1000[INTEGER]]
     * \_AggregateExec[[],[SPATIALCENTROID(centroid{r}#4) AS centroid, SUM(count{r}#6) AS count],FINAL,null]
     *   \_AggregateExec[[],[SPATIALCENTROID(centroid{r}#4) AS centroid, SUM(count{r}#6) AS count],PARTIAL,null]
     *     \_AggregateExec[[scalerank{f}#16],[SPATIALCENTROID(location{f}#18) AS centroid, COUNT([2a][KEYWORD]) AS count],FINAL,null]
     *       \_ExchangeExec[[scalerank{f}#16, xVal{r}#19, xDel{r}#20, yVal{r}#21, yDel{r}#22, count{r}#23, count{r}#24, seen{r}#25],true]
     *         \_FragmentExec[filter=null, estimatedRowSize=0, fragment=[
     * Aggregate[[scalerank{f}#16],[SPATIALCENTROID(location{f}#18) AS centroid, COUNT([2a][KEYWORD]) AS count]]
     * \_EsRelation[airports][abbrev{f}#14, location{f}#18, name{f}#15, scalerank..]]]
     * </code>
     * After local optimizations:
     * <code>
     * LimitExec[1000[INTEGER]]
     * \_AggregateExec[[],[SPATIALCENTROID(centroid{r}#4) AS centroid, SUM(count{r}#6) AS count],FINAL,58]
     *   \_AggregateExec[[],[SPATIALCENTROID(centroid{r}#4) AS centroid, SUM(count{r}#6) AS count],PARTIAL,58]
     *     \_AggregateExec[[scalerank{f}#16],[SPATIALCENTROID(location{f}#18) AS centroid, COUNT([2a][KEYWORD]) AS count],FINAL,58]
     *       \_ExchangeExec[[scalerank{f}#16, xVal{r}#19, xDel{r}#20, yVal{r}#21, yDel{r}#22, count{r}#23, count{r}#24, seen{r}#25],true]
     *         \_AggregateExec[[scalerank{f}#16],[SPATIALCENTROID(location{f}#18) AS centroid, COUNT([2a][KEYWORD]) AS count],PARTIAL,58]
     *           \_FieldExtractExec[scalerank{f}#16][location{f}#18][location{f}#18]
     *             \_EsQueryExec[airports], query[][_doc{f}#42], limit[], sort[] estimatedRowSize[54]
     * </code>
     * Note the FieldExtractExec has 'location' set for stats: FieldExtractExec[location{f}#9][location{f}#9]
     */
    public void testSpatialTypesAndStatsUseDocValuesMultiAggregationsGroupedAggregated() {
        var plan = this.physicalPlan("""
            FROM airports
            | STATS centroid=ST_CENTROID_AGG(location), count=COUNT() BY scalerank
            | STATS centroid=ST_CENTROID_AGG(centroid), count=SUM(count)
            """, airports);

        var limit = as(plan, LimitExec.class);
        var agg = as(limit.child(), AggregateExec.class);
        assertThat("Aggregation is FINAL", agg.getMode(), equalTo(FINAL));
        assertThat("No groupings in aggregation", agg.groupings().size(), equalTo(0));
        assertAggregation(agg, "count", Sum.class);
        assertAggregation(agg, "centroid", SpatialCentroid.class, GEO_POINT, FieldExtractPreference.NONE);
        agg = as(agg.child(), AggregateExec.class);
        assertThat("Aggregation is PARTIAL", agg.getMode(), equalTo(INITIAL));
        assertThat("No groupings in aggregation", agg.groupings().size(), equalTo(0));
        assertAggregation(agg, "count", Sum.class);
        assertAggregation(agg, "centroid", SpatialCentroid.class, GEO_POINT, FieldExtractPreference.NONE);
        agg = as(agg.child(), AggregateExec.class);
        assertThat("Aggregation is FINAL", agg.getMode(), equalTo(FINAL));
        assertThat("One grouping in aggregation", agg.groupings().size(), equalTo(1));
        var att = as(agg.groupings().get(0), Attribute.class);
        assertThat(att.name(), equalTo("scalerank"));
        assertAggregation(agg, "count", Count.class);
        assertAggregation(agg, "centroid", SpatialCentroid.class, GEO_POINT, FieldExtractPreference.NONE);

        var exchange = as(agg.child(), ExchangeExec.class);
        var fragment = as(exchange.child(), FragmentExec.class);
        var fAgg = as(fragment.fragment(), Aggregate.class);
        as(fAgg.child(), EsRelation.class);

        // Now optimize the plan and assert the aggregation uses doc-values
        var optimized = optimizedPlan(plan);
        limit = as(optimized, LimitExec.class);
        agg = as(limit.child(), AggregateExec.class);
        assertThat("Aggregation is FINAL", agg.getMode(), equalTo(FINAL));
        assertThat("No groupings in aggregation", agg.groupings().size(), equalTo(0));
        assertAggregation(agg, "count", Sum.class);
        assertAggregation(agg, "centroid", SpatialCentroid.class, GEO_POINT, FieldExtractPreference.NONE);
        agg = as(agg.child(), AggregateExec.class);
        assertThat("Aggregation is PARTIAL", agg.getMode(), equalTo(INITIAL));
        assertThat("No groupings in aggregation", agg.groupings().size(), equalTo(0));
        assertAggregation(agg, "count", Sum.class);
        assertAggregation(agg, "centroid", SpatialCentroid.class, GEO_POINT, FieldExtractPreference.NONE);
        agg = as(agg.child(), AggregateExec.class);
        assertThat("Aggregation is FINAL", agg.getMode(), equalTo(FINAL));
        assertThat("One grouping in aggregation", agg.groupings().size(), equalTo(1));
        att = as(agg.groupings().get(0), Attribute.class);
        assertThat(att.name(), equalTo("scalerank"));
        assertAggregation(agg, "count", Count.class);
        assertAggregation(agg, "centroid", SpatialCentroid.class, GEO_POINT, FieldExtractPreference.NONE);
        exchange = as(agg.child(), ExchangeExec.class);
        agg = as(exchange.child(), AggregateExec.class);
        assertThat("One grouping in aggregation", agg.groupings().size(), equalTo(1));
        att = as(agg.groupings().get(0), Attribute.class);
        assertThat(att.name(), equalTo("scalerank"));
        // below the exchange (in data node) the aggregation is using doc-values
        assertThat("Aggregation is PARTIAL", agg.getMode(), equalTo(INITIAL));
        assertAggregation(agg, "count", Count.class);
        assertAggregation(agg, "centroid", SpatialCentroid.class, GEO_POINT, FieldExtractPreference.DOC_VALUES);
        assertChildIsGeoPointExtract(agg, FieldExtractPreference.DOC_VALUES);
    }

    /**
     * Plan:
     * <code>
     * LimitExec[1000[INTEGER]]
     * \_AggregateExec[[],[SPATIALCENTROID(city_location{f}#16) AS centroid],FINAL,null]
     *   \_ExchangeExec[[xVal{r}#24, xDel{r}#25, yVal{r}#26, yDel{r}#27, count{r}#28],true]
     *     \_FragmentExec[filter=null, estimatedRowSize=0, fragment=[
     * Aggregate[[],[SPATIALCENTROID(city_location{f}#16) AS centroid]]
     * \_Enrich[ANY,[63 69 74 79 5f 62 6f 75 6e 64 61 72 69 65 73][KEYWORD],city_location{f}#16,{"geo_match":{"indices":[],"match
     * _field":"city_boundary","enrich_fields":["city","airport","region","city_boundary"]}},{=airport_city_boundaries
     * },[airport{r}#21, region{r}#22, city_boundary{r}#23]]
     *   \_EsRelation[airports][abbrev{f}#9, city{f}#15, city_location{f}#16, count..]]]
     * </code>
     * Optimized:
     * <code>
     * LimitExec[1000[INTEGER]]
     * \_AggregateExec[[],[SPATIALCENTROID(city_location{f}#16) AS centroid],FINAL,50]
     *   \_ExchangeExec[[xVal{r}#24, xDel{r}#25, yVal{r}#26, yDel{r}#27, count{r}#28],true]
     *     \_AggregateExec[[],[SPATIALCENTROID(city_location{f}#16) AS centroid],PARTIAL,50]
     *       \_EnrichExec[ANY,geo_match,city_location{f}#16,city_boundaries,city_boundary,{=airport_city_boundaries},[airport{r}#21,
     *                    region{r}#22, city_boundary{r}#23]]
     *         \_FieldExtractExec[city_location{f}#16][city_location{f}#16]
     *           \_EsQueryExec[airports], query[{"exists":{"field":"city_location","boost":1.0}}][_doc{f}#46], limit[], sort[]
     *                         estimatedRowSize[204]
     * </code>
     * Note the FieldExtractExec has 'city_location' set for doc-values: FieldExtractExec[city_location{f}#16][city_location{f}#16]
     */
    public void testEnrichBeforeSpatialAggregationSupportsDocValues() {
        var plan = physicalPlan("""
            from airports
            | enrich city_boundaries ON city_location WITH airport, region, city_boundary
            | stats centroid = st_centroid_agg(city_location)
            """, airports);

        var limit = as(plan, LimitExec.class);
        var agg = as(limit.child(), AggregateExec.class);
        // Before optimization the aggregation does not use doc-values
        assertAggregation(agg, "centroid", SpatialCentroid.class, GEO_POINT, FieldExtractPreference.NONE);

        var exchange = as(agg.child(), ExchangeExec.class);
        var fragment = as(exchange.child(), FragmentExec.class);
        var fAgg = as(fragment.fragment(), Aggregate.class);
        var enrich = as(fAgg.child(), Enrich.class);
        assertThat(enrich.mode(), equalTo(Enrich.Mode.ANY));
        assertThat(enrich.concreteIndices(), equalTo(Map.of("", "airport_city_boundaries")));
        assertThat(enrich.enrichFields().size(), equalTo(3));
        as(enrich.child(), EsRelation.class);

        // Now optimize the plan and assert the aggregation uses doc-values
        var optimized = optimizedPlan(plan);
        limit = as(optimized, LimitExec.class);
        agg = as(limit.child(), AggregateExec.class);
        // Above the exchange (in coordinator) the aggregation is not using doc-values
        assertAggregation(agg, "centroid", SpatialCentroid.class, GEO_POINT, FieldExtractPreference.NONE);
        exchange = as(agg.child(), ExchangeExec.class);
        agg = as(exchange.child(), AggregateExec.class);
        // below the exchange (in data node) the aggregation is using doc-values
        assertAggregation(agg, "centroid", SpatialCentroid.class, GEO_POINT, FieldExtractPreference.DOC_VALUES);
        var enrichExec = as(agg.child(), EnrichExec.class);
        assertThat(enrichExec.mode(), equalTo(Enrich.Mode.ANY));
        assertThat(enrichExec.concreteIndices(), equalTo(Map.of("", "airport_city_boundaries")));
        assertThat(enrichExec.enrichFields().size(), equalTo(3));
        assertChildIsGeoPointExtract(enrichExec, FieldExtractPreference.DOC_VALUES);
    }

    /**
     * Plan:
     * <code>
     * LimitExec[500[INTEGER]]
     * \_ExchangeExec[[],false]
     *   \_FragmentExec[filter=null, estimatedRowSize=0, fragment=[
     * Limit[500[INTEGER]]
     * \_Filter[SPATIALINTERSECTS(location{f}#7,[50 4f 4c 59 47 4f 4e 28 29][KEYWORD])]
     *   \_EsRelation[airports][abbrev{f}#3, city{f}#9, city_location{f}#10, countr..]]]
     * </code>
     * Optimized:
     * <code>
     * LimitExec[500[INTEGER]]
     * \_ExchangeExec[[],false]
     *   \_ProjectExec[[abbrev{f}#3, city{f}#9, city_location{f}#10, country{f}#8, location{f}#7, name{f}#4, scalerank{f}#5, type{f}#
     * 6]]
     *     \_FieldExtractExec[abbrev{f}#3, city{f}#9, city_location{f}#10, countr..][]
     *       \_EsQueryExec[airports], query[{
     *         "esql_single_value":{
     *           "field":"location",
     *           "next":{
     *             "geo_shape":{
     *               "location":{
     *                 "shape":{
     *                   "type":"Polygon",
     *                   "coordinates":[[[42.0,14.0],[43.0,14.0],[43.0,15.0],[42.0,15.0],[42.0,14.0]]]
     *                 },
     *                 "relation":"intersects"
     *               },
     *               "ignore_unmapped":false,
     *               "boost":1.0
     *             }
     *           },
     *           "source":"ST_INTERSECTS(location, \"POLYGON((42 14, 43 14, 43 15, 42 15, 42 14))\")@2:9"
     *         }
     *       }][_doc{f}#19], limit[500], sort[] estimatedRowSize[358]
     * </code>
     */
    public void testPushSpatialIntersectsStringToSource() {
        for (String query : new String[] { """
            FROM airports
            | WHERE ST_INTERSECTS(location, TO_GEOSHAPE("POLYGON((42 14, 43 14, 43 15, 42 15, 42 14))"))
            """, """
            FROM airports
            | WHERE ST_INTERSECTS(TO_GEOSHAPE("POLYGON((42 14, 43 14, 43 15, 42 15, 42 14))"), location)
            """ }) {

            var plan = this.physicalPlan(query, airports);
            var limit = as(plan, LimitExec.class);
            var exchange = as(limit.child(), ExchangeExec.class);
            var fragment = as(exchange.child(), FragmentExec.class);
            var limit2 = as(fragment.fragment(), Limit.class);
            var filter = as(limit2.child(), Filter.class);
            assertThat("filter contains ST_INTERSECTS", filter.condition(), instanceOf(SpatialIntersects.class));

            var optimized = optimizedPlan(plan);
            var topLimit = as(optimized, LimitExec.class);
            exchange = as(topLimit.child(), ExchangeExec.class);
            var project = as(exchange.child(), ProjectExec.class);
            var fieldExtract = as(project.child(), FieldExtractExec.class);
            var source = source(fieldExtract.child());
            var condition = as(source.query(), SpatialRelatesQuery.ShapeQueryBuilder.class);
            assertThat("Geometry field name", condition.fieldName(), equalTo("location"));
            assertThat("Spatial relationship", condition.relation(), equalTo(ShapeRelation.INTERSECTS));
            assertThat("Geometry is Polygon", condition.shape().type(), equalTo(ShapeType.POLYGON));
            var polygon = as(condition.shape(), Polygon.class);
            assertThat("Polygon shell length", polygon.getPolygon().length(), equalTo(5));
            assertThat("Polygon holes", polygon.getNumberOfHoles(), equalTo(0));
        }
    }

    /**
     * Plan:
     * <code>
     * EvalExec[[scalerank{f}#8 AS rank]]
     * \_LimitExec[1000[INTEGER]]
     *   \_ExchangeExec[[],false]
     *     \_FragmentExec[filter=null, estimatedRowSize=0, reducer=[], fragment=[
     * Limit[1000[INTEGER]]
     * \_Filter[scalerank{f}#8 &lt; 4[INTEGER]]
     *   \_EsRelation[airports][abbrev{f}#6, city{f}#12, city_location{f}#13, count..]]]
     * </code>
     * Optimized:
     * <code>
     * EvalExec[[scalerank{f}#8 AS rank]]
     * \_LimitExec[1000[INTEGER]]
     *   \_ExchangeExec[[abbrev{f}#6, city{f}#12, city_location{f}#13, country{f}#11, location{f}#10, name{f}#7, scalerank{f}#8,
     *       type{f}#9],false
     *     ]
     *     \_ProjectExec[[abbrev{f}#6, city{f}#12, city_location{f}#13, country{f}#11, location{f}#10, name{f}#7, scalerank{f}#8,
     *         type{f}#9]
     *       ]
     *       \_FieldExtractExec[abbrev{f}#6, city{f}#12, city_location{f}#13, count..][]
     *         \_EsQueryExec[airports], indexMode[standard], query[{
     *           "esql_single_value":{"field":"scalerank","next":{"range":{"scalerank":{"lt":4,"boost":1.0}}},"source":"rank &lt; 4@3:9"}
     *          ][_doc{f}#23], limit[1000], sort[] estimatedRowSize[304]
     * </code>
     */
    public void testPushWhereEvalToSource() {
        String query = """
            FROM airports
            | EVAL rank = scalerank
            | WHERE rank < 4
            """;

        var plan = this.physicalPlan(query, airports);
        var eval = as(plan, EvalExec.class);
        var limit = as(eval.child(), LimitExec.class);
        var exchange = as(limit.child(), ExchangeExec.class);
        var fragment = as(exchange.child(), FragmentExec.class);
        var limit2 = as(fragment.fragment(), Limit.class);
        var filter = as(limit2.child(), Filter.class);
        assertThat("filter contains LessThan", filter.condition(), instanceOf(LessThan.class));

        var optimized = optimizedPlan(plan);
        eval = as(optimized, EvalExec.class);
        var topLimit = as(eval.child(), LimitExec.class);
        exchange = as(topLimit.child(), ExchangeExec.class);
        var project = as(exchange.child(), ProjectExec.class);
        var fieldExtract = as(project.child(), FieldExtractExec.class);
        assertThat(fieldExtract.attributesToExtract().size(), greaterThan(5));
        var source = source(fieldExtract.child());
        assertThat(source.limit(), is(topLimit.limit()));
        var condition = as(source.query(), SingleValueQuery.Builder.class);
        assertThat("Expected predicate to be passed to Lucene query", condition.source().text(), equalTo("rank < 4"));
        assertThat("Expected field to be passed to Lucene query", condition.field(), equalTo("scalerank"));
        var range = as(condition.next(), RangeQueryBuilder.class);
        assertThat("Expected range have no lower bound", range.from(), nullValue());
        assertThat("Expected range to be less than 4", range.to(), equalTo(4));
    }

    public void testPushSpatialIntersectsEvalToSource() {
        for (String query : new String[] { """
            FROM airports
            | EVAL point = location
            | WHERE ST_INTERSECTS(point, TO_GEOSHAPE("POLYGON((42 14, 43 14, 43 15, 42 15, 42 14))"))
            """, """
            FROM airports
            | EVAL point = location
            | WHERE ST_INTERSECTS(TO_GEOSHAPE("POLYGON((42 14, 43 14, 43 15, 42 15, 42 14))"), point)
            """ }) {

            var plan = this.physicalPlan(query, airports);
            var eval = as(plan, EvalExec.class);
            var limit = as(eval.child(), LimitExec.class);
            var exchange = as(limit.child(), ExchangeExec.class);
            var fragment = as(exchange.child(), FragmentExec.class);
            var limit2 = as(fragment.fragment(), Limit.class);
            var filter = as(limit2.child(), Filter.class);
            assertThat("filter contains ST_INTERSECTS", filter.condition(), instanceOf(SpatialIntersects.class));

            var optimized = optimizedPlan(plan);
            eval = as(optimized, EvalExec.class);
            var topLimit = as(eval.child(), LimitExec.class);
            exchange = as(topLimit.child(), ExchangeExec.class);
            var project = as(exchange.child(), ProjectExec.class);
            var fieldExtract = as(project.child(), FieldExtractExec.class);
            assertThat(fieldExtract.attributesToExtract().size(), greaterThan(5));
            var source = source(fieldExtract.child());
            assertThat(source.limit(), is(topLimit.limit()));
            var condition = as(source.query(), SpatialRelatesQuery.ShapeQueryBuilder.class);
            assertThat("Geometry field name", condition.fieldName(), equalTo("location"));
            assertThat("Spatial relationship", condition.relation(), equalTo(ShapeRelation.INTERSECTS));
            assertThat("Geometry is Polygon", condition.shape().type(), equalTo(ShapeType.POLYGON));
            var polygon = as(condition.shape(), Polygon.class);
            assertThat("Polygon shell length", polygon.getPolygon().length(), equalTo(5));
            assertThat("Polygon holes", polygon.getNumberOfHoles(), equalTo(0));
        }
    }

    private record TestSpatialRelation(ShapeRelation relation, TestDataSource index, boolean literalRight, boolean canPushToSource) {
        String function() {
            return switch (relation) {
                case INTERSECTS -> "ST_INTERSECTS";
                case DISJOINT -> "ST_DISJOINT";
                case WITHIN -> "ST_WITHIN";
                case CONTAINS -> "ST_CONTAINS";
                default -> throw new IllegalArgumentException("Unsupported relation: " + relation);
            };
        }

        Class<? extends SpatialRelatesFunction> functionClass() {
            return switch (relation) {
                case INTERSECTS -> SpatialIntersects.class;
                case DISJOINT -> SpatialDisjoint.class;
                case WITHIN -> literalRight ? SpatialWithin.class : SpatialContains.class;
                case CONTAINS -> literalRight ? SpatialContains.class : SpatialWithin.class;
                default -> throw new IllegalArgumentException("Unsupported relation: " + relation);
            };
        }

        ShapeRelation relationship() {
            return switch (relation) {
                case WITHIN -> literalRight ? ShapeRelation.WITHIN : ShapeRelation.CONTAINS;
                case CONTAINS -> literalRight ? ShapeRelation.CONTAINS : ShapeRelation.WITHIN;
                default -> relation;
            };
        }

        DataType locationType() {
            return index.index.name().endsWith("_web") ? CARTESIAN_POINT : GEO_POINT;
        }

        String castFunction() {
            return index.index.name().endsWith("_web") ? "TO_CARTESIANSHAPE" : "TO_GEOSHAPE";
        }

        String predicate() {
            String field = "location";
            String literal = castFunction() + "(\"POLYGON((42 14, 43 14, 43 15, 42 15, 42 14))\")";
            return literalRight ? function() + "(" + field + ", " + literal + ")" : function() + "(" + literal + ", " + field + ")";
        }
    }

    public void testPushDownSpatialRelatesStringToSource() {
        TestSpatialRelation[] tests = new TestSpatialRelation[] {
            new TestSpatialRelation(ShapeRelation.INTERSECTS, airports, true, true),
            new TestSpatialRelation(ShapeRelation.INTERSECTS, airports, false, true),
            new TestSpatialRelation(ShapeRelation.DISJOINT, airports, true, true),
            new TestSpatialRelation(ShapeRelation.DISJOINT, airports, false, true),
            new TestSpatialRelation(ShapeRelation.WITHIN, airports, true, true),
            new TestSpatialRelation(ShapeRelation.WITHIN, airports, false, true),
            new TestSpatialRelation(ShapeRelation.CONTAINS, airports, true, true),
            new TestSpatialRelation(ShapeRelation.CONTAINS, airports, false, true),
            new TestSpatialRelation(ShapeRelation.INTERSECTS, airportsWeb, true, true),
            new TestSpatialRelation(ShapeRelation.INTERSECTS, airportsWeb, false, true),
            new TestSpatialRelation(ShapeRelation.DISJOINT, airportsWeb, true, true),
            new TestSpatialRelation(ShapeRelation.DISJOINT, airportsWeb, false, true),
            new TestSpatialRelation(ShapeRelation.WITHIN, airportsWeb, true, true),
            new TestSpatialRelation(ShapeRelation.WITHIN, airportsWeb, false, true),
            new TestSpatialRelation(ShapeRelation.CONTAINS, airportsWeb, true, true),
            new TestSpatialRelation(ShapeRelation.CONTAINS, airportsWeb, false, true) };
        for (TestSpatialRelation test : tests) {
            var plan = this.physicalPlan("FROM " + test.index.index.name() + " | WHERE " + test.predicate(), test.index);
            var limit = as(plan, LimitExec.class);
            var exchange = as(limit.child(), ExchangeExec.class);
            var fragment = as(exchange.child(), FragmentExec.class);
            var limit2 = as(fragment.fragment(), Limit.class);
            var filter = as(limit2.child(), Filter.class);
            assertThat(test.predicate(), filter.condition(), instanceOf(test.functionClass()));

            var optimized = optimizedPlan(plan);
            var topLimit = as(optimized, LimitExec.class);
            exchange = as(topLimit.child(), ExchangeExec.class);
            var project = as(exchange.child(), ProjectExec.class);
            var fieldExtract = as(project.child(), FieldExtractExec.class);
            if (test.canPushToSource) {
                var source = source(fieldExtract.child());
                var condition = as(source.query(), SpatialRelatesQuery.ShapeQueryBuilder.class);
                assertThat("Geometry field name: " + test.predicate(), condition.fieldName(), equalTo("location"));
                assertThat("Spatial relationship: " + test.predicate(), condition.relation(), equalTo(test.relationship()));
                assertThat("Geometry is Polygon: " + test.predicate(), condition.shape().type(), equalTo(ShapeType.POLYGON));
                var polygon = as(condition.shape(), Polygon.class);
                assertThat("Polygon shell length: " + test.predicate(), polygon.getPolygon().length(), equalTo(5));
                assertThat("Polygon holes: " + test.predicate(), polygon.getNumberOfHoles(), equalTo(0));
            } else {
                // Currently CARTESIAN fields do not support lucene push-down for CONTAINS/WITHIN
                var limitExec = as(fieldExtract.child(), LimitExec.class);
                var filterExec = as(limitExec.child(), FilterExec.class);
                var fieldExtractLocation = as(filterExec.child(), FieldExtractExec.class);
                assertThat(test.predicate(), fieldExtractLocation.attributesToExtract().size(), equalTo(1));
                assertThat(test.predicate(), fieldExtractLocation.attributesToExtract().get(0).name(), equalTo("location"));
                var source = source(fieldExtractLocation.child());
                assertThat(test.predicate(), source.query(), equalTo(null));
            }
        }
    }

    public void testPushDownSpatialRelatesStringToSourceAndUseDocValuesForCentroid() {
        TestSpatialRelation[] tests = new TestSpatialRelation[] {
            new TestSpatialRelation(ShapeRelation.INTERSECTS, airports, true, true),
            new TestSpatialRelation(ShapeRelation.INTERSECTS, airports, false, true),
            new TestSpatialRelation(ShapeRelation.DISJOINT, airports, true, true),
            new TestSpatialRelation(ShapeRelation.DISJOINT, airports, false, true),
            new TestSpatialRelation(ShapeRelation.WITHIN, airports, true, true),
            new TestSpatialRelation(ShapeRelation.WITHIN, airports, false, true),
            new TestSpatialRelation(ShapeRelation.CONTAINS, airports, true, true),
            new TestSpatialRelation(ShapeRelation.CONTAINS, airports, false, true),
            new TestSpatialRelation(ShapeRelation.INTERSECTS, airportsWeb, true, true),
            new TestSpatialRelation(ShapeRelation.INTERSECTS, airportsWeb, false, true),
            new TestSpatialRelation(ShapeRelation.DISJOINT, airportsWeb, true, true),
            new TestSpatialRelation(ShapeRelation.DISJOINT, airportsWeb, false, true),
            new TestSpatialRelation(ShapeRelation.WITHIN, airportsWeb, true, true),
            new TestSpatialRelation(ShapeRelation.WITHIN, airportsWeb, false, true),
            new TestSpatialRelation(ShapeRelation.CONTAINS, airportsWeb, true, true),
            new TestSpatialRelation(ShapeRelation.CONTAINS, airportsWeb, false, true) };
        for (TestSpatialRelation test : tests) {
            var centroidExpr = "centroid=ST_CENTROID_AGG(location), count=COUNT()";
            var plan = this.physicalPlan(
                "FROM " + test.index.index.name() + " | WHERE " + test.predicate() + " | STATS " + centroidExpr,
                test.index
            );
            var limit = as(plan, LimitExec.class);
            var agg = as(limit.child(), AggregateExec.class);
            assertThat("No groupings in aggregation", agg.groupings().size(), equalTo(0));
            // Before optimization the aggregation does not use doc-values
            assertAggregation(agg, "count", Count.class);
            assertAggregation(agg, "centroid", SpatialCentroid.class, test.locationType(), FieldExtractPreference.NONE);
            var exchange = as(agg.child(), ExchangeExec.class);
            var fragment = as(exchange.child(), FragmentExec.class);
            var fAgg = as(fragment.fragment(), Aggregate.class);
            var filter = as(fAgg.child(), Filter.class);
            assertThat(test.predicate(), filter.condition(), instanceOf(test.functionClass()));

            // Now verify that optimization re-writes the ExchangeExec and pushed down the filter into the Lucene query
            var optimized = optimizedPlan(plan);
            limit = as(optimized, LimitExec.class);
            agg = as(limit.child(), AggregateExec.class);
            // Above the exchange (in coordinator) the aggregation is not using doc-values
            assertAggregation(agg, "count", Count.class);
            assertAggregation(agg, "centroid", SpatialCentroid.class, test.locationType(), FieldExtractPreference.NONE);
            exchange = as(agg.child(), ExchangeExec.class);
            agg = as(exchange.child(), AggregateExec.class);
            assertThat("Aggregation is PARTIAL", agg.getMode(), equalTo(INITIAL));
            // below the exchange (in data node) the aggregation is using doc-values
            assertAggregation(agg, "count", Count.class);
            assertAggregation(agg, "centroid", SpatialCentroid.class, test.locationType(), FieldExtractPreference.DOC_VALUES);
            if (test.canPushToSource) {
                var source = assertChildIsExtractedAs(agg, FieldExtractPreference.DOC_VALUES, test.locationType());
                var condition = as(source.query(), SpatialRelatesQuery.ShapeQueryBuilder.class);
                assertThat("Geometry field name: " + test.predicate(), condition.fieldName(), equalTo("location"));
                assertThat("Spatial relationship: " + test.predicate(), condition.relation(), equalTo(test.relationship()));
                assertThat("Geometry is Polygon: " + test.predicate(), condition.shape().type(), equalTo(ShapeType.POLYGON));
                var polygon = as(condition.shape(), Polygon.class);
                assertThat("Polygon shell length: " + test.predicate(), polygon.getPolygon().length(), equalTo(5));
                assertThat("Polygon holes: " + test.predicate(), polygon.getNumberOfHoles(), equalTo(0));
            } else {
                // Currently CARTESIAN fields do not support lucene push-down for CONTAINS/WITHIN
                var filterExec = as(agg.child(), FilterExec.class);
                var fieldExtractLocation = as(filterExec.child(), FieldExtractExec.class);
                assertThat(test.predicate(), fieldExtractLocation.attributesToExtract().size(), equalTo(1));
                assertThat(test.predicate(), fieldExtractLocation.attributesToExtract().get(0).name(), equalTo("location"));
                var source = source(fieldExtractLocation.child());
                assertThat(test.predicate(), source.query(), equalTo(null));

            }
        }
    }

    /**
     * Plan:
     * <code>
     * LimitExec[500[INTEGER]]
     * \_AggregateExec[[],[SPATIALCENTROID(location{f}#12) AS centroid, COUNT([2a][KEYWORD]) AS count],FINAL,null]
     *   \_ExchangeExec[[xVal{r}#16, xDel{r}#17, yVal{r}#18, yDel{r}#19, count{r}#20, count{r}#21, seen{r}#22],true]
     *     \_FragmentExec[filter=null, estimatedRowSize=0, fragment=[
     * Aggregate[[],[SPATIALCENTROID(location{f}#12) AS centroid, COUNT([2a][KEYWORD]) AS count]]
     * \_Filter[SPATIALINTERSECTS(location{f}#12,[50 4f 4c 59 47 4f 4e 28 28 34 32 20 31 34 2c 20 34 33 20 31 34 2c 20 34 33 2
     * 0 31 35 2c 20 34 32 20 31 35 2c 20 34 32 20 31 34 29 29][KEYWORD])]
     *   \_EsRelation[airports][abbrev{f}#8, city{f}#14, city_location{f}#15, count..]]]
     * </code>
     * Optimized:
     * <code>
     * LimitExec[1000[INTEGER]]
     * \_AggregateExec[[],[SPATIALCENTROID(location{f}#12) AS centroid, COUNT([2a][KEYWORD]) AS count],FINAL,[...],29]
     *   \_ExchangeExec[[xVal{r}#16, xDel{r}#17, yVal{r}#18, yDel{r}#19, count{r}#20, count{r}#21, seen{r}#22],true]
     *     \_AggregateExec[[],[SPATIALCENTROID(location{f}#12) AS centroid, COUNT([2a][KEYWORD]) AS count],INITIAL,[...],29]
     *       \_FieldExtractExec[location{f}#12][location{f}#12]
     *         \_EsQueryExec[airports], indexMode[standard], query[{
     *           "geo_shape":{
     *             "location":{
     *               "relation":"INTERSECTS",
     *               "shape":{
     *                 "type":"Polygon",
     *                 "coordinates":[[[42.0,14.0],[43.0,14.0],[43.0,15.0],[42.0,15.0],[42.0,14.0]]]
     *               }
     *             }
     *           }
     *         }][_doc{f}#47], limit[], sort[] estimatedRowSize[25]
     * </code>
     */
    public void testPushSpatialIntersectsStringToSourceAndUseDocValuesForCentroid() {
        for (String query : new String[] { """
            FROM airports
            | WHERE ST_INTERSECTS(location, TO_GEOSHAPE("POLYGON((42 14, 43 14, 43 15, 42 15, 42 14))"))
            | STATS centroid=ST_CENTROID_AGG(location), count=COUNT()
            """, """
            FROM airports
            | WHERE ST_INTERSECTS(TO_GEOSHAPE("POLYGON((42 14, 43 14, 43 15, 42 15, 42 14))"), location)
            | STATS centroid=ST_CENTROID_AGG(location), count=COUNT()
            """ }) {

            for (boolean isIndexed : new boolean[] { true, false }) {
                for (boolean useDocValues : new boolean[] { true, false }) {
                    var fieldExtractPreference = useDocValues ? FieldExtractPreference.DOC_VALUES : FieldExtractPreference.NONE;
                    var testData = useDocValues
                        ? (isIndexed ? airports : airportsNotIndexed)
                        : (isIndexed ? airportsNoDocValues : airportsNotIndexedNorDocValues);
                    var plan = this.physicalPlan(query, testData);
                    var limit = as(plan, LimitExec.class);
                    var agg = as(limit.child(), AggregateExec.class);
                    assertThat("No groupings in aggregation", agg.groupings().size(), equalTo(0));
                    // Before optimization the aggregation does not use doc-values
                    assertAggregation(agg, "count", Count.class);
                    assertAggregation(agg, "centroid", SpatialCentroid.class, GEO_POINT, FieldExtractPreference.NONE);

                    var exchange = as(agg.child(), ExchangeExec.class);
                    var fragment = as(exchange.child(), FragmentExec.class);
                    var fAgg = as(fragment.fragment(), Aggregate.class);
                    var filter = as(fAgg.child(), Filter.class);
                    assertThat("filter contains ST_INTERSECTS", filter.condition(), instanceOf(SpatialIntersects.class));

                    // Now verify that optimization re-writes the ExchangeExec and pushed down the filter into the Lucene query
                    var optimized = optimizedPlan(plan, testData.stats);
                    limit = as(optimized, LimitExec.class);
                    agg = as(limit.child(), AggregateExec.class);
                    // Above the exchange (in coordinator) the aggregation is not using doc-values
                    assertAggregation(agg, "count", Count.class);
                    assertAggregation(agg, "centroid", SpatialCentroid.class, GEO_POINT, FieldExtractPreference.NONE);
                    exchange = as(agg.child(), ExchangeExec.class);
                    agg = as(exchange.child(), AggregateExec.class);
                    assertThat("Aggregation is PARTIAL", agg.getMode(), equalTo(INITIAL));
                    // below the exchange (in data node) the aggregation is using doc-values
                    assertAggregation(agg, "count", Count.class);
                    assertAggregation(agg, "centroid", SpatialCentroid.class, GEO_POINT, fieldExtractPreference);
                    if (isIndexed) {
                        var source = assertChildIsGeoPointExtract(agg, fieldExtractPreference);
                        // Query is pushed to lucene if field is indexed (and does not require doc-values or isAggregatable)
                        var condition = as(source.query(), SpatialRelatesQuery.ShapeQueryBuilder.class);
                        assertThat("Geometry field name", condition.fieldName(), equalTo("location"));
                        assertThat("Spatial relationship", condition.relation(), equalTo(ShapeRelation.INTERSECTS));
                        assertThat("Geometry is Polygon", condition.shape().type(), equalTo(ShapeType.POLYGON));
                        var polygon = as(condition.shape(), Polygon.class);
                        assertThat("Polygon shell length", polygon.getPolygon().length(), equalTo(5));
                        assertThat("Polygon holes", polygon.getNumberOfHoles(), equalTo(0));
                    } else {
                        // If the field is not indexed, we cannot push the filter down to source, so assert that we need to have an explicit
                        // filter as well as extract the field needed for that filter.
                        var filterExec = as(agg.child(), FilterExec.class);
                        assertThat("filter contains ST_INTERSECTS", filterExec.condition(), instanceOf(SpatialIntersects.class));
                        var fieldExtractLocation = as(filterExec.child(), FieldExtractExec.class);
                        assertThat("location field is extracted", fieldExtractLocation.attributesToExtract().size(), equalTo(1));
                        assertThat(
                            "location field is extracted",
                            fieldExtractLocation.attributesToExtract().get(0).name(),
                            equalTo("location")
                        );
                        var source = source(fieldExtractLocation.child());
                        assertThat("source query is null", source.query(), equalTo(null));
                    }
                }
            }
        }
    }

    public void testPushSpatialIntersectsStringToSourceCompoundPredicate() {
        for (String query : new String[] { """
            FROM airports
            | WHERE scalerank == 9
              AND ST_INTERSECTS(location, TO_GEOSHAPE("POLYGON((42 14, 43 14, 43 15, 42 15, 42 14))"))
              AND type == "mid"
            """, """
            FROM airports
            | WHERE scalerank == 9
              AND ST_INTERSECTS(TO_GEOSHAPE("POLYGON((42 14, 43 14, 43 15, 42 15, 42 14))"), location)
              AND type == "mid"
            """ }) {

            var plan = this.physicalPlan(query, airports);
            var limit = as(plan, LimitExec.class);
            var exchange = as(limit.child(), ExchangeExec.class);
            var fragment = as(exchange.child(), FragmentExec.class);
            var limit2 = as(fragment.fragment(), Limit.class);
            var filter = as(limit2.child(), Filter.class);
            var and = as(filter.condition(), And.class);
            var left = as(and.left(), And.class);
            assertThat("filter contains ST_INTERSECTS", left.right(), instanceOf(SpatialIntersects.class));

            var optimized = optimizedPlan(plan);
            var topLimit = as(optimized, LimitExec.class);
            exchange = as(topLimit.child(), ExchangeExec.class);
            var project = as(exchange.child(), ProjectExec.class);
            var fieldExtract = as(project.child(), FieldExtractExec.class);
            var source = source(fieldExtract.child());
            var booleanQuery = as(source.query(), BoolQueryBuilder.class);
            assertThat("Expected boolean query of three predicates", booleanQuery.must().size(), equalTo(3));
            var condition = as(booleanQuery.must().get(1), SpatialRelatesQuery.ShapeQueryBuilder.class);
            assertThat("Geometry field name", condition.fieldName(), equalTo("location"));
            assertThat("Spatial relationship", condition.relation(), equalTo(ShapeRelation.INTERSECTS));
            assertThat("Geometry is Polygon", condition.shape().type(), equalTo(ShapeType.POLYGON));
            var polygon = as(condition.shape(), Polygon.class);
            assertThat("Polygon shell length", polygon.getPolygon().length(), equalTo(5));
            assertThat("Polygon holes", polygon.getNumberOfHoles(), equalTo(0));
        }
    }

    public void testPushSpatialIntersectsStringToSourceCompoundPredicateAndUseDocValuesForCentroid() {
        for (String query : new String[] { """
            FROM airports
            | WHERE scalerank == 9
              AND ST_INTERSECTS(location, TO_GEOSHAPE("POLYGON((42 14, 43 14, 43 15, 42 15, 42 14))"))
              AND type == "mid"
            | STATS centroid=ST_CENTROID_AGG(location), count=COUNT()
            """, """
            FROM airports
            | WHERE scalerank == 9
              AND ST_INTERSECTS(TO_GEOSHAPE("POLYGON((42 14, 43 14, 43 15, 42 15, 42 14))"), location)
              AND type == "mid"
            | STATS centroid=ST_CENTROID_AGG(location), count=COUNT()
            """ }) {

            var plan = this.physicalPlan(query, airports);
            var limit = as(plan, LimitExec.class);
            var agg = as(limit.child(), AggregateExec.class);
            assertThat("No groupings in aggregation", agg.groupings().size(), equalTo(0));
            // Before optimization the aggregation does not use doc-values
            assertAggregation(agg, "count", Count.class);
            assertAggregation(agg, "centroid", SpatialCentroid.class, GEO_POINT, FieldExtractPreference.NONE);

            var exchange = as(agg.child(), ExchangeExec.class);
            var fragment = as(exchange.child(), FragmentExec.class);
            var fAgg = as(fragment.fragment(), Aggregate.class);
            var filter = as(fAgg.child(), Filter.class);
            var and = as(filter.condition(), And.class);
            var left = as(and.left(), And.class);
            assertThat("filter contains ST_INTERSECTS", left.right(), instanceOf(SpatialIntersects.class));

            // Now verify that optimization re-writes the ExchangeExec and pushed down the filter into the Lucene query
            var optimized = optimizedPlan(plan);
            limit = as(optimized, LimitExec.class);
            agg = as(limit.child(), AggregateExec.class);
            // Above the exchange (in coordinator) the aggregation is not using doc-values
            assertAggregation(agg, "count", Count.class);
            assertAggregation(agg, "centroid", SpatialCentroid.class, GEO_POINT, FieldExtractPreference.NONE);
            exchange = as(agg.child(), ExchangeExec.class);
            agg = as(exchange.child(), AggregateExec.class);
            assertThat("Aggregation is PARTIAL", agg.getMode(), equalTo(INITIAL));
            // below the exchange (in data node) the aggregation is using doc-values
            assertAggregation(agg, "count", Count.class);
            assertAggregation(agg, "centroid", SpatialCentroid.class, GEO_POINT, FieldExtractPreference.DOC_VALUES);
            var source = assertChildIsGeoPointExtract(agg, FieldExtractPreference.DOC_VALUES);
            var booleanQuery = as(source.query(), BoolQueryBuilder.class);
            assertThat("Expected boolean query of three predicates", booleanQuery.must().size(), equalTo(3));
            var condition = as(booleanQuery.must().get(1), SpatialRelatesQuery.ShapeQueryBuilder.class);
            assertThat("Geometry field name", condition.fieldName(), equalTo("location"));
            assertThat("Spatial relationship", condition.relation(), equalTo(ShapeRelation.INTERSECTS));
            assertThat("Geometry is Polygon", condition.shape().type(), equalTo(ShapeType.POLYGON));
            var polygon = as(condition.shape(), Polygon.class);
            assertThat("Polygon shell length", polygon.getPolygon().length(), equalTo(5));
            assertThat("Polygon holes", polygon.getNumberOfHoles(), equalTo(0));
        }
    }

    /**
     * Plan:
     * LimitExec[1000[INTEGER]]
     * \_AggregateExec[[],[SPATIALCENTROID(location{f}#16) AS location, SPATIALCENTROID(city_location{f}#19) AS city_location, COUNT([
     * 2a][KEYWORD]) AS count],FINAL,null]
     *   \_ExchangeExec[[xVal{r}#20, xDel{r}#21, yVal{r}#22, yDel{r}#23, count{r}#24, xVal{r}#25, xDel{r}#26, yVal{r}#27, yDel{r}#28,
     * count{r}#29, count{r}#30, seen{r}#31],true]
     *     \_FragmentExec[filter=null, estimatedRowSize=0, fragment=[
     * Aggregate[[],[SPATIALCENTROID(location{f}#16) AS location, SPATIALCENTROID(city_location{f}#19) AS city_location, COUNT([
     * 2a][KEYWORD]) AS count]]
     * \_Filter[SPATIALINTERSECTS(location{f}#16,city_location{f}#19)]
     *   \_EsRelation[airports][abbrev{f}#12, city{f}#18, city_location{f}#19, coun..]]]
     *
     * Optimized:
     * LimitExec[1000[INTEGER]]
     * \_AggregateExec[[],[SPATIALCENTROID(location{f}#16) AS location, SPATIALCENTROID(city_location{f}#19) AS city_location, COUNT([
     * 2a][KEYWORD]) AS count],FINAL,108]
     *   \_ExchangeExec[[xVal{r}#20, xDel{r}#21, yVal{r}#22, yDel{r}#23, count{r}#24, xVal{r}#25, xDel{r}#26, yVal{r}#27, yDel{r}#28,
     * count{r}#29, count{r}#30, seen{r}#31],true]
     *     \_AggregateExec[[],[SPATIALCENTROID(location{f}#16) AS location, SPATIALCENTROID(city_location{f}#19) AS city_location, COUNT([
     * 2a][KEYWORD]) AS count],PARTIAL,108]
     *       \_FilterExec[SPATIALINTERSECTS(location{f}#16,city_location{f}#19)]
     *         \_FieldExtractExec[location{f}#16, city_location{f}#19][city_location{f}#19, location{f}#16]
     *           \_EsQueryExec[airports], query[][_doc{f}#55], limit[], sort[] estimatedRowSize[104]
     */
    public void testIntersectsOnTwoPointFieldAndBothCentroidUsesDocValues() {
        String query = """
            FROM airports
            | WHERE ST_INTERSECTS(location, city_location)
            | STATS location=ST_CENTROID_AGG(location), city_location=ST_CENTROID_AGG(city_location), count=COUNT()
            """;

        var plan = this.physicalPlan(query, airports);
        var limit = as(plan, LimitExec.class);
        var agg = as(limit.child(), AggregateExec.class);
        assertThat("No groupings in aggregation", agg.groupings().size(), equalTo(0));
        // Before optimization the aggregation does not use doc-values
        assertAggregation(agg, "count", Count.class);
        assertAggregation(agg, "location", SpatialCentroid.class, GEO_POINT, FieldExtractPreference.NONE);
        assertAggregation(agg, "city_location", SpatialCentroid.class, GEO_POINT, FieldExtractPreference.NONE);

        var exchange = as(agg.child(), ExchangeExec.class);
        var fragment = as(exchange.child(), FragmentExec.class);
        var fAgg = as(fragment.fragment(), Aggregate.class);
        var filter = as(fAgg.child(), Filter.class);
        assertThat("filter contains ST_INTERSECTS", filter.condition(), instanceOf(SpatialIntersects.class));

        // Now verify that optimization re-writes the ExchangeExec and pushed down the filter into the Lucene query
        var optimized = optimizedPlan(plan);
        limit = as(optimized, LimitExec.class);
        agg = as(limit.child(), AggregateExec.class);
        // Above the exchange (in coordinator) the aggregation is not using doc-values
        assertAggregation(agg, "count", Count.class);
        assertAggregation(agg, "location", SpatialCentroid.class, GEO_POINT, FieldExtractPreference.NONE);
        assertAggregation(agg, "city_location", SpatialCentroid.class, GEO_POINT, FieldExtractPreference.NONE);
        exchange = as(agg.child(), ExchangeExec.class);
        agg = as(exchange.child(), AggregateExec.class);
        assertThat("Aggregation is PARTIAL", agg.getMode(), equalTo(INITIAL));
        // below the exchange (in data node) the aggregation is using doc-values
        assertAggregation(agg, "count", Count.class);
        assertAggregation(agg, "location", SpatialCentroid.class, GEO_POINT, FieldExtractPreference.DOC_VALUES);
        assertAggregation(agg, "city_location", SpatialCentroid.class, GEO_POINT, FieldExtractPreference.NONE);
        var filterExec = as(agg.child(), FilterExec.class);
        var extract = as(filterExec.child(), FieldExtractExec.class);
        assertFieldExtractionWithDocValues(extract, GEO_POINT, "location");
        source(extract.child());
    }

    public void testIntersectsOnTwoPointFieldAndOneCentroidUsesDocValues() {
        for (String query : new String[] { """
            FROM airports
            | WHERE ST_INTERSECTS(location, city_location)
            | STATS location=ST_CENTROID_AGG(location), count=COUNT()
            """, """
            FROM airports
            | WHERE ST_INTERSECTS(location, city_location)
            | STATS city_location=ST_CENTROID_AGG(city_location), count=COUNT()
            """ }) {

            var plan = this.physicalPlan(query, airports);
            var limit = as(plan, LimitExec.class);
            var agg = as(limit.child(), AggregateExec.class);
            assertThat("No groupings in aggregation", agg.groupings().size(), equalTo(0));
            // Before optimization the aggregation does not use doc-values
            assertAggregation(agg, "count", Count.class);
            var aggFieldName = findSingleAggregation(agg, "location", "city_location");
            assertAggregation(agg, aggFieldName, SpatialCentroid.class, GEO_POINT, FieldExtractPreference.NONE);

            var exchange = as(agg.child(), ExchangeExec.class);
            var fragment = as(exchange.child(), FragmentExec.class);
            var fAgg = as(fragment.fragment(), Aggregate.class);
            var filter = as(fAgg.child(), Filter.class);
            assertThat("filter contains ST_INTERSECTS", filter.condition(), instanceOf(SpatialIntersects.class));

            // Now verify that optimization re-writes the ExchangeExec and pushed down the filter into the Lucene query
            var optimized = optimizedPlan(plan);
            limit = as(optimized, LimitExec.class);
            agg = as(limit.child(), AggregateExec.class);
            // Above the exchange (in coordinator) the aggregation is not using doc-values
            assertAggregation(agg, "count", Count.class);
            assertAggregation(agg, aggFieldName, SpatialCentroid.class, GEO_POINT, FieldExtractPreference.NONE);
            exchange = as(agg.child(), ExchangeExec.class);
            agg = as(exchange.child(), AggregateExec.class);
            assertThat("Aggregation is PARTIAL", agg.getMode(), equalTo(INITIAL));
            // below the exchange (in data node) the aggregation is using doc-values
            assertAggregation(agg, "count", Count.class);
            assertAggregation(agg, aggFieldName, SpatialCentroid.class, GEO_POINT, FieldExtractPreference.DOC_VALUES);
            var filterExec = as(agg.child(), FilterExec.class);
            var extract = as(filterExec.child(), FieldExtractExec.class);
            assertFieldExtractionWithDocValues(extract, GEO_POINT, aggFieldName);
            source(extract.child());
        }
    }

    public void testTwoIntersectsWithTwoCentroidsUsesDocValues() {
        String query = """
            FROM airports
            | WHERE ST_INTERSECTS(location, TO_GEOSHAPE("POLYGON((42 14, 43 14, 43 15, 42 15, 42 14))"))
                AND ST_INTERSECTS(city_location, TO_GEOSHAPE("POLYGON((42 14, 43 14, 43 15, 42 15, 42 14))"))
            | STATS location=ST_CENTROID_AGG(location), city_location=ST_CENTROID_AGG(city_location), count=COUNT()
            """;

        var plan = this.physicalPlan(query, airports);
        var limit = as(plan, LimitExec.class);
        var agg = as(limit.child(), AggregateExec.class);
        assertThat("No groupings in aggregation", agg.groupings().size(), equalTo(0));
        // Before optimization the aggregation does not use doc-values
        assertAggregation(agg, "count", Count.class);
        assertAggregation(agg, "location", SpatialCentroid.class, GEO_POINT, FieldExtractPreference.NONE);
        assertAggregation(agg, "city_location", SpatialCentroid.class, GEO_POINT, FieldExtractPreference.NONE);

        var exchange = as(agg.child(), ExchangeExec.class);
        var fragment = as(exchange.child(), FragmentExec.class);
        var fAgg = as(fragment.fragment(), Aggregate.class);
        var filter = as(fAgg.child(), Filter.class);
        var and = as(filter.condition(), And.class);
        assertThat("filter contains ST_INTERSECTS", and.left(), instanceOf(SpatialIntersects.class));
        assertThat("filter contains ST_INTERSECTS", and.right(), instanceOf(SpatialIntersects.class));

        // Now verify that optimization re-writes the ExchangeExec and pushed down the filter into the Lucene query
        var optimized = optimizedPlan(plan);
        limit = as(optimized, LimitExec.class);
        agg = as(limit.child(), AggregateExec.class);
        // Above the exchange (in coordinator) the aggregation is not using doc-values
        assertAggregation(agg, "count", Count.class);
        assertAggregation(agg, "location", SpatialCentroid.class, GEO_POINT, FieldExtractPreference.NONE);
        assertAggregation(agg, "city_location", SpatialCentroid.class, GEO_POINT, FieldExtractPreference.NONE);
        exchange = as(agg.child(), ExchangeExec.class);
        agg = as(exchange.child(), AggregateExec.class);
        assertThat("Aggregation is PARTIAL", agg.getMode(), equalTo(INITIAL));
        // below the exchange (in data node) the aggregation is using doc-values
        assertAggregation(agg, "count", Count.class);
        assertAggregation(agg, "location", SpatialCentroid.class, GEO_POINT, FieldExtractPreference.DOC_VALUES);
        assertAggregation(agg, "city_location", SpatialCentroid.class, GEO_POINT, FieldExtractPreference.DOC_VALUES);
        var extract = as(agg.child(), FieldExtractExec.class);
        assertFieldExtractionWithDocValues(extract, GEO_POINT, "location", "city_location");
        var source = source(extract.child());
        var booleanQuery = as(source.query(), BoolQueryBuilder.class);
        assertThat("Expected boolean query of two predicates", booleanQuery.must().size(), equalTo(2));
        String[] fieldNames = new String[] { "location", "city_location" };
        for (String fieldName : fieldNames) {
            var condition = as(findQueryBuilder(booleanQuery, fieldName), SpatialRelatesQuery.ShapeQueryBuilder.class);
            assertThat("Geometry field name", condition.fieldName(), equalTo(fieldName));
            assertThat("Spatial relationship", condition.relation(), equalTo(ShapeRelation.INTERSECTS));
            assertThat("Geometry is Polygon", condition.shape().type(), equalTo(ShapeType.POLYGON));
            var polygon = as(condition.shape(), Polygon.class);
            assertThat("Polygon shell length", polygon.getPolygon().length(), equalTo(5));
            assertThat("Polygon holes", polygon.getNumberOfHoles(), equalTo(0));
        }
    }

    public void testPushSpatialIntersectsShapeToSource() {
        for (String query : new String[] { """
            FROM countriesBbox
            | WHERE ST_INTERSECTS(shape, TO_GEOSHAPE("POLYGON((42 14, 43 14, 43 15, 42 15, 42 14))"))
            """, """
            FROM countriesBbox
            | WHERE ST_INTERSECTS(TO_GEOSHAPE("POLYGON((42 14, 43 14, 43 15, 42 15, 42 14))"), shape)
            """ }) {

            var plan = this.physicalPlan(query, countriesBbox);
            var limit = as(plan, LimitExec.class);
            var exchange = as(limit.child(), ExchangeExec.class);
            var fragment = as(exchange.child(), FragmentExec.class);
            var limit2 = as(fragment.fragment(), Limit.class);
            var filter = as(limit2.child(), Filter.class);
            assertThat("filter contains ST_INTERSECTS", filter.condition(), instanceOf(SpatialIntersects.class));

            var optimized = optimizedPlan(plan);
            var topLimit = as(optimized, LimitExec.class);
            exchange = as(topLimit.child(), ExchangeExec.class);
            var project = as(exchange.child(), ProjectExec.class);
            var fieldExtract = as(project.child(), FieldExtractExec.class);
            var source = source(fieldExtract.child());
            var condition = as(source.query(), SpatialRelatesQuery.ShapeQueryBuilder.class);
            assertThat("Geometry field name", condition.fieldName(), equalTo("shape"));
            assertThat("Spatial relationship", condition.relation(), equalTo(ShapeRelation.INTERSECTS));
            assertThat("Geometry is Polygon", condition.shape().type(), equalTo(ShapeType.POLYGON));
            var polygon = as(condition.shape(), Polygon.class);
            assertThat("Polygon shell length", polygon.getPolygon().length(), equalTo(5));
            assertThat("Polygon holes", polygon.getNumberOfHoles(), equalTo(0));
        }
    }

    public void testPushSpatialDistanceToSource() {
        for (String distanceFunction : new String[] {
            "ST_DISTANCE(location, TO_GEOPOINT(\"POINT(12.565 55.673)\"))",
            "ST_DISTANCE(TO_GEOPOINT(\"POINT(12.565 55.673)\"), location)" }) {

            for (boolean reverse : new Boolean[] { false, true }) {
                for (String op : new String[] { "<", "<=", ">", ">=", "==" }) {
                    var expected = ExpectedComparison.from(op, reverse, 600000.0);
                    var predicate = reverse ? "600000 " + op + " " + distanceFunction : distanceFunction + " " + op + " 600000";
                    var query = "FROM airports | WHERE " + predicate + " AND scalerank > 1";
                    var plan = this.physicalPlan(query, airports);
                    var limit = as(plan, LimitExec.class);
                    var exchange = as(limit.child(), ExchangeExec.class);
                    var fragment = as(exchange.child(), FragmentExec.class);
                    var limit2 = as(fragment.fragment(), Limit.class);
                    var filter = as(limit2.child(), Filter.class);
                    var and = as(filter.condition(), And.class);
                    var comp = as(and.left(), EsqlBinaryComparison.class);
                    assertThat("filter contains expected binary comparison for " + predicate, comp, instanceOf(expected.comp));
                    assertThat("filter contains ST_DISTANCE", comp.left(), instanceOf(StDistance.class));

                    var optimized = optimizedPlan(plan);
                    var topLimit = as(optimized, LimitExec.class);
                    exchange = as(topLimit.child(), ExchangeExec.class);
                    var project = as(exchange.child(), ProjectExec.class);
                    var fieldExtract = as(project.child(), FieldExtractExec.class);
                    var source = source(fieldExtract.child());
                    var bool = as(source.query(), BoolQueryBuilder.class);
                    var rangeQueryBuilders = bool.filter().stream().filter(p -> p instanceof SingleValueQuery.Builder).toList();
                    assertThat("Expected one range query builder", rangeQueryBuilders.size(), equalTo(1));
                    assertThat(((SingleValueQuery.Builder) rangeQueryBuilders.get(0)).field(), equalTo("scalerank"));
                    if (op.equals("==")) {
                        var boolQueryBuilders = bool.filter().stream().filter(p -> p instanceof BoolQueryBuilder).toList();
                        assertThat("Expected one sub-bool query builder", boolQueryBuilders.size(), equalTo(1));
                        var bool2 = as(boolQueryBuilders.get(0), BoolQueryBuilder.class);
                        var shapeQueryBuilders = bool2.must()
                            .stream()
                            .filter(p -> p instanceof SpatialRelatesQuery.ShapeQueryBuilder)
                            .toList();
                        assertShapeQueryRange(shapeQueryBuilders, Math.nextDown(expected.value), expected.value);
                    } else {
                        var shapeQueryBuilders = bool.filter()
                            .stream()
                            .filter(p -> p instanceof SpatialRelatesQuery.ShapeQueryBuilder)
                            .toList();
                        assertThat("Expected one shape query builder", shapeQueryBuilders.size(), equalTo(1));
                        var condition = as(shapeQueryBuilders.get(0), SpatialRelatesQuery.ShapeQueryBuilder.class);
                        assertThat("Geometry field name", condition.fieldName(), equalTo("location"));
                        assertThat("Spatial relationship", condition.relation(), equalTo(expected.shapeRelation()));
                        assertThat("Geometry is Circle", condition.shape().type(), equalTo(ShapeType.CIRCLE));
                        var circle = as(condition.shape(), Circle.class);
                        assertThat("Circle center-x", circle.getX(), equalTo(12.565));
                        assertThat("Circle center-y", circle.getY(), equalTo(55.673));
                        assertThat("Circle radius for predicate " + predicate, circle.getRadiusMeters(), equalTo(expected.value));
                    }
                }
            }
        }
    }

    public void testPushSpatialDistanceBandToSource() {
        var query = """
            FROM airports
            | WHERE ST_DISTANCE(location, TO_GEOPOINT("POINT(12.565 55.673)")) <= 600000
                AND ST_DISTANCE(location, TO_GEOPOINT("POINT(12.565 55.673)")) >= 400000
            """;
        var plan = this.physicalPlan(query, airports);
        var limit = as(plan, LimitExec.class);
        var exchange = as(limit.child(), ExchangeExec.class);
        var fragment = as(exchange.child(), FragmentExec.class);
        var limit2 = as(fragment.fragment(), Limit.class);
        var filter = as(limit2.child(), Filter.class);
        var and = as(filter.condition(), And.class);
        for (Expression expression : and.arguments()) {
            var comp = as(expression, EsqlBinaryComparison.class);
            var expectedComp = comp.equals(and.left()) ? LessThanOrEqual.class : GreaterThanOrEqual.class;
            assertThat("filter contains expected binary comparison", comp, instanceOf(expectedComp));
            assertThat("filter contains ST_DISTANCE", comp.left(), instanceOf(StDistance.class));
        }

        var optimized = optimizedPlan(plan);
        var topLimit = as(optimized, LimitExec.class);
        exchange = as(topLimit.child(), ExchangeExec.class);
        var project = as(exchange.child(), ProjectExec.class);
        var fieldExtract = as(project.child(), FieldExtractExec.class);
        var source = source(fieldExtract.child());
        var bool = as(source.query(), BoolQueryBuilder.class);
        var rangeQueryBuilders = bool.filter().stream().filter(p -> p instanceof SingleValueQuery.Builder).toList();
        assertThat("Expected zero range query builder", rangeQueryBuilders.size(), equalTo(0));
        var shapeQueryBuilders = bool.must().stream().filter(p -> p instanceof SpatialRelatesQuery.ShapeQueryBuilder).toList();
        assertShapeQueryRange(shapeQueryBuilders, 400000.0, 600000.0);
    }

    /**
     * Plan:
     * <code>
     * LimitExec[1000[INTEGER]]
     * \_ExchangeExec[[],false]
     *   \_FragmentExec[filter=null, estimatedRowSize=0, reducer=[], fragment=[
     *     Limit[1000[INTEGER]]
     *     \_Filter[distance{r}#4 le 600000[INTEGER] AND distance{r}#4 ge 400000[INTEGER]]
     *        \_Eval[[STDISTANCE(location{f}#11,[1 1 0 0 0 e1 7a 14 ae 47 21 29 40 a0 1a 2f dd 24 d6 4b 40][GEO_POINT])
     *          AS distance]]
     *          \_EsRelation[airports][abbrev{f}#7, city{f}#13, city_location{f}#14, count..]]]
     * </code>
     * Optimized:
     * <code>
     * LimitExec[1000[INTEGER]]
     * \_ExchangeExec[[abbrev{f}#7, city{f}#13, city_location{f}#14, country{f}#12, location{f}#11, name{f}#8, scalerank{f}#9, type{
     * f}#10, distance{r}#4],false]
     *   \_ProjectExec[[abbrev{f}#7, city{f}#13, city_location{f}#14, country{f}#12, location{f}#11, name{f}#8, scalerank{f}#9, type{
     * f}#10, distance{r}#4]]
     *     \_FieldExtractExec[abbrev{f}#7, city{f}#13, city_location{f}#14, count..][]
     *       \_LimitExec[1000[INTEGER]]
     *         \_EvalExec[[STDISTANCE(location{f}#11,[1 1 0 0 0 e1 7a 14 ae 47 21 29 40 a0 1a 2f dd 24 d6 4b 40][GEO_POINT])
     *           AS distance]]
     *           \_FieldExtractExec[location{f}#11][]
     *             \_EsQueryExec[airports], indexMode[standard], query[{
     *               "bool":{
     *                 "must":[
     *                   {
     *                     "geo_shape":{
     *                       "location":{
     *                         "relation":"INTERSECTS",
     *                         "shape":{
     *                           "type":"Circle",
     *                           "radius":"600000.0m",
     *                           "coordinates":[12.565,55.673]
     *                         }
     *                       }
     *                     }
     *                   },
     *                   {
     *                     "geo_shape":{
     *                       "location":{
     *                         "relation":"DISJOINT",
     *                         "shape":{
     *                           "type":"Circle",
     *                           "radius":"400000.0m",
     *                           "coordinates":[12.565,55.673]
     *                         }
     *                       }
     *                     }
     *                   }
     *                 ],
     *                 "boost":1.0
     *               }}][_doc{f}#24], limit[], sort[] estimatedRowSize[308]
     * </code>
     */
    public void testPushSpatialDistanceEvalToSource() {
        var query = """
            FROM airports
            | EVAL distance = ST_DISTANCE(location, TO_GEOPOINT("POINT(12.565 55.673)"))
            | WHERE distance <= 600000
                AND distance >= 400000
            """;
        var plan = this.physicalPlan(query, airports);
        var limit = as(plan, LimitExec.class);
        var exchange = as(limit.child(), ExchangeExec.class);
        var fragment = as(exchange.child(), FragmentExec.class);
        var limit2 = as(fragment.fragment(), Limit.class);
        var filter = as(limit2.child(), Filter.class);

        // Validate the EVAL expression
        var eval = as(filter.child(), Eval.class);
        var alias = as(eval.fields().get(0), Alias.class);
        assertThat(alias.name(), is("distance"));
        var stDistance = as(alias.child(), StDistance.class);
        var location = as(stDistance.left(), FieldAttribute.class);
        assertThat(location.fieldName().string(), is("location"));

        // Validate the filter condition
        var and = as(filter.condition(), And.class);
        for (Expression expression : and.arguments()) {
            var comp = as(expression, EsqlBinaryComparison.class);
            var expectedComp = comp.equals(and.left()) ? LessThanOrEqual.class : GreaterThanOrEqual.class;
            assertThat("filter contains expected binary comparison", comp, instanceOf(expectedComp));
            var distance = as(comp.left(), ReferenceAttribute.class);
            assertThat(distance.name(), is("distance"));
        }

        var optimized = optimizedPlan(plan);
        var topLimit = as(optimized, LimitExec.class);
        exchange = as(topLimit.child(), ExchangeExec.class);
        var project = as(exchange.child(), ProjectExec.class);
        var fieldExtract = as(project.child(), FieldExtractExec.class);
        var limit3 = as(fieldExtract.child(), LimitExec.class);
        var evalExec = as(limit3.child(), EvalExec.class);
        var fieldExtract2 = as(evalExec.child(), FieldExtractExec.class);
        var source = source(fieldExtract2.child());
        var bool = as(source.query(), BoolQueryBuilder.class);
        var rangeQueryBuilders = bool.filter().stream().filter(p -> p instanceof SingleValueQuery.Builder).toList();
        assertThat("Expected zero range query builder", rangeQueryBuilders.size(), equalTo(0));
        var shapeQueryBuilders = bool.must().stream().filter(p -> p instanceof SpatialRelatesQuery.ShapeQueryBuilder).toList();
        assertShapeQueryRange(shapeQueryBuilders, 400000.0, 600000.0);
    }

    public void testPushSpatialDistanceMultiEvalToSource() {
        var query = """
            FROM airports
            | EVAL poi = TO_GEOPOINT("POINT(12.565 55.673)")
            | EVAL distance = ST_DISTANCE(location, poi)
            | WHERE distance <= 600000
                AND distance >= 400000
            """;
        var plan = this.physicalPlan(query, airports);
        var limit = as(plan, LimitExec.class);
        var exchange = as(limit.child(), ExchangeExec.class);
        var fragment = as(exchange.child(), FragmentExec.class);
        var limit2 = as(fragment.fragment(), Limit.class);
        var filter = as(limit2.child(), Filter.class);

        // Validate the EVAL expression
        var eval = as(filter.child(), Eval.class);
        assertThat(eval.fields().size(), is(2));
        var alias1 = as(eval.fields().get(0), Alias.class);
        assertThat(alias1.name(), is("poi"));
        var poi = as(alias1.child(), Literal.class);
        assertThat(poi.value(), instanceOf(BytesRef.class));
        var alias2 = as(eval.fields().get(1), Alias.class);
        assertThat(alias2.name(), is("distance"));
        var stDistance = as(alias2.child(), StDistance.class);
        var location = as(stDistance.left(), FieldAttribute.class);
        assertThat(location.fieldName().string(), is("location"));
        var poiRef = as(stDistance.right(), Literal.class);
        assertThat(poiRef.value(), instanceOf(BytesRef.class));
        assertThat(poiRef.value().toString(), is(poi.value().toString()));

        // Validate the filter condition
        var and = as(filter.condition(), And.class);
        for (Expression expression : and.arguments()) {
            var comp = as(expression, EsqlBinaryComparison.class);
            var expectedComp = comp.equals(and.left()) ? LessThanOrEqual.class : GreaterThanOrEqual.class;
            assertThat("filter contains expected binary comparison", comp, instanceOf(expectedComp));
            var distance = as(comp.left(), ReferenceAttribute.class);
            assertThat(distance.name(), is("distance"));
        }

        var optimized = optimizedPlan(plan);
        var topLimit = as(optimized, LimitExec.class);
        exchange = as(topLimit.child(), ExchangeExec.class);
        var project = as(exchange.child(), ProjectExec.class);
        var fieldExtract = as(project.child(), FieldExtractExec.class);
        var limit3 = as(fieldExtract.child(), LimitExec.class);
        var evalExec = as(limit3.child(), EvalExec.class);
        var fieldExtract2 = as(evalExec.child(), FieldExtractExec.class);
        var source = source(fieldExtract2.child());
        var bool = as(source.query(), BoolQueryBuilder.class);
        var rangeQueryBuilders = bool.filter().stream().filter(p -> p instanceof SingleValueQuery.Builder).toList();
        assertThat("Expected zero range query builder", rangeQueryBuilders.size(), equalTo(0));
        var shapeQueryBuilders = bool.must().stream().filter(p -> p instanceof SpatialRelatesQuery.ShapeQueryBuilder).toList();
        assertShapeQueryRange(shapeQueryBuilders, 400000.0, 600000.0);
    }

    public void testPushSpatialDistanceDisjointBandsToSource() {
        var query = """
            FROM airports
            | WHERE (ST_DISTANCE(location, TO_GEOPOINT("POINT(12.565 55.673)")) <= 600000
                 AND ST_DISTANCE(location, TO_GEOPOINT("POINT(12.565 55.673)")) >= 400000)
               OR
                    (ST_DISTANCE(location, TO_GEOPOINT("POINT(12.565 55.673)")) <= 300000
                 AND ST_DISTANCE(location, TO_GEOPOINT("POINT(12.565 55.673)")) >= 200000)
            """;
        var plan = this.physicalPlan(query, airports);
        var limit = as(plan, LimitExec.class);
        var exchange = as(limit.child(), ExchangeExec.class);
        var fragment = as(exchange.child(), FragmentExec.class);
        var limit2 = as(fragment.fragment(), Limit.class);
        var filter = as(limit2.child(), Filter.class);
        var or = as(filter.condition(), Or.class);
        assertThat("OR has two predicates", or.arguments().size(), equalTo(2));
        for (Expression expression : or.arguments()) {
            var and = as(expression, And.class);
            for (Expression exp : and.arguments()) {
                var comp = as(exp, EsqlBinaryComparison.class);
                var expectedComp = comp.equals(and.left()) ? LessThanOrEqual.class : GreaterThanOrEqual.class;
                assertThat("filter contains expected binary comparison", comp, instanceOf(expectedComp));
                assertThat("filter contains ST_DISTANCE", comp.left(), instanceOf(StDistance.class));
            }
        }

        var optimized = optimizedPlan(plan);
        var topLimit = as(optimized, LimitExec.class);
        exchange = as(topLimit.child(), ExchangeExec.class);
        var project = as(exchange.child(), ProjectExec.class);
        var fieldExtract = as(project.child(), FieldExtractExec.class);
        var source = source(fieldExtract.child());
        var bool = as(source.query(), BoolQueryBuilder.class);
        var disjuntiveQueryBuilders = bool.should().stream().filter(p -> p instanceof BoolQueryBuilder).toList();
        assertThat("Expected two disjunctive query builders", disjuntiveQueryBuilders.size(), equalTo(2));
        for (int i = 0; i < disjuntiveQueryBuilders.size(); i++) {
            var subRangeBool = as(disjuntiveQueryBuilders.get(i), BoolQueryBuilder.class);
            var shapeQueryBuilders = subRangeBool.must().stream().filter(p -> p instanceof SpatialRelatesQuery.ShapeQueryBuilder).toList();
            assertShapeQueryRange(shapeQueryBuilders, i == 0 ? 400000.0 : 200000.0, i == 0 ? 600000.0 : 300000.0);
        }
    }

    public void testPushSpatialDistanceComplexPredicateToSource() {
        var query = """
            FROM airports
            | WHERE ((ST_DISTANCE(location, TO_GEOPOINT("POINT(12.565 55.673)")) <= 600000
                  AND ST_DISTANCE(location, TO_GEOPOINT("POINT(12.565 55.673)")) >= 400000
                  AND NOT (ST_DISTANCE(location, TO_GEOPOINT("POINT(12.565 55.673)")) <= 500000
                       AND ST_DISTANCE(location, TO_GEOPOINT("POINT(12.565 55.673)")) >= 430000))
                  OR (ST_DISTANCE(location, TO_GEOPOINT("POINT(12.565 55.673)")) <= 300000
                           AND ST_DISTANCE(location, TO_GEOPOINT("POINT(12.565 55.673)")) >= 200000))
                AND NOT abbrev == "PLQ"
                AND scalerank < 6
            """;
        var plan = this.physicalPlan(query, airports);
        var limit = as(plan, LimitExec.class);
        var exchange = as(limit.child(), ExchangeExec.class);
        var fragment = as(exchange.child(), FragmentExec.class);
        var limit2 = as(fragment.fragment(), Limit.class);
        var filter = as(limit2.child(), Filter.class);
        var outerAnd = as(filter.condition(), And.class);
        var outerLeft = as(outerAnd.left(), And.class);
        as(outerLeft.right(), Not.class);
        as(outerAnd.right(), LessThan.class);
        var or = as(outerLeft.left(), Or.class);
        var innerAnd1 = as(or.left(), And.class);
        var innerAnd2 = as(or.right(), And.class);
        for (Expression exp : innerAnd2.arguments()) {
            var comp = as(exp, EsqlBinaryComparison.class);
            var expectedComp = comp.equals(innerAnd2.left()) ? LessThanOrEqual.class : GreaterThanOrEqual.class;
            assertThat("filter contains expected binary comparison", comp, instanceOf(expectedComp));
            assertThat("filter contains ST_DISTANCE", comp.left(), instanceOf(StDistance.class));
        }

        var optimized = optimizedPlan(plan);
        var topLimit = as(optimized, LimitExec.class);
        exchange = as(topLimit.child(), ExchangeExec.class);
        var project = as(exchange.child(), ProjectExec.class);
        var fieldExtract = as(project.child(), FieldExtractExec.class);
        var source = source(fieldExtract.child());
        var bool = as(source.query(), BoolQueryBuilder.class);
        assertThat("Expected boolean query of three MUST clauses", bool.must().size(), equalTo(2));
        assertThat("Expected boolean query of one FILTER clause", bool.filter().size(), equalTo(1));
        var boolDisjuntive = as(bool.filter().get(0), BoolQueryBuilder.class);
        var disjuntiveQueryBuilders = boolDisjuntive.should().stream().filter(p -> p instanceof BoolQueryBuilder).toList();
        assertThat("Expected two disjunctive query builders", disjuntiveQueryBuilders.size(), equalTo(2));
        for (int i = 0; i < disjuntiveQueryBuilders.size(); i++) {
            var subRangeBool = as(disjuntiveQueryBuilders.get(i), BoolQueryBuilder.class);
            var shapeQueryBuilders = subRangeBool.must().stream().filter(p -> p instanceof SpatialRelatesQuery.ShapeQueryBuilder).toList();
            assertShapeQueryRange(shapeQueryBuilders, i == 0 ? 400000.0 : 200000.0, i == 0 ? 600000.0 : 300000.0);
        }
    }

    /**
     * <code>
     * \_ExchangeExec[[abbrev{f}#22, city{f}#28, city_location{f}#29, country{f}#27, location{f}#26, name{f}#23, scalerank{f}#24,
     *     type{f}#25, poi_x{r}#3, distance_x{r}#7, poi{r}#10, distance{r}#13],false]
     *   \_ProjectExec[[abbrev{f}#22, city{f}#28, city_location{f}#29, country{f}#27, location{f}#26, name{f}#23, scalerank{f}#24,
     *       type{f}#25, poi_x{r}#3, distance_x{r}#7, poi{r}#10, distance{r}#13]]
     *     \_FieldExtractExec[abbrev{f}#22, city{f}#28, city_location{f}#29, coun..][]
     *       \_LimitExec[1000[INTEGER]]
     *         \_EvalExec[[
     *             [1 1 0 0 0 e1 7a 14 ae 47 21 29 40 a0 1a 2f dd 24 d6 4b 40][GEO_POINT] AS poi_x,
     *             DISTANCE(location{f}#26,[1 1 0 0 0 e1 7a 14 ae 47 21 29 40 a0 1a 2f dd 24 d6 4b 40][GEO_POINT]) AS distance_x,
     *             [1 1 0 0 0 e1 7a 14 ae 47 21 29 40 a0 1a 2f dd 24 d6 4b 40][GEO_POINT] AS poi,
     *             distance_x{r}#7 AS distance
     *           ]]
     *           \_FieldExtractExec[location{f}#26][]
     *             \_EsQueryExec[airports], indexMode[standard], query[{
     *               "bool":{
     *                 "must":[
     *                   {"esql_single_value":{
     *                     "field":"abbrev",
     *                     "next":{"bool":{"must_not":[{"term":{"abbrev":{"value":"PLQ"}}}],"boost":1.0}},
     *                     "source":"NOT abbrev == \"PLQ\"@10:9"
     *                   }},
     *                   {"esql_single_value":{
     *                     "field":"scalerank",
     *                     "next":{"range":{"scalerank":{"lt":6,"boost":1.0}}},
     *                     "source":"scalerank lt 6@11:9"
     *                   }}
     *                 ],
     *                 "filter":[
     *                   {"bool":{
     *                     "should":[
     *                       {"bool":{"must":[
     *                         {"geo_shape":{"location":{"relation":"INTERSECTS","shape":{...}}}},
     *                         {"geo_shape":{"location":{"relation":"DISJOINT","shape":{...}}}},
     *                         {"bool":{"must_not":[
     *                           {"bool":{"must":[
     *                             {"geo_shape":{"location":{"relation":"INTERSECTS","shape":{...}}}},
     *                             {"geo_shape":{"location":{"relation":"DISJOINT","shape":{...}}}}
     *                           ],"boost":1.0}}
     *                         ],"boost":1.0}}
     *                       ],"boost":1.0}},
     *                       {"bool":{"must":[
     *                         {"geo_shape":{"location":{"relation":"INTERSECTS","shape":{...}}}},
     *                         {"geo_shape":{"location":{"relation":"DISJOINT","shape":{...}}}}
     *                       ],"boost":1.0}}
     *                     ],"boost":1.0
     *                   }}
     *                 ],"boost":1.0}}][_doc{f}#34], limit[], sort[] estimatedRowSize[329]
     * </code>
     */
    public void testPushSpatialDistanceComplexPredicateWithEvalToSource() {
        var query = """
            FROM airports
            | EVAL poi_x = TO_GEOPOINT("POINT(12.565 55.673)")
            | EVAL distance_x = ST_DISTANCE(location, poi_x)
            | EVAL poi = poi_x
            | EVAL distance = distance_x
            | WHERE ((distance <= 600000
                  AND distance >= 400000
                  AND NOT (distance <= 500000
                       AND distance >= 430000))
                  OR (distance <= 300000
                           AND distance >= 200000))
                AND NOT abbrev == "PLQ"
                AND scalerank < 6
            """;
        var plan = this.physicalPlan(query, airports);
        var optimized = optimizedPlan(plan);
        var topLimit = as(optimized, LimitExec.class);
        var exchange = as(topLimit.child(), ExchangeExec.class);
        var project = as(exchange.child(), ProjectExec.class);
        var fieldExtract = as(project.child(), FieldExtractExec.class);
        var limit2 = as(fieldExtract.child(), LimitExec.class);
        var evalExec = as(limit2.child(), EvalExec.class);
        var fieldExtract2 = as(evalExec.child(), FieldExtractExec.class);
        var source = source(fieldExtract2.child());
        var bool = as(source.query(), BoolQueryBuilder.class);
        assertThat("Expected boolean query of three MUST clauses", bool.must().size(), equalTo(2));
        assertThat("Expected boolean query of one FILTER clause", bool.filter().size(), equalTo(1));
        var boolDisjuntive = as(bool.filter().get(0), BoolQueryBuilder.class);
        var disjuntiveQueryBuilders = boolDisjuntive.should().stream().filter(p -> p instanceof BoolQueryBuilder).toList();
        assertThat("Expected two disjunctive query builders", disjuntiveQueryBuilders.size(), equalTo(2));
        for (int i = 0; i < disjuntiveQueryBuilders.size(); i++) {
            var subRangeBool = as(disjuntiveQueryBuilders.get(i), BoolQueryBuilder.class);
            var shapeQueryBuilders = subRangeBool.must().stream().filter(p -> p instanceof SpatialRelatesQuery.ShapeQueryBuilder).toList();
            assertShapeQueryRange(shapeQueryBuilders, i == 0 ? 400000.0 : 200000.0, i == 0 ? 600000.0 : 300000.0);
        }
    }

    /**
     * Plan:
     * <code>
     * LimitExec[1000[INTEGER]]
     * \_AggregateExec[[],[COUNT([2a][KEYWORD]) AS count],FINAL,[count{r}#17, seen{r}#18],null]
     *   \_ExchangeExec[[count{r}#17, seen{r}#18],true]
     *     \_FragmentExec[filter=null, estimatedRowSize=0, reducer=[], fragment=[
     * Aggregate[STANDARD,[],[COUNT([2a][KEYWORD]) AS count]]
     * \_Filter[distance{r}#4 lt 1000000[INTEGER] AND distance{r}#4 gt 10000[INTEGER]]
     *   \_Eval[[
     *       STDISTANCE(location{f}#13,[1 1 0 0 0 e1 7a 14 ae 47 21 29 40 a0 1a 2f dd 24 d6 4b 40][GEO_POINT]) AS distance
     *     ]]
     *     \_EsRelation[airports][abbrev{f}#9, city{f}#15, city_location{f}#16, count..]]]
     * </code>
     * Optimized:
     * <code>
     * LimitExec[1000[INTEGER]]
     * \_AggregateExec[[],[COUNT([2a][KEYWORD]) AS count],FINAL,[count{r}#17, seen{r}#18],8]
     *   \_ExchangeExec[[count{r}#17, seen{r}#18],true]
     *     \_AggregateExec[[],[COUNT([2a][KEYWORD]) AS count],INITIAL,[count{r}#31, seen{r}#32],8]
     *       \_EvalExec[[
     *           STDISTANCE(location{f}#13,[1 1 0 0 0 e1 7a 14 ae 47 21 29 40 a0 1a 2f dd 24 d6 4b 40][GEO_POINT]) AS distance
     *         ]]
     *         \_FieldExtractExec[location{f}#13][]
     *           \_EsQueryExec[airports], indexMode[standard], query[{
     *             "bool":{
     *               "must":[
     *                 {"geo_shape":{"location":{"relation":"INTERSECTS","shape":{...}}}},
     *                 {"geo_shape":{"location":{"relation":"DISJOINT","shape":{...}}}}
     *               ],"boost":1.0}}][_doc{f}#33], limit[], sort[] estimatedRowSize[33]
     * </code>
     */
    public void testPushSpatialDistanceEvalWithSimpleStatsToSource() {
        var query = """
            FROM airports
            | EVAL distance = ST_DISTANCE(location, TO_GEOPOINT("POINT(12.565 55.673)"))
            | WHERE distance < 1000000 AND distance > 10000
            | STATS count=COUNT(*)
            """;
        var plan = this.physicalPlan(query, airports);
        var limit = as(plan, LimitExec.class);
        var agg = as(limit.child(), AggregateExec.class);
        var exchange = as(agg.child(), ExchangeExec.class);
        var fragment = as(exchange.child(), FragmentExec.class);
        var agg2 = as(fragment.fragment(), Aggregate.class);
        var filter = as(agg2.child(), Filter.class);

        // Validate the filter condition (two distance filters)
        var and = as(filter.condition(), And.class);
        for (Expression expression : and.arguments()) {
            var comp = as(expression, EsqlBinaryComparison.class);
            var expectedComp = comp.equals(and.left()) ? LessThan.class : GreaterThan.class;
            assertThat("filter contains expected binary comparison", comp, instanceOf(expectedComp));
            var distance = as(comp.left(), ReferenceAttribute.class);
            assertThat(distance.name(), is("distance"));
        }

        // Validate the eval (calculating distance)
        var eval = as(filter.child(), Eval.class);
        var alias = as(eval.fields().get(0), Alias.class);
        assertThat(alias.name(), is("distance"));
        as(eval.child(), EsRelation.class);

        // Now optimize the plan
        var optimized = optimizedPlan(plan);
        var topLimit = as(optimized, LimitExec.class);
        var aggExec = as(topLimit.child(), AggregateExec.class);
        var exchangeExec = as(aggExec.child(), ExchangeExec.class);
        var aggExec2 = as(exchangeExec.child(), AggregateExec.class);
        // TODO: Remove the eval entirely, since the distance is no longer required after filter pushdown
        // Right now we don't mark the distance field as doc-values, introducing a performance hit
        // However, fixing this to doc-values is not as good as removing the EVAL entirely, which is a more sensible optimization
        var evalExec = as(aggExec2.child(), EvalExec.class);
        var stDistance = as(evalExec.fields().get(0).child(), StDistance.class);
        assertThat("Expect distance function to expect doc-values", stDistance.leftDocValues(), is(false));
        var source = assertChildIsGeoPointExtract(evalExec, FieldExtractPreference.NONE);

        // No sort is pushed down
        assertThat(source.limit(), nullValue());
        assertThat(source.sorts(), nullValue());

        // Fine-grained checks on the pushed down query
        var bool = as(source.query(), BoolQueryBuilder.class);
        var shapeQueryBuilders = bool.must().stream().filter(p -> p instanceof SpatialRelatesQuery.ShapeQueryBuilder).toList();
        assertShapeQueryRange(shapeQueryBuilders, 10000.0, 1000000.0);
    }

    /**
     * Plan:
     * <code>
     * TopNExec[[Order[count{r}#10,DESC,FIRST], Order[country{f}#21,ASC,LAST]],1000[INTEGER],null]
     * \_AggregateExec[[country{f}#21],[COUNT([2a][KEYWORD]) AS count, SPATIALCENTROID(location{f}#20) AS centroid, country{f}#21],FINA
     * L,[country{f}#21, count{r}#24, seen{r}#25, xVal{r}#26, xDel{r}#27, yVal{r}#28, yDel{r}#29, count{r}#30],null]
     *   \_ExchangeExec[[country{f}#21, count{r}#24, seen{r}#25, xVal{r}#26, xDel{r}#27, yVal{r}#28, yDel{r}#29, count{r}#30],true]
     *     \_FragmentExec[filter=null, estimatedRowSize=0, reducer=[], fragment=[
     * Aggregate[STANDARD,[country{f}#21],[COUNT([2a][KEYWORD]) AS count, SPATIALCENTROID(location{f}#20) AS centroid, country{f}
     * #21]]
     * \_Filter[distance{r}#4 lt 1000000[INTEGER] AND distance{r}#4 gt 10000[INTEGER]]
     *   \_Eval[[STDISTANCE(location{f}#20,[1 1 0 0 0 e1 7a 14 ae 47 21 29 40 a0 1a 2f dd 24 d6 4b 40][GEO_POINT])
     *     AS distance]]
     *     \_Filter[scalerank{f}#18 lt 6[INTEGER]]
     *       \_EsRelation[airports][abbrev{f}#16, city{f}#22, city_location{f}#23, coun..]]]
     * </code>
     * Optimized:
     * <code>
     * TopNExec[[Order[count{r}#10,DESC,FIRST], Order[country{f}#21,ASC,LAST]],1000[INTEGER],0]
     * \_AggregateExec[[country{f}#21],[COUNT([2a][KEYWORD]) AS count, SPATIALCENTROID(location{f}#20) AS centroid, country{f}#21],FINA
     * L,[country{f}#21, count{r}#24, seen{r}#25, xVal{r}#26, xDel{r}#27, yVal{r}#28, yDel{r}#29, count{r}#30],79]
     *   \_ExchangeExec[[country{f}#21, count{r}#24, seen{r}#25, xVal{r}#26, xDel{r}#27, yVal{r}#28, yDel{r}#29, count{r}#30],true]
     *     \_AggregateExec[[country{f}#21],[COUNT([2a][KEYWORD]) AS count, SPATIALCENTROID(location{f}#20) AS centroid, country{f}#21],INIT
     * IAL,[country{f}#21, count{r}#49, seen{r}#50, xVal{r}#51, xDel{r}#52, yVal{r}#53, yDel{r}#54, count{r}#55],79]
     *      \_FieldExtractExec[country{f}#15254]
     *       \_EvalExec[[STDISTANCE(location{f}#20,[1 1 0 0 0 e1 7a 14 ae 47 21 29 40 a0 1a 2f dd 24 d6 4b 40][GEO_POINT])
     *         AS distance]]
     *         \_FieldExtractExec[location{f}#20][location{f}#20]
     *           \_EsQueryExec[airports], indexMode[standard], query[{
     *               "bool":{
     *                 "filter":[
     *                   {
     *                     "esql_single_value":{
     *                       "field":"scalerank",
     *                       "next":{"range":{"scalerank":{"lt":6,"boost":1.0}}},
     *                       "source":"scalerank lt 6@3:31"
     *                     }
     *                   },
     *                   {
     *                     "bool":{
     *                       "must":[
     *                         {"geo_shape":{
     *                           "location":{
     *                             "relation":"INTERSECTS",
     *                             "shape":{"type":"Circle","radius":"1000000m","coordinates":[12.565,55.673]}
     *                           }
     *                         }},
     *                         {"geo_shape":{
     *                           "location":{
     *                             "relation":"DISJOINT",
     *                             "shape":{"type":"Circle","radius":"10000m","coordinates":[12.565,55.673]}
     *                           }
     *                         }}
     *                       ],
     *                       "boost":1.0
     *                     }
     *                   }
     *                 ],
     *                 "boost":1.0
     *             }}][_doc{f}#56], limit[], sort[] estimatedRowSize[33]
     * </code>
     */
    public void testPushSpatialDistanceEvalWithStatsToSource() {
        var query = """
            FROM airports
            | EVAL distance = ST_DISTANCE(location, TO_GEOPOINT("POINT(12.565 55.673)"))
            | WHERE distance < 1000000 AND scalerank < 6 AND distance > 10000
            | STATS count=COUNT(*), centroid=ST_CENTROID_AGG(location) BY country
            | SORT count DESC, country ASC
            """;
        var plan = this.physicalPlan(query, airports);
        var topN = as(plan, TopNExec.class);
        var agg = as(topN.child(), AggregateExec.class);
        var exchange = as(agg.child(), ExchangeExec.class);
        var fragment = as(exchange.child(), FragmentExec.class);
        var agg2 = as(fragment.fragment(), Aggregate.class);
        var filter = as(agg2.child(), Filter.class);

        // Validate the filter condition (two distance filters)
        var and = as(filter.condition(), And.class);
        for (Expression expression : and.arguments()) {
            var comp = as(expression, EsqlBinaryComparison.class);
            var expectedComp = comp.equals(and.left()) ? LessThan.class : GreaterThan.class;
            assertThat("filter contains expected binary comparison", comp, instanceOf(expectedComp));
            var distance = as(comp.left(), ReferenceAttribute.class);
            assertThat(distance.name(), is("distance"));
        }

        // Validate the eval (calculating distance)
        var eval = as(filter.child(), Eval.class);
        var alias = as(eval.fields().get(0), Alias.class);
        assertThat(alias.name(), is("distance"));
        var filter2 = as(eval.child(), Filter.class);

        // Now optimize the plan
        var optimized = optimizedPlan(plan);
        var topLimit = as(optimized, TopNExec.class);
        var aggExec = as(topLimit.child(), AggregateExec.class);
        var exchangeExec = as(aggExec.child(), ExchangeExec.class);
        var aggExec2 = as(exchangeExec.child(), AggregateExec.class);
        // TODO: Remove the eval entirely, since the distance is no longer required after filter pushdown
        var extract = as(aggExec2.child(), FieldExtractExec.class);
        var evalExec = as(extract.child(), EvalExec.class);
        var stDistance = as(evalExec.fields().get(0).child(), StDistance.class);
        assertThat("Expect distance function to expect doc-values", stDistance.leftDocValues(), is(true));
        var source = assertChildIsGeoPointExtract(evalExec, FieldExtractPreference.DOC_VALUES);

        // No sort is pushed down
        assertThat(source.limit(), nullValue());
        assertThat(source.sorts(), nullValue());

        // Fine-grained checks on the pushed down query
        var bool = as(source.query(), BoolQueryBuilder.class);
        var rangeQueryBuilders = bool.filter().stream().filter(p -> p instanceof SingleValueQuery.Builder).toList();
        assertThat("Expected one range query builder", rangeQueryBuilders.size(), equalTo(1));
        assertThat(((SingleValueQuery.Builder) rangeQueryBuilders.get(0)).field(), equalTo("scalerank"));
        var filterBool = bool.filter().stream().filter(p -> p instanceof BoolQueryBuilder).toList();
        var fb = as(filterBool.get(0), BoolQueryBuilder.class);
        var shapeQueryBuilders = fb.must().stream().filter(p -> p instanceof SpatialRelatesQuery.ShapeQueryBuilder).toList();
        assertShapeQueryRange(shapeQueryBuilders, 10000.0, 1000000.0);
    }

    /**
     * ProjectExec[[languages{f}#8, salary{f}#10]]
     * \_TopNExec[[Order[salary{f}#10,DESC,FIRST]],10[INTEGER],0]
     *   \_ExchangeExec[[languages{f}#8, salary{f}#10],false]
     *     \_ProjectExec[[languages{f}#8, salary{f}#10]]
     *       \_FieldExtractExec[languages{f}#8, salary{f}#10][]
     *         \_EsQueryExec[test],
     *           indexMode[standard],
     *           query[][_doc{f}#25],
     *           limit[10],
     *           sort[[FieldSort[field=salary{f}#10, direction=DESC, nulls=FIRST]]] estimatedRowSize[24]
     */
    public void testPushTopNToSource() {
        var optimized = optimizedPlan(physicalPlan("""
            FROM test
            | SORT salary DESC
            | LIMIT 10
            | KEEP languages, salary
            """));

        var project = as(optimized, ProjectExec.class);
        var topN = as(project.child(), TopNExec.class);
        var exchange = asRemoteExchange(topN.child());

        project = as(exchange.child(), ProjectExec.class);
        assertThat(names(project.projections()), contains("languages", "salary"));
        var extract = as(project.child(), FieldExtractExec.class);
        assertThat(names(extract.attributesToExtract()), contains("languages", "salary"));
        var source = source(extract.child());
        assertThat(source.limit(), is(topN.limit()));
        assertThat(source.sorts(), is(fieldSorts(topN.order())));

        assertThat(source.limit(), is(l(10)));
        assertThat(source.sorts().size(), is(1));
        EsQueryExec.Sort sort = source.sorts().get(0);
        assertThat(sort.direction(), is(Order.OrderDirection.DESC));
        assertThat(name(sort.field()), is("salary"));
        assertThat(sort.sortBuilder(), isA(FieldSortBuilder.class));
        assertNull(source.query());
    }

    /**
     * ProjectExec[[languages{f}#9, salary{f}#11]]
     * \_TopNExec[[Order[salary{f}#11,DESC,FIRST]],10[INTEGER],0]
     *   \_ExchangeExec[[languages{f}#9, salary{f}#11],false]
     *     \_ProjectExec[[languages{f}#9, salary{f}#11]]
     *       \_FieldExtractExec[languages{f}#9, salary{f}#11][]
     *         \_EsQueryExec[test],
     *           indexMode[standard],
     *           query[{"esql_single_value":{
     *             "field":"salary",
     *             "next":{"range":{"salary":{"gt":50000,"boost":1.0}}},
     *             "source":"salary > 50000@2:9"
     *           }}][_doc{f}#26],
     *           limit[10],
     *           sort[[FieldSort[field=salary{f}#11, direction=DESC, nulls=FIRST]]] estimatedRowSize[24]
     */
    public void testPushTopNWithFilterToSource() {
        var optimized = optimizedPlan(physicalPlan("""
            FROM test
            | WHERE salary > 50000
            | SORT salary DESC
            | LIMIT 10
            | KEEP languages, salary
            """));

        var project = as(optimized, ProjectExec.class);
        var topN = as(project.child(), TopNExec.class);
        var exchange = asRemoteExchange(topN.child());

        project = as(exchange.child(), ProjectExec.class);
        assertThat(names(project.projections()), contains("languages", "salary"));
        var extract = as(project.child(), FieldExtractExec.class);
        assertThat(names(extract.attributesToExtract()), contains("languages", "salary"));
        var source = source(extract.child());
        assertThat(source.limit(), is(topN.limit()));
        assertThat(source.sorts(), is(fieldSorts(topN.order())));

        assertThat(source.limit(), is(l(10)));
        assertThat(source.sorts().size(), is(1));
        EsQueryExec.Sort sort = source.sorts().get(0);
        assertThat(sort.direction(), is(Order.OrderDirection.DESC));
        assertThat(name(sort.field()), is("salary"));
        assertThat(sort.sortBuilder(), isA(FieldSortBuilder.class));
        var rq = as(sv(source.query(), "salary"), RangeQueryBuilder.class);
        assertThat(rq.fieldName(), equalTo("salary"));
        assertThat(rq.from(), equalTo(50000));
        assertThat(rq.includeLower(), equalTo(false));
        assertThat(rq.to(), nullValue());
    }

    /**
     * ProjectExec[[abbrev{f}#4474, name{f}#4475, location{f}#4478, country{f}#4479, city{f}#4480]]
     * \_TopNExec[[Order[abbrev{f}#4474,ASC,LAST]],5[INTEGER],221]
     *   \_ExchangeExec[[abbrev{f}#4474, city{f}#4480, country{f}#4479, location{f}#4478, name{f}#4475],false]
     *     \_ProjectExec[[abbrev{f}#4474, city{f}#4480, country{f}#4479, location{f}#4478, name{f}#4475]]
     *       \_FieldExtractExec[abbrev{f}#4474, city{f}#4480, country{f}#4479, loca..]&lt;[],[]&gt;
     *         \_EsQueryExec[airports],
     *         indexMode[standard],
     *         query[][_doc{f}#4490],
     *         limit[5], sort[[FieldSort[field=abbrev{f}#4474, direction=ASC, nulls=LAST]]] estimatedRowSize[237]
     */
    public void testPushTopNKeywordToSource() {
        var optimized = optimizedPlan(physicalPlan("""
            FROM airports
            | SORT abbrev
            | LIMIT 5
            | KEEP abbrev, name, location, country, city
            """, airports));

        var project = as(optimized, ProjectExec.class);
        var topN = as(project.child(), TopNExec.class);
        var exchange = asRemoteExchange(topN.child());

        project = as(exchange.child(), ProjectExec.class);
        assertThat(names(project.projections()), contains("abbrev", "city", "country", "location", "name"));
        var extract = as(project.child(), FieldExtractExec.class);
        assertThat(names(extract.attributesToExtract()), contains("abbrev", "city", "country", "location", "name"));
        var source = source(extract.child());
        assertThat(source.limit(), is(topN.limit()));
        assertThat(source.sorts(), is(fieldSorts(topN.order())));

        assertThat(source.limit(), is(l(5)));
        assertThat(source.sorts().size(), is(1));
        EsQueryExec.Sort sort = source.sorts().get(0);
        assertThat(sort.direction(), is(Order.OrderDirection.ASC));
        assertThat(name(sort.field()), is("abbrev"));
        assertThat(sort.sortBuilder(), isA(FieldSortBuilder.class));
        assertNull(source.query());
    }

    /**
     * <code>
     * ProjectExec[[abbrev{f}#7828, name{f}#7829, location{f}#7832, country{f}#7833, city{f}#7834, abbrev{f}#7828 AS code#7820]]
     * \_TopNExec[[Order[abbrev{f}#7828,ASC,LAST]],5[INTEGER],221]
     *   \_ExchangeExec[[abbrev{f}#7828, city{f}#7834, country{f}#7833, location{f}#7832, name{f}#7829],false]
     *     \_ProjectExec[[abbrev{f}#7828, city{f}#7834, country{f}#7833, location{f}#7832, name{f}#7829]]
     *       \_FieldExtractExec[abbrev{f}#7828, city{f}#7834, country{f}#7833, loca..]&lt;[],[]&gt;
     *         \_EsQueryExec[airports], indexMode[standard], query[][_doc{f}#7845], limit[5],
     *         sort[[FieldSort[field=abbrev{f}#7828, direction=ASC, nulls=LAST]]] estimatedRowSize[237]
     * </code>
     */
    public void testPushTopNAliasedKeywordToSource() {
        var optimized = optimizedPlan(physicalPlan("""
            FROM airports
            | EVAL code = abbrev
            | SORT code
            | LIMIT 5
            | KEEP abbrev, name, location, country, city, code
            """, airports));

        var project = as(optimized, ProjectExec.class);
        assertThat(names(project.projections()), contains("abbrev", "name", "location", "country", "city", "code"));
        var topN = as(project.child(), TopNExec.class);
        var exchange = asRemoteExchange(topN.child());

        project = as(exchange.child(), ProjectExec.class);
        assertThat(names(project.projections()), contains("abbrev", "city", "country", "location", "name"));
        var extract = as(project.child(), FieldExtractExec.class);
        assertThat(names(extract.attributesToExtract()), contains("abbrev", "city", "country", "location", "name"));
        var source = source(extract.child());
        assertThat(source.limit(), is(topN.limit()));
        assertThat(source.sorts(), is(fieldSorts(topN.order())));

        assertThat(source.limit(), is(l(5)));
        assertThat(source.sorts().size(), is(1));
        EsQueryExec.Sort sort = source.sorts().get(0);
        assertThat(sort.direction(), is(Order.OrderDirection.ASC));
        assertThat(name(sort.field()), is("abbrev"));
        assertThat(sort.sortBuilder(), isA(FieldSortBuilder.class));
        assertNull(source.query());
    }

    /**
     * ProjectExec[[abbrev{f}#7283, name{f}#7284, location{f}#7287, country{f}#7288, city{f}#7289]]
     * \_TopNExec[[Order[distance{r}#7276,ASC,LAST]],5[INTEGER],229]
     *   \_ExchangeExec[[abbrev{f}#7283, city{f}#7289, country{f}#7288, location{f}#7287, name{f}#7284, distance{r}#7276],false]
     *     \_ProjectExec[[abbrev{f}#7283, city{f}#7289, country{f}#7288, location{f}#7287, name{f}#7284, distance{r}#7276]]
     *       \_FieldExtractExec[abbrev{f}#7283, city{f}#7289, country{f}#7288, name..]&lt;[],[]&gt;
     *         \_EvalExec[[STDISTANCE(location{f}#7287,[1 1 0 0 0 e1 7a 14 ae 47 21 29 40 a0 1a 2f dd 24 d6 4b 40][GEO_POINT]) AS distan
     * ce#7276]]
     *           \_FieldExtractExec[location{f}#7287]&lt;[],[]&gt;
     *             \_EsQueryExec[airports],
     *             indexMode[standard],
     *             query[][_doc{f}#7300],
     *             limit[5],
     *             sort[[GeoDistanceSort[field=location{f}#7287, direction=ASC, lat=55.673, lon=12.565]]] estimatedRowSize[245]
     */
    public void testPushTopNDistanceToSource() {
        var optimized = optimizedPlan(physicalPlan("""
            FROM airports
            | EVAL distance = ST_DISTANCE(location, TO_GEOPOINT("POINT(12.565 55.673)"))
            | SORT distance ASC
            | LIMIT 5
            | KEEP abbrev, name, location, country, city
            """, airports));

        var project = as(optimized, ProjectExec.class);
        var topN = as(project.child(), TopNExec.class);
        var exchange = asRemoteExchange(topN.child());

        project = as(exchange.child(), ProjectExec.class);
        assertThat(names(project.projections()), contains("abbrev", "city", "country", "location", "name", "distance"));
        var extract = as(project.child(), FieldExtractExec.class);
        assertThat(names(extract.attributesToExtract()), contains("abbrev", "city", "country", "name"));
        var evalExec = as(extract.child(), EvalExec.class);
        var alias = as(evalExec.fields().get(0), Alias.class);
        assertThat(alias.name(), is("distance"));
        var stDistance = as(alias.child(), StDistance.class);
        assertThat(stDistance.left().toString(), startsWith("location"));
        extract = as(evalExec.child(), FieldExtractExec.class);
        assertThat(names(extract.attributesToExtract()), contains("location"));
        var source = source(extract.child());

        // Assert that the TopN(distance) is pushed down as geo-sort(location)
        assertThat(source.limit(), is(topN.limit()));
        Set<String> orderSet = orderAsSet(topN.order());
        Set<String> sortsSet = sortsAsSet(source.sorts(), Map.of("location", "distance"));
        assertThat(orderSet, is(sortsSet));

        // Fine-grained checks on the pushed down sort
        assertThat(source.limit(), is(l(5)));
        assertThat(source.sorts().size(), is(1));
        EsQueryExec.Sort sort = source.sorts().get(0);
        assertThat(sort.direction(), is(Order.OrderDirection.ASC));
        assertThat(name(sort.field()), is("location"));
        assertThat(sort.sortBuilder(), isA(GeoDistanceSortBuilder.class));
        assertNull(source.query());
    }

    /**
     *ProjectExec[[abbrev{f}#5258, name{f}#5259, location{f}#5262, country{f}#5263, city{f}#5264]]
     * \_TopNExec[[Order[$$order_by$0$0{r}#5266,ASC,LAST]],5[INTEGER],229]
     *   \_ExchangeExec[[abbrev{f}#5258, city{f}#5264, country{f}#5263, location{f}#5262, name{f}#5259, $$order_by$0$0{r}#5266],false]
     *     \_ProjectExec[[abbrev{f}#5258, city{f}#5264, country{f}#5263, location{f}#5262, name{f}#5259, $$order_by$0$0{r}#5266]]
     *       \_FieldExtractExec[abbrev{f}#5258, city{f}#5264, country{f}#5263, name..]&lt;[],[]&gt;
     *         \_EvalExec[[STDISTANCE(location{f}#5262,[1 1 0 0 0 e1 7a 14 ae 47 21 29 40 a0 1a 2f dd 24 d6 4b 40][GEO_POINT]) AS $$orde
     * r_by$0$0#5266]]
     *           \_FieldExtractExec[location{f}#5262]&lt;[],[]&gt;
     *             \_EsQueryExec[airports],
     *             indexMode[standard],
     *             query[][_doc{f}#5276],
     *             limit[5],
     *             sort[[GeoDistanceSort[field=location{f}#5262, direction=ASC, lat=55.673, lon=12.565]]] estimatedRowSize[245]
     */
    public void testPushTopNInlineDistanceToSource() {
        var optimized = optimizedPlan(physicalPlan("""
            FROM airports
            | SORT ST_DISTANCE(location, TO_GEOPOINT("POINT(12.565 55.673)")) ASC
            | LIMIT 5
            | KEEP abbrev, name, location, country, city
            """, airports));

        var project = as(optimized, ProjectExec.class);
        var topN = as(project.child(), TopNExec.class);
        var exchange = asRemoteExchange(topN.child());

        project = as(exchange.child(), ProjectExec.class);
        // Depending on what is run before this test, the synthetic name could have variable suffixes, so we must only assert on the prefix
        assertThat(
            names(project.projections()),
            contains(
                equalTo("abbrev"),
                equalTo("city"),
                equalTo("country"),
                equalTo("location"),
                equalTo("name"),
                startsWith("$$order_by$0$")
            )
        );
        var extract = as(project.child(), FieldExtractExec.class);
        assertThat(names(extract.attributesToExtract()), contains("abbrev", "city", "country", "name"));
        var evalExec = as(extract.child(), EvalExec.class);
        var alias = as(evalExec.fields().get(0), Alias.class);
        assertThat(alias.name(), startsWith("$$order_by$0$"));
        var aliasName = alias.name();  // We need this name to know what to assert on later when comparing the Order to the Sort
        var stDistance = as(alias.child(), StDistance.class);
        assertThat(stDistance.left().toString(), startsWith("location"));
        extract = as(evalExec.child(), FieldExtractExec.class);
        assertThat(names(extract.attributesToExtract()), contains("location"));
        var source = source(extract.child());

        // Assert that the TopN(distance) is pushed down as geo-sort(location)
        assertThat(source.limit(), is(topN.limit()));
        Set<String> orderSet = orderAsSet(topN.order());
        Set<String> sortsSet = sortsAsSet(source.sorts(), Map.of("location", aliasName));
        assertThat(orderSet, is(sortsSet));

        // Fine-grained checks on the pushed down sort
        assertThat(source.limit(), is(l(5)));
        assertThat(source.sorts().size(), is(1));
        EsQueryExec.Sort sort = source.sorts().get(0);
        assertThat(sort.direction(), is(Order.OrderDirection.ASC));
        assertThat(name(sort.field()), is("location"));
        assertThat(sort.sortBuilder(), isA(GeoDistanceSortBuilder.class));
        assertNull(source.query());
    }

    /**
     * <code>
     * ProjectExec[[abbrev{f}#361, name{f}#362, location{f}#365, country{f}#366, city{f}#367]]
     * \_TopNExec[[Order[distance{r}#353,ASC,LAST]],5[INTEGER],229]
     *   \_ExchangeExec[[abbrev{f}#361, city{f}#367, country{f}#366, location{f}#365, name{f}#362, distance{r}#353],false]
     *     \_ProjectExec[[abbrev{f}#361, city{f}#367, country{f}#366, location{f}#365, name{f}#362, distance{r}#353]]
     *       \_FieldExtractExec[abbrev{f}#361, city{f}#367, country{f}#366, name{f}..]&lt;[],[]&gt;
     *         \_EvalExec[[STDISTANCE(location{f}#365,[1 1 0 0 0 e1 7a 14 ae 47 21 29 40 a0 1a 2f dd 24 d6 4b 40][GEO_POINT]) AS distanc
     * e#353]]
     *           \_FieldExtractExec[location{f}#365]&lt;[],[]&gt;
     *             \_EsQueryExec[airports], indexMode[standard], query[
     * {
     *   "geo_shape":{
     *     "location":{
     *       "relation":"DISJOINT",
     *       "shape":{
     *         "type":"Circle",
     *         "radius":"50000.00000000001m",
     *         "coordinates":[12.565,55.673]
     *       }
     *     }
     *   }
     * ][_doc{f}#378], limit[5], sort[[GeoDistanceSort[field=location{f}#365, direction=ASC, lat=55.673, lon=12.565]]] estimatedRowSize[245]
     * </code>
     */
    public void testPushTopNDistanceWithFilterToSource() {
        var optimized = optimizedPlan(physicalPlan("""
            FROM airports
            | EVAL distance = ST_DISTANCE(location, TO_GEOPOINT("POINT(12.565 55.673)"))
            | WHERE distance > 50000
            | SORT distance ASC
            | LIMIT 5
            | KEEP abbrev, name, location, country, city
            """, airports));

        var project = as(optimized, ProjectExec.class);
        var topN = as(project.child(), TopNExec.class);
        var exchange = asRemoteExchange(topN.child());

        project = as(exchange.child(), ProjectExec.class);
        assertThat(names(project.projections()), contains("abbrev", "city", "country", "location", "name", "distance"));
        var extract = as(project.child(), FieldExtractExec.class);
        assertThat(names(extract.attributesToExtract()), contains("abbrev", "city", "country", "name"));
        var evalExec = as(extract.child(), EvalExec.class);
        var alias = as(evalExec.fields().get(0), Alias.class);
        assertThat(alias.name(), is("distance"));
        var stDistance = as(alias.child(), StDistance.class);
        assertThat(stDistance.left().toString(), startsWith("location"));
        extract = as(evalExec.child(), FieldExtractExec.class);
        assertThat(names(extract.attributesToExtract()), contains("location"));
        var source = source(extract.child());

        // Assert that the TopN(distance) is pushed down as geo-sort(location)
        assertThat(source.limit(), is(topN.limit()));
        Set<String> orderSet = orderAsSet(topN.order());
        Set<String> sortsSet = sortsAsSet(source.sorts(), Map.of("location", "distance"));
        assertThat(orderSet, is(sortsSet));

        // Fine-grained checks on the pushed down sort
        assertThat(source.limit(), is(l(5)));
        assertThat(source.sorts().size(), is(1));
        EsQueryExec.Sort sort = source.sorts().get(0);
        assertThat(sort.direction(), is(Order.OrderDirection.ASC));
        assertThat(name(sort.field()), is("location"));
        assertThat(sort.sortBuilder(), isA(GeoDistanceSortBuilder.class));

        var condition = as(source.query(), SpatialRelatesQuery.ShapeQueryBuilder.class);
        assertThat("Geometry field name", condition.fieldName(), equalTo("location"));
        assertThat("Spatial relationship", condition.relation(), equalTo(ShapeRelation.DISJOINT));
        assertThat("Geometry is Circle", condition.shape().type(), equalTo(ShapeType.CIRCLE));
        var circle = as(condition.shape(), Circle.class);
        assertThat("Circle center-x", circle.getX(), equalTo(12.565));
        assertThat("Circle center-y", circle.getY(), equalTo(55.673));
        assertThat("Circle radius for predicate", circle.getRadiusMeters(), closeTo(50000.0, 1e-9));
    }

    /**
     * <code>
     * ProjectExec[[abbrev{f}#6367, name{f}#6368, location{f}#6371, country{f}#6372, city{f}#6373]]
     * \_TopNExec[[Order[distance{r}#6357,ASC,LAST]],5[INTEGER],229]
     *   \_ExchangeExec[[abbrev{f}#6367, city{f}#6373, country{f}#6372, location{f}#6371, name{f}#6368, distance{r}#6357],false]
     *     \_ProjectExec[[abbrev{f}#6367, city{f}#6373, country{f}#6372, location{f}#6371, name{f}#6368, distance{r}#6357]]
     *       \_FieldExtractExec[abbrev{f}#6367, city{f}#6373, country{f}#6372, name..]&lt;[],[]&gt;
     *         \_EvalExec[[STDISTANCE(location{f}#6371,[1 1 0 0 0 e1 7a 14 ae 47 21 29 40 a0 1a 2f dd 24 d6 4b 40][GEO_POINT]) AS distan
     * ce#6357]]
     *           \_FieldExtractExec[location{f}#6371]&lt;[],[]&gt;
     *             \_EsQueryExec[airports], indexMode[standard], query[
     *             {"bool":{"filter":[{"esql_single_value":{"field":"scalerank","next":{"range":
     *             {"scalerank":{"lt":6,"boost":0.0}}},"source":"scalerank &lt; 6@3:31"}},
     *             {"bool":{"must":[{"geo_shape":
     *             {"location":{"relation":"INTERSECTS","shape":
     *             {"type":"Circle","radius":"499999.99999999994m","coordinates":[12.565,55.673]}}}},
     *             {"geo_shape":{"location":{"relation":"DISJOINT","shape":
     *             {"type":"Circle","radius":"10000.000000000002m","coordinates":[12.565,55.673]}}}}]
     *             ,"boost":1.0}}],"boost":1.0}}
     *             ][_doc{f}#6384], limit[5], sort[
     *             [GeoDistanceSort[field=location{f}#6371, direction=ASC, lat=55.673, lon=12.565]]] estimatedRowSize[245]
     * </code>
     */
    public void testPushTopNDistanceWithCompoundFilterToSource() {
        var optimized = optimizedPlan(physicalPlan("""
            FROM airports
            | EVAL distance = ST_DISTANCE(location, TO_GEOPOINT("POINT(12.565 55.673)"))
            | WHERE distance < 500000 AND scalerank < 6 AND distance > 10000
            | SORT distance ASC
            | LIMIT 5
            | KEEP abbrev, name, location, country, city
            """, airports));

        var project = as(optimized, ProjectExec.class);
        var topN = as(project.child(), TopNExec.class);
        var exchange = asRemoteExchange(topN.child());

        project = as(exchange.child(), ProjectExec.class);
        assertThat(names(project.projections()), contains("abbrev", "city", "country", "location", "name", "distance"));
        var extract = as(project.child(), FieldExtractExec.class);
        assertThat(names(extract.attributesToExtract()), contains("abbrev", "city", "country", "name"));
        var evalExec = as(extract.child(), EvalExec.class);
        var alias = as(evalExec.fields().get(0), Alias.class);
        assertThat(alias.name(), is("distance"));
        var stDistance = as(alias.child(), StDistance.class);
        assertThat(stDistance.left().toString(), startsWith("location"));
        extract = as(evalExec.child(), FieldExtractExec.class);
        assertThat(names(extract.attributesToExtract()), contains("location"));
        var source = source(extract.child());

        // Assert that the TopN(distance) is pushed down as geo-sort(location)
        assertThat(source.limit(), is(topN.limit()));
        Set<String> orderSet = orderAsSet(topN.order());
        Set<String> sortsSet = sortsAsSet(source.sorts(), Map.of("location", "distance"));
        assertThat(orderSet, is(sortsSet));

        // Fine-grained checks on the pushed down sort
        assertThat(source.limit(), is(l(5)));
        assertThat(source.sorts().size(), is(1));
        EsQueryExec.Sort sort = source.sorts().get(0);
        assertThat(sort.direction(), is(Order.OrderDirection.ASC));
        assertThat(name(sort.field()), is("location"));
        assertThat(sort.sortBuilder(), isA(GeoDistanceSortBuilder.class));

        // Fine-grained checks on the pushed down query
        var bool = as(source.query(), BoolQueryBuilder.class);
        var rangeQueryBuilders = bool.filter().stream().filter(p -> p instanceof SingleValueQuery.Builder).toList();
        assertThat("Expected one range query builder", rangeQueryBuilders.size(), equalTo(1));
        assertThat(((SingleValueQuery.Builder) rangeQueryBuilders.get(0)).field(), equalTo("scalerank"));
        var filterBool = bool.filter().stream().filter(p -> p instanceof BoolQueryBuilder).toList();
        var fb = as(filterBool.get(0), BoolQueryBuilder.class);
        var shapeQueryBuilders = fb.must().stream().filter(p -> p instanceof SpatialRelatesQuery.ShapeQueryBuilder).toList();
        assertShapeQueryRange(shapeQueryBuilders, 10000.0, 500000.0);
    }

    /**
     * Tests that multiple sorts, including distance and a field, are pushed down to the source.
     * <code>
     * ProjectExec[[abbrev{f}#7429, name{f}#7430, location{f}#7433, country{f}#7434, city{f}#7435, scalerank{f}#7431, scale{r}#74
     * 11]]
     * \_TopNExec[[Order[distance{r}#7408,ASC,LAST], Order[scalerank{f}#7431,ASC,LAST], Order[scale{r}#7411,DESC,FIRST], Order[l
     * oc{r}#7414,DESC,FIRST]],5[INTEGER],287]
     *   \_ExchangeExec[[abbrev{f}#7429, city{f}#7435, country{f}#7434, location{f}#7433, name{f}#7430, scalerank{f}#7431, distance{r}
     * #7408, scale{r}#7411, loc{r}#7414],false]
     *     \_ProjectExec[[abbrev{f}#7429, city{f}#7435, country{f}#7434, location{f}#7433, name{f}#7430, scalerank{f}#7431, distance{r}
     * #7408, scale{r}#7411, loc{r}#7414]]
     *       \_FieldExtractExec[abbrev{f}#7429, city{f}#7435, country{f}#7434, name..]&lt;[],[]&gt;
     *         \_EvalExec[[STDISTANCE(location{f}#7433,[1 1 0 0 0 e1 7a 14 ae 47 21 29 40 a0 1a 2f dd 24 d6 4b 40][GEO_POINT]) AS distan
     * ce#7408, 10[INTEGER] - scalerank{f}#7431 AS scale#7411, TOSTRING(location{f}#7433) AS loc#7414]]
     *           \_FieldExtractExec[location{f}#7433, scalerank{f}#7431]&lt;[],[]&gt;
     *             \_EsQueryExec[airports], indexMode[standard], query[
     *             {"bool":{"filter":[{"esql_single_value":{"field":"scalerank","next":
     *             {"range":{"scalerank":{"lt":6,"boost":0.0}}},"source":"scalerank &lt; 6@3:31"}},
     *             {"bool":{"must":[{"geo_shape":{"location":{"relation":"INTERSECTS","shape":
     *             {"type":"Circle","radius":"499999.99999999994m","coordinates":[12.565,55.673]}}}},
     *             {"geo_shape":{"location":{"relation":"DISJOINT","shape":
     *             {"type":"Circle","radius":"10000.000000000002m","coordinates":[12.565,55.673]}}}}],
     *             "boost":1.0}}],"boost":1.0}}][_doc{f}#7448], limit[5], sort[
     *             [GeoDistanceSort[field=location{f}#7433, direction=ASC, lat=55.673, lon=12.565],
     *             FieldSort[field=scalerank{f}#7431, direction=ASC, nulls=LAST]]] estimatedRowSize[303]
     * </code>
     */
    public void testPushTopNDistanceAndPushableFieldWithCompoundFilterToSource() {
        var optimized = optimizedPlan(physicalPlan("""
            FROM airports
            | EVAL distance = ST_DISTANCE(location, TO_GEOPOINT("POINT(12.565 55.673)")), scale = 10 - scalerank, loc = location::string
            | WHERE distance < 500000 AND scalerank < 6 AND distance > 10000
            | SORT distance ASC, scalerank ASC, scale DESC, loc DESC
            | LIMIT 5
            | KEEP abbrev, name, location, country, city, scalerank, scale
            """, airports));

        var project = as(optimized, ProjectExec.class);
        var topN = as(project.child(), TopNExec.class);
        assertThat(topN.order().size(), is(4));
        var exchange = asRemoteExchange(topN.child());

        project = as(exchange.child(), ProjectExec.class);
        assertThat(
            names(project.projections()),
            contains("abbrev", "city", "country", "location", "name", "scalerank", "distance", "scale", "loc")
        );
        var extract = as(project.child(), FieldExtractExec.class);
        assertThat(names(extract.attributesToExtract()), contains("abbrev", "city", "country", "name"));
        var evalExec = as(extract.child(), EvalExec.class);
        var alias = as(evalExec.fields().get(0), Alias.class);
        assertThat(alias.name(), is("distance"));
        var stDistance = as(alias.child(), StDistance.class);
        assertThat(stDistance.left().toString(), startsWith("location"));
        extract = as(evalExec.child(), FieldExtractExec.class);
        assertThat(names(extract.attributesToExtract()), contains("location", "scalerank"));
        var source = source(extract.child());

        // Assert that the TopN(distance) is pushed down as geo-sort(location)
        assertThat(source.limit(), is(topN.limit()));
        Set<String> orderSet = orderAsSet(topN.order().subList(0, 2));
        Set<String> sortsSet = sortsAsSet(source.sorts(), Map.of("location", "distance"));
        assertThat(orderSet, is(sortsSet));

        // Fine-grained checks on the pushed down sort
        assertThat(source.limit(), is(l(5)));
        assertThat(source.sorts().size(), is(2));
        EsQueryExec.Sort sort = source.sorts().get(0);
        assertThat(sort.direction(), is(Order.OrderDirection.ASC));
        assertThat(name(sort.field()), is("location"));
        assertThat(sort.sortBuilder(), isA(GeoDistanceSortBuilder.class));
        sort = source.sorts().get(1);
        assertThat(sort.direction(), is(Order.OrderDirection.ASC));
        assertThat(name(sort.field()), is("scalerank"));
        assertThat(sort.sortBuilder(), isA(FieldSortBuilder.class));

        // Fine-grained checks on the pushed down query
        var bool = as(source.query(), BoolQueryBuilder.class);
        var rangeQueryBuilders = bool.filter().stream().filter(p -> p instanceof SingleValueQuery.Builder).toList();
        assertThat("Expected one range query builder", rangeQueryBuilders.size(), equalTo(1));
        assertThat(((SingleValueQuery.Builder) rangeQueryBuilders.get(0)).field(), equalTo("scalerank"));
        var filterBool = bool.filter().stream().filter(p -> p instanceof BoolQueryBuilder).toList();
        var fb = as(filterBool.get(0), BoolQueryBuilder.class);
        var shapeQueryBuilders = fb.must().stream().filter(p -> p instanceof SpatialRelatesQuery.ShapeQueryBuilder).toList();
        assertShapeQueryRange(shapeQueryBuilders, 10000.0, 500000.0);
    }

    /**
     * This test shows that if the filter contains a predicate on the same field that is sorted, we cannot push down the sort.
     * <code>
     * ProjectExec[[abbrev{f}#4856, name{f}#4857, location{f}#4860, country{f}#4861, city{f}#4862, scalerank{f}#4858 AS scale#484
     * 3]]
     * \_TopNExec[[Order[distance{r}#4837,ASC,LAST], Order[scalerank{f}#4858,ASC,LAST]],5[INTEGER],233]
     *   \_ExchangeExec[[abbrev{f}#4856, city{f}#4862, country{f}#4861, location{f}#4860, name{f}#4857, scalerank{f}#4858, distance{r}
     * #4837],false]
     *     \_ProjectExec[[abbrev{f}#4856, city{f}#4862, country{f}#4861, location{f}#4860, name{f}#4857, scalerank{f}#4858, distance{r}
     * #4837]]
     *       \_FieldExtractExec[abbrev{f}#4856, city{f}#4862, country{f}#4861, name..]&lt;[],[]&gt;
     *         \_TopNExec[[Order[distance{r}#4837,ASC,LAST], Order[scalerank{f}#4858,ASC,LAST]],5[INTEGER],303]
     *           \_FieldExtractExec[scalerank{f}#4858]&lt;[],[]&gt;
     *             \_FilterExec[SUBSTRING(position{r}#4840,1[INTEGER],5[INTEGER]) == POINT[KEYWORD]]
     *               \_EvalExec[[STDISTANCE(location{f}#4860,[1 1 0 0 0 e1 7a 14 ae 47 21 29 40 a0 1a 2f dd 24 d6 4b 40][GEO_POINT]) AS
     * distance#4837, TOSTRING(location{f}#4860) AS position#4840]]
     *                 \_FieldExtractExec[location{f}#4860]&lt;[],[]&gt;
     *                   \_EsQueryExec[airports], indexMode[standard], query[
     *                   {"bool":{"filter":[
     *                   {"esql_single_value":
     *                   {"field":"scalerank","next":{"range":{"scalerank":{"lt":6,"boost":0.0}}},"source":"scale &lt; 6@3:93"}},
     *                   {"bool":{"must":[
     *                   {"geo_shape":{"location":{"relation":"INTERSECTS","shape":
     *                   {"type":"Circle","radius":"499999.99999999994m","coordinates":[12.565,55.673]}}}},
     *                   {"geo_shape":{"location":{"relation":"DISJOINT","shape":
     *                   {"type":"Circle","radius":"10000.000000000002m","coordinates":[12.565,55.673]}}}}
     *                   ],"boost":1.0}}],"boost":1.0}}][_doc{f}#4875], limit[], sort[] estimatedRowSize[87]
     * </code>
     */
    public void testPushTopNDistanceAndNonPushableEvalWithCompoundFilterToSource() {
        var optimized = optimizedPlan(physicalPlan("""
            FROM airports
            | EVAL distance = ST_DISTANCE(location, TO_GEOPOINT("POINT(12.565 55.673)")), position = location::keyword, scale = scalerank
            | WHERE distance < 500000 AND SUBSTRING(position, 1, 5) == "POINT" AND distance > 10000 AND scale < 6
            | SORT distance ASC, scale ASC
            | LIMIT 5
            | KEEP abbrev, name, location, country, city, scale
            """, airports));

        var project = as(optimized, ProjectExec.class);
        var topN = as(project.child(), TopNExec.class);
        assertThat(topN.order().size(), is(2));
        var exchange = asRemoteExchange(topN.child());

        project = as(exchange.child(), ProjectExec.class);
        assertThat(names(project.projections()), contains("abbrev", "city", "country", "location", "name", "scalerank", "distance"));
        var extract = as(project.child(), FieldExtractExec.class);
        assertThat(names(extract.attributesToExtract()), contains("abbrev", "city", "country", "name"));
        var topNChild = as(extract.child(), TopNExec.class);
        extract = as(topNChild.child(), FieldExtractExec.class);
        assertThat(names(extract.attributesToExtract()), contains("scalerank"));
        var filter = as(extract.child(), FilterExec.class);
        var evalExec = as(filter.child(), EvalExec.class);
        assertThat(evalExec.fields().size(), is(2));
        var aliasDistance = as(evalExec.fields().get(0), Alias.class);
        assertThat(aliasDistance.name(), is("distance"));
        var stDistance = as(aliasDistance.child(), StDistance.class);
        assertThat(stDistance.left().toString(), startsWith("location"));
        var aliasPosition = as(evalExec.fields().get(1), Alias.class);
        assertThat(aliasPosition.name(), is("position"));
        extract = as(evalExec.child(), FieldExtractExec.class);
        assertThat(names(extract.attributesToExtract()), contains("location"));
        var source = source(extract.child());

        // In this example TopN is not pushed down (we can optimize that in later work)
        assertThat(source.limit(), nullValue());
        assertThat(source.sorts(), nullValue());

        // Fine-grained checks on the pushed down query
        var bool = as(source.query(), BoolQueryBuilder.class);
        var rangeQueryBuilders = bool.filter().stream().filter(p -> p instanceof SingleValueQuery.Builder).toList();
        assertThat("Expected one range query builder", rangeQueryBuilders.size(), equalTo(1));
        assertThat(((SingleValueQuery.Builder) rangeQueryBuilders.get(0)).field(), equalTo("scalerank"));
        var filterBool = bool.filter().stream().filter(p -> p instanceof BoolQueryBuilder).toList();
        var fb = as(filterBool.get(0), BoolQueryBuilder.class);
        var shapeQueryBuilders = fb.must().stream().filter(p -> p instanceof SpatialRelatesQuery.ShapeQueryBuilder).toList();
        assertShapeQueryRange(shapeQueryBuilders, 10000.0, 500000.0);
    }

    /**
     * This test shows that if the filter contains a predicate on the same field that is sorted, we cannot push down the sort.
     * <code>
     *ProjectExec[[abbrev{f}#1447, name{f}#1448, location{f}#1451, country{f}#1452, city{f}#1453, scalerank{r}#1434]]
     * \_TopNExec[[Order[distance{r}#1428,ASC,LAST], Order[scalerank{r}#1434,ASC,LAST]],5[INTEGER],233]
     *   \_ExchangeExec[[abbrev{f}#1447, city{f}#1453, country{f}#1452, location{f}#1451, name{f}#1448, distance{r}#1428, scalerank{r}
     * #1434],false]
     *     \_ProjectExec[[abbrev{f}#1447, city{f}#1453, country{f}#1452, location{f}#1451, name{f}#1448, distance{r}#1428, scalerank{r}
     * #1434]]
     *       \_FieldExtractExec[abbrev{f}#1447, city{f}#1453, country{f}#1452, name..]&lt;[],[]&gt;
     *         \_TopNExec[[Order[distance{r}#1428,ASC,LAST], Order[scalerank{r}#1434,ASC,LAST]],5[INTEGER],303]
     *           \_FilterExec[SUBSTRING(position{r}#1431,1[INTEGER],5[INTEGER]) == POINT[KEYWORD] AND scalerank{r}#1434 > 3[INTEGER]]
     *             \_EvalExec[[STDISTANCE(location{f}#1451,[1 1 0 0 0 e1 7a 14 ae 47 21 29 40 a0 1a 2f dd 24 d6 4b 40][GEO_POINT]) AS distan
     * ce#1428, TOSTRING(location{f}#1451) AS position#1431, 10[INTEGER] - scalerank{f}#1449 AS scalerank#1434]]
     *               \_FieldExtractExec[location{f}#1451, scalerank{f}#1449]&lt;[],[]&gt;
     *                 \_EsQueryExec[airports], indexMode[standard], query[
     *                 {"bool":{"must":[
     *                 {"geo_shape":{"location":{"relation":"INTERSECTS","shape":
     *                 {"type":"Circle","radius":"499999.99999999994m","coordinates":[12.565,55.673]}}}},
     *                 {"geo_shape":{"location":{"relation":"DISJOINT","shape":
     *                 {"type":"Circle","radius":"10000.000000000002m","coordinates":[12.565,55.673]}}}}
     *                 ],"boost":1.0}}][_doc{f}#1466], limit[], sort[] estimatedRowSize[91]
     * </code>
     */
    public void testPushTopNDistanceAndNonPushableEvalsWithCompoundFilterToSource() {
        var optimized = optimizedPlan(physicalPlan("""
            FROM airports
            | EVAL distance = ST_DISTANCE(location, TO_GEOPOINT("POINT(12.565 55.673)")),
                   position = location::keyword, scalerank = 10 - scalerank
            | WHERE distance < 500000 AND SUBSTRING(position, 1, 5) == "POINT" AND distance > 10000 AND scalerank > 3
            | SORT distance ASC, scalerank ASC
            | LIMIT 5
            | KEEP abbrev, name, location, country, city, scalerank
            """, airports));
        var project = as(optimized, ProjectExec.class);
        var topN = as(project.child(), TopNExec.class);
        assertThat(topN.order().size(), is(2));
        var exchange = asRemoteExchange(topN.child());

        project = as(exchange.child(), ProjectExec.class);
        assertThat(names(project.projections()), contains("abbrev", "city", "country", "location", "name", "distance", "scalerank"));
        var extract = as(project.child(), FieldExtractExec.class);
        assertThat(names(extract.attributesToExtract()), contains("abbrev", "city", "country", "name"));
        var topNChild = as(extract.child(), TopNExec.class);
        var filter = as(topNChild.child(), FilterExec.class);
        assertThat(filter.condition(), isA(And.class));
        var and = (And) filter.condition();
        assertThat(and.left(), isA(Equals.class));
        assertThat(and.right(), isA(GreaterThan.class));
        var evalExec = as(filter.child(), EvalExec.class);
        assertThat(evalExec.fields().size(), is(3));
        var aliasDistance = as(evalExec.fields().get(0), Alias.class);
        assertThat(aliasDistance.name(), is("distance"));
        var stDistance = as(aliasDistance.child(), StDistance.class);
        assertThat(stDistance.left().toString(), startsWith("location"));
        var aliasPosition = as(evalExec.fields().get(1), Alias.class);
        assertThat(aliasPosition.name(), is("position"));
        var aliasScale = as(evalExec.fields().get(2), Alias.class);
        assertThat(aliasScale.name(), is("scalerank"));
        extract = as(evalExec.child(), FieldExtractExec.class);
        assertThat(names(extract.attributesToExtract()), contains("location", "scalerank"));
        var source = source(extract.child());

        // In this example TopN is not pushed down (we can optimize that in later work)
        assertThat(source.limit(), nullValue());
        assertThat(source.sorts(), nullValue());

        // Fine-grained checks on the pushed down query, only the spatial distance gets pushed down, not the scale filter
        var bool = as(source.query(), BoolQueryBuilder.class);
        var shapeQueryBuilders = bool.must().stream().filter(p -> p instanceof SpatialRelatesQuery.ShapeQueryBuilder).toList();
        assertShapeQueryRange(shapeQueryBuilders, 10000.0, 500000.0);
    }

    /**
     * This test shows that with if the top level predicate contains a non-pushable component (eg. disjunction),
     * we should not push down the filter.
     * <code>
     * ProjectExec[[abbrev{f}#8612, name{f}#8613, location{f}#8616, country{f}#8617, city{f}#8618, scalerank{f}#8614 AS scale]]
     * \_TopNExec[[Order[distance{r}#8596,ASC,LAST], Order[scalerank{f}#8614,ASC,LAST]],5[INTEGER],0]
     *   \_ExchangeExec[[abbrev{f}#8612, name{f}#8613, location{f}#8616, country{f}#8617, city{f}#8618,
     *       scalerank{f}#8614, distance{r}#8596
     *     ],false]
     *     \_ProjectExec[[abbrev{f}#8612, name{f}#8613, location{f}#8616, country{f}#8617, city{f}#8618,
     *         scalerank{f}#8614, distance{r}#8596
     *       ]]
     *       \_FieldExtractExec[abbrev{f}#8612, name{f}#8613, country{f}#8617, city..][]
     *         \_TopNExec[[Order[distance{r}#8596,ASC,LAST], Order[scalerank{f}#8614,ASC,LAST]],5[INTEGER],208]
     *           \_FilterExec[
     *               distance{r}#8596 &lt; 500000[INTEGER]
     *               AND distance{r}#8596 &gt; 10000[INTEGER]
     *               AND scalerank{f}#8614 &lt; 6[INTEGER]
     *               OR SUBSTRING(TOSTRING(location{f}#8616),1[INTEGER],5[INTEGER]) == [50 4f 49 4e 54][KEYWORD]
     *             ]
     *             \_FieldExtractExec[scalerank{f}#8614][]
     *               \_EvalExec[[
     *                   STDISTANCE(location{f}#8616,[1 1 0 0 0 e1 7a 14 ae 47 21 29 40 a0 1a 2f dd 24 d6 4b 40][GEO_POINT]) AS distance
     *                 ]]
     *                 \_FieldExtractExec[location{f}#8616][]
     *                   \_EsQueryExec[airports], indexMode[standard], query[][_doc{f}#8630], limit[], sort[] estimatedRowSize[37]
     * </code>
     */
    public void testPushTopNDistanceWithCompoundFilterToSourceAndDisjunctiveNonPushableEval() {
        var optimized = optimizedPlan(physicalPlan("""
            FROM airports
            | EVAL distance = ST_DISTANCE(location, TO_GEOPOINT("POINT(12.565 55.673)")), scale = scalerank
            | WHERE distance < 500000 AND distance > 10000 AND scale < 6 OR SUBSTRING(location::keyword, 1, 5) == "POINT"
            | SORT distance ASC, scale ASC
            | LIMIT 5
            | KEEP abbrev, name, location, country, city, scale
            """, airports));

        var project = as(optimized, ProjectExec.class);
        var topN = as(project.child(), TopNExec.class);
        assertThat(topN.order().size(), is(2));
        var exchange = asRemoteExchange(topN.child());

        project = as(exchange.child(), ProjectExec.class);
        assertThat(names(project.projections()), contains("abbrev", "city", "country", "location", "name", "scalerank", "distance"));
        var extract = as(project.child(), FieldExtractExec.class);
        assertThat(names(extract.attributesToExtract()), contains("abbrev", "city", "country", "name"));
        var topNChild = as(extract.child(), TopNExec.class);
        var filter = as(topNChild.child(), FilterExec.class);
        assertThat(filter.condition(), isA(Or.class));
        var filterOr = (Or) filter.condition();
        assertThat(filterOr.left(), isA(And.class));
        assertThat(filterOr.right(), isA(Equals.class));
        extract = as(filter.child(), FieldExtractExec.class);
        assertThat(names(extract.attributesToExtract()), contains("scalerank"));
        var evalExec = as(extract.child(), EvalExec.class);
        assertThat(evalExec.fields().size(), is(1));
        var aliasDistance = as(evalExec.fields().get(0), Alias.class);
        assertThat(aliasDistance.name(), is("distance"));
        var stDistance = as(aliasDistance.child(), StDistance.class);
        assertThat(stDistance.left().toString(), startsWith("location"));
        extract = as(evalExec.child(), FieldExtractExec.class);
        assertThat(names(extract.attributesToExtract()), contains("location"));
        var source = source(extract.child());

        // In this example neither TopN not filter is pushed down
        assertThat(source.limit(), nullValue());
        assertThat(source.sorts(), nullValue());
        assertThat(source.query(), nullValue());
    }

    /**
     * <code>
     * ProjectExec[[abbrev{f}#6090, name{f}#6091, location{f}#6094, country{f}#6095, city{f}#6096]]
     * \_TopNExec[[Order[scalerank{f}#6092,ASC,LAST], Order[distance{r}#6079,ASC,LAST]],15[INTEGER],233]
     *   \_ExchangeExec[[abbrev{f}#6090, city{f}#6096, country{f}#6095, location{f}#6094, name{f}#6091, scalerank{f}#6092, distance{r}
     * #6079],false]
     *     \_ProjectExec[[abbrev{f}#6090, city{f}#6096, country{f}#6095, location{f}#6094, name{f}#6091, scalerank{f}#6092, distance{r}
     * #6079]]
     *       \_FieldExtractExec[abbrev{f}#6090, city{f}#6096, country{f}#6095, name..]&lt;[],[]&gt;
     *         \_EvalExec[[STDISTANCE(location{f}#6094,[1 1 0 0 0 e1 7a 14 ae 47 21 29 40 a0 1a 2f dd 24 d6 4b 40][GEO_POINT]) AS distan
     * ce#6079]]
     *           \_FieldExtractExec[location{f}#6094]&lt;[],[]&gt;
     *             \_EsQueryExec[airports], indexMode[standard], query[
     *             {"bool":{"filter":[
     *             {"esql_single_value":{"field":"scalerank","next":{"range":
     *             {"scalerank":{"lt":6,"boost":0.0}}},"source":"scalerank &lt; 6@3:31"}},
     *             {"bool":{"must":[
     *             {"geo_shape": {"location":{"relation":"INTERSECTS","shape":
     *             {"type":"Circle","radius":"499999.99999999994m","coordinates":[12.565,55.673]}}}},
     *             {"geo_shape":{"location":{"relation":"DISJOINT","shape":
     *             {"type":"Circle","radius":"10000.000000000002m","coordinates":[12.565,55.673]}}}}
     *             ],"boost":1.0}}],"boost":1.0}}
     *             ][_doc{f}#6107], limit[15], sort[
     *             [FieldSort[field=scalerank{f}#6092, direction=ASC, nulls=LAST],
     *             GeoDistanceSort[field=location{f}#6094, direction=ASC, lat=55.673, lon=12.565]]] estimatedRowSize[249]
     * </code>
     */
    public void testPushCompoundTopNDistanceWithCompoundFilterToSource() {
        var optimized = optimizedPlan(physicalPlan("""
            FROM airports
            | EVAL distance = ST_DISTANCE(location, TO_GEOPOINT("POINT(12.565 55.673)"))
            | WHERE distance < 500000 AND scalerank < 6 AND distance > 10000
            | SORT scalerank, distance
            | LIMIT 15
            | KEEP abbrev, name, location, country, city
            """, airports));

        var project = as(optimized, ProjectExec.class);
        assertThat(names(project.projections()), contains("abbrev", "name", "location", "country", "city"));
        var topN = as(project.child(), TopNExec.class);
        var exchange = asRemoteExchange(topN.child());

        project = as(exchange.child(), ProjectExec.class);
        assertThat(names(project.projections()), contains("abbrev", "city", "country", "location", "name", "scalerank", "distance"));
        var extract = as(project.child(), FieldExtractExec.class);
        assertThat(names(extract.attributesToExtract()), contains("abbrev", "city", "country", "name", "scalerank"));
        var evalExec = as(extract.child(), EvalExec.class);
        var alias = as(evalExec.fields().get(0), Alias.class);
        assertThat(alias.name(), is("distance"));
        var stDistance = as(alias.child(), StDistance.class);
        assertThat(stDistance.left().toString(), startsWith("location"));
        extract = as(evalExec.child(), FieldExtractExec.class);
        assertThat(names(extract.attributesToExtract()), contains("location"));
        var source = source(extract.child());

        // Assert that the TopN(distance) is pushed down as geo-sort(location)
        assertThat(source.limit(), is(topN.limit()));
        Set<String> orderSet = orderAsSet(topN.order());
        Set<String> sortsSet = sortsAsSet(source.sorts(), Map.of("location", "distance"));
        assertThat(orderSet, is(sortsSet));

        // Fine-grained checks on the pushed down sort
        assertThat(source.limit(), is(l(15)));
        assertThat(source.sorts().size(), is(2));
        EsQueryExec.Sort fieldSort = source.sorts().get(0);
        assertThat(fieldSort.direction(), is(Order.OrderDirection.ASC));
        assertThat(name(fieldSort.field()), is("scalerank"));
        assertThat(fieldSort.sortBuilder(), isA(FieldSortBuilder.class));
        EsQueryExec.Sort distSort = source.sorts().get(1);
        assertThat(distSort.direction(), is(Order.OrderDirection.ASC));
        assertThat(name(distSort.field()), is("location"));
        assertThat(distSort.sortBuilder(), isA(GeoDistanceSortBuilder.class));

        // Fine-grained checks on the pushed down query
        var bool = as(source.query(), BoolQueryBuilder.class);
        var rangeQueryBuilders = bool.filter().stream().filter(p -> p instanceof SingleValueQuery.Builder).toList();
        assertThat("Expected one range query builder", rangeQueryBuilders.size(), equalTo(1));
        assertThat(((SingleValueQuery.Builder) rangeQueryBuilders.get(0)).field(), equalTo("scalerank"));
        var filterBool = bool.filter().stream().filter(p -> p instanceof BoolQueryBuilder).toList();
        var fb = as(filterBool.get(0), BoolQueryBuilder.class);
        var shapeQueryBuilders = fb.must().stream().filter(p -> p instanceof SpatialRelatesQuery.ShapeQueryBuilder).toList();
        assertShapeQueryRange(shapeQueryBuilders, 10000.0, 500000.0);
    }

    /**
     * <code>
     * TopNExec[[Order[scalerank{f}#15,ASC,LAST], Order[distance{r}#7,ASC,LAST]],15[INTEGER],0]
     * \_ExchangeExec[[abbrev{f}#13, city{f}#19, city_location{f}#20, country{f}#18, location{f}#17, name{f}#14, scalerank{f}#15,
     *     type{f}#16, poi{r}#3, distance{r}#7],false]
     *   \_ProjectExec[[abbrev{f}#13, city{f}#19, city_location{f}#20, country{f}#18, location{f}#17, name{f}#14, scalerank{f}#15,
     *       type{f}#16, poi{r}#3, distance{r}#7]]
     *     \_FieldExtractExec[abbrev{f}#13, city{f}#19, city_location{f}#20, coun..][]
     *       \_EvalExec[[
     *           [1 1 0 0 0 e1 7a 14 ae 47 21 29 40 a0 1a 2f dd 24 d6 4b 40][GEO_POINT] AS poi,
     *           STDISTANCE(location{f}#17,[1 1 0 0 0 e1 7a 14 ae 47 21 29 40 a0 1a 2f dd 24 d6 4b 40][GEO_POINT]) AS distance
     *         ]]
     *         \_FieldExtractExec[location{f}#17][]
     *           \_EsQueryExec[airports], indexMode[standard], query[{
     *             "bool":{
     *               "filter":[
     *                 {"esql_single_value":{"field":"scalerank",...,"source":"scalerank lt 6@4:31"}},
     *                 {"bool":{"must":[
     *                   {"geo_shape":{"location":{"relation":"INTERSECTS","shape":{...}}}},
     *                   {"geo_shape":{"location":{"relation":"DISJOINT","shape":{...}}}}
     *                 ],"boost":1.0}}
     *               ],"boost":1.0
     *             }
     *           }][_doc{f}#31], limit[15], sort[[
     *             FieldSort[field=scalerank{f}#15, direction=ASC, nulls=LAST],
     *             GeoDistanceSort[field=location{f}#17, direction=ASC, lat=55.673, lon=12.565]
     *           ]] estimatedRowSize[341]
     * </code>
     */
    public void testPushCompoundTopNDistanceWithCompoundFilterAndCompoundEvalToSource() {
        var optimized = optimizedPlan(physicalPlan("""
            FROM airports
            | EVAL poi = TO_GEOPOINT("POINT(12.565 55.673)")
            | EVAL distance = ST_DISTANCE(location, poi)
            | WHERE distance < 500000 AND scalerank < 6 AND distance > 10000
            | SORT scalerank, distance
            | LIMIT 15
            """, airports));

        var topN = as(optimized, TopNExec.class);
        var exchange = asRemoteExchange(topN.child());

        var project = as(exchange.child(), ProjectExec.class);
        assertThat(
            names(project.projections()),
            containsInAnyOrder("abbrev", "name", "type", "location", "country", "city", "city_location", "scalerank", "poi", "distance")
        );
        var extract = as(project.child(), FieldExtractExec.class);
        assertThat(
            names(extract.attributesToExtract()),
            containsInAnyOrder("abbrev", "name", "type", "country", "city", "city_location", "scalerank")
        );
        var evalExec = as(extract.child(), EvalExec.class);
        assertThat(evalExec.fields().size(), is(2));
        var alias1 = as(evalExec.fields().get(0), Alias.class);
        assertThat(alias1.name(), is("poi"));
        var poi = as(alias1.child(), Literal.class);
        assertThat(poi.value(), instanceOf(BytesRef.class));
        var alias2 = as(evalExec.fields().get(1), Alias.class);
        assertThat(alias2.name(), is("distance"));
        var stDistance = as(alias2.child(), StDistance.class);
        var location = as(stDistance.left(), FieldAttribute.class);
        assertThat(location.fieldName().string(), is("location"));
        var poiRef = as(stDistance.right(), Literal.class);
        assertThat(poiRef.value(), instanceOf(BytesRef.class));
        assertThat(poiRef.value().toString(), is(poi.value().toString()));
        extract = as(evalExec.child(), FieldExtractExec.class);
        assertThat(names(extract.attributesToExtract()), contains("location"));
        var source = source(extract.child());

        // Assert that the TopN(distance) is pushed down as geo-sort(location)
        assertThat(source.limit(), is(topN.limit()));
        Set<String> orderSet = orderAsSet(topN.order());
        Set<String> sortsSet = sortsAsSet(source.sorts(), Map.of("location", "distance"));
        assertThat(orderSet, is(sortsSet));

        // Fine-grained checks on the pushed down sort
        assertThat(source.limit(), is(l(15)));
        assertThat(source.sorts().size(), is(2));
        EsQueryExec.Sort fieldSort = source.sorts().get(0);
        assertThat(fieldSort.direction(), is(Order.OrderDirection.ASC));
        assertThat(name(fieldSort.field()), is("scalerank"));
        assertThat(fieldSort.sortBuilder(), isA(FieldSortBuilder.class));
        EsQueryExec.Sort distSort = source.sorts().get(1);
        assertThat(distSort.direction(), is(Order.OrderDirection.ASC));
        assertThat(name(distSort.field()), is("location"));
        assertThat(distSort.sortBuilder(), isA(GeoDistanceSortBuilder.class));

        // Fine-grained checks on the pushed down query
        var bool = as(source.query(), BoolQueryBuilder.class);
        var rangeQueryBuilders = bool.filter().stream().filter(p -> p instanceof SingleValueQuery.Builder).toList();
        assertThat("Expected one range query builder", rangeQueryBuilders.size(), equalTo(1));
        assertThat(((SingleValueQuery.Builder) rangeQueryBuilders.get(0)).field(), equalTo("scalerank"));
        var filterBool = bool.filter().stream().filter(p -> p instanceof BoolQueryBuilder).toList();
        var fb = as(filterBool.get(0), BoolQueryBuilder.class);
        var shapeQueryBuilders = fb.must().stream().filter(p -> p instanceof SpatialRelatesQuery.ShapeQueryBuilder).toList();
        assertShapeQueryRange(shapeQueryBuilders, 10000.0, 500000.0);
    }

    public void testPushCompoundTopNDistanceWithDeeplyNestedCompoundEvalToSource() {
        var optimized = optimizedPlan(physicalPlan("""
            FROM airports
            | EVAL poi = TO_GEOPOINT("POINT(12.565 55.673)")
            | EVAL poi2 = poi, poi3 = poi2
            | EVAL loc2 = location
            | EVAL loc3 = loc2
            | EVAL dist = ST_DISTANCE(loc3, poi3)
            | EVAL distance = dist
            | SORT scalerank, distance
            | LIMIT 15
            """, airports));

        var topN = as(optimized, TopNExec.class);
        var exchange = asRemoteExchange(topN.child());

        var project = as(exchange.child(), ProjectExec.class);
        assertThat(
            names(project.projections()),
            containsInAnyOrder(
                "abbrev",
                "name",
                "type",
                "location",
                "country",
                "city",
                "city_location",
                "scalerank",
                "poi",
                "poi2",
                "poi3",
                "loc2",
                "loc3",
                "dist",
                "distance"
            )
        );
        var extract = as(project.child(), FieldExtractExec.class);
        assertThat(
            names(extract.attributesToExtract()),
            containsInAnyOrder("abbrev", "name", "type", "country", "city", "city_location", "scalerank")
        );
        var evalExec = as(extract.child(), EvalExec.class);
        assertThat(evalExec.fields().size(), is(7));
        var alias1 = as(evalExec.fields().get(0), Alias.class);
        assertThat(alias1.name(), is("poi"));
        var poi = as(alias1.child(), Literal.class);
        assertThat(poi.value(), instanceOf(BytesRef.class));
        var alias4 = as(evalExec.fields().get(3), Alias.class);
        assertThat(alias4.name(), is("loc2"));
        as(alias4.child(), FieldAttribute.class);
        var alias5 = as(evalExec.fields().get(4), Alias.class);
        assertThat(alias5.name(), is("loc3"));
        as(alias5.child(), ReferenceAttribute.class);
        var alias6 = as(evalExec.fields().get(5), Alias.class);
        assertThat(alias6.name(), is("dist"));
        var stDistance = as(alias6.child(), StDistance.class);
        var refLocation = as(stDistance.left(), ReferenceAttribute.class);
        assertThat(refLocation.name(), is("loc3"));
        var poiRef = as(stDistance.right(), Literal.class);
        assertThat(poiRef.value(), instanceOf(BytesRef.class));
        assertThat(poiRef.value().toString(), is(poi.value().toString()));
        var alias7 = as(evalExec.fields().get(6), Alias.class);
        assertThat(alias7.name(), is("distance"));
        as(alias7.child(), ReferenceAttribute.class);
        extract = as(evalExec.child(), FieldExtractExec.class);
        assertThat(names(extract.attributesToExtract()), contains("location"));
        var source = source(extract.child());

        // Assert that the TopN(distance) is pushed down as geo-sort(location)
        assertThat(source.limit(), is(topN.limit()));
        Set<String> orderSet = orderAsSet(topN.order());
        Set<String> sortsSet = sortsAsSet(source.sorts(), Map.of("location", "distance"));
        assertThat(orderSet, is(sortsSet));

        // Fine-grained checks on the pushed down sort
        assertThat(source.limit(), is(l(15)));
        assertThat(source.sorts().size(), is(2));
        EsQueryExec.Sort fieldSort = source.sorts().get(0);
        assertThat(fieldSort.direction(), is(Order.OrderDirection.ASC));
        assertThat(name(fieldSort.field()), is("scalerank"));
        assertThat(fieldSort.sortBuilder(), isA(FieldSortBuilder.class));
        EsQueryExec.Sort distSort = source.sorts().get(1);
        assertThat(distSort.direction(), is(Order.OrderDirection.ASC));
        assertThat(name(distSort.field()), is("location"));
        assertThat(distSort.sortBuilder(), isA(GeoDistanceSortBuilder.class));

        // No filter is pushed down
        assertThat(source.query(), nullValue());
    }

    /**
     * TopNExec[[Order[scalerank{f}#15,ASC,LAST], Order[distance{r}#7,ASC,LAST]],15[INTEGER],0]
     * \_ExchangeExec[[abbrev{f}#13, city{f}#19, city_location{f}#20, country{f}#18, location{f}#17, name{f}#14, scalerank{f}#15,
     *     type{f}#16, poi{r}#3, distance{r}#7],false]
     *   \_ProjectExec[[abbrev{f}#13, city{f}#19, city_location{f}#20, country{f}#18, location{f}#17, name{f}#14, scalerank{f}#15,
     *       type{f}#16, poi{r}#3, distance{r}#7]]
     *     \_FieldExtractExec[abbrev{f}#13, city{f}#19, city_location{f}#20, coun..][]
     *       \_EvalExec[[
     *           [1 1 0 0 0 e1 7a 14 ae 47 21 29 40 a0 1a 2f dd 24 d6 4b 40][GEO_POINT] AS poi,
     *           STDISTANCE(location{f}#17,[1 1 0 0 0 e1 7a 14 ae 47 21 29 40 a0 1a 2f dd 24 d6 4b 40][GEO_POINT]) AS distance]
     *         ]
     *         \_FieldExtractExec[location{f}#17][]
     *           \_EsQueryExec[airports], indexMode[standard], query[{"bool":{
     *             "filter":[
     *               {"esql_single_value":{"field":"scalerank","next":{"range":{...}},"source":"scalerank lt 6@4:31"}},
     *               {"bool":{"must":[
     *                 {"geo_shape":{"location":{"relation":"INTERSECTS","shape":{...}}}},
     *                 {"geo_shape":{"location":{"relation":"DISJOINT","shape":{...}}}}
     *               ],"boost":1.0}}
     *             ],"boost":1.0
     *           }}][_doc{f}#31], limit[15], sort[[
     *             FieldSort[field=scalerank{f}#15, direction=ASC, nulls=LAST],
     *             GeoDistanceSort[field=location{f}#17, direction=ASC, lat=55.673, lon=12.565]
     *           ]] estimatedRowSize[341]
     */
    public void testPushCompoundTopNDistanceWithCompoundFilterAndNestedCompoundEvalToSource() {
        var optimized = optimizedPlan(physicalPlan("""
            FROM airports
            | EVAL poi = TO_GEOPOINT("POINT(12.565 55.673)")
            | EVAL distance = ST_DISTANCE(location, poi)
            | WHERE distance < 500000 AND scalerank < 6 AND distance > 10000
            | SORT scalerank, distance
            | LIMIT 15
            """, airports));

        var topN = as(optimized, TopNExec.class);
        var exchange = asRemoteExchange(topN.child());

        var project = as(exchange.child(), ProjectExec.class);
        assertThat(
            names(project.projections()),
            containsInAnyOrder("abbrev", "name", "type", "location", "country", "city", "city_location", "scalerank", "poi", "distance")
        );
        var extract = as(project.child(), FieldExtractExec.class);
        assertThat(
            names(extract.attributesToExtract()),
            containsInAnyOrder("abbrev", "name", "type", "country", "city", "city_location", "scalerank")
        );
        var evalExec = as(extract.child(), EvalExec.class);
        assertThat(evalExec.fields().size(), is(2));
        var alias1 = as(evalExec.fields().get(0), Alias.class);
        assertThat(alias1.name(), is("poi"));
        var poi = as(alias1.child(), Literal.class);
        assertThat(poi.value(), instanceOf(BytesRef.class));
        var alias2 = as(evalExec.fields().get(1), Alias.class);
        assertThat(alias2.name(), is("distance"));
        var stDistance = as(alias2.child(), StDistance.class);
        var location = as(stDistance.left(), FieldAttribute.class);
        assertThat(location.fieldName().string(), is("location"));
        var poiRef = as(stDistance.right(), Literal.class);
        assertThat(poiRef.value(), instanceOf(BytesRef.class));
        assertThat(poiRef.value().toString(), is(poi.value().toString()));
        extract = as(evalExec.child(), FieldExtractExec.class);
        assertThat(names(extract.attributesToExtract()), contains("location"));
        var source = source(extract.child());

        // Assert that the TopN(distance) is pushed down as geo-sort(location)
        assertThat(source.limit(), is(topN.limit()));
        Set<String> orderSet = orderAsSet(topN.order());
        Set<String> sortsSet = sortsAsSet(source.sorts(), Map.of("location", "distance"));
        assertThat(orderSet, is(sortsSet));

        // Fine-grained checks on the pushed down sort
        assertThat(source.limit(), is(l(15)));
        assertThat(source.sorts().size(), is(2));
        EsQueryExec.Sort fieldSort = source.sorts().get(0);
        assertThat(fieldSort.direction(), is(Order.OrderDirection.ASC));
        assertThat(name(fieldSort.field()), is("scalerank"));
        assertThat(fieldSort.sortBuilder(), isA(FieldSortBuilder.class));
        EsQueryExec.Sort distSort = source.sorts().get(1);
        assertThat(distSort.direction(), is(Order.OrderDirection.ASC));
        assertThat(name(distSort.field()), is("location"));
        assertThat(distSort.sortBuilder(), isA(GeoDistanceSortBuilder.class));

        // Fine-grained checks on the pushed down query
        var bool = as(source.query(), BoolQueryBuilder.class);
        var rangeQueryBuilders = bool.filter().stream().filter(p -> p instanceof SingleValueQuery.Builder).toList();
        assertThat("Expected one range query builder", rangeQueryBuilders.size(), equalTo(1));
        assertThat(((SingleValueQuery.Builder) rangeQueryBuilders.get(0)).field(), equalTo("scalerank"));
        var filterBool = bool.filter().stream().filter(p -> p instanceof BoolQueryBuilder).toList();
        var fb = as(filterBool.get(0), BoolQueryBuilder.class);
        var shapeQueryBuilders = fb.must().stream().filter(p -> p instanceof SpatialRelatesQuery.ShapeQueryBuilder).toList();
        assertShapeQueryRange(shapeQueryBuilders, 10000.0, 500000.0);
    }

    private Set<String> orderAsSet(List<Order> sorts) {
        return sorts.stream().map(o -> ((Attribute) o.child()).name() + "->" + o.direction()).collect(Collectors.toSet());
    }

    private Set<String> sortsAsSet(List<EsQueryExec.Sort> sorts, Map<String, String> fieldMap) {
        return sorts.stream()
            .map(s -> fieldMap.getOrDefault(s.field().name(), s.field().name()) + "->" + s.direction())
            .collect(Collectors.toSet());
    }

    private void assertShapeQueryRange(List<QueryBuilder> shapeQueryBuilders, double min, double max) {
        assertThat("Expected two shape query builders", shapeQueryBuilders.size(), equalTo(2));
        var relationStats = new HashMap<ShapeRelation, Integer>();
        for (var builder : shapeQueryBuilders) {
            var condition = as(builder, SpatialRelatesQuery.ShapeQueryBuilder.class);
            var expected = condition.relation() == ShapeRelation.INTERSECTS ? max : min;
            relationStats.compute(condition.relation(), (r, c) -> c == null ? 1 : c + 1);
            assertThat("Geometry field name", condition.fieldName(), equalTo("location"));
            assertThat("Geometry is Circle", condition.shape().type(), equalTo(ShapeType.CIRCLE));
            var circle = as(condition.shape(), Circle.class);
            assertThat("Circle center-x", circle.getX(), equalTo(12.565));
            assertThat("Circle center-y", circle.getY(), equalTo(55.673));
            assertThat("Circle radius for shape relation " + condition.relation(), circle.getRadiusMeters(), closeTo(expected, 1e-9));
        }
        assertThat("Expected one INTERSECTS and one DISJOINT", relationStats.size(), equalTo(2));
        assertThat("Expected one INTERSECTS", relationStats.get(ShapeRelation.INTERSECTS), equalTo(1));
        assertThat("Expected one DISJOINT", relationStats.get(ShapeRelation.DISJOINT), equalTo(1));
    }

    private record ExpectedComparison(Class<? extends EsqlBinaryComparison> comp, double value) {
        ShapeRelation shapeRelation() {
            return comp.getSimpleName().startsWith("GreaterThan") ? ShapeRelation.DISJOINT : ShapeRelation.INTERSECTS;
        }

        static ExpectedComparison from(String op, boolean reverse, double value) {
            double up = Math.nextUp(value);
            double down = Math.nextDown(value);
            return switch (op) {
                case "<" -> reverse ? from(GreaterThan.class, up) : from(LessThan.class, down);
                case "<=" -> reverse ? from(GreaterThanOrEqual.class, value) : from(LessThanOrEqual.class, value);
                case ">" -> reverse ? from(LessThan.class, down) : from(GreaterThan.class, up);
                case ">=" -> reverse ? from(LessThanOrEqual.class, value) : from(GreaterThanOrEqual.class, value);
                default -> from(Equals.class, value);
            };
        }

        static ExpectedComparison from(Class<? extends EsqlBinaryComparison> comp, double value) {
            return new ExpectedComparison(comp, value);
        }
    }

    public void testPushCartesianSpatialIntersectsToSource() {
        for (String query : new String[] { """
            FROM airports_web
            | WHERE ST_INTERSECTS(
                location,
                TO_CARTESIANSHAPE("POLYGON((4700000 1600000, 4800000 1600000, 4800000 1700000, 4700000 1700000, 4700000 1600000))")
              )
            """, """
            FROM airports_web
            | WHERE ST_INTERSECTS(
                TO_CARTESIANSHAPE("POLYGON((4700000 1600000, 4800000 1600000, 4800000 1700000, 4700000 1700000, 4700000 1600000))"),
                location
              )
            """ }) {

            var plan = this.physicalPlan(query, airportsWeb);
            var limit = as(plan, LimitExec.class);
            var exchange = as(limit.child(), ExchangeExec.class);
            var fragment = as(exchange.child(), FragmentExec.class);
            var limit2 = as(fragment.fragment(), Limit.class);
            var filter = as(limit2.child(), Filter.class);
            assertThat("filter contains ST_INTERSECTS", filter.condition(), instanceOf(SpatialIntersects.class));

            var optimized = optimizedPlan(plan);
            var topLimit = as(optimized, LimitExec.class);
            exchange = as(topLimit.child(), ExchangeExec.class);
            var project = as(exchange.child(), ProjectExec.class);
            var fieldExtract = as(project.child(), FieldExtractExec.class);
            var source = source(fieldExtract.child());
            var condition = as(source.query(), SpatialRelatesQuery.ShapeQueryBuilder.class);
            assertThat("Geometry field name", condition.fieldName(), equalTo("location"));
            assertThat("Spatial relationship", condition.relation(), equalTo(ShapeRelation.INTERSECTS));
            assertThat("Geometry is Polygon", condition.shape().type(), equalTo(ShapeType.POLYGON));
            var polygon = as(condition.shape(), Polygon.class);
            assertThat("Polygon shell length", polygon.getPolygon().length(), equalTo(5));
            assertThat("Polygon holes", polygon.getNumberOfHoles(), equalTo(0));
        }
    }

    public void testPushCartesianSpatialIntersectsShapeToSource() {
        for (String query : new String[] { """
            FROM countriesBboxWeb
            | WHERE ST_INTERSECTS(
                shape,
                TO_CARTESIANSHAPE(
                  "POLYGON((4700000 1600000, 4800000 1600000, 4800000 1700000, 4700000 1700000, 4700000 1600000))"
                )
              )
            """, """
            FROM countriesBboxWeb
            | WHERE ST_INTERSECTS(
                TO_CARTESIANSHAPE(
                  "POLYGON((4700000 1600000, 4800000 1600000, 4800000 1700000, 4700000 1700000, 4700000 1600000))"
                ),
                shape
              )
            """ }) {

            var plan = this.physicalPlan(query, countriesBboxWeb);

            var limit = as(plan, LimitExec.class);
            var exchange = as(limit.child(), ExchangeExec.class);
            var fragment = as(exchange.child(), FragmentExec.class);
            var limit2 = as(fragment.fragment(), Limit.class);
            var filter = as(limit2.child(), Filter.class);
            assertThat("filter contains ST_INTERSECTS", filter.condition(), instanceOf(SpatialIntersects.class));

            var optimized = optimizedPlan(plan);
            var topLimit = as(optimized, LimitExec.class);
            exchange = as(topLimit.child(), ExchangeExec.class);
            var project = as(exchange.child(), ProjectExec.class);
            var fieldExtract = as(project.child(), FieldExtractExec.class);
            var source = source(fieldExtract.child());
            var condition = as(source.query(), SpatialRelatesQuery.ShapeQueryBuilder.class);
            assertThat("Geometry field name", condition.fieldName(), equalTo("shape"));
            assertThat("Spatial relationship", condition.relation(), equalTo(ShapeRelation.INTERSECTS));
            assertThat("Geometry is Polygon", condition.shape().type(), equalTo(ShapeType.POLYGON));
            var polygon = as(condition.shape(), Polygon.class);
            assertThat("Polygon shell length", polygon.getPolygon().length(), equalTo(5));
            assertThat("Polygon holes", polygon.getNumberOfHoles(), equalTo(0));
        }
    }

    public void testEnrichBeforeAggregation() {
        {
            var plan = physicalPlan("""
                from test
                | eval employee_id = to_str(emp_no)
                | ENRICH _any:departments
                | STATS size=count(*) BY department""");
            var limit = as(plan, LimitExec.class);
            var finalAggs = as(limit.child(), AggregateExec.class);
            assertThat(finalAggs.getMode(), equalTo(FINAL));
            var exchange = as(finalAggs.child(), ExchangeExec.class);
            var fragment = as(exchange.child(), FragmentExec.class);
            var partialAggs = as(fragment.fragment(), Aggregate.class);
            var enrich = as(partialAggs.child(), Enrich.class);
            assertThat(enrich.mode(), equalTo(Enrich.Mode.ANY));
            assertThat(enrich.concreteIndices(), equalTo(Map.of("", ".enrich-departments-1", "cluster_1", ".enrich-departments-2")));
            var eval = as(enrich.child(), Eval.class);
            as(eval.child(), EsRelation.class);
        }
        {
            var plan = physicalPlan("""
                from test
                | eval employee_id = to_str(emp_no)
                | ENRICH _coordinator:departments
                | STATS size=count(*) BY department""");
            var limit = as(plan, LimitExec.class);
            var finalAggs = as(limit.child(), AggregateExec.class);
            assertThat(finalAggs.getMode(), equalTo(FINAL));
            var partialAggs = as(finalAggs.child(), AggregateExec.class);
            assertThat(partialAggs.getMode(), equalTo(INITIAL));
            var enrich = as(partialAggs.child(), EnrichExec.class);
            assertThat(enrich.mode(), equalTo(Enrich.Mode.COORDINATOR));
            assertThat(enrich.concreteIndices(), equalTo(Map.of("", ".enrich-departments-3")));
            var exchange = as(enrich.child(), ExchangeExec.class);
            var fragment = as(exchange.child(), FragmentExec.class);
            var eval = as(fragment.fragment(), Eval.class);
            as(eval.child(), EsRelation.class);
        }
        {
            var plan = physicalPlan("""
                from test
                | eval employee_id = to_str(emp_no)
                | ENRICH _remote:departments
                | STATS size=count(*) BY department""");
            var limit = as(plan, LimitExec.class);
            var finalAggs = as(limit.child(), AggregateExec.class);
            assertThat(finalAggs.getMode(), equalTo(FINAL));
            var exchange = as(finalAggs.child(), ExchangeExec.class);
            var fragment = as(exchange.child(), FragmentExec.class);
            var partialAggs = as(fragment.fragment(), Aggregate.class);
            var enrich = as(partialAggs.child(), Enrich.class);
            assertThat(enrich.mode(), equalTo(Enrich.Mode.REMOTE));
            assertThat(enrich.concreteIndices(), equalTo(Map.of("cluster_1", ".enrich-departments-2")));
            var eval = as(enrich.child(), Eval.class);
            as(eval.child(), EsRelation.class);
        }
    }

    public void testEnrichAfterAggregation() {
        {
            var plan = physicalPlan("""
                from test
                | STATS size=count(*) BY emp_no
                | eval employee_id = to_str(emp_no)
                | ENRICH _any:departments
                """);
            var enrich = as(plan, EnrichExec.class);
            assertThat(enrich.mode(), equalTo(Enrich.Mode.ANY));
            assertThat(enrich.concreteIndices(), equalTo(Map.of("", ".enrich-departments-1", "cluster_1", ".enrich-departments-2")));
            var eval = as(enrich.child(), EvalExec.class);
            var limit = as(eval.child(), LimitExec.class);
            var finalAggs = as(limit.child(), AggregateExec.class);
            assertThat(finalAggs.getMode(), equalTo(FINAL));
            var exchange = as(finalAggs.child(), ExchangeExec.class);
            var fragment = as(exchange.child(), FragmentExec.class);
            var partialAggs = as(fragment.fragment(), Aggregate.class);
            as(partialAggs.child(), EsRelation.class);
        }
        {
            var plan = physicalPlan("""
                from test
                | STATS size=count(*) BY emp_no
                | eval employee_id = to_str(emp_no)
                | ENRICH _coordinator:departments
                """);
            var enrich = as(plan, EnrichExec.class);
            assertThat(enrich.mode(), equalTo(Enrich.Mode.COORDINATOR));
            assertThat(enrich.concreteIndices(), equalTo(Map.of("", ".enrich-departments-3")));
            var eval = as(enrich.child(), EvalExec.class);
            var limit = as(eval.child(), LimitExec.class);
            var finalAggs = as(limit.child(), AggregateExec.class);
            assertThat(finalAggs.getMode(), equalTo(FINAL));
            var exchange = as(finalAggs.child(), ExchangeExec.class);
            var fragment = as(exchange.child(), FragmentExec.class);
            var partialAggs = as(fragment.fragment(), Aggregate.class);
            as(partialAggs.child(), EsRelation.class);
        }
    }

    public void testAggThenEnrichRemote() {
        var error = expectThrows(VerificationException.class, () -> physicalPlan("""
            from test
            | STATS size=count(*) BY emp_no
            | eval employee_id = to_str(emp_no)
            | ENRICH _remote:departments
            """));
        assertThat(
            error.getMessage(),
            containsString("line 4:3: ENRICH with remote policy can't be executed after [STATS size=count(*) BY emp_no]@2:3")
        );
    }

    public void testEnrichBeforeLimit() {
        {
            var plan = physicalPlan("""
                FROM test
                | EVAL employee_id = to_str(emp_no)
                | ENRICH _any:departments
                | LIMIT 10""");
            var enrich = as(plan, EnrichExec.class);
            assertThat(enrich.mode(), equalTo(Enrich.Mode.ANY));
            assertThat(enrich.concreteIndices(), equalTo(Map.of("", ".enrich-departments-1", "cluster_1", ".enrich-departments-2")));
            var eval = as(enrich.child(), EvalExec.class);
            var finalLimit = as(eval.child(), LimitExec.class);
            var exchange = as(finalLimit.child(), ExchangeExec.class);
            var fragment = as(exchange.child(), FragmentExec.class);
            var partialLimit = as(fragment.fragment(), Limit.class);
            as(partialLimit.child(), EsRelation.class);
        }
        {
            var plan = physicalPlan("""
                FROM test
                | EVAL employee_id = to_str(emp_no)
                | ENRICH _coordinator:departments
                | LIMIT 10""");
            var enrich = as(plan, EnrichExec.class);
            assertThat(enrich.mode(), equalTo(Enrich.Mode.COORDINATOR));
            assertThat(enrich.concreteIndices(), equalTo(Map.of("", ".enrich-departments-3")));
            var eval = as(enrich.child(), EvalExec.class);
            var finalLimit = as(eval.child(), LimitExec.class);
            var exchange = as(finalLimit.child(), ExchangeExec.class);
            var fragment = as(exchange.child(), FragmentExec.class);
            var partialLimit = as(fragment.fragment(), Limit.class);
            as(partialLimit.child(), EsRelation.class);
        }
        {
            var plan = physicalPlan("""
                FROM test
                | EVAL employee_id = to_str(emp_no)
                | ENRICH _remote:departments
                | LIMIT 10""");
            var finalLimit = as(plan, LimitExec.class);
            var exchange = as(finalLimit.child(), ExchangeExec.class);
            var fragment = as(exchange.child(), FragmentExec.class);
            var enrich = as(fragment.fragment(), Enrich.class);
            assertThat(enrich.mode(), equalTo(Enrich.Mode.REMOTE));
            assertThat(enrich.concreteIndices(), equalTo(Map.of("cluster_1", ".enrich-departments-2")));
            var evalFragment = as(enrich.child(), Eval.class);
            var partialLimit = as(evalFragment.child(), Limit.class);
            as(partialLimit.child(), EsRelation.class);
        }
    }

    public void testLimitThenEnrich() {
        {
            var plan = physicalPlan("""
                FROM test
                | LIMIT 10
                | EVAL employee_id = to_str(emp_no)
                | ENRICH _any:departments
                """);
            var enrich = as(plan, EnrichExec.class);
            assertThat(enrich.mode(), equalTo(Enrich.Mode.ANY));
            assertThat(enrich.concreteIndices(), equalTo(Map.of("", ".enrich-departments-1", "cluster_1", ".enrich-departments-2")));
            var eval = as(enrich.child(), EvalExec.class);
            var finalLimit = as(eval.child(), LimitExec.class);
            var exchange = as(finalLimit.child(), ExchangeExec.class);
            var fragment = as(exchange.child(), FragmentExec.class);
            var partialLimit = as(fragment.fragment(), Limit.class);
            as(partialLimit.child(), EsRelation.class);
        }
        {
            var plan = physicalPlan("""
                FROM test
                | LIMIT 10
                | EVAL employee_id = to_str(emp_no)
                | ENRICH _coordinator:departments
                """);
            var enrich = as(plan, EnrichExec.class);
            assertThat(enrich.mode(), equalTo(Enrich.Mode.COORDINATOR));
            assertThat(enrich.concreteIndices(), equalTo(Map.of("", ".enrich-departments-3")));
            var eval = as(enrich.child(), EvalExec.class);
            var finalLimit = as(eval.child(), LimitExec.class);
            var exchange = as(finalLimit.child(), ExchangeExec.class);
            var fragment = as(exchange.child(), FragmentExec.class);
            var partialLimit = as(fragment.fragment(), Limit.class);
            as(partialLimit.child(), EsRelation.class);
        }
    }

    public void testLimitThenEnrichRemote() {
        var plan = physicalPlan("""
            FROM test
            | LIMIT 10
            | EVAL employee_id = to_str(emp_no)
            | ENRICH _remote:departments
            """);
        var finalLimit = as(plan, LimitExec.class);
        var exchange = as(finalLimit.child(), ExchangeExec.class);
        var fragment = as(exchange.child(), FragmentExec.class);
        var enrich = as(fragment.fragment(), Enrich.class);
        assertThat(enrich.mode(), equalTo(Enrich.Mode.REMOTE));
        assertThat(enrich.concreteIndices(), equalTo(Map.of("cluster_1", ".enrich-departments-2")));
        var evalFragment = as(enrich.child(), Eval.class);
        var partialLimit = as(evalFragment.child(), Limit.class);
        as(partialLimit.child(), EsRelation.class);
    }

    public void testEnrichBeforeTopN() {
        {
            var plan = physicalPlan("""
                FROM test
                | EVAL employee_id = to_str(emp_no)
                | ENRICH _any:departments
                | SORT department
                | LIMIT 10""");
            var topN = as(plan, TopNExec.class);
            var exchange = as(topN.child(), ExchangeExec.class);
            var fragment = as(exchange.child(), FragmentExec.class);
            var partialTopN = as(fragment.fragment(), TopN.class);
            var enrich = as(partialTopN.child(), Enrich.class);
            assertThat(enrich.mode(), equalTo(Enrich.Mode.ANY));
            assertThat(enrich.concreteIndices(), equalTo(Map.of("", ".enrich-departments-1", "cluster_1", ".enrich-departments-2")));
            var eval = as(enrich.child(), Eval.class);
            as(eval.child(), EsRelation.class);
        }
        {
            var plan = physicalPlan("""
                FROM test
                | EVAL employee_id = to_str(emp_no)
                | ENRICH _coordinator:departments
                | SORT department
                | LIMIT 10""");
            var topN = as(plan, TopNExec.class);
            var enrich = as(topN.child(), EnrichExec.class);
            assertThat(enrich.mode(), equalTo(Enrich.Mode.COORDINATOR));
            assertThat(enrich.concreteIndices(), equalTo(Map.of("", ".enrich-departments-3")));
            var exchange = as(enrich.child(), ExchangeExec.class);
            var fragment = as(exchange.child(), FragmentExec.class);
            var eval = as(fragment.fragment(), Eval.class);
            as(eval.child(), EsRelation.class);
        }
        {
            var plan = physicalPlan("""
                FROM test
                | EVAL employee_id = to_str(emp_no)
                | ENRICH _remote:departments
                | SORT department
                | LIMIT 10""");
            var topN = as(plan, TopNExec.class);
            var exchange = as(topN.child(), ExchangeExec.class);
            var fragment = as(exchange.child(), FragmentExec.class);
            var partialTopN = as(fragment.fragment(), TopN.class);
            var enrich = as(partialTopN.child(), Enrich.class);
            assertThat(enrich.mode(), equalTo(Enrich.Mode.REMOTE));
            assertThat(enrich.concreteIndices(), equalTo(Map.of("cluster_1", ".enrich-departments-2")));
            var eval = as(enrich.child(), Eval.class);
            as(eval.child(), EsRelation.class);
        }
        {
            var plan = physicalPlan("""
                FROM test
                | EVAL employee_id = to_str(emp_no)
                | ENRICH _remote:departments
                | SORT department
                | LIMIT 10""");
            var topN = as(plan, TopNExec.class);
            var exchange = as(topN.child(), ExchangeExec.class);
            var fragment = as(exchange.child(), FragmentExec.class);
            var partialTopN = as(fragment.fragment(), TopN.class);
            var enrich = as(partialTopN.child(), Enrich.class);
            assertThat(enrich.mode(), equalTo(Enrich.Mode.REMOTE));
            assertThat(enrich.concreteIndices(), equalTo(Map.of("cluster_1", ".enrich-departments-2")));
            var eval = as(enrich.child(), Eval.class);
            as(eval.child(), EsRelation.class);
        }
    }

    public void testEnrichAfterTopN() {
        {
            var plan = physicalPlan("""
                FROM test
                | SORT emp_no
                | LIMIT 10
                | EVAL employee_id = to_str(emp_no)
                | ENRICH _any:departments
                """);
            var enrich = as(plan, EnrichExec.class);
            assertThat(enrich.mode(), equalTo(Enrich.Mode.ANY));
            assertThat(enrich.concreteIndices(), equalTo(Map.of("", ".enrich-departments-1", "cluster_1", ".enrich-departments-2")));
            var eval = as(enrich.child(), EvalExec.class);
            var topN = as(eval.child(), TopNExec.class);
            var exchange = as(topN.child(), ExchangeExec.class);
            var fragment = as(exchange.child(), FragmentExec.class);
            var partialTopN = as(fragment.fragment(), TopN.class);
            as(partialTopN.child(), EsRelation.class);
        }
        {
            var plan = physicalPlan("""
                FROM test
                | SORT emp_no
                | LIMIT 10
                | EVAL employee_id = to_str(emp_no)
                | ENRICH _coordinator:departments
                """);
            var enrich = as(plan, EnrichExec.class);
            assertThat(enrich.mode(), equalTo(Enrich.Mode.COORDINATOR));
            assertThat(enrich.concreteIndices(), equalTo(Map.of("", ".enrich-departments-3")));
            var eval = as(enrich.child(), EvalExec.class);
            var topN = as(eval.child(), TopNExec.class);
            var exchange = as(topN.child(), ExchangeExec.class);
            var fragment = as(exchange.child(), FragmentExec.class);
            var partialTopN = as(fragment.fragment(), TopN.class);
            as(partialTopN.child(), EsRelation.class);
        }
        {
            var plan = physicalPlan("""
                FROM test
                | SORT emp_no
                | LIMIT 10
                | EVAL employee_id = to_str(emp_no)
                | ENRICH _remote:departments
                """);
            var topN = as(plan, TopNExec.class);
            var exchange = as(topN.child(), ExchangeExec.class);
            var fragment = as(exchange.child(), FragmentExec.class);
            var enrich = as(fragment.fragment(), Enrich.class);
            assertThat(enrich.mode(), equalTo(Enrich.Mode.REMOTE));
            assertThat(enrich.concreteIndices(), equalTo(Map.of("cluster_1", ".enrich-departments-2")));
            var evalFragment = as(enrich.child(), Eval.class);
            var partialTopN = as(evalFragment.child(), TopN.class);
            as(partialTopN.child(), EsRelation.class);
        }
    }

    public void testManyEnrich() {
        {
            var plan = physicalPlan("""
                FROM test
                | EVAL employee_id = to_str(emp_no)
                | ENRICH _any:departments
                | SORT emp_no
                | LIMIT 100
                | ENRICH _any:supervisors
                | STATS teams=count(*) BY supervisor
                """);
            var limit = as(plan, LimitExec.class);
            var finalAgg = as(limit.child(), AggregateExec.class);
            var partialAgg = as(finalAgg.child(), AggregateExec.class);
            var enrich1 = as(partialAgg.child(), EnrichExec.class);
            assertThat(enrich1.policyName(), equalTo("supervisors"));
            assertThat(enrich1.mode(), equalTo(Enrich.Mode.ANY));
            var finalTopN = as(enrich1.child(), TopNExec.class);
            var exchange = as(finalTopN.child(), ExchangeExec.class);
            var fragment = as(exchange.child(), FragmentExec.class);
            var partialTopN = as(fragment.fragment(), TopN.class);
            var enrich2 = as(partialTopN.child(), Enrich.class);
            assertThat(BytesRefs.toString(enrich2.policyName().fold(FoldContext.small())), equalTo("departments"));
            assertThat(enrich2.mode(), equalTo(Enrich.Mode.ANY));
            var eval = as(enrich2.child(), Eval.class);
            as(eval.child(), EsRelation.class);
        }
        {
            var plan = physicalPlan("""
                from test
                | eval employee_id = to_str(emp_no)
                | ENRICH _any:departments
                | SORT emp_no
                | LIMIT 100
                | ENRICH _coordinator:supervisors
                | STATS teams=count(*) BY supervisor
                """);
            var limit = as(plan, LimitExec.class);
            var finalAgg = as(limit.child(), AggregateExec.class);
            var partialAgg = as(finalAgg.child(), AggregateExec.class);
            var enrich1 = as(partialAgg.child(), EnrichExec.class);
            assertThat(enrich1.policyName(), equalTo("supervisors"));
            assertThat(enrich1.mode(), equalTo(Enrich.Mode.COORDINATOR));
            var finalTopN = as(enrich1.child(), TopNExec.class);
            var exchange = as(finalTopN.child(), ExchangeExec.class);
            var fragment = as(exchange.child(), FragmentExec.class);
            var partialTopN = as(fragment.fragment(), TopN.class);
            var enrich2 = as(partialTopN.child(), Enrich.class);
            assertThat(BytesRefs.toString(enrich2.policyName().fold(FoldContext.small())), equalTo("departments"));
            assertThat(enrich2.mode(), equalTo(Enrich.Mode.ANY));
            var eval = as(enrich2.child(), Eval.class);
            as(eval.child(), EsRelation.class);
        }
        {
            var plan = physicalPlan("""
                from test
                | eval employee_id = to_str(emp_no)
                | ENRICH _coordinator:departments
                | SORT emp_no
                | LIMIT 100
                | ENRICH _any:supervisors
                | STATS teams=count(*) BY supervisor
                """);
            var limit = as(plan, LimitExec.class);
            var finalAgg = as(limit.child(), AggregateExec.class);
            var partialAgg = as(finalAgg.child(), AggregateExec.class);
            var enrich1 = as(partialAgg.child(), EnrichExec.class);
            assertThat(enrich1.policyName(), equalTo("supervisors"));
            assertThat(enrich1.mode(), equalTo(Enrich.Mode.ANY));
            var topN = as(enrich1.child(), TopNExec.class);
            var enrich2 = as(topN.child(), EnrichExec.class);
            assertThat(enrich2.policyName(), equalTo("departments"));
            assertThat(enrich2.mode(), equalTo(Enrich.Mode.COORDINATOR));
            var exchange = as(enrich2.child(), ExchangeExec.class);
            var fragment = as(exchange.child(), FragmentExec.class);
            var eval = as(fragment.fragment(), Eval.class);
            as(eval.child(), EsRelation.class);
        }
        {
            var plan = physicalPlan("""
                from test
                | eval employee_id = to_str(emp_no)
                | ENRICH _coordinator:departments
                | SORT emp_no
                | LIMIT 100
                | ENRICH _any:supervisors
                | STATS teams=count(*) BY supervisor
                """);
            var limit = as(plan, LimitExec.class);
            var finalAgg = as(limit.child(), AggregateExec.class);
            var partialAgg = as(finalAgg.child(), AggregateExec.class);
            var enrich1 = as(partialAgg.child(), EnrichExec.class);
            assertThat(enrich1.policyName(), equalTo("supervisors"));
            assertThat(enrich1.mode(), equalTo(Enrich.Mode.ANY));
            var topN = as(enrich1.child(), TopNExec.class);
            var enrich2 = as(topN.child(), EnrichExec.class);
            assertThat(enrich2.policyName(), equalTo("departments"));
            assertThat(enrich2.mode(), equalTo(Enrich.Mode.COORDINATOR));
            var exchange = as(enrich2.child(), ExchangeExec.class);
            var fragment = as(exchange.child(), FragmentExec.class);
            var eval = as(fragment.fragment(), Eval.class);
            as(eval.child(), EsRelation.class);
        }
    }

    public void testRejectRemoteEnrichAfterCoordinatorEnrich() {
        var error = expectThrows(VerificationException.class, () -> physicalPlan("""
            from test
            | eval employee_id = to_str(emp_no)
            | ENRICH _coordinator:departments
            | ENRICH _remote:supervisors
            """));
        assertThat(
            error.getMessage(),
            containsString("ENRICH with remote policy can't be executed after [ENRICH _coordinator:departments]@3:3")
        );
    }

    public void testMaxExpressionDepth_cast() {
        StringBuilder queryBuilder = new StringBuilder(randomBoolean() ? "row a = 1" : "row a = 1 | eval b = a");
        queryBuilder.append("::long::int".repeat(MAX_EXPRESSION_DEPTH / 2 - 1));
        var query = queryBuilder.toString();

        physicalPlan(query);

        var e = expectThrows(ParsingException.class, () -> physicalPlan(query + "::long"));
        assertThat(
            e.getMessage(),
            containsString("ESQL statement exceeded the maximum expression depth allowed (" + MAX_EXPRESSION_DEPTH + ")")
        );
    }

    public void testMaxExpressionDepth_math() {
        StringBuilder queryBuilder = new StringBuilder(randomBoolean() ? "row a = 1" : "row a = 1 | eval b = a");
        String expression = " " + randomFrom("+", "-", "*", "/") + " 1";
        queryBuilder.append(expression.repeat(MAX_EXPRESSION_DEPTH - 2));
        var query = queryBuilder.toString();

        physicalPlan(query);

        var e = expectThrows(ParsingException.class, () -> physicalPlan(query + expression));
        assertThat(
            e.getMessage(),
            containsString("ESQL statement exceeded the maximum expression depth allowed (" + MAX_EXPRESSION_DEPTH + ")")
        );
    }

    public void testMaxExpressionDepth_boolean() {
        StringBuilder queryBuilder = new StringBuilder(randomBoolean() ? "row a = true " : "row a = true | eval b = a");
        String expression = " " + randomFrom("and", "or") + " true";
        queryBuilder.append(expression.repeat(MAX_EXPRESSION_DEPTH - 2));
        var query = queryBuilder.toString();

        physicalPlan(query);

        var e = expectThrows(ParsingException.class, () -> physicalPlan(query + expression));
        assertThat(
            e.getMessage(),
            containsString("ESQL statement exceeded the maximum expression depth allowed (" + MAX_EXPRESSION_DEPTH + ")")
        );
    }

    public void testMaxExpressionDepth_parentheses() {
        String query = "row a = true | eval b = ";
        StringBuilder expression = new StringBuilder("(".repeat(MAX_EXPRESSION_DEPTH / 2 - 1));
        expression.append("a");
        expression.append(")".repeat(MAX_EXPRESSION_DEPTH / 2 - 1));

        physicalPlan(query + expression);

        var e = expectThrows(ParsingException.class, () -> physicalPlan(query + "(" + expression + ")"));
        assertThat(
            e.getMessage(),
            containsString("ESQL statement exceeded the maximum expression depth allowed (" + MAX_EXPRESSION_DEPTH + ")")
        );
    }

    public void testMaxExpressionDepth_mixed() {
        String prefix = "abs(";
        String suffix = " + 12)";

        String from = "row a = 1 | eval b = ";

        StringBuilder queryBuilder = new StringBuilder();
        queryBuilder.append(prefix.repeat(MAX_EXPRESSION_DEPTH / 2 - 1));
        queryBuilder.append("a");
        queryBuilder.append(suffix.repeat(MAX_EXPRESSION_DEPTH / 2 - 1));
        var expression = queryBuilder.toString();

        physicalPlan(from + expression);

        var e = expectThrows(ParsingException.class, () -> physicalPlan(from + prefix + expression + suffix));
        assertThat(
            e.getMessage(),
            containsString("ESQL statement exceeded the maximum expression depth allowed (" + MAX_EXPRESSION_DEPTH + ")")
        );
    }

    public void testMaxQueryDepth() {
        StringBuilder from = new StringBuilder("row a = 1 ");
        for (int i = 0; i < MAX_QUERY_DEPTH; i++) {
            from.append(randomBoolean() ? "| where a > 0 " : " | eval b" + i + " = a + " + i);
        }
        physicalPlan(from.toString());
        var e = expectThrows(ParsingException.class, () -> physicalPlan(from + (randomBoolean() ? "| sort a" : " | eval c = 10")));
        assertThat(e.getMessage(), containsString("ESQL statement exceeded the maximum query depth allowed (" + MAX_QUERY_DEPTH + ")"));
    }

    public void testMaxQueryDepthPlusExpressionDepth() {
        StringBuilder mainQuery = new StringBuilder("row a = 1 ");
        for (int i = 0; i < MAX_QUERY_DEPTH; i++) {
            mainQuery.append(" | eval b" + i + " = a + " + i);
        }

        physicalPlan(mainQuery.toString());

        var cast = "::long::int".repeat(MAX_EXPRESSION_DEPTH / 2 - 2) + "::long";

        physicalPlan(mainQuery + cast);

        var e = expectThrows(ParsingException.class, () -> physicalPlan(mainQuery + cast + "::int"));
        assertThat(
            e.getMessage(),
            containsString("ESQL statement exceeded the maximum expression depth allowed (" + MAX_EXPRESSION_DEPTH + ")")
        );

        e = expectThrows(ParsingException.class, () -> physicalPlan(mainQuery + cast + " | eval x = 10"));
        assertThat(e.getMessage(), containsString("ESQL statement exceeded the maximum query depth allowed (" + MAX_QUERY_DEPTH + ")"));
    }

    @AwaitsFix(bugUrl = "lookup functionality is not yet implemented")
    public void testLookupSimple() {
        String query = """
            FROM test
            | RENAME languages AS int
            | LOOKUP_🐔 int_number_names ON int""";
        if (Build.current().isSnapshot() == false) {
            var e = expectThrows(ParsingException.class, () -> analyze(query));
            assertThat(e.getMessage(), containsString("line 3:3: mismatched input 'LOOKUP' expecting {"));
            return;
        }
        PhysicalPlan plan = physicalPlan(query);
        var join = as(plan, HashJoinExec.class);
        assertMap(join.leftFields().stream().map(Object::toString).toList(), matchesList().item(startsWith("int{r}")));
        assertMap(
            join.output().stream().map(Object::toString).toList(),
            matchesList().item(startsWith("_meta_field{f}"))
                .item(startsWith("emp_no{f}"))
                .item(startsWith("first_name{f}"))
                .item(startsWith("gender{f}"))
                .item(startsWith("job{f}"))
                .item(startsWith("job.raw{f}"))
                .item(startsWith("int{r}"))
                .item(startsWith("last_name{f}"))
                .item(startsWith("long_noidx{f}"))
                .item(startsWith("salary{f}"))
                .item(startsWith("name{f}"))
        );
    }

    /**
     * Expected
     * {@code
     * ProjectExec[[emp_no{f}#17, int{r}#5 AS languages, name{f}#28 AS lang_name]]
     * \_HashJoinExec[
     *      LocalSourceExec[[int{f}#27, name{f}#28],[...]],
     *      [int{r}#5],
     *      [name{r}#28, _meta_field{f}#23, emp_no{f}#17, ...]]
     *   \_ProjectExec[[_meta_field{f}#23, emp_no{f}#17, ...]]
     *     \_TopNExec[[Order[emp_no{f}#17,ASC,LAST]],4[INTEGER],370]
     *       \_ExchangeExec[[],false]
     *         \_ProjectExec[[emp_no{f}#17, ..., languages{f}#20]]
     *           \_FieldExtractExec[emp_no{f}#17, _meta_field{f}#23, first_name{f}#18, ..]<[]>
     *             \_EsQueryExec[...]
     * }
     */
    @AwaitsFix(bugUrl = "lookup functionality is not yet implemented")
    public void testLookupThenProject() {
        String query = """
            FROM employees
            | SORT emp_no
            | LIMIT 4
            | RENAME languages AS int
            | LOOKUP_🐔 int_number_names ON int
            | RENAME int AS languages, name AS lang_name
            | KEEP emp_no, languages, lang_name""";
        if (Build.current().isSnapshot() == false) {
            var e = expectThrows(ParsingException.class, () -> analyze(query));
            assertThat(e.getMessage(), containsString("line 5:3: mismatched input 'LOOKUP_🐔' expecting {"));
            return;
        }
        PhysicalPlan plan = optimizedPlan(physicalPlan(query));

        var outerProject = as(plan, ProjectExec.class);
        assertThat(outerProject.projections().toString(), containsString("AS lang_name"));
        var join = as(outerProject.child(), HashJoinExec.class);
        assertMap(join.leftFields().stream().map(Object::toString).toList(), matchesList().item(startsWith("int{r}")));
        assertMap(
            join.output().stream().map(Object::toString).toList(),
            matchesList().item(startsWith("_meta_field{f}"))
                .item(startsWith("emp_no{f}"))
                .item(startsWith("first_name{f}"))
                .item(startsWith("gender{f}"))
                .item(startsWith("job{f}"))
                .item(startsWith("job.raw{f}"))
                .item(startsWith("int{r}"))
                .item(startsWith("last_name{f}"))
                .item(startsWith("long_noidx{f}"))
                .item(startsWith("salary{f}"))
                .item(startsWith("name{f}"))
        );

        var middleProject = as(join.left(), ProjectExec.class);
        assertThat(middleProject.projections().stream().map(Objects::toString).toList(), not(hasItem(startsWith("name{f}"))));
        /*
         * At the moment we don't push projections past the HashJoin so we still include first_name here
         */
        assertThat(middleProject.projections().stream().map(Objects::toString).toList(), hasItem(startsWith("first_name{f}")));

        var outerTopn = as(middleProject.child(), TopNExec.class);
        var exchange = as(outerTopn.child(), ExchangeExec.class);
        var innerProject = as(exchange.child(), ProjectExec.class);
        assertThat(innerProject.projections().stream().map(Objects::toString).toList(), not(hasItem(startsWith("name{f}"))));
    }

    /**
     * Expects optimized data node plan of
     * <pre>{@code
     * TopN[[Order[name{r}#25,ASC,LAST], Order[emp_no{f}#14,ASC,LAST]],1000[INTEGER]]
     * \_Join[JoinConfig[type=LEFT OUTER, unionFields=[int{r}#4]]]
     *   |_EsqlProject[[..., long_noidx{f}#23, salary{f}#19]]
     *   | \_EsRelation[test][_meta_field{f}#20, emp_no{f}#14, first_name{f}#15, ..]
     *   \_LocalRelation[[int{f}#24, name{f}#25],[...]]
     * }</pre>
     */
    @AwaitsFix(bugUrl = "lookup functionality is not yet implemented")
    public void testLookupThenTopN() {
        String query = """
            FROM employees
            | RENAME languages AS int
            | LOOKUP_🐔 int_number_names ON int
            | RENAME name AS languages
            | KEEP languages, emp_no
            | SORT languages ASC, emp_no ASC""";
        if (Build.current().isSnapshot() == false) {
            var e = expectThrows(ParsingException.class, () -> analyze(query));
            assertThat(e.getMessage(), containsString("line 3:3: mismatched input 'LOOKUP_🐔' expecting {"));
            return;
        }
        var plan = physicalPlan(query);

        ProjectExec outerProject = as(plan, ProjectExec.class);
        TopNExec outerTopN = as(outerProject.child(), TopNExec.class);
        ExchangeExec exchange = as(outerTopN.child(), ExchangeExec.class);
        FragmentExec frag = as(exchange.child(), FragmentExec.class);

        LogicalPlan opt = logicalOptimizer.optimize(frag.fragment());
        TopN innerTopN = as(opt, TopN.class);
        assertMap(
            innerTopN.order().stream().map(o -> o.child().toString()).toList(),
            matchesList().item(startsWith("name{f}")).item(startsWith("emp_no{f}"))
        );
        Join join = as(innerTopN.child(), Join.class);
        assertThat(join.config().type(), equalTo(JoinTypes.LEFT));
        assertMap(join.config().leftFields().stream().map(Objects::toString).toList(), matchesList().item(startsWith("int{r}")));

        Project innerProject = as(join.left(), Project.class);
        assertThat(innerProject.projections(), hasSize(10));
        assertMap(
            innerProject.projections().stream().map(Object::toString).toList(),
            matchesList().item(startsWith("_meta_field{f}"))
                .item(startsWith("emp_no{f}"))
                .item(startsWith("first_name{f}"))
                .item(startsWith("gender{f}"))
                .item(startsWith("job{f}"))
                .item(startsWith("job.raw{f}"))
                .item(matchesRegex("languages\\{f}#\\d+ AS int#\\d+"))
                .item(startsWith("last_name{f}"))
                .item(startsWith("long_noidx{f}"))
                .item(startsWith("salary{f}"))
        );

        LocalRelation lookup = as(join.right(), LocalRelation.class);
        assertMap(
            lookup.output().stream().map(Object::toString).toList(),
            matchesList().item(startsWith("int{f}")).item(startsWith("name{f}"))
        );
    }

    public void testLookupJoinFieldLoading() throws Exception {
        assumeTrue("Requires LOOKUP JOIN", EsqlCapabilities.Cap.JOIN_LOOKUP_V12.isEnabled());

        TestDataSource data = dataSetWithLookupIndices(Map.of("lookup_index", List.of("first_name", "foo", "bar", "baz")));

        String query = """
              FROM test
            | LOOKUP JOIN lookup_index ON first_name
            """;
        assertLookupJoinFieldNames(query, data, List.of(Set.of("foo", "bar", "baz")));

        query = """
              FROM test
            | LOOKUP JOIN lookup_index ON first_name
            | KEEP b*
            """;
        assertLookupJoinFieldNames(query, data, List.of(Set.of("bar", "baz")));

        query = """
              FROM test
            | LOOKUP JOIN lookup_index ON first_name
            | DROP b*
            """;
        assertLookupJoinFieldNames(query, data, List.of(Set.of("foo")));

        query = """
              FROM test
            | LOOKUP JOIN lookup_index ON first_name
            | EVAL bar = 10
            """;
        assertLookupJoinFieldNames(query, data, List.of(Set.of("foo", "baz")));

        query = """
              FROM test
            | LOOKUP JOIN lookup_index ON first_name
            | RENAME bar AS foobar
            | KEEP f*
            """;
        assertLookupJoinFieldNames(query, data, List.of(Set.of("foo", "bar")));

        query = """
              FROM test
            | LOOKUP JOIN lookup_index ON first_name
            | STATS count_distinct(foo) BY bar
            """;
        assertLookupJoinFieldNames(query, data, List.of(Set.of("foo", "bar")), true);

        query = """
              FROM test
            | LOOKUP JOIN lookup_index ON first_name
            | MV_EXPAND foo
            | KEEP foo
            """;
        assertLookupJoinFieldNames(query, data, List.of(Set.of("foo")));

        query = """
              FROM test
            | LOOKUP JOIN lookup_index ON first_name
            | MV_EXPAND foo
            | DROP foo
            """;
        assertLookupJoinFieldNames(query, data, List.of(Set.of("foo", "bar", "baz")));

        query = """
              FROM lookup_index
            | LOOKUP JOIN lookup_index ON first_name
            """;
        assertLookupJoinFieldNames(query, data, List.of(Set.of("foo", "bar", "baz")));

        query = """
              FROM lookup_index
            | LOOKUP JOIN lookup_index ON first_name
            | KEEP foo
            """;
        assertLookupJoinFieldNames(query, data, List.of(Set.of("foo")));
    }

    public void testLookupJoinFieldLoadingTwoLookups() throws Exception {
        assumeTrue("Requires LOOKUP JOIN", EsqlCapabilities.Cap.JOIN_LOOKUP_V12.isEnabled());

        TestDataSource data = dataSetWithLookupIndices(
            Map.of(
                "lookup_index1",
                List.of("first_name", "foo", "bar", "baz"),
                "lookup_index2",
                List.of("first_name", "foo", "bar2", "baz2")
            )
        );

        String query = """
              FROM test
            | LOOKUP JOIN lookup_index1 ON first_name
            | LOOKUP JOIN lookup_index2 ON first_name
            """;
        assertLookupJoinFieldNames(query, data, List.of(Set.of("bar", "baz"), Set.of("foo", "bar2", "baz2")));

        query = """
              FROM test
            | LOOKUP JOIN lookup_index1 ON first_name
            | LOOKUP JOIN lookup_index2 ON first_name
            | DROP foo
            """;
        assertLookupJoinFieldNames(query, data, List.of(Set.of("bar", "baz"), Set.of("bar2", "baz2")));

        query = """
              FROM test
            | LOOKUP JOIN lookup_index1 ON first_name
            | LOOKUP JOIN lookup_index2 ON first_name
            | KEEP b*
            """;
        assertLookupJoinFieldNames(query, data, List.of(Set.of("bar", "baz"), Set.of("bar2", "baz2")));

        query = """
              FROM test
            | LOOKUP JOIN lookup_index1 ON first_name
            | LOOKUP JOIN lookup_index2 ON first_name
            | DROP baz*
            """;
        assertLookupJoinFieldNames(query, data, List.of(Set.of("bar"), Set.of("foo", "bar2")));

        query = """
              FROM test
            | LOOKUP JOIN lookup_index1 ON first_name
            | EVAL foo = to_upper(foo)
            | LOOKUP JOIN lookup_index2 ON first_name
            | EVAL foo = to_lower(foo)
            """;
        assertLookupJoinFieldNames(query, data, List.of(Set.of("bar", "baz"), Set.of("foo", "bar2", "baz2")));
    }

    public void testLookupJoinFieldLoadingTwoLookupsProjectInBetween() throws Exception {
        assumeTrue("Requires LOOKUP JOIN", EsqlCapabilities.Cap.JOIN_LOOKUP_V12.isEnabled());

        TestDataSource data = dataSetWithLookupIndices(
            Map.of(
                "lookup_index1",
                List.of("first_name", "foo", "bar", "baz"),
                "lookup_index2",
                List.of("first_name", "foo", "bar2", "baz2")
            )
        );

        String query = """
              FROM test
            | LOOKUP JOIN lookup_index1 ON first_name
            | RENAME foo AS foo1
            | LOOKUP JOIN lookup_index2 ON first_name
            | DROP b*
            """;
        assertLookupJoinFieldNames(query, data, List.of(Set.of("foo"), Set.of("foo")));

        query = """
              FROM test
            | LOOKUP JOIN lookup_index1 ON first_name
            | DROP bar
            | LOOKUP JOIN lookup_index2 ON first_name
            | DROP b*
            """;
        assertLookupJoinFieldNames(query, data, List.of(Set.of(), Set.of("foo")));

        query = """
              FROM test
            | LOOKUP JOIN lookup_index1 ON first_name
            | KEEP first_name, b*
            | LOOKUP JOIN lookup_index2 ON first_name
            | DROP bar*
            """;
        assertLookupJoinFieldNames(query, data, List.of(Set.of("baz"), Set.of("foo", "baz2")));
    }

    public void testLookupJoinFieldLoadingDropAllFields() throws Exception {
        assumeTrue("Requires LOOKUP JOIN", EsqlCapabilities.Cap.JOIN_LOOKUP_V12.isEnabled());

        TestDataSource data = dataSetWithLookupIndices(Map.of("lookup_index", List.of("first_name", "foo", "bar", "baz")));

        String query = """
              FROM test
            | LOOKUP JOIN lookup_index ON first_name
            | DROP foo, b*
            """;
        assertLookupJoinFieldNames(query, data, List.of(Set.of()));

        query = """
              FROM test
            | LOOKUP JOIN lookup_index ON first_name
            | LOOKUP JOIN lookup_index ON first_name
            """;
        assertLookupJoinFieldNames(query, data, List.of(Set.of(), Set.of("foo", "bar", "baz")));
    }

    private void assertLookupJoinFieldNames(String query, TestDataSource data, List<Set<String>> expectedFieldNames) {
        assertLookupJoinFieldNames(query, data, expectedFieldNames, false);
    }

    private void assertLookupJoinFieldNames(
        String query,
        TestDataSource data,
        List<Set<String>> expectedFieldNames,
        boolean useDataNodePlan
    ) {
        // Do not assert serialization:
        // This will have a LookupJoinExec, which is not serializable because it doesn't leave the coordinator.
        var plan = physicalPlan(query, data, false);

        var physicalOperations = physicalOperationsFromPhysicalPlan(plan, useDataNodePlan);

        List<Set<String>> fields = findFieldNamesInLookupJoinDescription(physicalOperations);

        assertEquals(expectedFieldNames.size(), fields.size());
        for (int i = 0; i < expectedFieldNames.size(); i++) {
            assertThat(fields.get(i), equalTo(expectedFieldNames.get(i)));
        }
    }

    private TestDataSource dataSetWithLookupIndices(Map<String, Collection<String>> indexNameToFieldNames) {
        Map<String, IndexResolution> lookupIndices = new HashMap<>();

        for (Map.Entry<String, Collection<String>> entry : indexNameToFieldNames.entrySet()) {
            String lookupIndexName = entry.getKey();
            Map<String, EsField> lookup_fields = fields(entry.getValue());

            EsIndex lookupIndex = new EsIndex(lookupIndexName, lookup_fields, Map.of(lookupIndexName, IndexMode.LOOKUP));
            lookupIndices.put(lookupIndexName, IndexResolution.valid(lookupIndex));
        }

        return makeTestDataSource(
            "test",
            "mapping-basic.json",
            new EsqlFunctionRegistry(),
            lookupIndices,
            setupEnrichResolution(),
            TEST_SEARCH_STATS
        );
    }

    private Map<String, EsField> fields(Collection<String> fieldNames) {
        Map<String, EsField> fields = new HashMap<>();

        for (String fieldName : fieldNames) {
            fields.put(fieldName, new EsField(fieldName, DataType.KEYWORD, Map.of(), false, EsField.TimeSeriesFieldType.NONE));
        }

        return fields;
    }

    private LocalExecutionPlanner.LocalExecutionPlan physicalOperationsFromPhysicalPlan(PhysicalPlan plan, boolean useDataNodePlan) {
        // The TopN needs an estimated row size for the planner to work
        var plans = PlannerUtils.breakPlanBetweenCoordinatorAndDataNode(EstimatesRowSize.estimateRowSize(0, plan), config);
        plan = useDataNodePlan ? plans.v2() : plans.v1();
        var flags = new EsqlFlags(true);
        plan = PlannerUtils.localPlan(TEST_PLANNER_SETTINGS, flags, config, FoldContext.small(), plan, TEST_SEARCH_STATS);
        ExchangeSinkHandler exchangeSinkHandler = new ExchangeSinkHandler(null, 10, () -> 10);
        LocalExecutionPlanner planner = new LocalExecutionPlanner(
            "test",
            "",
            null,
            BigArrays.NON_RECYCLING_INSTANCE,
            TestBlockFactory.getNonBreakingInstance(),
            Settings.EMPTY,
            config,
            new ExchangeSourceHandler(10, null)::createExchangeSource,
            () -> exchangeSinkHandler.createExchangeSink(() -> {}),
            null,
            null,
            null,
<<<<<<< HEAD
            new EsPhysicalOperationProviders(
                FoldContext.small(),
                EmptyIndexedByShardId.instance(),
                null,
                new PhysicalSettings(DataPartitioning.AUTO, ByteSizeValue.ofMb(1))
            )
=======
            new EsPhysicalOperationProviders(FoldContext.small(), List.of(), null, TEST_PLANNER_SETTINGS),
            List.of()
>>>>>>> 7e051132
        );

        return planner.plan("test", FoldContext.small(), plan, EmptyIndexedByShardId.instance());
    }

    private List<Set<String>> findFieldNamesInLookupJoinDescription(LocalExecutionPlanner.LocalExecutionPlan physicalOperations) {

        String[] descriptionLines = physicalOperations.describe().split("\\r?\\n|\\r");

        // Capture the inside of "...load_fields=[field{f}#19, other_field{f}#20]".
        String insidePattern = "[^\\]]*";
        Pattern expected = Pattern.compile("\\\\_LookupOperator.*load_fields=\\[(" + insidePattern + ")].*");

        List<Set<String>> results = new ArrayList<>();
        for (String line : descriptionLines) {
            var matcher = expected.matcher(line);
            if (matcher.find()) {
                String allFields = matcher.group(1);
                if (allFields.isEmpty()) {
                    results.add(Set.of());
                } else {
                    Set<String> loadedFields = Arrays.stream(allFields.split(","))
                        .map(name -> name.trim().split("\\{f}#")[0])
                        .collect(Collectors.toSet());
                    results.add(loadedFields);
                }
            }
        }

        return results;
    }

    public void testScore() {
        var plan = physicalPlan("""
            from test metadata _score
            | where match(first_name, "john")
            | keep _score
            """);

        ProjectExec outerProject = as(plan, ProjectExec.class);
        LimitExec limitExec = as(outerProject.child(), LimitExec.class);
        ExchangeExec exchange = as(limitExec.child(), ExchangeExec.class);
        FragmentExec frag = as(exchange.child(), FragmentExec.class);

        LogicalPlan opt = logicalOptimizer.optimize(frag.fragment());
        Limit limit = as(opt, Limit.class);
        Filter filter = as(limit.child(), Filter.class);

        Match match = as(filter.condition(), Match.class);
        assertTrue(match.field() instanceof FieldAttribute);
        assertEquals("first_name", ((FieldAttribute) match.field()).field().getName());

        EsRelation esRelation = as(filter.child(), EsRelation.class);
        assertTrue(esRelation.optimized());
        assertTrue(esRelation.resolved());
        assertTrue(hasScoreAttribute(esRelation.output()));
    }

    public void testScoreTopN() {
        var plan = physicalPlan("""
            from test metadata _score
            | where match(first_name, "john")
            | keep _score
            | sort _score desc
            """);

        ProjectExec projectExec = as(plan, ProjectExec.class);
        TopNExec topNExec = as(projectExec.child(), TopNExec.class);
        ExchangeExec exchange = as(topNExec.child(), ExchangeExec.class);
        FragmentExec frag = as(exchange.child(), FragmentExec.class);

        LogicalPlan opt = logicalOptimizer.optimize(frag.fragment());
        TopN topN = as(opt, TopN.class);
        List<Order> order = topN.order();
        Order scoreOrer = order.getFirst();
        assertEquals(Order.OrderDirection.DESC, scoreOrer.direction());
        Expression child = scoreOrer.child();
        assertTrue(MetadataAttribute.isScoreAttribute(child));
        Filter filter = as(topN.child(), Filter.class);

        Match match = as(filter.condition(), Match.class);
        assertTrue(match.field() instanceof FieldAttribute);
        assertEquals("first_name", ((FieldAttribute) match.field()).field().getName());

        EsRelation esRelation = as(filter.child(), EsRelation.class);
        assertTrue(esRelation.optimized());
        assertTrue(esRelation.resolved());
        assertTrue(hasScoreAttribute(esRelation.output()));
    }

    public void testReductionPlanForTopN() {
        int limit = between(1, 100);
        var plan = physicalPlan(String.format(Locale.ROOT, """
            FROM test
            | sort emp_no
            | LIMIT %d
            """, limit));
        Tuple<PhysicalPlan, PhysicalPlan> plans = PlannerUtils.breakPlanBetweenCoordinatorAndDataNode(plan, config);
        var reductionPlan = ((PlannerUtils.TopNReduction) PlannerUtils.reductionPlan(plans.v2())).plan();
        var topN = as(reductionPlan, TopNExec.class);
        assertThat(topN.limit(), equalTo(new Literal(Source.EMPTY, limit, DataType.INTEGER)));
    }

    public void testReductionPlanForAggs() {
        var plan = physicalPlan("""
            FROM test
            | stats x = sum(salary) BY first_name
            """);
        Tuple<PhysicalPlan, PhysicalPlan> plans = PlannerUtils.breakPlanBetweenCoordinatorAndDataNode(plan, config);
        PhysicalPlan reduction = ((PlannerUtils.ReducedPlan) PlannerUtils.reductionPlan(plans.v2())).plan();
        AggregateExec reductionAggs = as(reduction, AggregateExec.class);
        assertThat(reductionAggs.estimatedRowSize(), equalTo(58)); // double and keyword
    }

    public void testReductionPlanForLimit() {
        var plan = physicalPlan("FROM test | LIMIT 10");
        Tuple<PhysicalPlan, PhysicalPlan> plans = PlannerUtils.breakPlanBetweenCoordinatorAndDataNode(plan, config);
        PhysicalPlan reduction = ((PlannerUtils.ReducedPlan) PlannerUtils.reductionPlan(plans.v2())).plan();
        LimitExec limitExec = as(reduction, LimitExec.class);
        assertThat(limitExec.estimatedRowSize(), equalTo(2276));
    }

    public void testEqualsPushdownToDelegate() {
        var optimized = optimizedPlan(physicalPlan("""
            FROM test
            | WHERE job == "v"
            """, testDataLimitedRaw), SEARCH_STATS_SHORT_DELEGATES);
        var limit = as(optimized, LimitExec.class);
        var exchange = as(limit.child(), ExchangeExec.class);
        var project = as(exchange.child(), ProjectExec.class);
        var extract = as(project.child(), FieldExtractExec.class);
        var query = as(extract.child(), EsQueryExec.class);
        assertThat(
            query.query(),
            equalTo(new SingleValueQuery(new EqualsSyntheticSourceDelegate(Source.EMPTY, "job", "v"), "job", true).toQueryBuilder())
        );
    }

    public void testEqualsPushdownToDelegateTooBig() {
        var optimized = optimizedPlan(physicalPlan("""
            FROM test
            | WHERE job == "too_long"
            """, testDataLimitedRaw), SEARCH_STATS_SHORT_DELEGATES);
        var limit = as(optimized, LimitExec.class);
        var exchange = as(limit.child(), ExchangeExec.class);
        var project = as(exchange.child(), ProjectExec.class);
        var extract = as(project.child(), FieldExtractExec.class);
        var limit2 = as(extract.child(), LimitExec.class);
        as(limit2.child(), FilterExec.class);
    }

    public void testNotEqualsPushdownToDelegate() {
        var optimized = optimizedPlan(physicalPlan("""
            FROM test
            | WHERE job != "v"
            """, testDataLimitedRaw), SEARCH_STATS_SHORT_DELEGATES);
        var limit = as(optimized, LimitExec.class);
        var exchange = as(limit.child(), ExchangeExec.class);
        var project = as(exchange.child(), ProjectExec.class);
        var extract = as(project.child(), FieldExtractExec.class);
        var limit2 = as(extract.child(), LimitExec.class);
        var filter = as(limit2.child(), FilterExec.class);
        var extract2 = as(filter.child(), FieldExtractExec.class);
        var query = as(extract2.child(), EsQueryExec.class);
        assertThat(
            query.query(),
            equalTo(
                new BoolQueryBuilder().filter(
                    new SingleValueQuery(
                        new NotQuery(Source.EMPTY, new EqualsSyntheticSourceDelegate(Source.EMPTY, "job", "v")),
                        "job",
                        SingleValueQuery.UseSyntheticSourceDelegate.YES_NEGATED
                    ).toQueryBuilder()
                )
            )
        );
    }

    /*
     *    LimitExec[1000[INTEGER]]
     *    \_ExchangeExec[[_meta_field{f}#8, emp_no{f}#2, first_name{f}#3, gender{f}#4, hire_date{f}#9, job{f}#10, job.raw{f}#11, langua
     *              ges{f}#5, last_name{f}#6, long_noidx{f}#12, salary{f}#7],false]
     *      \_ProjectExec[[_meta_field{f}#8, emp_no{f}#2, first_name{f}#3, gender{f}#4, hire_date{f}#9, job{f}#10, job.raw{f}#11, langua
     *              ges{f}#5, last_name{f}#6, long_noidx{f}#12, salary{f}#7]]
     *        \_FieldExtractExec[_meta_field{f}#8, emp_no{f}#2, first_name{f}#3, gen..]&lt;[],[]&gt;
     *          \_EsQueryExec[test], indexMode[standard],
     *                  query[{"bool":{"filter":[{"sampling":{"probability":0.1,"seed":234,"hash":0}}],"boost":1.0}}]
     *                  [_doc{f}#24], limit[1000], sort[] estimatedRowSize[332]
     */
    public void testSamplePushDown() {
        assumeTrue("sample must be enabled", EsqlCapabilities.Cap.SAMPLE_V3.isEnabled());

        var plan = physicalPlan("""
            FROM test
            | SAMPLE +0.1
            """);
        var optimized = optimizedPlan(plan);

        var limit = as(optimized, LimitExec.class);
        var exchange = as(limit.child(), ExchangeExec.class);
        var project = as(exchange.child(), ProjectExec.class);
        var fieldExtract = as(project.child(), FieldExtractExec.class);
        var esQuery = as(fieldExtract.child(), EsQueryExec.class);

        var boolQuery = as(esQuery.query(), BoolQueryBuilder.class);
        var filter = boolQuery.filter();
        var randomSampling = as(filter.get(0), RandomSamplingQueryBuilder.class);
        assertThat(randomSampling.probability(), equalTo(0.1));
        assertThat(randomSampling.hash(), equalTo(0));
    }

    @SuppressWarnings("SameParameterValue")
    private static void assertFilterCondition(
        Filter filter,
        Class<? extends BinaryComparison> conditionClass,
        String fieldName,
        Object expected
    ) {
        var condition = as(filter.condition(), conditionClass);
        var field = as(condition.left(), FieldAttribute.class);
        assertThat("Expected filter field", field.name(), equalTo(fieldName));
        var value = as(condition.right(), Literal.class);
        assertThat("Expected filter value", value.value(), equalTo(expected));
    }

    private EsQueryExec assertChildIsGeoPointExtract(UnaryExec parent, FieldExtractPreference fieldExtractPreference) {
        return assertChildIsExtractedAs(parent, fieldExtractPreference, GEO_POINT);
    }

    private static EsQueryExec assertChildIsExtractedAs(
        UnaryExec parent,
        FieldExtractPreference fieldExtractPreference,
        DataType dataType
    ) {
        var extract = as(parent.child(), FieldExtractExec.class);
        switch (fieldExtractPreference) {
            case NONE -> {
                assertThat(extract.docValuesAttributes(), is(empty()));
                assertThat(extract.boundsAttributes(), is(empty()));
            }
            case DOC_VALUES -> {
                assertThat(extract.docValuesAttributes(), is(not(empty())));
                assertThat(extract.boundsAttributes(), is(empty()));
            }
            case EXTRACT_SPATIAL_BOUNDS -> {
                assertThat(extract.docValuesAttributes(), is(empty()));
                assertThat(extract.boundsAttributes(), is(not(empty())));
            }
        }
        assertTrue(
            "Expect field attribute to be extracted as " + fieldExtractPreference,
            extract.attributesToExtract()
                .stream()
                .filter(t -> t.dataType() == dataType)
                .allMatch(attr -> extract.fieldExtractPreference(attr) == fieldExtractPreference)
        );
        return source(extract.child());
    }

    private static void assertAggregation(
        PhysicalPlan plan,
        String aliasName,
        Class<? extends AggregateFunction> aggClass,
        DataType fieldType,
        FieldExtractPreference fieldExtractPreference
    ) {
        assertAggregation(plan, aliasName, "Aggregation with fieldExtractPreference", aggClass, fieldType, fieldExtractPreference);
    }

    private static void assertAggregation(
        PhysicalPlan plan,
        String aliasName,
        String reason,
        Class<? extends AggregateFunction> aggClass,
        DataType fieldType,
        FieldExtractPreference fieldExtractPreference
    ) {
        var aggFunc = assertAggregation(plan, aliasName, aggClass);
        var aggField = as(aggFunc.field(), Attribute.class);
        var spatialAgg = as(aggFunc, SpatialAggregateFunction.class);
        assertThat(reason, spatialAgg.fieldExtractPreference(), equalTo(fieldExtractPreference));
        assertThat(reason, aggField.dataType(), equalTo(fieldType));
    }

    private static AggregateFunction assertAggregation(PhysicalPlan plan, String aliasName, Class<? extends AggregateFunction> aggClass) {
        var agg = as(plan, AggregateExec.class);
        var aggExp = agg.aggregates().stream().filter(a -> {
            var alias = as(a, Alias.class);
            return alias.name().equals(aliasName);
        }).findFirst().orElseThrow(() -> new AssertionError("Expected aggregation " + aliasName + " not found"));
        var alias = as(aggExp, Alias.class);
        assertThat(alias.name(), is(aliasName));
        var aggFunc = as(alias.child(), AggregateFunction.class);
        assertThat(aggFunc, instanceOf(aggClass));
        return aggFunc;
    }

    private static String findSingleAggregation(PhysicalPlan plan, String... aliasNames) {
        var agg = as(plan, AggregateExec.class);
        var aggExps = agg.aggregates().stream().filter(a -> {
            var alias = as(a, Alias.class);
            return Arrays.stream(aliasNames).anyMatch(name -> name.equals(alias.name()));
        }).toList();
        if (aggExps.size() != 1) {
            throw new AssertionError(
                "Expected single aggregation from " + Arrays.toString(aliasNames) + " but found " + aggExps.size() + " aggregations"
            );
        }
        var aggExp = aggExps.get(0);
        var alias = as(aggExp, Alias.class);
        return alias.name();
    }

    private static QueryBuilder findQueryBuilder(BoolQueryBuilder booleanQuery, String fieldName) {
        return booleanQuery.must()
            .stream()
            .filter(b -> ((SpatialRelatesQuery.ShapeQueryBuilder) b).fieldName().equals(fieldName))
            .findFirst()
            .get();
    }

    private void assertFieldExtractionWithDocValues(FieldExtractExec extract, DataType dataType, String... fieldNames) {
        var docValuesAttributes = extract.docValuesAttributes();
        extract.attributesToExtract().forEach(attr -> {
            String name = attr.name();
            if (asList(fieldNames).contains(name)) {
                assertThat("Expected field '" + name + "' to use doc-values", docValuesAttributes.contains(attr), equalTo(true));
                assertThat("Expected field '" + name + "' to have data type " + dataType, attr.dataType(), equalTo(dataType));
            } else {
                assertThat("Expected field '" + name + "' to NOT use doc-values", docValuesAttributes.contains(attr), equalTo(false));
            }
        });
    }

    private static EsQueryExec source(PhysicalPlan plan) {
        if (plan instanceof ExchangeExec exchange) {
            plan = exchange.child();
        }
        return as(plan, EsQueryExec.class);
    }

    private PhysicalPlan optimizedPlan(PhysicalPlan plan) {
        return optimizedPlan(plan, EsqlTestUtils.TEST_SEARCH_STATS);
    }

    private PhysicalPlan optimizedPlan(PhysicalPlan plan, SearchStats searchStats) {
        // System.out.println("* Physical Before\n" + plan);
        var p = EstimatesRowSize.estimateRowSize(0, physicalPlanOptimizer.optimize(plan));
        // System.out.println("* Physical After\n" + p);
        // the real execution breaks the plan at the exchange and then decouples the plan
        // this is of no use in the unit tests, which checks the plan as a whole instead of each
        // individually hence why here the plan is kept as is

        var l = p.transformUp(FragmentExec.class, fragment -> {
            var flags = new EsqlFlags(true);
            var localPlan = PlannerUtils.localPlan(TEST_PLANNER_SETTINGS, flags, config, FoldContext.small(), fragment, searchStats);
            return EstimatesRowSize.estimateRowSize(fragment.estimatedRowSize(), localPlan);
        });

        // handle local reduction alignment
        l = localRelationshipAlignment(l);
        // System.out.println("* Localized DataNode Plan\n" + l);
        return l;
    }

    static SearchStats statsWithIndexedFields(String... names) {
        return new TestConfigurableSearchStats().include(Config.INDEXED, names);
    }

    static PhysicalPlan localRelationshipAlignment(PhysicalPlan l) {
        // handle local reduction alignment
        return l.transformUp(ExchangeExec.class, exg -> {
            PhysicalPlan pl = exg;
            if (exg.inBetweenAggs() && exg.child() instanceof LocalSourceExec lse) {
                var output = exg.output();
                if (lse.output().equals(output) == false) {
                    pl = exg.replaceChild(new LocalSourceExec(lse.source(), output, lse.supplier()));
                }
            }
            return pl;
        });

    }

    private PhysicalPlan physicalPlan(String query) {
        return physicalPlan(query, testData);
    }

    private PhysicalPlan physicalPlan(String query, TestDataSource dataSource) {
        return physicalPlan(query, dataSource, true);
    }

    private PhysicalPlan physicalPlan(String query, TestDataSource dataSource, boolean assertSerialization) {
        var logical = logicalOptimizer.optimize(dataSource.analyzer.analyze(parser.createStatement(query, config)));
        // System.out.println("Logical\n" + logical);
        var physical = mapper.map(logical);
        // System.out.println("Physical\n" + physical);
        if (assertSerialization) {
            assertSerialization(physical, config);
        }
        return physical;
    }

    private List<FieldSort> fieldSorts(List<Order> orders) {
        return orders.stream().map(o -> new FieldSort((FieldAttribute) o.child(), o.direction(), o.nullsPosition())).toList();
    }

    private ExchangeExec asRemoteExchange(PhysicalPlan plan) {
        return as(plan, ExchangeExec.class);
    }

    /**
     * Asserts that a {@link QueryBuilder} is a {@link SingleValueQuery} that
     * acting on the provided field name and returns the {@link QueryBuilder}
     * that it wraps.
     */
    private QueryBuilder sv(QueryBuilder builder, String fieldName) {
        SingleValueQuery.Builder sv = as(builder, SingleValueQuery.Builder.class);
        assertThat(sv.field(), equalTo(fieldName));
        return sv.next();
    }

    private PhysicalPlanOptimizer getCustomRulesPhysicalPlanOptimizer(List<RuleExecutor.Batch<PhysicalPlan>> batches) {
        PhysicalOptimizerContext context = new PhysicalOptimizerContext(config);
        PhysicalPlanOptimizer PhysicalPlanOptimizer = new PhysicalPlanOptimizer(context) {
            @Override
            protected List<Batch<PhysicalPlan>> batches() {
                return batches;
            }
        };
        return PhysicalPlanOptimizer;
    }

    public void testVerifierOnAdditionalAttributeAdded() throws Exception {

        PhysicalPlan plan = physicalPlan("""
            from test
            | stats a = min(salary) by emp_no
            """);

        var limit = as(plan, LimitExec.class);
        var aggregate = as(limit.child(), AggregateExec.class);
        var min = as(Alias.unwrap(aggregate.aggregates().get(0)), Min.class);
        var salary = as(min.field(), NamedExpression.class);
        assertThat(salary.name(), is("salary"));
        Holder<Integer> appliedCount = new Holder<>(0);
        // use a custom rule that adds another output attribute
        var customRuleBatch = new RuleExecutor.Batch<>(
            "CustomRuleBatch",
            RuleExecutor.Limiter.ONCE,
            new PhysicalOptimizerRules.ParameterizedOptimizerRule<PhysicalPlan, PhysicalOptimizerContext>() {
                @Override
                public PhysicalPlan rule(PhysicalPlan plan, PhysicalOptimizerContext context) {
                    // This rule adds a missing attribute to the plan output
                    // We only want to apply it once, so we use a static counter
                    if (appliedCount.get() == 0) {
                        appliedCount.set(appliedCount.get() + 1);
                        Literal additionalLiteral = new Literal(Source.EMPTY, "additional literal", INTEGER);
                        return new EvalExec(
                            plan.source(),
                            plan,
                            List.of(new Alias(Source.EMPTY, "additionalAttribute", additionalLiteral))
                        );
                    }
                    return plan;
                }
            }
        );
        PhysicalPlanOptimizer customRulesPhysicalPlanOptimizer = getCustomRulesPhysicalPlanOptimizer(List.of(customRuleBatch));
        Exception e = expectThrows(VerificationException.class, () -> customRulesPhysicalPlanOptimizer.optimize(plan));
        assertThat(e.getMessage(), containsString("Output has changed from"));
        assertThat(e.getMessage(), containsString("additionalAttribute"));
    }

    public void testVerifierOnAttributeDatatypeChanged() throws Exception {

        PhysicalPlan plan = physicalPlan("""
            from test
            | stats a = min(salary) by emp_no
            """);

        var limit = as(plan, LimitExec.class);
        var aggregate = as(limit.child(), AggregateExec.class);
        var min = as(Alias.unwrap(aggregate.aggregates().get(0)), Min.class);
        var salary = as(min.field(), NamedExpression.class);
        assertThat(salary.name(), is("salary"));
        Holder<Integer> appliedCount = new Holder<>(0);
        // use a custom rule that changes the datatype of an output attribute
        var customRuleBatch = new RuleExecutor.Batch<>(
            "CustomRuleBatch",
            RuleExecutor.Limiter.ONCE,
            new PhysicalOptimizerRules.ParameterizedOptimizerRule<PhysicalPlan, PhysicalOptimizerContext>() {
                @Override
                public PhysicalPlan rule(PhysicalPlan plan, PhysicalOptimizerContext context) {
                    // We only want to apply it once, so we use a static counter
                    if (appliedCount.get() == 0) {
                        appliedCount.set(appliedCount.get() + 1);
                        LimitExec limit = as(plan, LimitExec.class);
                        LimitExec newLimit = new LimitExec(
                            plan.source(),
                            limit.child(),
                            new Literal(Source.EMPTY, 1000, INTEGER),
                            randomEstimatedRowSize()
                        ) {
                            @Override
                            public List<Attribute> output() {
                                List<Attribute> oldOutput = super.output();
                                List<Attribute> newOutput = new ArrayList<>(oldOutput);
                                newOutput.set(0, oldOutput.get(0).withDataType(DataType.DATETIME));
                                return newOutput;
                            }
                        };
                        return newLimit;
                    }
                    return plan;
                }
            }
        );
        PhysicalPlanOptimizer customRulesPhysicalPlanOptimizer = getCustomRulesPhysicalPlanOptimizer(List.of(customRuleBatch));
        Exception e = expectThrows(VerificationException.class, () -> customRulesPhysicalPlanOptimizer.optimize(plan));
        assertThat(e.getMessage(), containsString("Output has changed from"));
    }

    @Override
    protected List<String> filteredWarnings() {
        return withDefaultLimitWarning(super.filteredWarnings());
    }

    private static final SearchStats SEARCH_STATS_SHORT_DELEGATES = new EsqlTestUtils.TestSearchStats() {
        @Override
        public boolean hasExactSubfield(FieldAttribute.FieldName field) {
            return false;
        }

        @Override
        public boolean canUseEqualityOnSyntheticSourceDelegate(FieldAttribute.FieldName name, String value) {
            return value.length() < 4;
        }
    };
}<|MERGE_RESOLUTION|>--- conflicted
+++ resolved
@@ -17,11 +17,7 @@
 import org.elasticsearch.common.util.BigArrays;
 import org.elasticsearch.common.util.set.Sets;
 import org.elasticsearch.compute.aggregation.AggregatorMode;
-<<<<<<< HEAD
-import org.elasticsearch.compute.lucene.DataPartitioning;
 import org.elasticsearch.compute.lucene.EmptyIndexedByShardId;
-=======
->>>>>>> 7e051132
 import org.elasticsearch.compute.operator.exchange.ExchangeSinkHandler;
 import org.elasticsearch.compute.operator.exchange.ExchangeSourceHandler;
 import org.elasticsearch.compute.test.TestBlockFactory;
@@ -7895,17 +7891,7 @@
             null,
             null,
             null,
-<<<<<<< HEAD
-            new EsPhysicalOperationProviders(
-                FoldContext.small(),
-                EmptyIndexedByShardId.instance(),
-                null,
-                new PhysicalSettings(DataPartitioning.AUTO, ByteSizeValue.ofMb(1))
-            )
-=======
-            new EsPhysicalOperationProviders(FoldContext.small(), List.of(), null, TEST_PLANNER_SETTINGS),
-            List.of()
->>>>>>> 7e051132
+            new EsPhysicalOperationProviders(FoldContext.small(), EmptyIndexedByShardId.instance(), null, TEST_PLANNER_SETTINGS)
         );
 
         return planner.plan("test", FoldContext.small(), plan, EmptyIndexedByShardId.instance());

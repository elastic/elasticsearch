/*
 * Copyright Elasticsearch B.V. and/or licensed to Elasticsearch B.V. under one
 * or more contributor license agreements. Licensed under the Elastic License
 * 2.0; you may not use this file except in compliance with the Elastic License
 * 2.0.
 */

package org.elasticsearch.xpack.esql.optimizer;

import com.carrotsearch.randomizedtesting.annotations.ParametersFactory;

import org.apache.lucene.util.BytesRef;
import org.elasticsearch.Build;
import org.elasticsearch.common.geo.ShapeRelation;
import org.elasticsearch.common.lucene.BytesRefs;
import org.elasticsearch.common.settings.Settings;
import org.elasticsearch.common.util.set.Sets;
import org.elasticsearch.compute.aggregation.AggregatorMode;
import org.elasticsearch.core.Tuple;
import org.elasticsearch.geometry.Circle;
import org.elasticsearch.geometry.Polygon;
import org.elasticsearch.geometry.ShapeType;
import org.elasticsearch.index.IndexMode;
import org.elasticsearch.index.mapper.MappedFieldType.FieldExtractPreference;
import org.elasticsearch.index.query.BoolQueryBuilder;
import org.elasticsearch.index.query.ExistsQueryBuilder;
import org.elasticsearch.index.query.QueryBuilder;
import org.elasticsearch.index.query.RangeQueryBuilder;
import org.elasticsearch.index.query.RegexpQueryBuilder;
import org.elasticsearch.index.query.TermQueryBuilder;
import org.elasticsearch.index.query.TermsQueryBuilder;
import org.elasticsearch.index.query.WildcardQueryBuilder;
import org.elasticsearch.search.sort.FieldSortBuilder;
import org.elasticsearch.search.sort.GeoDistanceSortBuilder;
import org.elasticsearch.test.ESTestCase;
import org.elasticsearch.xpack.core.enrich.EnrichPolicy;
import org.elasticsearch.xpack.esql.EsqlTestUtils;
import org.elasticsearch.xpack.esql.EsqlTestUtils.TestConfigurableSearchStats;
import org.elasticsearch.xpack.esql.EsqlTestUtils.TestConfigurableSearchStats.Config;
import org.elasticsearch.xpack.esql.VerificationException;
import org.elasticsearch.xpack.esql.action.EsqlCapabilities;
import org.elasticsearch.xpack.esql.analysis.Analyzer;
import org.elasticsearch.xpack.esql.analysis.AnalyzerContext;
import org.elasticsearch.xpack.esql.analysis.EnrichResolution;
import org.elasticsearch.xpack.esql.core.expression.Alias;
import org.elasticsearch.xpack.esql.core.expression.Attribute;
import org.elasticsearch.xpack.esql.core.expression.Expression;
import org.elasticsearch.xpack.esql.core.expression.Expressions;
import org.elasticsearch.xpack.esql.core.expression.FieldAttribute;
import org.elasticsearch.xpack.esql.core.expression.Literal;
import org.elasticsearch.xpack.esql.core.expression.MetadataAttribute;
import org.elasticsearch.xpack.esql.core.expression.NamedExpression;
import org.elasticsearch.xpack.esql.core.expression.ReferenceAttribute;
import org.elasticsearch.xpack.esql.core.expression.predicate.logical.And;
import org.elasticsearch.xpack.esql.core.expression.predicate.logical.Not;
import org.elasticsearch.xpack.esql.core.expression.predicate.logical.Or;
import org.elasticsearch.xpack.esql.core.expression.predicate.operator.comparison.BinaryComparison;
import org.elasticsearch.xpack.esql.core.tree.Source;
import org.elasticsearch.xpack.esql.core.type.DataType;
import org.elasticsearch.xpack.esql.core.type.EsField;
import org.elasticsearch.xpack.esql.enrich.ResolvedEnrichPolicy;
import org.elasticsearch.xpack.esql.expression.Order;
import org.elasticsearch.xpack.esql.expression.function.EsqlFunctionRegistry;
import org.elasticsearch.xpack.esql.expression.function.aggregate.AggregateFunction;
import org.elasticsearch.xpack.esql.expression.function.aggregate.Count;
import org.elasticsearch.xpack.esql.expression.function.aggregate.SpatialAggregateFunction;
import org.elasticsearch.xpack.esql.expression.function.aggregate.SpatialCentroid;
import org.elasticsearch.xpack.esql.expression.function.aggregate.SpatialExtent;
import org.elasticsearch.xpack.esql.expression.function.aggregate.Sum;
import org.elasticsearch.xpack.esql.expression.function.fulltext.Match;
import org.elasticsearch.xpack.esql.expression.function.scalar.math.Round;
import org.elasticsearch.xpack.esql.expression.function.scalar.spatial.SpatialContains;
import org.elasticsearch.xpack.esql.expression.function.scalar.spatial.SpatialDisjoint;
import org.elasticsearch.xpack.esql.expression.function.scalar.spatial.SpatialIntersects;
import org.elasticsearch.xpack.esql.expression.function.scalar.spatial.SpatialRelatesFunction;
import org.elasticsearch.xpack.esql.expression.function.scalar.spatial.SpatialWithin;
import org.elasticsearch.xpack.esql.expression.function.scalar.spatial.StDistance;
import org.elasticsearch.xpack.esql.expression.function.scalar.string.ToLower;
import org.elasticsearch.xpack.esql.expression.function.scalar.string.ToUpper;
import org.elasticsearch.xpack.esql.expression.predicate.operator.comparison.Equals;
import org.elasticsearch.xpack.esql.expression.predicate.operator.comparison.EsqlBinaryComparison;
import org.elasticsearch.xpack.esql.expression.predicate.operator.comparison.GreaterThan;
import org.elasticsearch.xpack.esql.expression.predicate.operator.comparison.GreaterThanOrEqual;
import org.elasticsearch.xpack.esql.expression.predicate.operator.comparison.LessThan;
import org.elasticsearch.xpack.esql.expression.predicate.operator.comparison.LessThanOrEqual;
import org.elasticsearch.xpack.esql.index.EsIndex;
import org.elasticsearch.xpack.esql.index.IndexResolution;
import org.elasticsearch.xpack.esql.optimizer.rules.physical.ProjectAwayColumns;
import org.elasticsearch.xpack.esql.parser.EsqlParser;
import org.elasticsearch.xpack.esql.parser.ParsingException;
import org.elasticsearch.xpack.esql.plan.logical.Aggregate;
import org.elasticsearch.xpack.esql.plan.logical.Enrich;
import org.elasticsearch.xpack.esql.plan.logical.EsRelation;
import org.elasticsearch.xpack.esql.plan.logical.Eval;
import org.elasticsearch.xpack.esql.plan.logical.Filter;
import org.elasticsearch.xpack.esql.plan.logical.Limit;
import org.elasticsearch.xpack.esql.plan.logical.LogicalPlan;
import org.elasticsearch.xpack.esql.plan.logical.Project;
import org.elasticsearch.xpack.esql.plan.logical.TopN;
import org.elasticsearch.xpack.esql.plan.logical.join.Join;
import org.elasticsearch.xpack.esql.plan.logical.join.JoinTypes;
import org.elasticsearch.xpack.esql.plan.logical.local.LocalRelation;
import org.elasticsearch.xpack.esql.plan.logical.local.LocalSupplier;
import org.elasticsearch.xpack.esql.plan.physical.AggregateExec;
import org.elasticsearch.xpack.esql.plan.physical.DissectExec;
import org.elasticsearch.xpack.esql.plan.physical.EnrichExec;
import org.elasticsearch.xpack.esql.plan.physical.EsQueryExec;
import org.elasticsearch.xpack.esql.plan.physical.EsQueryExec.FieldSort;
import org.elasticsearch.xpack.esql.plan.physical.EsSourceExec;
import org.elasticsearch.xpack.esql.plan.physical.EstimatesRowSize;
import org.elasticsearch.xpack.esql.plan.physical.EvalExec;
import org.elasticsearch.xpack.esql.plan.physical.ExchangeExec;
import org.elasticsearch.xpack.esql.plan.physical.FieldExtractExec;
import org.elasticsearch.xpack.esql.plan.physical.FilterExec;
import org.elasticsearch.xpack.esql.plan.physical.FragmentExec;
import org.elasticsearch.xpack.esql.plan.physical.GrokExec;
import org.elasticsearch.xpack.esql.plan.physical.HashJoinExec;
import org.elasticsearch.xpack.esql.plan.physical.LimitExec;
import org.elasticsearch.xpack.esql.plan.physical.LocalSourceExec;
import org.elasticsearch.xpack.esql.plan.physical.LookupJoinExec;
import org.elasticsearch.xpack.esql.plan.physical.PhysicalPlan;
import org.elasticsearch.xpack.esql.plan.physical.ProjectExec;
import org.elasticsearch.xpack.esql.plan.physical.TopNExec;
import org.elasticsearch.xpack.esql.plan.physical.UnaryExec;
import org.elasticsearch.xpack.esql.planner.PlannerUtils;
import org.elasticsearch.xpack.esql.planner.mapper.Mapper;
import org.elasticsearch.xpack.esql.plugin.QueryPragmas;
import org.elasticsearch.xpack.esql.querydsl.query.SingleValueQuery;
import org.elasticsearch.xpack.esql.querydsl.query.SpatialRelatesQuery;
import org.elasticsearch.xpack.esql.session.Configuration;
import org.elasticsearch.xpack.esql.stats.SearchStats;
import org.junit.Before;

import java.util.ArrayList;
import java.util.Arrays;
import java.util.HashMap;
import java.util.HashSet;
import java.util.List;
import java.util.Map;
import java.util.Objects;
import java.util.Set;
import java.util.stream.Collectors;

import static java.util.Arrays.asList;
import static org.elasticsearch.compute.aggregation.AggregatorMode.FINAL;
import static org.elasticsearch.compute.aggregation.AggregatorMode.INITIAL;
import static org.elasticsearch.core.Tuple.tuple;
import static org.elasticsearch.index.query.QueryBuilders.boolQuery;
import static org.elasticsearch.index.query.QueryBuilders.existsQuery;
import static org.elasticsearch.test.ListMatcher.matchesList;
import static org.elasticsearch.test.MapMatcher.assertMap;
import static org.elasticsearch.xpack.esql.EsqlTestUtils.TEST_SEARCH_STATS;
import static org.elasticsearch.xpack.esql.EsqlTestUtils.TEST_VERIFIER;
import static org.elasticsearch.xpack.esql.EsqlTestUtils.as;
import static org.elasticsearch.xpack.esql.EsqlTestUtils.configuration;
import static org.elasticsearch.xpack.esql.EsqlTestUtils.loadMapping;
import static org.elasticsearch.xpack.esql.EsqlTestUtils.statsForMissingField;
import static org.elasticsearch.xpack.esql.EsqlTestUtils.withDefaultLimitWarning;
import static org.elasticsearch.xpack.esql.SerializationTestUtils.assertSerialization;
import static org.elasticsearch.xpack.esql.analysis.AnalyzerTestUtils.analyze;
import static org.elasticsearch.xpack.esql.analysis.AnalyzerTestUtils.defaultLookupResolution;
import static org.elasticsearch.xpack.esql.core.expression.Expressions.name;
import static org.elasticsearch.xpack.esql.core.expression.Expressions.names;
import static org.elasticsearch.xpack.esql.core.expression.function.scalar.FunctionTestUtils.l;
import static org.elasticsearch.xpack.esql.core.type.DataType.CARTESIAN_POINT;
import static org.elasticsearch.xpack.esql.core.type.DataType.CARTESIAN_SHAPE;
import static org.elasticsearch.xpack.esql.core.type.DataType.GEO_POINT;
import static org.elasticsearch.xpack.esql.core.type.DataType.GEO_SHAPE;
import static org.elasticsearch.xpack.esql.parser.ExpressionBuilder.MAX_EXPRESSION_DEPTH;
import static org.elasticsearch.xpack.esql.parser.LogicalPlanBuilder.MAX_QUERY_DEPTH;
import static org.hamcrest.Matchers.closeTo;
import static org.hamcrest.Matchers.contains;
import static org.hamcrest.Matchers.containsInAnyOrder;
import static org.hamcrest.Matchers.containsString;
import static org.hamcrest.Matchers.empty;
import static org.hamcrest.Matchers.equalTo;
import static org.hamcrest.Matchers.greaterThan;
import static org.hamcrest.Matchers.hasItem;
import static org.hamcrest.Matchers.hasSize;
import static org.hamcrest.Matchers.instanceOf;
import static org.hamcrest.Matchers.is;
import static org.hamcrest.Matchers.isA;
import static org.hamcrest.Matchers.matchesRegex;
import static org.hamcrest.Matchers.not;
import static org.hamcrest.Matchers.nullValue;
import static org.hamcrest.Matchers.startsWith;

// @TestLogging(value = "org.elasticsearch.xpack.esql:DEBUG", reason = "debug")
public class PhysicalPlanOptimizerTests extends ESTestCase {

    private static final String PARAM_FORMATTING = "%1$s";

    /**
     * Estimated size of a keyword field in bytes.
     */
    private static final int KEYWORD_EST = EstimatesRowSize.estimateSize(DataType.KEYWORD);

    private EsqlParser parser;
    private LogicalPlanOptimizer logicalOptimizer;
    private PhysicalPlanOptimizer physicalPlanOptimizer;
    private Mapper mapper;
    private TestDataSource testData;
    private int allFieldRowSize;    // TODO: Move this into testDataSource so tests that load other indexes can also assert on this
    private TestDataSource airports;
    private TestDataSource airportsCityBoundaries;
    private TestDataSource airportsNoDocValues; // Test when spatial field is indexed but has no doc values
    private TestDataSource airportsNotIndexed;  // Test when spatial field has doc values but is not indexed
    private TestDataSource airportsNotIndexedNorDocValues;  // Test when spatial field is neither indexed nor has doc-values
    private TestDataSource airportsWeb;         // Cartesian point field tests
    private TestDataSource cartesianMultipolygons; // cartesian_shape field tests
    private TestDataSource cartesianMultipolygonsNoDocValues; // cartesian_shape field tests but has no doc values
    private TestDataSource countriesBbox;       // geo_shape field tests
    private TestDataSource countriesBboxWeb;    // cartesian_shape field tests

    private final Configuration config;

    private record TestDataSource(Map<String, EsField> mapping, EsIndex index, Analyzer analyzer, SearchStats stats) {}

    @ParametersFactory(argumentFormatting = PARAM_FORMATTING)
    public static List<Object[]> readScriptSpec() {
        return settings().stream().map(t -> {
            var settings = Settings.builder().loadFromMap(t.v2()).build();
            return new Object[] { t.v1(), configuration(new QueryPragmas(settings)) };
        }).toList();
    }

    private static List<Tuple<String, Map<String, Object>>> settings() {
        return asList(new Tuple<>("default", Map.of()));
    }

    public PhysicalPlanOptimizerTests(String name, Configuration config) {
        this.config = config;
    }

    @Before
    public void init() {
        parser = new EsqlParser();
        logicalOptimizer = new LogicalPlanOptimizer(new LogicalOptimizerContext(EsqlTestUtils.TEST_CFG));
        physicalPlanOptimizer = new PhysicalPlanOptimizer(new PhysicalOptimizerContext(config));
        EsqlFunctionRegistry functionRegistry = new EsqlFunctionRegistry();
        mapper = new Mapper();
        var enrichResolution = setupEnrichResolution();
        // Most tests used data from the test index, so we load it here, and use it in the plan() function.
        this.testData = makeTestDataSource("test", "mapping-basic.json", functionRegistry, enrichResolution);
        allFieldRowSize = testData.mapping.values()
            .stream()
            .mapToInt(
                f -> (EstimatesRowSize.estimateSize(f.getDataType().widenSmallNumeric()) + f.getProperties()
                    .values()
                    .stream()
                    // check one more level since the mapping contains TEXT fields with KEYWORD multi-fields
                    .mapToInt(x -> EstimatesRowSize.estimateSize(x.getDataType().widenSmallNumeric()))
                    .sum())
            )
            .sum();

        // Some tests use data from the airports and countries indexes, so we load that here, and use it in the plan(q, airports) function.
        this.airports = makeTestDataSource("airports", "mapping-airports.json", functionRegistry, enrichResolution);
        this.airportsCityBoundaries = makeTestDataSource(
            "airports_city_boundaries",
            "mapping-airport_city_boundaries.json",
            functionRegistry,
<<<<<<< HEAD
            enrichResolution,
            new TestConfigurableSearchStats().exclude(Config.DOC_VALUES, "city_boundary")
=======
            enrichResolution
>>>>>>> d62e37d5
        );
        this.airportsNoDocValues = makeTestDataSource(
            "airports-no-doc-values",
            "mapping-airports_no_doc_values.json",
            functionRegistry,
            enrichResolution,
            new TestConfigurableSearchStats().exclude(Config.DOC_VALUES, "location").exclude(Config.DOC_VALUES, "city_location")
        );
        this.airportsNotIndexed = makeTestDataSource(
            "airports-not-indexed",
            "mapping-airports_not_indexed.json",
            functionRegistry,
            enrichResolution,
            new TestConfigurableSearchStats().exclude(Config.INDEXED, "location")
        );
        this.airportsNotIndexedNorDocValues = makeTestDataSource(
            "airports-not-indexed-nor-doc-values",
            "mapping-airports_not_indexed_nor_doc_values.json",
            functionRegistry,
            enrichResolution,
            new TestConfigurableSearchStats().exclude(Config.INDEXED, "location").exclude(Config.DOC_VALUES, "location")
        );
        this.airportsWeb = makeTestDataSource("airports_web", "mapping-airports_web.json", functionRegistry, enrichResolution);
        this.cartesianMultipolygons = makeTestDataSource(
            "cartesian_multipolygons",
            "mapping-cartesian_multipolygons.json",
            functionRegistry,
            enrichResolution
        );
        this.cartesianMultipolygonsNoDocValues = makeTestDataSource(
            "cartesian_multipolygons_no_doc_values",
            "mapping-cartesian_multipolygons_no_doc_values.json",
            functionRegistry,
            enrichResolution,
            new TestConfigurableSearchStats().exclude(Config.DOC_VALUES, "shape")
        );
        this.countriesBbox = makeTestDataSource("countriesBbox", "mapping-countries_bbox.json", functionRegistry, enrichResolution);
        this.countriesBboxWeb = makeTestDataSource(
            "countriesBboxWeb",
            "mapping-countries_bbox_web.json",
            functionRegistry,
            enrichResolution
        );
    }

    TestDataSource makeTestDataSource(
        String indexName,
        String mappingFileName,
        EsqlFunctionRegistry functionRegistry,
        Map<String, IndexResolution> lookupResolution,
        EnrichResolution enrichResolution,
        SearchStats stats
    ) {
        Map<String, EsField> mapping = loadMapping(mappingFileName);
        EsIndex index = new EsIndex(indexName, mapping, Map.of("test", IndexMode.STANDARD));
        IndexResolution getIndexResult = IndexResolution.valid(index);
        Analyzer analyzer = new Analyzer(
            new AnalyzerContext(config, functionRegistry, getIndexResult, lookupResolution, enrichResolution),
            TEST_VERIFIER
        );
        return new TestDataSource(mapping, index, analyzer, stats);
    }

    TestDataSource makeTestDataSource(
        String indexName,
        String mappingFileName,
        EsqlFunctionRegistry functionRegistry,
        EnrichResolution enrichResolution,
        SearchStats stats
    ) {
        return makeTestDataSource(indexName, mappingFileName, functionRegistry, defaultLookupResolution(), enrichResolution, stats);
    }

    TestDataSource makeTestDataSource(
        String indexName,
        String mappingFileName,
        EsqlFunctionRegistry functionRegistry,
        EnrichResolution enrichResolution
    ) {
        return makeTestDataSource(indexName, mappingFileName, functionRegistry, enrichResolution, TEST_SEARCH_STATS);
    }

    private static EnrichResolution setupEnrichResolution() {
        EnrichResolution enrichResolution = new EnrichResolution();
        enrichResolution.addResolvedPolicy(
            "foo",
            Enrich.Mode.ANY,
            new ResolvedEnrichPolicy(
                "fld",
                EnrichPolicy.MATCH_TYPE,
                List.of("a", "b"),
                Map.of("", "idx"),
                Map.ofEntries(
                    Map.entry("a", new EsField("a", DataType.INTEGER, Map.of(), true)),
                    Map.entry("b", new EsField("b", DataType.LONG, Map.of(), true))
                )
            )
        );
        enrichResolution.addResolvedPolicy(
            "city_boundaries",
            Enrich.Mode.ANY,
            new ResolvedEnrichPolicy(
                "city_boundary",
                EnrichPolicy.GEO_MATCH_TYPE,
                List.of("city", "airport", "region", "city_boundary"),
                Map.of("", "airport_city_boundaries"),
                Map.ofEntries(
                    Map.entry("city", new EsField("city", DataType.KEYWORD, Map.of(), true)),
                    Map.entry("airport", new EsField("airport", DataType.TEXT, Map.of(), false)),
                    Map.entry("region", new EsField("region", DataType.TEXT, Map.of(), false)),
                    Map.entry("city_boundary", new EsField("city_boundary", DataType.GEO_SHAPE, Map.of(), false))
                )
            )
        );
        enrichResolution.addResolvedPolicy(
            "departments",
            Enrich.Mode.ANY,
            new ResolvedEnrichPolicy(
                "employee_id",
                EnrichPolicy.MATCH_TYPE,
                List.of("department"),
                Map.of("", ".enrich-departments-1", "cluster_1", ".enrich-departments-2"),
                Map.of("department", new EsField("department", DataType.KEYWORD, Map.of(), true))
            )
        );
        enrichResolution.addResolvedPolicy(
            "departments",
            Enrich.Mode.COORDINATOR,
            new ResolvedEnrichPolicy(
                "employee_id",
                EnrichPolicy.MATCH_TYPE,
                List.of("department"),
                Map.of("", ".enrich-departments-3"),
                Map.of("department", new EsField("department", DataType.KEYWORD, Map.of(), true))
            )
        );
        enrichResolution.addResolvedPolicy(
            "departments",
            Enrich.Mode.REMOTE,
            new ResolvedEnrichPolicy(
                "employee_id",
                EnrichPolicy.MATCH_TYPE,
                List.of("department"),
                Map.of("cluster_1", ".enrich-departments-2"),
                Map.of("department", new EsField("department", DataType.KEYWORD, Map.of(), true))
            )
        );
        enrichResolution.addResolvedPolicy(
            "supervisors",
            Enrich.Mode.ANY,
            new ResolvedEnrichPolicy(
                "department",
                EnrichPolicy.MATCH_TYPE,
                List.of("supervisor"),
                Map.of("", ".enrich-supervisors-a", "cluster_1", ".enrich-supervisors-b"),
                Map.of("supervisor", new EsField("supervisor", DataType.KEYWORD, Map.of(), true))
            )
        );
        enrichResolution.addResolvedPolicy(
            "supervisors",
            Enrich.Mode.COORDINATOR,
            new ResolvedEnrichPolicy(
                "department",
                EnrichPolicy.MATCH_TYPE,
                List.of("supervisor"),
                Map.of("", ".enrich-supervisors-c"),
                Map.of("supervisor", new EsField("supervisor", DataType.KEYWORD, Map.of(), true))
            )
        );
        enrichResolution.addResolvedPolicy(
            "supervisors",
            Enrich.Mode.REMOTE,
            new ResolvedEnrichPolicy(
                "department",
                EnrichPolicy.MATCH_TYPE,
                List.of("supervisor"),
                Map.of("cluster_1", ".enrich-supervisors-b"),
                Map.of("supervisor", new EsField("supervisor", DataType.KEYWORD, Map.of(), true))
            )
        );
        return enrichResolution;
    }

    public void testSingleFieldExtractor() {
        // using a function (round()) here and following tests to prevent the optimizer from pushing the
        // filter down to the source and thus change the shape of the expected physical tree.
        var plan = physicalPlan("""
            from test
            | where round(emp_no) > 10
            """);

        var optimized = optimizedPlan(plan);
        var topLimit = as(optimized, LimitExec.class);
        var exchange = asRemoteExchange(topLimit.child());
        var project = as(exchange.child(), ProjectExec.class);
        var restExtract = as(project.child(), FieldExtractExec.class);
        var limit = as(restExtract.child(), LimitExec.class);
        var filter = as(limit.child(), FilterExec.class);
        var extract = as(filter.child(), FieldExtractExec.class);

        assertEquals(
            Sets.difference(allFields(testData.mapping), Set.of("emp_no")),
            Sets.newHashSet(names(restExtract.attributesToExtract()))
        );
        assertEquals(Set.of("emp_no"), Sets.newHashSet(names(extract.attributesToExtract())));

        var query = as(extract.child(), EsQueryExec.class);
        assertThat(query.estimatedRowSize(), equalTo(Integer.BYTES + allFieldRowSize));
    }

    private Set<String> allFields(Map<String, EsField> mapping) {
        Set<String> result = new HashSet<>();
        for (Map.Entry<String, EsField> entry : mapping.entrySet()) {
            String key = entry.getKey();
            result.add(key);
            for (Map.Entry<String, EsField> sub : entry.getValue().getProperties().entrySet()) {
                result.add(key + "." + sub.getKey());
            }
        }
        return result;
    }

    public void testExactlyOneExtractorPerFieldWithPruning() {
        var plan = physicalPlan("""
            from test
            | where round(emp_no) > 10
            | eval c = emp_no
            """);

        var optimized = optimizedPlan(plan);
        var eval = as(optimized, EvalExec.class);
        var topLimit = as(eval.child(), LimitExec.class);
        var exchange = asRemoteExchange(topLimit.child());
        var project = as(exchange.child(), ProjectExec.class);
        var restExtract = as(project.child(), FieldExtractExec.class);
        var limit = as(restExtract.child(), LimitExec.class);
        var filter = as(limit.child(), FilterExec.class);
        var extract = as(filter.child(), FieldExtractExec.class);

        assertEquals(
            Sets.difference(allFields(testData.mapping), Set.of("emp_no")),
            Sets.newHashSet(names(restExtract.attributesToExtract()))
        );
        assertThat(names(extract.attributesToExtract()), contains("emp_no"));

        var query = source(extract.child());
        // An int for doc id and one for c
        assertThat(query.estimatedRowSize(), equalTo(allFieldRowSize + Integer.BYTES * 2));
    }

    /**
     * Expects
     * LimitExec[1000[INTEGER]]
     * \_AggregateExec[[],[SUM(salary{f}#882) AS x],FINAL,null]
     *   \_ExchangeExec[[sum{r}#887, seen{r}#888],true]
     *     \_FragmentExec[filter=null, estimatedRowSize=0, fragment=[
     * Aggregate[[],[SUM(salary{f}#882) AS x]]
     * \_Filter[ROUND(emp_no{f}#877) > 10[INTEGER]]
     *   \_EsRelation[test][_meta_field{f}#883, emp_no{f}#877, first_name{f}#87..]]]
     */
    public void testDoubleExtractorPerFieldEvenWithAliasNoPruningDueToImplicitProjection() {
        var plan = physicalPlan("""
            from test
            | where round(emp_no) > 10
            | eval c = salary
            | stats x = sum(c)
            """);

        var optimized = optimizedPlan(plan);
        var limit = as(optimized, LimitExec.class);
        var aggregate = as(limit.child(), AggregateExec.class);
        assertThat(aggregate.estimatedRowSize(), equalTo(Long.BYTES));

        var exchange = asRemoteExchange(aggregate.child());
        aggregate = as(exchange.child(), AggregateExec.class);
        assertThat(aggregate.estimatedRowSize(), equalTo(Long.BYTES));

        var extract = as(aggregate.child(), FieldExtractExec.class);
        assertThat(names(extract.attributesToExtract()), contains("salary"));

        var filter = as(extract.child(), FilterExec.class);
        extract = as(filter.child(), FieldExtractExec.class);
        assertThat(names(extract.attributesToExtract()), contains("emp_no"));

        var query = source(extract.child());
        assertThat(query.estimatedRowSize(), equalTo(Integer.BYTES * 3 /* for doc id, emp_no and salary*/));
    }

    public void testTripleExtractorPerField() {
        var plan = physicalPlan("""
            from test
            | where round(emp_no) > 10
            | eval c = first_name
            | stats x = sum(salary)
            """);

        var optimized = optimizedPlan(plan);
        var limit = as(optimized, LimitExec.class);
        var aggregate = as(limit.child(), AggregateExec.class);
        var exchange = asRemoteExchange(aggregate.child());
        aggregate = as(exchange.child(), AggregateExec.class);

        var extract = as(aggregate.child(), FieldExtractExec.class);
        assertThat(names(extract.attributesToExtract()), contains("salary"));

        var filter = as(extract.child(), FilterExec.class);
        extract = as(filter.child(), FieldExtractExec.class);
        assertThat(names(extract.attributesToExtract()), contains("emp_no"));

        var query = source(extract.child());
        // for doc ids, emp_no, salary
        int estimatedSize = Integer.BYTES * 3;
        assertThat(query.estimatedRowSize(), equalTo(estimatedSize));
    }

    /**
     * Expected
     * LimitExec[10000[INTEGER]]
     * \_AggregateExec[[],[AVG(salary{f}#14) AS x],FINAL]
     *   \_AggregateExec[[],[AVG(salary{f}#14) AS x],PARTIAL]
     *     \_FilterExec[ROUND(emp_no{f}#9) > 10[INTEGER]]
     *       \_TopNExec[[Order[last_name{f}#13,ASC,LAST]],10[INTEGER]]
     *         \_ExchangeExec[]
     *           \_ProjectExec[[salary{f}#14, first_name{f}#10, emp_no{f}#9, last_name{f}#13]]     -- project away _doc
     *             \_FieldExtractExec[salary{f}#14, first_name{f}#10, emp_no{f}#9, last_n..]       -- local field extraction
     *               \_EsQueryExec[test], query[][_doc{f}#16], limit[10], sort[[last_name]]
     */
    public void testExtractorForField() {
        var plan = physicalPlan("""
            from test
            | sort last_name
            | limit 10
            | where round(emp_no) > 10
            | eval c = first_name
            | stats x = sum(salary)
            """);

        var optimized = optimizedPlan(plan);
        var limit = as(optimized, LimitExec.class);
        var aggregateFinal = as(limit.child(), AggregateExec.class);
        assertThat(aggregateFinal.estimatedRowSize(), equalTo(Long.BYTES));

        var aggregatePartial = as(aggregateFinal.child(), AggregateExec.class);
        var filter = as(aggregatePartial.child(), FilterExec.class);
        var topN = as(filter.child(), TopNExec.class);

        var exchange = asRemoteExchange(topN.child());
        var project = as(exchange.child(), ProjectExec.class);
        var extract = as(project.child(), FieldExtractExec.class);
        assertThat(names(extract.attributesToExtract()), contains("salary", "emp_no", "last_name"));
        var source = source(extract.child());
        assertThat(source.limit(), is(topN.limit()));
        assertThat(source.sorts(), is(fieldSorts(topN.order())));

        assertThat(source.limit(), is(l(10)));
        assertThat(source.sorts().size(), is(1));
        EsQueryExec.Sort order = source.sorts().get(0);
        assertThat(order.direction(), is(Order.OrderDirection.ASC));
        assertThat(name(order.field()), is("last_name"));
        // last name is keyword, salary, emp_no, doc id, segment, forwards and backwards doc id maps are all ints
        int estimatedSize = KEYWORD_EST + Integer.BYTES * 6;
        assertThat(source.estimatedRowSize(), equalTo(estimatedSize));
    }

    /**
     * Expected
     * EvalExec[[emp_no{f}#7 + 1[INTEGER] AS e, emp_no{f}#7 + 1[INTEGER] AS emp_no]]
     * \_LimitExec[10000[INTEGER]]
     *   \_ExchangeExec[[],false]
     *     \_ProjectExec[[_meta_field{f}#13, emp_no{f}#7, first_name{f}#8, gender{f}#9, job{f}#14, job.raw{f}#15, languages{f}#10, last
     * _name{f}#11, salary{f}#12]]
     *       \_FieldExtractExec[_meta_field{f}#13, emp_no{f}#7, first_name{f}#8, ge..]
     *         \_EsQueryExec[test], query[][_doc{f}#16], limit[10000], sort[] estimatedRowSize[324]
     */
    public void testExtractorMultiEvalWithDifferentNames() {
        var plan = physicalPlan("""
            from test
            | eval e = emp_no + 1
            | eval emp_no = emp_no + 1
            """);

        var optimized = optimizedPlan(plan);

        var eval = as(optimized, EvalExec.class);
        var topLimit = as(eval.child(), LimitExec.class);
        var exchange = asRemoteExchange(topLimit.child());
        var project = as(exchange.child(), ProjectExec.class);
        var extract = as(project.child(), FieldExtractExec.class);
        assertThat(
            names(extract.attributesToExtract()),
            containsInAnyOrder(
                "_meta_field",
                "emp_no",
                "first_name",
                "gender",
                "hire_date",
                "job",
                "job.raw",
                "languages",
                "last_name",
                "long_noidx",
                "salary"
            )
        );
    }

    /**
     * Expected
     * EvalExec[[emp_no{f}#7 + 1[INTEGER] AS emp_no, emp_no{r}#3 + 1[INTEGER] AS emp_no]]
     * \_LimitExec[10000[INTEGER]]
     *   \_ExchangeExec[[],false]
     *     \_ProjectExec[[_meta_field{f}#13, emp_no{f}#7, first_name{f}#8, gender{f}#9, job{f}#14, job.raw{f}#15, languages{f}#10, last
     * _name{f}#11, salary{f}#12]]
     *       \_FieldExtractExec[_meta_field{f}#13, emp_no{f}#7, first_name{f}#8, ge..]
     *         \_EsQueryExec[test], query[][_doc{f}#16], limit[10000], sort[] estimatedRowSize[324]
     */
    public void testExtractorMultiEvalWithSameName() {
        var plan = physicalPlan("""
            from test
            | eval emp_no = emp_no + 1
            | eval emp_no = emp_no + 1
            """);

        var optimized = optimizedPlan(plan);

        var eval = as(optimized, EvalExec.class);
        var topLimit = as(eval.child(), LimitExec.class);
        var exchange = asRemoteExchange(topLimit.child());
        var project = as(exchange.child(), ProjectExec.class);
        var extract = as(project.child(), FieldExtractExec.class);
        assertThat(
            names(extract.attributesToExtract()),
            containsInAnyOrder(
                "_meta_field",
                "emp_no",
                "first_name",
                "gender",
                "hire_date",
                "job",
                "job.raw",
                "languages",
                "last_name",
                "long_noidx",
                "salary"
            )
        );
    }

    public void testExtractorsOverridingFields() {
        var plan = physicalPlan("""
            from test
            | stats emp_no = sum(emp_no)
            """);

        var optimized = optimizedPlan(plan);
        var limit = as(optimized, LimitExec.class);
        var node = as(limit.child(), AggregateExec.class);
        var exchange = asRemoteExchange(node.child());
        var aggregate = as(exchange.child(), AggregateExec.class);

        var extract = as(aggregate.child(), FieldExtractExec.class);
        assertThat(names(extract.attributesToExtract()), contains("emp_no"));
    }

    public void testDoNotExtractGroupingFields() {
        var plan = physicalPlan("""
            from test
            | stats x = sum(salary) by first_name
            """);

        var optimized = optimizedPlan(plan);
        var limit = as(optimized, LimitExec.class);
        var aggregate = as(limit.child(), AggregateExec.class);
        assertThat(aggregate.estimatedRowSize(), equalTo(Long.BYTES + KEYWORD_EST));
        assertThat(aggregate.groupings(), hasSize(1));

        var exchange = asRemoteExchange(aggregate.child());
        aggregate = as(exchange.child(), AggregateExec.class);
        assertThat(aggregate.estimatedRowSize(), equalTo(Long.BYTES + KEYWORD_EST));
        assertThat(aggregate.groupings(), hasSize(1));

        var extract = as(aggregate.child(), FieldExtractExec.class);
        assertThat(names(extract.attributesToExtract()), equalTo(List.of("salary")));

        var source = source(extract.child());
        // doc id and salary are ints. salary isn't extracted.
        // TODO salary kind of is extracted. At least sometimes it is. should it count?
        assertThat(source.estimatedRowSize(), equalTo(Integer.BYTES * 2));
    }

    public void testExtractGroupingFieldsIfAggd() {
        var plan = physicalPlan("""
            from test
            | stats x = count(first_name) by first_name
            """);

        var optimized = optimizedPlan(plan);
        var limit = as(optimized, LimitExec.class);
        var aggregate = as(limit.child(), AggregateExec.class);
        assertThat(aggregate.groupings(), hasSize(1));
        assertThat(aggregate.estimatedRowSize(), equalTo(Long.BYTES + KEYWORD_EST));

        var exchange = asRemoteExchange(aggregate.child());
        aggregate = as(exchange.child(), AggregateExec.class);
        assertThat(aggregate.groupings(), hasSize(1));
        assertThat(aggregate.estimatedRowSize(), equalTo(Long.BYTES + KEYWORD_EST));

        var extract = as(aggregate.child(), FieldExtractExec.class);
        assertThat(names(extract.attributesToExtract()), equalTo(List.of("first_name")));

        var source = source(extract.child());
        assertThat(source.estimatedRowSize(), equalTo(Integer.BYTES + KEYWORD_EST));
    }

    public void testExtractGroupingFieldsIfAggdWithEval() {
        var plan = physicalPlan("""
            from test
            | eval g = first_name
            | stats x = count(first_name) by first_name
            """);

        var optimized = optimizedPlan(plan);
        var limit = as(optimized, LimitExec.class);
        var aggregate = as(limit.child(), AggregateExec.class);
        assertThat(aggregate.groupings(), hasSize(1));
        assertThat(aggregate.estimatedRowSize(), equalTo(Long.BYTES + KEYWORD_EST));

        var exchange = asRemoteExchange(aggregate.child());
        aggregate = as(exchange.child(), AggregateExec.class);
        assertThat(aggregate.groupings(), hasSize(1));
        assertThat(aggregate.estimatedRowSize(), equalTo(Long.BYTES + KEYWORD_EST));

        var extract = as(aggregate.child(), FieldExtractExec.class);
        assertThat(names(extract.attributesToExtract()), equalTo(List.of("first_name")));

        var source = source(extract.child());
        assertThat(source.estimatedRowSize(), equalTo(Integer.BYTES + KEYWORD_EST));
    }

    /**
     * Expects
     * EvalExec[[agg_emp{r}#4 + 7[INTEGER] AS x]]
     * \_LimitExec[1000[INTEGER]]
     *   \_AggregateExec[[],[SUM(emp_no{f}#8) AS agg_emp],FINAL,16]
     *     \_ExchangeExec[[sum{r}#18, seen{r}#19],true]
     *       \_AggregateExec[[],[SUM(emp_no{f}#8) AS agg_emp],PARTIAL,8]
     *         \_FieldExtractExec[emp_no{f}#8]
     *           \_EsQueryExec[test], query[{"exists":{"field":"emp_no","boost":1.0}}][_doc{f}#34], limit[], sort[] estimatedRowSize[8]
     */
    public void testQueryWithAggregation() {
        var plan = physicalPlan("""
            from test
            | stats sum(emp_no)
            """);

        var optimized = optimizedPlan(plan);
        var limit = as(optimized, LimitExec.class);
        var node = as(limit.child(), AggregateExec.class);
        var exchange = asRemoteExchange(node.child());
        var aggregate = as(exchange.child(), AggregateExec.class);
        assertThat(aggregate.estimatedRowSize(), equalTo(Long.BYTES));

        var extract = as(aggregate.child(), FieldExtractExec.class);
        assertThat(names(extract.attributesToExtract()), contains("emp_no"));
        assertThat(aggregate.estimatedRowSize(), equalTo(Long.BYTES));

        var query = source(extract.child());
        assertThat(query.estimatedRowSize(), equalTo(Integer.BYTES * 2 /* for doc id, emp_no*/));
        assertThat(query.query(), is(existsQuery("emp_no")));
    }

    /**
     * Expects
     * EvalExec[[agg_emp{r}#4 + 7[INTEGER] AS x]]
     * \_LimitExec[1000[INTEGER]]
     *   \_AggregateExec[[],[SUM(emp_no{f}#8) AS agg_emp],FINAL,16]
     *     \_ExchangeExec[[sum{r}#18, seen{r}#19],true]
     *       \_AggregateExec[[],[SUM(emp_no{f}#8) AS agg_emp],PARTIAL,8]
     *         \_FieldExtractExec[emp_no{f}#8]
     *           \_EsQueryExec[test], query[{"exists":{"field":"emp_no","boost":1.0}}][_doc{f}#34], limit[], sort[] estimatedRowSize[8]
     */
    public void testQueryWithAggAfterEval() {
        var plan = physicalPlan("""
            from test
            | stats agg_emp = sum(emp_no)
            | eval x = agg_emp + 7
            """);

        var optimized = optimizedPlan(plan);
        var eval = as(optimized, EvalExec.class);
        var topLimit = as(eval.child(), LimitExec.class);
        var agg = as(topLimit.child(), AggregateExec.class);
        // sum and x are longs
        assertThat(agg.estimatedRowSize(), equalTo(Long.BYTES * 2));
        var exchange = asRemoteExchange(agg.child());
        var aggregate = as(exchange.child(), AggregateExec.class);
        // sum is long, x isn't calculated until the agg above
        assertThat(aggregate.estimatedRowSize(), equalTo(Long.BYTES));
        var extract = as(aggregate.child(), FieldExtractExec.class);
        assertThat(names(extract.attributesToExtract()), contains("emp_no"));

        var query = source(extract.child());
        assertThat(query.estimatedRowSize(), equalTo(Integer.BYTES * 2 /* for doc id, emp_no*/));
        assertThat(query.query(), is(existsQuery("emp_no")));
    }

    public void testQueryForStatWithMultiAgg() {
        var plan = physicalPlan("""
            from test
            | stats agg_1 = sum(emp_no), agg_2 = min(salary)
            """);

        var stats = statsWithIndexedFields("emp_no", "salary");
        var optimized = optimizedPlan(plan, stats);
        var topLimit = as(optimized, LimitExec.class);
        var agg = as(topLimit.child(), AggregateExec.class);
        var exchange = asRemoteExchange(agg.child());
        var aggregate = as(exchange.child(), AggregateExec.class);
        // sum is long, x isn't calculated until the agg above
        var extract = as(aggregate.child(), FieldExtractExec.class);
        assertThat(names(extract.attributesToExtract()), contains("emp_no", "salary"));

        var query = source(extract.child());
        assertThat(query.estimatedRowSize(), equalTo(Integer.BYTES * 3 /* for doc id, emp_no, salary*/));
        assertThat(query.query(), is(boolQuery().should(existsQuery("emp_no")).should(existsQuery("salary"))));
    }

    /**
     * This used to not allow pushing the sort down to the source, but now it does, since the eval is not used for the sort
     * <code>
     * TopNExec[[Order[emp_no{f}#6,ASC,LAST]],1[INTEGER],0]
     * \_ExchangeExec[[_meta_field{f}#12, emp_no{f}#6, first_name{f}#7, gender{f}#8, job{f}#13, job.raw{f}#14, ..],false]
     *   \_ProjectExec[[_meta_field{f}#12, emp_no{f}#6, first_name{f}#7, gender{f}#8, job{f}#13, job.raw{f}#14, ..]]
     *     \_FieldExtractExec[_meta_field{f}#12, emp_no{f}#6, first_name{f}#7, ge..][]
     *       \_EvalExec[[null[INTEGER] AS nullsum]]
     *         \_EsQueryExec[test], indexMode[standard], query[][_doc{f}#27], limit[1], sort[[
     *           FieldSort[field=emp_no{f}#6, direction=ASC, nulls=LAST]
     *         ]] estimatedRowSize[340]
     * </code>
     */
    public void testQueryWithNull() {
        var plan = physicalPlan("""
            from test
            | eval nullsum = emp_no + null
            | sort emp_no
            | limit 1
            """);

        var optimized = optimizedPlan(plan);
        var topN = as(optimized, TopNExec.class);
        // no fields are added after the top n - so 0 here
        assertThat(topN.estimatedRowSize(), equalTo(0));

        var exchange = asRemoteExchange(topN.child());
        var project = as(exchange.child(), ProjectExec.class);
        var extract = as(project.child(), FieldExtractExec.class);
        var eval = as(extract.child(), EvalExec.class);
        var source = source(eval.child());
        // All fields loaded
        assertThat(source.estimatedRowSize(), equalTo(allFieldRowSize + 3 * Integer.BYTES + Long.BYTES));
    }

    public void testPushAndInequalitiesFilter() {
        var plan = physicalPlan("""
            from test
            | where emp_no + 1 > 0
            | where salary < 10
            """);

        var optimized = optimizedPlan(plan);
        var topLimit = as(optimized, LimitExec.class);
        var exchange = asRemoteExchange(topLimit.child());
        var project = as(exchange.child(), ProjectExec.class);
        var fieldExtract = as(project.child(), FieldExtractExec.class);
        var source = source(fieldExtract.child());
        assertThat(source.estimatedRowSize(), equalTo(allFieldRowSize + Integer.BYTES));

        var bq = as(source.query(), BoolQueryBuilder.class);
        assertThat(bq.must(), hasSize(2));
        var first = as(sv(bq.must().get(0), "emp_no"), RangeQueryBuilder.class);
        assertThat(first.fieldName(), equalTo("emp_no"));
        assertThat(first.from(), equalTo(-1));
        assertThat(first.includeLower(), equalTo(false));
        assertThat(first.to(), nullValue());
        var second = as(sv(bq.must().get(1), "salary"), RangeQueryBuilder.class);
        assertThat(second.fieldName(), equalTo("salary"));
        assertThat(second.from(), nullValue());
        assertThat(second.to(), equalTo(10));
        assertThat(second.includeUpper(), equalTo(false));
    }

    public void testOnlyPushTranslatableConditionsInFilter() {
        var plan = physicalPlan("""
            from test
            | where round(emp_no) + 1 > 0
            | where salary < 10
            """);

        var optimized = optimizedPlan(plan);
        var topLimit = as(optimized, LimitExec.class);
        var exchange = asRemoteExchange(topLimit.child());
        var project = as(exchange.child(), ProjectExec.class);
        var extractRest = as(project.child(), FieldExtractExec.class);
        var limit = as(extractRest.child(), LimitExec.class);
        var filter = as(limit.child(), FilterExec.class);
        var extract = as(filter.child(), FieldExtractExec.class);
        var source = source(extract.child());
        assertThat(source.estimatedRowSize(), equalTo(allFieldRowSize + Integer.BYTES));

        var gt = as(filter.condition(), GreaterThan.class);
        as(gt.left(), Round.class);

        var rq = as(sv(source.query(), "salary"), RangeQueryBuilder.class);
        assertThat(rq.fieldName(), equalTo("salary"));
        assertThat(rq.to(), equalTo(10));
        assertThat(rq.includeLower(), equalTo(false));
        assertThat(rq.from(), nullValue());
    }

    public void testNoPushDownNonFoldableInComparisonFilter() {
        var plan = physicalPlan("""
            from test
            | where emp_no > salary
            """);

        var optimized = optimizedPlan(plan);
        var topLimit = as(optimized, LimitExec.class);
        var exchange = asRemoteExchange(topLimit.child());
        var project = as(exchange.child(), ProjectExec.class);
        var extractRest = as(project.child(), FieldExtractExec.class);
        var limit = as(extractRest.child(), LimitExec.class);
        var filter = as(limit.child(), FilterExec.class);
        var extract = as(filter.child(), FieldExtractExec.class);
        var source = source(extract.child());
        assertThat(source.estimatedRowSize(), equalTo(allFieldRowSize + Integer.BYTES));

        assertThat(names(filter.condition().collect(FieldAttribute.class::isInstance)), contains("emp_no", "salary"));
        assertThat(names(extract.attributesToExtract()), contains("emp_no", "salary"));
        assertNull(source.query());
    }

    public void testNoPushDownNonFieldAttributeInComparisonFilter() {
        var plan = physicalPlan("""
            from test
            | where round(emp_no) > 0
            """);

        var optimized = optimizedPlan(plan);
        var topLimit = as(optimized, LimitExec.class);
        var exchange = asRemoteExchange(topLimit.child());
        var project = as(exchange.child(), ProjectExec.class);
        var extractRest = as(project.child(), FieldExtractExec.class);
        var limit = as(extractRest.child(), LimitExec.class);
        var filter = as(limit.child(), FilterExec.class);
        var extract = as(filter.child(), FieldExtractExec.class);
        var source = source(extract.child());
        assertThat(source.estimatedRowSize(), equalTo(allFieldRowSize + Integer.BYTES));

        var gt = as(filter.condition(), GreaterThan.class);
        as(gt.left(), Round.class);
        assertNull(source.query());
    }

    public void testPushBinaryLogicFilters() {
        var plan = physicalPlan("""
            from test
            | where emp_no + 1 > 0 or salary < 10
            """);

        var optimized = optimizedPlan(plan);
        var topLimit = as(optimized, LimitExec.class);
        var exchange = asRemoteExchange(topLimit.child());
        var project = as(exchange.child(), ProjectExec.class);
        var fieldExtract = as(project.child(), FieldExtractExec.class);
        var source = source(fieldExtract.child());
        assertThat(source.estimatedRowSize(), equalTo(allFieldRowSize + Integer.BYTES));

        BoolQueryBuilder bq = as(source.query(), BoolQueryBuilder.class);
        assertThat(bq.should(), hasSize(2));
        var rq = as(sv(bq.should().get(0), "emp_no"), RangeQueryBuilder.class);
        assertThat(rq.fieldName(), equalTo("emp_no"));
        assertThat(rq.from(), equalTo(-1));
        assertThat(rq.includeLower(), equalTo(false));
        assertThat(rq.to(), nullValue());
        rq = as(sv(bq.should().get(1), "salary"), RangeQueryBuilder.class);
        assertThat(rq.fieldName(), equalTo("salary"));
        assertThat(rq.from(), nullValue());
        assertThat(rq.to(), equalTo(10));
        assertThat(rq.includeUpper(), equalTo(false));
    }

    public void testPushMultipleBinaryLogicFilters() {
        var plan = physicalPlan("""
            from test
            | where emp_no + 1 > 0 or salary < 10
            | where salary <= 10000 or salary >= 50000
            """);

        var optimized = optimizedPlan(plan);
        var topLimit = as(optimized, LimitExec.class);
        var exchange = asRemoteExchange(topLimit.child());
        var project = as(exchange.child(), ProjectExec.class);
        var fieldExtract = as(project.child(), FieldExtractExec.class);
        var source = source(fieldExtract.child());
        assertThat(source.estimatedRowSize(), equalTo(allFieldRowSize + Integer.BYTES));

        var top = as(source.query(), BoolQueryBuilder.class);
        assertThat(top.must(), hasSize(2));

        var first = as(top.must().get(0), BoolQueryBuilder.class);
        var rq = as(sv(first.should().get(0), "emp_no"), RangeQueryBuilder.class);
        assertThat(rq.fieldName(), equalTo("emp_no"));
        assertThat(rq.from(), equalTo(-1));
        assertThat(rq.includeLower(), equalTo(false));
        assertThat(rq.to(), nullValue());
        rq = as(sv(first.should().get(1), "salary"), RangeQueryBuilder.class);
        assertThat(rq.fieldName(), equalTo("salary"));
        assertThat(rq.from(), nullValue());
        assertThat(rq.to(), equalTo(10));
        assertThat(rq.includeUpper(), equalTo(false));

        var second = as(top.must().get(1), BoolQueryBuilder.class);
        rq = as(sv(second.should().get(0), "salary"), RangeQueryBuilder.class);
        assertThat(rq.fieldName(), equalTo("salary"));
        assertThat(rq.from(), nullValue());
        assertThat(rq.to(), equalTo(10000));
        assertThat(rq.includeUpper(), equalTo(true));
        rq = as(sv(second.should().get(1), "salary"), RangeQueryBuilder.class);
        assertThat(rq.fieldName(), equalTo("salary"));
        assertThat(rq.from(), equalTo(50000));
        assertThat(rq.includeLower(), equalTo(true));
        assertThat(rq.to(), nullValue());
    }

    public void testLimit() {
        var optimized = optimizedPlan(physicalPlan("""
            from test
            | limit 10
            """));

        var topLimit = as(optimized, LimitExec.class);
        var exchange = asRemoteExchange(topLimit.child());
        var project = as(exchange.child(), ProjectExec.class);
        var fieldExtract = as(project.child(), FieldExtractExec.class);
        var source = source(fieldExtract.child());
        assertThat(source.estimatedRowSize(), equalTo(allFieldRowSize + Integer.BYTES));
        assertThat(source.limit().fold(), is(10));
    }

    /**
     * TopNExec[[Order[nullsum{r}#3,ASC,LAST]],1[INTEGER]]
     * \_ExchangeExec[]
     *   \_ProjectExec[[_meta_field{f}#11, emp_no{f}#5, first_name{f}#6, !gender, languages{f}#8, last_name{f}#9, salary{f}#10, nulls
     * um{r}#3]]
     *     \_FieldExtractExec[_meta_field{f}#11, emp_no{f}#5, first_name{f}#6, !g..]
     *       \_TopNExec[[Order[nullsum{r}#3,ASC,LAST]],1[INTEGER]]
     *         \_EvalExec[[null[INTEGER] AS nullsum]]
     *           \_EsQueryExec[test], query[][_doc{f}#12], limit[], sort[]
     */
    public void testExtractorForEvalWithoutProject() throws Exception {
        var optimized = optimizedPlan(physicalPlan("""
            from test
            | eval nullsum = emp_no + null
            | sort nullsum
            | limit 1
            """));
        var topN = as(optimized, TopNExec.class);
        var exchange = asRemoteExchange(topN.child());
        var project = as(exchange.child(), ProjectExec.class);
        var extract = as(project.child(), FieldExtractExec.class);
        var topNLocal = as(extract.child(), TopNExec.class);
        // two extra ints for forwards and backwards map
        assertThat(topNLocal.estimatedRowSize(), equalTo(allFieldRowSize + Integer.BYTES * 2));

        var eval = as(topNLocal.child(), EvalExec.class);
        var source = source(eval.child());
        // nullsum and doc id are ints. we don't actually load emp_no here because we know we don't need it.
        assertThat(source.estimatedRowSize(), equalTo(Integer.BYTES * 2));
    }

    public void testProjectAfterTopN() throws Exception {
        var optimized = optimizedPlan(physicalPlan("""
            from test
            | sort emp_no
            | keep first_name
            | limit 2
            """));
        var topProject = as(optimized, ProjectExec.class);
        assertEquals(1, topProject.projections().size());
        assertEquals("first_name", topProject.projections().get(0).name());
        var topN = as(topProject.child(), TopNExec.class);
        var exchange = asRemoteExchange(topN.child());
        var project = as(exchange.child(), ProjectExec.class);
        List<String> projectionNames = project.projections().stream().map(NamedExpression::name).collect(Collectors.toList());
        assertTrue(projectionNames.containsAll(List.of("first_name", "emp_no")));
        var extract = as(project.child(), FieldExtractExec.class);
        var source = source(extract.child());
        assertThat(source.limit(), is(topN.limit()));
        assertThat(source.sorts(), is(fieldSorts(topN.order())));
        // an int for doc id, an int for segment id, two ints for doc id map, and int for emp_no.
        assertThat(source.estimatedRowSize(), equalTo(Integer.BYTES * 5 + KEYWORD_EST));
    }

    /**
     * Expected
     *
     * EvalExec[[emp_no{f}#248 * 10[INTEGER] AS emp_no_10]]
     * \_LimitExec[10[INTEGER]]
     *   \_ExchangeExec[]
     *     \_ProjectExec[[_meta_field{f}#247, emp_no{f}#248, first_name{f}#249, languages{f}#250, last_name{f}#251, salary{f}#252]]
     *       \_FieldExtractExec[_meta_field{f}#247, emp_no{f}#248, first_name{f}#24..]
     *         \_EsQueryExec[test], query[][_doc{f}#253], limit[10], sort[]
     */
    public void testPushLimitToSource() {
        var optimized = optimizedPlan(physicalPlan("""
            from test
            | eval emp_no_10 = emp_no * 10
            | limit 10
            """));

        var eval = as(optimized, EvalExec.class);
        var topLimit = as(eval.child(), LimitExec.class);
        var exchange = asRemoteExchange(topLimit.child());
        var project = as(exchange.child(), ProjectExec.class);
        var extract = as(project.child(), FieldExtractExec.class);
        var leaves = extract.collectLeaves();
        assertEquals(1, leaves.size());
        var source = as(leaves.get(0), EsQueryExec.class);
        assertThat(source.limit().fold(), is(10));
        // extra ints for doc id and emp_no_10
        assertThat(source.estimatedRowSize(), equalTo(allFieldRowSize + Integer.BYTES * 2));
    }

    /**
     * Expected
     * EvalExec[[emp_no{f}#5 * 10[INTEGER] AS emp_no_10]]
     * \_LimitExec[10[INTEGER]]
     *   \_ExchangeExec[]
     *     \_ProjectExec[[_meta_field{f}#11, emp_no{f}#5, first_name{f}#6, !gender, languages{f}#8, last_name{f}#9, salary{f}#10]]
     *       \_FieldExtractExec[_meta_field{f}#11, emp_no{f}#5, first_name{f}#6, !g..]
     *         \_EsQueryExec[test], query[{"range":{"emp_no":{"gt":0,"boost":1.0}}}][_doc{f}#12], limit[10], sort[]
     */
    public void testPushLimitAndFilterToSource() {
        var optimized = optimizedPlan(physicalPlan("""
            from test
            | eval emp_no_10 = emp_no * 10
            | where emp_no > 0
            | limit 10
            """));

        var eval = as(optimized, EvalExec.class);
        var topLimit = as(eval.child(), LimitExec.class);
        var exchange = asRemoteExchange(topLimit.child());
        var project = as(exchange.child(), ProjectExec.class);
        var extract = as(project.child(), FieldExtractExec.class);

        assertThat(
            names(extract.attributesToExtract()),
            contains(
                "_meta_field",
                "emp_no",
                "first_name",
                "gender",
                "hire_date",
                "job",
                "job.raw",
                "languages",
                "last_name",
                "long_noidx",
                "salary"
            )
        );

        var source = source(extract.child());
        assertThat(source.estimatedRowSize(), equalTo(allFieldRowSize + Integer.BYTES * 2));
        assertThat(source.limit().fold(), is(10));
        var rq = as(sv(source.query(), "emp_no"), RangeQueryBuilder.class);
        assertThat(rq.fieldName(), equalTo("emp_no"));
        assertThat(rq.from(), equalTo(0));
        assertThat(rq.includeLower(), equalTo(false));
        assertThat(rq.to(), nullValue());
    }

    /**
     * Expected
     * TopNExec[[Order[emp_no{f}#2,ASC,LAST]],1[INTEGER]]
     * \_LimitExec[1[INTEGER]]
     *   \_ExchangeExec[]
     *     \_ProjectExec[[_meta_field{f}#8, emp_no{f}#2, first_name{f}#3, !gender, languages{f}#5, last_name{f}#6, salary{f}#7]]
     *       \_FieldExtractExec[_meta_field{f}#8, emp_no{f}#2, first_name{f}#3, !ge..]
     *         \_EsQueryExec[test], query[][_doc{f}#9], limit[1], sort[]
     */
    public void testQueryWithLimitSort() throws Exception {
        var optimized = optimizedPlan(physicalPlan("""
            from test
            | limit 1
            | sort emp_no
            """));

        var topN = as(optimized, TopNExec.class);
        var limit = as(topN.child(), LimitExec.class);
        var exchange = asRemoteExchange(limit.child());
        var project = as(exchange.child(), ProjectExec.class);
        var extract = as(project.child(), FieldExtractExec.class);
        var source = source(extract.child());
        assertThat(source.estimatedRowSize(), equalTo(allFieldRowSize + Integer.BYTES));
    }

    /**
     * Expected
     * ProjectExec[[emp_no{f}#7, first_name{f}#8 AS x]]
     * \_TopNExec[[Order[emp_no{f}#7,ASC,LAST]],5[INTEGER],0]
     *   \_ExchangeExec[[],false]
     *     \_ProjectExec[[emp_no{f}#7, first_name{f}#8]]
     *       \_FieldExtractExec[emp_no{f}#7, first_name{f}#8]
     *         \_EsQueryExec[test], query[][_doc{f}#28], limit[5], sort[[FieldSort[field=emp_no{f}#7, direction=ASC, nulls=LAST]]]...
     */
    public void testLocalProjectIncludeLocalAlias() throws Exception {
        var optimized = optimizedPlan(physicalPlan("""
            from test
            | sort emp_no
            | eval x = first_name
            | keep emp_no, x
            | limit 5
            """));

        var project = as(optimized, ProjectExec.class);
        var topN = as(project.child(), TopNExec.class);
        var exchange = asRemoteExchange(topN.child());

        project = as(exchange.child(), ProjectExec.class);
        assertThat(names(project.projections()), contains("emp_no", "first_name"));
        var extract = as(project.child(), FieldExtractExec.class);
        var source = as(extract.child(), EsQueryExec.class);
    }

    /**
     * Expected
     * ProjectExec[[languages{f}#10, salary{f}#12, x{r}#6]]
     * \_EvalExec[[languages{f}#10 + 1[INTEGER] AS x]]
     *   \_TopNExec[[Order[salary{f}#12,ASC,LAST]],1[INTEGER]]
     *     \_ExchangeExec[]
     *       \_ProjectExec[[languages{f}#10, salary{f}#12]]
     *         \_FieldExtractExec[languages{f}#10]
     *           \_EsQueryExec[test], query[][_doc{f}#14], limit[1], sort[[salary]]
     */
    public void testDoNotAliasesDefinedAfterTheExchange() throws Exception {
        var optimized = optimizedPlan(physicalPlan("""
            from test
            | sort salary
            | limit 1
            | keep languages, salary
            | eval x = languages + 1
            """));

        var project = as(optimized, ProjectExec.class);
        var eval = as(project.child(), EvalExec.class);
        var topN = as(eval.child(), TopNExec.class);
        var exchange = asRemoteExchange(topN.child());

        project = as(exchange.child(), ProjectExec.class);
        assertThat(names(project.projections()), contains("languages", "salary"));
        var extract = as(project.child(), FieldExtractExec.class);
        assertThat(names(extract.attributesToExtract()), contains("languages", "salary"));
        var source = source(extract.child());
        assertThat(source.limit(), is(topN.limit()));
        assertThat(source.sorts(), is(fieldSorts(topN.order())));

        assertThat(source.limit(), is(l(1)));
        assertThat(source.sorts().size(), is(1));
        EsQueryExec.Sort order = source.sorts().get(0);
        assertThat(order.direction(), is(Order.OrderDirection.ASC));
        assertThat(name(order.field()), is("salary"));
        // ints for doc id, segment id, forwards and backwards mapping, languages, and salary
        assertThat(source.estimatedRowSize(), equalTo(Integer.BYTES * 6));
    }

    /**
     * Expected
     * TopNExec[[Order[emp_no{f}#3,ASC,LAST]],1[INTEGER]]
     * \_FilterExec[emp_no{f}#3 > 10[INTEGER]]
     *   \_LimitExec[1[INTEGER]]
     *     \_ExchangeExec[]
     *       \_ProjectExec[[_meta_field{f}#9, emp_no{f}#3, first_name{f}#4, !gender, languages{f}#6, last_name{f}#7, salary{f}#8]]
     *         \_FieldExtractExec[_meta_field{f}#9, emp_no{f}#3, first_name{f}#4, !ge..]
     *           \_EsQueryExec[test], query[][_doc{f}#10], limit[1], sort[]
     */
    public void testQueryWithLimitWhereSort() throws Exception {
        var optimized = optimizedPlan(physicalPlan("""
            from test
            | limit 1
            | where emp_no > 10
            | sort emp_no
            """));

        var topN = as(optimized, TopNExec.class);
        var filter = as(topN.child(), FilterExec.class);
        var limit = as(filter.child(), LimitExec.class);
        var exchange = asRemoteExchange(limit.child());
        var project = as(exchange.child(), ProjectExec.class);
        var extract = as(project.child(), FieldExtractExec.class);
        var source = source(extract.child());
        assertThat(source.limit(), is(topN.limit()));
        assertThat(source.limit(), is(l(1)));
        assertNull(source.sorts());
        assertThat(source.estimatedRowSize(), equalTo(allFieldRowSize + Integer.BYTES));
    }

    /**
     * Expected
     * TopNExec[[Order[x{r}#3,ASC,LAST]],3[INTEGER]]
     * \_EvalExec[[emp_no{f}#5 AS x]]
     *   \_LimitExec[3[INTEGER]]
     *     \_ExchangeExec[]
     *       \_ProjectExec[[_meta_field{f}#11, emp_no{f}#5, first_name{f}#6, !gender, languages{f}#8, last_name{f}#9, salary{f}#10]]
     *         \_FieldExtractExec[_meta_field{f}#11, emp_no{f}#5, first_name{f}#6, !g..]
     *           \_EsQueryExec[test], query[][_doc{f}#12], limit[3], sort[]
     */
    public void testQueryWithLimitWhereEvalSort() throws Exception {
        var optimized = optimizedPlan(physicalPlan("""
            from test
            | limit 3
            | eval x = emp_no
            | sort x
            """));

        var topN = as(optimized, TopNExec.class);
        var eval = as(topN.child(), EvalExec.class);
        var limit = as(eval.child(), LimitExec.class);
        var exchange = asRemoteExchange(limit.child());
        var project = as(exchange.child(), ProjectExec.class);
        var extract = as(project.child(), FieldExtractExec.class);
        var source = source(extract.child());
        // an int for doc id and one for x
        assertThat(source.estimatedRowSize(), equalTo(allFieldRowSize + Integer.BYTES * 2));
    }

    public void testQueryJustWithLimit() throws Exception {
        var optimized = optimizedPlan(physicalPlan("""
            from test
            | limit 3
            """));

        var limit = as(optimized, LimitExec.class);
        var exchange = asRemoteExchange(limit.child());
        var project = as(exchange.child(), ProjectExec.class);
        var extract = as(project.child(), FieldExtractExec.class);
        var source = source(extract.child());
        assertThat(source.estimatedRowSize(), equalTo(allFieldRowSize + Integer.BYTES));
    }

    public void testPushDownDisjunction() {
        var plan = physicalPlan("""
            from test
            | where emp_no == 10010 or emp_no == 10011
            """);

        var optimized = optimizedPlan(plan);
        var topLimit = as(optimized, LimitExec.class);
        var exchange = asRemoteExchange(topLimit.child());
        var project = as(exchange.child(), ProjectExec.class);
        var extractRest = as(project.child(), FieldExtractExec.class);
        var source = source(extractRest.child());
        assertThat(source.estimatedRowSize(), equalTo(allFieldRowSize + Integer.BYTES));

        var tqb = as(sv(source.query(), "emp_no"), TermsQueryBuilder.class);
        assertThat(tqb.fieldName(), is("emp_no"));
        assertThat(tqb.values(), is(List.of(10010, 10011)));
    }

    public void testPushDownDisjunctionAndConjunction() {
        var plan = physicalPlan("""
            from test
            | where first_name == "Bezalel" or first_name == "Suzette"
            | where salary > 50000
            """);

        var optimized = optimizedPlan(plan);
        var topLimit = as(optimized, LimitExec.class);
        var exchange = asRemoteExchange(topLimit.child());
        var project = as(exchange.child(), ProjectExec.class);
        var extractRest = as(project.child(), FieldExtractExec.class);
        var source = source(extractRest.child());
        assertThat(source.estimatedRowSize(), equalTo(allFieldRowSize + Integer.BYTES));

        BoolQueryBuilder query = as(source.query(), BoolQueryBuilder.class);
        assertThat(query.must(), hasSize(2));
        var tq = as(sv(query.must().get(0), "first_name"), TermsQueryBuilder.class);
        assertThat(tq.fieldName(), is("first_name"));
        assertThat(tq.values(), is(List.of("Bezalel", "Suzette")));
        var rqb = as(sv(query.must().get(1), "salary"), RangeQueryBuilder.class);
        assertThat(rqb.fieldName(), is("salary"));
        assertThat(rqb.from(), is(50_000));
        assertThat(rqb.includeLower(), is(false));
        assertThat(rqb.to(), nullValue());
    }

    public void testPushDownIn() {
        var plan = physicalPlan("""
            from test
            | where emp_no in (10020, 10030 + 10)
            """);

        var optimized = optimizedPlan(plan);
        var topLimit = as(optimized, LimitExec.class);
        var exchange = asRemoteExchange(topLimit.child());
        var project = as(exchange.child(), ProjectExec.class);
        var extractRest = as(project.child(), FieldExtractExec.class);
        var source = source(extractRest.child());
        assertThat(source.estimatedRowSize(), equalTo(allFieldRowSize + Integer.BYTES));

        var tqb = as(sv(source.query(), "emp_no"), TermsQueryBuilder.class);
        assertThat(tqb.fieldName(), is("emp_no"));
        assertThat(tqb.values(), is(List.of(10020, 10040)));
    }

    public void testPushDownInAndConjunction() {
        var plan = physicalPlan("""
            from test
            | where last_name in (concat("Sim", "mel"), "Pettey")
            | where salary > 60000
            """);

        var optimized = optimizedPlan(plan);
        var topLimit = as(optimized, LimitExec.class);
        var exchange = asRemoteExchange(topLimit.child());
        var project = as(exchange.child(), ProjectExec.class);
        var extractRest = as(project.child(), FieldExtractExec.class);
        var source = source(extractRest.child());
        assertThat(source.estimatedRowSize(), equalTo(allFieldRowSize + Integer.BYTES));

        BoolQueryBuilder bq = as(source.query(), BoolQueryBuilder.class);
        assertThat(bq.must(), hasSize(2));
        var tqb = as(sv(bq.must().get(0), "last_name"), TermsQueryBuilder.class);
        assertThat(tqb.fieldName(), is("last_name"));
        assertThat(tqb.values(), is(List.of("Simmel", "Pettey")));
        var rqb = as(sv(bq.must().get(1), "salary"), RangeQueryBuilder.class);
        assertThat(rqb.fieldName(), is("salary"));
        assertThat(rqb.from(), is(60_000));
    }

    // `where "Pettey" in (last_name, "Simmel") or last_name == "Parto"` --> `where last_name in ("Pettey", "Parto")`
    // LimitExec[10000[INTEGER]]
    // \_ExchangeExec[]
    // \_ProjectExec[[_meta_field{f}#9, emp_no{f}#3, first_name{f}#4, gender{f}#5, languages{f}#6, last_name{f}#7, salary{f}#8]]
    // \_FieldExtractExec[_meta_field{f}#9, emp_no{f}#3, first_name{f}#4, gen..]
    // \_EsQueryExec[test],
    // query[{"esql_single_value":{"field":"last_name","next":{"terms":{"last_name":["Pettey","Parto"],"boost":1.0}}}}][_doc{f}#10],
    // limit[10000], sort[]
    public void testPushDownRecombinedIn() {
        var plan = physicalPlan("""
            from test
            | where "Pettey" in (last_name, "Simmel") or last_name == "Parto"
            """);

        var optimized = optimizedPlan(plan);
        var topLimit = as(optimized, LimitExec.class);
        var exchange = asRemoteExchange(topLimit.child());
        var project = as(exchange.child(), ProjectExec.class);
        var extractRest = as(project.child(), FieldExtractExec.class);
        var source = source(extractRest.child());

        var tqb = as(sv(source.query(), "last_name"), TermsQueryBuilder.class);
        assertThat(tqb.fieldName(), is("last_name"));
        assertThat(tqb.values(), is(List.of("Pettey", "Parto")));
    }

    /**
     * Expected:
     *  LimitExec[10000[INTEGER]]
     *  \_ExchangeExec[REMOTE_SOURCE]
     *    \_ExchangeExec[REMOTE_SINK]
     *      \_ProjectExec[[_meta_field{f}#9, emp_no{f}#3, first_name{f}#4, !gender, languages{f}#6, last_name{f}#7, salary{f}#8]]
     *        \_FieldExtractExec[_meta_field{f}#9, emp_no{f}#3, first_name{f}#4, !ge..]
     *          \_EsQueryExec[test], query[sv(not(emp_no IN (10010, 10011)))][_doc{f}#10],
     *                                   limit[10000], sort[]
     */
    public void testPushDownNegatedDisjunction() {
        var plan = physicalPlan("""
            from test
            | where not (emp_no == 10010 or emp_no == 10011)
            """);

        var optimized = optimizedPlan(plan);
        var topLimit = as(optimized, LimitExec.class);
        var exchange = asRemoteExchange(topLimit.child());
        var project = as(exchange.child(), ProjectExec.class);
        var extractRest = as(project.child(), FieldExtractExec.class);
        var source = source(extractRest.child());
        assertThat(source.estimatedRowSize(), equalTo(allFieldRowSize + Integer.BYTES));

        var boolQuery = as(sv(source.query(), "emp_no"), BoolQueryBuilder.class);
        assertThat(boolQuery.mustNot(), hasSize(1));
        var termsQuery = as(boolQuery.mustNot().get(0), TermsQueryBuilder.class);
        assertThat(termsQuery.fieldName(), is("emp_no"));
        assertThat(termsQuery.values(), is(List.of(10010, 10011)));
    }

    /**
     * Expected:
     *  LimitExec[10000[INTEGER]]
     *  \_ExchangeExec[REMOTE_SOURCE]
     *    \_ExchangeExec[REMOTE_SINK]
     *      \_ProjectExec[[_meta_field{f}#9, emp_no{f}#3, first_name{f}#4, !gender, languages{f}#6, last_name{f}#7, salary{f}#8]]
     *        \_FieldExtractExec[_meta_field{f}#9, emp_no{f}#3, first_name{f}#4, !ge..]
     *          \_EsQueryExec[test], query[sv(emp_no, not(emp_no == 10010)) OR sv(not(first_name == "Parto"))], limit[10000], sort[]
     */
    public void testPushDownNegatedConjunction() {
        var plan = physicalPlan("""
            from test
            | where not (emp_no == 10010 and first_name == "Parto")
            """);

        var optimized = optimizedPlan(plan);
        var topLimit = as(optimized, LimitExec.class);
        var exchange = asRemoteExchange(topLimit.child());
        var project = as(exchange.child(), ProjectExec.class);
        var extractRest = as(project.child(), FieldExtractExec.class);
        var source = source(extractRest.child());
        assertThat(source.estimatedRowSize(), equalTo(allFieldRowSize + Integer.BYTES));

        var bq = as(source.query(), BoolQueryBuilder.class);
        assertThat(bq.should(), hasSize(2));
        var empNo = as(sv(bq.should().get(0), "emp_no"), BoolQueryBuilder.class);
        assertThat(empNo.mustNot(), hasSize(1));
        var tq = as(empNo.mustNot().get(0), TermQueryBuilder.class);
        assertThat(tq.fieldName(), equalTo("emp_no"));
        assertThat(tq.value(), equalTo(10010));
        var firstName = as(sv(bq.should().get(1), "first_name"), BoolQueryBuilder.class);
        assertThat(firstName.mustNot(), hasSize(1));
        tq = as(firstName.mustNot().get(0), TermQueryBuilder.class);
        assertThat(tq.fieldName(), equalTo("first_name"));
        assertThat(tq.value(), equalTo("Parto"));
    }

    /**
     * Expected:
     *  LimitExec[10000[INTEGER]]
     *  \_ExchangeExec[REMOTE_SOURCE]
     *    \_ExchangeExec[REMOTE_SINK]
     *      \_ProjectExec[[_meta_field{f}#8, emp_no{f}#2, first_name{f}#3, !gender, languages{f}#5, last_name{f}#6, salary{f}#7]]
     *        \_FieldExtractExec[_meta_field{f}#8, emp_no{f}#2, first_name{f}#3, !ge..]
     *          \_EsQueryExec[test], query[{"bool":{"must_not":[{"term":{"emp_no":{"value":10010}}}],"boost":1.0}}][_doc{f}#9],
     *                                     limit[10000], sort[]
     */
    public void testPushDownNegatedEquality() {
        var plan = physicalPlan("""
            from test
            | where not emp_no == 10010
            """);

        var optimized = optimizedPlan(plan);
        var topLimit = as(optimized, LimitExec.class);
        var exchange = asRemoteExchange(topLimit.child());
        var project = as(exchange.child(), ProjectExec.class);
        var extractRest = as(project.child(), FieldExtractExec.class);
        var source = source(extractRest.child());
        assertThat(source.estimatedRowSize(), equalTo(allFieldRowSize + Integer.BYTES));

        var boolQuery = as(sv(source.query(), "emp_no"), BoolQueryBuilder.class);
        assertThat(boolQuery.mustNot(), hasSize(1));
        var termQuery = as(boolQuery.mustNot().get(0), TermQueryBuilder.class);
        assertThat(termQuery.fieldName(), is("emp_no"));
        assertThat(termQuery.value(), is(10010));  // TODO this will match multivalued fields and we don't want that
    }

    /**
     * Expected:
     *  LimitExec[10000[INTEGER]]
     *  \_ExchangeExec[REMOTE_SOURCE]
     *    \_ExchangeExec[REMOTE_SINK]
     *      \_ProjectExec[[_meta_field{f}#9, emp_no{f}#3, first_name{f}#4, !gender, languages{f}#6, last_name{f}#7, salary{f}#8]]
     *        \_FieldExtractExec[_meta_field{f}#9, first_name{f}#4, !gender, last_na..]
     *          \_LimitExec[10000[INTEGER]]
     *            \_FilterExec[NOT(emp_no{f}#3 == languages{f}#6)]
     *              \_FieldExtractExec[emp_no{f}#3, languages{f}#6]
     *                \_EsQueryExec[test], query[][_doc{f}#10], limit[], sort[]
     */
    public void testDontPushDownNegatedEqualityBetweenAttributes() {
        var plan = physicalPlan("""
            from test
            | where not emp_no == languages
            """);

        var optimized = optimizedPlan(plan);
        var topLimit = as(optimized, LimitExec.class);
        var exchange = asRemoteExchange(topLimit.child());
        var project = as(exchange.child(), ProjectExec.class);
        var extractRest = as(project.child(), FieldExtractExec.class);
        var localLimit = as(extractRest.child(), LimitExec.class);
        var filterExec = as(localLimit.child(), FilterExec.class);
        assertThat(filterExec.condition(), instanceOf(Not.class));
        var extractForFilter = as(filterExec.child(), FieldExtractExec.class);
        var source = source(extractForFilter.child());
        assertNull(source.query());
        assertThat(source.estimatedRowSize(), equalTo(allFieldRowSize + Integer.BYTES));
    }

    public void testEvalLike() {
        var plan = physicalPlan("""
            from test
            | eval x = concat(first_name, "--")
            | where x like "%foo%"
            """);

        var optimized = optimizedPlan(plan);
        var topLimit = as(optimized, LimitExec.class);
        var exchange = asRemoteExchange(topLimit.child());
        var project = as(exchange.child(), ProjectExec.class);
        var extractRest = as(project.child(), FieldExtractExec.class);
        var limit = as(extractRest.child(), LimitExec.class);
        var filter = as(limit.child(), FilterExec.class);
        var eval = as(filter.child(), EvalExec.class);
        var fieldExtract = as(eval.child(), FieldExtractExec.class);
        assertEquals(EsQueryExec.class, fieldExtract.child().getClass());
        var source = source(fieldExtract.child());
        assertThat(source.estimatedRowSize(), equalTo(allFieldRowSize + Integer.BYTES + KEYWORD_EST));
    }

    public void testPushDownLike() {
        var plan = physicalPlan("""
            from test
            | where first_name like "*foo*"
            """);

        var optimized = optimizedPlan(plan);
        var topLimit = as(optimized, LimitExec.class);
        var exchange = asRemoteExchange(topLimit.child());
        var project = as(exchange.child(), ProjectExec.class);
        var extractRest = as(project.child(), FieldExtractExec.class);
        var source = source(extractRest.child());
        assertThat(source.estimatedRowSize(), equalTo(allFieldRowSize + Integer.BYTES));

        QueryBuilder query = source.query();
        assertNotNull(query);
        assertEquals(SingleValueQuery.Builder.class, query.getClass());
        assertThat(((SingleValueQuery.Builder) query).next(), instanceOf(WildcardQueryBuilder.class));
        WildcardQueryBuilder wildcard = ((WildcardQueryBuilder) ((SingleValueQuery.Builder) query).next());
        assertEquals("first_name", wildcard.fieldName());
        assertEquals("*foo*", wildcard.value());
    }

    public void testPushDownNotLike() {
        var plan = physicalPlan("""
            from test
            | where not first_name like "%foo%"
            """);

        var optimized = optimizedPlan(plan);
        var topLimit = as(optimized, LimitExec.class);
        var exchange = asRemoteExchange(topLimit.child());
        var project = as(exchange.child(), ProjectExec.class);
        var extractRest = as(project.child(), FieldExtractExec.class);
        var source = source(extractRest.child());
        assertThat(source.estimatedRowSize(), equalTo(allFieldRowSize + Integer.BYTES));

        var boolQuery = as(sv(source.query(), "first_name"), BoolQueryBuilder.class);
        assertThat(boolQuery.mustNot(), hasSize(1));
        var tq = as(boolQuery.mustNot().get(0), TermQueryBuilder.class);
        assertThat(tq.fieldName(), is("first_name"));
        assertThat(tq.value(), is("%foo%"));
    }

    public void testEvalRLike() {
        var plan = physicalPlan("""
            from test
            | eval x = concat(first_name, "--")
            | where x rlike ".*foo.*"
            """);

        var optimized = optimizedPlan(plan);
        var topLimit = as(optimized, LimitExec.class);
        var exchange = asRemoteExchange(topLimit.child());
        var project = as(exchange.child(), ProjectExec.class);
        var extractRest = as(project.child(), FieldExtractExec.class);
        var limit = as(extractRest.child(), LimitExec.class);
        var filter = as(limit.child(), FilterExec.class);
        var eval = as(filter.child(), EvalExec.class);
        var fieldExtract = as(eval.child(), FieldExtractExec.class);
        assertEquals(EsQueryExec.class, fieldExtract.child().getClass());

        var source = source(fieldExtract.child());
        assertThat(source.estimatedRowSize(), equalTo(allFieldRowSize + Integer.BYTES + KEYWORD_EST));
    }

    public void testPushDownRLike() {
        var plan = physicalPlan("""
            from test
            | where first_name rlike ".*foo.*"
            """);

        var optimized = optimizedPlan(plan);
        var topLimit = as(optimized, LimitExec.class);
        var exchange = asRemoteExchange(topLimit.child());
        var project = as(exchange.child(), ProjectExec.class);
        var extractRest = as(project.child(), FieldExtractExec.class);
        var source = source(extractRest.child());
        assertThat(source.estimatedRowSize(), equalTo(allFieldRowSize + Integer.BYTES));

        QueryBuilder query = source.query();
        assertNotNull(query);
        assertEquals(SingleValueQuery.Builder.class, query.getClass());
        assertThat(((SingleValueQuery.Builder) query).next(), instanceOf(RegexpQueryBuilder.class));
        RegexpQueryBuilder wildcard = ((RegexpQueryBuilder) ((SingleValueQuery.Builder) query).next());
        assertEquals("first_name", wildcard.fieldName());
        assertEquals(".*foo.*", wildcard.value());
    }

    /**
     * LimitExec[1000[INTEGER]]
     * \_ExchangeExec[[],false]
     *   \_ProjectExec[[_meta_field{f}#9, emp_no{f}#3, first_name{f}#4, gender{f}#5, job{f}#10, job.raw{f}#11, languages{f}#6, last_n
     * ame{f}#7, long_noidx{f}#12, salary{f}#8]]
     *     \_FieldExtractExec[_meta_field{f}#9, emp_no{f}#3, first_name{f}#4, gen..]
     *       \_EsQueryExec[test], query[{"esql_single_value":{"field":"first_name","next":
     *       {"term":{"first_name":{"value":"foo","case_insensitive":true}}},"source":"first_name =~ \"foo\"@2:9"}}]
     *       [_doc{f}#23], limit[1000], sort[] estimatedRowSize[324]
     */
    @AwaitsFix(bugUrl = "https://github.com/elastic/elasticsearch/issues/103599")
    public void testPushDownEqualsIgnoreCase() {
        var plan = physicalPlan("""
            from test
            | where first_name =~ "foo"
            """);

        var optimized = optimizedPlan(plan);
        var topLimit = as(optimized, LimitExec.class);
        var exchange = asRemoteExchange(topLimit.child());
        var project = as(exchange.child(), ProjectExec.class);
        var extractRest = as(project.child(), FieldExtractExec.class);
        var source = source(extractRest.child());
        assertThat(source.estimatedRowSize(), equalTo(allFieldRowSize + Integer.BYTES));

        QueryBuilder query = source.query();
        assertNotNull(query);
    }

    /**
     * LimitExec[1000[INTEGER]]
     * \_ExchangeExec[[],false]
     *   \_ProjectExec[[_meta_field{f}#12, emp_no{f}#6, first_name{f}#7, gender{f}#8, job{f}#13, job.raw{f}#14, languages{f}#9, last_
     * name{f}#10, long_noidx{f}#15, salary{f}#11, x{r}#4]]
     *     \_FieldExtractExec[_meta_field{f}#12, emp_no{f}#6, gender{f}#8, job{f}..]
     *       \_LimitExec[1000[INTEGER]]
     *         \_FilterExec[x{r}#4 =~ [66 6f 6f][KEYWORD]]
     *           \_EvalExec[[CONCAT(first_name{f}#7,[66 6f 6f][KEYWORD]) AS x]]
     *             \_FieldExtractExec[first_name{f}#7]
     *               \_EsQueryExec[test], query[][_doc{f}#27], limit[], sort[] estimatedRowSize[374]
     */
    @AwaitsFix(bugUrl = "https://github.com/elastic/elasticsearch/issues/103599")
    public void testNoPushDownEvalEqualsIgnoreCase() {
        var plan = physicalPlan("""
            from test
            | eval x = concat(first_name, "foo")
            | where x =~ "foo"
            """);

        var optimized = optimizedPlan(plan);
        var topLimit = as(optimized, LimitExec.class);
        var exchange = asRemoteExchange(topLimit.child());
        var project = as(exchange.child(), ProjectExec.class);
        var extractRest = as(project.child(), FieldExtractExec.class);
        var limit = as(extractRest.child(), LimitExec.class);
        var filter = as(limit.child(), FilterExec.class);
        var eval = as(filter.child(), EvalExec.class);
        var extract = as(eval.child(), FieldExtractExec.class);
        var source = source(extract.child());

        QueryBuilder query = source.query();
        assertNull(query);
    }

    public void testPushDownNotRLike() {
        var plan = physicalPlan("""
            from test
            | where not first_name rlike ".*foo.*"
            """);

        var optimized = optimizedPlan(plan);
        var topLimit = as(optimized, LimitExec.class);
        var exchange = asRemoteExchange(topLimit.child());
        var project = as(exchange.child(), ProjectExec.class);
        var extractRest = as(project.child(), FieldExtractExec.class);
        var source = source(extractRest.child());
        assertThat(source.estimatedRowSize(), equalTo(allFieldRowSize + Integer.BYTES));

        QueryBuilder query = source.query();
        assertNotNull(query);
        assertThat(query, instanceOf(SingleValueQuery.Builder.class));
        assertThat(((SingleValueQuery.Builder) query).next(), instanceOf(BoolQueryBuilder.class));
        var boolQuery = (BoolQueryBuilder) ((SingleValueQuery.Builder) query).next();
        List<QueryBuilder> mustNot = boolQuery.mustNot();
        assertThat(mustNot.size(), is(1));
        assertThat(mustNot.get(0), instanceOf(RegexpQueryBuilder.class));
        var regexpQuery = (RegexpQueryBuilder) mustNot.get(0);
        assertThat(regexpQuery.fieldName(), is("first_name"));
        assertThat(regexpQuery.value(), is(".*foo.*"));
    }

    /**
     * <code>
     * TopNExec[[Order[name{r}#4,ASC,LAST]],1000[INTEGER],0]
     * \_ExchangeExec[[_meta_field{f}#20, emp_no{f}#14, gender{f}#16, job{f}#21, job.raw{f}#22, languages{f}#17,
     *     long_noidx{f}#23, salary{f}#19, name{r}#4, first_name{r}#7, last_name{r}#10
     *   ],false]
     *   \_ProjectExec[[_meta_field{f}#20, emp_no{f}#14, gender{f}#16, job{f}#21, job.raw{f}#22, languages{f}#17,
     *       long_noidx{f}#23, salary{f}#19, name{r}#4, first_name{r}#7, last_name{r}#10
     *     ]]
     *     \_FieldExtractExec[_meta_field{f}#20, emp_no{f}#14, gender{f}#16, job{..][]
     *       \_EvalExec[[first_name{f}#15 AS name, last_name{f}#18 AS first_name, name{r}#4 AS last_name]]
     *         \_FieldExtractExec[first_name{f}#15, last_name{f}#18][]
     *           \_EsQueryExec[test], indexMode[standard], query[{
     *             "bool":{"must":[
     *               {"esql_single_value":{"field":"last_name","next":{"term":{"last_name":{"value":"foo"}}},"source":...}},
     *               {"esql_single_value":{"field":"first_name","next":{"term":{"first_name":{"value":"bar"}}},"source":...}}
     *             ],"boost":1.0}}][_doc{f}#37], limit[1000], sort[[
     *               FieldSort[field=first_name{f}#15, direction=ASC, nulls=LAST]
     *             ]] estimatedRowSize[486]
     * </code>
     */
    public void testPushDownEvalFilter() {
        var plan = physicalPlan("""
            FROM test
            | EVAL name = first_name, first_name = last_name, last_name = name
            | WHERE first_name == "foo" AND last_name == "bar"
            | SORT name
            """);
        var optimized = optimizedPlan(plan);

        var topN = as(optimized, TopNExec.class);
        var exchange = asRemoteExchange(topN.child());
        var project = as(exchange.child(), ProjectExec.class);
        var extract = as(project.child(), FieldExtractExec.class);
        assertThat(extract.attributesToExtract().size(), greaterThan(5));
        var eval = as(extract.child(), EvalExec.class);
        extract = as(eval.child(), FieldExtractExec.class);
        assertThat(
            extract.attributesToExtract().stream().map(Attribute::name).collect(Collectors.toList()),
            contains("first_name", "last_name")
        );

        // Now verify the correct Lucene push-down of both the filter and the sort
        var source = source(extract.child());
        QueryBuilder query = source.query();
        assertNotNull(query);
        assertThat(query, instanceOf(BoolQueryBuilder.class));
        var boolQuery = (BoolQueryBuilder) query;
        var must = boolQuery.must();
        assertThat(must.size(), is(2));
        var range1 = (TermQueryBuilder) ((SingleValueQuery.Builder) must.get(0)).next();
        assertThat(range1.fieldName(), is("last_name"));
        var range2 = (TermQueryBuilder) ((SingleValueQuery.Builder) must.get(1)).next();
        assertThat(range2.fieldName(), is("first_name"));
        var sort = source.sorts();
        assertThat(sort.size(), is(1));
        assertThat(sort.get(0).field().fieldName(), is("first_name"));
    }

    /**
     * <code>
     * ProjectExec[[last_name{f}#21 AS name, first_name{f}#18 AS last_name, last_name{f}#21 AS first_name]]
     * \_TopNExec[[Order[last_name{f}#21,ASC,LAST]],10[INTEGER],0]
     *   \_ExchangeExec[[last_name{f}#21, first_name{f}#18],false]
     *     \_ProjectExec[[last_name{f}#21, first_name{f}#18]]
     *       \_FieldExtractExec[last_name{f}#21, first_name{f}#18][]
     *         \_EsQueryExec[test], indexMode[standard], query[{
     *           "bool":{"must":[
     *             {"esql_single_value":{
     *               "field":"last_name",
     *               "next":{"range":{"last_name":{"gt":"B","boost":1.0}}},
     *               "source":"first_name &gt; \"B\"@3:9"
     *             }},
     *             {"exists":{"field":"first_name","boost":1.0}}
     *           ],"boost":1.0}}][_doc{f}#40], limit[10], sort[[
     *             FieldSort[field=last_name{f}#21, direction=ASC, nulls=LAST]
     *           ]] estimatedRowSize[116]
     * </code>
     */
    public void testPushDownEvalSwapFilter() {
        var plan = physicalPlan("""
            FROM test
            | EVAL name = last_name, last_name = first_name, first_name = name
            | WHERE first_name > "B" AND last_name IS NOT NULL
            | SORT name
            | LIMIT 10
            | KEEP name, last_name, first_name
            """);
        var optimized = optimizedPlan(plan);

        var topProject = as(optimized, ProjectExec.class);
        var topN = as(topProject.child(), TopNExec.class);
        var exchange = asRemoteExchange(topN.child());
        var project = as(exchange.child(), ProjectExec.class);
        var extract = as(project.child(), FieldExtractExec.class);
        assertThat(
            extract.attributesToExtract().stream().map(Attribute::name).collect(Collectors.toList()),
            contains("last_name", "first_name")
        );

        // Now verify the correct Lucene push-down of both the filter and the sort
        var source = source(extract.child());
        QueryBuilder query = source.query();
        assertNotNull(query);
        assertThat(query, instanceOf(BoolQueryBuilder.class));
        var boolQuery = (BoolQueryBuilder) query;
        var must = boolQuery.must();
        assertThat(must.size(), is(2));
        var svq = (SingleValueQuery.Builder) must.get(0);
        var range = (RangeQueryBuilder) svq.next();
        assertThat(range.fieldName(), is("last_name"));
        var exists = (ExistsQueryBuilder) must.get(1);
        assertThat(exists.fieldName(), is("first_name"));
        var sort = source.sorts();
        assertThat(sort.size(), is(1));
        assertThat(sort.get(0).field().fieldName(), is("last_name"));
    }

    /**
     * EnrichExec[first_name{f}#3,foo,fld,idx,[a{r}#11, b{r}#12]]
     *  \_LimitExec[10000[INTEGER]]
     *    \_ExchangeExec[]
     *      \_ProjectExec[[_meta_field{f}#8, emp_no{f}#2, first_name{f}#3, gender{f}#4, languages{f}#5, last_name{f}#6, salary{f}#7]]
     *        \_FieldExtractExec[_meta_field{f}#8, emp_no{f}#2, first_name{f}#3, gen..]
     *          \_EsQueryExec[test], query[][_doc{f}#13], limit[10000], sort[] estimatedRowSize[216]
     */
    public void testEnrich() {
        var plan = physicalPlan("""
            from test
            | enrich foo on first_name
            """);

        var optimized = optimizedPlan(plan);
        var enrich = as(optimized, EnrichExec.class);
        var limit = as(enrich.child(), LimitExec.class);
        var exchange = asRemoteExchange(limit.child());
        var project = as(exchange.child(), ProjectExec.class);
        var extract = as(project.child(), FieldExtractExec.class);
        var source = source(extract.child());
        // an int for doc id, and int for the "a" enriched field, and a long for the "b" enriched field
        assertThat(source.estimatedRowSize(), equalTo(allFieldRowSize + Integer.BYTES * 2 + Long.BYTES));
    }

    /**
     * Expects the filter to transform the source into a local relationship
     * LimitExec[10000[INTEGER]]
     * \_ExchangeExec[[],false]
     *   \_LocalSourceExec[[_meta_field{f}#8, emp_no{r}#2, first_name{f}#3, gender{f}#4, languages{f}#5, last_name{f}#6, salary{f}#7],EMPT
     * Y]
     */
    public void testLocallyMissingField() {
        var testStats = statsForMissingField("emp_no");

        var optimized = optimizedPlan(physicalPlan("""
              from test
            | where emp_no > 10
            """), testStats);

        var limit = as(optimized, LimitExec.class);
        var exchange = as(limit.child(), ExchangeExec.class);
        var source = as(exchange.child(), LocalSourceExec.class);
        assertEquals(LocalSupplier.EMPTY, source.supplier());
    }

    /**
     * GrokExec[first_name{f}#4,Parser[pattern=%{WORD:b}.*, grok=org.elasticsearch.grok.Grok@60a20ab6],[b{r}#2]]
     * \_LimitExec[10000[INTEGER]]
     *   \_ExchangeExec[]
     *     \_ProjectExec[[_meta_field{f}#9, emp_no{f}#3, first_name{f}#4, gender{f}#5, languages{f}#6, last_name{f}#7, salary{f}#8]]
     *       \_FieldExtractExec[_meta_field{f}#9, emp_no{f}#3, first_name{f}#4, gen..]
     *         \_EsQueryExec[test], query[][_doc{f}#10], limit[10000], sort[] estimatedRowSize[216]
     */
    public void testGrok() {
        var plan = physicalPlan("""
            from test
            | grok first_name "%{WORD:b}.*"
            """);

        var optimized = optimizedPlan(plan);
        var grok = as(optimized, GrokExec.class);
        var limit = as(grok.child(), LimitExec.class);
        var exchange = asRemoteExchange(limit.child());
        var project = as(exchange.child(), ProjectExec.class);
        var extract = as(project.child(), FieldExtractExec.class);
        var source = source(extract.child());
        assertThat(source.estimatedRowSize(), equalTo(allFieldRowSize + Integer.BYTES + KEYWORD_EST));
    }

    public void testDissect() {
        var plan = physicalPlan("""
            from test
            | dissect first_name "%{b} "
            """);

        var optimized = optimizedPlan(plan);
        var dissect = as(optimized, DissectExec.class);
        var limit = as(dissect.child(), LimitExec.class);
        var exchange = asRemoteExchange(limit.child());
        var project = as(exchange.child(), ProjectExec.class);
        var extract = as(project.child(), FieldExtractExec.class);
        var source = source(extract.child());
        assertThat(source.estimatedRowSize(), equalTo(allFieldRowSize + Integer.BYTES + KEYWORD_EST));
    }

    public void testPushDownMetadataIndexInWildcard() {
        var plan = physicalPlan("""
            from test metadata _index
            | where _index like "test*"
            """);

        var optimized = optimizedPlan(plan);
        var limit = as(optimized, LimitExec.class);
        var exchange = asRemoteExchange(limit.child());
        var project = as(exchange.child(), ProjectExec.class);
        var extract = as(project.child(), FieldExtractExec.class);
        var source = source(extract.child());

        var tq = as(source.query(), WildcardQueryBuilder.class);
        assertThat(tq.fieldName(), is("_index"));
        assertThat(tq.value(), is("test*"));
    }

    /*
     * LimitExec[10000[INTEGER]]
     * \_ExchangeExec[[],false]
     *   \_ProjectExec[[_meta_field{f}#9, emp_no{f}#3, first_name{f}#4, gender{f}#5, languages{f}#6, last_name{f}#7, salary{f}#8,
     *     _index{m}#1]]
     *     \_FieldExtractExec[_meta_field{f}#9, emp_no{f}#3, first_name{f}#4, gen..]
     *       \_EsQueryExec[test], query[{"esql_single_value":{"field":"_index","next":{"term":{"_index":{"value":"test"}}}}}]
     *         [_doc{f}#10], limit[10000], sort[] estimatedRowSize[266]
     */
    public void testPushDownMetadataIndexInEquality() {
        var plan = physicalPlan("""
            from test metadata _index
            | where _index == "test"
            """);

        var optimized = optimizedPlan(plan);
        var limit = as(optimized, LimitExec.class);
        var exchange = asRemoteExchange(limit.child());
        var project = as(exchange.child(), ProjectExec.class);
        var extract = as(project.child(), FieldExtractExec.class);
        var source = source(extract.child());

        var tq = as(source.query(), TermQueryBuilder.class);
        assertThat(tq.fieldName(), is("_index"));
        assertThat(tq.value(), is("test"));
    }

    /*
     * LimitExec[10000[INTEGER]]
     * \_ExchangeExec[[],false]
     *   \_ProjectExec[[_meta_field{f}#9, emp_no{f}#3, first_name{f}#4, gender{f}#5, languages{f}#6, last_name{f}#7, salary{f}#8,
     *     _index{m}#1]]
     *     \_FieldExtractExec[_meta_field{f}#9, emp_no{f}#3, first_name{f}#4, gen..]
     *       \_EsQueryExec[test], query[{"bool":{"must_not":[{"term":{"_index":{"value":"test"}}}],"boost":1.0}}]
     *         [_doc{f}#10], limit[10000], sort[] estimatedRowSize[266]
     */
    public void testPushDownMetadataIndexInNotEquality() {
        var plan = physicalPlan("""
            from test metadata _index
            | where _index != "test"
            """);

        var optimized = optimizedPlan(plan);
        var limit = as(optimized, LimitExec.class);
        var exchange = asRemoteExchange(limit.child());
        var project = as(exchange.child(), ProjectExec.class);
        var extract = as(project.child(), FieldExtractExec.class);
        var source = source(extract.child());

        var bq = as(source.query(), BoolQueryBuilder.class);
        assertThat(bq.mustNot().size(), is(1));
        var tq = as(bq.mustNot().get(0), TermQueryBuilder.class);
        assertThat(tq.fieldName(), is("_index"));
        assertThat(tq.value(), is("test"));
    }

    /*
     * LimitExec[10000[INTEGER]]
     * \_ExchangeExec[[],false]
     *   \_ProjectExec[[_meta_field{f}#9, emp_no{f}#3, first_name{f}#4, gender{f}#5, languages{f}#6, last_name{f}#7, salary{f}#8, _in
     *     dex{m}#1]]
     *     \_FieldExtractExec[_meta_field{f}#9, emp_no{f}#3, first_name{f}#4, gen..]
     *       \_LimitExec[10000[INTEGER]]
     *         \_FilterExec[_index{m}#1 > [74 65 73 74][KEYWORD]]
     *           \_FieldExtractExec[_index{m}#1]
     *             \_EsQueryExec[test], query[][_doc{f}#10], limit[], sort[] estimatedRowSize[266]
     */
    public void testDontPushDownMetadataIndexInInequality() {
        for (var t : List.of(
            tuple(">", GreaterThan.class),
            tuple(">=", GreaterThanOrEqual.class),
            tuple("<", LessThan.class),
            tuple("<=", LessThanOrEqual.class)
            // no NullEquals use
        )) {
            var plan = physicalPlan("from test metadata _index | where _index " + t.v1() + " \"test\"");

            var optimized = optimizedPlan(plan);
            var limit = as(optimized, LimitExec.class);
            var exchange = asRemoteExchange(limit.child());
            var project = as(exchange.child(), ProjectExec.class);
            var extract = as(project.child(), FieldExtractExec.class);
            limit = as(extract.child(), LimitExec.class);
            var filter = as(limit.child(), FilterExec.class);

            var comp = as(filter.condition(), t.v2());
            var metadataAttribute = as(comp.left(), MetadataAttribute.class);
            assertThat(metadataAttribute.name(), is("_index"));

            extract = as(filter.child(), FieldExtractExec.class);
            var source = source(extract.child());
        }
    }

    public void testDontPushDownMetadataVersionAndId() {
        for (var t : List.of(tuple("_version", "2"), tuple("_id", "\"2\""))) {
            var plan = physicalPlan("from test metadata " + t.v1() + " | where " + t.v1() + " == " + t.v2());

            var optimized = optimizedPlan(plan);
            var limit = as(optimized, LimitExec.class);
            var exchange = asRemoteExchange(limit.child());
            var project = as(exchange.child(), ProjectExec.class);
            var extract = as(project.child(), FieldExtractExec.class);
            limit = as(extract.child(), LimitExec.class);
            var filter = as(limit.child(), FilterExec.class);

            assertThat(filter.condition(), instanceOf(Equals.class));
            assertThat(((Equals) filter.condition()).left(), instanceOf(MetadataAttribute.class));
            var metadataAttribute = (MetadataAttribute) ((Equals) filter.condition()).left();
            assertThat(metadataAttribute.name(), is(t.v1()));

            extract = as(filter.child(), FieldExtractExec.class);
            var source = source(extract.child());
        }
    }

    public void testNoTextFilterPushDown() {
        var plan = physicalPlan("""
            from test
            | where gender == "M"
            """);

        var optimized = optimizedPlan(plan);
        var limit = as(optimized, LimitExec.class);
        var exchange = asRemoteExchange(limit.child());
        var project = as(exchange.child(), ProjectExec.class);
        var extract = as(project.child(), FieldExtractExec.class);
        var limit2 = as(extract.child(), LimitExec.class);
        var filter = as(limit2.child(), FilterExec.class);
        var extract2 = as(filter.child(), FieldExtractExec.class);
        var source = source(extract2.child());
        assertNull(source.query());
    }

    public void testNoNonIndexedFilterPushDown() {
        var plan = physicalPlan("""
            from test
            | where long_noidx == 1
            """);

        var optimized = optimizedPlan(plan, statsWithIndexedFields());
        var limit = as(optimized, LimitExec.class);
        var exchange = asRemoteExchange(limit.child());
        var project = as(exchange.child(), ProjectExec.class);
        var extract = as(project.child(), FieldExtractExec.class);
        var limit2 = as(extract.child(), LimitExec.class);
        var filter = as(limit2.child(), FilterExec.class);
        var extract2 = as(filter.child(), FieldExtractExec.class);
        var source = source(extract2.child());
        assertNull(source.query());
    }

    public void testTextWithRawFilterPushDown() {
        var plan = physicalPlan("""
            from test
            | where job == "foo"
            """);

        var optimized = optimizedPlan(plan);
        var limit = as(optimized, LimitExec.class);
        var exchange = asRemoteExchange(limit.child());
        var project = as(exchange.child(), ProjectExec.class);
        var extract = as(project.child(), FieldExtractExec.class);
        var source = as(extract.child(), EsQueryExec.class);
        var qb = as(source.query(), SingleValueQuery.Builder.class);
        assertThat(qb.field(), equalTo("job.raw"));
    }

    public void testNoTextSortPushDown() {
        var plan = physicalPlan("""
            from test
            | sort gender
            """);

        var optimized = optimizedPlan(plan);
        var topN = as(optimized, TopNExec.class);
        var exchange = as(topN.child(), ExchangeExec.class);
        var project = as(exchange.child(), ProjectExec.class);
        var extract = as(project.child(), FieldExtractExec.class);
        var topN2 = as(extract.child(), TopNExec.class);
        var extract2 = as(topN2.child(), FieldExtractExec.class);
        var source = source(extract2.child());
        assertNull(source.sorts());
    }

    public void testNoNonIndexedSortPushDown() {
        var plan = physicalPlan("""
            from test
            | sort long_noidx
            """);

        var optimized = optimizedPlan(plan, statsWithIndexedFields());
        var topN = as(optimized, TopNExec.class);
        var exchange = as(topN.child(), ExchangeExec.class);
        var project = as(exchange.child(), ProjectExec.class);
        var extract = as(project.child(), FieldExtractExec.class);
        var topN2 = as(extract.child(), TopNExec.class);
        var extract2 = as(topN2.child(), FieldExtractExec.class);
        var source = source(extract2.child());
        assertNull(source.sorts());
    }

    public void testTextWithRawSortPushDown() {
        var plan = physicalPlan("""
            from test
            | sort job
            """);

        var optimized = optimizedPlan(plan);
        var topN = as(optimized, TopNExec.class);
        var exchange = as(topN.child(), ExchangeExec.class);
        var project = as(exchange.child(), ProjectExec.class);
        var extract = as(project.child(), FieldExtractExec.class);
        var source = as(extract.child(), EsQueryExec.class);
        assertThat(source.sorts().size(), equalTo(1));
        assertThat(source.sorts().get(0).field().name(), equalTo("job.raw"));
    }

    public void testFieldExtractForTextAndSubfield() {
        var plan = physicalPlan("""
            from test
            | keep job*
            """);

        var project = as(plan, ProjectExec.class);
        assertThat(Expressions.names(project.projections()), contains("job", "job.raw"));
    }

    public void testFieldExtractWithoutSourceAttributes() {
        PhysicalPlan verifiedPlan = optimizedPlan(physicalPlan("""
            from test
            | where round(emp_no) > 10
            """));
        // Transform the verified plan so that it is invalid (i.e. no source attributes)
        List<Attribute> emptyAttrList = List.of();
        var badPlan = verifiedPlan.transformDown(
            EsQueryExec.class,
            node -> new EsSourceExec(node.source(), node.index(), emptyAttrList, node.query(), IndexMode.STANDARD)
        );

        var e = expectThrows(VerificationException.class, () -> physicalPlanOptimizer.verify(badPlan));
        assertThat(
            e.getMessage(),
            containsString(
                "Need to add field extractor for [[emp_no]] but cannot detect source attributes from node [EsSourceExec[test][]]"
            )
        );
    }

    public void testVerifierOnMissingReferences() {
        var plan = physicalPlan("""
            from test
            | stats s = sum(salary) by emp_no
            | where emp_no > 10
            """);

        plan = plan.transformUp(
            AggregateExec.class,
            a -> new AggregateExec(
                a.source(),
                a.child(),
                a.groupings(),
                List.of(), // remove the aggs (and thus the groupings) entirely
                a.getMode(),
                a.intermediateAttributes(),
                a.estimatedRowSize()
            )
        );
        final var finalPlan = plan;
        var e = expectThrows(IllegalStateException.class, () -> physicalPlanOptimizer.verify(finalPlan));
        assertThat(e.getMessage(), containsString(" > 10[INTEGER]]] optimized incorrectly due to missing references [emp_no{f}#"));
    }

    public void testVerifierOnMissingReferencesWithBinaryPlans() throws Exception {
        assumeTrue("Requires LOOKUP JOIN", EsqlCapabilities.Cap.JOIN_LOOKUP_V8.isEnabled());

        // Do not assert serialization:
        // This will have a LookupJoinExec, which is not serializable because it doesn't leave the coordinator.
        var plan = physicalPlan("""
              FROM test
            | RENAME languages AS language_code
            | SORT language_code
            | LOOKUP JOIN languages_lookup ON language_code
            """, testData, false);

        var planWithInvalidJoinLeftSide = plan.transformUp(LookupJoinExec.class, join -> join.replaceChildren(join.right(), join.right()));

        var e = expectThrows(IllegalStateException.class, () -> physicalPlanOptimizer.verify(planWithInvalidJoinLeftSide));
        assertThat(e.getMessage(), containsString(" optimized incorrectly due to missing references from left hand side [language_code"));

        var planWithInvalidJoinRightSide = plan.transformUp(
            LookupJoinExec.class,
            // LookupJoinExec.rightReferences() is currently EMPTY (hack); use a HashJoinExec instead.
            join -> new HashJoinExec(
                join.source(),
                join.left(),
                join.left(),
                join.leftFields(),
                join.leftFields(),
                join.rightFields(),
                join.output()
            )
        );

        e = expectThrows(IllegalStateException.class, () -> physicalPlanOptimizer.verify(planWithInvalidJoinRightSide));
        assertThat(e.getMessage(), containsString(" optimized incorrectly due to missing references from right hand side [language_code"));
    }

    public void testVerifierOnDuplicateOutputAttributes() {
        var plan = physicalPlan("""
            from test
            | stats s = sum(salary) by emp_no
            | where emp_no > 10
            """);

        plan = plan.transformUp(AggregateExec.class, a -> {
            List<Attribute> intermediates = new ArrayList<>(a.intermediateAttributes());
            intermediates.add(intermediates.get(0));
            return new AggregateExec(
                a.source(),
                a.child(),
                a.groupings(),
                a.aggregates(),
                AggregatorMode.INTERMEDIATE,  // FINAL would deduplicate aggregates()
                intermediates,
                a.estimatedRowSize()
            );
        });
        final var finalPlan = plan;
        var e = expectThrows(IllegalStateException.class, () -> physicalPlanOptimizer.verify(finalPlan));
        assertThat(
            e.getMessage(),
            containsString("Plan [LimitExec[1000[INTEGER]]] optimized incorrectly due to duplicate output attribute emp_no{f}#")
        );
    }

    public void testProjectAwayColumns() {
        var rule = new ProjectAwayColumns();

        // FROM test | limit 10000
        //
        // as physical plan:
        //
        // LimitExec[10000[INTEGER]]
        // \_ExchangeExec[[],false]
        // \_FragmentExec[filter=null, estimatedRowSize=0, reducer=[], fragment=[<>
        // EsRelation[test][some_field1{f}#2, some_field2{f}#3]<>]]

        EsRelation relation = new EsRelation(
            Source.EMPTY,
            new EsIndex(
                "test",
                Map.of(
                    "some_field1",
                    new EsField("some_field1", DataType.KEYWORD, Map.of(), true),
                    "some_field2",
                    new EsField("some_field2", DataType.KEYWORD, Map.of(), true)
                )
            ),
            IndexMode.STANDARD,
            false
        );
        Attribute some_field1 = relation.output().get(0);
        Attribute some_field2 = relation.output().get(1);
        FragmentExec fragment = new FragmentExec(relation);
        ExchangeExec exchange = new ExchangeExec(Source.EMPTY, fragment);
        LimitExec limitThenFragment = new LimitExec(Source.EMPTY, exchange, new Literal(Source.EMPTY, 10000, DataType.INTEGER));

        // All the relation's fields are required.
        PhysicalPlan plan = rule.apply(limitThenFragment);
        Project project = as(
            as(as(as(plan, LimitExec.class).child(), ExchangeExec.class).child(), FragmentExec.class).fragment(),
            Project.class
        );
        assertThat(project.projections(), containsInAnyOrder(some_field1, some_field2));

        // FROM test | limit 10000 | keep some_field1
        ProjectExec projectLimitThenFragment = new ProjectExec(Source.EMPTY, limitThenFragment, List.of(some_field1));
        plan = rule.apply(projectLimitThenFragment);
        project = as(
            as(as(as(as(plan, ProjectExec.class).child(), LimitExec.class).child(), ExchangeExec.class).child(), FragmentExec.class)
                .fragment(),
            Project.class
        );
        assertThat(project.projections(), contains(some_field1));

        // FROM test | limit 10000 | eval x = to_lower(some_field1)
        Alias x = new Alias(Source.EMPTY, "x", new ToLower(Source.EMPTY, some_field1, config));
        EvalExec evalLimitThenFragment = new EvalExec(Source.EMPTY, limitThenFragment, List.of(x));
        plan = rule.apply(evalLimitThenFragment);
        project = as(
            as(as(as(as(plan, EvalExec.class).child(), LimitExec.class).child(), ExchangeExec.class).child(), FragmentExec.class)
                .fragment(),
            Project.class
        );
        assertThat(project.projections(), containsInAnyOrder(some_field1, some_field2));

        // FROM test | limit 10000 | eval x = to_lower(some_field1) | keep x
        ProjectExec projectEvalLimitThenFragment = new ProjectExec(Source.EMPTY, evalLimitThenFragment, List.of(x.toAttribute()));
        plan = rule.apply(projectEvalLimitThenFragment);
        project = as(
            as(
                as(as(as(as(plan, ProjectExec.class).child(), EvalExec.class).child(), LimitExec.class).child(), ExchangeExec.class)
                    .child(),
                FragmentExec.class
            ).fragment(),
            Project.class
        );
        assertThat(project.projections(), contains(some_field1));

        // FROM test | limit 10000 | rename some_field1 as some_field2
        ProjectExec renameLimitThenFragment = new ProjectExec(
            Source.EMPTY,
            limitThenFragment,
            List.of(new Alias(Source.EMPTY, some_field2.name(), some_field1))
        );
        plan = rule.apply(renameLimitThenFragment);
        project = as(
            as(as(as(as(plan, ProjectExec.class).child(), LimitExec.class).child(), ExchangeExec.class).child(), FragmentExec.class)
                .fragment(),
            Project.class
        );
        assertThat(project.projections(), contains(some_field1));

        // FROM test | limit 10000 | eval x = to_lower(some_field1), y = to_upper(x) | keep y
        Alias y = new Alias(Source.EMPTY, "y", new ToUpper(Source.EMPTY, x.toAttribute(), config));
        EvalExec evalTwiceLimitThenFragment = new EvalExec(Source.EMPTY, limitThenFragment, List.of(x, y));
        ProjectExec projectEvalTwiceLimitThenFragment = new ProjectExec(Source.EMPTY, evalTwiceLimitThenFragment, List.of(y.toAttribute()));
        plan = rule.apply(projectEvalTwiceLimitThenFragment);
        project = as(
            as(
                as(as(as(as(plan, ProjectExec.class).child(), EvalExec.class).child(), LimitExec.class).child(), ExchangeExec.class)
                    .child(),
                FragmentExec.class
            ).fragment(),
            Project.class
        );
        assertThat(project.projections(), contains(some_field1));
    }

    /**
     * Expects
     * ProjectExec[[avg(emp_no){r}#3]]
     * \_EvalExec[[$$SUM$avg(emp_no)$0{r:s}#14 / $$COUNT$avg(emp_no)$1{r:s}#15 AS avg(emp_no)]]
     *   \_LimitExec[1000[INTEGER]]
     *     \_AggregateExec[[],[SUM(emp_no{f}#4) AS $$SUM$avg(emp_no)$0, COUNT(emp_no{f}#4) AS $$COUNT$avg(emp_no)$1],FINAL,[sum{r}#16, seen{
     * r}#17, count{r}#18, seen{r}#19],24]
     *       \_ExchangeExec[[sum{r}#16, seen{r}#17, count{r}#18, seen{r}#19],true]
     *         \_AggregateExec[[],[SUM(emp_no{f}#4) AS $$SUM$avg(emp_no)$0, COUNT(emp_no{f}#4) AS $$COUNT$avg(emp_no)$1],INITIAL,[sum{r}#37,
     *           seen{r}#38, count{r}#39, seen{r}#40],16]
     *           \_FieldExtractExec[emp_no{f}#4]
     *             \_EsQueryExec[test], indexMode[standard], query[{"exists":{"field":"emp_no","boost":1.0}}][_doc{f}#41], limit[], sort[]
     *               estimatedRowSize[8]
     */
    public void testProjectAwayColumnsDoesNothingForPipelineBreakingAggs() {
        var plan = optimizedPlan(physicalPlan("""
            from test
            | stats avg(emp_no)
            """));

        ProjectExec project = as(plan, ProjectExec.class);
        EvalExec eval = as(project.child(), EvalExec.class);
        LimitExec limit = as(eval.child(), LimitExec.class);
        AggregateExec finalAgg = as(limit.child(), AggregateExec.class);
        ExchangeExec exchange = as(finalAgg.child(), ExchangeExec.class);
        // No projection inserted here.
        AggregateExec initialAgg = as(exchange.child(), AggregateExec.class);
    }

    /**
     * Expects
     * ProjectExec[[x{r}#3]]
     * \_EvalExec[[1[INTEGER] AS x]]
     *   \_LimitExec[10000[INTEGER]]
     *     \_ExchangeExec[[],false]
     *       \_ProjectExec[[&lt;all-fields-projected&gt;{r}#12]]
     *         \_EvalExec[[null[NULL] AS &lt;all-fields-projected&gt;]]
     *           \_EsQueryExec[test], query[{"esql_single_value":{"field":"emp_no","next":{"range":{"emp_no":{"gt":10,"boost":1.0}}}}}]
     *            [_doc{f}#13], limit[10000], sort[] estimatedRowSize[8]
     */
    public void testProjectAwayAllColumnsWhenOnlyTheCountMatters() {
        var plan = optimizedPlan(physicalPlan("""
            from test
            | where emp_no > 10
            | eval x = 1
            | keep x
            """));

        var project = as(plan, ProjectExec.class);
        var eval = as(project.child(), EvalExec.class);
        var limit = as(eval.child(), LimitExec.class);
        var exchange = as(limit.child(), ExchangeExec.class);
        var nullField = "<all-fields-projected>";
        project = as(exchange.child(), ProjectExec.class);
        assertThat(Expressions.names(project.projections()), contains(nullField));
        eval = as(project.child(), EvalExec.class);
        assertThat(Expressions.names(eval.fields()), contains(nullField));
        var source = source(eval.child());
        assertThat(Expressions.names(source.attrs()), contains("_doc"));
    }

    /**
     * Expects
     *
     * LimitExec[10000[INTEGER]]
     * \_AggregateExec[[],[COUNT([2a][KEYWORD]) AS count(*)],FINAL,[count{r}#13, seen{r}#14],8]
     *   \_AggregateExec[[],[COUNT([2a][KEYWORD]) AS count(*)],INITIAL,[count{r}#13, seen{r}#14],8]
     *     \_LimitExec[10[INTEGER]]
     *       \_ExchangeExec[[&lt;all-fields-projected&gt;{r:s}#28],false]
     *         \_ProjectExec[[&lt;all-fields-projected&gt;{r:s}#28]]
     *           \_EvalExec[[null[NULL] AS &lt;all-fields-projected&gt;]]
     *             \_EsQueryExec[test], indexMode[standard], query[][_doc{f}#29], limit[10], sort[] estimatedRowSize[4]
     */
    public void testProjectAwayAllColumnsWhenOnlyTheCountMattersInStats() {
        var plan = optimizedPlan(physicalPlan("""
            from test
            | limit 10
            | stats count(*)
            """));

        var limit = as(plan, LimitExec.class);
        var aggFinal = as(limit.child(), AggregateExec.class);
        var aggInitial = as(aggFinal.child(), AggregateExec.class);
        var limit10 = as(aggInitial.child(), LimitExec.class);

        var exchange = as(limit10.child(), ExchangeExec.class);
        var project = as(exchange.child(), ProjectExec.class);
        var eval = as(project.child(), EvalExec.class);
        EsQueryExec esQuery = as(eval.child(), EsQueryExec.class);

        var nullField = "<all-fields-projected>";
        assertThat(Expressions.names(project.projections()), contains(nullField));
        assertThat(Expressions.names(eval.fields()), contains(nullField));
        assertThat(Expressions.names(esQuery.attrs()), contains("_doc"));
    }

    /**
     * ProjectExec[[a{r}#5]]
     * \_EvalExec[[__a_SUM@81823521{r}#15 / __a_COUNT@31645621{r}#16 AS a]]
     *   \_LimitExec[10000[INTEGER]]
     *     \_AggregateExec[[],[SUM(salary{f}#11) AS __a_SUM@81823521, COUNT(salary{f}#11) AS __a_COUNT@31645621],FINAL,24]
     *       \_AggregateExec[[],[SUM(salary{f}#11) AS __a_SUM@81823521, COUNT(salary{f}#11) AS __a_COUNT@31645621],PARTIAL,16]
     *         \_LimitExec[10[INTEGER]]
     *           \_ExchangeExec[[],false]
     *             \_ProjectExec[[salary{f}#11]]
     *               \_FieldExtractExec[salary{f}#11]
     *                 \_EsQueryExec[test], query[][_doc{f}#17], limit[10], sort[] estimatedRowSize[8]
     */
    public void testAvgSurrogateFunctionAfterRenameAndLimit() {
        var plan = optimizedPlan(physicalPlan("""
            from test
            | limit 10
            | rename first_name as FN
            | stats a = avg(salary)
            """));

        var project = as(plan, ProjectExec.class);
        var eval = as(project.child(), EvalExec.class);
        var limit = as(eval.child(), LimitExec.class);
        assertThat(limit.limit(), instanceOf(Literal.class));
        assertThat(limit.limit().fold(), equalTo(10000));
        var aggFinal = as(limit.child(), AggregateExec.class);
        assertThat(aggFinal.getMode(), equalTo(FINAL));
        var aggPartial = as(aggFinal.child(), AggregateExec.class);
        assertThat(aggPartial.getMode(), equalTo(INITIAL));
        limit = as(aggPartial.child(), LimitExec.class);
        assertThat(limit.limit(), instanceOf(Literal.class));
        assertThat(limit.limit().fold(), equalTo(10));

        var exchange = as(limit.child(), ExchangeExec.class);
        project = as(exchange.child(), ProjectExec.class);
        var expectedFields = List.of("salary");
        assertThat(Expressions.names(project.projections()), is(expectedFields));
        var fieldExtract = as(project.child(), FieldExtractExec.class);
        assertThat(Expressions.names(fieldExtract.attributesToExtract()), is(expectedFields));
        var source = source(fieldExtract.child());
        assertThat(source.limit().fold(), equalTo(10));
    }

    /**
     * Expects
     * LimitExec[1000[INTEGER]]
     * \_AggregateExec[[languages{f}#9],[MIN(salary{f}#11) AS m, languages{f}#9],FINAL,8]
     *   \_ExchangeExec[[languages{f}#9, min{r}#16, seen{r}#17],true]
     *     \_LocalSourceExec[[languages{f}#9, min{r}#16, seen{r}#17],EMPTY]
     */
    public void testAggToLocalRelationOnDataNode() {
        var plan = physicalPlan("""
            from test
            | where first_name is not null
            | stats m = min(salary) by languages
            """);

        var stats = new EsqlTestUtils.TestSearchStats() {
            public boolean exists(String field) {
                return "salary".equals(field);
            }
        };
        var optimized = optimizedPlan(plan, stats);

        var limit = as(optimized, LimitExec.class);
        var aggregate = as(limit.child(), AggregateExec.class);
        assertThat(aggregate.groupings(), hasSize(1));
        assertThat(aggregate.estimatedRowSize(), equalTo(Long.BYTES));

        var exchange = asRemoteExchange(aggregate.child());
        var localSourceExec = as(exchange.child(), LocalSourceExec.class);
        assertThat(Expressions.names(localSourceExec.output()), contains("languages", "$$m$min", "$$m$seen"));
    }

    /**
     * Expects
     * intermediate plan
     * <code>
     * LimitExec[1000[INTEGER]]
     * \_AggregateExec[[],[COUNT(emp_no{f}#6) AS c],FINAL,null]
     *   \_ExchangeExec[[count{r}#16, seen{r}#17],true]
     *     \_FragmentExec[filter=null, estimatedRowSize=0, fragment=[
     * Aggregate[[],[COUNT(emp_no{f}#6) AS c]]
     * \_Filter[emp_no{f}#6 > 10[INTEGER]]
     *   \_EsRelation[test][_meta_field{f}#12, emp_no{f}#6, first_name{f}#7, ge..]]]
     * </code>
     * and final plan is
     * <code>
     * LimitExec[1000[INTEGER]]
     * \_AggregateExec[[],[COUNT(emp_no{f}#6) AS c],FINAL,8]
     *   \_ExchangeExec[[count{r}#16, seen{r}#17],true]
     *     \_LocalSourceExec[[count{r}#16, seen{r}#17],[LongVectorBlock[vector=ConstantLongVector[positions=1, value=0]]]]
     * </code>
     */
    public void testPartialAggFoldingOutput() {
        var plan = physicalPlan("""
              from test
            | where emp_no > 10
            | stats c = count(emp_no)
            """);

        var stats = statsForMissingField("emp_no");
        var optimized = optimizedPlan(plan, stats);

        var limit = as(optimized, LimitExec.class);
        var agg = as(limit.child(), AggregateExec.class);
        var exchange = as(agg.child(), ExchangeExec.class);
        assertThat(Expressions.names(exchange.output()), contains("$$c$count", "$$c$seen"));
        var source = as(exchange.child(), LocalSourceExec.class);
        assertThat(Expressions.names(source.output()), contains("$$c$count", "$$c$seen"));
    }

    /**
     * Checks that when the folding happens on the coordinator, the intermediate agg state
     * are not used anymore.
     * <code>
     * Expects
     * LimitExec[10000[INTEGER]]
     * \_AggregateExec[[],[COUNT(emp_no{f}#5) AS c],FINAL,8]
     *   \_AggregateExec[[],[COUNT(emp_no{f}#5) AS c],PARTIAL,8]
     *     \_LimitExec[10[INTEGER]]
     *       \_ExchangeExec[[],false]
     *         \_ProjectExec[[emp_no{r}#5]]
     *           \_EvalExec[[null[INTEGER] AS emp_no]]
     *             \_EsQueryExec[test], query[][_doc{f}#26], limit[10], sort[] estimatedRowSize[8]
     * </code>
     */
    public void testGlobalAggFoldingOutput() {
        var plan = physicalPlan("""
              from test
            | limit 10
            | stats c = count(emp_no)
            """);

        var stats = statsForMissingField("emp_no");
        var optimized = optimizedPlan(plan, stats);

        var limit = as(optimized, LimitExec.class);
        var aggFinal = as(limit.child(), AggregateExec.class);
        var aggPartial = as(aggFinal.child(), AggregateExec.class);
        // The partial aggregation's output is determined via AbstractPhysicalOperationProviders.intermediateAttributes()
        assertThat(Expressions.names(aggPartial.output()), contains("$$c$count", "$$c$seen"));
        limit = as(aggPartial.child(), LimitExec.class);
        var exchange = as(limit.child(), ExchangeExec.class);
        var project = as(exchange.child(), ProjectExec.class);
    }

    /**
     * Checks the folded aggregation preserves the intermediate output.
     * <code>
     * Expects
     * ProjectExec[[a{r}#5]]
     * \_EvalExec[[__a_SUM@734e2841{r}#16 / __a_COUNT@12536eab{r}#17 AS a]]
     *   \_LimitExec[1000[INTEGER]]
     *     \_AggregateExec[[],[SUM(emp_no{f}#6) AS __a_SUM@734e2841, COUNT(emp_no{f}#6) AS __a_COUNT@12536eab],FINAL,24]
     *       \_ExchangeExec[[sum{r}#18, seen{r}#19, count{r}#20, seen{r}#21],true]
     *         \_LocalSourceExec[[sum{r}#18, seen{r}#19, count{r}#20, seen{r}#21],[LongArrayBlock[positions=1, mvOrdering=UNORDERED,
     *         values=[0,
     * 0]], BooleanVectorBlock[vector=ConstantBooleanVector[positions=1, value=true]],
     *      LongVectorBlock[vector=ConstantLongVector[positions=1, value=0]],
     *      BooleanVectorBlock[vector=ConstantBooleanVector[positions=1, value=true]]]]
     * </code>
     */
    public void testPartialAggFoldingOutputForSyntheticAgg() {
        var plan = physicalPlan("""
              from test
            | where emp_no > 10
            | stats a = avg(emp_no)
            """);

        var stats = statsForMissingField("emp_no");
        var optimized = optimizedPlan(plan, stats);

        var project = as(optimized, ProjectExec.class);
        var eval = as(project.child(), EvalExec.class);
        var limit = as(eval.child(), LimitExec.class);
        var aggFinal = as(limit.child(), AggregateExec.class);
        assertThat(aggFinal.output(), hasSize(2));
        var exchange = as(aggFinal.child(), ExchangeExec.class);
        assertThat(
            Expressions.names(exchange.output()),
            contains("$$SUM$a$0$sum", "$$SUM$a$0$seen", "$$COUNT$a$1$count", "$$COUNT$a$1$seen")
        );
        var source = as(exchange.child(), LocalSourceExec.class);
        assertThat(
            Expressions.names(source.output()),
            contains("$$SUM$a$0$sum", "$$SUM$a$0$seen", "$$COUNT$a$1$count", "$$COUNT$a$1$seen")
        );
    }

    /**
     * Before local optimizations:
     * <code>
     * LimitExec[1000[INTEGER]]
     * \_AggregateExec[[],[SPATIALCENTROID(location{f}#9) AS centroid],FINAL,null]
     *   \_ExchangeExec[[xVal{r}#10, xDel{r}#11, yVal{r}#12, yDel{r}#13, count{r}#14],true]
     *     \_FragmentExec[filter=null, estimatedRowSize=0, fragment=[
     * Aggregate[[],[SPATIALCENTROID(location{f}#9) AS centroid]]
     * \_EsRelation[airports][abbrev{f}#5, location{f}#9, name{f}#6, scalerank{f}..]]]
     * </code>
     * After local optimizations:
     * <code>
     * LimitExec[1000[INTEGER]]
     * \_AggregateExec[[],[SPATIALCENTROID(location{f}#9) AS centroid],FINAL,50]
     *   \_ExchangeExec[[xVal{r}#10, xDel{r}#11, yVal{r}#12, yDel{r}#13, count{r}#14],true]
     *     \_AggregateExec[[],[SPATIALCENTROID(location{f}#9) AS centroid],PARTIAL,50]
     *       \_FilterExec[ISNOTNULL(location{f}#9)]
     *         \_FieldExtractExec[location{f}#9][location{f}#9]
     *           \_EsQueryExec[airports], query[][_doc{f}#26], limit[], sort[] estimatedRowSize[54]
     * </code>
     * Note the FieldExtractExec has 'location' set for stats: FieldExtractExec[location{f}#9][location{f}#9]
     * <p>
     * Also note that the type converting function is removed when it does not actually convert the type,
     * ensuring that ReferenceAttributes are not created for the same field, and the optimization can still work.
     */
    public void testSpatialTypesAndStatsCentroidUseDocValues() {
        for (String query : new String[] {
            "from airports | stats centroid = st_centroid_agg(location)",
            "from airports | stats centroid = st_centroid_agg(to_geopoint(location))",
            "from airports | eval location = to_geopoint(location) | stats centroid = st_centroid_agg(location)" }) {
            for (boolean withDocValues : new boolean[] { false, true }) {
                var testData = withDocValues ? airports : airportsNoDocValues;
                var fieldExtractPreference = withDocValues ? FieldExtractPreference.DOC_VALUES : FieldExtractPreference.NONE;
                var plan = physicalPlan(query, testData);

                var limit = as(plan, LimitExec.class);
                var agg = as(limit.child(), AggregateExec.class);
                // Before optimization the aggregation does not use doc-values
                assertAggregation(agg, "centroid", SpatialCentroid.class, GEO_POINT, FieldExtractPreference.NONE);

                var exchange = as(agg.child(), ExchangeExec.class);
                var fragment = as(exchange.child(), FragmentExec.class);
                var fAgg = as(fragment.fragment(), Aggregate.class);
                as(fAgg.child(), EsRelation.class);

                // Now optimize the plan and assert the aggregation uses doc-values
                var optimized = optimizedPlan(plan, testData.stats);
                limit = as(optimized, LimitExec.class);
                agg = as(limit.child(), AggregateExec.class);
                // Above the exchange (in coordinator) the aggregation is not using doc-values
                assertAggregation(agg, "centroid", SpatialCentroid.class, GEO_POINT, FieldExtractPreference.NONE);
                exchange = as(agg.child(), ExchangeExec.class);
                agg = as(exchange.child(), AggregateExec.class);
                // below the exchange (in data node) the aggregation is using doc-values
                assertAggregation(agg, "centroid", SpatialCentroid.class, GEO_POINT, fieldExtractPreference);
                assertChildIsGeoPointExtract(withDocValues ? agg : as(agg.child(), FilterExec.class), fieldExtractPreference);
            }
        }
    }

    /**
     * Before local optimizations:
     * <code>
     * LimitExec[1000[INTEGER]]
     *   \_AggregateExec[[],[SPATIALSTEXTENT(location{f}#48,true[BOOLEAN]) AS extent],FINAL,[minNegX{r}#52, minPosX{r}#53, maxNegX{r}#54,
     * maxPosX{r}#55, maxY{r}#56, minY{r}#57],null]
     *     \_ExchangeExec[[minNegX{r}#52, minPosX{r}#53, maxNegX{r}#54, maxPosX{r}#55, maxY{r}#56, minY{r}#57],true]
     *       \_FragmentExec[filter=null, estimatedRowSize=0, reducer=[], fragment=[
     * Aggregate[STANDARD,[],[SPATIALSTEXTENT(location{f}#48,true[BOOLEAN]) AS extent]]
     *         \_EsRelation[airports][abbrev{f}#44, city{f}#50, city_location{f}#51, coun..]]]
     * </code>
     * After local optimizations:
     * <code>
     * LimitExec[1000[INTEGER]]
     *   \_AggregateExec[[],[SPATIALSTEXTENT(location{f}#48,true[BOOLEAN]) AS extent],FINAL,[minNegX{r}#52, minPosX{r}#53, maxNegX{r}#54,
     * maxPosX{r}#55, maxY{r}#56, minY{r}#57],21]
     *     \_ExchangeExec[[minNegX{r}#52, minPosX{r}#53, maxNegX{r}#54, maxPosX{r}#55, maxY{r}#56, minY{r}#57],true]
     *       \_AggregateExec[[],[SPATIALSTEXTENT(location{f}#48,true[BOOLEAN]) AS extent],INITIAL,[
     * minNegX{r}#73, minPosX{r}#74, maxNegX{rb#75, maxPosX{r}#76, maxY{r}#77, minY{r}#78],21]
     *         \_FieldExtractExec[location{f}#48][location{f}#48]
     *           \_EsQueryExec[airports], indexMode[standard], query[{"exists":{"field":"location","boost":1.0}}][
     * _doc{f}#79], limit[], sort[] estimatedRowSize[25]
     * </code>
     * Note the FieldExtractExec has 'location' set for stats: FieldExtractExec[location{f}#9][location{f}#9]
     * <p>
     * Also note that the type converting function is removed when it does not actually convert the type,
     * ensuring that ReferenceAttributes are not created for the same field, and the optimization can still work.
     */
    public void testSpatialTypesAndStatsExtentUseDocValues() {
        for (String query : new String[] {
            "from airports | stats extent = st_extent_agg(location)",
            "from airports | stats extent = st_extent_agg(to_geopoint(location))",
            "from airports | eval location = to_geopoint(location) | stats extent = st_extent_agg(location)" }) {
            for (boolean withDocValues : new boolean[] { false, true }) {
                var fieldExtractPreference = withDocValues ? FieldExtractPreference.DOC_VALUES : FieldExtractPreference.NONE;
                var testData = withDocValues ? airports : airportsNoDocValues;
                var plan = physicalPlan(query, testData);

                var limit = as(plan, LimitExec.class);
                var agg = as(limit.child(), AggregateExec.class);
                // Before optimization the aggregation does not use doc-values
                assertAggregation(agg, "extent", SpatialExtent.class, GEO_POINT, FieldExtractPreference.NONE);

                var exchange = as(agg.child(), ExchangeExec.class);
                var fragment = as(exchange.child(), FragmentExec.class);
                var fAgg = as(fragment.fragment(), Aggregate.class);
                as(fAgg.child(), EsRelation.class);

                // Now optimize the plan and assert the aggregation uses doc-values
                var optimized = optimizedPlan(plan, testData.stats);
                limit = as(optimized, LimitExec.class);
                agg = as(limit.child(), AggregateExec.class);
                // Above the exchange (in coordinator) the aggregation is not using doc-values
                assertAggregation(agg, "extent", SpatialExtent.class, GEO_POINT, FieldExtractPreference.NONE);
                exchange = as(agg.child(), ExchangeExec.class);
                agg = as(exchange.child(), AggregateExec.class);
                // below the exchange (in data node) the aggregation is using doc-values
                assertAggregation(agg, "extent", SpatialExtent.class, GEO_POINT, fieldExtractPreference);
                assertChildIsGeoPointExtract(withDocValues ? agg : as(agg.child(), FilterExec.class), fieldExtractPreference);
            }
        }
    }

    /**
     * Before local optimizations:
     * <code>
     * LimitExec[1000[INTEGER]]
     *   \_AggregateExec[[],[SPATIALEXTENT(location{f}#12,true[BOOLEAN]) AS extent, SPATIALCENTROID(location{f}#12,true[BOOLEAN]) AS cen
     * troid],FINAL,...]
     *     \_ExchangeExec[[...]]
     *       \_FragmentExec[filter=null, estimatedRowSize=0, reducer=[], fragment=[..]]
     *         \_EsRelation[airports-no-doc-values][abbrev{f}#8, city{f}#14, city_location{f}#15, count..]]]
     * </code>
     * After local optimizations:
     * <code>
     * LimitExec[1000[INTEGER]]
     *   \_AggregateExec[[],[SPATIALEXTENT(location{f}#12,true[BOOLEAN]) AS extent, SPATIALCENTROID(location{f}#12,true[BOOLEAN]) AS cen
     *   troid],FINAL,[...]]
     *     \_ExchangeExec[[...]]
     *       \_AggregateExec[[],[SPATIALEXTENT(location{f}#12,true[BOOLEAN]) AS extent, SPATIALCENTROID(location{f}#12,true[BOOLEAN]) AS cen
     *   troid],INITIAL,...]
     *         \_FilterExec[ISNOTNULL(location{f}#12)]
     *           \_FieldExtractExec[location{f}#12]
     *             \_EsQueryExec[airports-no-doc-values], indexMode[standard], query[][_doc{f}#59], limit[], sort[] estimatedRowSize[25]
     * </code>
     * Note the FieldExtractExec has 'location' set for stats: FieldExtractExec[location{f}#9][location{f}#9]
     * <p>
     * Also note that the type converting function is removed when it does not actually convert the type,
     * ensuring that ReferenceAttributes are not created for the same field, and the optimization can still work.
     */
    public void testSpatialTypesAndStatsExtentAndCentroidUseDocValues() {
        for (String query : new String[] {
            "from airports | stats extent = st_extent_agg(location), centroid = st_centroid_agg(location)",
            "from airports | stats extent = st_extent_agg(location), centroid = st_centroid_agg(city_location)", }) {
            for (boolean withDocValues : new boolean[] { false, true }) {
                var fieldExtractPreference = withDocValues ? FieldExtractPreference.DOC_VALUES : FieldExtractPreference.NONE;
                var testData = withDocValues ? airports : airportsNoDocValues;
                var plan = physicalPlan(query, testData);

                var limit = as(plan, LimitExec.class);
                var agg = as(limit.child(), AggregateExec.class);
                // Before optimization the aggregation does not use doc-values
                assertAggregation(agg, "extent", SpatialExtent.class, GEO_POINT, FieldExtractPreference.NONE);

                var exchange = as(agg.child(), ExchangeExec.class);
                var fragment = as(exchange.child(), FragmentExec.class);
                var fAgg = as(fragment.fragment(), Aggregate.class);
                as(fAgg.child(), EsRelation.class);

                // Now optimize the plan and assert the aggregation uses doc-values
                var optimized = optimizedPlan(plan, testData.stats);
                limit = as(optimized, LimitExec.class);
                agg = as(limit.child(), AggregateExec.class);
                // Above the exchange (in coordinator) the aggregation is not using doc-values
                assertAggregation(agg, "extent", SpatialExtent.class, GEO_POINT, FieldExtractPreference.NONE);
                exchange = as(agg.child(), ExchangeExec.class);
                agg = as(exchange.child(), AggregateExec.class);
                // below the exchange (in data node) the aggregation is using doc-values
                assertAggregation(agg, "extent", SpatialExtent.class, GEO_POINT, fieldExtractPreference);
                assertChildIsGeoPointExtract(withDocValues ? agg : as(agg.child(), FilterExec.class), fieldExtractPreference);
            }
        }
    }

    /**
     * Before local optimizations:
     * <code>
     * LimitExec[1000[INTEGER]]
<<<<<<< HEAD
     *   \_AggregateExec[[],[SPATIALSTEXTENT(location{f}#48,true[BOOLEAN]) AS extent],FINAL,[minNegX{r}#52, minPosX{r}#53, maxNegX{r}#54,
     * maxPosX{r}#55, maxY{r}#56, minY{r}#57],null]
     *     \_ExchangeExec[[minNegX{r}#52, minPosX{r}#53, maxNegX{r}#54, maxPosX{r}#55, maxY{r}#56, minY{r}#57],true]
     *       \_FragmentExec[filter=null, estimatedRowSize=0, reducer=[], fragment=[
     * Aggregate[STANDARD,[],[SPATIALSTEXTENT(location{f}#48,true[BOOLEAN]) AS extent]]
     *         \_EsRelation[airports][abbrev{f}#44, city{f}#50, city_location{f}#51, coun..]]]
=======
     * \_AggregateExec[[],[SPATIALEXTENT(city_boundary{f}#10,true[BOOLEAN]) AS extent],FINAL,[$$extent$minNegX{r}#11, $$extent$minPosX{r
     * }#12, $$extent$maxNegX{r}#13, $$extent$maxPosX{r}#14, $$extent$maxY{r}#15, $$extent$minY{r}#16],null]
     *   \_ExchangeExec[[$$extent$minNegX{r}#11, $$extent$minPosX{r}#12, $$extent$maxNegX{r}#13, $$extent$maxPosX{r}#14, $$extent$maxY
     * {r}#15, $$extent$minY{r}#16],true]
     *     \_FragmentExec[filter=null, estimatedRowSize=0, reducer=[], fragment=[<>
     * Aggregate[STANDARD,[],[SPATIALEXTENT(city_boundary{f}#10,true[BOOLEAN]) AS extent]]
     *       \_EsRelation[airports_city_boundaries][abbrev{f}#5, airport{f}#6, city{f}#8, city_boundary..]<>]]
>>>>>>> d62e37d5
     * </code>
     * After local optimizations:
     * <code>
     * LimitExec[1000[INTEGER]]
<<<<<<< HEAD
     *   \_AggregateExec[[],[SPATIALSTEXTENT(location{f}#48,true[BOOLEAN]) AS extent],FINAL,[minNegX{r}#52, minPosX{r}#53, maxNegX{r}#54,
     * maxPosX{r}#55, maxY{r}#56, minY{r}#57],21]
     *     \_ExchangeExec[[minNegX{r}#52, minPosX{r}#53, maxNegX{r}#54, maxPosX{r}#55, maxY{r}#56, minY{r}#57],true]
     *       \_AggregateExec[[],[SPATIALSTEXTENT(location{f}#48,true[BOOLEAN]) AS extent],INITIAL,[
     * minNegX{r}#73, minPosX{r}#74, maxNegX{rb#75, maxPosX{r}#76, maxY{r}#77, minY{r}#78],21]
     *         \_FieldExtractExec[location{f}#48][location{f}#48]
     *           \_EsQueryExec[airports], indexMode[standard], query[{"exists":{"field":"location","boost":1.0}}][
     * _doc{f}#79], limit[], sort[] estimatedRowSize[25]
     * </code>
     * Note the FieldExtractExec has 'location' set for stats: FieldExtractExec[location{f}#9][location{f}#9]
     * <p>
     * Also note that the type converting function is removed when it does not actually convert the type,
     * ensuring that ReferenceAttributes are not created for the same field, and the optimization can still work.
     */
    public void testSpatialTypesAndStatsExtentOfShapesUsesBinaryExtraction() {
        for (String query : new String[] { "from airports_city_boundaries | stats extent = st_extent_agg(city_boundary)", }) {
            var withDocValues = false;
            var testData = airportsCityBoundaries;
            var plan = physicalPlan(query, testData);

            var limit = as(plan, LimitExec.class);
            var agg = as(limit.child(), AggregateExec.class);
            // Before optimization the aggregation does not use extent extraction
            assertAggregation(agg, "extent", SpatialExtent.class, GEO_SHAPE, false);

            var exchange = as(agg.child(), ExchangeExec.class);
            var fragment = as(exchange.child(), FragmentExec.class);
            var fAgg = as(fragment.fragment(), Aggregate.class);
            as(fAgg.child(), EsRelation.class);

            // Now optimize the plan and assert the aggregation uses extent extraction
            var optimized = optimizedPlan(plan, testData.stats);
            limit = as(optimized, LimitExec.class);
            agg = as(limit.child(), AggregateExec.class);
            // Above the exchange (in coordinator) the aggregation is not using doc-values
            assertAggregation(agg, "extent", SpatialExtent.class, GEO_SHAPE, withDocValues);
            exchange = as(agg.child(), ExchangeExec.class);
            agg = as(exchange.child(), AggregateExec.class);
            // below the exchange (in data node) the aggregation is using a specific
            assertAggregation(agg, "extent", SpatialExtent.class, GEO_SHAPE, withDocValues);
            assertChildIsExtractedAsBounds(agg, GEO_SHAPE);
        }
=======
     * \_AggregateExec[[],[SPATIALEXTENT(city_boundary{f}#10,true[BOOLEAN]) AS extent],FINAL,[$$extent$minNegX{r}#11, $$extent$minPosX{r
     * }#12, $$extent$maxNegX{r}#13, $$extent$maxPosX{r}#14, $$extent$maxY{r}#15, $$extent$minY{r}#16],200]
     *   \_ExchangeExec[[$$extent$minNegX{r}#11, $$extent$minPosX{r}#12, $$extent$maxNegX{r}#13, $$extent$maxPosX{r}#14, $$extent$maxY
     * {r}#15, $$extent$minY{r}#16],true]
     *     \_AggregateExec[[],[SPATIALEXTENT(city_boundary{f}#10,true[BOOLEAN]) AS extent],INITIAL,[$$extent$minNegX{r}#30, $$extent$minPosX
     * {r}#31, $$extent$maxNegX{r}#32, $$extent$maxPosX{r}#33, $$extent$maxY{r}#34, $$extent$minY{r}#35],200]
     *       \_FieldExtractExec[city_boundary{f}#10]<[],[city_boundary{f}#10]>
     *         \_EsQueryExec[airports_city_boundaries], indexMode[standard], query[{"exists":{"field":"city_boundary","boost":1.0}}][
     * _doc{f}#36], limit[], sort[] estimatedRowSize[204]
     * </code>
     */
    public void testSpatialTypesAndStatsExtentOfShapesUsesBinaryExtraction() {
        var query = "FROM airports_city_boundaries | STATS extent = ST_EXTENT_AGG(city_boundary)";
        var testData = airportsCityBoundaries;
        var plan = physicalPlan(query, testData);

        var limit = as(plan, LimitExec.class);
        var agg = as(limit.child(), AggregateExec.class);
        // Before optimization the aggregation does not use extent extraction
        assertAggregation(agg, "extent", SpatialExtent.class, GEO_SHAPE, FieldExtractPreference.NONE);

        var exchange = as(agg.child(), ExchangeExec.class);
        var fragment = as(exchange.child(), FragmentExec.class);
        var fAgg = as(fragment.fragment(), Aggregate.class);
        as(fAgg.child(), EsRelation.class);

        // Now optimize the plan and assert the aggregation uses extent extraction
        System.out.println(plan);
        var optimized = optimizedPlan(plan, testData.stats);
        System.out.println(optimized);
        limit = as(optimized, LimitExec.class);
        agg = as(limit.child(), AggregateExec.class);
        // Above the exchange (in coordinator) the aggregation is not using doc-values
        assertAggregation(agg, "extent", SpatialExtent.class, GEO_SHAPE, FieldExtractPreference.NONE);
        exchange = as(agg.child(), ExchangeExec.class);
        agg = as(exchange.child(), AggregateExec.class);
        // below the exchange (in data node) the aggregation is using a specific
        assertAggregation(agg, "extent", SpatialExtent.class, GEO_SHAPE, FieldExtractPreference.NONE);
        assertChildIsExtractedAs(agg, FieldExtractPreference.EXTRACT_SPATIAL_BOUNDS, GEO_SHAPE);
>>>>>>> d62e37d5
    }

    // This test verifies that the aggregation does not use spatial bounds extraction when the shape appears in an eval or filter.
    public void testSpatialTypesAndStatsExtentOfShapesNegativeCases() {
        for (String query : new String[] { """
            FROM airports_city_boundaries | \
            EVAL prefix = SUBSTRING(TO_STRING(city_boundary), 5) | \
            STATS extent = ST_EXTENT_AGG(city_boundary) BY prefix""", """
            FROM airports_city_boundaries \
            | WHERE STARTS_WITH(TO_STRING(city_boundary), "MULTIPOLYGON") \
<<<<<<< HEAD
            | STATS extent = ST_EXTENT_AGG(city_boundary)""", }) {
            var withDocValues = false;
=======
            | STATS extent = ST_EXTENT_AGG(city_boundary)""" }) {
>>>>>>> d62e37d5
            var testData = airportsCityBoundaries;
            var plan = physicalPlan(query, testData);

            var limit = as(plan, LimitExec.class);
            var agg = as(limit.child(), AggregateExec.class);
<<<<<<< HEAD
            assertAggregation(agg, "extent", SpatialExtent.class, GEO_SHAPE, false);
=======
            assertAggregation(agg, "extent", SpatialExtent.class, GEO_SHAPE, FieldExtractPreference.NONE);
>>>>>>> d62e37d5

            var optimized = optimizedPlan(plan, testData.stats);
            limit = as(optimized, LimitExec.class);
            agg = as(limit.child(), AggregateExec.class);
<<<<<<< HEAD
            assertAggregation(agg, "extent", SpatialExtent.class, GEO_SHAPE, withDocValues);
            var exchange = as(agg.child(), ExchangeExec.class);
            agg = as(exchange.child(), AggregateExec.class);
            assertAggregation(agg, "extent", SpatialExtent.class, GEO_SHAPE, withDocValues);
            var exec = agg.child() instanceof FieldExtractExec ? agg : as(agg.child(), UnaryExec.class);
            assertChildIsExtractedAsDocValues(exec, withDocValues, GEO_SHAPE);
        }
    }

=======
            assertAggregation(agg, "extent", SpatialExtent.class, GEO_SHAPE, FieldExtractPreference.NONE);
            var exchange = as(agg.child(), ExchangeExec.class);
            agg = as(exchange.child(), AggregateExec.class);
            assertAggregation(agg, "extent", SpatialExtent.class, GEO_SHAPE, FieldExtractPreference.NONE);
            var exec = agg.child() instanceof FieldExtractExec ? agg : as(agg.child(), UnaryExec.class);
            assertChildIsExtractedAs(exec, FieldExtractPreference.NONE, GEO_SHAPE);
        }
    }

    // This test verifies that the aggregation does not use spatial bounds extraction when the shape appears in an eval or filter.
    public void testSpatialTypesAndStatsExtentOfShapesNegativeCaseNoDocValues() {
        var query = """
            FROM cartesian_multipolygons_no_doc_values \
            | STATS extent = ST_EXTENT_AGG(shape)""";
        var testData = cartesianMultipolygonsNoDocValues;
        var plan = physicalPlan(query, testData);

        var limit = as(plan, LimitExec.class);
        var agg = as(limit.child(), AggregateExec.class);
        assertAggregation(agg, "extent", SpatialExtent.class, CARTESIAN_SHAPE, FieldExtractPreference.NONE);

        var optimized = optimizedPlan(plan, testData.stats);
        limit = as(optimized, LimitExec.class);
        agg = as(limit.child(), AggregateExec.class);
        assertAggregation(agg, "extent", SpatialExtent.class, CARTESIAN_SHAPE, FieldExtractPreference.NONE);
        var exchange = as(agg.child(), ExchangeExec.class);
        agg = as(exchange.child(), AggregateExec.class);
        assertAggregation(agg, "extent", SpatialExtent.class, CARTESIAN_SHAPE, FieldExtractPreference.NONE);
        var exec = agg.child() instanceof FieldExtractExec ? agg : as(agg.child(), UnaryExec.class);
        assertChildIsExtractedAs(exec, FieldExtractPreference.NONE, CARTESIAN_SHAPE);
    }

>>>>>>> d62e37d5
    /**
     * Before local optimizations:
     * <code>
     * LimitExec[1000[INTEGER]]
     * \_AggregateExec[[],[SPATIALEXTENT(city_boundary{f}#13,true[BOOLEAN]) AS extent, SPATIALCENTROID(city_location{f}#12,true[BOOLEA
     * N]) AS centroid],...]
     *   \_ExchangeExec[[..]]
     *     \_FragmentExec[filter=null, estimatedRowSize=0, reducer=[], fragment=[...]]
     *       \_EsRelation[airports_city_boundaries][abbrev{f}#8, airport{f}#9, city{f}#11, city_boundar..]
     * </code>
     * After local optimizations:
     * <code>
     * LimitExec[1000[INTEGER]]
     *   \_AggregateExec[[],[SPATIALSTEXTENT(location{f}#48,true[BOOLEAN]) AS extent],FINAL,[minNegX{r}#52, minPosX{r}#53, maxNegX{r}#54,
     * maxPosX{r}#55, maxY{r}#56, minY{r}#57],21]
     *     \_ExchangeExec[[minNegX{r}#52, minPosX{r}#53, maxNegX{r}#54, maxPosX{r}#55, maxY{r}#56, minY{r}#57],true]
     *       \_AggregateExec[[],[SPATIALSTEXTENT(location{f}#48,true[BOOLEAN]) AS extent],INITIAL,[
     * minNegX{r}#73, minPosX{r}#74, maxNegX{rb#75, maxPosX{r}#76, maxY{r}#77, minY{r}#78],21]
     *         \_FieldExtractExec[location{f}#48][location{f}#48]
     *           \_EsQueryExec[airports], indexMode[standard], query[{"exists":{"field":"location","boost":1.0}}][
     * _doc{f}#79], limit[], sort[] estimatedRowSize[25]
     * </code>
     */
    public void testMixedSpatialBoundsAndPointsExtracted() {
        var query = """
            FROM airports_city_boundaries \
            | STATS extent = ST_EXTENT_AGG(city_boundary), centroid = ST_CENTROID_AGG(city_location)""";
<<<<<<< HEAD
        var withDocValues = false;
=======
>>>>>>> d62e37d5
        var testData = airportsCityBoundaries;
        var plan = physicalPlan(query, testData);

        var limit = as(plan, LimitExec.class);
        var agg = as(limit.child(), AggregateExec.class);
        // Before optimization the aggregation does not use doc-values
<<<<<<< HEAD
        assertAggregation(agg, "extent", SpatialExtent.class, GEO_SHAPE, false);
        assertAggregation(agg, "centroid", SpatialCentroid.class, GEO_POINT, false);
=======
        assertAggregation(agg, "extent", SpatialExtent.class, GEO_SHAPE, FieldExtractPreference.NONE);
        assertAggregation(agg, "centroid", SpatialCentroid.class, GEO_POINT, FieldExtractPreference.NONE);
>>>>>>> d62e37d5

        var exchange = as(agg.child(), ExchangeExec.class);
        var fragment = as(exchange.child(), FragmentExec.class);
        var fAgg = as(fragment.fragment(), Aggregate.class);
        as(fAgg.child(), EsRelation.class);

        // Now optimize the plan and assert the aggregation uses both doc-values and bounds extraction
        var optimized = optimizedPlan(plan, testData.stats);
        limit = as(optimized, LimitExec.class);
        agg = as(limit.child(), AggregateExec.class);
        // Above the exchange (in coordinator) the aggregation is not field-optimized.
<<<<<<< HEAD
        assertAggregation(agg, "extent", SpatialExtent.class, GEO_SHAPE, withDocValues);
        assertAggregation(agg, "centroid", SpatialCentroid.class, GEO_POINT, withDocValues);
        exchange = as(agg.child(), ExchangeExec.class);
        agg = as(exchange.child(), AggregateExec.class);
        // below the exchange (in data node) the aggregation is field optimized.
        assertAggregation(agg, "extent", SpatialExtent.class, GEO_SHAPE, withDocValues);
        var fieldExtractExec = as(agg.child(), FieldExtractExec.class);
        assertThat(fieldExtractExec.boundAttributes().stream().map(a -> a.sourceText()).toList(), equalTo(List.of("city_boundary")));
=======
        assertAggregation(agg, "extent", SpatialExtent.class, GEO_SHAPE, FieldExtractPreference.NONE);
        assertAggregation(agg, "centroid", SpatialCentroid.class, GEO_POINT, FieldExtractPreference.NONE);
        exchange = as(agg.child(), ExchangeExec.class);
        agg = as(exchange.child(), AggregateExec.class);
        // below the exchange (in data node) the aggregation is field optimized.
        assertAggregation(agg, "extent", SpatialExtent.class, GEO_SHAPE, FieldExtractPreference.NONE);
        var fieldExtractExec = as(agg.child(), FieldExtractExec.class);
        assertThat(fieldExtractExec.boundsAttributes().stream().map(a -> a.sourceText()).toList(), equalTo(List.of("city_boundary")));
>>>>>>> d62e37d5
        assertThat(fieldExtractExec.docValuesAttributes().stream().map(a -> a.sourceText()).toList(), equalTo(List.of("city_location")));
    }

    /**
     * This test does not have real index fields, and therefor asserts that doc-values field extraction does NOT occur.
     * Before local optimizations:
     * <code>
     * LimitExec[1000[INTEGER]]
     * \_AggregateExec[[],[SPATIALCENTROID(__centroid_SPATIALCENTROID@ec8dd77e{r}#7) AS centroid],FINAL,null]
     *   \_AggregateExec[[],[SPATIALCENTROID(__centroid_SPATIALCENTROID@ec8dd77e{r}#7) AS centroid],PARTIAL,null]
     *     \_EvalExec[[[1 1 0 0 0 0 0 30 e2 4c 7c 45 40 0 0 e0 92 b0 82 2d 40][GEO_POINT] AS __centroid_SPATIALCENTROID@ec8dd77e]]
     *       \_RowExec[[[50 4f 49 4e 54 28 34 32 2e 39 37 31 30 39 36 32 39 39 35 38 38 36 38 20 31 34 2e 37 35 35 32 35 33 34 30 30
     *       36 35 33 36 29][KEYWORD] AS wkt]]
     * </code>
     * After local optimizations we expect no changes because field is extracted:
     * <code>
     * LimitExec[1000[INTEGER]]
     * \_AggregateExec[[],[SPATIALCENTROID(__centroid_SPATIALCENTROID@7ff910a{r}#7) AS centroid],FINAL,50]
     *   \_AggregateExec[[],[SPATIALCENTROID(__centroid_SPATIALCENTROID@7ff910a{r}#7) AS centroid],PARTIAL,50]
     *     \_EvalExec[[[1 1 0 0 0 0 0 30 e2 4c 7c 45 40 0 0 e0 92 b0 82 2d 40][GEO_POINT] AS __centroid_SPATIALCENTROID@7ff910a]]
     *       \_RowExec[[[50 4f 49 4e 54 28 34 32 2e 39 37 31 30 39 36 32 39 39 35 38 38 36 38 20 31 34 2e 37 35 35 32 35 33 34 30 30
     *       36 35 33 36 29][KEYWORD] AS wkt]]
     * </code>
     */
    public void testSpatialTypesAndStatsUseDocValuesNestedLiteral() {
        var plan = this.physicalPlan("""
            row wkt = "POINT(42.97109629958868 14.7552534006536)"
            | stats centroid = st_centroid_agg(to_geopoint(wkt))
            """, airports);

        var limit = as(plan, LimitExec.class);
        var agg = as(limit.child(), AggregateExec.class);
        assertThat("Aggregation is FINAL", agg.getMode(), equalTo(FINAL));
        assertThat("No groupings in aggregation", agg.groupings().size(), equalTo(0));
        assertAggregation(agg, "centroid", SpatialCentroid.class, GEO_POINT, FieldExtractPreference.NONE);
        agg = as(agg.child(), AggregateExec.class);
        assertThat("Aggregation is PARTIAL", agg.getMode(), equalTo(INITIAL));
        assertThat("No groupings in aggregation", agg.groupings().size(), equalTo(0));
        assertAggregation(agg, "centroid", SpatialCentroid.class, GEO_POINT, FieldExtractPreference.NONE);
        var eval = as(agg.child(), EvalExec.class);
        as(eval.child(), LocalSourceExec.class);

        // Now optimize the plan and assert the same plan again, since no FieldExtractExec is added
        var optimized = optimizedPlan(plan);
        limit = as(optimized, LimitExec.class);
        agg = as(limit.child(), AggregateExec.class);
        assertThat("Aggregation is FINAL", agg.getMode(), equalTo(FINAL));
        assertThat("No groupings in aggregation", agg.groupings().size(), equalTo(0));
        assertAggregation(agg, "centroid", SpatialCentroid.class, GEO_POINT, FieldExtractPreference.NONE);
        agg = as(agg.child(), AggregateExec.class);
        assertThat("Aggregation is PARTIAL", agg.getMode(), equalTo(INITIAL));
        assertThat("No groupings in aggregation", agg.groupings().size(), equalTo(0));
        assertAggregation(agg, "centroid", SpatialCentroid.class, GEO_POINT, FieldExtractPreference.NONE);
        eval = as(agg.child(), EvalExec.class);
        as(eval.child(), LocalSourceExec.class);
    }

    /**
     * Before local optimizations:
     * <code>
     * LimitExec[1000[INTEGER]]
     * \_AggregateExec[[],[SPATIALCENTROID(location{f}#11) AS centroid, COUNT([2a][KEYWORD]) AS count],FINAL,null]
     *   \_ExchangeExec[[xVal{r}#12, xDel{r}#13, yVal{r}#14, yDel{r}#15, count{r}#16, count{r}#17, seen{r}#18],true]
     *     \_FragmentExec[filter=null, estimatedRowSize=0, fragment=[
     * Aggregate[[],[SPATIALCENTROID(location{f}#11) AS centroid, COUNT([2a][KEYWORD]) AS count]]
     * \_EsRelation[airports][abbrev{f}#7, location{f}#11, name{f}#8, scalerank{f..]]]
     * </code>
     * After local optimizations:
     * <code>
     * LimitExec[1000[INTEGER]]
     * \_AggregateExec[[],[SPATIALCENTROID(location{f}#11) AS centroid, COUNT([2a][KEYWORD]) AS count],FINAL,58]
     *   \_ExchangeExec[[xVal{r}#12, xDel{r}#13, yVal{r}#14, yDel{r}#15, count{r}#16, count{r}#17, seen{r}#18],true]
     *     \_AggregateExec[[],[COUNT([2a][KEYWORD]) AS count, SPATIALCENTROID(location{f}#11) AS centroid],PARTIAL,58]
     *       \_FieldExtractExec[location{f}#11][location{f}#11]
     *         \_EsQueryExec[airports], query[][_doc{f}#33], limit[], sort[] estimatedRowSize[54]
     * </code>
     * Note the FieldExtractExec has 'location' set for stats: FieldExtractExec[location{f}#9][location{f}#9]
     */
    public void testSpatialTypesAndStatsUseDocValuesMultiAggregations() {
        var plan = this.physicalPlan("""
            from airports
            | stats centroid = st_centroid_agg(location), count = COUNT()
            """, airports);

        var limit = as(plan, LimitExec.class);
        var agg = as(limit.child(), AggregateExec.class);
        assertThat("No groupings in aggregation", agg.groupings().size(), equalTo(0));
        // Before optimization the aggregation does not use doc-values
        assertAggregation(agg, "count", Count.class);
        assertAggregation(agg, "centroid", SpatialCentroid.class, GEO_POINT, FieldExtractPreference.NONE);

        var exchange = as(agg.child(), ExchangeExec.class);
        var fragment = as(exchange.child(), FragmentExec.class);
        var fAgg = as(fragment.fragment(), Aggregate.class);
        as(fAgg.child(), EsRelation.class);

        // Now optimize the plan and assert the aggregation uses doc-values
        var optimized = optimizedPlan(plan);
        limit = as(optimized, LimitExec.class);
        agg = as(limit.child(), AggregateExec.class);
        // Above the exchange (in coordinator) the aggregation is not using doc-values
        assertAggregation(agg, "count", Count.class);
        assertAggregation(agg, "centroid", SpatialCentroid.class, GEO_POINT, FieldExtractPreference.NONE);
        exchange = as(agg.child(), ExchangeExec.class);
        agg = as(exchange.child(), AggregateExec.class);
        assertThat("Aggregation is PARTIAL", agg.getMode(), equalTo(INITIAL));
        // below the exchange (in data node) the aggregation is using doc-values
        assertAggregation(agg, "count", Count.class);
        assertAggregation(agg, "centroid", SpatialCentroid.class, GEO_POINT, FieldExtractPreference.DOC_VALUES);
        assertChildIsGeoPointExtract(agg, FieldExtractPreference.DOC_VALUES);
    }

    /**
     * Before local optimizations:
     * <code>
     * LimitExec[1000[INTEGER]]
     * \_AggregateExec[[],[SPATIALCENTROID(location{f}#14) AS airports, SPATIALCENTROID(city_location{f}#17) AS cities, COUNT([2a][KEY
     * WORD]) AS count],FINAL,null]
     *   \_ExchangeExec[[xVal{r}#18, xDel{r}#19, yVal{r}#20, yDel{r}#21, count{r}#22, xVal{r}#23, xDel{r}#24, yVal{r}#25, yDel{r}#26,
     * count{r}#27, count{r}#28, seen{r}#29],true]
     *     \_FragmentExec[filter=null, estimatedRowSize=0, fragment=[
     * Aggregate[[],[SPATIALCENTROID(location{f}#14) AS airports, SPATIALCENTROID(city_location{f}#17) AS cities, COUNT([2a][KEY
     * WORD]) AS count]]
     * \_EsRelation[airports][abbrev{f}#10, city{f}#16, city_location{f}#17, coun..]]]
     * </code>
     * After local optimizations:
     * <code>
     * LimitExec[1000[INTEGER]]
     * \_AggregateExec[[],[SPATIALCENTROID(location{f}#14) AS airports, SPATIALCENTROID(city_location{f}#17) AS cities, COUNT([2a][KEY
     * WORD]) AS count],FINAL,108]
     *   \_ExchangeExec[[xVal{r}#18, xDel{r}#19, yVal{r}#20, yDel{r}#21, count{r}#22, xVal{r}#23, xDel{r}#24, yVal{r}#25, yDel{r}#26,
     * count{r}#27, count{r}#28, seen{r}#29],true]
     *     \_AggregateExec[[],[SPATIALCENTROID(location{f}#14) AS airports, SPATIALCENTROID(city_location{f}#17) AS cities, COUNT([2a][KEY
     * WORD]) AS count],PARTIAL,108]
     *       \_FieldExtractExec[location{f}#14, city_location{f}#17][location{f}#14, city_location{f}#17]
     *         \_EsQueryExec[airports], query[][_doc{f}#53], limit[], sort[] estimatedRowSize[104]
     * </code>
     * Note the FieldExtractExec has 'location' set for stats: FieldExtractExec[location{f}#9][location{f}#9]
     */
    public void testSpatialTypesAndStatsUseDocValuesMultiSpatialAggregations() {
        var plan = this.physicalPlan("""
            FROM airports
            | STATS airports=ST_CENTROID_AGG(location), cities=ST_CENTROID_AGG(city_location), count=COUNT()
            """, airports);

        var limit = as(plan, LimitExec.class);
        var agg = as(limit.child(), AggregateExec.class);
        assertThat("No groupings in aggregation", agg.groupings().size(), equalTo(0));
        // Before optimization the aggregation does not use doc-values
        assertAggregation(agg, "count", Count.class);
        assertAggregation(agg, "airports", SpatialCentroid.class, GEO_POINT, FieldExtractPreference.NONE);
        assertAggregation(agg, "cities", SpatialCentroid.class, GEO_POINT, FieldExtractPreference.NONE);

        var exchange = as(agg.child(), ExchangeExec.class);
        var fragment = as(exchange.child(), FragmentExec.class);
        var fAgg = as(fragment.fragment(), Aggregate.class);
        as(fAgg.child(), EsRelation.class);

        // Now optimize the plan and assert the aggregation uses doc-values
        var optimized = optimizedPlan(plan);
        limit = as(optimized, LimitExec.class);
        agg = as(limit.child(), AggregateExec.class);
        // Above the exchange (in coordinator) the aggregation is not using doc-values
        assertAggregation(agg, "count", Count.class);
        assertAggregation(agg, "airports", SpatialCentroid.class, GEO_POINT, FieldExtractPreference.NONE);
        assertAggregation(agg, "cities", SpatialCentroid.class, GEO_POINT, FieldExtractPreference.NONE);
        exchange = as(agg.child(), ExchangeExec.class);
        agg = as(exchange.child(), AggregateExec.class);
        assertThat("Aggregation is PARTIAL", agg.getMode(), equalTo(INITIAL));
        // below the exchange (in data node) the aggregation is using doc-values
        assertAggregation(agg, "count", Count.class);
        assertAggregation(agg, "airports", SpatialCentroid.class, GEO_POINT, FieldExtractPreference.DOC_VALUES);
        assertAggregation(agg, "cities", SpatialCentroid.class, GEO_POINT, FieldExtractPreference.DOC_VALUES);
        assertChildIsGeoPointExtract(agg, FieldExtractPreference.DOC_VALUES);
    }

    /**
     * Before local optimizations:
     * <code>
     * LimitExec[1000[INTEGER]]
     * \_AggregateExec[[],[SPATIALCENTROID(location{f}#12) AS centroid, COUNT([2a][KEYWORD]) AS count],FINAL,null]
     *   \_ExchangeExec[[xVal{r}#13, xDel{r}#14, yVal{r}#15, yDel{r}#16, count{r}#17, count{r}#18, seen{r}#19],true]
     *     \_FragmentExec[filter=null, estimatedRowSize=0, fragment=[
     * Aggregate[[],[SPATIALCENTROID(location{f}#12) AS centroid, COUNT([2a][KEYWORD]) AS count]]
     * \_Filter[scalerank{f}#10 == 9[INTEGER]]
     *   \_EsRelation[airports][abbrev{f}#8, location{f}#12, name{f}#9, scalerank{f..]]]
     * </code>
     * After local optimizations:
     * <code>
     * LimitExec[1000[INTEGER]]
     * \_AggregateExec[[],[SPATIALCENTROID(location{f}#11) AS centroid, COUNT([2a][KEYWORD]) AS count],FINAL,58]
     *   \_ExchangeExec[[xVal{r}#12, xDel{r}#13, yVal{r}#14, yDel{r}#15, count{r}#16, count{r}#17, seen{r}#18],true]
     *     \_AggregateExec[[],[COUNT([2a][KEYWORD]) AS count, SPATIALCENTROID(location{f}#11) AS centroid],PARTIAL,58]
     *       \_FieldExtractExec[location{f}#11][location{f}#11]
     *         \_EsQueryExec[airports], query[{"esql_single_value":{"field":"scalerank","next":{"term":{"scalerank":{"value":9}}},
     *                                         "source":"scalerank == 9@2:9"}}][_doc{f}#34], limit[], sort[] estimatedRowSize[54]
     * </code>
     * Note the FieldExtractExec has 'location' set for stats: FieldExtractExec[location{f}#9][location{f}#9]
     */
    public void testSpatialTypesAndStatsUseDocValuesMultiAggregationsFiltered() {
        var plan = this.physicalPlan("""
            FROM airports
            | WHERE scalerank == 9
            | STATS centroid=ST_CENTROID_AGG(location), count=COUNT()
            """, airports);

        var limit = as(plan, LimitExec.class);
        var agg = as(limit.child(), AggregateExec.class);
        assertThat("No groupings in aggregation", agg.groupings().size(), equalTo(0));
        // Before optimization the aggregation does not use doc-values
        assertAggregation(agg, "count", Count.class);
        assertAggregation(agg, "centroid", SpatialCentroid.class, GEO_POINT, FieldExtractPreference.NONE);

        var exchange = as(agg.child(), ExchangeExec.class);
        var fragment = as(exchange.child(), FragmentExec.class);
        var fAgg = as(fragment.fragment(), Aggregate.class);
        var filter = as(fAgg.child(), Filter.class);
        assertFilterCondition(filter, Equals.class, "scalerank", 9);
        as(filter.child(), EsRelation.class);

        // Now optimize the plan and assert the aggregation uses doc-values
        var optimized = optimizedPlan(plan);
        limit = as(optimized, LimitExec.class);
        agg = as(limit.child(), AggregateExec.class);
        // Above the exchange (in coordinator) the aggregation is not using doc-values
        assertAggregation(agg, "count", Count.class);
        assertAggregation(agg, "centroid", SpatialCentroid.class, GEO_POINT, FieldExtractPreference.NONE);
        exchange = as(agg.child(), ExchangeExec.class);
        agg = as(exchange.child(), AggregateExec.class);
        assertThat("Aggregation is PARTIAL", agg.getMode(), equalTo(INITIAL));
        // below the exchange (in data node) the aggregation is using doc-values
        assertAggregation(agg, "count", Count.class);
        assertAggregation(agg, "centroid", SpatialCentroid.class, GEO_POINT, FieldExtractPreference.DOC_VALUES);
        var source = assertChildIsGeoPointExtract(agg, FieldExtractPreference.DOC_VALUES);
        var qb = as(source.query(), SingleValueQuery.Builder.class);
        assertThat("Expected predicate to be passed to Lucene query", qb.source().text(), equalTo("scalerank == 9"));
    }

    /**
     * Before local optimizations:
     * <code>
     * LimitExec[1000[INTEGER]]
     * \_AggregateExec[[scalerank{f}#10],[SPATIALCENTROID(location{f}#12) AS centroid, COUNT([2a][KEYWORD]) AS count, scalerank{f}#10],
     * FINAL,null]
     *   \_ExchangeExec[[scalerank{f}#10, xVal{r}#13, xDel{r}#14, yVal{r}#15, yDel{r}#16, count{r}#17, count{r}#18, seen{r}#19],true]
     *     \_FragmentExec[filter=null, estimatedRowSize=0, fragment=[
     * Aggregate[[scalerank{f}#10],[SPATIALCENTROID(location{f}#12) AS centroid, COUNT([2a][KEYWORD]) AS count, scalerank{f}#10]]
     * \_EsRelation[airports][abbrev{f}#8, location{f}#12, name{f}#9, scalerank{f..]]]
     * </code>
     * After local optimizations:
     * <code>
     * LimitExec[1000[INTEGER]]
     * \_AggregateExec[[scalerank{f}#10],[SPATIALCENTROID(location{f}#12) AS centroid, COUNT([2a][KEYWORD]) AS count, scalerank{f}#10],
     * FINAL,62]
     *   \_ExchangeExec[[scalerank{f}#10, xVal{r}#13, xDel{r}#14, yVal{r}#15, yDel{r}#16, count{r}#17, count{r}#18, seen{r}#19],true]
     *     \_AggregateExec[[scalerank{f}#10],[SPATIALCENTROID(location{f}#12) AS centroid, COUNT([2a][KEYWORD]) AS count, scalerank{f}#10],
     * PARTIAL,62]
     *       \_FieldExtractExec[location{f}#12][location{f}#12]
     *         \_EsQueryExec[airports], query[][_doc{f}#34], limit[], sort[] estimatedRowSize[54]
     * </code>
     * Note the FieldExtractExec has 'location' set for stats: FieldExtractExec[location{f}#9][location{f}#9]
     */
    public void testSpatialTypesAndStatsUseDocValuesMultiAggregationsGrouped() {
        for (boolean useDocValues : new boolean[] { false }) {
            var testData = useDocValues ? airports : airportsNoDocValues;
            var fieldExtractPreference = useDocValues ? FieldExtractPreference.DOC_VALUES : FieldExtractPreference.NONE;
            var plan = this.physicalPlan("""
                FROM airports
                | STATS centroid=ST_CENTROID_AGG(location), count=COUNT() BY scalerank
                """, testData);

            var limit = as(plan, LimitExec.class);
            var agg = as(limit.child(), AggregateExec.class);
            assertThat("One grouping in aggregation", agg.groupings().size(), equalTo(1));
            var att = as(agg.groupings().get(0), Attribute.class);
            assertThat(att.name(), equalTo("scalerank"));
            // Before optimization the aggregation does not use doc-values
            assertAggregation(agg, "count", Count.class);
            assertAggregation(agg, "centroid", SpatialCentroid.class, GEO_POINT, FieldExtractPreference.NONE);

            var exchange = as(agg.child(), ExchangeExec.class);
            var fragment = as(exchange.child(), FragmentExec.class);
            var fAgg = as(fragment.fragment(), Aggregate.class);
            as(fAgg.child(), EsRelation.class);

            // Now optimize the plan and assert the aggregation uses doc-values
            var optimized = optimizedPlan(plan, testData.stats);
            limit = as(optimized, LimitExec.class);
            agg = as(limit.child(), AggregateExec.class);
            att = as(agg.groupings().get(0), Attribute.class);
            assertThat(att.name(), equalTo("scalerank"));
            // Above the exchange (in coordinator) the aggregation is not using doc-values
            assertAggregation(agg, "count", Count.class);
            assertAggregation(agg, "centroid", SpatialCentroid.class, GEO_POINT, FieldExtractPreference.NONE);
            exchange = as(agg.child(), ExchangeExec.class);
            agg = as(exchange.child(), AggregateExec.class);
            assertThat("Aggregation is PARTIAL", agg.getMode(), equalTo(INITIAL));
            att = as(agg.groupings().get(0), Attribute.class);
            assertThat(att.name(), equalTo("scalerank"));
            // below the exchange (in data node) the aggregation is using doc-values
            assertAggregation(agg, "count", Count.class);
            assertAggregation(agg, "centroid", SpatialCentroid.class, GEO_POINT, fieldExtractPreference);
            assertChildIsGeoPointExtract(agg, fieldExtractPreference);
        }
    }

    /**
     * Before local optimizations:
     * <code>
     * LimitExec[1000[INTEGER]]
     * \_AggregateExec[[],[SPATIALCENTROID(centroid{r}#4) AS centroid, SUM(count{r}#6) AS count],FINAL,null]
     *   \_AggregateExec[[],[SPATIALCENTROID(centroid{r}#4) AS centroid, SUM(count{r}#6) AS count],PARTIAL,null]
     *     \_AggregateExec[[scalerank{f}#16],[SPATIALCENTROID(location{f}#18) AS centroid, COUNT([2a][KEYWORD]) AS count],FINAL,null]
     *       \_ExchangeExec[[scalerank{f}#16, xVal{r}#19, xDel{r}#20, yVal{r}#21, yDel{r}#22, count{r}#23, count{r}#24, seen{r}#25],true]
     *         \_FragmentExec[filter=null, estimatedRowSize=0, fragment=[
     * Aggregate[[scalerank{f}#16],[SPATIALCENTROID(location{f}#18) AS centroid, COUNT([2a][KEYWORD]) AS count]]
     * \_EsRelation[airports][abbrev{f}#14, location{f}#18, name{f}#15, scalerank..]]]
     * </code>
     * After local optimizations:
     * <code>
     * LimitExec[1000[INTEGER]]
     * \_AggregateExec[[],[SPATIALCENTROID(centroid{r}#4) AS centroid, SUM(count{r}#6) AS count],FINAL,58]
     *   \_AggregateExec[[],[SPATIALCENTROID(centroid{r}#4) AS centroid, SUM(count{r}#6) AS count],PARTIAL,58]
     *     \_AggregateExec[[scalerank{f}#16],[SPATIALCENTROID(location{f}#18) AS centroid, COUNT([2a][KEYWORD]) AS count],FINAL,58]
     *       \_ExchangeExec[[scalerank{f}#16, xVal{r}#19, xDel{r}#20, yVal{r}#21, yDel{r}#22, count{r}#23, count{r}#24, seen{r}#25],true]
     *         \_AggregateExec[[scalerank{f}#16],[SPATIALCENTROID(location{f}#18) AS centroid, COUNT([2a][KEYWORD]) AS count],PARTIAL,58]
     *           \_FieldExtractExec[location{f}#18][location{f}#18]
     *             \_EsQueryExec[airports], query[][_doc{f}#42], limit[], sort[] estimatedRowSize[54]
     * </code>
     * Note the FieldExtractExec has 'location' set for stats: FieldExtractExec[location{f}#9][location{f}#9]
     */
    public void testSpatialTypesAndStatsUseDocValuesMultiAggregationsGroupedAggregated() {
        var plan = this.physicalPlan("""
            FROM airports
            | STATS centroid=ST_CENTROID_AGG(location), count=COUNT() BY scalerank
            | STATS centroid=ST_CENTROID_AGG(centroid), count=SUM(count)
            """, airports);

        var limit = as(plan, LimitExec.class);
        var agg = as(limit.child(), AggregateExec.class);
        assertThat("Aggregation is FINAL", agg.getMode(), equalTo(FINAL));
        assertThat("No groupings in aggregation", agg.groupings().size(), equalTo(0));
        assertAggregation(agg, "count", Sum.class);
        assertAggregation(agg, "centroid", SpatialCentroid.class, GEO_POINT, FieldExtractPreference.NONE);
        agg = as(agg.child(), AggregateExec.class);
        assertThat("Aggregation is PARTIAL", agg.getMode(), equalTo(INITIAL));
        assertThat("No groupings in aggregation", agg.groupings().size(), equalTo(0));
        assertAggregation(agg, "count", Sum.class);
        assertAggregation(agg, "centroid", SpatialCentroid.class, GEO_POINT, FieldExtractPreference.NONE);
        agg = as(agg.child(), AggregateExec.class);
        assertThat("Aggregation is FINAL", agg.getMode(), equalTo(FINAL));
        assertThat("One grouping in aggregation", agg.groupings().size(), equalTo(1));
        var att = as(agg.groupings().get(0), Attribute.class);
        assertThat(att.name(), equalTo("scalerank"));
        assertAggregation(agg, "count", Count.class);
        assertAggregation(agg, "centroid", SpatialCentroid.class, GEO_POINT, FieldExtractPreference.NONE);

        var exchange = as(agg.child(), ExchangeExec.class);
        var fragment = as(exchange.child(), FragmentExec.class);
        var fAgg = as(fragment.fragment(), Aggregate.class);
        as(fAgg.child(), EsRelation.class);

        // Now optimize the plan and assert the aggregation uses doc-values
        var optimized = optimizedPlan(plan);
        limit = as(optimized, LimitExec.class);
        agg = as(limit.child(), AggregateExec.class);
        assertThat("Aggregation is FINAL", agg.getMode(), equalTo(FINAL));
        assertThat("No groupings in aggregation", agg.groupings().size(), equalTo(0));
        assertAggregation(agg, "count", Sum.class);
        assertAggregation(agg, "centroid", SpatialCentroid.class, GEO_POINT, FieldExtractPreference.NONE);
        agg = as(agg.child(), AggregateExec.class);
        assertThat("Aggregation is PARTIAL", agg.getMode(), equalTo(INITIAL));
        assertThat("No groupings in aggregation", agg.groupings().size(), equalTo(0));
        assertAggregation(agg, "count", Sum.class);
        assertAggregation(agg, "centroid", SpatialCentroid.class, GEO_POINT, FieldExtractPreference.NONE);
        agg = as(agg.child(), AggregateExec.class);
        assertThat("Aggregation is FINAL", agg.getMode(), equalTo(FINAL));
        assertThat("One grouping in aggregation", agg.groupings().size(), equalTo(1));
        att = as(agg.groupings().get(0), Attribute.class);
        assertThat(att.name(), equalTo("scalerank"));
        assertAggregation(agg, "count", Count.class);
        assertAggregation(agg, "centroid", SpatialCentroid.class, GEO_POINT, FieldExtractPreference.NONE);
        exchange = as(agg.child(), ExchangeExec.class);
        agg = as(exchange.child(), AggregateExec.class);
        assertThat("One grouping in aggregation", agg.groupings().size(), equalTo(1));
        att = as(agg.groupings().get(0), Attribute.class);
        assertThat(att.name(), equalTo("scalerank"));
        // below the exchange (in data node) the aggregation is using doc-values
        assertThat("Aggregation is PARTIAL", agg.getMode(), equalTo(INITIAL));
        assertAggregation(agg, "count", Count.class);
        assertAggregation(agg, "centroid", SpatialCentroid.class, GEO_POINT, FieldExtractPreference.DOC_VALUES);
        assertChildIsGeoPointExtract(agg, FieldExtractPreference.DOC_VALUES);
    }

    /**
     * Plan:
     * <code>
     * LimitExec[1000[INTEGER]]
     * \_AggregateExec[[],[SPATIALCENTROID(city_location{f}#16) AS centroid],FINAL,null]
     *   \_ExchangeExec[[xVal{r}#24, xDel{r}#25, yVal{r}#26, yDel{r}#27, count{r}#28],true]
     *     \_FragmentExec[filter=null, estimatedRowSize=0, fragment=[
     * Aggregate[[],[SPATIALCENTROID(city_location{f}#16) AS centroid]]
     * \_Enrich[ANY,[63 69 74 79 5f 62 6f 75 6e 64 61 72 69 65 73][KEYWORD],city_location{f}#16,{"geo_match":{"indices":[],"match
     * _field":"city_boundary","enrich_fields":["city","airport","region","city_boundary"]}},{=airport_city_boundaries
     * },[airport{r}#21, region{r}#22, city_boundary{r}#23]]
     *   \_EsRelation[airports][abbrev{f}#9, city{f}#15, city_location{f}#16, count..]]]
     * </code>
     * Optimized:
     * <code>
     * LimitExec[1000[INTEGER]]
     * \_AggregateExec[[],[SPATIALCENTROID(city_location{f}#16) AS centroid],FINAL,50]
     *   \_ExchangeExec[[xVal{r}#24, xDel{r}#25, yVal{r}#26, yDel{r}#27, count{r}#28],true]
     *     \_AggregateExec[[],[SPATIALCENTROID(city_location{f}#16) AS centroid],PARTIAL,50]
     *       \_EnrichExec[ANY,geo_match,city_location{f}#16,city_boundaries,city_boundary,{=airport_city_boundaries},[airport{r}#21,
     *                    region{r}#22, city_boundary{r}#23]]
     *         \_FieldExtractExec[city_location{f}#16][city_location{f}#16]
     *           \_EsQueryExec[airports], query[{"exists":{"field":"city_location","boost":1.0}}][_doc{f}#46], limit[], sort[]
     *                         estimatedRowSize[204]
     * </code>
     * Note the FieldExtractExec has 'city_location' set for doc-values: FieldExtractExec[city_location{f}#16][city_location{f}#16]
     */
    public void testEnrichBeforeSpatialAggregationSupportsDocValues() {
        var plan = physicalPlan("""
            from airports
            | enrich city_boundaries ON city_location WITH airport, region, city_boundary
            | stats centroid = st_centroid_agg(city_location)
            """, airports);

        var limit = as(plan, LimitExec.class);
        var agg = as(limit.child(), AggregateExec.class);
        // Before optimization the aggregation does not use doc-values
        assertAggregation(agg, "centroid", SpatialCentroid.class, GEO_POINT, FieldExtractPreference.NONE);

        var exchange = as(agg.child(), ExchangeExec.class);
        var fragment = as(exchange.child(), FragmentExec.class);
        var fAgg = as(fragment.fragment(), Aggregate.class);
        var enrich = as(fAgg.child(), Enrich.class);
        assertThat(enrich.mode(), equalTo(Enrich.Mode.ANY));
        assertThat(enrich.concreteIndices(), equalTo(Map.of("", "airport_city_boundaries")));
        assertThat(enrich.enrichFields().size(), equalTo(3));
        as(enrich.child(), EsRelation.class);

        // Now optimize the plan and assert the aggregation uses doc-values
        var optimized = optimizedPlan(plan);
        limit = as(optimized, LimitExec.class);
        agg = as(limit.child(), AggregateExec.class);
        // Above the exchange (in coordinator) the aggregation is not using doc-values
        assertAggregation(agg, "centroid", SpatialCentroid.class, GEO_POINT, FieldExtractPreference.NONE);
        exchange = as(agg.child(), ExchangeExec.class);
        agg = as(exchange.child(), AggregateExec.class);
        // below the exchange (in data node) the aggregation is using doc-values
        assertAggregation(agg, "centroid", SpatialCentroid.class, GEO_POINT, FieldExtractPreference.DOC_VALUES);
        var enrichExec = as(agg.child(), EnrichExec.class);
        assertThat(enrichExec.mode(), equalTo(Enrich.Mode.ANY));
        assertThat(enrichExec.concreteIndices(), equalTo(Map.of("", "airport_city_boundaries")));
        assertThat(enrichExec.enrichFields().size(), equalTo(3));
        assertChildIsGeoPointExtract(enrichExec, FieldExtractPreference.DOC_VALUES);
    }

    /**
     * Plan:
     * <code>
     * LimitExec[500[INTEGER]]
     * \_ExchangeExec[[],false]
     *   \_FragmentExec[filter=null, estimatedRowSize=0, fragment=[
     * Limit[500[INTEGER]]
     * \_Filter[SPATIALINTERSECTS(location{f}#7,[50 4f 4c 59 47 4f 4e 28 29][KEYWORD])]
     *   \_EsRelation[airports][abbrev{f}#3, city{f}#9, city_location{f}#10, countr..]]]
     * </code>
     * Optimized:
     * <code>
     * LimitExec[500[INTEGER]]
     * \_ExchangeExec[[],false]
     *   \_ProjectExec[[abbrev{f}#3, city{f}#9, city_location{f}#10, country{f}#8, location{f}#7, name{f}#4, scalerank{f}#5, type{f}#
     * 6]]
     *     \_FieldExtractExec[abbrev{f}#3, city{f}#9, city_location{f}#10, countr..][]
     *       \_EsQueryExec[airports], query[{
     *         "esql_single_value":{
     *           "field":"location",
     *           "next":{
     *             "geo_shape":{
     *               "location":{
     *                 "shape":{
     *                   "type":"Polygon",
     *                   "coordinates":[[[42.0,14.0],[43.0,14.0],[43.0,15.0],[42.0,15.0],[42.0,14.0]]]
     *                 },
     *                 "relation":"intersects"
     *               },
     *               "ignore_unmapped":false,
     *               "boost":1.0
     *             }
     *           },
     *           "source":"ST_INTERSECTS(location, \"POLYGON((42 14, 43 14, 43 15, 42 15, 42 14))\")@2:9"
     *         }
     *       }][_doc{f}#19], limit[500], sort[] estimatedRowSize[358]
     * </code>
     */
    public void testPushSpatialIntersectsStringToSource() {
        for (String query : new String[] { """
            FROM airports
            | WHERE ST_INTERSECTS(location, TO_GEOSHAPE("POLYGON((42 14, 43 14, 43 15, 42 15, 42 14))"))
            """, """
            FROM airports
            | WHERE ST_INTERSECTS(TO_GEOSHAPE("POLYGON((42 14, 43 14, 43 15, 42 15, 42 14))"), location)
            """ }) {

            var plan = this.physicalPlan(query, airports);
            var limit = as(plan, LimitExec.class);
            var exchange = as(limit.child(), ExchangeExec.class);
            var fragment = as(exchange.child(), FragmentExec.class);
            var limit2 = as(fragment.fragment(), Limit.class);
            var filter = as(limit2.child(), Filter.class);
            assertThat("filter contains ST_INTERSECTS", filter.condition(), instanceOf(SpatialIntersects.class));

            var optimized = optimizedPlan(plan);
            var topLimit = as(optimized, LimitExec.class);
            exchange = as(topLimit.child(), ExchangeExec.class);
            var project = as(exchange.child(), ProjectExec.class);
            var fieldExtract = as(project.child(), FieldExtractExec.class);
            var source = source(fieldExtract.child());
            var condition = as(source.query(), SpatialRelatesQuery.ShapeQueryBuilder.class);
            assertThat("Geometry field name", condition.fieldName(), equalTo("location"));
            assertThat("Spatial relationship", condition.relation(), equalTo(ShapeRelation.INTERSECTS));
            assertThat("Geometry is Polygon", condition.shape().type(), equalTo(ShapeType.POLYGON));
            var polygon = as(condition.shape(), Polygon.class);
            assertThat("Polygon shell length", polygon.getPolygon().length(), equalTo(5));
            assertThat("Polygon holes", polygon.getNumberOfHoles(), equalTo(0));
        }
    }

    /**
     * Plan:
     * <code>
     * EvalExec[[scalerank{f}#8 AS rank]]
     * \_LimitExec[1000[INTEGER]]
     *   \_ExchangeExec[[],false]
     *     \_FragmentExec[filter=null, estimatedRowSize=0, reducer=[], fragment=[
     * Limit[1000[INTEGER]]
     * \_Filter[scalerank{f}#8 &lt; 4[INTEGER]]
     *   \_EsRelation[airports][abbrev{f}#6, city{f}#12, city_location{f}#13, count..]]]
     * </code>
     * Optimized:
     * <code>
     * EvalExec[[scalerank{f}#8 AS rank]]
     * \_LimitExec[1000[INTEGER]]
     *   \_ExchangeExec[[abbrev{f}#6, city{f}#12, city_location{f}#13, country{f}#11, location{f}#10, name{f}#7, scalerank{f}#8,
     *       type{f}#9],false
     *     ]
     *     \_ProjectExec[[abbrev{f}#6, city{f}#12, city_location{f}#13, country{f}#11, location{f}#10, name{f}#7, scalerank{f}#8,
     *         type{f}#9]
     *       ]
     *       \_FieldExtractExec[abbrev{f}#6, city{f}#12, city_location{f}#13, count..][]
     *         \_EsQueryExec[airports], indexMode[standard], query[{
     *           "esql_single_value":{"field":"scalerank","next":{"range":{"scalerank":{"lt":4,"boost":1.0}}},"source":"rank &lt; 4@3:9"}
     *          ][_doc{f}#23], limit[1000], sort[] estimatedRowSize[304]
     * </code>
     */
    public void testPushWhereEvalToSource() {
        String query = """
            FROM airports
            | EVAL rank = scalerank
            | WHERE rank < 4
            """;

        var plan = this.physicalPlan(query, airports);
        var eval = as(plan, EvalExec.class);
        var limit = as(eval.child(), LimitExec.class);
        var exchange = as(limit.child(), ExchangeExec.class);
        var fragment = as(exchange.child(), FragmentExec.class);
        var limit2 = as(fragment.fragment(), Limit.class);
        var filter = as(limit2.child(), Filter.class);
        assertThat("filter contains LessThan", filter.condition(), instanceOf(LessThan.class));

        var optimized = optimizedPlan(plan);
        eval = as(optimized, EvalExec.class);
        var topLimit = as(eval.child(), LimitExec.class);
        exchange = as(topLimit.child(), ExchangeExec.class);
        var project = as(exchange.child(), ProjectExec.class);
        var fieldExtract = as(project.child(), FieldExtractExec.class);
        assertThat(fieldExtract.attributesToExtract().size(), greaterThan(5));
        var source = source(fieldExtract.child());
        assertThat(source.limit(), is(topLimit.limit()));
        var condition = as(source.query(), SingleValueQuery.Builder.class);
        assertThat("Expected predicate to be passed to Lucene query", condition.source().text(), equalTo("rank < 4"));
        assertThat("Expected field to be passed to Lucene query", condition.field(), equalTo("scalerank"));
        var range = as(condition.next(), RangeQueryBuilder.class);
        assertThat("Expected range have no lower bound", range.from(), nullValue());
        assertThat("Expected range to be less than 4", range.to(), equalTo(4));
    }

    public void testPushSpatialIntersectsEvalToSource() {
        for (String query : new String[] { """
            FROM airports
            | EVAL point = location
            | WHERE ST_INTERSECTS(point, TO_GEOSHAPE("POLYGON((42 14, 43 14, 43 15, 42 15, 42 14))"))
            """, """
            FROM airports
            | EVAL point = location
            | WHERE ST_INTERSECTS(TO_GEOSHAPE("POLYGON((42 14, 43 14, 43 15, 42 15, 42 14))"), point)
            """ }) {

            var plan = this.physicalPlan(query, airports);
            var eval = as(plan, EvalExec.class);
            var limit = as(eval.child(), LimitExec.class);
            var exchange = as(limit.child(), ExchangeExec.class);
            var fragment = as(exchange.child(), FragmentExec.class);
            var limit2 = as(fragment.fragment(), Limit.class);
            var filter = as(limit2.child(), Filter.class);
            assertThat("filter contains ST_INTERSECTS", filter.condition(), instanceOf(SpatialIntersects.class));

            var optimized = optimizedPlan(plan);
            eval = as(optimized, EvalExec.class);
            var topLimit = as(eval.child(), LimitExec.class);
            exchange = as(topLimit.child(), ExchangeExec.class);
            var project = as(exchange.child(), ProjectExec.class);
            var fieldExtract = as(project.child(), FieldExtractExec.class);
            assertThat(fieldExtract.attributesToExtract().size(), greaterThan(5));
            var source = source(fieldExtract.child());
            assertThat(source.limit(), is(topLimit.limit()));
            var condition = as(source.query(), SpatialRelatesQuery.ShapeQueryBuilder.class);
            assertThat("Geometry field name", condition.fieldName(), equalTo("location"));
            assertThat("Spatial relationship", condition.relation(), equalTo(ShapeRelation.INTERSECTS));
            assertThat("Geometry is Polygon", condition.shape().type(), equalTo(ShapeType.POLYGON));
            var polygon = as(condition.shape(), Polygon.class);
            assertThat("Polygon shell length", polygon.getPolygon().length(), equalTo(5));
            assertThat("Polygon holes", polygon.getNumberOfHoles(), equalTo(0));
        }
    }

    private record TestSpatialRelation(ShapeRelation relation, TestDataSource index, boolean literalRight, boolean canPushToSource) {
        String function() {
            return switch (relation) {
                case INTERSECTS -> "ST_INTERSECTS";
                case DISJOINT -> "ST_DISJOINT";
                case WITHIN -> "ST_WITHIN";
                case CONTAINS -> "ST_CONTAINS";
                default -> throw new IllegalArgumentException("Unsupported relation: " + relation);
            };
        }

        Class<? extends SpatialRelatesFunction> functionClass() {
            return switch (relation) {
                case INTERSECTS -> SpatialIntersects.class;
                case DISJOINT -> SpatialDisjoint.class;
                case WITHIN -> literalRight ? SpatialWithin.class : SpatialContains.class;
                case CONTAINS -> literalRight ? SpatialContains.class : SpatialWithin.class;
                default -> throw new IllegalArgumentException("Unsupported relation: " + relation);
            };
        }

        ShapeRelation relationship() {
            return switch (relation) {
                case WITHIN -> literalRight ? ShapeRelation.WITHIN : ShapeRelation.CONTAINS;
                case CONTAINS -> literalRight ? ShapeRelation.CONTAINS : ShapeRelation.WITHIN;
                default -> relation;
            };
        }

        DataType locationType() {
            return index.index.name().endsWith("_web") ? CARTESIAN_POINT : GEO_POINT;
        }

        String castFunction() {
            return index.index.name().endsWith("_web") ? "TO_CARTESIANSHAPE" : "TO_GEOSHAPE";
        }

        String predicate() {
            String field = "location";
            String literal = castFunction() + "(\"POLYGON((42 14, 43 14, 43 15, 42 15, 42 14))\")";
            return literalRight ? function() + "(" + field + ", " + literal + ")" : function() + "(" + literal + ", " + field + ")";
        }
    }

    public void testPushDownSpatialRelatesStringToSource() {
        TestSpatialRelation[] tests = new TestSpatialRelation[] {
            new TestSpatialRelation(ShapeRelation.INTERSECTS, airports, true, true),
            new TestSpatialRelation(ShapeRelation.INTERSECTS, airports, false, true),
            new TestSpatialRelation(ShapeRelation.DISJOINT, airports, true, true),
            new TestSpatialRelation(ShapeRelation.DISJOINT, airports, false, true),
            new TestSpatialRelation(ShapeRelation.WITHIN, airports, true, true),
            new TestSpatialRelation(ShapeRelation.WITHIN, airports, false, true),
            new TestSpatialRelation(ShapeRelation.CONTAINS, airports, true, true),
            new TestSpatialRelation(ShapeRelation.CONTAINS, airports, false, true),
            new TestSpatialRelation(ShapeRelation.INTERSECTS, airportsWeb, true, true),
            new TestSpatialRelation(ShapeRelation.INTERSECTS, airportsWeb, false, true),
            new TestSpatialRelation(ShapeRelation.DISJOINT, airportsWeb, true, true),
            new TestSpatialRelation(ShapeRelation.DISJOINT, airportsWeb, false, true),
            new TestSpatialRelation(ShapeRelation.WITHIN, airportsWeb, true, true),
            new TestSpatialRelation(ShapeRelation.WITHIN, airportsWeb, false, true),
            new TestSpatialRelation(ShapeRelation.CONTAINS, airportsWeb, true, true),
            new TestSpatialRelation(ShapeRelation.CONTAINS, airportsWeb, false, true) };
        for (TestSpatialRelation test : tests) {
            var plan = this.physicalPlan("FROM " + test.index.index.name() + " | WHERE " + test.predicate(), test.index);
            var limit = as(plan, LimitExec.class);
            var exchange = as(limit.child(), ExchangeExec.class);
            var fragment = as(exchange.child(), FragmentExec.class);
            var limit2 = as(fragment.fragment(), Limit.class);
            var filter = as(limit2.child(), Filter.class);
            assertThat(test.predicate(), filter.condition(), instanceOf(test.functionClass()));

            var optimized = optimizedPlan(plan);
            var topLimit = as(optimized, LimitExec.class);
            exchange = as(topLimit.child(), ExchangeExec.class);
            var project = as(exchange.child(), ProjectExec.class);
            var fieldExtract = as(project.child(), FieldExtractExec.class);
            if (test.canPushToSource) {
                var source = source(fieldExtract.child());
                var condition = as(source.query(), SpatialRelatesQuery.ShapeQueryBuilder.class);
                assertThat("Geometry field name: " + test.predicate(), condition.fieldName(), equalTo("location"));
                assertThat("Spatial relationship: " + test.predicate(), condition.relation(), equalTo(test.relationship()));
                assertThat("Geometry is Polygon: " + test.predicate(), condition.shape().type(), equalTo(ShapeType.POLYGON));
                var polygon = as(condition.shape(), Polygon.class);
                assertThat("Polygon shell length: " + test.predicate(), polygon.getPolygon().length(), equalTo(5));
                assertThat("Polygon holes: " + test.predicate(), polygon.getNumberOfHoles(), equalTo(0));
            } else {
                // Currently CARTESIAN fields do not support lucene push-down for CONTAINS/WITHIN
                var limitExec = as(fieldExtract.child(), LimitExec.class);
                var filterExec = as(limitExec.child(), FilterExec.class);
                var fieldExtractLocation = as(filterExec.child(), FieldExtractExec.class);
                assertThat(test.predicate(), fieldExtractLocation.attributesToExtract().size(), equalTo(1));
                assertThat(test.predicate(), fieldExtractLocation.attributesToExtract().get(0).name(), equalTo("location"));
                var source = source(fieldExtractLocation.child());
                assertThat(test.predicate(), source.query(), equalTo(null));
            }
        }
    }

    public void testPushDownSpatialRelatesStringToSourceAndUseDocValuesForCentroid() {
        TestSpatialRelation[] tests = new TestSpatialRelation[] {
            new TestSpatialRelation(ShapeRelation.INTERSECTS, airports, true, true),
            new TestSpatialRelation(ShapeRelation.INTERSECTS, airports, false, true),
            new TestSpatialRelation(ShapeRelation.DISJOINT, airports, true, true),
            new TestSpatialRelation(ShapeRelation.DISJOINT, airports, false, true),
            new TestSpatialRelation(ShapeRelation.WITHIN, airports, true, true),
            new TestSpatialRelation(ShapeRelation.WITHIN, airports, false, true),
            new TestSpatialRelation(ShapeRelation.CONTAINS, airports, true, true),
            new TestSpatialRelation(ShapeRelation.CONTAINS, airports, false, true),
            new TestSpatialRelation(ShapeRelation.INTERSECTS, airportsWeb, true, true),
            new TestSpatialRelation(ShapeRelation.INTERSECTS, airportsWeb, false, true),
            new TestSpatialRelation(ShapeRelation.DISJOINT, airportsWeb, true, true),
            new TestSpatialRelation(ShapeRelation.DISJOINT, airportsWeb, false, true),
            new TestSpatialRelation(ShapeRelation.WITHIN, airportsWeb, true, true),
            new TestSpatialRelation(ShapeRelation.WITHIN, airportsWeb, false, true),
            new TestSpatialRelation(ShapeRelation.CONTAINS, airportsWeb, true, true),
            new TestSpatialRelation(ShapeRelation.CONTAINS, airportsWeb, false, true) };
        for (TestSpatialRelation test : tests) {
            var centroidExpr = "centroid=ST_CENTROID_AGG(location), count=COUNT()";
            var plan = this.physicalPlan(
                "FROM " + test.index.index.name() + " | WHERE " + test.predicate() + " | STATS " + centroidExpr,
                test.index
            );
            var limit = as(plan, LimitExec.class);
            var agg = as(limit.child(), AggregateExec.class);
            assertThat("No groupings in aggregation", agg.groupings().size(), equalTo(0));
            // Before optimization the aggregation does not use doc-values
            assertAggregation(agg, "count", Count.class);
            assertAggregation(agg, "centroid", SpatialCentroid.class, test.locationType(), FieldExtractPreference.NONE);
            var exchange = as(agg.child(), ExchangeExec.class);
            var fragment = as(exchange.child(), FragmentExec.class);
            var fAgg = as(fragment.fragment(), Aggregate.class);
            var filter = as(fAgg.child(), Filter.class);
            assertThat(test.predicate(), filter.condition(), instanceOf(test.functionClass()));

            // Now verify that optimization re-writes the ExchangeExec and pushed down the filter into the Lucene query
            var optimized = optimizedPlan(plan);
            limit = as(optimized, LimitExec.class);
            agg = as(limit.child(), AggregateExec.class);
            // Above the exchange (in coordinator) the aggregation is not using doc-values
            assertAggregation(agg, "count", Count.class);
            assertAggregation(agg, "centroid", SpatialCentroid.class, test.locationType(), FieldExtractPreference.NONE);
            exchange = as(agg.child(), ExchangeExec.class);
            agg = as(exchange.child(), AggregateExec.class);
            assertThat("Aggregation is PARTIAL", agg.getMode(), equalTo(INITIAL));
            // below the exchange (in data node) the aggregation is using doc-values
            assertAggregation(agg, "count", Count.class);
            assertAggregation(agg, "centroid", SpatialCentroid.class, test.locationType(), FieldExtractPreference.DOC_VALUES);
            if (test.canPushToSource) {
                var source = assertChildIsExtractedAs(agg, FieldExtractPreference.DOC_VALUES, test.locationType());
                var condition = as(source.query(), SpatialRelatesQuery.ShapeQueryBuilder.class);
                assertThat("Geometry field name: " + test.predicate(), condition.fieldName(), equalTo("location"));
                assertThat("Spatial relationship: " + test.predicate(), condition.relation(), equalTo(test.relationship()));
                assertThat("Geometry is Polygon: " + test.predicate(), condition.shape().type(), equalTo(ShapeType.POLYGON));
                var polygon = as(condition.shape(), Polygon.class);
                assertThat("Polygon shell length: " + test.predicate(), polygon.getPolygon().length(), equalTo(5));
                assertThat("Polygon holes: " + test.predicate(), polygon.getNumberOfHoles(), equalTo(0));
            } else {
                // Currently CARTESIAN fields do not support lucene push-down for CONTAINS/WITHIN
                var filterExec = as(agg.child(), FilterExec.class);
                var fieldExtractLocation = as(filterExec.child(), FieldExtractExec.class);
                assertThat(test.predicate(), fieldExtractLocation.attributesToExtract().size(), equalTo(1));
                assertThat(test.predicate(), fieldExtractLocation.attributesToExtract().get(0).name(), equalTo("location"));
                var source = source(fieldExtractLocation.child());
                assertThat(test.predicate(), source.query(), equalTo(null));

            }
        }
    }

    /**
     * Plan:
     * <code>
     * LimitExec[500[INTEGER]]
     * \_AggregateExec[[],[SPATIALCENTROID(location{f}#12) AS centroid, COUNT([2a][KEYWORD]) AS count],FINAL,null]
     *   \_ExchangeExec[[xVal{r}#16, xDel{r}#17, yVal{r}#18, yDel{r}#19, count{r}#20, count{r}#21, seen{r}#22],true]
     *     \_FragmentExec[filter=null, estimatedRowSize=0, fragment=[
     * Aggregate[[],[SPATIALCENTROID(location{f}#12) AS centroid, COUNT([2a][KEYWORD]) AS count]]
     * \_Filter[SPATIALINTERSECTS(location{f}#12,[50 4f 4c 59 47 4f 4e 28 28 34 32 20 31 34 2c 20 34 33 20 31 34 2c 20 34 33 2
     * 0 31 35 2c 20 34 32 20 31 35 2c 20 34 32 20 31 34 29 29][KEYWORD])]
     *   \_EsRelation[airports][abbrev{f}#8, city{f}#14, city_location{f}#15, count..]]]
     * </code>
     * Optimized:
     * <code>
     * LimitExec[1000[INTEGER]]
     * \_AggregateExec[[],[SPATIALCENTROID(location{f}#12) AS centroid, COUNT([2a][KEYWORD]) AS count],FINAL,[...],29]
     *   \_ExchangeExec[[xVal{r}#16, xDel{r}#17, yVal{r}#18, yDel{r}#19, count{r}#20, count{r}#21, seen{r}#22],true]
     *     \_AggregateExec[[],[SPATIALCENTROID(location{f}#12) AS centroid, COUNT([2a][KEYWORD]) AS count],INITIAL,[...],29]
     *       \_FieldExtractExec[location{f}#12][location{f}#12]
     *         \_EsQueryExec[airports], indexMode[standard], query[{
     *           "geo_shape":{
     *             "location":{
     *               "relation":"INTERSECTS",
     *               "shape":{
     *                 "type":"Polygon",
     *                 "coordinates":[[[42.0,14.0],[43.0,14.0],[43.0,15.0],[42.0,15.0],[42.0,14.0]]]
     *               }
     *             }
     *           }
     *         }][_doc{f}#47], limit[], sort[] estimatedRowSize[25]
     * </code>
     */
    public void testPushSpatialIntersectsStringToSourceAndUseDocValuesForCentroid() {
        for (String query : new String[] { """
            FROM airports
            | WHERE ST_INTERSECTS(location, TO_GEOSHAPE("POLYGON((42 14, 43 14, 43 15, 42 15, 42 14))"))
            | STATS centroid=ST_CENTROID_AGG(location), count=COUNT()
            """, """
            FROM airports
            | WHERE ST_INTERSECTS(TO_GEOSHAPE("POLYGON((42 14, 43 14, 43 15, 42 15, 42 14))"), location)
            | STATS centroid=ST_CENTROID_AGG(location), count=COUNT()
            """ }) {

            for (boolean isIndexed : new boolean[] { true, false }) {
                for (boolean useDocValues : new boolean[] { true, false }) {
                    var fieldExtractPreference = useDocValues ? FieldExtractPreference.DOC_VALUES : FieldExtractPreference.NONE;
                    var testData = useDocValues
                        ? (isIndexed ? airports : airportsNotIndexed)
                        : (isIndexed ? airportsNoDocValues : airportsNotIndexedNorDocValues);
                    var plan = this.physicalPlan(query, testData);
                    var limit = as(plan, LimitExec.class);
                    var agg = as(limit.child(), AggregateExec.class);
                    assertThat("No groupings in aggregation", agg.groupings().size(), equalTo(0));
                    // Before optimization the aggregation does not use doc-values
                    assertAggregation(agg, "count", Count.class);
                    assertAggregation(agg, "centroid", SpatialCentroid.class, GEO_POINT, FieldExtractPreference.NONE);

                    var exchange = as(agg.child(), ExchangeExec.class);
                    var fragment = as(exchange.child(), FragmentExec.class);
                    var fAgg = as(fragment.fragment(), Aggregate.class);
                    var filter = as(fAgg.child(), Filter.class);
                    assertThat("filter contains ST_INTERSECTS", filter.condition(), instanceOf(SpatialIntersects.class));

                    // Now verify that optimization re-writes the ExchangeExec and pushed down the filter into the Lucene query
                    var optimized = optimizedPlan(plan, testData.stats);
                    limit = as(optimized, LimitExec.class);
                    agg = as(limit.child(), AggregateExec.class);
                    // Above the exchange (in coordinator) the aggregation is not using doc-values
                    assertAggregation(agg, "count", Count.class);
                    assertAggregation(agg, "centroid", SpatialCentroid.class, GEO_POINT, FieldExtractPreference.NONE);
                    exchange = as(agg.child(), ExchangeExec.class);
                    agg = as(exchange.child(), AggregateExec.class);
                    assertThat("Aggregation is PARTIAL", agg.getMode(), equalTo(INITIAL));
                    // below the exchange (in data node) the aggregation is using doc-values
                    assertAggregation(agg, "count", Count.class);
                    assertAggregation(agg, "centroid", SpatialCentroid.class, GEO_POINT, fieldExtractPreference);
                    if (isIndexed) {
                        var source = assertChildIsGeoPointExtract(agg, fieldExtractPreference);
                        // Query is pushed to lucene if field is indexed (and does not require doc-values or isAggregatable)
                        var condition = as(source.query(), SpatialRelatesQuery.ShapeQueryBuilder.class);
                        assertThat("Geometry field name", condition.fieldName(), equalTo("location"));
                        assertThat("Spatial relationship", condition.relation(), equalTo(ShapeRelation.INTERSECTS));
                        assertThat("Geometry is Polygon", condition.shape().type(), equalTo(ShapeType.POLYGON));
                        var polygon = as(condition.shape(), Polygon.class);
                        assertThat("Polygon shell length", polygon.getPolygon().length(), equalTo(5));
                        assertThat("Polygon holes", polygon.getNumberOfHoles(), equalTo(0));
                    } else {
                        // If the field is not indexed, we cannot push the filter down to source, so assert that we need to have an explicit
                        // filter as well as extract the field needed for that filter.
                        var filterExec = as(agg.child(), FilterExec.class);
                        assertThat("filter contains ST_INTERSECTS", filterExec.condition(), instanceOf(SpatialIntersects.class));
                        var fieldExtractLocation = as(filterExec.child(), FieldExtractExec.class);
                        assertThat("location field is extracted", fieldExtractLocation.attributesToExtract().size(), equalTo(1));
                        assertThat(
                            "location field is extracted",
                            fieldExtractLocation.attributesToExtract().get(0).name(),
                            equalTo("location")
                        );
                        var source = source(fieldExtractLocation.child());
                        assertThat("source query is null", source.query(), equalTo(null));
                    }
                }
            }
        }
    }

    public void testPushSpatialIntersectsStringToSourceCompoundPredicate() {
        for (String query : new String[] { """
            FROM airports
            | WHERE scalerank == 9
              AND ST_INTERSECTS(location, TO_GEOSHAPE("POLYGON((42 14, 43 14, 43 15, 42 15, 42 14))"))
              AND type == "mid"
            """, """
            FROM airports
            | WHERE scalerank == 9
              AND ST_INTERSECTS(TO_GEOSHAPE("POLYGON((42 14, 43 14, 43 15, 42 15, 42 14))"), location)
              AND type == "mid"
            """ }) {

            var plan = this.physicalPlan(query, airports);
            var limit = as(plan, LimitExec.class);
            var exchange = as(limit.child(), ExchangeExec.class);
            var fragment = as(exchange.child(), FragmentExec.class);
            var limit2 = as(fragment.fragment(), Limit.class);
            var filter = as(limit2.child(), Filter.class);
            var and = as(filter.condition(), And.class);
            var left = as(and.left(), And.class);
            assertThat("filter contains ST_INTERSECTS", left.right(), instanceOf(SpatialIntersects.class));

            var optimized = optimizedPlan(plan);
            var topLimit = as(optimized, LimitExec.class);
            exchange = as(topLimit.child(), ExchangeExec.class);
            var project = as(exchange.child(), ProjectExec.class);
            var fieldExtract = as(project.child(), FieldExtractExec.class);
            var source = source(fieldExtract.child());
            var booleanQuery = as(source.query(), BoolQueryBuilder.class);
            assertThat("Expected boolean query of three predicates", booleanQuery.must().size(), equalTo(3));
            var condition = as(booleanQuery.must().get(1), SpatialRelatesQuery.ShapeQueryBuilder.class);
            assertThat("Geometry field name", condition.fieldName(), equalTo("location"));
            assertThat("Spatial relationship", condition.relation(), equalTo(ShapeRelation.INTERSECTS));
            assertThat("Geometry is Polygon", condition.shape().type(), equalTo(ShapeType.POLYGON));
            var polygon = as(condition.shape(), Polygon.class);
            assertThat("Polygon shell length", polygon.getPolygon().length(), equalTo(5));
            assertThat("Polygon holes", polygon.getNumberOfHoles(), equalTo(0));
        }
    }

    public void testPushSpatialIntersectsStringToSourceCompoundPredicateAndUseDocValuesForCentroid() {
        for (String query : new String[] { """
            FROM airports
            | WHERE scalerank == 9
              AND ST_INTERSECTS(location, TO_GEOSHAPE("POLYGON((42 14, 43 14, 43 15, 42 15, 42 14))"))
              AND type == "mid"
            | STATS centroid=ST_CENTROID_AGG(location), count=COUNT()
            """, """
            FROM airports
            | WHERE scalerank == 9
              AND ST_INTERSECTS(TO_GEOSHAPE("POLYGON((42 14, 43 14, 43 15, 42 15, 42 14))"), location)
              AND type == "mid"
            | STATS centroid=ST_CENTROID_AGG(location), count=COUNT()
            """ }) {

            var plan = this.physicalPlan(query, airports);
            var limit = as(plan, LimitExec.class);
            var agg = as(limit.child(), AggregateExec.class);
            assertThat("No groupings in aggregation", agg.groupings().size(), equalTo(0));
            // Before optimization the aggregation does not use doc-values
            assertAggregation(agg, "count", Count.class);
            assertAggregation(agg, "centroid", SpatialCentroid.class, GEO_POINT, FieldExtractPreference.NONE);

            var exchange = as(agg.child(), ExchangeExec.class);
            var fragment = as(exchange.child(), FragmentExec.class);
            var fAgg = as(fragment.fragment(), Aggregate.class);
            var filter = as(fAgg.child(), Filter.class);
            var and = as(filter.condition(), And.class);
            var left = as(and.left(), And.class);
            assertThat("filter contains ST_INTERSECTS", left.right(), instanceOf(SpatialIntersects.class));

            // Now verify that optimization re-writes the ExchangeExec and pushed down the filter into the Lucene query
            var optimized = optimizedPlan(plan);
            limit = as(optimized, LimitExec.class);
            agg = as(limit.child(), AggregateExec.class);
            // Above the exchange (in coordinator) the aggregation is not using doc-values
            assertAggregation(agg, "count", Count.class);
            assertAggregation(agg, "centroid", SpatialCentroid.class, GEO_POINT, FieldExtractPreference.NONE);
            exchange = as(agg.child(), ExchangeExec.class);
            agg = as(exchange.child(), AggregateExec.class);
            assertThat("Aggregation is PARTIAL", agg.getMode(), equalTo(INITIAL));
            // below the exchange (in data node) the aggregation is using doc-values
            assertAggregation(agg, "count", Count.class);
            assertAggregation(agg, "centroid", SpatialCentroid.class, GEO_POINT, FieldExtractPreference.DOC_VALUES);
            var source = assertChildIsGeoPointExtract(agg, FieldExtractPreference.DOC_VALUES);
            var booleanQuery = as(source.query(), BoolQueryBuilder.class);
            assertThat("Expected boolean query of three predicates", booleanQuery.must().size(), equalTo(3));
            var condition = as(booleanQuery.must().get(1), SpatialRelatesQuery.ShapeQueryBuilder.class);
            assertThat("Geometry field name", condition.fieldName(), equalTo("location"));
            assertThat("Spatial relationship", condition.relation(), equalTo(ShapeRelation.INTERSECTS));
            assertThat("Geometry is Polygon", condition.shape().type(), equalTo(ShapeType.POLYGON));
            var polygon = as(condition.shape(), Polygon.class);
            assertThat("Polygon shell length", polygon.getPolygon().length(), equalTo(5));
            assertThat("Polygon holes", polygon.getNumberOfHoles(), equalTo(0));
        }
    }

    /**
     * Plan:
     * LimitExec[1000[INTEGER]]
     * \_AggregateExec[[],[SPATIALCENTROID(location{f}#16) AS location, SPATIALCENTROID(city_location{f}#19) AS city_location, COUNT([
     * 2a][KEYWORD]) AS count],FINAL,null]
     *   \_ExchangeExec[[xVal{r}#20, xDel{r}#21, yVal{r}#22, yDel{r}#23, count{r}#24, xVal{r}#25, xDel{r}#26, yVal{r}#27, yDel{r}#28,
     * count{r}#29, count{r}#30, seen{r}#31],true]
     *     \_FragmentExec[filter=null, estimatedRowSize=0, fragment=[
     * Aggregate[[],[SPATIALCENTROID(location{f}#16) AS location, SPATIALCENTROID(city_location{f}#19) AS city_location, COUNT([
     * 2a][KEYWORD]) AS count]]
     * \_Filter[SPATIALINTERSECTS(location{f}#16,city_location{f}#19)]
     *   \_EsRelation[airports][abbrev{f}#12, city{f}#18, city_location{f}#19, coun..]]]
     *
     * Optimized:
     * LimitExec[1000[INTEGER]]
     * \_AggregateExec[[],[SPATIALCENTROID(location{f}#16) AS location, SPATIALCENTROID(city_location{f}#19) AS city_location, COUNT([
     * 2a][KEYWORD]) AS count],FINAL,108]
     *   \_ExchangeExec[[xVal{r}#20, xDel{r}#21, yVal{r}#22, yDel{r}#23, count{r}#24, xVal{r}#25, xDel{r}#26, yVal{r}#27, yDel{r}#28,
     * count{r}#29, count{r}#30, seen{r}#31],true]
     *     \_AggregateExec[[],[SPATIALCENTROID(location{f}#16) AS location, SPATIALCENTROID(city_location{f}#19) AS city_location, COUNT([
     * 2a][KEYWORD]) AS count],PARTIAL,108]
     *       \_FilterExec[SPATIALINTERSECTS(location{f}#16,city_location{f}#19)]
     *         \_FieldExtractExec[location{f}#16, city_location{f}#19][city_location{f}#19, location{f}#16]
     *           \_EsQueryExec[airports], query[][_doc{f}#55], limit[], sort[] estimatedRowSize[104]
     */
    public void testIntersectsOnTwoPointFieldAndBothCentroidUsesDocValues() {
        String query = """
            FROM airports
            | WHERE ST_INTERSECTS(location, city_location)
            | STATS location=ST_CENTROID_AGG(location), city_location=ST_CENTROID_AGG(city_location), count=COUNT()
            """;

        var plan = this.physicalPlan(query, airports);
        var limit = as(plan, LimitExec.class);
        var agg = as(limit.child(), AggregateExec.class);
        assertThat("No groupings in aggregation", agg.groupings().size(), equalTo(0));
        // Before optimization the aggregation does not use doc-values
        assertAggregation(agg, "count", Count.class);
        assertAggregation(agg, "location", SpatialCentroid.class, GEO_POINT, FieldExtractPreference.NONE);
        assertAggregation(agg, "city_location", SpatialCentroid.class, GEO_POINT, FieldExtractPreference.NONE);

        var exchange = as(agg.child(), ExchangeExec.class);
        var fragment = as(exchange.child(), FragmentExec.class);
        var fAgg = as(fragment.fragment(), Aggregate.class);
        var filter = as(fAgg.child(), Filter.class);
        assertThat("filter contains ST_INTERSECTS", filter.condition(), instanceOf(SpatialIntersects.class));

        // Now verify that optimization re-writes the ExchangeExec and pushed down the filter into the Lucene query
        var optimized = optimizedPlan(plan);
        limit = as(optimized, LimitExec.class);
        agg = as(limit.child(), AggregateExec.class);
        // Above the exchange (in coordinator) the aggregation is not using doc-values
        assertAggregation(agg, "count", Count.class);
        assertAggregation(agg, "location", SpatialCentroid.class, GEO_POINT, FieldExtractPreference.NONE);
        assertAggregation(agg, "city_location", SpatialCentroid.class, GEO_POINT, FieldExtractPreference.NONE);
        exchange = as(agg.child(), ExchangeExec.class);
        agg = as(exchange.child(), AggregateExec.class);
        assertThat("Aggregation is PARTIAL", agg.getMode(), equalTo(INITIAL));
        // below the exchange (in data node) the aggregation is using doc-values
        assertAggregation(agg, "count", Count.class);
        assertAggregation(agg, "location", SpatialCentroid.class, GEO_POINT, FieldExtractPreference.DOC_VALUES);
        assertAggregation(agg, "city_location", SpatialCentroid.class, GEO_POINT, FieldExtractPreference.NONE);
        var filterExec = as(agg.child(), FilterExec.class);
        var extract = as(filterExec.child(), FieldExtractExec.class);
        assertFieldExtractionWithDocValues(extract, GEO_POINT, "location");
        source(extract.child());
    }

    public void testIntersectsOnTwoPointFieldAndOneCentroidUsesDocValues() {
        for (String query : new String[] { """
            FROM airports
            | WHERE ST_INTERSECTS(location, city_location)
            | STATS location=ST_CENTROID_AGG(location), count=COUNT()
            """, """
            FROM airports
            | WHERE ST_INTERSECTS(location, city_location)
            | STATS city_location=ST_CENTROID_AGG(city_location), count=COUNT()
            """ }) {

            var plan = this.physicalPlan(query, airports);
            var limit = as(plan, LimitExec.class);
            var agg = as(limit.child(), AggregateExec.class);
            assertThat("No groupings in aggregation", agg.groupings().size(), equalTo(0));
            // Before optimization the aggregation does not use doc-values
            assertAggregation(agg, "count", Count.class);
            var aggFieldName = findSingleAggregation(agg, "location", "city_location");
            assertAggregation(agg, aggFieldName, SpatialCentroid.class, GEO_POINT, FieldExtractPreference.NONE);

            var exchange = as(agg.child(), ExchangeExec.class);
            var fragment = as(exchange.child(), FragmentExec.class);
            var fAgg = as(fragment.fragment(), Aggregate.class);
            var filter = as(fAgg.child(), Filter.class);
            assertThat("filter contains ST_INTERSECTS", filter.condition(), instanceOf(SpatialIntersects.class));

            // Now verify that optimization re-writes the ExchangeExec and pushed down the filter into the Lucene query
            var optimized = optimizedPlan(plan);
            limit = as(optimized, LimitExec.class);
            agg = as(limit.child(), AggregateExec.class);
            // Above the exchange (in coordinator) the aggregation is not using doc-values
            assertAggregation(agg, "count", Count.class);
            assertAggregation(agg, aggFieldName, SpatialCentroid.class, GEO_POINT, FieldExtractPreference.NONE);
            exchange = as(agg.child(), ExchangeExec.class);
            agg = as(exchange.child(), AggregateExec.class);
            assertThat("Aggregation is PARTIAL", agg.getMode(), equalTo(INITIAL));
            // below the exchange (in data node) the aggregation is using doc-values
            assertAggregation(agg, "count", Count.class);
            assertAggregation(agg, aggFieldName, SpatialCentroid.class, GEO_POINT, FieldExtractPreference.DOC_VALUES);
            var filterExec = as(agg.child(), FilterExec.class);
            var extract = as(filterExec.child(), FieldExtractExec.class);
            assertFieldExtractionWithDocValues(extract, GEO_POINT, aggFieldName);
            source(extract.child());
        }
    }

    public void testTwoIntersectsWithTwoCentroidsUsesDocValues() {
        String query = """
            FROM airports
            | WHERE ST_INTERSECTS(location, TO_GEOSHAPE("POLYGON((42 14, 43 14, 43 15, 42 15, 42 14))"))
                AND ST_INTERSECTS(city_location, TO_GEOSHAPE("POLYGON((42 14, 43 14, 43 15, 42 15, 42 14))"))
            | STATS location=ST_CENTROID_AGG(location), city_location=ST_CENTROID_AGG(city_location), count=COUNT()
            """;

        var plan = this.physicalPlan(query, airports);
        var limit = as(plan, LimitExec.class);
        var agg = as(limit.child(), AggregateExec.class);
        assertThat("No groupings in aggregation", agg.groupings().size(), equalTo(0));
        // Before optimization the aggregation does not use doc-values
        assertAggregation(agg, "count", Count.class);
        assertAggregation(agg, "location", SpatialCentroid.class, GEO_POINT, FieldExtractPreference.NONE);
        assertAggregation(agg, "city_location", SpatialCentroid.class, GEO_POINT, FieldExtractPreference.NONE);

        var exchange = as(agg.child(), ExchangeExec.class);
        var fragment = as(exchange.child(), FragmentExec.class);
        var fAgg = as(fragment.fragment(), Aggregate.class);
        var filter = as(fAgg.child(), Filter.class);
        var and = as(filter.condition(), And.class);
        assertThat("filter contains ST_INTERSECTS", and.left(), instanceOf(SpatialIntersects.class));
        assertThat("filter contains ST_INTERSECTS", and.right(), instanceOf(SpatialIntersects.class));

        // Now verify that optimization re-writes the ExchangeExec and pushed down the filter into the Lucene query
        var optimized = optimizedPlan(plan);
        limit = as(optimized, LimitExec.class);
        agg = as(limit.child(), AggregateExec.class);
        // Above the exchange (in coordinator) the aggregation is not using doc-values
        assertAggregation(agg, "count", Count.class);
        assertAggregation(agg, "location", SpatialCentroid.class, GEO_POINT, FieldExtractPreference.NONE);
        assertAggregation(agg, "city_location", SpatialCentroid.class, GEO_POINT, FieldExtractPreference.NONE);
        exchange = as(agg.child(), ExchangeExec.class);
        agg = as(exchange.child(), AggregateExec.class);
        assertThat("Aggregation is PARTIAL", agg.getMode(), equalTo(INITIAL));
        // below the exchange (in data node) the aggregation is using doc-values
        assertAggregation(agg, "count", Count.class);
        assertAggregation(agg, "location", SpatialCentroid.class, GEO_POINT, FieldExtractPreference.DOC_VALUES);
        assertAggregation(agg, "city_location", SpatialCentroid.class, GEO_POINT, FieldExtractPreference.DOC_VALUES);
        var extract = as(agg.child(), FieldExtractExec.class);
        assertFieldExtractionWithDocValues(extract, GEO_POINT, "location", "city_location");
        var source = source(extract.child());
        var booleanQuery = as(source.query(), BoolQueryBuilder.class);
        assertThat("Expected boolean query of two predicates", booleanQuery.must().size(), equalTo(2));
        String[] fieldNames = new String[] { "location", "city_location" };
        for (String fieldName : fieldNames) {
            var condition = as(findQueryBuilder(booleanQuery, fieldName), SpatialRelatesQuery.ShapeQueryBuilder.class);
            assertThat("Geometry field name", condition.fieldName(), equalTo(fieldName));
            assertThat("Spatial relationship", condition.relation(), equalTo(ShapeRelation.INTERSECTS));
            assertThat("Geometry is Polygon", condition.shape().type(), equalTo(ShapeType.POLYGON));
            var polygon = as(condition.shape(), Polygon.class);
            assertThat("Polygon shell length", polygon.getPolygon().length(), equalTo(5));
            assertThat("Polygon holes", polygon.getNumberOfHoles(), equalTo(0));
        }
    }

    public void testPushSpatialIntersectsShapeToSource() {
        for (String query : new String[] { """
            FROM countriesBbox
            | WHERE ST_INTERSECTS(shape, TO_GEOSHAPE("POLYGON((42 14, 43 14, 43 15, 42 15, 42 14))"))
            """, """
            FROM countriesBbox
            | WHERE ST_INTERSECTS(TO_GEOSHAPE("POLYGON((42 14, 43 14, 43 15, 42 15, 42 14))"), shape)
            """ }) {

            var plan = this.physicalPlan(query, countriesBbox);
            var limit = as(plan, LimitExec.class);
            var exchange = as(limit.child(), ExchangeExec.class);
            var fragment = as(exchange.child(), FragmentExec.class);
            var limit2 = as(fragment.fragment(), Limit.class);
            var filter = as(limit2.child(), Filter.class);
            assertThat("filter contains ST_INTERSECTS", filter.condition(), instanceOf(SpatialIntersects.class));

            var optimized = optimizedPlan(plan);
            var topLimit = as(optimized, LimitExec.class);
            exchange = as(topLimit.child(), ExchangeExec.class);
            var project = as(exchange.child(), ProjectExec.class);
            var fieldExtract = as(project.child(), FieldExtractExec.class);
            var source = source(fieldExtract.child());
            var condition = as(source.query(), SpatialRelatesQuery.ShapeQueryBuilder.class);
            assertThat("Geometry field name", condition.fieldName(), equalTo("shape"));
            assertThat("Spatial relationship", condition.relation(), equalTo(ShapeRelation.INTERSECTS));
            assertThat("Geometry is Polygon", condition.shape().type(), equalTo(ShapeType.POLYGON));
            var polygon = as(condition.shape(), Polygon.class);
            assertThat("Polygon shell length", polygon.getPolygon().length(), equalTo(5));
            assertThat("Polygon holes", polygon.getNumberOfHoles(), equalTo(0));
        }
    }

    public void testPushSpatialDistanceToSource() {
        for (String distanceFunction : new String[] {
            "ST_DISTANCE(location, TO_GEOPOINT(\"POINT(12.565 55.673)\"))",
            "ST_DISTANCE(TO_GEOPOINT(\"POINT(12.565 55.673)\"), location)" }) {

            for (boolean reverse : new Boolean[] { false, true }) {
                for (String op : new String[] { "<", "<=", ">", ">=", "==" }) {
                    var expected = ExpectedComparison.from(op, reverse, 600000.0);
                    var predicate = reverse ? "600000 " + op + " " + distanceFunction : distanceFunction + " " + op + " 600000";
                    var query = "FROM airports | WHERE " + predicate + " AND scalerank > 1";
                    var plan = this.physicalPlan(query, airports);
                    var limit = as(plan, LimitExec.class);
                    var exchange = as(limit.child(), ExchangeExec.class);
                    var fragment = as(exchange.child(), FragmentExec.class);
                    var limit2 = as(fragment.fragment(), Limit.class);
                    var filter = as(limit2.child(), Filter.class);
                    var and = as(filter.condition(), And.class);
                    var comp = as(and.left(), EsqlBinaryComparison.class);
                    assertThat("filter contains expected binary comparison for " + predicate, comp, instanceOf(expected.comp));
                    assertThat("filter contains ST_DISTANCE", comp.left(), instanceOf(StDistance.class));

                    var optimized = optimizedPlan(plan);
                    var topLimit = as(optimized, LimitExec.class);
                    exchange = as(topLimit.child(), ExchangeExec.class);
                    var project = as(exchange.child(), ProjectExec.class);
                    var fieldExtract = as(project.child(), FieldExtractExec.class);
                    var source = source(fieldExtract.child());
                    var bool = as(source.query(), BoolQueryBuilder.class);
                    var rangeQueryBuilders = bool.filter().stream().filter(p -> p instanceof SingleValueQuery.Builder).toList();
                    assertThat("Expected one range query builder", rangeQueryBuilders.size(), equalTo(1));
                    assertThat(((SingleValueQuery.Builder) rangeQueryBuilders.get(0)).field(), equalTo("scalerank"));
                    if (op.equals("==")) {
                        var boolQueryBuilders = bool.filter().stream().filter(p -> p instanceof BoolQueryBuilder).toList();
                        assertThat("Expected one sub-bool query builder", boolQueryBuilders.size(), equalTo(1));
                        var bool2 = as(boolQueryBuilders.get(0), BoolQueryBuilder.class);
                        var shapeQueryBuilders = bool2.must()
                            .stream()
                            .filter(p -> p instanceof SpatialRelatesQuery.ShapeQueryBuilder)
                            .toList();
                        assertShapeQueryRange(shapeQueryBuilders, Math.nextDown(expected.value), expected.value);
                    } else {
                        var shapeQueryBuilders = bool.filter()
                            .stream()
                            .filter(p -> p instanceof SpatialRelatesQuery.ShapeQueryBuilder)
                            .toList();
                        assertThat("Expected one shape query builder", shapeQueryBuilders.size(), equalTo(1));
                        var condition = as(shapeQueryBuilders.get(0), SpatialRelatesQuery.ShapeQueryBuilder.class);
                        assertThat("Geometry field name", condition.fieldName(), equalTo("location"));
                        assertThat("Spatial relationship", condition.relation(), equalTo(expected.shapeRelation()));
                        assertThat("Geometry is Circle", condition.shape().type(), equalTo(ShapeType.CIRCLE));
                        var circle = as(condition.shape(), Circle.class);
                        assertThat("Circle center-x", circle.getX(), equalTo(12.565));
                        assertThat("Circle center-y", circle.getY(), equalTo(55.673));
                        assertThat("Circle radius for predicate " + predicate, circle.getRadiusMeters(), equalTo(expected.value));
                    }
                }
            }
        }
    }

    public void testPushSpatialDistanceBandToSource() {
        var query = """
            FROM airports
            | WHERE ST_DISTANCE(location, TO_GEOPOINT("POINT(12.565 55.673)")) <= 600000
                AND ST_DISTANCE(location, TO_GEOPOINT("POINT(12.565 55.673)")) >= 400000
            """;
        var plan = this.physicalPlan(query, airports);
        var limit = as(plan, LimitExec.class);
        var exchange = as(limit.child(), ExchangeExec.class);
        var fragment = as(exchange.child(), FragmentExec.class);
        var limit2 = as(fragment.fragment(), Limit.class);
        var filter = as(limit2.child(), Filter.class);
        var and = as(filter.condition(), And.class);
        for (Expression expression : and.arguments()) {
            var comp = as(expression, EsqlBinaryComparison.class);
            var expectedComp = comp.equals(and.left()) ? LessThanOrEqual.class : GreaterThanOrEqual.class;
            assertThat("filter contains expected binary comparison", comp, instanceOf(expectedComp));
            assertThat("filter contains ST_DISTANCE", comp.left(), instanceOf(StDistance.class));
        }

        var optimized = optimizedPlan(plan);
        var topLimit = as(optimized, LimitExec.class);
        exchange = as(topLimit.child(), ExchangeExec.class);
        var project = as(exchange.child(), ProjectExec.class);
        var fieldExtract = as(project.child(), FieldExtractExec.class);
        var source = source(fieldExtract.child());
        var bool = as(source.query(), BoolQueryBuilder.class);
        var rangeQueryBuilders = bool.filter().stream().filter(p -> p instanceof SingleValueQuery.Builder).toList();
        assertThat("Expected zero range query builder", rangeQueryBuilders.size(), equalTo(0));
        var shapeQueryBuilders = bool.must().stream().filter(p -> p instanceof SpatialRelatesQuery.ShapeQueryBuilder).toList();
        assertShapeQueryRange(shapeQueryBuilders, 400000.0, 600000.0);
    }

    /**
     * Plan:
     * <code>
     * LimitExec[1000[INTEGER]]
     * \_ExchangeExec[[],false]
     *   \_FragmentExec[filter=null, estimatedRowSize=0, reducer=[], fragment=[
     *     Limit[1000[INTEGER]]
     *     \_Filter[distance{r}#4 le 600000[INTEGER] AND distance{r}#4 ge 400000[INTEGER]]
     *        \_Eval[[STDISTANCE(location{f}#11,[1 1 0 0 0 e1 7a 14 ae 47 21 29 40 a0 1a 2f dd 24 d6 4b 40][GEO_POINT])
     *          AS distance]]
     *          \_EsRelation[airports][abbrev{f}#7, city{f}#13, city_location{f}#14, count..]]]
     * </code>
     * Optimized:
     * <code>
     * LimitExec[1000[INTEGER]]
     * \_ExchangeExec[[abbrev{f}#7, city{f}#13, city_location{f}#14, country{f}#12, location{f}#11, name{f}#8, scalerank{f}#9, type{
     * f}#10, distance{r}#4],false]
     *   \_ProjectExec[[abbrev{f}#7, city{f}#13, city_location{f}#14, country{f}#12, location{f}#11, name{f}#8, scalerank{f}#9, type{
     * f}#10, distance{r}#4]]
     *     \_FieldExtractExec[abbrev{f}#7, city{f}#13, city_location{f}#14, count..][]
     *       \_LimitExec[1000[INTEGER]]
     *         \_EvalExec[[STDISTANCE(location{f}#11,[1 1 0 0 0 e1 7a 14 ae 47 21 29 40 a0 1a 2f dd 24 d6 4b 40][GEO_POINT])
     *           AS distance]]
     *           \_FieldExtractExec[location{f}#11][]
     *             \_EsQueryExec[airports], indexMode[standard], query[{
     *               "bool":{
     *                 "must":[
     *                   {
     *                     "geo_shape":{
     *                       "location":{
     *                         "relation":"INTERSECTS",
     *                         "shape":{
     *                           "type":"Circle",
     *                           "radius":"600000.0m",
     *                           "coordinates":[12.565,55.673]
     *                         }
     *                       }
     *                     }
     *                   },
     *                   {
     *                     "geo_shape":{
     *                       "location":{
     *                         "relation":"DISJOINT",
     *                         "shape":{
     *                           "type":"Circle",
     *                           "radius":"400000.0m",
     *                           "coordinates":[12.565,55.673]
     *                         }
     *                       }
     *                     }
     *                   }
     *                 ],
     *                 "boost":1.0
     *               }}][_doc{f}#24], limit[], sort[] estimatedRowSize[308]
     * </code>
     */
    public void testPushSpatialDistanceEvalToSource() {
        var query = """
            FROM airports
            | EVAL distance = ST_DISTANCE(location, TO_GEOPOINT("POINT(12.565 55.673)"))
            | WHERE distance <= 600000
                AND distance >= 400000
            """;
        var plan = this.physicalPlan(query, airports);
        var limit = as(plan, LimitExec.class);
        var exchange = as(limit.child(), ExchangeExec.class);
        var fragment = as(exchange.child(), FragmentExec.class);
        var limit2 = as(fragment.fragment(), Limit.class);
        var filter = as(limit2.child(), Filter.class);

        // Validate the EVAL expression
        var eval = as(filter.child(), Eval.class);
        var alias = as(eval.fields().get(0), Alias.class);
        assertThat(alias.name(), is("distance"));
        var stDistance = as(alias.child(), StDistance.class);
        var location = as(stDistance.left(), FieldAttribute.class);
        assertThat(location.fieldName(), is("location"));

        // Validate the filter condition
        var and = as(filter.condition(), And.class);
        for (Expression expression : and.arguments()) {
            var comp = as(expression, EsqlBinaryComparison.class);
            var expectedComp = comp.equals(and.left()) ? LessThanOrEqual.class : GreaterThanOrEqual.class;
            assertThat("filter contains expected binary comparison", comp, instanceOf(expectedComp));
            var distance = as(comp.left(), ReferenceAttribute.class);
            assertThat(distance.name(), is("distance"));
        }

        var optimized = optimizedPlan(plan);
        var topLimit = as(optimized, LimitExec.class);
        exchange = as(topLimit.child(), ExchangeExec.class);
        var project = as(exchange.child(), ProjectExec.class);
        var fieldExtract = as(project.child(), FieldExtractExec.class);
        var limit3 = as(fieldExtract.child(), LimitExec.class);
        var evalExec = as(limit3.child(), EvalExec.class);
        var fieldExtract2 = as(evalExec.child(), FieldExtractExec.class);
        var source = source(fieldExtract2.child());
        var bool = as(source.query(), BoolQueryBuilder.class);
        var rangeQueryBuilders = bool.filter().stream().filter(p -> p instanceof SingleValueQuery.Builder).toList();
        assertThat("Expected zero range query builder", rangeQueryBuilders.size(), equalTo(0));
        var shapeQueryBuilders = bool.must().stream().filter(p -> p instanceof SpatialRelatesQuery.ShapeQueryBuilder).toList();
        assertShapeQueryRange(shapeQueryBuilders, 400000.0, 600000.0);
    }

    public void testPushSpatialDistanceMultiEvalToSource() {
        var query = """
            FROM airports
            | EVAL poi = TO_GEOPOINT("POINT(12.565 55.673)")
            | EVAL distance = ST_DISTANCE(location, poi)
            | WHERE distance <= 600000
                AND distance >= 400000
            """;
        var plan = this.physicalPlan(query, airports);
        var limit = as(plan, LimitExec.class);
        var exchange = as(limit.child(), ExchangeExec.class);
        var fragment = as(exchange.child(), FragmentExec.class);
        var limit2 = as(fragment.fragment(), Limit.class);
        var filter = as(limit2.child(), Filter.class);

        // Validate the EVAL expression
        var eval = as(filter.child(), Eval.class);
        assertThat(eval.fields().size(), is(2));
        var alias1 = as(eval.fields().get(0), Alias.class);
        assertThat(alias1.name(), is("poi"));
        var poi = as(alias1.child(), Literal.class);
        assertThat(poi.fold(), instanceOf(BytesRef.class));
        var alias2 = as(eval.fields().get(1), Alias.class);
        assertThat(alias2.name(), is("distance"));
        var stDistance = as(alias2.child(), StDistance.class);
        var location = as(stDistance.left(), FieldAttribute.class);
        assertThat(location.fieldName(), is("location"));
        var poiRef = as(stDistance.right(), Literal.class);
        assertThat(poiRef.fold(), instanceOf(BytesRef.class));
        assertThat(poiRef.fold().toString(), is(poi.fold().toString()));

        // Validate the filter condition
        var and = as(filter.condition(), And.class);
        for (Expression expression : and.arguments()) {
            var comp = as(expression, EsqlBinaryComparison.class);
            var expectedComp = comp.equals(and.left()) ? LessThanOrEqual.class : GreaterThanOrEqual.class;
            assertThat("filter contains expected binary comparison", comp, instanceOf(expectedComp));
            var distance = as(comp.left(), ReferenceAttribute.class);
            assertThat(distance.name(), is("distance"));
        }

        var optimized = optimizedPlan(plan);
        var topLimit = as(optimized, LimitExec.class);
        exchange = as(topLimit.child(), ExchangeExec.class);
        var project = as(exchange.child(), ProjectExec.class);
        var fieldExtract = as(project.child(), FieldExtractExec.class);
        var limit3 = as(fieldExtract.child(), LimitExec.class);
        var evalExec = as(limit3.child(), EvalExec.class);
        var fieldExtract2 = as(evalExec.child(), FieldExtractExec.class);
        var source = source(fieldExtract2.child());
        var bool = as(source.query(), BoolQueryBuilder.class);
        var rangeQueryBuilders = bool.filter().stream().filter(p -> p instanceof SingleValueQuery.Builder).toList();
        assertThat("Expected zero range query builder", rangeQueryBuilders.size(), equalTo(0));
        var shapeQueryBuilders = bool.must().stream().filter(p -> p instanceof SpatialRelatesQuery.ShapeQueryBuilder).toList();
        assertShapeQueryRange(shapeQueryBuilders, 400000.0, 600000.0);
    }

    public void testPushSpatialDistanceDisjointBandsToSource() {
        var query = """
            FROM airports
            | WHERE (ST_DISTANCE(location, TO_GEOPOINT("POINT(12.565 55.673)")) <= 600000
                 AND ST_DISTANCE(location, TO_GEOPOINT("POINT(12.565 55.673)")) >= 400000)
               OR
                    (ST_DISTANCE(location, TO_GEOPOINT("POINT(12.565 55.673)")) <= 300000
                 AND ST_DISTANCE(location, TO_GEOPOINT("POINT(12.565 55.673)")) >= 200000)
            """;
        var plan = this.physicalPlan(query, airports);
        var limit = as(plan, LimitExec.class);
        var exchange = as(limit.child(), ExchangeExec.class);
        var fragment = as(exchange.child(), FragmentExec.class);
        var limit2 = as(fragment.fragment(), Limit.class);
        var filter = as(limit2.child(), Filter.class);
        var or = as(filter.condition(), Or.class);
        assertThat("OR has two predicates", or.arguments().size(), equalTo(2));
        for (Expression expression : or.arguments()) {
            var and = as(expression, And.class);
            for (Expression exp : and.arguments()) {
                var comp = as(exp, EsqlBinaryComparison.class);
                var expectedComp = comp.equals(and.left()) ? LessThanOrEqual.class : GreaterThanOrEqual.class;
                assertThat("filter contains expected binary comparison", comp, instanceOf(expectedComp));
                assertThat("filter contains ST_DISTANCE", comp.left(), instanceOf(StDistance.class));
            }
        }

        var optimized = optimizedPlan(plan);
        var topLimit = as(optimized, LimitExec.class);
        exchange = as(topLimit.child(), ExchangeExec.class);
        var project = as(exchange.child(), ProjectExec.class);
        var fieldExtract = as(project.child(), FieldExtractExec.class);
        var source = source(fieldExtract.child());
        var bool = as(source.query(), BoolQueryBuilder.class);
        var disjuntiveQueryBuilders = bool.should().stream().filter(p -> p instanceof BoolQueryBuilder).toList();
        assertThat("Expected two disjunctive query builders", disjuntiveQueryBuilders.size(), equalTo(2));
        for (int i = 0; i < disjuntiveQueryBuilders.size(); i++) {
            var subRangeBool = as(disjuntiveQueryBuilders.get(i), BoolQueryBuilder.class);
            var shapeQueryBuilders = subRangeBool.must().stream().filter(p -> p instanceof SpatialRelatesQuery.ShapeQueryBuilder).toList();
            assertShapeQueryRange(shapeQueryBuilders, i == 0 ? 400000.0 : 200000.0, i == 0 ? 600000.0 : 300000.0);
        }
    }

    public void testPushSpatialDistanceComplexPredicateToSource() {
        var query = """
            FROM airports
            | WHERE ((ST_DISTANCE(location, TO_GEOPOINT("POINT(12.565 55.673)")) <= 600000
                  AND ST_DISTANCE(location, TO_GEOPOINT("POINT(12.565 55.673)")) >= 400000
                  AND NOT (ST_DISTANCE(location, TO_GEOPOINT("POINT(12.565 55.673)")) <= 500000
                       AND ST_DISTANCE(location, TO_GEOPOINT("POINT(12.565 55.673)")) >= 430000))
                  OR (ST_DISTANCE(location, TO_GEOPOINT("POINT(12.565 55.673)")) <= 300000
                           AND ST_DISTANCE(location, TO_GEOPOINT("POINT(12.565 55.673)")) >= 200000))
                AND NOT abbrev == "PLQ"
                AND scalerank < 6
            """;
        var plan = this.physicalPlan(query, airports);
        var limit = as(plan, LimitExec.class);
        var exchange = as(limit.child(), ExchangeExec.class);
        var fragment = as(exchange.child(), FragmentExec.class);
        var limit2 = as(fragment.fragment(), Limit.class);
        var filter = as(limit2.child(), Filter.class);
        var outerAnd = as(filter.condition(), And.class);
        var outerLeft = as(outerAnd.left(), And.class);
        as(outerLeft.right(), Not.class);
        as(outerAnd.right(), LessThan.class);
        var or = as(outerLeft.left(), Or.class);
        var innerAnd1 = as(or.left(), And.class);
        var innerAnd2 = as(or.right(), And.class);
        for (Expression exp : innerAnd2.arguments()) {
            var comp = as(exp, EsqlBinaryComparison.class);
            var expectedComp = comp.equals(innerAnd2.left()) ? LessThanOrEqual.class : GreaterThanOrEqual.class;
            assertThat("filter contains expected binary comparison", comp, instanceOf(expectedComp));
            assertThat("filter contains ST_DISTANCE", comp.left(), instanceOf(StDistance.class));
        }

        var optimized = optimizedPlan(plan);
        var topLimit = as(optimized, LimitExec.class);
        exchange = as(topLimit.child(), ExchangeExec.class);
        var project = as(exchange.child(), ProjectExec.class);
        var fieldExtract = as(project.child(), FieldExtractExec.class);
        var source = source(fieldExtract.child());
        var bool = as(source.query(), BoolQueryBuilder.class);
        assertThat("Expected boolean query of three MUST clauses", bool.must().size(), equalTo(2));
        assertThat("Expected boolean query of one FILTER clause", bool.filter().size(), equalTo(1));
        var boolDisjuntive = as(bool.filter().get(0), BoolQueryBuilder.class);
        var disjuntiveQueryBuilders = boolDisjuntive.should().stream().filter(p -> p instanceof BoolQueryBuilder).toList();
        assertThat("Expected two disjunctive query builders", disjuntiveQueryBuilders.size(), equalTo(2));
        for (int i = 0; i < disjuntiveQueryBuilders.size(); i++) {
            var subRangeBool = as(disjuntiveQueryBuilders.get(i), BoolQueryBuilder.class);
            var shapeQueryBuilders = subRangeBool.must().stream().filter(p -> p instanceof SpatialRelatesQuery.ShapeQueryBuilder).toList();
            assertShapeQueryRange(shapeQueryBuilders, i == 0 ? 400000.0 : 200000.0, i == 0 ? 600000.0 : 300000.0);
        }
    }

    /**
     * <code>
     * \_ExchangeExec[[abbrev{f}#22, city{f}#28, city_location{f}#29, country{f}#27, location{f}#26, name{f}#23, scalerank{f}#24,
     *     type{f}#25, poi_x{r}#3, distance_x{r}#7, poi{r}#10, distance{r}#13],false]
     *   \_ProjectExec[[abbrev{f}#22, city{f}#28, city_location{f}#29, country{f}#27, location{f}#26, name{f}#23, scalerank{f}#24,
     *       type{f}#25, poi_x{r}#3, distance_x{r}#7, poi{r}#10, distance{r}#13]]
     *     \_FieldExtractExec[abbrev{f}#22, city{f}#28, city_location{f}#29, coun..][]
     *       \_LimitExec[1000[INTEGER]]
     *         \_EvalExec[[
     *             [1 1 0 0 0 e1 7a 14 ae 47 21 29 40 a0 1a 2f dd 24 d6 4b 40][GEO_POINT] AS poi_x,
     *             DISTANCE(location{f}#26,[1 1 0 0 0 e1 7a 14 ae 47 21 29 40 a0 1a 2f dd 24 d6 4b 40][GEO_POINT]) AS distance_x,
     *             [1 1 0 0 0 e1 7a 14 ae 47 21 29 40 a0 1a 2f dd 24 d6 4b 40][GEO_POINT] AS poi,
     *             distance_x{r}#7 AS distance
     *           ]]
     *           \_FieldExtractExec[location{f}#26][]
     *             \_EsQueryExec[airports], indexMode[standard], query[{
     *               "bool":{
     *                 "must":[
     *                   {"esql_single_value":{
     *                     "field":"abbrev",
     *                     "next":{"bool":{"must_not":[{"term":{"abbrev":{"value":"PLQ"}}}],"boost":1.0}},
     *                     "source":"NOT abbrev == \"PLQ\"@10:9"
     *                   }},
     *                   {"esql_single_value":{
     *                     "field":"scalerank",
     *                     "next":{"range":{"scalerank":{"lt":6,"boost":1.0}}},
     *                     "source":"scalerank lt 6@11:9"
     *                   }}
     *                 ],
     *                 "filter":[
     *                   {"bool":{
     *                     "should":[
     *                       {"bool":{"must":[
     *                         {"geo_shape":{"location":{"relation":"INTERSECTS","shape":{...}}}},
     *                         {"geo_shape":{"location":{"relation":"DISJOINT","shape":{...}}}},
     *                         {"bool":{"must_not":[
     *                           {"bool":{"must":[
     *                             {"geo_shape":{"location":{"relation":"INTERSECTS","shape":{...}}}},
     *                             {"geo_shape":{"location":{"relation":"DISJOINT","shape":{...}}}}
     *                           ],"boost":1.0}}
     *                         ],"boost":1.0}}
     *                       ],"boost":1.0}},
     *                       {"bool":{"must":[
     *                         {"geo_shape":{"location":{"relation":"INTERSECTS","shape":{...}}}},
     *                         {"geo_shape":{"location":{"relation":"DISJOINT","shape":{...}}}}
     *                       ],"boost":1.0}}
     *                     ],"boost":1.0
     *                   }}
     *                 ],"boost":1.0}}][_doc{f}#34], limit[], sort[] estimatedRowSize[329]
     * </code>
     */
    public void testPushSpatialDistanceComplexPredicateWithEvalToSource() {
        var query = """
            FROM airports
            | EVAL poi_x = TO_GEOPOINT("POINT(12.565 55.673)")
            | EVAL distance_x = ST_DISTANCE(location, poi_x)
            | EVAL poi = poi_x
            | EVAL distance = distance_x
            | WHERE ((distance <= 600000
                  AND distance >= 400000
                  AND NOT (distance <= 500000
                       AND distance >= 430000))
                  OR (distance <= 300000
                           AND distance >= 200000))
                AND NOT abbrev == "PLQ"
                AND scalerank < 6
            """;
        var plan = this.physicalPlan(query, airports);
        var optimized = optimizedPlan(plan);
        var topLimit = as(optimized, LimitExec.class);
        var exchange = as(topLimit.child(), ExchangeExec.class);
        var project = as(exchange.child(), ProjectExec.class);
        var fieldExtract = as(project.child(), FieldExtractExec.class);
        var limit2 = as(fieldExtract.child(), LimitExec.class);
        var evalExec = as(limit2.child(), EvalExec.class);
        var fieldExtract2 = as(evalExec.child(), FieldExtractExec.class);
        var source = source(fieldExtract2.child());
        var bool = as(source.query(), BoolQueryBuilder.class);
        assertThat("Expected boolean query of three MUST clauses", bool.must().size(), equalTo(2));
        assertThat("Expected boolean query of one FILTER clause", bool.filter().size(), equalTo(1));
        var boolDisjuntive = as(bool.filter().get(0), BoolQueryBuilder.class);
        var disjuntiveQueryBuilders = boolDisjuntive.should().stream().filter(p -> p instanceof BoolQueryBuilder).toList();
        assertThat("Expected two disjunctive query builders", disjuntiveQueryBuilders.size(), equalTo(2));
        for (int i = 0; i < disjuntiveQueryBuilders.size(); i++) {
            var subRangeBool = as(disjuntiveQueryBuilders.get(i), BoolQueryBuilder.class);
            var shapeQueryBuilders = subRangeBool.must().stream().filter(p -> p instanceof SpatialRelatesQuery.ShapeQueryBuilder).toList();
            assertShapeQueryRange(shapeQueryBuilders, i == 0 ? 400000.0 : 200000.0, i == 0 ? 600000.0 : 300000.0);
        }
    }

    /**
     * Plan:
     * <code>
     * LimitExec[1000[INTEGER]]
     * \_AggregateExec[[],[COUNT([2a][KEYWORD]) AS count],FINAL,[count{r}#17, seen{r}#18],null]
     *   \_ExchangeExec[[count{r}#17, seen{r}#18],true]
     *     \_FragmentExec[filter=null, estimatedRowSize=0, reducer=[], fragment=[
     * Aggregate[STANDARD,[],[COUNT([2a][KEYWORD]) AS count]]
     * \_Filter[distance{r}#4 lt 1000000[INTEGER] AND distance{r}#4 gt 10000[INTEGER]]
     *   \_Eval[[
     *       STDISTANCE(location{f}#13,[1 1 0 0 0 e1 7a 14 ae 47 21 29 40 a0 1a 2f dd 24 d6 4b 40][GEO_POINT]) AS distance
     *     ]]
     *     \_EsRelation[airports][abbrev{f}#9, city{f}#15, city_location{f}#16, count..]]]
     * </code>
     * Optimized:
     * <code>
     * LimitExec[1000[INTEGER]]
     * \_AggregateExec[[],[COUNT([2a][KEYWORD]) AS count],FINAL,[count{r}#17, seen{r}#18],8]
     *   \_ExchangeExec[[count{r}#17, seen{r}#18],true]
     *     \_AggregateExec[[],[COUNT([2a][KEYWORD]) AS count],INITIAL,[count{r}#31, seen{r}#32],8]
     *       \_EvalExec[[
     *           STDISTANCE(location{f}#13,[1 1 0 0 0 e1 7a 14 ae 47 21 29 40 a0 1a 2f dd 24 d6 4b 40][GEO_POINT]) AS distance
     *         ]]
     *         \_FieldExtractExec[location{f}#13][]
     *           \_EsQueryExec[airports], indexMode[standard], query[{
     *             "bool":{
     *               "must":[
     *                 {"geo_shape":{"location":{"relation":"INTERSECTS","shape":{...}}}},
     *                 {"geo_shape":{"location":{"relation":"DISJOINT","shape":{...}}}}
     *               ],"boost":1.0}}][_doc{f}#33], limit[], sort[] estimatedRowSize[33]
     * </code>
     */
    public void testPushSpatialDistanceEvalWithSimpleStatsToSource() {
        var query = """
            FROM airports
            | EVAL distance = ST_DISTANCE(location, TO_GEOPOINT("POINT(12.565 55.673)"))
            | WHERE distance < 1000000 AND distance > 10000
            | STATS count=COUNT(*)
            """;
        var plan = this.physicalPlan(query, airports);
        var limit = as(plan, LimitExec.class);
        var agg = as(limit.child(), AggregateExec.class);
        var exchange = as(agg.child(), ExchangeExec.class);
        var fragment = as(exchange.child(), FragmentExec.class);
        var agg2 = as(fragment.fragment(), Aggregate.class);
        var filter = as(agg2.child(), Filter.class);

        // Validate the filter condition (two distance filters)
        var and = as(filter.condition(), And.class);
        for (Expression expression : and.arguments()) {
            var comp = as(expression, EsqlBinaryComparison.class);
            var expectedComp = comp.equals(and.left()) ? LessThan.class : GreaterThan.class;
            assertThat("filter contains expected binary comparison", comp, instanceOf(expectedComp));
            var distance = as(comp.left(), ReferenceAttribute.class);
            assertThat(distance.name(), is("distance"));
        }

        // Validate the eval (calculating distance)
        var eval = as(filter.child(), Eval.class);
        var alias = as(eval.fields().get(0), Alias.class);
        assertThat(alias.name(), is("distance"));
        as(eval.child(), EsRelation.class);

        // Now optimize the plan
        var optimized = optimizedPlan(plan);
        var topLimit = as(optimized, LimitExec.class);
        var aggExec = as(topLimit.child(), AggregateExec.class);
        var exchangeExec = as(aggExec.child(), ExchangeExec.class);
        var aggExec2 = as(exchangeExec.child(), AggregateExec.class);
        // TODO: Remove the eval entirely, since the distance is no longer required after filter pushdown
        // Right now we don't mark the distance field as doc-values, introducing a performance hit
        // However, fixing this to doc-values is not as good as removing the EVAL entirely, which is a more sensible optimization
        var evalExec = as(aggExec2.child(), EvalExec.class);
        var stDistance = as(evalExec.fields().get(0).child(), StDistance.class);
        assertThat("Expect distance function to expect doc-values", stDistance.leftDocValues(), is(false));
        var source = assertChildIsGeoPointExtract(evalExec, FieldExtractPreference.NONE);

        // No sort is pushed down
        assertThat(source.limit(), nullValue());
        assertThat(source.sorts(), nullValue());

        // Fine-grained checks on the pushed down query
        var bool = as(source.query(), BoolQueryBuilder.class);
        var shapeQueryBuilders = bool.must().stream().filter(p -> p instanceof SpatialRelatesQuery.ShapeQueryBuilder).toList();
        assertShapeQueryRange(shapeQueryBuilders, 10000.0, 1000000.0);
    }

    /**
     * Plan:
     * <code>
     * TopNExec[[Order[count{r}#10,DESC,FIRST], Order[country{f}#21,ASC,LAST]],1000[INTEGER],null]
     * \_AggregateExec[[country{f}#21],[COUNT([2a][KEYWORD]) AS count, SPATIALCENTROID(location{f}#20) AS centroid, country{f}#21],FINA
     * L,[country{f}#21, count{r}#24, seen{r}#25, xVal{r}#26, xDel{r}#27, yVal{r}#28, yDel{r}#29, count{r}#30],null]
     *   \_ExchangeExec[[country{f}#21, count{r}#24, seen{r}#25, xVal{r}#26, xDel{r}#27, yVal{r}#28, yDel{r}#29, count{r}#30],true]
     *     \_FragmentExec[filter=null, estimatedRowSize=0, reducer=[], fragment=[
     * Aggregate[STANDARD,[country{f}#21],[COUNT([2a][KEYWORD]) AS count, SPATIALCENTROID(location{f}#20) AS centroid, country{f}
     * #21]]
     * \_Filter[distance{r}#4 lt 1000000[INTEGER] AND distance{r}#4 gt 10000[INTEGER]]
     *   \_Eval[[STDISTANCE(location{f}#20,[1 1 0 0 0 e1 7a 14 ae 47 21 29 40 a0 1a 2f dd 24 d6 4b 40][GEO_POINT])
     *     AS distance]]
     *     \_Filter[scalerank{f}#18 lt 6[INTEGER]]
     *       \_EsRelation[airports][abbrev{f}#16, city{f}#22, city_location{f}#23, coun..]]]
     * </code>
     * Optimized:
     * <code>
     * TopNExec[[Order[count{r}#10,DESC,FIRST], Order[country{f}#21,ASC,LAST]],1000[INTEGER],0]
     * \_AggregateExec[[country{f}#21],[COUNT([2a][KEYWORD]) AS count, SPATIALCENTROID(location{f}#20) AS centroid, country{f}#21],FINA
     * L,[country{f}#21, count{r}#24, seen{r}#25, xVal{r}#26, xDel{r}#27, yVal{r}#28, yDel{r}#29, count{r}#30],79]
     *   \_ExchangeExec[[country{f}#21, count{r}#24, seen{r}#25, xVal{r}#26, xDel{r}#27, yVal{r}#28, yDel{r}#29, count{r}#30],true]
     *     \_AggregateExec[[country{f}#21],[COUNT([2a][KEYWORD]) AS count, SPATIALCENTROID(location{f}#20) AS centroid, country{f}#21],INIT
     * IAL,[country{f}#21, count{r}#49, seen{r}#50, xVal{r}#51, xDel{r}#52, yVal{r}#53, yDel{r}#54, count{r}#55],79]
     *       \_EvalExec[[STDISTANCE(location{f}#20,[1 1 0 0 0 e1 7a 14 ae 47 21 29 40 a0 1a 2f dd 24 d6 4b 40][GEO_POINT])
     *         AS distance]]
     *         \_FieldExtractExec[location{f}#20][location{f}#20]
     *           \_EsQueryExec[airports], indexMode[standard], query[{
     *               "bool":{
     *                 "filter":[
     *                   {
     *                     "esql_single_value":{
     *                       "field":"scalerank",
     *                       "next":{"range":{"scalerank":{"lt":6,"boost":1.0}}},
     *                       "source":"scalerank lt 6@3:31"
     *                     }
     *                   },
     *                   {
     *                     "bool":{
     *                       "must":[
     *                         {"geo_shape":{
     *                           "location":{
     *                             "relation":"INTERSECTS",
     *                             "shape":{"type":"Circle","radius":"1000000m","coordinates":[12.565,55.673]}
     *                           }
     *                         }},
     *                         {"geo_shape":{
     *                           "location":{
     *                             "relation":"DISJOINT",
     *                             "shape":{"type":"Circle","radius":"10000m","coordinates":[12.565,55.673]}
     *                           }
     *                         }}
     *                       ],
     *                       "boost":1.0
     *                     }
     *                   }
     *                 ],
     *                 "boost":1.0
     *             }}][_doc{f}#56], limit[], sort[] estimatedRowSize[33]
     * </code>
     */
    public void testPushSpatialDistanceEvalWithStatsToSource() {
        var query = """
            FROM airports
            | EVAL distance = ST_DISTANCE(location, TO_GEOPOINT("POINT(12.565 55.673)"))
            | WHERE distance < 1000000 AND scalerank < 6 AND distance > 10000
            | STATS count=COUNT(*), centroid=ST_CENTROID_AGG(location) BY country
            | SORT count DESC, country ASC
            """;
        var plan = this.physicalPlan(query, airports);
        var topN = as(plan, TopNExec.class);
        var agg = as(topN.child(), AggregateExec.class);
        var exchange = as(agg.child(), ExchangeExec.class);
        var fragment = as(exchange.child(), FragmentExec.class);
        var agg2 = as(fragment.fragment(), Aggregate.class);
        var filter = as(agg2.child(), Filter.class);

        // Validate the filter condition (two distance filters)
        var and = as(filter.condition(), And.class);
        for (Expression expression : and.arguments()) {
            var comp = as(expression, EsqlBinaryComparison.class);
            var expectedComp = comp.equals(and.left()) ? LessThan.class : GreaterThan.class;
            assertThat("filter contains expected binary comparison", comp, instanceOf(expectedComp));
            var distance = as(comp.left(), ReferenceAttribute.class);
            assertThat(distance.name(), is("distance"));
        }

        // Validate the eval (calculating distance)
        var eval = as(filter.child(), Eval.class);
        var alias = as(eval.fields().get(0), Alias.class);
        assertThat(alias.name(), is("distance"));
        var filter2 = as(eval.child(), Filter.class);

        // Now optimize the plan
        var optimized = optimizedPlan(plan);
        var topLimit = as(optimized, TopNExec.class);
        var aggExec = as(topLimit.child(), AggregateExec.class);
        var exchangeExec = as(aggExec.child(), ExchangeExec.class);
        var aggExec2 = as(exchangeExec.child(), AggregateExec.class);
        // TODO: Remove the eval entirely, since the distance is no longer required after filter pushdown
        var evalExec = as(aggExec2.child(), EvalExec.class);
        var stDistance = as(evalExec.fields().get(0).child(), StDistance.class);
        assertThat("Expect distance function to expect doc-values", stDistance.leftDocValues(), is(true));
        var source = assertChildIsGeoPointExtract(evalExec, FieldExtractPreference.DOC_VALUES);

        // No sort is pushed down
        assertThat(source.limit(), nullValue());
        assertThat(source.sorts(), nullValue());

        // Fine-grained checks on the pushed down query
        var bool = as(source.query(), BoolQueryBuilder.class);
        var rangeQueryBuilders = bool.filter().stream().filter(p -> p instanceof SingleValueQuery.Builder).toList();
        assertThat("Expected one range query builder", rangeQueryBuilders.size(), equalTo(1));
        assertThat(((SingleValueQuery.Builder) rangeQueryBuilders.get(0)).field(), equalTo("scalerank"));
        var filterBool = bool.filter().stream().filter(p -> p instanceof BoolQueryBuilder).toList();
        var fb = as(filterBool.get(0), BoolQueryBuilder.class);
        var shapeQueryBuilders = fb.must().stream().filter(p -> p instanceof SpatialRelatesQuery.ShapeQueryBuilder).toList();
        assertShapeQueryRange(shapeQueryBuilders, 10000.0, 1000000.0);
    }

    /**
     * ProjectExec[[languages{f}#8, salary{f}#10]]
     * \_TopNExec[[Order[salary{f}#10,DESC,FIRST]],10[INTEGER],0]
     *   \_ExchangeExec[[languages{f}#8, salary{f}#10],false]
     *     \_ProjectExec[[languages{f}#8, salary{f}#10]]
     *       \_FieldExtractExec[languages{f}#8, salary{f}#10][]
     *         \_EsQueryExec[test],
     *           indexMode[standard],
     *           query[][_doc{f}#25],
     *           limit[10],
     *           sort[[FieldSort[field=salary{f}#10, direction=DESC, nulls=FIRST]]] estimatedRowSize[24]
     */
    public void testPushTopNToSource() {
        var optimized = optimizedPlan(physicalPlan("""
            FROM test
            | SORT salary DESC
            | LIMIT 10
            | KEEP languages, salary
            """));

        var project = as(optimized, ProjectExec.class);
        var topN = as(project.child(), TopNExec.class);
        var exchange = asRemoteExchange(topN.child());

        project = as(exchange.child(), ProjectExec.class);
        assertThat(names(project.projections()), contains("languages", "salary"));
        var extract = as(project.child(), FieldExtractExec.class);
        assertThat(names(extract.attributesToExtract()), contains("languages", "salary"));
        var source = source(extract.child());
        assertThat(source.limit(), is(topN.limit()));
        assertThat(source.sorts(), is(fieldSorts(topN.order())));

        assertThat(source.limit(), is(l(10)));
        assertThat(source.sorts().size(), is(1));
        EsQueryExec.Sort sort = source.sorts().get(0);
        assertThat(sort.direction(), is(Order.OrderDirection.DESC));
        assertThat(name(sort.field()), is("salary"));
        assertThat(sort.sortBuilder(), isA(FieldSortBuilder.class));
        assertNull(source.query());
    }

    /**
     * ProjectExec[[languages{f}#9, salary{f}#11]]
     * \_TopNExec[[Order[salary{f}#11,DESC,FIRST]],10[INTEGER],0]
     *   \_ExchangeExec[[languages{f}#9, salary{f}#11],false]
     *     \_ProjectExec[[languages{f}#9, salary{f}#11]]
     *       \_FieldExtractExec[languages{f}#9, salary{f}#11][]
     *         \_EsQueryExec[test],
     *           indexMode[standard],
     *           query[{"esql_single_value":{
     *             "field":"salary",
     *             "next":{"range":{"salary":{"gt":50000,"boost":1.0}}},
     *             "source":"salary > 50000@2:9"
     *           }}][_doc{f}#26],
     *           limit[10],
     *           sort[[FieldSort[field=salary{f}#11, direction=DESC, nulls=FIRST]]] estimatedRowSize[24]
     */
    public void testPushTopNWithFilterToSource() {
        var optimized = optimizedPlan(physicalPlan("""
            FROM test
            | WHERE salary > 50000
            | SORT salary DESC
            | LIMIT 10
            | KEEP languages, salary
            """));

        var project = as(optimized, ProjectExec.class);
        var topN = as(project.child(), TopNExec.class);
        var exchange = asRemoteExchange(topN.child());

        project = as(exchange.child(), ProjectExec.class);
        assertThat(names(project.projections()), contains("languages", "salary"));
        var extract = as(project.child(), FieldExtractExec.class);
        assertThat(names(extract.attributesToExtract()), contains("languages", "salary"));
        var source = source(extract.child());
        assertThat(source.limit(), is(topN.limit()));
        assertThat(source.sorts(), is(fieldSorts(topN.order())));

        assertThat(source.limit(), is(l(10)));
        assertThat(source.sorts().size(), is(1));
        EsQueryExec.Sort sort = source.sorts().get(0);
        assertThat(sort.direction(), is(Order.OrderDirection.DESC));
        assertThat(name(sort.field()), is("salary"));
        assertThat(sort.sortBuilder(), isA(FieldSortBuilder.class));
        var rq = as(sv(source.query(), "salary"), RangeQueryBuilder.class);
        assertThat(rq.fieldName(), equalTo("salary"));
        assertThat(rq.from(), equalTo(50000));
        assertThat(rq.includeLower(), equalTo(false));
        assertThat(rq.to(), nullValue());
    }

    /**
     * ProjectExec[[abbrev{f}#12321, name{f}#12322, location{f}#12325, country{f}#12326, city{f}#12327]]
     * \_TopNExec[[Order[abbrev{f}#12321,ASC,LAST]],5[INTEGER],0]
     *   \_ExchangeExec[[abbrev{f}#12321, name{f}#12322, location{f}#12325, country{f}#12326, city{f}#12327],false]
     *     \_ProjectExec[[abbrev{f}#12321, name{f}#12322, location{f}#12325, country{f}#12326, city{f}#12327]]
     *       \_FieldExtractExec[abbrev{f}#12321, name{f}#12322, location{f}#12325, ..][]
     *         \_EsQueryExec[airports],
     *           indexMode[standard],
     *           query[][_doc{f}#12337],
     *           limit[5],
     *           sort[[FieldSort[field=abbrev{f}#12321, direction=ASC, nulls=LAST]]] estimatedRowSize[237]
     */
    public void testPushTopNKeywordToSource() {
        var optimized = optimizedPlan(physicalPlan("""
            FROM airports
            | SORT abbrev
            | LIMIT 5
            | KEEP abbrev, name, location, country, city
            """, airports));

        var project = as(optimized, ProjectExec.class);
        var topN = as(project.child(), TopNExec.class);
        var exchange = asRemoteExchange(topN.child());

        project = as(exchange.child(), ProjectExec.class);
        assertThat(names(project.projections()), contains("abbrev", "name", "location", "country", "city"));
        var extract = as(project.child(), FieldExtractExec.class);
        assertThat(names(extract.attributesToExtract()), contains("abbrev", "name", "location", "country", "city"));
        var source = source(extract.child());
        assertThat(source.limit(), is(topN.limit()));
        assertThat(source.sorts(), is(fieldSorts(topN.order())));

        assertThat(source.limit(), is(l(5)));
        assertThat(source.sorts().size(), is(1));
        EsQueryExec.Sort sort = source.sorts().get(0);
        assertThat(sort.direction(), is(Order.OrderDirection.ASC));
        assertThat(name(sort.field()), is("abbrev"));
        assertThat(sort.sortBuilder(), isA(FieldSortBuilder.class));
        assertNull(source.query());
    }

    /**
     * <code>
     * ProjectExec[[abbrev{f}#12, name{f}#13, location{f}#16, country{f}#17, city{f}#18, abbrev{f}#12 AS code]]
     * \_TopNExec[[Order[abbrev{f}#12,ASC,LAST]],5[INTEGER],0]
     *   \_ExchangeExec[[abbrev{f}#12, name{f}#13, location{f}#16, country{f}#17, city{f}#18],false]
     *     \_ProjectExec[[abbrev{f}#12, name{f}#13, location{f}#16, country{f}#17, city{f}#18]]
     *       \_FieldExtractExec[abbrev{f}#12, name{f}#13, location{f}#16, country{f..][]
     *         \_EsQueryExec[airports], indexMode[standard], query[][_doc{f}#29], limit[5],
     *             sort[[FieldSort[field=abbrev{f}#12, direction=ASC, nulls=LAST]]] estimatedRowSize[237]
     * </code>
     */
    public void testPushTopNAliasedKeywordToSource() {
        var optimized = optimizedPlan(physicalPlan("""
            FROM airports
            | EVAL code = abbrev
            | SORT code
            | LIMIT 5
            | KEEP abbrev, name, location, country, city, code
            """, airports));

        var project = as(optimized, ProjectExec.class);
        assertThat(names(project.projections()), contains("abbrev", "name", "location", "country", "city", "code"));
        var topN = as(project.child(), TopNExec.class);
        var exchange = asRemoteExchange(topN.child());

        project = as(exchange.child(), ProjectExec.class);
        assertThat(names(project.projections()), contains("abbrev", "name", "location", "country", "city"));
        var extract = as(project.child(), FieldExtractExec.class);
        assertThat(names(extract.attributesToExtract()), contains("abbrev", "name", "location", "country", "city"));
        var source = source(extract.child());
        assertThat(source.limit(), is(topN.limit()));
        assertThat(source.sorts(), is(fieldSorts(topN.order())));

        assertThat(source.limit(), is(l(5)));
        assertThat(source.sorts().size(), is(1));
        EsQueryExec.Sort sort = source.sorts().get(0);
        assertThat(sort.direction(), is(Order.OrderDirection.ASC));
        assertThat(name(sort.field()), is("abbrev"));
        assertThat(sort.sortBuilder(), isA(FieldSortBuilder.class));
        assertNull(source.query());
    }

    /**
     * ProjectExec[[abbrev{f}#11, name{f}#12, location{f}#15, country{f}#16, city{f}#17]]
     * \_TopNExec[[Order[distance{r}#4,ASC,LAST]],5[INTEGER],0]
     *   \_ExchangeExec[[abbrev{f}#11, name{f}#12, location{f}#15, country{f}#16, city{f}#17, distance{r}#4],false]
     *     \_ProjectExec[[abbrev{f}#11, name{f}#12, location{f}#15, country{f}#16, city{f}#17, distance{r}#4]]
     *       \_FieldExtractExec[abbrev{f}#11, name{f}#12, country{f}#16, city{f}#17][]
     *         \_EvalExec[[STDISTANCE(location{f}#15,[1 1 0 0 0 e1 7a 14 ae 47 21 29 40 a0 1a 2f dd 24 d6 4b 40][GEO_POINT])
     *             AS distance]]
     *           \_FieldExtractExec[location{f}#15][]
     *             \_EsQueryExec[airports],
     *               indexMode[standard],
     *               query[][_doc{f}#28],
     *               limit[5],
     *               sort[[GeoDistanceSort[field=location{f}#15, direction=ASC, lat=55.673, lon=12.565]]] estimatedRowSize[245]
     */
    public void testPushTopNDistanceToSource() {
        var optimized = optimizedPlan(physicalPlan("""
            FROM airports
            | EVAL distance = ST_DISTANCE(location, TO_GEOPOINT("POINT(12.565 55.673)"))
            | SORT distance ASC
            | LIMIT 5
            | KEEP abbrev, name, location, country, city
            """, airports));

        var project = as(optimized, ProjectExec.class);
        var topN = as(project.child(), TopNExec.class);
        var exchange = asRemoteExchange(topN.child());

        project = as(exchange.child(), ProjectExec.class);
        assertThat(names(project.projections()), contains("abbrev", "name", "location", "country", "city", "distance"));
        var extract = as(project.child(), FieldExtractExec.class);
        assertThat(names(extract.attributesToExtract()), contains("abbrev", "name", "country", "city"));
        var evalExec = as(extract.child(), EvalExec.class);
        var alias = as(evalExec.fields().get(0), Alias.class);
        assertThat(alias.name(), is("distance"));
        var stDistance = as(alias.child(), StDistance.class);
        assertThat(stDistance.left().toString(), startsWith("location"));
        extract = as(evalExec.child(), FieldExtractExec.class);
        assertThat(names(extract.attributesToExtract()), contains("location"));
        var source = source(extract.child());

        // Assert that the TopN(distance) is pushed down as geo-sort(location)
        assertThat(source.limit(), is(topN.limit()));
        Set<String> orderSet = orderAsSet(topN.order());
        Set<String> sortsSet = sortsAsSet(source.sorts(), Map.of("location", "distance"));
        assertThat(orderSet, is(sortsSet));

        // Fine-grained checks on the pushed down sort
        assertThat(source.limit(), is(l(5)));
        assertThat(source.sorts().size(), is(1));
        EsQueryExec.Sort sort = source.sorts().get(0);
        assertThat(sort.direction(), is(Order.OrderDirection.ASC));
        assertThat(name(sort.field()), is("location"));
        assertThat(sort.sortBuilder(), isA(GeoDistanceSortBuilder.class));
        assertNull(source.query());
    }

    /**
     * ProjectExec[[abbrev{f}#8, name{f}#9, location{f}#12, country{f}#13, city{f}#14]]
     * \_TopNExec[[Order[$$order_by$0$0{r}#16,ASC,LAST]],5[INTEGER],0]
     *   \_ExchangeExec[[abbrev{f}#8, name{f}#9, location{f}#12, country{f}#13, city{f}#14, $$order_by$0$0{r}#16],false]
     *     \_ProjectExec[[abbrev{f}#8, name{f}#9, location{f}#12, country{f}#13, city{f}#14, $$order_by$0$0{r}#16]]
     *       \_FieldExtractExec[abbrev{f}#8, name{f}#9, country{f}#13, city{f}#14][]
     *         \_EvalExec[[
     *             STDISTANCE(location{f}#12,[1 1 0 0 0 e1 7a 14 ae 47 21 29 40 a0 1a 2f dd 24 d6 4b 40][GEO_POINT]) AS $$order_by$0$0
     *           ]]
     *           \_FieldExtractExec[location{f}#12][]
     *             \_EsQueryExec[airports],
     *               indexMode[standard],
     *               query[][_doc{f}#26],
     *               limit[5],
     *               sort[[GeoDistanceSort[field=location{f}#12, direction=ASC, lat=55.673, lon=12.565]]] estimatedRowSize[245]
     */
    public void testPushTopNInlineDistanceToSource() {
        var optimized = optimizedPlan(physicalPlan("""
            FROM airports
            | SORT ST_DISTANCE(location, TO_GEOPOINT("POINT(12.565 55.673)")) ASC
            | LIMIT 5
            | KEEP abbrev, name, location, country, city
            """, airports));

        var project = as(optimized, ProjectExec.class);
        var topN = as(project.child(), TopNExec.class);
        var exchange = asRemoteExchange(topN.child());

        project = as(exchange.child(), ProjectExec.class);
        // Depending on what is run before this test, the synthetic name could have variable suffixes, so we must only assert on the prefix
        assertThat(
            names(project.projections()),
            contains(
                equalTo("abbrev"),
                equalTo("name"),
                equalTo("location"),
                equalTo("country"),
                equalTo("city"),
                startsWith("$$order_by$0$")
            )
        );
        var extract = as(project.child(), FieldExtractExec.class);
        assertThat(names(extract.attributesToExtract()), contains("abbrev", "name", "country", "city"));
        var evalExec = as(extract.child(), EvalExec.class);
        var alias = as(evalExec.fields().get(0), Alias.class);
        assertThat(alias.name(), startsWith("$$order_by$0$"));
        var aliasName = alias.name();  // We need this name to know what to assert on later when comparing the Order to the Sort
        var stDistance = as(alias.child(), StDistance.class);
        assertThat(stDistance.left().toString(), startsWith("location"));
        extract = as(evalExec.child(), FieldExtractExec.class);
        assertThat(names(extract.attributesToExtract()), contains("location"));
        var source = source(extract.child());

        // Assert that the TopN(distance) is pushed down as geo-sort(location)
        assertThat(source.limit(), is(topN.limit()));
        Set<String> orderSet = orderAsSet(topN.order());
        Set<String> sortsSet = sortsAsSet(source.sorts(), Map.of("location", aliasName));
        assertThat(orderSet, is(sortsSet));

        // Fine-grained checks on the pushed down sort
        assertThat(source.limit(), is(l(5)));
        assertThat(source.sorts().size(), is(1));
        EsQueryExec.Sort sort = source.sorts().get(0);
        assertThat(sort.direction(), is(Order.OrderDirection.ASC));
        assertThat(name(sort.field()), is("location"));
        assertThat(sort.sortBuilder(), isA(GeoDistanceSortBuilder.class));
        assertNull(source.query());
    }

    /**
     * <code>
     * ProjectExec[[abbrev{f}#12, name{f}#13, location{f}#16, country{f}#17, city{f}#18]]
     * \_TopNExec[[Order[distance{r}#4,ASC,LAST]],5[INTEGER],0]
     *   \_ExchangeExec[[abbrev{f}#12, name{f}#13, location{f}#16, country{f}#17, city{f}#18, distance{r}#4],false]
     *     \_ProjectExec[[abbrev{f}#12, name{f}#13, location{f}#16, country{f}#17, city{f}#18, distance{r}#4]]
     *       \_FieldExtractExec[abbrev{f}#12, name{f}#13, country{f}#17, city{f}#18][]
     *         \_EvalExec[[STDISTANCE(location{f}#16,[1 1 0 0 0 e1 7a 14 ae 47 21 29 40 a0 1a 2f dd 24 d6 4b 40][GEO_POINT]) AS distance
     * ]]
     *           \_FieldExtractExec[location{f}#16][]
     *             \_EsQueryExec[airports], indexMode[standard], query[
     * {
     *   "geo_shape":{
     *     "location":{
     *       "relation":"DISJOINT",
     *       "shape":{
     *         "type":"Circle",
     *         "radius":"50000.00000000001m",
     *         "coordinates":[12.565,55.673]
     *       }
     *     }
     *   }
     * }][_doc{f}#29], limit[5], sort[[GeoDistanceSort[field=location{f}#16, direction=ASC, lat=55.673, lon=12.565]]] estimatedRowSize[245]
     * </code>
     */
    public void testPushTopNDistanceWithFilterToSource() {
        var optimized = optimizedPlan(physicalPlan("""
            FROM airports
            | EVAL distance = ST_DISTANCE(location, TO_GEOPOINT("POINT(12.565 55.673)"))
            | WHERE distance > 50000
            | SORT distance ASC
            | LIMIT 5
            | KEEP abbrev, name, location, country, city
            """, airports));

        var project = as(optimized, ProjectExec.class);
        var topN = as(project.child(), TopNExec.class);
        var exchange = asRemoteExchange(topN.child());

        project = as(exchange.child(), ProjectExec.class);
        assertThat(names(project.projections()), contains("abbrev", "name", "location", "country", "city", "distance"));
        var extract = as(project.child(), FieldExtractExec.class);
        assertThat(names(extract.attributesToExtract()), contains("abbrev", "name", "country", "city"));
        var evalExec = as(extract.child(), EvalExec.class);
        var alias = as(evalExec.fields().get(0), Alias.class);
        assertThat(alias.name(), is("distance"));
        var stDistance = as(alias.child(), StDistance.class);
        assertThat(stDistance.left().toString(), startsWith("location"));
        extract = as(evalExec.child(), FieldExtractExec.class);
        assertThat(names(extract.attributesToExtract()), contains("location"));
        var source = source(extract.child());

        // Assert that the TopN(distance) is pushed down as geo-sort(location)
        assertThat(source.limit(), is(topN.limit()));
        Set<String> orderSet = orderAsSet(topN.order());
        Set<String> sortsSet = sortsAsSet(source.sorts(), Map.of("location", "distance"));
        assertThat(orderSet, is(sortsSet));

        // Fine-grained checks on the pushed down sort
        assertThat(source.limit(), is(l(5)));
        assertThat(source.sorts().size(), is(1));
        EsQueryExec.Sort sort = source.sorts().get(0);
        assertThat(sort.direction(), is(Order.OrderDirection.ASC));
        assertThat(name(sort.field()), is("location"));
        assertThat(sort.sortBuilder(), isA(GeoDistanceSortBuilder.class));

        var condition = as(source.query(), SpatialRelatesQuery.ShapeQueryBuilder.class);
        assertThat("Geometry field name", condition.fieldName(), equalTo("location"));
        assertThat("Spatial relationship", condition.relation(), equalTo(ShapeRelation.DISJOINT));
        assertThat("Geometry is Circle", condition.shape().type(), equalTo(ShapeType.CIRCLE));
        var circle = as(condition.shape(), Circle.class);
        assertThat("Circle center-x", circle.getX(), equalTo(12.565));
        assertThat("Circle center-y", circle.getY(), equalTo(55.673));
        assertThat("Circle radius for predicate", circle.getRadiusMeters(), closeTo(50000.0, 1e-9));
    }

    /**
     * <code>
     * ProjectExec[[abbrev{f}#14, name{f}#15, location{f}#18, country{f}#19, city{f}#20]]
     * \_TopNExec[[Order[distance{r}#4,ASC,LAST]],5[INTEGER],0]
     *   \_ExchangeExec[[abbrev{f}#14, name{f}#15, location{f}#18, country{f}#19, city{f}#20, distance{r}#4],false]
     *     \_ProjectExec[[abbrev{f}#14, name{f}#15, location{f}#18, country{f}#19, city{f}#20, distance{r}#4]]
     *       \_FieldExtractExec[abbrev{f}#14, name{f}#15, country{f}#19, city{f}#20][]
     *         \_EvalExec[[STDISTANCE(location{f}#18,[1 1 0 0 0 e1 7a 14 ae 47 21 29 40 a0 1a 2f dd 24 d6 4b 40][GEO_POINT])
     *           AS distance]]
     *           \_FieldExtractExec[location{f}#18][]
     *             \_EsQueryExec[airports], indexMode[standard], query[{
     *               "bool":{
     *                 "filter":[
     *                   {
     *                     "esql_single_value":{
     *                       "field":"scalerank",
     *                       "next":{"range":{"scalerank":{"lt":6,"boost":1.0}}},
     *                       "source":"scalerank lt 6@3:31"
     *                     }
     *                   },
     *                   {
     *                     "bool":{
     *                       "must":[
     *                         {"geo_shape":{
     *                           "location":{
     *                             "relation":"INTERSECTS",
     *                             "shape":{"type":"Circle","radius":"499999.99999999994m","coordinates":[12.565,55.673]}
     *                           }
     *                         }},
     *                         {"geo_shape":{
     *                           "location":{
     *                             "relation":"DISJOINT",
     *                             "shape":{"type":"Circle","radius":"10000.000000000002m","coordinates":[12.565,55.673]}
     *                           }
     *                         }}
     *                       ],
     *                       "boost":1.0
     *                     }
     *                   }
     *                 ],
     *                 "boost":1.0
     *               }}][_doc{f}#31], limit[5], sort[[
     *                 GeoDistanceSort[field=location{f}#18, direction=ASC, lat=55.673, lon=12.565]
     *               ]] estimatedRowSize[245]
     * </code>
     */
    public void testPushTopNDistanceWithCompoundFilterToSource() {
        var optimized = optimizedPlan(physicalPlan("""
            FROM airports
            | EVAL distance = ST_DISTANCE(location, TO_GEOPOINT("POINT(12.565 55.673)"))
            | WHERE distance < 500000 AND scalerank < 6 AND distance > 10000
            | SORT distance ASC
            | LIMIT 5
            | KEEP abbrev, name, location, country, city
            """, airports));

        var project = as(optimized, ProjectExec.class);
        var topN = as(project.child(), TopNExec.class);
        var exchange = asRemoteExchange(topN.child());

        project = as(exchange.child(), ProjectExec.class);
        assertThat(names(project.projections()), contains("abbrev", "name", "location", "country", "city", "distance"));
        var extract = as(project.child(), FieldExtractExec.class);
        assertThat(names(extract.attributesToExtract()), contains("abbrev", "name", "country", "city"));
        var evalExec = as(extract.child(), EvalExec.class);
        var alias = as(evalExec.fields().get(0), Alias.class);
        assertThat(alias.name(), is("distance"));
        var stDistance = as(alias.child(), StDistance.class);
        assertThat(stDistance.left().toString(), startsWith("location"));
        extract = as(evalExec.child(), FieldExtractExec.class);
        assertThat(names(extract.attributesToExtract()), contains("location"));
        var source = source(extract.child());

        // Assert that the TopN(distance) is pushed down as geo-sort(location)
        assertThat(source.limit(), is(topN.limit()));
        Set<String> orderSet = orderAsSet(topN.order());
        Set<String> sortsSet = sortsAsSet(source.sorts(), Map.of("location", "distance"));
        assertThat(orderSet, is(sortsSet));

        // Fine-grained checks on the pushed down sort
        assertThat(source.limit(), is(l(5)));
        assertThat(source.sorts().size(), is(1));
        EsQueryExec.Sort sort = source.sorts().get(0);
        assertThat(sort.direction(), is(Order.OrderDirection.ASC));
        assertThat(name(sort.field()), is("location"));
        assertThat(sort.sortBuilder(), isA(GeoDistanceSortBuilder.class));

        // Fine-grained checks on the pushed down query
        var bool = as(source.query(), BoolQueryBuilder.class);
        var rangeQueryBuilders = bool.filter().stream().filter(p -> p instanceof SingleValueQuery.Builder).toList();
        assertThat("Expected one range query builder", rangeQueryBuilders.size(), equalTo(1));
        assertThat(((SingleValueQuery.Builder) rangeQueryBuilders.get(0)).field(), equalTo("scalerank"));
        var filterBool = bool.filter().stream().filter(p -> p instanceof BoolQueryBuilder).toList();
        var fb = as(filterBool.get(0), BoolQueryBuilder.class);
        var shapeQueryBuilders = fb.must().stream().filter(p -> p instanceof SpatialRelatesQuery.ShapeQueryBuilder).toList();
        assertShapeQueryRange(shapeQueryBuilders, 10000.0, 500000.0);
    }

    /**
     * Tests that multiple sorts, including distance and a field, are pushed down to the source.
     * <code>
     * ProjectExec[[abbrev{f}#25, name{f}#26, location{f}#29, country{f}#30, city{f}#31, scalerank{f}#27, scale{r}#7]]
     * \_TopNExec[[
     *     Order[distance{r}#4,ASC,LAST],
     *     Order[scalerank{f}#27,ASC,LAST],
     *     Order[scale{r}#7,DESC,FIRST],
     *     Order[loc{r}#10,DESC,FIRST]
     *   ],5[INTEGER],0]
     *   \_ExchangeExec[[abbrev{f}#25, name{f}#26, location{f}#29, country{f}#30, city{f}#31, scalerank{f}#27, scale{r}#7,
     *       distance{r}#4, loc{r}#10],false]
     *     \_ProjectExec[[abbrev{f}#25, name{f}#26, location{f}#29, country{f}#30, city{f}#31, scalerank{f}#27, scale{r}#7,
     *         distance{r}#4, loc{r}#10]]
     *       \_FieldExtractExec[abbrev{f}#25, name{f}#26, country{f}#30, city{f}#31][]
     *         \_EvalExec[[
     *             STDISTANCE(location{f}#29,[1 1 0 0 0 e1 7a 14 ae 47 21 29 40 a0 1a 2f dd 24 d6 4b 40][GEO_POINT]) AS distance,
     *             10[INTEGER] - scalerank{f}#27 AS scale, TOSTRING(location{f}#29) AS loc
     *           ]]
     *           \_FieldExtractExec[location{f}#29, scalerank{f}#27][]
     *             \_EsQueryExec[airports], indexMode[standard], query[{
     *               "bool":{
     *                 "filter":[
     *                   {"esql_single_value":{"field":"scalerank","next":{...},"source":"scalerank &lt; 6@3:31"}},
     *                   {"bool":{
     *                     "must":[
     *                       {"geo_shape":{"location":{"relation":"INTERSECTS","shape":{...}}}},
     *                       {"geo_shape":{"location":{"relation":"DISJOINT","shape":{...}}}}
     *                     ],"boost":1.0}}],"boost":1.0}}][_doc{f}#44], limit[5], sort[[
     *                       GeoDistanceSort[field=location{f}#29, direction=ASC, lat=55.673, lon=12.565],
     *                       FieldSort[field=scalerank{f}#27, direction=ASC, nulls=LAST]
     *                     ]] estimatedRowSize[303]
     * </code>
     */
    public void testPushTopNDistanceAndPushableFieldWithCompoundFilterToSource() {
        var optimized = optimizedPlan(physicalPlan("""
            FROM airports
            | EVAL distance = ST_DISTANCE(location, TO_GEOPOINT("POINT(12.565 55.673)")), scale = 10 - scalerank, loc = location::string
            | WHERE distance < 500000 AND scalerank < 6 AND distance > 10000
            | SORT distance ASC, scalerank ASC, scale DESC, loc DESC
            | LIMIT 5
            | KEEP abbrev, name, location, country, city, scalerank, scale
            """, airports));

        var project = as(optimized, ProjectExec.class);
        var topN = as(project.child(), TopNExec.class);
        assertThat(topN.order().size(), is(4));
        var exchange = asRemoteExchange(topN.child());

        project = as(exchange.child(), ProjectExec.class);
        assertThat(
            names(project.projections()),
            contains("abbrev", "name", "location", "country", "city", "scalerank", "scale", "distance", "loc")
        );
        var extract = as(project.child(), FieldExtractExec.class);
        assertThat(names(extract.attributesToExtract()), contains("abbrev", "name", "country", "city"));
        var evalExec = as(extract.child(), EvalExec.class);
        var alias = as(evalExec.fields().get(0), Alias.class);
        assertThat(alias.name(), is("distance"));
        var stDistance = as(alias.child(), StDistance.class);
        assertThat(stDistance.left().toString(), startsWith("location"));
        extract = as(evalExec.child(), FieldExtractExec.class);
        assertThat(names(extract.attributesToExtract()), contains("location", "scalerank"));
        var source = source(extract.child());

        // Assert that the TopN(distance) is pushed down as geo-sort(location)
        assertThat(source.limit(), is(topN.limit()));
        Set<String> orderSet = orderAsSet(topN.order().subList(0, 2));
        Set<String> sortsSet = sortsAsSet(source.sorts(), Map.of("location", "distance"));
        assertThat(orderSet, is(sortsSet));

        // Fine-grained checks on the pushed down sort
        assertThat(source.limit(), is(l(5)));
        assertThat(source.sorts().size(), is(2));
        EsQueryExec.Sort sort = source.sorts().get(0);
        assertThat(sort.direction(), is(Order.OrderDirection.ASC));
        assertThat(name(sort.field()), is("location"));
        assertThat(sort.sortBuilder(), isA(GeoDistanceSortBuilder.class));
        sort = source.sorts().get(1);
        assertThat(sort.direction(), is(Order.OrderDirection.ASC));
        assertThat(name(sort.field()), is("scalerank"));
        assertThat(sort.sortBuilder(), isA(FieldSortBuilder.class));

        // Fine-grained checks on the pushed down query
        var bool = as(source.query(), BoolQueryBuilder.class);
        var rangeQueryBuilders = bool.filter().stream().filter(p -> p instanceof SingleValueQuery.Builder).toList();
        assertThat("Expected one range query builder", rangeQueryBuilders.size(), equalTo(1));
        assertThat(((SingleValueQuery.Builder) rangeQueryBuilders.get(0)).field(), equalTo("scalerank"));
        var filterBool = bool.filter().stream().filter(p -> p instanceof BoolQueryBuilder).toList();
        var fb = as(filterBool.get(0), BoolQueryBuilder.class);
        var shapeQueryBuilders = fb.must().stream().filter(p -> p instanceof SpatialRelatesQuery.ShapeQueryBuilder).toList();
        assertShapeQueryRange(shapeQueryBuilders, 10000.0, 500000.0);
    }

    /**
     * This test shows that if the filter contains a predicate on the same field that is sorted, we cannot push down the sort.
     * <code>
     * ProjectExec[[abbrev{f}#23, name{f}#24, location{f}#27, country{f}#28, city{f}#29, scalerank{f}#25 AS scale]]
     * \_TopNExec[[Order[distance{r}#4,ASC,LAST], Order[scalerank{f}#25,ASC,LAST]],5[INTEGER],0]
     *   \_ExchangeExec[[abbrev{f}#23, name{f}#24, location{f}#27, country{f}#28, city{f}#29, scalerank{f}#25, distance{r}#4],false]
     *     \_ProjectExec[[abbrev{f}#23, name{f}#24, location{f}#27, country{f}#28, city{f}#29, scalerank{f}#25, distance{r}#4]]
     *       \_FieldExtractExec[abbrev{f}#23, name{f}#24, country{f}#28, city{f}#29][]
     *         \_TopNExec[[Order[distance{r}#4,ASC,LAST], Order[scalerank{f}#25,ASC,LAST]],5[INTEGER],208]
     *           \_FieldExtractExec[scalerank{f}#25][]
     *             \_FilterExec[SUBSTRING(position{r}#7,1[INTEGER],5[INTEGER]) == [50 4f 49 4e 54][KEYWORD]]
     *               \_EvalExec[[
     *                   STDISTANCE(location{f}#27,[1 1 0 0 0 e1 7a 14 ae 47 21 29 40 a0 1a 2f dd 24 d6 4b 40][GEO_POINT]) AS distance,
     *                   TOSTRING(location{f}#27) AS position
     *                 ]]
     *                 \_FieldExtractExec[location{f}#27][]
     *                   \_EsQueryExec[airports], indexMode[standard], query[{
     *                     "bool":{"filter":[
     *                       {"esql_single_value":{"field":"scalerank","next":{"range":{"scalerank":{"lt":6,"boost":1.0}}},"source":...}},
     *                       {"bool":{"must":[
     *                         {"geo_shape":{"location":{"relation":"INTERSECTS","shape":{...}}}},
     *                         {"geo_shape":{"location":{"relation":"DISJOINT","shape":{...}}}}
     *                       ],"boost":1.0}}],"boost":1.0}}][_doc{f}#42], limit[], sort[] estimatedRowSize[87]
     * </code>
     */
    public void testPushTopNDistanceAndNonPushableEvalWithCompoundFilterToSource() {
        var optimized = optimizedPlan(physicalPlan("""
            FROM airports
            | EVAL distance = ST_DISTANCE(location, TO_GEOPOINT("POINT(12.565 55.673)")), position = location::keyword, scale = scalerank
            | WHERE distance < 500000 AND SUBSTRING(position, 1, 5) == "POINT" AND distance > 10000 AND scale < 6
            | SORT distance ASC, scale ASC
            | LIMIT 5
            | KEEP abbrev, name, location, country, city, scale
            """, airports));

        var project = as(optimized, ProjectExec.class);
        var topN = as(project.child(), TopNExec.class);
        assertThat(topN.order().size(), is(2));
        var exchange = asRemoteExchange(topN.child());

        project = as(exchange.child(), ProjectExec.class);
        assertThat(names(project.projections()), contains("abbrev", "name", "location", "country", "city", "scalerank", "distance"));
        var extract = as(project.child(), FieldExtractExec.class);
        assertThat(names(extract.attributesToExtract()), contains("abbrev", "name", "country", "city"));
        var topNChild = as(extract.child(), TopNExec.class);
        extract = as(topNChild.child(), FieldExtractExec.class);
        assertThat(names(extract.attributesToExtract()), contains("scalerank"));
        var filter = as(extract.child(), FilterExec.class);
        var evalExec = as(filter.child(), EvalExec.class);
        assertThat(evalExec.fields().size(), is(2));
        var aliasDistance = as(evalExec.fields().get(0), Alias.class);
        assertThat(aliasDistance.name(), is("distance"));
        var stDistance = as(aliasDistance.child(), StDistance.class);
        assertThat(stDistance.left().toString(), startsWith("location"));
        var aliasPosition = as(evalExec.fields().get(1), Alias.class);
        assertThat(aliasPosition.name(), is("position"));
        extract = as(evalExec.child(), FieldExtractExec.class);
        assertThat(names(extract.attributesToExtract()), contains("location"));
        var source = source(extract.child());

        // In this example TopN is not pushed down (we can optimize that in later work)
        assertThat(source.limit(), nullValue());
        assertThat(source.sorts(), nullValue());

        // Fine-grained checks on the pushed down query
        var bool = as(source.query(), BoolQueryBuilder.class);
        var rangeQueryBuilders = bool.filter().stream().filter(p -> p instanceof SingleValueQuery.Builder).toList();
        assertThat("Expected one range query builder", rangeQueryBuilders.size(), equalTo(1));
        assertThat(((SingleValueQuery.Builder) rangeQueryBuilders.get(0)).field(), equalTo("scalerank"));
        var filterBool = bool.filter().stream().filter(p -> p instanceof BoolQueryBuilder).toList();
        var fb = as(filterBool.get(0), BoolQueryBuilder.class);
        var shapeQueryBuilders = fb.must().stream().filter(p -> p instanceof SpatialRelatesQuery.ShapeQueryBuilder).toList();
        assertShapeQueryRange(shapeQueryBuilders, 10000.0, 500000.0);
    }

    /**
     * This test shows that if the filter contains a predicate on the same field that is sorted, we cannot push down the sort.
     * <code>
     * ProjectExec[[abbrev{f}#23, name{f}#24, location{f}#27, country{f}#28, city{f}#29, scale{r}#10]]
     * \_TopNExec[[Order[distance{r}#4,ASC,LAST], Order[scale{r}#10,ASC,LAST]],5[INTEGER],0]
     *   \_ExchangeExec[[abbrev{f}#23, name{f}#24, location{f}#27, country{f}#28, city{f}#29, scale{r}#10, distance{r}#4],false]
     *     \_ProjectExec[[abbrev{f}#23, name{f}#24, location{f}#27, country{f}#28, city{f}#29, scale{r}#10, distance{r}#4]]
     *       \_FieldExtractExec[abbrev{f}#23, name{f}#24, country{f}#28, city{f}#29][]
     *         \_TopNExec[[Order[distance{r}#4,ASC,LAST], Order[scale{r}#10,ASC,LAST]],5[INTEGER],208]
     *           \_FilterExec[
     *               SUBSTRING(position{r}#7,1[INTEGER],5[INTEGER]) == [50 4f 49 4e 54][KEYWORD]
     *               AND scale{r}#10 &gt; 3[INTEGER]
     *             ]
     *             \_EvalExec[[
     *                 STDISTANCE(location{f}#27,[1 1 0 0 0 e1 7a 14 ae 47 21 29 40 a0 1a 2f dd 24 d6 4b 40][GEO_POINT]) AS distance,
     *                 TOSTRING(location{f}#27) AS position,
     *                 10[INTEGER] - scalerank{f}#25 AS scale
     *               ]]
     *               \_FieldExtractExec[location{f}#27, scalerank{f}#25][]
     *                 \_EsQueryExec[airports], indexMode[standard], query[{
     *                   "bool":{"must":[
     *                     {"geo_shape":{"location":{"relation":"INTERSECTS","shape":{...}}}},
     *                     {"geo_shape":{"location":{"relation":"DISJOINT","shape":{...}}}}
     *                   ],"boost":1.0}}][_doc{f}#42], limit[], sort[] estimatedRowSize[91]
     * </code>
     */
    public void testPushTopNDistanceAndNonPushableEvalsWithCompoundFilterToSource() {
        var optimized = optimizedPlan(physicalPlan("""
            FROM airports
            | EVAL distance = ST_DISTANCE(location, TO_GEOPOINT("POINT(12.565 55.673)")),
                   position = location::keyword, scalerank = 10 - scalerank
            | WHERE distance < 500000 AND SUBSTRING(position, 1, 5) == "POINT" AND distance > 10000 AND scalerank > 3
            | SORT distance ASC, scalerank ASC
            | LIMIT 5
            | KEEP abbrev, name, location, country, city, scalerank
            """, airports));
        var project = as(optimized, ProjectExec.class);
        var topN = as(project.child(), TopNExec.class);
        assertThat(topN.order().size(), is(2));
        var exchange = asRemoteExchange(topN.child());

        project = as(exchange.child(), ProjectExec.class);
        assertThat(names(project.projections()), contains("abbrev", "name", "location", "country", "city", "scalerank", "distance"));
        var extract = as(project.child(), FieldExtractExec.class);
        assertThat(names(extract.attributesToExtract()), contains("abbrev", "name", "country", "city"));
        var topNChild = as(extract.child(), TopNExec.class);
        var filter = as(topNChild.child(), FilterExec.class);
        assertThat(filter.condition(), isA(And.class));
        var and = (And) filter.condition();
        assertThat(and.left(), isA(Equals.class));
        assertThat(and.right(), isA(GreaterThan.class));
        var evalExec = as(filter.child(), EvalExec.class);
        assertThat(evalExec.fields().size(), is(3));
        var aliasDistance = as(evalExec.fields().get(0), Alias.class);
        assertThat(aliasDistance.name(), is("distance"));
        var stDistance = as(aliasDistance.child(), StDistance.class);
        assertThat(stDistance.left().toString(), startsWith("location"));
        var aliasPosition = as(evalExec.fields().get(1), Alias.class);
        assertThat(aliasPosition.name(), is("position"));
        var aliasScale = as(evalExec.fields().get(2), Alias.class);
        assertThat(aliasScale.name(), is("scalerank"));
        extract = as(evalExec.child(), FieldExtractExec.class);
        assertThat(names(extract.attributesToExtract()), contains("location", "scalerank"));
        var source = source(extract.child());

        // In this example TopN is not pushed down (we can optimize that in later work)
        assertThat(source.limit(), nullValue());
        assertThat(source.sorts(), nullValue());

        // Fine-grained checks on the pushed down query, only the spatial distance gets pushed down, not the scale filter
        var bool = as(source.query(), BoolQueryBuilder.class);
        var shapeQueryBuilders = bool.must().stream().filter(p -> p instanceof SpatialRelatesQuery.ShapeQueryBuilder).toList();
        assertShapeQueryRange(shapeQueryBuilders, 10000.0, 500000.0);
    }

    /**
     * This test shows that with if the top level predicate contains a non-pushable component (eg. disjunction),
     * we should not push down the filter.
     * <code>
     * ProjectExec[[abbrev{f}#8612, name{f}#8613, location{f}#8616, country{f}#8617, city{f}#8618, scalerank{f}#8614 AS scale]]
     * \_TopNExec[[Order[distance{r}#8596,ASC,LAST], Order[scalerank{f}#8614,ASC,LAST]],5[INTEGER],0]
     *   \_ExchangeExec[[abbrev{f}#8612, name{f}#8613, location{f}#8616, country{f}#8617, city{f}#8618,
     *       scalerank{f}#8614, distance{r}#8596
     *     ],false]
     *     \_ProjectExec[[abbrev{f}#8612, name{f}#8613, location{f}#8616, country{f}#8617, city{f}#8618,
     *         scalerank{f}#8614, distance{r}#8596
     *       ]]
     *       \_FieldExtractExec[abbrev{f}#8612, name{f}#8613, country{f}#8617, city..][]
     *         \_TopNExec[[Order[distance{r}#8596,ASC,LAST], Order[scalerank{f}#8614,ASC,LAST]],5[INTEGER],208]
     *           \_FilterExec[
     *               distance{r}#8596 &lt; 500000[INTEGER]
     *               AND distance{r}#8596 &gt; 10000[INTEGER]
     *               AND scalerank{f}#8614 &lt; 6[INTEGER]
     *               OR SUBSTRING(TOSTRING(location{f}#8616),1[INTEGER],5[INTEGER]) == [50 4f 49 4e 54][KEYWORD]
     *             ]
     *             \_FieldExtractExec[scalerank{f}#8614][]
     *               \_EvalExec[[
     *                   STDISTANCE(location{f}#8616,[1 1 0 0 0 e1 7a 14 ae 47 21 29 40 a0 1a 2f dd 24 d6 4b 40][GEO_POINT]) AS distance
     *                 ]]
     *                 \_FieldExtractExec[location{f}#8616][]
     *                   \_EsQueryExec[airports], indexMode[standard], query[][_doc{f}#8630], limit[], sort[] estimatedRowSize[37]
     * </code>
     */
    public void testPushTopNDistanceWithCompoundFilterToSourceAndDisjunctiveNonPushableEval() {
        var optimized = optimizedPlan(physicalPlan("""
            FROM airports
            | EVAL distance = ST_DISTANCE(location, TO_GEOPOINT("POINT(12.565 55.673)")), scale = scalerank
            | WHERE distance < 500000 AND distance > 10000 AND scale < 6 OR SUBSTRING(location::keyword, 1, 5) == "POINT"
            | SORT distance ASC, scale ASC
            | LIMIT 5
            | KEEP abbrev, name, location, country, city, scale
            """, airports));

        var project = as(optimized, ProjectExec.class);
        var topN = as(project.child(), TopNExec.class);
        assertThat(topN.order().size(), is(2));
        var exchange = asRemoteExchange(topN.child());

        project = as(exchange.child(), ProjectExec.class);
        assertThat(names(project.projections()), contains("abbrev", "name", "location", "country", "city", "scalerank", "distance"));
        var extract = as(project.child(), FieldExtractExec.class);
        assertThat(names(extract.attributesToExtract()), contains("abbrev", "name", "country", "city"));
        var topNChild = as(extract.child(), TopNExec.class);
        var filter = as(topNChild.child(), FilterExec.class);
        assertThat(filter.condition(), isA(Or.class));
        var filterOr = (Or) filter.condition();
        assertThat(filterOr.left(), isA(And.class));
        assertThat(filterOr.right(), isA(Equals.class));
        extract = as(filter.child(), FieldExtractExec.class);
        assertThat(names(extract.attributesToExtract()), contains("scalerank"));
        var evalExec = as(extract.child(), EvalExec.class);
        assertThat(evalExec.fields().size(), is(1));
        var aliasDistance = as(evalExec.fields().get(0), Alias.class);
        assertThat(aliasDistance.name(), is("distance"));
        var stDistance = as(aliasDistance.child(), StDistance.class);
        assertThat(stDistance.left().toString(), startsWith("location"));
        extract = as(evalExec.child(), FieldExtractExec.class);
        assertThat(names(extract.attributesToExtract()), contains("location"));
        var source = source(extract.child());

        // In this example neither TopN not filter is pushed down
        assertThat(source.limit(), nullValue());
        assertThat(source.sorts(), nullValue());
        assertThat(source.query(), nullValue());
    }

    /**
     * <code>
     * ProjectExec[[abbrev{f}#15, name{f}#16, location{f}#19, country{f}#20, city{f}#21]]
     * \_TopNExec[[Order[scalerank{f}#17,ASC,LAST], Order[distance{r}#4,ASC,LAST]],15[INTEGER],0]
     *   \_ExchangeExec[[abbrev{f}#15, name{f}#16, location{f}#19, country{f}#20, city{f}#21, scalerank{f}#17, distance{r}#4],false]
     *     \_ProjectExec[[abbrev{f}#15, name{f}#16, location{f}#19, country{f}#20, city{f}#21, scalerank{f}#17, distance{r}#4]]
     *       \_FieldExtractExec[abbrev{f}#15, name{f}#16, country{f}#20, city{f}#21, ..][]
     *         \_EvalExec[[STDISTANCE(location{f}#19,[1 1 0 0 0 e1 7a 14 ae 47 21 29 40 a0 1a 2f dd 24 d6 4b 40][GEO_POINT])
     *           AS distance]]
     *           \_FieldExtractExec[location{f}#19][]
     *             \_EsQueryExec[airports], indexMode[standard], query[{
     *               "bool":{
     *                 "filter":[
     *                   {"esql_single_value":{"field":"scalerank",...,"source":"scalerank lt 6@3:31"}},
     *                   {"bool":{"must":[
     *                     {"geo_shape":{"location":{"relation":"INTERSECTS","shape":{...}}}},
     *                     {"geo_shape":{"location":{"relation":"DISJOINT","shape":{...}}}}
     *                   ],"boost":1.0}}
     *                 ],"boost":1.0
     *               }
     *             }][_doc{f}#32], limit[], sort[[
     *               FieldSort[field=scalerank{f}#17, direction=ASC, nulls=LAST],
     *               GeoDistanceSort[field=location{f}#19, direction=ASC, lat=55.673, lon=12.565]
     *             ]] estimatedRowSize[37]
     * </code>
     */
    public void testPushCompoundTopNDistanceWithCompoundFilterToSource() {
        var optimized = optimizedPlan(physicalPlan("""
            FROM airports
            | EVAL distance = ST_DISTANCE(location, TO_GEOPOINT("POINT(12.565 55.673)"))
            | WHERE distance < 500000 AND scalerank < 6 AND distance > 10000
            | SORT scalerank, distance
            | LIMIT 15
            | KEEP abbrev, name, location, country, city
            """, airports));

        var project = as(optimized, ProjectExec.class);
        assertThat(names(project.projections()), contains("abbrev", "name", "location", "country", "city"));
        var topN = as(project.child(), TopNExec.class);
        var exchange = asRemoteExchange(topN.child());

        project = as(exchange.child(), ProjectExec.class);
        assertThat(names(project.projections()), contains("abbrev", "name", "location", "country", "city", "scalerank", "distance"));
        var extract = as(project.child(), FieldExtractExec.class);
        assertThat(names(extract.attributesToExtract()), contains("abbrev", "name", "country", "city", "scalerank"));
        var evalExec = as(extract.child(), EvalExec.class);
        var alias = as(evalExec.fields().get(0), Alias.class);
        assertThat(alias.name(), is("distance"));
        var stDistance = as(alias.child(), StDistance.class);
        assertThat(stDistance.left().toString(), startsWith("location"));
        extract = as(evalExec.child(), FieldExtractExec.class);
        assertThat(names(extract.attributesToExtract()), contains("location"));
        var source = source(extract.child());

        // Assert that the TopN(distance) is pushed down as geo-sort(location)
        assertThat(source.limit(), is(topN.limit()));
        Set<String> orderSet = orderAsSet(topN.order());
        Set<String> sortsSet = sortsAsSet(source.sorts(), Map.of("location", "distance"));
        assertThat(orderSet, is(sortsSet));

        // Fine-grained checks on the pushed down sort
        assertThat(source.limit(), is(l(15)));
        assertThat(source.sorts().size(), is(2));
        EsQueryExec.Sort fieldSort = source.sorts().get(0);
        assertThat(fieldSort.direction(), is(Order.OrderDirection.ASC));
        assertThat(name(fieldSort.field()), is("scalerank"));
        assertThat(fieldSort.sortBuilder(), isA(FieldSortBuilder.class));
        EsQueryExec.Sort distSort = source.sorts().get(1);
        assertThat(distSort.direction(), is(Order.OrderDirection.ASC));
        assertThat(name(distSort.field()), is("location"));
        assertThat(distSort.sortBuilder(), isA(GeoDistanceSortBuilder.class));

        // Fine-grained checks on the pushed down query
        var bool = as(source.query(), BoolQueryBuilder.class);
        var rangeQueryBuilders = bool.filter().stream().filter(p -> p instanceof SingleValueQuery.Builder).toList();
        assertThat("Expected one range query builder", rangeQueryBuilders.size(), equalTo(1));
        assertThat(((SingleValueQuery.Builder) rangeQueryBuilders.get(0)).field(), equalTo("scalerank"));
        var filterBool = bool.filter().stream().filter(p -> p instanceof BoolQueryBuilder).toList();
        var fb = as(filterBool.get(0), BoolQueryBuilder.class);
        var shapeQueryBuilders = fb.must().stream().filter(p -> p instanceof SpatialRelatesQuery.ShapeQueryBuilder).toList();
        assertShapeQueryRange(shapeQueryBuilders, 10000.0, 500000.0);
    }

    /**
     * <code>
     * TopNExec[[Order[scalerank{f}#15,ASC,LAST], Order[distance{r}#7,ASC,LAST]],15[INTEGER],0]
     * \_ExchangeExec[[abbrev{f}#13, city{f}#19, city_location{f}#20, country{f}#18, location{f}#17, name{f}#14, scalerank{f}#15,
     *     type{f}#16, poi{r}#3, distance{r}#7],false]
     *   \_ProjectExec[[abbrev{f}#13, city{f}#19, city_location{f}#20, country{f}#18, location{f}#17, name{f}#14, scalerank{f}#15,
     *       type{f}#16, poi{r}#3, distance{r}#7]]
     *     \_FieldExtractExec[abbrev{f}#13, city{f}#19, city_location{f}#20, coun..][]
     *       \_EvalExec[[
     *           [1 1 0 0 0 e1 7a 14 ae 47 21 29 40 a0 1a 2f dd 24 d6 4b 40][GEO_POINT] AS poi,
     *           STDISTANCE(location{f}#17,[1 1 0 0 0 e1 7a 14 ae 47 21 29 40 a0 1a 2f dd 24 d6 4b 40][GEO_POINT]) AS distance
     *         ]]
     *         \_FieldExtractExec[location{f}#17][]
     *           \_EsQueryExec[airports], indexMode[standard], query[{
     *             "bool":{
     *               "filter":[
     *                 {"esql_single_value":{"field":"scalerank",...,"source":"scalerank lt 6@4:31"}},
     *                 {"bool":{"must":[
     *                   {"geo_shape":{"location":{"relation":"INTERSECTS","shape":{...}}}},
     *                   {"geo_shape":{"location":{"relation":"DISJOINT","shape":{...}}}}
     *                 ],"boost":1.0}}
     *               ],"boost":1.0
     *             }
     *           }][_doc{f}#31], limit[15], sort[[
     *             FieldSort[field=scalerank{f}#15, direction=ASC, nulls=LAST],
     *             GeoDistanceSort[field=location{f}#17, direction=ASC, lat=55.673, lon=12.565]
     *           ]] estimatedRowSize[341]
     * </code>
     */
    public void testPushCompoundTopNDistanceWithCompoundFilterAndCompoundEvalToSource() {
        var optimized = optimizedPlan(physicalPlan("""
            FROM airports
            | EVAL poi = TO_GEOPOINT("POINT(12.565 55.673)")
            | EVAL distance = ST_DISTANCE(location, poi)
            | WHERE distance < 500000 AND scalerank < 6 AND distance > 10000
            | SORT scalerank, distance
            | LIMIT 15
            """, airports));

        var topN = as(optimized, TopNExec.class);
        var exchange = asRemoteExchange(topN.child());

        var project = as(exchange.child(), ProjectExec.class);
        assertThat(
            names(project.projections()),
            containsInAnyOrder("abbrev", "name", "type", "location", "country", "city", "city_location", "scalerank", "poi", "distance")
        );
        var extract = as(project.child(), FieldExtractExec.class);
        assertThat(
            names(extract.attributesToExtract()),
            containsInAnyOrder("abbrev", "name", "type", "country", "city", "city_location", "scalerank")
        );
        var evalExec = as(extract.child(), EvalExec.class);
        assertThat(evalExec.fields().size(), is(2));
        var alias1 = as(evalExec.fields().get(0), Alias.class);
        assertThat(alias1.name(), is("poi"));
        var poi = as(alias1.child(), Literal.class);
        assertThat(poi.fold(), instanceOf(BytesRef.class));
        var alias2 = as(evalExec.fields().get(1), Alias.class);
        assertThat(alias2.name(), is("distance"));
        var stDistance = as(alias2.child(), StDistance.class);
        var location = as(stDistance.left(), FieldAttribute.class);
        assertThat(location.fieldName(), is("location"));
        var poiRef = as(stDistance.right(), Literal.class);
        assertThat(poiRef.fold(), instanceOf(BytesRef.class));
        assertThat(poiRef.fold().toString(), is(poi.fold().toString()));
        extract = as(evalExec.child(), FieldExtractExec.class);
        assertThat(names(extract.attributesToExtract()), contains("location"));
        var source = source(extract.child());

        // Assert that the TopN(distance) is pushed down as geo-sort(location)
        assertThat(source.limit(), is(topN.limit()));
        Set<String> orderSet = orderAsSet(topN.order());
        Set<String> sortsSet = sortsAsSet(source.sorts(), Map.of("location", "distance"));
        assertThat(orderSet, is(sortsSet));

        // Fine-grained checks on the pushed down sort
        assertThat(source.limit(), is(l(15)));
        assertThat(source.sorts().size(), is(2));
        EsQueryExec.Sort fieldSort = source.sorts().get(0);
        assertThat(fieldSort.direction(), is(Order.OrderDirection.ASC));
        assertThat(name(fieldSort.field()), is("scalerank"));
        assertThat(fieldSort.sortBuilder(), isA(FieldSortBuilder.class));
        EsQueryExec.Sort distSort = source.sorts().get(1);
        assertThat(distSort.direction(), is(Order.OrderDirection.ASC));
        assertThat(name(distSort.field()), is("location"));
        assertThat(distSort.sortBuilder(), isA(GeoDistanceSortBuilder.class));

        // Fine-grained checks on the pushed down query
        var bool = as(source.query(), BoolQueryBuilder.class);
        var rangeQueryBuilders = bool.filter().stream().filter(p -> p instanceof SingleValueQuery.Builder).toList();
        assertThat("Expected one range query builder", rangeQueryBuilders.size(), equalTo(1));
        assertThat(((SingleValueQuery.Builder) rangeQueryBuilders.get(0)).field(), equalTo("scalerank"));
        var filterBool = bool.filter().stream().filter(p -> p instanceof BoolQueryBuilder).toList();
        var fb = as(filterBool.get(0), BoolQueryBuilder.class);
        var shapeQueryBuilders = fb.must().stream().filter(p -> p instanceof SpatialRelatesQuery.ShapeQueryBuilder).toList();
        assertShapeQueryRange(shapeQueryBuilders, 10000.0, 500000.0);
    }

    public void testPushCompoundTopNDistanceWithDeeplyNestedCompoundEvalToSource() {
        var optimized = optimizedPlan(physicalPlan("""
            FROM airports
            | EVAL poi = TO_GEOPOINT("POINT(12.565 55.673)")
            | EVAL poi2 = poi, poi3 = poi2
            | EVAL loc2 = location
            | EVAL loc3 = loc2
            | EVAL dist = ST_DISTANCE(loc3, poi3)
            | EVAL distance = dist
            | SORT scalerank, distance
            | LIMIT 15
            """, airports));

        var topN = as(optimized, TopNExec.class);
        var exchange = asRemoteExchange(topN.child());

        var project = as(exchange.child(), ProjectExec.class);
        assertThat(
            names(project.projections()),
            containsInAnyOrder(
                "abbrev",
                "name",
                "type",
                "location",
                "country",
                "city",
                "city_location",
                "scalerank",
                "poi",
                "poi2",
                "poi3",
                "loc2",
                "loc3",
                "dist",
                "distance"
            )
        );
        var extract = as(project.child(), FieldExtractExec.class);
        assertThat(
            names(extract.attributesToExtract()),
            containsInAnyOrder("abbrev", "name", "type", "country", "city", "city_location", "scalerank")
        );
        var evalExec = as(extract.child(), EvalExec.class);
        assertThat(evalExec.fields().size(), is(7));
        var alias1 = as(evalExec.fields().get(0), Alias.class);
        assertThat(alias1.name(), is("poi"));
        var poi = as(alias1.child(), Literal.class);
        assertThat(poi.fold(), instanceOf(BytesRef.class));
        var alias4 = as(evalExec.fields().get(3), Alias.class);
        assertThat(alias4.name(), is("loc2"));
        as(alias4.child(), FieldAttribute.class);
        var alias5 = as(evalExec.fields().get(4), Alias.class);
        assertThat(alias5.name(), is("loc3"));
        as(alias5.child(), ReferenceAttribute.class);
        var alias6 = as(evalExec.fields().get(5), Alias.class);
        assertThat(alias6.name(), is("dist"));
        var stDistance = as(alias6.child(), StDistance.class);
        var refLocation = as(stDistance.left(), ReferenceAttribute.class);
        assertThat(refLocation.name(), is("loc3"));
        var poiRef = as(stDistance.right(), Literal.class);
        assertThat(poiRef.fold(), instanceOf(BytesRef.class));
        assertThat(poiRef.fold().toString(), is(poi.fold().toString()));
        var alias7 = as(evalExec.fields().get(6), Alias.class);
        assertThat(alias7.name(), is("distance"));
        as(alias7.child(), ReferenceAttribute.class);
        extract = as(evalExec.child(), FieldExtractExec.class);
        assertThat(names(extract.attributesToExtract()), contains("location"));
        var source = source(extract.child());

        // Assert that the TopN(distance) is pushed down as geo-sort(location)
        assertThat(source.limit(), is(topN.limit()));
        Set<String> orderSet = orderAsSet(topN.order());
        Set<String> sortsSet = sortsAsSet(source.sorts(), Map.of("location", "distance"));
        assertThat(orderSet, is(sortsSet));

        // Fine-grained checks on the pushed down sort
        assertThat(source.limit(), is(l(15)));
        assertThat(source.sorts().size(), is(2));
        EsQueryExec.Sort fieldSort = source.sorts().get(0);
        assertThat(fieldSort.direction(), is(Order.OrderDirection.ASC));
        assertThat(name(fieldSort.field()), is("scalerank"));
        assertThat(fieldSort.sortBuilder(), isA(FieldSortBuilder.class));
        EsQueryExec.Sort distSort = source.sorts().get(1);
        assertThat(distSort.direction(), is(Order.OrderDirection.ASC));
        assertThat(name(distSort.field()), is("location"));
        assertThat(distSort.sortBuilder(), isA(GeoDistanceSortBuilder.class));

        // No filter is pushed down
        assertThat(source.query(), nullValue());
    }

    /**
     * TopNExec[[Order[scalerank{f}#15,ASC,LAST], Order[distance{r}#7,ASC,LAST]],15[INTEGER],0]
     * \_ExchangeExec[[abbrev{f}#13, city{f}#19, city_location{f}#20, country{f}#18, location{f}#17, name{f}#14, scalerank{f}#15,
     *     type{f}#16, poi{r}#3, distance{r}#7],false]
     *   \_ProjectExec[[abbrev{f}#13, city{f}#19, city_location{f}#20, country{f}#18, location{f}#17, name{f}#14, scalerank{f}#15,
     *       type{f}#16, poi{r}#3, distance{r}#7]]
     *     \_FieldExtractExec[abbrev{f}#13, city{f}#19, city_location{f}#20, coun..][]
     *       \_EvalExec[[
     *           [1 1 0 0 0 e1 7a 14 ae 47 21 29 40 a0 1a 2f dd 24 d6 4b 40][GEO_POINT] AS poi,
     *           STDISTANCE(location{f}#17,[1 1 0 0 0 e1 7a 14 ae 47 21 29 40 a0 1a 2f dd 24 d6 4b 40][GEO_POINT]) AS distance]
     *         ]
     *         \_FieldExtractExec[location{f}#17][]
     *           \_EsQueryExec[airports], indexMode[standard], query[{"bool":{
     *             "filter":[
     *               {"esql_single_value":{"field":"scalerank","next":{"range":{...}},"source":"scalerank lt 6@4:31"}},
     *               {"bool":{"must":[
     *                 {"geo_shape":{"location":{"relation":"INTERSECTS","shape":{...}}}},
     *                 {"geo_shape":{"location":{"relation":"DISJOINT","shape":{...}}}}
     *               ],"boost":1.0}}
     *             ],"boost":1.0
     *           }}][_doc{f}#31], limit[15], sort[[
     *             FieldSort[field=scalerank{f}#15, direction=ASC, nulls=LAST],
     *             GeoDistanceSort[field=location{f}#17, direction=ASC, lat=55.673, lon=12.565]
     *           ]] estimatedRowSize[341]
     */
    public void testPushCompoundTopNDistanceWithCompoundFilterAndNestedCompoundEvalToSource() {
        var optimized = optimizedPlan(physicalPlan("""
            FROM airports
            | EVAL poi = TO_GEOPOINT("POINT(12.565 55.673)")
            | EVAL distance = ST_DISTANCE(location, poi)
            | WHERE distance < 500000 AND scalerank < 6 AND distance > 10000
            | SORT scalerank, distance
            | LIMIT 15
            """, airports));

        var topN = as(optimized, TopNExec.class);
        var exchange = asRemoteExchange(topN.child());

        var project = as(exchange.child(), ProjectExec.class);
        assertThat(
            names(project.projections()),
            containsInAnyOrder("abbrev", "name", "type", "location", "country", "city", "city_location", "scalerank", "poi", "distance")
        );
        var extract = as(project.child(), FieldExtractExec.class);
        assertThat(
            names(extract.attributesToExtract()),
            containsInAnyOrder("abbrev", "name", "type", "country", "city", "city_location", "scalerank")
        );
        var evalExec = as(extract.child(), EvalExec.class);
        assertThat(evalExec.fields().size(), is(2));
        var alias1 = as(evalExec.fields().get(0), Alias.class);
        assertThat(alias1.name(), is("poi"));
        var poi = as(alias1.child(), Literal.class);
        assertThat(poi.fold(), instanceOf(BytesRef.class));
        var alias2 = as(evalExec.fields().get(1), Alias.class);
        assertThat(alias2.name(), is("distance"));
        var stDistance = as(alias2.child(), StDistance.class);
        var location = as(stDistance.left(), FieldAttribute.class);
        assertThat(location.fieldName(), is("location"));
        var poiRef = as(stDistance.right(), Literal.class);
        assertThat(poiRef.fold(), instanceOf(BytesRef.class));
        assertThat(poiRef.fold().toString(), is(poi.fold().toString()));
        extract = as(evalExec.child(), FieldExtractExec.class);
        assertThat(names(extract.attributesToExtract()), contains("location"));
        var source = source(extract.child());

        // Assert that the TopN(distance) is pushed down as geo-sort(location)
        assertThat(source.limit(), is(topN.limit()));
        Set<String> orderSet = orderAsSet(topN.order());
        Set<String> sortsSet = sortsAsSet(source.sorts(), Map.of("location", "distance"));
        assertThat(orderSet, is(sortsSet));

        // Fine-grained checks on the pushed down sort
        assertThat(source.limit(), is(l(15)));
        assertThat(source.sorts().size(), is(2));
        EsQueryExec.Sort fieldSort = source.sorts().get(0);
        assertThat(fieldSort.direction(), is(Order.OrderDirection.ASC));
        assertThat(name(fieldSort.field()), is("scalerank"));
        assertThat(fieldSort.sortBuilder(), isA(FieldSortBuilder.class));
        EsQueryExec.Sort distSort = source.sorts().get(1);
        assertThat(distSort.direction(), is(Order.OrderDirection.ASC));
        assertThat(name(distSort.field()), is("location"));
        assertThat(distSort.sortBuilder(), isA(GeoDistanceSortBuilder.class));

        // Fine-grained checks on the pushed down query
        var bool = as(source.query(), BoolQueryBuilder.class);
        var rangeQueryBuilders = bool.filter().stream().filter(p -> p instanceof SingleValueQuery.Builder).toList();
        assertThat("Expected one range query builder", rangeQueryBuilders.size(), equalTo(1));
        assertThat(((SingleValueQuery.Builder) rangeQueryBuilders.get(0)).field(), equalTo("scalerank"));
        var filterBool = bool.filter().stream().filter(p -> p instanceof BoolQueryBuilder).toList();
        var fb = as(filterBool.get(0), BoolQueryBuilder.class);
        var shapeQueryBuilders = fb.must().stream().filter(p -> p instanceof SpatialRelatesQuery.ShapeQueryBuilder).toList();
        assertShapeQueryRange(shapeQueryBuilders, 10000.0, 500000.0);
    }

    private Set<String> orderAsSet(List<Order> sorts) {
        return sorts.stream().map(o -> ((Attribute) o.child()).name() + "->" + o.direction()).collect(Collectors.toSet());
    }

    private Set<String> sortsAsSet(List<EsQueryExec.Sort> sorts, Map<String, String> fieldMap) {
        return sorts.stream()
            .map(s -> fieldMap.getOrDefault(s.field().name(), s.field().name()) + "->" + s.direction())
            .collect(Collectors.toSet());
    }

    private void assertShapeQueryRange(List<QueryBuilder> shapeQueryBuilders, double min, double max) {
        assertThat("Expected two shape query builders", shapeQueryBuilders.size(), equalTo(2));
        var relationStats = new HashMap<ShapeRelation, Integer>();
        for (var builder : shapeQueryBuilders) {
            var condition = as(builder, SpatialRelatesQuery.ShapeQueryBuilder.class);
            var expected = condition.relation() == ShapeRelation.INTERSECTS ? max : min;
            relationStats.compute(condition.relation(), (r, c) -> c == null ? 1 : c + 1);
            assertThat("Geometry field name", condition.fieldName(), equalTo("location"));
            assertThat("Geometry is Circle", condition.shape().type(), equalTo(ShapeType.CIRCLE));
            var circle = as(condition.shape(), Circle.class);
            assertThat("Circle center-x", circle.getX(), equalTo(12.565));
            assertThat("Circle center-y", circle.getY(), equalTo(55.673));
            assertThat("Circle radius for shape relation " + condition.relation(), circle.getRadiusMeters(), closeTo(expected, 1e-9));
        }
        assertThat("Expected one INTERSECTS and one DISJOINT", relationStats.size(), equalTo(2));
        assertThat("Expected one INTERSECTS", relationStats.get(ShapeRelation.INTERSECTS), equalTo(1));
        assertThat("Expected one DISJOINT", relationStats.get(ShapeRelation.DISJOINT), equalTo(1));
    }

    private record ExpectedComparison(Class<? extends EsqlBinaryComparison> comp, double value) {
        ShapeRelation shapeRelation() {
            return comp.getSimpleName().startsWith("GreaterThan") ? ShapeRelation.DISJOINT : ShapeRelation.INTERSECTS;
        }

        static ExpectedComparison from(String op, boolean reverse, double value) {
            double up = Math.nextUp(value);
            double down = Math.nextDown(value);
            return switch (op) {
                case "<" -> reverse ? from(GreaterThan.class, up) : from(LessThan.class, down);
                case "<=" -> reverse ? from(GreaterThanOrEqual.class, value) : from(LessThanOrEqual.class, value);
                case ">" -> reverse ? from(LessThan.class, down) : from(GreaterThan.class, up);
                case ">=" -> reverse ? from(LessThanOrEqual.class, value) : from(GreaterThanOrEqual.class, value);
                default -> from(Equals.class, value);
            };
        }

        static ExpectedComparison from(Class<? extends EsqlBinaryComparison> comp, double value) {
            return new ExpectedComparison(comp, value);
        }
    }

    public void testPushCartesianSpatialIntersectsToSource() {
        for (String query : new String[] { """
            FROM airports_web
            | WHERE ST_INTERSECTS(
                location,
                TO_CARTESIANSHAPE("POLYGON((4700000 1600000, 4800000 1600000, 4800000 1700000, 4700000 1700000, 4700000 1600000))")
              )
            """, """
            FROM airports_web
            | WHERE ST_INTERSECTS(
                TO_CARTESIANSHAPE("POLYGON((4700000 1600000, 4800000 1600000, 4800000 1700000, 4700000 1700000, 4700000 1600000))"),
                location
              )
            """ }) {

            var plan = this.physicalPlan(query, airportsWeb);
            var limit = as(plan, LimitExec.class);
            var exchange = as(limit.child(), ExchangeExec.class);
            var fragment = as(exchange.child(), FragmentExec.class);
            var limit2 = as(fragment.fragment(), Limit.class);
            var filter = as(limit2.child(), Filter.class);
            assertThat("filter contains ST_INTERSECTS", filter.condition(), instanceOf(SpatialIntersects.class));

            var optimized = optimizedPlan(plan);
            var topLimit = as(optimized, LimitExec.class);
            exchange = as(topLimit.child(), ExchangeExec.class);
            var project = as(exchange.child(), ProjectExec.class);
            var fieldExtract = as(project.child(), FieldExtractExec.class);
            var source = source(fieldExtract.child());
            var condition = as(source.query(), SpatialRelatesQuery.ShapeQueryBuilder.class);
            assertThat("Geometry field name", condition.fieldName(), equalTo("location"));
            assertThat("Spatial relationship", condition.relation(), equalTo(ShapeRelation.INTERSECTS));
            assertThat("Geometry is Polygon", condition.shape().type(), equalTo(ShapeType.POLYGON));
            var polygon = as(condition.shape(), Polygon.class);
            assertThat("Polygon shell length", polygon.getPolygon().length(), equalTo(5));
            assertThat("Polygon holes", polygon.getNumberOfHoles(), equalTo(0));
        }
    }

    public void testPushCartesianSpatialIntersectsShapeToSource() {
        for (String query : new String[] { """
            FROM countriesBboxWeb
            | WHERE ST_INTERSECTS(
                shape,
                TO_CARTESIANSHAPE(
                  "POLYGON((4700000 1600000, 4800000 1600000, 4800000 1700000, 4700000 1700000, 4700000 1600000))"
                )
              )
            """, """
            FROM countriesBboxWeb
            | WHERE ST_INTERSECTS(
                TO_CARTESIANSHAPE(
                  "POLYGON((4700000 1600000, 4800000 1600000, 4800000 1700000, 4700000 1700000, 4700000 1600000))"
                ),
                shape
              )
            """ }) {

            var plan = this.physicalPlan(query, countriesBboxWeb);

            var limit = as(plan, LimitExec.class);
            var exchange = as(limit.child(), ExchangeExec.class);
            var fragment = as(exchange.child(), FragmentExec.class);
            var limit2 = as(fragment.fragment(), Limit.class);
            var filter = as(limit2.child(), Filter.class);
            assertThat("filter contains ST_INTERSECTS", filter.condition(), instanceOf(SpatialIntersects.class));

            var optimized = optimizedPlan(plan);
            var topLimit = as(optimized, LimitExec.class);
            exchange = as(topLimit.child(), ExchangeExec.class);
            var project = as(exchange.child(), ProjectExec.class);
            var fieldExtract = as(project.child(), FieldExtractExec.class);
            var source = source(fieldExtract.child());
            var condition = as(source.query(), SpatialRelatesQuery.ShapeQueryBuilder.class);
            assertThat("Geometry field name", condition.fieldName(), equalTo("shape"));
            assertThat("Spatial relationship", condition.relation(), equalTo(ShapeRelation.INTERSECTS));
            assertThat("Geometry is Polygon", condition.shape().type(), equalTo(ShapeType.POLYGON));
            var polygon = as(condition.shape(), Polygon.class);
            assertThat("Polygon shell length", polygon.getPolygon().length(), equalTo(5));
            assertThat("Polygon holes", polygon.getNumberOfHoles(), equalTo(0));
        }
    }

    public void testEnrichBeforeAggregation() {
        {
            var plan = physicalPlan("""
                from test
                | eval employee_id = to_str(emp_no)
                | ENRICH _any:departments
                | STATS size=count(*) BY department""");
            var limit = as(plan, LimitExec.class);
            var finalAggs = as(limit.child(), AggregateExec.class);
            assertThat(finalAggs.getMode(), equalTo(FINAL));
            var exchange = as(finalAggs.child(), ExchangeExec.class);
            var fragment = as(exchange.child(), FragmentExec.class);
            var partialAggs = as(fragment.fragment(), Aggregate.class);
            var enrich = as(partialAggs.child(), Enrich.class);
            assertThat(enrich.mode(), equalTo(Enrich.Mode.ANY));
            assertThat(enrich.concreteIndices(), equalTo(Map.of("", ".enrich-departments-1", "cluster_1", ".enrich-departments-2")));
            var eval = as(enrich.child(), Eval.class);
            as(eval.child(), EsRelation.class);
        }
        {
            var plan = physicalPlan("""
                from test
                | eval employee_id = to_str(emp_no)
                | ENRICH _coordinator:departments
                | STATS size=count(*) BY department""");
            var limit = as(plan, LimitExec.class);
            var finalAggs = as(limit.child(), AggregateExec.class);
            assertThat(finalAggs.getMode(), equalTo(FINAL));
            var partialAggs = as(finalAggs.child(), AggregateExec.class);
            assertThat(partialAggs.getMode(), equalTo(INITIAL));
            var enrich = as(partialAggs.child(), EnrichExec.class);
            assertThat(enrich.mode(), equalTo(Enrich.Mode.COORDINATOR));
            assertThat(enrich.concreteIndices(), equalTo(Map.of("", ".enrich-departments-3")));
            var exchange = as(enrich.child(), ExchangeExec.class);
            var fragment = as(exchange.child(), FragmentExec.class);
            var eval = as(fragment.fragment(), Eval.class);
            as(eval.child(), EsRelation.class);
        }
        {
            var plan = physicalPlan("""
                from test
                | eval employee_id = to_str(emp_no)
                | ENRICH _remote:departments
                | STATS size=count(*) BY department""");
            var limit = as(plan, LimitExec.class);
            var finalAggs = as(limit.child(), AggregateExec.class);
            assertThat(finalAggs.getMode(), equalTo(FINAL));
            var exchange = as(finalAggs.child(), ExchangeExec.class);
            var fragment = as(exchange.child(), FragmentExec.class);
            var partialAggs = as(fragment.fragment(), Aggregate.class);
            var enrich = as(partialAggs.child(), Enrich.class);
            assertThat(enrich.mode(), equalTo(Enrich.Mode.REMOTE));
            assertThat(enrich.concreteIndices(), equalTo(Map.of("cluster_1", ".enrich-departments-2")));
            var eval = as(enrich.child(), Eval.class);
            as(eval.child(), EsRelation.class);
        }
    }

    public void testEnrichAfterAggregation() {
        {
            var plan = physicalPlan("""
                from test
                | STATS size=count(*) BY emp_no
                | eval employee_id = to_str(emp_no)
                | ENRICH _any:departments
                """);
            var enrich = as(plan, EnrichExec.class);
            assertThat(enrich.mode(), equalTo(Enrich.Mode.ANY));
            assertThat(enrich.concreteIndices(), equalTo(Map.of("", ".enrich-departments-1", "cluster_1", ".enrich-departments-2")));
            var eval = as(enrich.child(), EvalExec.class);
            var limit = as(eval.child(), LimitExec.class);
            var finalAggs = as(limit.child(), AggregateExec.class);
            assertThat(finalAggs.getMode(), equalTo(FINAL));
            var exchange = as(finalAggs.child(), ExchangeExec.class);
            var fragment = as(exchange.child(), FragmentExec.class);
            var partialAggs = as(fragment.fragment(), Aggregate.class);
            as(partialAggs.child(), EsRelation.class);
        }
        {
            var plan = physicalPlan("""
                from test
                | STATS size=count(*) BY emp_no
                | eval employee_id = to_str(emp_no)
                | ENRICH _coordinator:departments
                """);
            var enrich = as(plan, EnrichExec.class);
            assertThat(enrich.mode(), equalTo(Enrich.Mode.COORDINATOR));
            assertThat(enrich.concreteIndices(), equalTo(Map.of("", ".enrich-departments-3")));
            var eval = as(enrich.child(), EvalExec.class);
            var limit = as(eval.child(), LimitExec.class);
            var finalAggs = as(limit.child(), AggregateExec.class);
            assertThat(finalAggs.getMode(), equalTo(FINAL));
            var exchange = as(finalAggs.child(), ExchangeExec.class);
            var fragment = as(exchange.child(), FragmentExec.class);
            var partialAggs = as(fragment.fragment(), Aggregate.class);
            as(partialAggs.child(), EsRelation.class);
        }
    }

    public void testAggThenEnrichRemote() {
        var error = expectThrows(VerificationException.class, () -> physicalPlan("""
            from test
            | STATS size=count(*) BY emp_no
            | eval employee_id = to_str(emp_no)
            | ENRICH _remote:departments
            """));
        assertThat(error.getMessage(), containsString("line 4:3: ENRICH with remote policy can't be executed after STATS"));
    }

    public void testEnrichBeforeLimit() {
        {
            var plan = physicalPlan("""
                FROM test
                | EVAL employee_id = to_str(emp_no)
                | ENRICH _any:departments
                | LIMIT 10""");
            var enrich = as(plan, EnrichExec.class);
            assertThat(enrich.mode(), equalTo(Enrich.Mode.ANY));
            assertThat(enrich.concreteIndices(), equalTo(Map.of("", ".enrich-departments-1", "cluster_1", ".enrich-departments-2")));
            var eval = as(enrich.child(), EvalExec.class);
            var finalLimit = as(eval.child(), LimitExec.class);
            var exchange = as(finalLimit.child(), ExchangeExec.class);
            var fragment = as(exchange.child(), FragmentExec.class);
            var partialLimit = as(fragment.fragment(), Limit.class);
            as(partialLimit.child(), EsRelation.class);
        }
        {
            var plan = physicalPlan("""
                FROM test
                | EVAL employee_id = to_str(emp_no)
                | ENRICH _coordinator:departments
                | LIMIT 10""");
            var enrich = as(plan, EnrichExec.class);
            assertThat(enrich.mode(), equalTo(Enrich.Mode.COORDINATOR));
            assertThat(enrich.concreteIndices(), equalTo(Map.of("", ".enrich-departments-3")));
            var eval = as(enrich.child(), EvalExec.class);
            var finalLimit = as(eval.child(), LimitExec.class);
            var exchange = as(finalLimit.child(), ExchangeExec.class);
            var fragment = as(exchange.child(), FragmentExec.class);
            var partialLimit = as(fragment.fragment(), Limit.class);
            as(partialLimit.child(), EsRelation.class);
        }
        {
            var plan = physicalPlan("""
                FROM test
                | EVAL employee_id = to_str(emp_no)
                | ENRICH _remote:departments
                | LIMIT 10""");
            var finalLimit = as(plan, LimitExec.class);
            var exchange = as(finalLimit.child(), ExchangeExec.class);
            var fragment = as(exchange.child(), FragmentExec.class);
            var enrich = as(fragment.fragment(), Enrich.class);
            assertThat(enrich.mode(), equalTo(Enrich.Mode.REMOTE));
            assertThat(enrich.concreteIndices(), equalTo(Map.of("cluster_1", ".enrich-departments-2")));
            var evalFragment = as(enrich.child(), Eval.class);
            var partialLimit = as(evalFragment.child(), Limit.class);
            as(partialLimit.child(), EsRelation.class);
        }
    }

    public void testLimitThenEnrich() {
        {
            var plan = physicalPlan("""
                FROM test
                | LIMIT 10
                | EVAL employee_id = to_str(emp_no)
                | ENRICH _any:departments
                """);
            var enrich = as(plan, EnrichExec.class);
            assertThat(enrich.mode(), equalTo(Enrich.Mode.ANY));
            assertThat(enrich.concreteIndices(), equalTo(Map.of("", ".enrich-departments-1", "cluster_1", ".enrich-departments-2")));
            var eval = as(enrich.child(), EvalExec.class);
            var finalLimit = as(eval.child(), LimitExec.class);
            var exchange = as(finalLimit.child(), ExchangeExec.class);
            var fragment = as(exchange.child(), FragmentExec.class);
            var partialLimit = as(fragment.fragment(), Limit.class);
            as(partialLimit.child(), EsRelation.class);
        }
        {
            var plan = physicalPlan("""
                FROM test
                | LIMIT 10
                | EVAL employee_id = to_str(emp_no)
                | ENRICH _coordinator:departments
                """);
            var enrich = as(plan, EnrichExec.class);
            assertThat(enrich.mode(), equalTo(Enrich.Mode.COORDINATOR));
            assertThat(enrich.concreteIndices(), equalTo(Map.of("", ".enrich-departments-3")));
            var eval = as(enrich.child(), EvalExec.class);
            var finalLimit = as(eval.child(), LimitExec.class);
            var exchange = as(finalLimit.child(), ExchangeExec.class);
            var fragment = as(exchange.child(), FragmentExec.class);
            var partialLimit = as(fragment.fragment(), Limit.class);
            as(partialLimit.child(), EsRelation.class);
        }
    }

    public void testLimitThenEnrichRemote() {
        var plan = physicalPlan("""
            FROM test
            | LIMIT 10
            | EVAL employee_id = to_str(emp_no)
            | ENRICH _remote:departments
            """);
        var finalLimit = as(plan, LimitExec.class);
        var exchange = as(finalLimit.child(), ExchangeExec.class);
        var fragment = as(exchange.child(), FragmentExec.class);
        var enrich = as(fragment.fragment(), Enrich.class);
        assertThat(enrich.mode(), equalTo(Enrich.Mode.REMOTE));
        assertThat(enrich.concreteIndices(), equalTo(Map.of("cluster_1", ".enrich-departments-2")));
        var evalFragment = as(enrich.child(), Eval.class);
        var partialLimit = as(evalFragment.child(), Limit.class);
        as(partialLimit.child(), EsRelation.class);
    }

    public void testEnrichBeforeTopN() {
        {
            var plan = physicalPlan("""
                FROM test
                | EVAL employee_id = to_str(emp_no)
                | ENRICH _any:departments
                | SORT department
                | LIMIT 10""");
            var topN = as(plan, TopNExec.class);
            var exchange = as(topN.child(), ExchangeExec.class);
            var fragment = as(exchange.child(), FragmentExec.class);
            var partialTopN = as(fragment.fragment(), TopN.class);
            var enrich = as(partialTopN.child(), Enrich.class);
            assertThat(enrich.mode(), equalTo(Enrich.Mode.ANY));
            assertThat(enrich.concreteIndices(), equalTo(Map.of("", ".enrich-departments-1", "cluster_1", ".enrich-departments-2")));
            var eval = as(enrich.child(), Eval.class);
            as(eval.child(), EsRelation.class);
        }
        {
            var plan = physicalPlan("""
                FROM test
                | EVAL employee_id = to_str(emp_no)
                | ENRICH _coordinator:departments
                | SORT department
                | LIMIT 10""");
            var topN = as(plan, TopNExec.class);
            var enrich = as(topN.child(), EnrichExec.class);
            assertThat(enrich.mode(), equalTo(Enrich.Mode.COORDINATOR));
            assertThat(enrich.concreteIndices(), equalTo(Map.of("", ".enrich-departments-3")));
            var exchange = as(enrich.child(), ExchangeExec.class);
            var fragment = as(exchange.child(), FragmentExec.class);
            var eval = as(fragment.fragment(), Eval.class);
            as(eval.child(), EsRelation.class);
        }
        {
            var plan = physicalPlan("""
                FROM test
                | EVAL employee_id = to_str(emp_no)
                | ENRICH _remote:departments
                | SORT department
                | LIMIT 10""");
            var topN = as(plan, TopNExec.class);
            var exchange = as(topN.child(), ExchangeExec.class);
            var fragment = as(exchange.child(), FragmentExec.class);
            var partialTopN = as(fragment.fragment(), TopN.class);
            var enrich = as(partialTopN.child(), Enrich.class);
            assertThat(enrich.mode(), equalTo(Enrich.Mode.REMOTE));
            assertThat(enrich.concreteIndices(), equalTo(Map.of("cluster_1", ".enrich-departments-2")));
            var eval = as(enrich.child(), Eval.class);
            as(eval.child(), EsRelation.class);
        }
        {
            var plan = physicalPlan("""
                FROM test
                | EVAL employee_id = to_str(emp_no)
                | ENRICH _remote:departments
                | SORT department
                | LIMIT 10""");
            var topN = as(plan, TopNExec.class);
            var exchange = as(topN.child(), ExchangeExec.class);
            var fragment = as(exchange.child(), FragmentExec.class);
            var partialTopN = as(fragment.fragment(), TopN.class);
            var enrich = as(partialTopN.child(), Enrich.class);
            assertThat(enrich.mode(), equalTo(Enrich.Mode.REMOTE));
            assertThat(enrich.concreteIndices(), equalTo(Map.of("cluster_1", ".enrich-departments-2")));
            var eval = as(enrich.child(), Eval.class);
            as(eval.child(), EsRelation.class);
        }
    }

    public void testEnrichAfterTopN() {
        {
            var plan = physicalPlan("""
                FROM test
                | SORT emp_no
                | LIMIT 10
                | EVAL employee_id = to_str(emp_no)
                | ENRICH _any:departments
                """);
            var enrich = as(plan, EnrichExec.class);
            assertThat(enrich.mode(), equalTo(Enrich.Mode.ANY));
            assertThat(enrich.concreteIndices(), equalTo(Map.of("", ".enrich-departments-1", "cluster_1", ".enrich-departments-2")));
            var eval = as(enrich.child(), EvalExec.class);
            var topN = as(eval.child(), TopNExec.class);
            var exchange = as(topN.child(), ExchangeExec.class);
            var fragment = as(exchange.child(), FragmentExec.class);
            var partialTopN = as(fragment.fragment(), TopN.class);
            as(partialTopN.child(), EsRelation.class);
        }
        {
            var plan = physicalPlan("""
                FROM test
                | SORT emp_no
                | LIMIT 10
                | EVAL employee_id = to_str(emp_no)
                | ENRICH _coordinator:departments
                """);
            var enrich = as(plan, EnrichExec.class);
            assertThat(enrich.mode(), equalTo(Enrich.Mode.COORDINATOR));
            assertThat(enrich.concreteIndices(), equalTo(Map.of("", ".enrich-departments-3")));
            var eval = as(enrich.child(), EvalExec.class);
            var topN = as(eval.child(), TopNExec.class);
            var exchange = as(topN.child(), ExchangeExec.class);
            var fragment = as(exchange.child(), FragmentExec.class);
            var partialTopN = as(fragment.fragment(), TopN.class);
            as(partialTopN.child(), EsRelation.class);
        }
        {
            var plan = physicalPlan("""
                FROM test
                | SORT emp_no
                | LIMIT 10
                | EVAL employee_id = to_str(emp_no)
                | ENRICH _remote:departments
                """);
            var topN = as(plan, TopNExec.class);
            var exchange = as(topN.child(), ExchangeExec.class);
            var fragment = as(exchange.child(), FragmentExec.class);
            var enrich = as(fragment.fragment(), Enrich.class);
            assertThat(enrich.mode(), equalTo(Enrich.Mode.REMOTE));
            assertThat(enrich.concreteIndices(), equalTo(Map.of("cluster_1", ".enrich-departments-2")));
            var evalFragment = as(enrich.child(), Eval.class);
            var partialTopN = as(evalFragment.child(), TopN.class);
            as(partialTopN.child(), EsRelation.class);
        }
    }

    public void testManyEnrich() {
        {
            var plan = physicalPlan("""
                FROM test
                | EVAL employee_id = to_str(emp_no)
                | ENRICH _any:departments
                | SORT emp_no
                | LIMIT 100
                | ENRICH _any:supervisors
                | STATS teams=count(*) BY supervisor
                """);
            var limit = as(plan, LimitExec.class);
            var finalAgg = as(limit.child(), AggregateExec.class);
            var partialAgg = as(finalAgg.child(), AggregateExec.class);
            var enrich1 = as(partialAgg.child(), EnrichExec.class);
            assertThat(enrich1.policyName(), equalTo("supervisors"));
            assertThat(enrich1.mode(), equalTo(Enrich.Mode.ANY));
            var finalTopN = as(enrich1.child(), TopNExec.class);
            var exchange = as(finalTopN.child(), ExchangeExec.class);
            var fragment = as(exchange.child(), FragmentExec.class);
            var partialTopN = as(fragment.fragment(), TopN.class);
            var enrich2 = as(partialTopN.child(), Enrich.class);
            assertThat(BytesRefs.toString(enrich2.policyName().fold()), equalTo("departments"));
            assertThat(enrich2.mode(), equalTo(Enrich.Mode.ANY));
            var eval = as(enrich2.child(), Eval.class);
            as(eval.child(), EsRelation.class);
        }
        {
            var plan = physicalPlan("""
                from test
                | eval employee_id = to_str(emp_no)
                | ENRICH _any:departments
                | SORT emp_no
                | LIMIT 100
                | ENRICH _coordinator:supervisors
                | STATS teams=count(*) BY supervisor
                """);
            var limit = as(plan, LimitExec.class);
            var finalAgg = as(limit.child(), AggregateExec.class);
            var partialAgg = as(finalAgg.child(), AggregateExec.class);
            var enrich1 = as(partialAgg.child(), EnrichExec.class);
            assertThat(enrich1.policyName(), equalTo("supervisors"));
            assertThat(enrich1.mode(), equalTo(Enrich.Mode.COORDINATOR));
            var finalTopN = as(enrich1.child(), TopNExec.class);
            var exchange = as(finalTopN.child(), ExchangeExec.class);
            var fragment = as(exchange.child(), FragmentExec.class);
            var partialTopN = as(fragment.fragment(), TopN.class);
            var enrich2 = as(partialTopN.child(), Enrich.class);
            assertThat(BytesRefs.toString(enrich2.policyName().fold()), equalTo("departments"));
            assertThat(enrich2.mode(), equalTo(Enrich.Mode.ANY));
            var eval = as(enrich2.child(), Eval.class);
            as(eval.child(), EsRelation.class);
        }
        {
            var plan = physicalPlan("""
                from test
                | eval employee_id = to_str(emp_no)
                | ENRICH _coordinator:departments
                | SORT emp_no
                | LIMIT 100
                | ENRICH _any:supervisors
                | STATS teams=count(*) BY supervisor
                """);
            var limit = as(plan, LimitExec.class);
            var finalAgg = as(limit.child(), AggregateExec.class);
            var partialAgg = as(finalAgg.child(), AggregateExec.class);
            var enrich1 = as(partialAgg.child(), EnrichExec.class);
            assertThat(enrich1.policyName(), equalTo("supervisors"));
            assertThat(enrich1.mode(), equalTo(Enrich.Mode.ANY));
            var topN = as(enrich1.child(), TopNExec.class);
            var enrich2 = as(topN.child(), EnrichExec.class);
            assertThat(enrich2.policyName(), equalTo("departments"));
            assertThat(enrich2.mode(), equalTo(Enrich.Mode.COORDINATOR));
            var exchange = as(enrich2.child(), ExchangeExec.class);
            var fragment = as(exchange.child(), FragmentExec.class);
            var eval = as(fragment.fragment(), Eval.class);
            as(eval.child(), EsRelation.class);
        }
        {
            var plan = physicalPlan("""
                from test
                | eval employee_id = to_str(emp_no)
                | ENRICH _coordinator:departments
                | SORT emp_no
                | LIMIT 100
                | ENRICH _any:supervisors
                | STATS teams=count(*) BY supervisor
                """);
            var limit = as(plan, LimitExec.class);
            var finalAgg = as(limit.child(), AggregateExec.class);
            var partialAgg = as(finalAgg.child(), AggregateExec.class);
            var enrich1 = as(partialAgg.child(), EnrichExec.class);
            assertThat(enrich1.policyName(), equalTo("supervisors"));
            assertThat(enrich1.mode(), equalTo(Enrich.Mode.ANY));
            var topN = as(enrich1.child(), TopNExec.class);
            var enrich2 = as(topN.child(), EnrichExec.class);
            assertThat(enrich2.policyName(), equalTo("departments"));
            assertThat(enrich2.mode(), equalTo(Enrich.Mode.COORDINATOR));
            var exchange = as(enrich2.child(), ExchangeExec.class);
            var fragment = as(exchange.child(), FragmentExec.class);
            var eval = as(fragment.fragment(), Eval.class);
            as(eval.child(), EsRelation.class);
        }
    }

    public void testRejectRemoteEnrichAfterCoordinatorEnrich() {
        var error = expectThrows(VerificationException.class, () -> physicalPlan("""
            from test
            | eval employee_id = to_str(emp_no)
            | ENRICH _coordinator:departments
            | ENRICH _remote:supervisors
            """));
        assertThat(
            error.getMessage(),
            containsString("ENRICH with remote policy can't be executed after another ENRICH with coordinator policy")
        );
    }

    public void testMaxExpressionDepth_cast() {
        StringBuilder queryBuilder = new StringBuilder(randomBoolean() ? "row a = 1" : "row a = 1 | eval b = a");
        queryBuilder.append("::long::int".repeat(MAX_EXPRESSION_DEPTH / 2 - 1));
        var query = queryBuilder.toString();

        physicalPlan(query);

        var e = expectThrows(ParsingException.class, () -> physicalPlan(query + "::long"));
        assertThat(
            e.getMessage(),
            containsString("ESQL statement exceeded the maximum expression depth allowed (" + MAX_EXPRESSION_DEPTH + ")")
        );
    }

    public void testMaxExpressionDepth_math() {
        StringBuilder queryBuilder = new StringBuilder(randomBoolean() ? "row a = 1" : "row a = 1 | eval b = a");
        String expression = " " + randomFrom("+", "-", "*", "/") + " 1";
        queryBuilder.append(expression.repeat(MAX_EXPRESSION_DEPTH - 2));
        var query = queryBuilder.toString();

        physicalPlan(query);

        var e = expectThrows(ParsingException.class, () -> physicalPlan(query + expression));
        assertThat(
            e.getMessage(),
            containsString("ESQL statement exceeded the maximum expression depth allowed (" + MAX_EXPRESSION_DEPTH + ")")
        );
    }

    public void testMaxExpressionDepth_boolean() {
        StringBuilder queryBuilder = new StringBuilder(randomBoolean() ? "row a = true " : "row a = true | eval b = a");
        String expression = " " + randomFrom("and", "or") + " true";
        queryBuilder.append(expression.repeat(MAX_EXPRESSION_DEPTH - 2));
        var query = queryBuilder.toString();

        physicalPlan(query);

        var e = expectThrows(ParsingException.class, () -> physicalPlan(query + expression));
        assertThat(
            e.getMessage(),
            containsString("ESQL statement exceeded the maximum expression depth allowed (" + MAX_EXPRESSION_DEPTH + ")")
        );
    }

    public void testMaxExpressionDepth_parentheses() {
        String query = "row a = true | eval b = ";
        StringBuilder expression = new StringBuilder("(".repeat(MAX_EXPRESSION_DEPTH / 2 - 1));
        expression.append("a");
        expression.append(")".repeat(MAX_EXPRESSION_DEPTH / 2 - 1));

        physicalPlan(query + expression);

        var e = expectThrows(ParsingException.class, () -> physicalPlan(query + "(" + expression + ")"));
        assertThat(
            e.getMessage(),
            containsString("ESQL statement exceeded the maximum expression depth allowed (" + MAX_EXPRESSION_DEPTH + ")")
        );
    }

    public void testMaxExpressionDepth_mixed() {
        String prefix = "abs(";
        String suffix = " + 12)";

        String from = "row a = 1 | eval b = ";

        StringBuilder queryBuilder = new StringBuilder();
        queryBuilder.append(prefix.repeat(MAX_EXPRESSION_DEPTH / 2 - 1));
        queryBuilder.append("a");
        queryBuilder.append(suffix.repeat(MAX_EXPRESSION_DEPTH / 2 - 1));
        var expression = queryBuilder.toString();

        physicalPlan(from + expression);

        var e = expectThrows(ParsingException.class, () -> physicalPlan(from + prefix + expression + suffix));
        assertThat(
            e.getMessage(),
            containsString("ESQL statement exceeded the maximum expression depth allowed (" + MAX_EXPRESSION_DEPTH + ")")
        );
    }

    public void testMaxQueryDepth() {
        StringBuilder from = new StringBuilder("row a = 1 ");
        for (int i = 0; i < MAX_QUERY_DEPTH; i++) {
            from.append(randomBoolean() ? "| where a > 0 " : " | eval b" + i + " = a + " + i);
        }
        physicalPlan(from.toString());
        var e = expectThrows(ParsingException.class, () -> physicalPlan(from + (randomBoolean() ? "| sort a" : " | eval c = 10")));
        assertThat(e.getMessage(), containsString("ESQL statement exceeded the maximum query depth allowed (" + MAX_QUERY_DEPTH + ")"));
    }

    public void testMaxQueryDepthPlusExpressionDepth() {
        StringBuilder mainQuery = new StringBuilder("row a = 1 ");
        for (int i = 0; i < MAX_QUERY_DEPTH; i++) {
            mainQuery.append(" | eval b" + i + " = a + " + i);
        }

        physicalPlan(mainQuery.toString());

        var cast = "::long::int".repeat(MAX_EXPRESSION_DEPTH / 2 - 2) + "::long";

        physicalPlan(mainQuery + cast);

        var e = expectThrows(ParsingException.class, () -> physicalPlan(mainQuery + cast + "::int"));
        assertThat(
            e.getMessage(),
            containsString("ESQL statement exceeded the maximum expression depth allowed (" + MAX_EXPRESSION_DEPTH + ")")
        );

        e = expectThrows(ParsingException.class, () -> physicalPlan(mainQuery + cast + " | eval x = 10"));
        assertThat(e.getMessage(), containsString("ESQL statement exceeded the maximum query depth allowed (" + MAX_QUERY_DEPTH + ")"));
    }

    @AwaitsFix(bugUrl = "lookup functionality is not yet implemented")
    public void testLookupSimple() {
        String query = """
            FROM test
            | RENAME languages AS int
            | LOOKUP_🐔 int_number_names ON int""";
        if (Build.current().isSnapshot() == false) {
            var e = expectThrows(ParsingException.class, () -> analyze(query));
            assertThat(e.getMessage(), containsString("line 3:3: mismatched input 'LOOKUP' expecting {"));
            return;
        }
        PhysicalPlan plan = physicalPlan(query);
        var join = as(plan, HashJoinExec.class);
        assertMap(join.matchFields().stream().map(Object::toString).toList(), matchesList().item(startsWith("int{r}")));
        assertMap(
            join.output().stream().map(Object::toString).toList(),
            matchesList().item(startsWith("_meta_field{f}"))
                .item(startsWith("emp_no{f}"))
                .item(startsWith("first_name{f}"))
                .item(startsWith("gender{f}"))
                .item(startsWith("job{f}"))
                .item(startsWith("job.raw{f}"))
                .item(startsWith("int{r}"))
                .item(startsWith("last_name{f}"))
                .item(startsWith("long_noidx{f}"))
                .item(startsWith("salary{f}"))
                .item(startsWith("name{f}"))
        );
    }

    /**
     * Expected
     * {@code
     * ProjectExec[[emp_no{f}#17, int{r}#5 AS languages, name{f}#28 AS lang_name]]
     * \_HashJoinExec[
     *      LocalSourceExec[[int{f}#27, name{f}#28],[...]],
     *      [int{r}#5],
     *      [name{r}#28, _meta_field{f}#23, emp_no{f}#17, ...]]
     *   \_ProjectExec[[_meta_field{f}#23, emp_no{f}#17, ...]]
     *     \_TopNExec[[Order[emp_no{f}#17,ASC,LAST]],4[INTEGER],370]
     *       \_ExchangeExec[[],false]
     *         \_ProjectExec[[emp_no{f}#17, ..., languages{f}#20]]
     *           \_FieldExtractExec[emp_no{f}#17, _meta_field{f}#23, first_name{f}#18, ..]<[]>
     *             \_EsQueryExec[...]
     * }
     */
    @AwaitsFix(bugUrl = "lookup functionality is not yet implemented")
    public void testLookupThenProject() {
        String query = """
            FROM employees
            | SORT emp_no
            | LIMIT 4
            | RENAME languages AS int
            | LOOKUP_🐔 int_number_names ON int
            | RENAME int AS languages, name AS lang_name
            | KEEP emp_no, languages, lang_name""";
        if (Build.current().isSnapshot() == false) {
            var e = expectThrows(ParsingException.class, () -> analyze(query));
            assertThat(e.getMessage(), containsString("line 5:3: mismatched input 'LOOKUP_🐔' expecting {"));
            return;
        }
        PhysicalPlan plan = optimizedPlan(physicalPlan(query));

        var outerProject = as(plan, ProjectExec.class);
        assertThat(outerProject.projections().toString(), containsString("AS lang_name"));
        var join = as(outerProject.child(), HashJoinExec.class);
        assertMap(join.matchFields().stream().map(Object::toString).toList(), matchesList().item(startsWith("int{r}")));
        assertMap(
            join.output().stream().map(Object::toString).toList(),
            matchesList().item(startsWith("_meta_field{f}"))
                .item(startsWith("emp_no{f}"))
                .item(startsWith("first_name{f}"))
                .item(startsWith("gender{f}"))
                .item(startsWith("job{f}"))
                .item(startsWith("job.raw{f}"))
                .item(startsWith("int{r}"))
                .item(startsWith("last_name{f}"))
                .item(startsWith("long_noidx{f}"))
                .item(startsWith("salary{f}"))
                .item(startsWith("name{f}"))
        );

        var middleProject = as(join.left(), ProjectExec.class);
        assertThat(middleProject.projections().stream().map(Objects::toString).toList(), not(hasItem(startsWith("name{f}"))));
        /*
         * At the moment we don't push projections past the HashJoin so we still include first_name here
         */
        assertThat(middleProject.projections().stream().map(Objects::toString).toList(), hasItem(startsWith("first_name{f}")));

        var outerTopn = as(middleProject.child(), TopNExec.class);
        var exchange = as(outerTopn.child(), ExchangeExec.class);
        var innerProject = as(exchange.child(), ProjectExec.class);
        assertThat(innerProject.projections().stream().map(Objects::toString).toList(), not(hasItem(startsWith("name{f}"))));
    }

    /**
     * Expects optimized data node plan of
     * <pre>{@code
     * TopN[[Order[name{r}#25,ASC,LAST], Order[emp_no{f}#14,ASC,LAST]],1000[INTEGER]]
     * \_Join[JoinConfig[type=LEFT OUTER, unionFields=[int{r}#4]]]
     *   |_EsqlProject[[..., long_noidx{f}#23, salary{f}#19]]
     *   | \_EsRelation[test][_meta_field{f}#20, emp_no{f}#14, first_name{f}#15, ..]
     *   \_LocalRelation[[int{f}#24, name{f}#25],[...]]
     * }</pre>
     */
    @AwaitsFix(bugUrl = "lookup functionality is not yet implemented")
    public void testLookupThenTopN() {
        String query = """
            FROM employees
            | RENAME languages AS int
            | LOOKUP_🐔 int_number_names ON int
            | RENAME name AS languages
            | KEEP languages, emp_no
            | SORT languages ASC, emp_no ASC""";
        if (Build.current().isSnapshot() == false) {
            var e = expectThrows(ParsingException.class, () -> analyze(query));
            assertThat(e.getMessage(), containsString("line 3:3: mismatched input 'LOOKUP_🐔' expecting {"));
            return;
        }
        var plan = physicalPlan(query);

        ProjectExec outerProject = as(plan, ProjectExec.class);
        TopNExec outerTopN = as(outerProject.child(), TopNExec.class);
        ExchangeExec exchange = as(outerTopN.child(), ExchangeExec.class);
        FragmentExec frag = as(exchange.child(), FragmentExec.class);

        LogicalPlan opt = logicalOptimizer.optimize(frag.fragment());
        TopN innerTopN = as(opt, TopN.class);
        assertMap(
            innerTopN.order().stream().map(o -> o.child().toString()).toList(),
            matchesList().item(startsWith("name{f}")).item(startsWith("emp_no{f}"))
        );
        Join join = as(innerTopN.child(), Join.class);
        assertThat(join.config().type(), equalTo(JoinTypes.LEFT));
        assertMap(join.config().matchFields().stream().map(Objects::toString).toList(), matchesList().item(startsWith("int{r}")));

        Project innerProject = as(join.left(), Project.class);
        assertThat(innerProject.projections(), hasSize(10));
        assertMap(
            innerProject.projections().stream().map(Object::toString).toList(),
            matchesList().item(startsWith("_meta_field{f}"))
                .item(startsWith("emp_no{f}"))
                .item(startsWith("first_name{f}"))
                .item(startsWith("gender{f}"))
                .item(startsWith("job{f}"))
                .item(startsWith("job.raw{f}"))
                .item(matchesRegex("languages\\{f}#\\d+ AS int#\\d+"))
                .item(startsWith("last_name{f}"))
                .item(startsWith("long_noidx{f}"))
                .item(startsWith("salary{f}"))
        );

        LocalRelation lookup = as(join.right(), LocalRelation.class);
        assertMap(
            lookup.output().stream().map(Object::toString).toList(),
            matchesList().item(startsWith("int{f}")).item(startsWith("name{f}"))
        );
    }

    public void testScore() {
        assumeTrue("'METADATA _score' is disabled", EsqlCapabilities.Cap.METADATA_SCORE.isEnabled());
        var plan = physicalPlan("""
            from test metadata _score
            | where match(first_name, "john")
            | keep _score
            """);

        ProjectExec outerProject = as(plan, ProjectExec.class);
        LimitExec limitExec = as(outerProject.child(), LimitExec.class);
        ExchangeExec exchange = as(limitExec.child(), ExchangeExec.class);
        FragmentExec frag = as(exchange.child(), FragmentExec.class);

        LogicalPlan opt = logicalOptimizer.optimize(frag.fragment());
        Limit limit = as(opt, Limit.class);
        Filter filter = as(limit.child(), Filter.class);

        Match match = as(filter.condition(), Match.class);
        assertTrue(match.field() instanceof FieldAttribute);
        assertEquals("first_name", ((FieldAttribute) match.field()).field().getName());

        EsRelation esRelation = as(filter.child(), EsRelation.class);
        assertTrue(esRelation.optimized());
        assertTrue(esRelation.resolved());
        assertTrue(esRelation.output().stream().anyMatch(a -> a.name().equals(MetadataAttribute.SCORE) && a instanceof MetadataAttribute));
    }

    public void testScoreTopN() {
        assumeTrue("'METADATA _score' is disabled", EsqlCapabilities.Cap.METADATA_SCORE.isEnabled());
        var plan = physicalPlan("""
            from test metadata _score
            | where match(first_name, "john")
            | keep _score
            | sort _score desc
            """);

        ProjectExec projectExec = as(plan, ProjectExec.class);
        TopNExec topNExec = as(projectExec.child(), TopNExec.class);
        ExchangeExec exchange = as(topNExec.child(), ExchangeExec.class);
        FragmentExec frag = as(exchange.child(), FragmentExec.class);

        LogicalPlan opt = logicalOptimizer.optimize(frag.fragment());
        TopN topN = as(opt, TopN.class);
        List<Order> order = topN.order();
        Order scoreOrer = order.getFirst();
        assertEquals(Order.OrderDirection.DESC, scoreOrer.direction());
        Expression child = scoreOrer.child();
        assertTrue(child instanceof MetadataAttribute ma && ma.name().equals(MetadataAttribute.SCORE));
        Filter filter = as(topN.child(), Filter.class);

        Match match = as(filter.condition(), Match.class);
        assertTrue(match.field() instanceof FieldAttribute);
        assertEquals("first_name", ((FieldAttribute) match.field()).field().getName());

        EsRelation esRelation = as(filter.child(), EsRelation.class);
        assertTrue(esRelation.optimized());
        assertTrue(esRelation.resolved());
        assertTrue(esRelation.output().stream().anyMatch(a -> a.name().equals(MetadataAttribute.SCORE) && a instanceof MetadataAttribute));
    }

    @SuppressWarnings("SameParameterValue")
    private static void assertFilterCondition(
        Filter filter,
        Class<? extends BinaryComparison> conditionClass,
        String fieldName,
        Object expected
    ) {
        var condition = as(filter.condition(), conditionClass);
        var field = as(condition.left(), FieldAttribute.class);
        assertThat("Expected filter field", field.name(), equalTo(fieldName));
        var value = as(condition.right(), Literal.class);
        assertThat("Expected filter value", value.value(), equalTo(expected));
    }

    private EsQueryExec assertChildIsGeoPointExtract(UnaryExec parent, FieldExtractPreference fieldExtractPreference) {
        return assertChildIsExtractedAs(parent, fieldExtractPreference, GEO_POINT);
    }

<<<<<<< HEAD
    private EsQueryExec assertChildIsExtractedAsDocValues(UnaryExec parent, boolean useDocValues, DataType dataType) {
        // TODO(gal) why is this OK To vacuously true?
        var extract = as(parent.child(), FieldExtractExec.class);
        assertThat(extract.boundAttributes(), is(empty()));
=======
    private static EsQueryExec assertChildIsExtractedAs(
        UnaryExec parent,
        FieldExtractPreference fieldExtractPreference,
        DataType dataType
    ) {
        var extract = as(parent.child(), FieldExtractExec.class);
        switch (fieldExtractPreference) {
            case NONE -> {
                assertThat(extract.docValuesAttributes(), is(empty()));
                assertThat(extract.boundsAttributes(), is(empty()));
            }
            case DOC_VALUES -> {
                assertThat(extract.docValuesAttributes(), is(not(empty())));
                assertThat(extract.boundsAttributes(), is(empty()));
            }
            case EXTRACT_SPATIAL_BOUNDS -> {
                assertThat(extract.docValuesAttributes(), is(empty()));
                assertThat(extract.boundsAttributes(), is(not(empty())));
            }
        }
>>>>>>> d62e37d5
        assertTrue(
            "Expect field attribute to be extracted as " + fieldExtractPreference,
            extract.attributesToExtract()
                .stream()
<<<<<<< HEAD
                .allMatch(attr -> extract.docValuesAttributes().contains(attr) == useDocValues && attr.dataType() == dataType)
        );
        return source(extract.child());
    }

    private static EsQueryExec assertChildIsExtractedAsBounds(UnaryExec parent, DataType dataType) {
        var extract = as(parent.child(), FieldExtractExec.class);
        assertTrue(
            "Expect field attribute to be extracted as bounds",
            extract.attributesToExtract().stream().allMatch(attr -> extract.boundAttributes().contains(attr) && attr.dataType() == dataType)
=======
                .allMatch(attr -> extract.fieldExtractPreference(attr) == fieldExtractPreference && attr.dataType() == dataType)
>>>>>>> d62e37d5
        );
        return source(extract.child());
    }

    private static void assertAggregation(
        PhysicalPlan plan,
        String aliasName,
        Class<? extends AggregateFunction> aggClass,
        DataType fieldType,
        FieldExtractPreference fieldExtractPreference
    ) {
        var aggFunc = assertAggregation(plan, aliasName, aggClass);
        var aggField = as(aggFunc.field(), Attribute.class);
        var spatialAgg = as(aggFunc, SpatialAggregateFunction.class);
        assertThat(spatialAgg.fieldExtractPreference(), equalTo(fieldExtractPreference));
        assertThat("", aggField.dataType(), equalTo(fieldType));
    }

    private static AggregateFunction assertAggregation(PhysicalPlan plan, String aliasName, Class<? extends AggregateFunction> aggClass) {
        var agg = as(plan, AggregateExec.class);
        var aggExp = agg.aggregates().stream().filter(a -> {
            var alias = as(a, Alias.class);
            return alias.name().equals(aliasName);
        }).findFirst().orElseThrow(() -> new AssertionError("Expected aggregation " + aliasName + " not found"));
        var alias = as(aggExp, Alias.class);
        assertThat(alias.name(), is(aliasName));
        var aggFunc = as(alias.child(), AggregateFunction.class);
        assertThat(aggFunc, instanceOf(aggClass));
        return aggFunc;
    }

    private static String findSingleAggregation(PhysicalPlan plan, String... aliasNames) {
        var agg = as(plan, AggregateExec.class);
        var aggExps = agg.aggregates().stream().filter(a -> {
            var alias = as(a, Alias.class);
            return Arrays.stream(aliasNames).anyMatch(name -> name.equals(alias.name()));
        }).toList();
        if (aggExps.size() != 1) {
            throw new AssertionError(
                "Expected single aggregation from " + Arrays.toString(aliasNames) + " but found " + aggExps.size() + " aggregations"
            );
        }
        var aggExp = aggExps.get(0);
        var alias = as(aggExp, Alias.class);
        return alias.name();
    }

    private static QueryBuilder findQueryBuilder(BoolQueryBuilder booleanQuery, String fieldName) {
        return booleanQuery.must()
            .stream()
            .filter(b -> ((SpatialRelatesQuery.ShapeQueryBuilder) b).fieldName().equals(fieldName))
            .findFirst()
            .get();
    }

    private void assertFieldExtractionWithDocValues(FieldExtractExec extract, DataType dataType, String... fieldNames) {
        var docValuesAttributes = extract.docValuesAttributes();
        extract.attributesToExtract().forEach(attr -> {
            String name = attr.name();
            if (asList(fieldNames).contains(name)) {
                assertThat("Expected field '" + name + "' to use doc-values", docValuesAttributes.contains(attr), equalTo(true));
                assertThat("Expected field '" + name + "' to have data type " + dataType, attr.dataType(), equalTo(dataType));
            } else {
                assertThat("Expected field '" + name + "' to NOT use doc-values", docValuesAttributes.contains(attr), equalTo(false));
            }
        });
    }

    private static EsQueryExec source(PhysicalPlan plan) {
        if (plan instanceof ExchangeExec exchange) {
            plan = exchange.child();
        }
        return as(plan, EsQueryExec.class);
    }

    private PhysicalPlan optimizedPlan(PhysicalPlan plan) {
        return optimizedPlan(plan, EsqlTestUtils.TEST_SEARCH_STATS);
    }

    private PhysicalPlan optimizedPlan(PhysicalPlan plan, SearchStats searchStats) {
        // System.out.println("* Physical Before\n" + plan);
        var p = EstimatesRowSize.estimateRowSize(0, physicalPlanOptimizer.optimize(plan));
        // System.out.println("* Physical After\n" + p);
        // the real execution breaks the plan at the exchange and then decouples the plan
        // this is of no use in the unit tests, which checks the plan as a whole instead of each
        // individually hence why here the plan is kept as is

        var l = p.transformUp(FragmentExec.class, fragment -> {
            var localPlan = PlannerUtils.localPlan(config, fragment, searchStats);
            return EstimatesRowSize.estimateRowSize(fragment.estimatedRowSize(), localPlan);
        });

        // handle local reduction alignment
        l = localRelationshipAlignment(l);
        // System.out.println("* Localized DataNode Plan\n" + l);
        return l;
    }

    static SearchStats statsWithIndexedFields(String... names) {
        return new TestConfigurableSearchStats().include(Config.INDEXED, names);
    }

    static PhysicalPlan localRelationshipAlignment(PhysicalPlan l) {
        // handle local reduction alignment
        return l.transformUp(ExchangeExec.class, exg -> {
            PhysicalPlan pl = exg;
            if (exg.inBetweenAggs() && exg.child() instanceof LocalSourceExec lse) {
                var output = exg.output();
                if (lse.output().equals(output) == false) {
                    pl = exg.replaceChild(new LocalSourceExec(lse.source(), output, lse.supplier()));
                }
            }
            return pl;
        });

    }

    private PhysicalPlan physicalPlan(String query) {
        return physicalPlan(query, testData);
    }

    private PhysicalPlan physicalPlan(String query, TestDataSource dataSource) {
        return physicalPlan(query, dataSource, true);
    }

    private PhysicalPlan physicalPlan(String query, TestDataSource dataSource, boolean assertSerialization) {
        var logical = logicalOptimizer.optimize(dataSource.analyzer.analyze(parser.createStatement(query)));
        // System.out.println("Logical\n" + logical);
        var physical = mapper.map(logical);
        // System.out.println(physical);
        if (assertSerialization) {
            assertSerialization(physical);
        }
        return physical;
    }

    private List<FieldSort> fieldSorts(List<Order> orders) {
        return orders.stream().map(o -> new FieldSort((FieldAttribute) o.child(), o.direction(), o.nullsPosition())).toList();
    }

    private ExchangeExec asRemoteExchange(PhysicalPlan plan) {
        return as(plan, ExchangeExec.class);
    }

    /**
     * Asserts that a {@link QueryBuilder} is a {@link SingleValueQuery} that
     * acting on the provided field name and returns the {@link QueryBuilder}
     * that it wraps.
     */
    private QueryBuilder sv(QueryBuilder builder, String fieldName) {
        SingleValueQuery.Builder sv = as(builder, SingleValueQuery.Builder.class);
        assertThat(sv.field(), equalTo(fieldName));
        return sv.next();
    }

    @Override
    protected List<String> filteredWarnings() {
        return withDefaultLimitWarning(super.filteredWarnings());
    }
}<|MERGE_RESOLUTION|>--- conflicted
+++ resolved
@@ -260,12 +260,7 @@
             "airports_city_boundaries",
             "mapping-airport_city_boundaries.json",
             functionRegistry,
-<<<<<<< HEAD
-            enrichResolution,
-            new TestConfigurableSearchStats().exclude(Config.DOC_VALUES, "city_boundary")
-=======
             enrichResolution
->>>>>>> d62e37d5
         );
         this.airportsNoDocValues = makeTestDataSource(
             "airports-no-doc-values",
@@ -3001,14 +2996,6 @@
      * Before local optimizations:
      * <code>
      * LimitExec[1000[INTEGER]]
-<<<<<<< HEAD
-     *   \_AggregateExec[[],[SPATIALSTEXTENT(location{f}#48,true[BOOLEAN]) AS extent],FINAL,[minNegX{r}#52, minPosX{r}#53, maxNegX{r}#54,
-     * maxPosX{r}#55, maxY{r}#56, minY{r}#57],null]
-     *     \_ExchangeExec[[minNegX{r}#52, minPosX{r}#53, maxNegX{r}#54, maxPosX{r}#55, maxY{r}#56, minY{r}#57],true]
-     *       \_FragmentExec[filter=null, estimatedRowSize=0, reducer=[], fragment=[
-     * Aggregate[STANDARD,[],[SPATIALSTEXTENT(location{f}#48,true[BOOLEAN]) AS extent]]
-     *         \_EsRelation[airports][abbrev{f}#44, city{f}#50, city_location{f}#51, coun..]]]
-=======
      * \_AggregateExec[[],[SPATIALEXTENT(city_boundary{f}#10,true[BOOLEAN]) AS extent],FINAL,[$$extent$minNegX{r}#11, $$extent$minPosX{r
      * }#12, $$extent$maxNegX{r}#13, $$extent$maxPosX{r}#14, $$extent$maxY{r}#15, $$extent$minY{r}#16],null]
      *   \_ExchangeExec[[$$extent$minNegX{r}#11, $$extent$minPosX{r}#12, $$extent$maxNegX{r}#13, $$extent$maxPosX{r}#14, $$extent$maxY
@@ -3016,55 +3003,10 @@
      *     \_FragmentExec[filter=null, estimatedRowSize=0, reducer=[], fragment=[<>
      * Aggregate[STANDARD,[],[SPATIALEXTENT(city_boundary{f}#10,true[BOOLEAN]) AS extent]]
      *       \_EsRelation[airports_city_boundaries][abbrev{f}#5, airport{f}#6, city{f}#8, city_boundary..]<>]]
->>>>>>> d62e37d5
      * </code>
      * After local optimizations:
      * <code>
      * LimitExec[1000[INTEGER]]
-<<<<<<< HEAD
-     *   \_AggregateExec[[],[SPATIALSTEXTENT(location{f}#48,true[BOOLEAN]) AS extent],FINAL,[minNegX{r}#52, minPosX{r}#53, maxNegX{r}#54,
-     * maxPosX{r}#55, maxY{r}#56, minY{r}#57],21]
-     *     \_ExchangeExec[[minNegX{r}#52, minPosX{r}#53, maxNegX{r}#54, maxPosX{r}#55, maxY{r}#56, minY{r}#57],true]
-     *       \_AggregateExec[[],[SPATIALSTEXTENT(location{f}#48,true[BOOLEAN]) AS extent],INITIAL,[
-     * minNegX{r}#73, minPosX{r}#74, maxNegX{rb#75, maxPosX{r}#76, maxY{r}#77, minY{r}#78],21]
-     *         \_FieldExtractExec[location{f}#48][location{f}#48]
-     *           \_EsQueryExec[airports], indexMode[standard], query[{"exists":{"field":"location","boost":1.0}}][
-     * _doc{f}#79], limit[], sort[] estimatedRowSize[25]
-     * </code>
-     * Note the FieldExtractExec has 'location' set for stats: FieldExtractExec[location{f}#9][location{f}#9]
-     * <p>
-     * Also note that the type converting function is removed when it does not actually convert the type,
-     * ensuring that ReferenceAttributes are not created for the same field, and the optimization can still work.
-     */
-    public void testSpatialTypesAndStatsExtentOfShapesUsesBinaryExtraction() {
-        for (String query : new String[] { "from airports_city_boundaries | stats extent = st_extent_agg(city_boundary)", }) {
-            var withDocValues = false;
-            var testData = airportsCityBoundaries;
-            var plan = physicalPlan(query, testData);
-
-            var limit = as(plan, LimitExec.class);
-            var agg = as(limit.child(), AggregateExec.class);
-            // Before optimization the aggregation does not use extent extraction
-            assertAggregation(agg, "extent", SpatialExtent.class, GEO_SHAPE, false);
-
-            var exchange = as(agg.child(), ExchangeExec.class);
-            var fragment = as(exchange.child(), FragmentExec.class);
-            var fAgg = as(fragment.fragment(), Aggregate.class);
-            as(fAgg.child(), EsRelation.class);
-
-            // Now optimize the plan and assert the aggregation uses extent extraction
-            var optimized = optimizedPlan(plan, testData.stats);
-            limit = as(optimized, LimitExec.class);
-            agg = as(limit.child(), AggregateExec.class);
-            // Above the exchange (in coordinator) the aggregation is not using doc-values
-            assertAggregation(agg, "extent", SpatialExtent.class, GEO_SHAPE, withDocValues);
-            exchange = as(agg.child(), ExchangeExec.class);
-            agg = as(exchange.child(), AggregateExec.class);
-            // below the exchange (in data node) the aggregation is using a specific
-            assertAggregation(agg, "extent", SpatialExtent.class, GEO_SHAPE, withDocValues);
-            assertChildIsExtractedAsBounds(agg, GEO_SHAPE);
-        }
-=======
      * \_AggregateExec[[],[SPATIALEXTENT(city_boundary{f}#10,true[BOOLEAN]) AS extent],FINAL,[$$extent$minNegX{r}#11, $$extent$minPosX{r
      * }#12, $$extent$maxNegX{r}#13, $$extent$maxPosX{r}#14, $$extent$maxY{r}#15, $$extent$minY{r}#16],200]
      *   \_ExchangeExec[[$$extent$minNegX{r}#11, $$extent$minPosX{r}#12, $$extent$maxNegX{r}#13, $$extent$maxPosX{r}#14, $$extent$maxY
@@ -3104,7 +3046,6 @@
         // below the exchange (in data node) the aggregation is using a specific
         assertAggregation(agg, "extent", SpatialExtent.class, GEO_SHAPE, FieldExtractPreference.NONE);
         assertChildIsExtractedAs(agg, FieldExtractPreference.EXTRACT_SPATIAL_BOUNDS, GEO_SHAPE);
->>>>>>> d62e37d5
     }
 
     // This test verifies that the aggregation does not use spatial bounds extraction when the shape appears in an eval or filter.
@@ -3115,37 +3056,17 @@
             STATS extent = ST_EXTENT_AGG(city_boundary) BY prefix""", """
             FROM airports_city_boundaries \
             | WHERE STARTS_WITH(TO_STRING(city_boundary), "MULTIPOLYGON") \
-<<<<<<< HEAD
-            | STATS extent = ST_EXTENT_AGG(city_boundary)""", }) {
-            var withDocValues = false;
-=======
             | STATS extent = ST_EXTENT_AGG(city_boundary)""" }) {
->>>>>>> d62e37d5
             var testData = airportsCityBoundaries;
             var plan = physicalPlan(query, testData);
 
             var limit = as(plan, LimitExec.class);
             var agg = as(limit.child(), AggregateExec.class);
-<<<<<<< HEAD
-            assertAggregation(agg, "extent", SpatialExtent.class, GEO_SHAPE, false);
-=======
             assertAggregation(agg, "extent", SpatialExtent.class, GEO_SHAPE, FieldExtractPreference.NONE);
->>>>>>> d62e37d5
 
             var optimized = optimizedPlan(plan, testData.stats);
             limit = as(optimized, LimitExec.class);
             agg = as(limit.child(), AggregateExec.class);
-<<<<<<< HEAD
-            assertAggregation(agg, "extent", SpatialExtent.class, GEO_SHAPE, withDocValues);
-            var exchange = as(agg.child(), ExchangeExec.class);
-            agg = as(exchange.child(), AggregateExec.class);
-            assertAggregation(agg, "extent", SpatialExtent.class, GEO_SHAPE, withDocValues);
-            var exec = agg.child() instanceof FieldExtractExec ? agg : as(agg.child(), UnaryExec.class);
-            assertChildIsExtractedAsDocValues(exec, withDocValues, GEO_SHAPE);
-        }
-    }
-
-=======
             assertAggregation(agg, "extent", SpatialExtent.class, GEO_SHAPE, FieldExtractPreference.NONE);
             var exchange = as(agg.child(), ExchangeExec.class);
             agg = as(exchange.child(), AggregateExec.class);
@@ -3178,7 +3099,6 @@
         assertChildIsExtractedAs(exec, FieldExtractPreference.NONE, CARTESIAN_SHAPE);
     }
 
->>>>>>> d62e37d5
     /**
      * Before local optimizations:
      * <code>
@@ -3206,23 +3126,14 @@
         var query = """
             FROM airports_city_boundaries \
             | STATS extent = ST_EXTENT_AGG(city_boundary), centroid = ST_CENTROID_AGG(city_location)""";
-<<<<<<< HEAD
-        var withDocValues = false;
-=======
->>>>>>> d62e37d5
         var testData = airportsCityBoundaries;
         var plan = physicalPlan(query, testData);
 
         var limit = as(plan, LimitExec.class);
         var agg = as(limit.child(), AggregateExec.class);
         // Before optimization the aggregation does not use doc-values
-<<<<<<< HEAD
-        assertAggregation(agg, "extent", SpatialExtent.class, GEO_SHAPE, false);
-        assertAggregation(agg, "centroid", SpatialCentroid.class, GEO_POINT, false);
-=======
         assertAggregation(agg, "extent", SpatialExtent.class, GEO_SHAPE, FieldExtractPreference.NONE);
         assertAggregation(agg, "centroid", SpatialCentroid.class, GEO_POINT, FieldExtractPreference.NONE);
->>>>>>> d62e37d5
 
         var exchange = as(agg.child(), ExchangeExec.class);
         var fragment = as(exchange.child(), FragmentExec.class);
@@ -3234,16 +3145,6 @@
         limit = as(optimized, LimitExec.class);
         agg = as(limit.child(), AggregateExec.class);
         // Above the exchange (in coordinator) the aggregation is not field-optimized.
-<<<<<<< HEAD
-        assertAggregation(agg, "extent", SpatialExtent.class, GEO_SHAPE, withDocValues);
-        assertAggregation(agg, "centroid", SpatialCentroid.class, GEO_POINT, withDocValues);
-        exchange = as(agg.child(), ExchangeExec.class);
-        agg = as(exchange.child(), AggregateExec.class);
-        // below the exchange (in data node) the aggregation is field optimized.
-        assertAggregation(agg, "extent", SpatialExtent.class, GEO_SHAPE, withDocValues);
-        var fieldExtractExec = as(agg.child(), FieldExtractExec.class);
-        assertThat(fieldExtractExec.boundAttributes().stream().map(a -> a.sourceText()).toList(), equalTo(List.of("city_boundary")));
-=======
         assertAggregation(agg, "extent", SpatialExtent.class, GEO_SHAPE, FieldExtractPreference.NONE);
         assertAggregation(agg, "centroid", SpatialCentroid.class, GEO_POINT, FieldExtractPreference.NONE);
         exchange = as(agg.child(), ExchangeExec.class);
@@ -3252,7 +3153,6 @@
         assertAggregation(agg, "extent", SpatialExtent.class, GEO_SHAPE, FieldExtractPreference.NONE);
         var fieldExtractExec = as(agg.child(), FieldExtractExec.class);
         assertThat(fieldExtractExec.boundsAttributes().stream().map(a -> a.sourceText()).toList(), equalTo(List.of("city_boundary")));
->>>>>>> d62e37d5
         assertThat(fieldExtractExec.docValuesAttributes().stream().map(a -> a.sourceText()).toList(), equalTo(List.of("city_location")));
     }
 
@@ -7204,12 +7104,6 @@
         return assertChildIsExtractedAs(parent, fieldExtractPreference, GEO_POINT);
     }
 
-<<<<<<< HEAD
-    private EsQueryExec assertChildIsExtractedAsDocValues(UnaryExec parent, boolean useDocValues, DataType dataType) {
-        // TODO(gal) why is this OK To vacuously true?
-        var extract = as(parent.child(), FieldExtractExec.class);
-        assertThat(extract.boundAttributes(), is(empty()));
-=======
     private static EsQueryExec assertChildIsExtractedAs(
         UnaryExec parent,
         FieldExtractPreference fieldExtractPreference,
@@ -7230,25 +7124,11 @@
                 assertThat(extract.boundsAttributes(), is(not(empty())));
             }
         }
->>>>>>> d62e37d5
         assertTrue(
             "Expect field attribute to be extracted as " + fieldExtractPreference,
             extract.attributesToExtract()
                 .stream()
-<<<<<<< HEAD
-                .allMatch(attr -> extract.docValuesAttributes().contains(attr) == useDocValues && attr.dataType() == dataType)
-        );
-        return source(extract.child());
-    }
-
-    private static EsQueryExec assertChildIsExtractedAsBounds(UnaryExec parent, DataType dataType) {
-        var extract = as(parent.child(), FieldExtractExec.class);
-        assertTrue(
-            "Expect field attribute to be extracted as bounds",
-            extract.attributesToExtract().stream().allMatch(attr -> extract.boundAttributes().contains(attr) && attr.dataType() == dataType)
-=======
                 .allMatch(attr -> extract.fieldExtractPreference(attr) == fieldExtractPreference && attr.dataType() == dataType)
->>>>>>> d62e37d5
         );
         return source(extract.child());
     }

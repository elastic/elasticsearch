/*
 * Copyright Elasticsearch B.V. and/or licensed to Elasticsearch B.V. under one
 * or more contributor license agreements. Licensed under the Elastic License
 * 2.0; you may not use this file except in compliance with the Elastic License
 * 2.0.
 */

package org.elasticsearch.xpack.esql.optimizer;

import com.carrotsearch.randomizedtesting.annotations.ParametersFactory;

import org.elasticsearch.Build;
import org.elasticsearch.common.geo.ShapeRelation;
import org.elasticsearch.common.lucene.BytesRefs;
import org.elasticsearch.common.settings.Settings;
import org.elasticsearch.common.util.set.Sets;
import org.elasticsearch.core.Tuple;
import org.elasticsearch.geometry.Circle;
import org.elasticsearch.geometry.Polygon;
import org.elasticsearch.geometry.ShapeType;
import org.elasticsearch.index.IndexMode;
import org.elasticsearch.index.query.BoolQueryBuilder;
import org.elasticsearch.index.query.QueryBuilder;
import org.elasticsearch.index.query.RangeQueryBuilder;
import org.elasticsearch.index.query.RegexpQueryBuilder;
import org.elasticsearch.index.query.TermQueryBuilder;
import org.elasticsearch.index.query.TermsQueryBuilder;
import org.elasticsearch.index.query.WildcardQueryBuilder;
import org.elasticsearch.test.ESTestCase;
import org.elasticsearch.xpack.core.enrich.EnrichPolicy;
import org.elasticsearch.xpack.esql.EsqlTestUtils;
import org.elasticsearch.xpack.esql.VerificationException;
import org.elasticsearch.xpack.esql.analysis.Analyzer;
import org.elasticsearch.xpack.esql.analysis.AnalyzerContext;
import org.elasticsearch.xpack.esql.analysis.EnrichResolution;
import org.elasticsearch.xpack.esql.core.expression.Alias;
import org.elasticsearch.xpack.esql.core.expression.Attribute;
import org.elasticsearch.xpack.esql.core.expression.Expression;
import org.elasticsearch.xpack.esql.core.expression.Expressions;
import org.elasticsearch.xpack.esql.core.expression.FieldAttribute;
import org.elasticsearch.xpack.esql.core.expression.Literal;
import org.elasticsearch.xpack.esql.core.expression.MetadataAttribute;
import org.elasticsearch.xpack.esql.core.expression.NamedExpression;
import org.elasticsearch.xpack.esql.core.expression.predicate.logical.And;
import org.elasticsearch.xpack.esql.core.expression.predicate.logical.Not;
import org.elasticsearch.xpack.esql.core.expression.predicate.logical.Or;
import org.elasticsearch.xpack.esql.core.expression.predicate.operator.comparison.BinaryComparison;
import org.elasticsearch.xpack.esql.core.tree.Source;
import org.elasticsearch.xpack.esql.core.type.DataType;
import org.elasticsearch.xpack.esql.core.type.EsField;
import org.elasticsearch.xpack.esql.enrich.ResolvedEnrichPolicy;
import org.elasticsearch.xpack.esql.expression.Order;
import org.elasticsearch.xpack.esql.expression.function.EsqlFunctionRegistry;
import org.elasticsearch.xpack.esql.expression.function.aggregate.AggregateFunction;
import org.elasticsearch.xpack.esql.expression.function.aggregate.Count;
import org.elasticsearch.xpack.esql.expression.function.aggregate.SpatialAggregateFunction;
import org.elasticsearch.xpack.esql.expression.function.aggregate.SpatialCentroid;
import org.elasticsearch.xpack.esql.expression.function.aggregate.Sum;
import org.elasticsearch.xpack.esql.expression.function.scalar.math.Round;
import org.elasticsearch.xpack.esql.expression.function.scalar.spatial.SpatialContains;
import org.elasticsearch.xpack.esql.expression.function.scalar.spatial.SpatialDisjoint;
import org.elasticsearch.xpack.esql.expression.function.scalar.spatial.SpatialIntersects;
import org.elasticsearch.xpack.esql.expression.function.scalar.spatial.SpatialRelatesFunction;
import org.elasticsearch.xpack.esql.expression.function.scalar.spatial.SpatialWithin;
import org.elasticsearch.xpack.esql.expression.function.scalar.spatial.StDistance;
import org.elasticsearch.xpack.esql.expression.function.scalar.string.ToLower;
import org.elasticsearch.xpack.esql.expression.function.scalar.string.ToUpper;
import org.elasticsearch.xpack.esql.expression.predicate.operator.comparison.Equals;
import org.elasticsearch.xpack.esql.expression.predicate.operator.comparison.EsqlBinaryComparison;
import org.elasticsearch.xpack.esql.expression.predicate.operator.comparison.GreaterThan;
import org.elasticsearch.xpack.esql.expression.predicate.operator.comparison.GreaterThanOrEqual;
import org.elasticsearch.xpack.esql.expression.predicate.operator.comparison.LessThan;
import org.elasticsearch.xpack.esql.expression.predicate.operator.comparison.LessThanOrEqual;
import org.elasticsearch.xpack.esql.index.EsIndex;
import org.elasticsearch.xpack.esql.index.IndexResolution;
import org.elasticsearch.xpack.esql.optimizer.rules.physical.ProjectAwayColumns;
import org.elasticsearch.xpack.esql.parser.EsqlParser;
import org.elasticsearch.xpack.esql.parser.ParsingException;
import org.elasticsearch.xpack.esql.plan.logical.Aggregate;
import org.elasticsearch.xpack.esql.plan.logical.Enrich;
import org.elasticsearch.xpack.esql.plan.logical.EsRelation;
import org.elasticsearch.xpack.esql.plan.logical.Eval;
import org.elasticsearch.xpack.esql.plan.logical.Filter;
import org.elasticsearch.xpack.esql.plan.logical.Limit;
import org.elasticsearch.xpack.esql.plan.logical.LogicalPlan;
import org.elasticsearch.xpack.esql.plan.logical.Project;
import org.elasticsearch.xpack.esql.plan.logical.TopN;
import org.elasticsearch.xpack.esql.plan.logical.join.Join;
import org.elasticsearch.xpack.esql.plan.logical.join.JoinType;
import org.elasticsearch.xpack.esql.plan.logical.local.LocalRelation;
import org.elasticsearch.xpack.esql.plan.logical.local.LocalSupplier;
import org.elasticsearch.xpack.esql.plan.physical.AggregateExec;
import org.elasticsearch.xpack.esql.plan.physical.DissectExec;
import org.elasticsearch.xpack.esql.plan.physical.EnrichExec;
import org.elasticsearch.xpack.esql.plan.physical.EsQueryExec;
import org.elasticsearch.xpack.esql.plan.physical.EsQueryExec.FieldSort;
import org.elasticsearch.xpack.esql.plan.physical.EsSourceExec;
import org.elasticsearch.xpack.esql.plan.physical.EstimatesRowSize;
import org.elasticsearch.xpack.esql.plan.physical.EvalExec;
import org.elasticsearch.xpack.esql.plan.physical.ExchangeExec;
import org.elasticsearch.xpack.esql.plan.physical.FieldExtractExec;
import org.elasticsearch.xpack.esql.plan.physical.FilterExec;
import org.elasticsearch.xpack.esql.plan.physical.FragmentExec;
import org.elasticsearch.xpack.esql.plan.physical.GrokExec;
import org.elasticsearch.xpack.esql.plan.physical.HashJoinExec;
import org.elasticsearch.xpack.esql.plan.physical.LimitExec;
import org.elasticsearch.xpack.esql.plan.physical.LocalSourceExec;
import org.elasticsearch.xpack.esql.plan.physical.PhysicalPlan;
import org.elasticsearch.xpack.esql.plan.physical.ProjectExec;
import org.elasticsearch.xpack.esql.plan.physical.RowExec;
import org.elasticsearch.xpack.esql.plan.physical.TopNExec;
import org.elasticsearch.xpack.esql.plan.physical.UnaryExec;
import org.elasticsearch.xpack.esql.planner.Mapper;
import org.elasticsearch.xpack.esql.planner.PlannerUtils;
import org.elasticsearch.xpack.esql.plugin.QueryPragmas;
import org.elasticsearch.xpack.esql.querydsl.query.SingleValueQuery;
import org.elasticsearch.xpack.esql.querydsl.query.SpatialRelatesQuery;
import org.elasticsearch.xpack.esql.session.Configuration;
import org.elasticsearch.xpack.esql.stats.SearchStats;
import org.junit.Before;

import java.util.Arrays;
import java.util.HashMap;
import java.util.HashSet;
import java.util.List;
import java.util.Map;
import java.util.Objects;
import java.util.Set;
import java.util.stream.Collectors;

import static java.util.Arrays.asList;
import static org.elasticsearch.compute.aggregation.AggregatorMode.FINAL;
import static org.elasticsearch.compute.aggregation.AggregatorMode.INITIAL;
import static org.elasticsearch.core.Tuple.tuple;
import static org.elasticsearch.index.query.QueryBuilders.boolQuery;
import static org.elasticsearch.index.query.QueryBuilders.existsQuery;
import static org.elasticsearch.test.ListMatcher.matchesList;
import static org.elasticsearch.test.MapMatcher.assertMap;
import static org.elasticsearch.xpack.esql.EsqlTestUtils.TEST_VERIFIER;
import static org.elasticsearch.xpack.esql.EsqlTestUtils.as;
import static org.elasticsearch.xpack.esql.EsqlTestUtils.configuration;
import static org.elasticsearch.xpack.esql.EsqlTestUtils.loadMapping;
import static org.elasticsearch.xpack.esql.EsqlTestUtils.statsForMissingField;
import static org.elasticsearch.xpack.esql.EsqlTestUtils.withDefaultLimitWarning;
import static org.elasticsearch.xpack.esql.SerializationTestUtils.assertSerialization;
import static org.elasticsearch.xpack.esql.analysis.AnalyzerTestUtils.analyze;
import static org.elasticsearch.xpack.esql.core.expression.Expressions.name;
import static org.elasticsearch.xpack.esql.core.expression.Expressions.names;
import static org.elasticsearch.xpack.esql.core.expression.function.scalar.FunctionTestUtils.l;
import static org.elasticsearch.xpack.esql.core.type.DataType.CARTESIAN_POINT;
import static org.elasticsearch.xpack.esql.core.type.DataType.GEO_POINT;
import static org.elasticsearch.xpack.esql.parser.ExpressionBuilder.MAX_EXPRESSION_DEPTH;
import static org.elasticsearch.xpack.esql.parser.LogicalPlanBuilder.MAX_QUERY_DEPTH;
import static org.hamcrest.Matchers.contains;
import static org.hamcrest.Matchers.containsInAnyOrder;
import static org.hamcrest.Matchers.containsString;
import static org.hamcrest.Matchers.equalTo;
import static org.hamcrest.Matchers.hasItem;
import static org.hamcrest.Matchers.hasSize;
import static org.hamcrest.Matchers.instanceOf;
import static org.hamcrest.Matchers.is;
import static org.hamcrest.Matchers.matchesRegex;
import static org.hamcrest.Matchers.not;
import static org.hamcrest.Matchers.nullValue;
import static org.hamcrest.Matchers.startsWith;

// @TestLogging(value = "org.elasticsearch.xpack.esql:TRACE", reason = "debug")
public class PhysicalPlanOptimizerTests extends ESTestCase {

    private static final String PARAM_FORMATTING = "%1$s";

    /**
     * Estimated size of a keyword field in bytes.
     */
    private static final int KEYWORD_EST = EstimatesRowSize.estimateSize(DataType.KEYWORD);

    private EsqlParser parser;
    private LogicalPlanOptimizer logicalOptimizer;
    private PhysicalPlanOptimizer physicalPlanOptimizer;
    private Mapper mapper;
    private TestDataSource testData;
    private int allFieldRowSize;    // TODO: Move this into testDataSource so tests that load other indexes can also assert on this
    private TestDataSource airports;
    private TestDataSource airportsNoDocValues;
    private TestDataSource airportsWeb;
    private TestDataSource countriesBbox;
    private TestDataSource countriesBboxWeb;

    private final Configuration config;

    private record TestDataSource(Map<String, EsField> mapping, EsIndex index, Analyzer analyzer) {}

    @ParametersFactory(argumentFormatting = PARAM_FORMATTING)
    public static List<Object[]> readScriptSpec() {
        return settings().stream().map(t -> {
            var settings = Settings.builder().loadFromMap(t.v2()).build();
            return new Object[] { t.v1(), configuration(new QueryPragmas(settings)) };
        }).toList();
    }

    private static List<Tuple<String, Map<String, Object>>> settings() {
        return asList(new Tuple<>("default", Map.of()));
    }

    public PhysicalPlanOptimizerTests(String name, Configuration config) {
        this.config = config;
    }

    @Before
    public void init() {
        parser = new EsqlParser();
        logicalOptimizer = new LogicalPlanOptimizer(new LogicalOptimizerContext(EsqlTestUtils.TEST_CFG));
        physicalPlanOptimizer = new PhysicalPlanOptimizer(new PhysicalOptimizerContext(config));
        EsqlFunctionRegistry functionRegistry = new EsqlFunctionRegistry();
        mapper = new Mapper(functionRegistry);
        var enrichResolution = setupEnrichResolution();
        // Most tests used data from the test index, so we load it here, and use it in the plan() function.
        this.testData = makeTestDataSource("test", "mapping-basic.json", functionRegistry, enrichResolution);
        allFieldRowSize = testData.mapping.values()
            .stream()
            .mapToInt(
                f -> (EstimatesRowSize.estimateSize(f.getDataType().widenSmallNumeric()) + f.getProperties()
                    .values()
                    .stream()
                    // check one more level since the mapping contains TEXT fields with KEYWORD multi-fields
                    .mapToInt(x -> EstimatesRowSize.estimateSize(x.getDataType().widenSmallNumeric()))
                    .sum())
            )
            .sum();

        // Some tests use data from the airports and countries indexes, so we load that here, and use it in the plan(q, airports) function.
        this.airports = makeTestDataSource("airports", "mapping-airports.json", functionRegistry, enrichResolution);
        this.airportsNoDocValues = makeTestDataSource(
            "airports-no-doc-values",
            "mapping-airports-no-doc-values.json",
            functionRegistry,
            enrichResolution
        );
        this.airportsWeb = makeTestDataSource("airports_web", "mapping-airports_web.json", functionRegistry, enrichResolution);
        this.countriesBbox = makeTestDataSource("countriesBbox", "mapping-countries_bbox.json", functionRegistry, enrichResolution);
        this.countriesBboxWeb = makeTestDataSource(
            "countriesBboxWeb",
            "mapping-countries_bbox_web.json",
            functionRegistry,
            enrichResolution
        );
    }

    TestDataSource makeTestDataSource(
        String indexName,
        String mappingFileName,
        EsqlFunctionRegistry functionRegistry,
        EnrichResolution enrichResolution
    ) {
        Map<String, EsField> mapping = loadMapping(mappingFileName);
        EsIndex index = new EsIndex(indexName, mapping, Map.of("test", IndexMode.STANDARD));
        IndexResolution getIndexResult = IndexResolution.valid(index);
        Analyzer analyzer = new Analyzer(new AnalyzerContext(config, functionRegistry, getIndexResult, enrichResolution), TEST_VERIFIER);
        return new TestDataSource(mapping, index, analyzer);
    }

    private static EnrichResolution setupEnrichResolution() {
        EnrichResolution enrichResolution = new EnrichResolution();
        enrichResolution.addResolvedPolicy(
            "foo",
            Enrich.Mode.ANY,
            new ResolvedEnrichPolicy(
                "fld",
                EnrichPolicy.MATCH_TYPE,
                List.of("a", "b"),
                Map.of("", "idx"),
                Map.ofEntries(
                    Map.entry("a", new EsField("a", DataType.INTEGER, Map.of(), true)),
                    Map.entry("b", new EsField("b", DataType.LONG, Map.of(), true))
                )
            )
        );
        enrichResolution.addResolvedPolicy(
            "city_boundaries",
            Enrich.Mode.ANY,
            new ResolvedEnrichPolicy(
                "city_boundary",
                EnrichPolicy.GEO_MATCH_TYPE,
                List.of("city", "airport", "region", "city_boundary"),
                Map.of("", "airport_city_boundaries"),
                Map.ofEntries(
                    Map.entry("city", new EsField("city", DataType.KEYWORD, Map.of(), true)),
                    Map.entry("airport", new EsField("airport", DataType.TEXT, Map.of(), false)),
                    Map.entry("region", new EsField("region", DataType.TEXT, Map.of(), false)),
                    Map.entry("city_boundary", new EsField("city_boundary", DataType.GEO_SHAPE, Map.of(), false))
                )
            )
        );
        enrichResolution.addResolvedPolicy(
            "departments",
            Enrich.Mode.ANY,
            new ResolvedEnrichPolicy(
                "employee_id",
                EnrichPolicy.MATCH_TYPE,
                List.of("department"),
                Map.of("", ".enrich-departments-1", "cluster_1", ".enrich-departments-2"),
                Map.of("department", new EsField("department", DataType.KEYWORD, Map.of(), true))
            )
        );
        enrichResolution.addResolvedPolicy(
            "departments",
            Enrich.Mode.COORDINATOR,
            new ResolvedEnrichPolicy(
                "employee_id",
                EnrichPolicy.MATCH_TYPE,
                List.of("department"),
                Map.of("", ".enrich-departments-3"),
                Map.of("department", new EsField("department", DataType.KEYWORD, Map.of(), true))
            )
        );
        enrichResolution.addResolvedPolicy(
            "departments",
            Enrich.Mode.REMOTE,
            new ResolvedEnrichPolicy(
                "employee_id",
                EnrichPolicy.MATCH_TYPE,
                List.of("department"),
                Map.of("cluster_1", ".enrich-departments-2"),
                Map.of("department", new EsField("department", DataType.KEYWORD, Map.of(), true))
            )
        );
        enrichResolution.addResolvedPolicy(
            "supervisors",
            Enrich.Mode.ANY,
            new ResolvedEnrichPolicy(
                "department",
                EnrichPolicy.MATCH_TYPE,
                List.of("supervisor"),
                Map.of("", ".enrich-supervisors-a", "cluster_1", ".enrich-supervisors-b"),
                Map.of("supervisor", new EsField("supervisor", DataType.KEYWORD, Map.of(), true))
            )
        );
        enrichResolution.addResolvedPolicy(
            "supervisors",
            Enrich.Mode.COORDINATOR,
            new ResolvedEnrichPolicy(
                "department",
                EnrichPolicy.MATCH_TYPE,
                List.of("supervisor"),
                Map.of("", ".enrich-supervisors-c"),
                Map.of("supervisor", new EsField("supervisor", DataType.KEYWORD, Map.of(), true))
            )
        );
        enrichResolution.addResolvedPolicy(
            "supervisors",
            Enrich.Mode.REMOTE,
            new ResolvedEnrichPolicy(
                "department",
                EnrichPolicy.MATCH_TYPE,
                List.of("supervisor"),
                Map.of("cluster_1", ".enrich-supervisors-b"),
                Map.of("supervisor", new EsField("supervisor", DataType.KEYWORD, Map.of(), true))
            )
        );
        return enrichResolution;
    }

    public void testSingleFieldExtractor() {
        // using a function (round()) here and following tests to prevent the optimizer from pushing the
        // filter down to the source and thus change the shape of the expected physical tree.
        var plan = physicalPlan("""
            from test
            | where round(emp_no) > 10
            """);

        var optimized = optimizedPlan(plan);
        var topLimit = as(optimized, LimitExec.class);
        var exchange = asRemoteExchange(topLimit.child());
        var project = as(exchange.child(), ProjectExec.class);
        var restExtract = as(project.child(), FieldExtractExec.class);
        var limit = as(restExtract.child(), LimitExec.class);
        var filter = as(limit.child(), FilterExec.class);
        var extract = as(filter.child(), FieldExtractExec.class);

        assertEquals(
            Sets.difference(allFields(testData.mapping), Set.of("emp_no")),
            Sets.newHashSet(names(restExtract.attributesToExtract()))
        );
        assertEquals(Set.of("emp_no"), Sets.newHashSet(names(extract.attributesToExtract())));

        var query = as(extract.child(), EsQueryExec.class);
        assertThat(query.estimatedRowSize(), equalTo(Integer.BYTES + allFieldRowSize));
    }

    private Set<String> allFields(Map<String, EsField> mapping) {
        Set<String> result = new HashSet<>();
        for (Map.Entry<String, EsField> entry : mapping.entrySet()) {
            String key = entry.getKey();
            result.add(key);
            for (Map.Entry<String, EsField> sub : entry.getValue().getProperties().entrySet()) {
                result.add(key + "." + sub.getKey());
            }
        }
        return result;
    }

    public void testExactlyOneExtractorPerFieldWithPruning() {
        var plan = physicalPlan("""
            from test
            | where round(emp_no) > 10
            | eval c = emp_no
            """);

        var optimized = optimizedPlan(plan);
        var eval = as(optimized, EvalExec.class);
        var topLimit = as(eval.child(), LimitExec.class);
        var exchange = asRemoteExchange(topLimit.child());
        var project = as(exchange.child(), ProjectExec.class);
        var restExtract = as(project.child(), FieldExtractExec.class);
        var limit = as(restExtract.child(), LimitExec.class);
        var filter = as(limit.child(), FilterExec.class);
        var extract = as(filter.child(), FieldExtractExec.class);

        assertEquals(
            Sets.difference(allFields(testData.mapping), Set.of("emp_no")),
            Sets.newHashSet(names(restExtract.attributesToExtract()))
        );
        assertThat(names(extract.attributesToExtract()), contains("emp_no"));

        var query = source(extract.child());
        // An int for doc id and one for c
        assertThat(query.estimatedRowSize(), equalTo(allFieldRowSize + Integer.BYTES * 2));
    }

    /**
     * Expects
     * LimitExec[1000[INTEGER]]
     * \_AggregateExec[[],[SUM(salary{f}#882) AS x],FINAL,null]
     *   \_ExchangeExec[[sum{r}#887, seen{r}#888],true]
     *     \_FragmentExec[filter=null, estimatedRowSize=0, fragment=[
     * Aggregate[[],[SUM(salary{f}#882) AS x]]
     * \_Filter[ROUND(emp_no{f}#877) > 10[INTEGER]]
     *   \_EsRelation[test][_meta_field{f}#883, emp_no{f}#877, first_name{f}#87..]]]
     */
    public void testDoubleExtractorPerFieldEvenWithAliasNoPruningDueToImplicitProjection() {
        var plan = physicalPlan("""
            from test
            | where round(emp_no) > 10
            | eval c = salary
            | stats x = sum(c)
            """);

        var optimized = optimizedPlan(plan);
        var limit = as(optimized, LimitExec.class);
        var aggregate = as(limit.child(), AggregateExec.class);
        assertThat(aggregate.estimatedRowSize(), equalTo(Long.BYTES));

        var exchange = asRemoteExchange(aggregate.child());
        aggregate = as(exchange.child(), AggregateExec.class);
        assertThat(aggregate.estimatedRowSize(), equalTo(Long.BYTES));

        var extract = as(aggregate.child(), FieldExtractExec.class);
        assertThat(names(extract.attributesToExtract()), contains("salary"));

        var filter = as(extract.child(), FilterExec.class);
        extract = as(filter.child(), FieldExtractExec.class);
        assertThat(names(extract.attributesToExtract()), contains("emp_no"));

        var query = source(extract.child());
        assertThat(query.estimatedRowSize(), equalTo(Integer.BYTES * 3 /* for doc id, emp_no and salary*/));
    }

    public void testTripleExtractorPerField() {
        var plan = physicalPlan("""
            from test
            | where round(emp_no) > 10
            | eval c = first_name
            | stats x = sum(salary)
            """);

        var optimized = optimizedPlan(plan);
        var limit = as(optimized, LimitExec.class);
        var aggregate = as(limit.child(), AggregateExec.class);
        var exchange = asRemoteExchange(aggregate.child());
        aggregate = as(exchange.child(), AggregateExec.class);

        var extract = as(aggregate.child(), FieldExtractExec.class);
        assertThat(names(extract.attributesToExtract()), contains("salary"));

        var filter = as(extract.child(), FilterExec.class);
        extract = as(filter.child(), FieldExtractExec.class);
        assertThat(names(extract.attributesToExtract()), contains("emp_no"));

        var query = source(extract.child());
        // for doc ids, emp_no, salary
        int estimatedSize = Integer.BYTES * 3;
        assertThat(query.estimatedRowSize(), equalTo(estimatedSize));
    }

    /**
     * Expected
     * LimitExec[10000[INTEGER]]
     * \_AggregateExec[[],[AVG(salary{f}#14) AS x],FINAL]
     *   \_AggregateExec[[],[AVG(salary{f}#14) AS x],PARTIAL]
     *     \_FilterExec[ROUND(emp_no{f}#9) > 10[INTEGER]]
     *       \_TopNExec[[Order[last_name{f}#13,ASC,LAST]],10[INTEGER]]
     *         \_ExchangeExec[]
     *           \_ProjectExec[[salary{f}#14, first_name{f}#10, emp_no{f}#9, last_name{f}#13]]     -- project away _doc
     *             \_FieldExtractExec[salary{f}#14, first_name{f}#10, emp_no{f}#9, last_n..]       -- local field extraction
     *               \_EsQueryExec[test], query[][_doc{f}#16], limit[10], sort[[last_name]]
     */
    public void testExtractorForField() {
        var plan = physicalPlan("""
            from test
            | sort last_name
            | limit 10
            | where round(emp_no) > 10
            | eval c = first_name
            | stats x = sum(salary)
            """);

        var optimized = optimizedPlan(plan);
        var limit = as(optimized, LimitExec.class);
        var aggregateFinal = as(limit.child(), AggregateExec.class);
        assertThat(aggregateFinal.estimatedRowSize(), equalTo(Long.BYTES));

        var aggregatePartial = as(aggregateFinal.child(), AggregateExec.class);
        var filter = as(aggregatePartial.child(), FilterExec.class);
        var topN = as(filter.child(), TopNExec.class);

        var exchange = asRemoteExchange(topN.child());
        var project = as(exchange.child(), ProjectExec.class);
        var extract = as(project.child(), FieldExtractExec.class);
        assertThat(names(extract.attributesToExtract()), contains("salary", "emp_no", "last_name"));
        var source = source(extract.child());
        assertThat(source.limit(), is(topN.limit()));
        assertThat(source.sorts(), is(sorts(topN.order())));

        assertThat(source.limit(), is(l(10)));
        assertThat(source.sorts().size(), is(1));
        FieldSort order = source.sorts().get(0);
        assertThat(order.direction(), is(Order.OrderDirection.ASC));
        assertThat(name(order.field()), is("last_name"));
        // last name is keyword, salary, emp_no, doc id, segment, forwards and backwards doc id maps are all ints
        int estimatedSize = KEYWORD_EST + Integer.BYTES * 6;
        assertThat(source.estimatedRowSize(), equalTo(estimatedSize));
    }

    /**
     * Expected
     * EvalExec[[emp_no{f}#7 + 1[INTEGER] AS e, emp_no{f}#7 + 1[INTEGER] AS emp_no]]
     * \_LimitExec[10000[INTEGER]]
     *   \_ExchangeExec[[],false]
     *     \_ProjectExec[[_meta_field{f}#13, emp_no{f}#7, first_name{f}#8, gender{f}#9, job{f}#14, job.raw{f}#15, languages{f}#10, last
     * _name{f}#11, salary{f}#12]]
     *       \_FieldExtractExec[_meta_field{f}#13, emp_no{f}#7, first_name{f}#8, ge..]
     *         \_EsQueryExec[test], query[][_doc{f}#16], limit[10000], sort[] estimatedRowSize[324]
     */
    public void testExtractorMultiEvalWithDifferentNames() {
        var plan = physicalPlan("""
            from test
            | eval e = emp_no + 1
            | eval emp_no = emp_no + 1
            """);

        var optimized = optimizedPlan(plan);

        var eval = as(optimized, EvalExec.class);
        var topLimit = as(eval.child(), LimitExec.class);
        var exchange = asRemoteExchange(topLimit.child());
        var project = as(exchange.child(), ProjectExec.class);
        var extract = as(project.child(), FieldExtractExec.class);
        assertThat(
            names(extract.attributesToExtract()),
            containsInAnyOrder(
                "_meta_field",
                "emp_no",
                "first_name",
                "gender",
                "job",
                "job.raw",
                "languages",
                "last_name",
                "long_noidx",
                "salary"
            )
        );
    }

    /**
     * Expected
     * EvalExec[[emp_no{f}#7 + 1[INTEGER] AS emp_no, emp_no{r}#3 + 1[INTEGER] AS emp_no]]
     * \_LimitExec[10000[INTEGER]]
     *   \_ExchangeExec[[],false]
     *     \_ProjectExec[[_meta_field{f}#13, emp_no{f}#7, first_name{f}#8, gender{f}#9, job{f}#14, job.raw{f}#15, languages{f}#10, last
     * _name{f}#11, salary{f}#12]]
     *       \_FieldExtractExec[_meta_field{f}#13, emp_no{f}#7, first_name{f}#8, ge..]
     *         \_EsQueryExec[test], query[][_doc{f}#16], limit[10000], sort[] estimatedRowSize[324]
     */
    public void testExtractorMultiEvalWithSameName() {
        var plan = physicalPlan("""
            from test
            | eval emp_no = emp_no + 1
            | eval emp_no = emp_no + 1
            """);

        var optimized = optimizedPlan(plan);

        var eval = as(optimized, EvalExec.class);
        var topLimit = as(eval.child(), LimitExec.class);
        var exchange = asRemoteExchange(topLimit.child());
        var project = as(exchange.child(), ProjectExec.class);
        var extract = as(project.child(), FieldExtractExec.class);
        assertThat(
            names(extract.attributesToExtract()),
            containsInAnyOrder(
                "_meta_field",
                "emp_no",
                "first_name",
                "gender",
                "job",
                "job.raw",
                "languages",
                "last_name",
                "long_noidx",
                "salary"
            )
        );
    }

    public void testExtractorsOverridingFields() {
        var plan = physicalPlan("""
            from test
            | stats emp_no = sum(emp_no)
            """);

        var optimized = optimizedPlan(plan);
        var limit = as(optimized, LimitExec.class);
        var node = as(limit.child(), AggregateExec.class);
        var exchange = asRemoteExchange(node.child());
        var aggregate = as(exchange.child(), AggregateExec.class);

        var extract = as(aggregate.child(), FieldExtractExec.class);
        assertThat(names(extract.attributesToExtract()), contains("emp_no"));
    }

    public void testDoNotExtractGroupingFields() {
        var plan = physicalPlan("""
            from test
            | stats x = sum(salary) by first_name
            """);

        var optimized = optimizedPlan(plan);
        var limit = as(optimized, LimitExec.class);
        var aggregate = as(limit.child(), AggregateExec.class);
        assertThat(aggregate.estimatedRowSize(), equalTo(Long.BYTES + KEYWORD_EST));
        assertThat(aggregate.groupings(), hasSize(1));

        var exchange = asRemoteExchange(aggregate.child());
        aggregate = as(exchange.child(), AggregateExec.class);
        assertThat(aggregate.estimatedRowSize(), equalTo(Long.BYTES + KEYWORD_EST));
        assertThat(aggregate.groupings(), hasSize(1));

        var extract = as(aggregate.child(), FieldExtractExec.class);
        assertThat(names(extract.attributesToExtract()), equalTo(List.of("salary")));

        var source = source(extract.child());
        // doc id and salary are ints. salary isn't extracted.
        // TODO salary kind of is extracted. At least sometimes it is. should it count?
        assertThat(source.estimatedRowSize(), equalTo(Integer.BYTES * 2));
    }

    public void testExtractGroupingFieldsIfAggd() {
        var plan = physicalPlan("""
            from test
            | stats x = count(first_name) by first_name
            """);

        var optimized = optimizedPlan(plan);
        var limit = as(optimized, LimitExec.class);
        var aggregate = as(limit.child(), AggregateExec.class);
        assertThat(aggregate.groupings(), hasSize(1));
        assertThat(aggregate.estimatedRowSize(), equalTo(Long.BYTES + KEYWORD_EST));

        var exchange = asRemoteExchange(aggregate.child());
        aggregate = as(exchange.child(), AggregateExec.class);
        assertThat(aggregate.groupings(), hasSize(1));
        assertThat(aggregate.estimatedRowSize(), equalTo(Long.BYTES + KEYWORD_EST));

        var extract = as(aggregate.child(), FieldExtractExec.class);
        assertThat(names(extract.attributesToExtract()), equalTo(List.of("first_name")));

        var source = source(extract.child());
        assertThat(source.estimatedRowSize(), equalTo(Integer.BYTES + KEYWORD_EST));
    }

    public void testExtractGroupingFieldsIfAggdWithEval() {
        var plan = physicalPlan("""
            from test
            | eval g = first_name
            | stats x = count(first_name) by first_name
            """);

        var optimized = optimizedPlan(plan);
        var limit = as(optimized, LimitExec.class);
        var aggregate = as(limit.child(), AggregateExec.class);
        assertThat(aggregate.groupings(), hasSize(1));
        assertThat(aggregate.estimatedRowSize(), equalTo(Long.BYTES + KEYWORD_EST));

        var exchange = asRemoteExchange(aggregate.child());
        aggregate = as(exchange.child(), AggregateExec.class);
        assertThat(aggregate.groupings(), hasSize(1));
        assertThat(aggregate.estimatedRowSize(), equalTo(Long.BYTES + KEYWORD_EST));

        var extract = as(aggregate.child(), FieldExtractExec.class);
        assertThat(names(extract.attributesToExtract()), equalTo(List.of("first_name")));

        var source = source(extract.child());
        assertThat(source.estimatedRowSize(), equalTo(Integer.BYTES + KEYWORD_EST));
    }

    /**
     * Expects
     * EvalExec[[agg_emp{r}#4 + 7[INTEGER] AS x]]
     * \_LimitExec[1000[INTEGER]]
     *   \_AggregateExec[[],[SUM(emp_no{f}#8) AS agg_emp],FINAL,16]
     *     \_ExchangeExec[[sum{r}#18, seen{r}#19],true]
     *       \_AggregateExec[[],[SUM(emp_no{f}#8) AS agg_emp],PARTIAL,8]
     *         \_FieldExtractExec[emp_no{f}#8]
     *           \_EsQueryExec[test], query[{"exists":{"field":"emp_no","boost":1.0}}][_doc{f}#34], limit[], sort[] estimatedRowSize[8]
     */
    public void testQueryWithAggregation() {
        var plan = physicalPlan("""
            from test
            | stats sum(emp_no)
            """);

        var optimized = optimizedPlan(plan);
        var limit = as(optimized, LimitExec.class);
        var node = as(limit.child(), AggregateExec.class);
        var exchange = asRemoteExchange(node.child());
        var aggregate = as(exchange.child(), AggregateExec.class);
        assertThat(aggregate.estimatedRowSize(), equalTo(Long.BYTES));

        var extract = as(aggregate.child(), FieldExtractExec.class);
        assertThat(names(extract.attributesToExtract()), contains("emp_no"));
        assertThat(aggregate.estimatedRowSize(), equalTo(Long.BYTES));

        var query = source(extract.child());
        assertThat(query.estimatedRowSize(), equalTo(Integer.BYTES * 2 /* for doc id, emp_no*/));
        assertThat(query.query(), is(existsQuery("emp_no")));
    }

    /**
     * Expects
     * EvalExec[[agg_emp{r}#4 + 7[INTEGER] AS x]]
     * \_LimitExec[1000[INTEGER]]
     *   \_AggregateExec[[],[SUM(emp_no{f}#8) AS agg_emp],FINAL,16]
     *     \_ExchangeExec[[sum{r}#18, seen{r}#19],true]
     *       \_AggregateExec[[],[SUM(emp_no{f}#8) AS agg_emp],PARTIAL,8]
     *         \_FieldExtractExec[emp_no{f}#8]
     *           \_EsQueryExec[test], query[{"exists":{"field":"emp_no","boost":1.0}}][_doc{f}#34], limit[], sort[] estimatedRowSize[8]
     */
    public void testQueryWithAggAfterEval() {
        var plan = physicalPlan("""
            from test
            | stats agg_emp = sum(emp_no)
            | eval x = agg_emp + 7
            """);

        var optimized = optimizedPlan(plan);
        var eval = as(optimized, EvalExec.class);
        var topLimit = as(eval.child(), LimitExec.class);
        var agg = as(topLimit.child(), AggregateExec.class);
        // sum and x are longs
        assertThat(agg.estimatedRowSize(), equalTo(Long.BYTES * 2));
        var exchange = asRemoteExchange(agg.child());
        var aggregate = as(exchange.child(), AggregateExec.class);
        // sum is long, x isn't calculated until the agg above
        assertThat(aggregate.estimatedRowSize(), equalTo(Long.BYTES));
        var extract = as(aggregate.child(), FieldExtractExec.class);
        assertThat(names(extract.attributesToExtract()), contains("emp_no"));

        var query = source(extract.child());
        assertThat(query.estimatedRowSize(), equalTo(Integer.BYTES * 2 /* for doc id, emp_no*/));
        assertThat(query.query(), is(existsQuery("emp_no")));
    }

    public void testQueryForStatWithMultiAgg() {
        var plan = physicalPlan("""
            from test
            | stats agg_1 = sum(emp_no), agg_2 = min(salary)
            """);

        var stats = statsWithIndexedFields("emp_no", "salary");
        var optimized = optimizedPlan(plan, stats);
        var topLimit = as(optimized, LimitExec.class);
        var agg = as(topLimit.child(), AggregateExec.class);
        var exchange = asRemoteExchange(agg.child());
        var aggregate = as(exchange.child(), AggregateExec.class);
        // sum is long, x isn't calculated until the agg above
        var extract = as(aggregate.child(), FieldExtractExec.class);
        assertThat(names(extract.attributesToExtract()), contains("emp_no", "salary"));

        var query = source(extract.child());
        assertThat(query.estimatedRowSize(), equalTo(Integer.BYTES * 3 /* for doc id, emp_no, salary*/));
        assertThat(query.query(), is(boolQuery().should(existsQuery("emp_no")).should(existsQuery("salary"))));
    }

    public void testQueryWithNull() {
        var plan = physicalPlan("""
            from test
            | eval nullsum = emp_no + null
            | sort emp_no
            | limit 1
            """);

        var optimized = optimizedPlan(plan);
        var topN = as(optimized, TopNExec.class);
        // no fields are added after the top n - so 0 here
        assertThat(topN.estimatedRowSize(), equalTo(0));

        var exchange = asRemoteExchange(topN.child());
        var project = as(exchange.child(), ProjectExec.class);
        var extract = as(project.child(), FieldExtractExec.class);
        var topNLocal = as(extract.child(), TopNExec.class);
        // All fields except emp_no are loaded after this topn. We load an extra int for the doc and segment mapping.
        assertThat(topNLocal.estimatedRowSize(), equalTo(allFieldRowSize + Integer.BYTES));

        var extractForEval = as(topNLocal.child(), FieldExtractExec.class);
        var eval = as(extractForEval.child(), EvalExec.class);
        var source = source(eval.child());
        // emp_no and nullsum are longs, doc id is an int
        assertThat(source.estimatedRowSize(), equalTo(Integer.BYTES * 2 + Integer.BYTES));
    }

    public void testPushAndInequalitiesFilter() {
        var plan = physicalPlan("""
            from test
            | where emp_no + 1 > 0
            | where salary < 10
            """);

        var optimized = optimizedPlan(plan);
        var topLimit = as(optimized, LimitExec.class);
        var exchange = asRemoteExchange(topLimit.child());
        var project = as(exchange.child(), ProjectExec.class);
        var fieldExtract = as(project.child(), FieldExtractExec.class);
        var source = source(fieldExtract.child());
        assertThat(source.estimatedRowSize(), equalTo(allFieldRowSize + Integer.BYTES));

        var bq = as(source.query(), BoolQueryBuilder.class);
        assertThat(bq.must(), hasSize(2));
        var first = as(sv(bq.must().get(0), "emp_no"), RangeQueryBuilder.class);
        assertThat(first.fieldName(), equalTo("emp_no"));
        assertThat(first.from(), equalTo(-1));
        assertThat(first.includeLower(), equalTo(false));
        assertThat(first.to(), nullValue());
        var second = as(sv(bq.must().get(1), "salary"), RangeQueryBuilder.class);
        assertThat(second.fieldName(), equalTo("salary"));
        assertThat(second.from(), nullValue());
        assertThat(second.to(), equalTo(10));
        assertThat(second.includeUpper(), equalTo(false));
    }

    public void testOnlyPushTranslatableConditionsInFilter() {
        var plan = physicalPlan("""
            from test
            | where round(emp_no) + 1 > 0
            | where salary < 10
            """);

        var optimized = optimizedPlan(plan);
        var topLimit = as(optimized, LimitExec.class);
        var exchange = asRemoteExchange(topLimit.child());
        var project = as(exchange.child(), ProjectExec.class);
        var extractRest = as(project.child(), FieldExtractExec.class);
        var limit = as(extractRest.child(), LimitExec.class);
        var filter = as(limit.child(), FilterExec.class);
        var extract = as(filter.child(), FieldExtractExec.class);
        var source = source(extract.child());
        assertThat(source.estimatedRowSize(), equalTo(allFieldRowSize + Integer.BYTES));

        var gt = as(filter.condition(), GreaterThan.class);
        as(gt.left(), Round.class);

        var rq = as(sv(source.query(), "salary"), RangeQueryBuilder.class);
        assertThat(rq.fieldName(), equalTo("salary"));
        assertThat(rq.to(), equalTo(10));
        assertThat(rq.includeLower(), equalTo(false));
        assertThat(rq.from(), nullValue());
    }

    public void testNoPushDownNonFoldableInComparisonFilter() {
        var plan = physicalPlan("""
            from test
            | where emp_no > salary
            """);

        var optimized = optimizedPlan(plan);
        var topLimit = as(optimized, LimitExec.class);
        var exchange = asRemoteExchange(topLimit.child());
        var project = as(exchange.child(), ProjectExec.class);
        var extractRest = as(project.child(), FieldExtractExec.class);
        var limit = as(extractRest.child(), LimitExec.class);
        var filter = as(limit.child(), FilterExec.class);
        var extract = as(filter.child(), FieldExtractExec.class);
        var source = source(extract.child());
        assertThat(source.estimatedRowSize(), equalTo(allFieldRowSize + Integer.BYTES));

        assertThat(names(filter.condition().collect(FieldAttribute.class::isInstance)), contains("emp_no", "salary"));
        assertThat(names(extract.attributesToExtract()), contains("emp_no", "salary"));
        assertNull(source.query());
    }

    public void testNoPushDownNonFieldAttributeInComparisonFilter() {
        var plan = physicalPlan("""
            from test
            | where round(emp_no) > 0
            """);

        var optimized = optimizedPlan(plan);
        var topLimit = as(optimized, LimitExec.class);
        var exchange = asRemoteExchange(topLimit.child());
        var project = as(exchange.child(), ProjectExec.class);
        var extractRest = as(project.child(), FieldExtractExec.class);
        var limit = as(extractRest.child(), LimitExec.class);
        var filter = as(limit.child(), FilterExec.class);
        var extract = as(filter.child(), FieldExtractExec.class);
        var source = source(extract.child());
        assertThat(source.estimatedRowSize(), equalTo(allFieldRowSize + Integer.BYTES));

        var gt = as(filter.condition(), GreaterThan.class);
        as(gt.left(), Round.class);
        assertNull(source.query());
    }

    public void testPushBinaryLogicFilters() {
        var plan = physicalPlan("""
            from test
            | where emp_no + 1 > 0 or salary < 10
            """);

        var optimized = optimizedPlan(plan);
        var topLimit = as(optimized, LimitExec.class);
        var exchange = asRemoteExchange(topLimit.child());
        var project = as(exchange.child(), ProjectExec.class);
        var fieldExtract = as(project.child(), FieldExtractExec.class);
        var source = source(fieldExtract.child());
        assertThat(source.estimatedRowSize(), equalTo(allFieldRowSize + Integer.BYTES));

        BoolQueryBuilder bq = as(source.query(), BoolQueryBuilder.class);
        assertThat(bq.should(), hasSize(2));
        var rq = as(sv(bq.should().get(0), "emp_no"), RangeQueryBuilder.class);
        assertThat(rq.fieldName(), equalTo("emp_no"));
        assertThat(rq.from(), equalTo(-1));
        assertThat(rq.includeLower(), equalTo(false));
        assertThat(rq.to(), nullValue());
        rq = as(sv(bq.should().get(1), "salary"), RangeQueryBuilder.class);
        assertThat(rq.fieldName(), equalTo("salary"));
        assertThat(rq.from(), nullValue());
        assertThat(rq.to(), equalTo(10));
        assertThat(rq.includeUpper(), equalTo(false));
    }

    public void testPushMultipleBinaryLogicFilters() {
        var plan = physicalPlan("""
            from test
            | where emp_no + 1 > 0 or salary < 10
            | where salary <= 10000 or salary >= 50000
            """);

        var optimized = optimizedPlan(plan);
        var topLimit = as(optimized, LimitExec.class);
        var exchange = asRemoteExchange(topLimit.child());
        var project = as(exchange.child(), ProjectExec.class);
        var fieldExtract = as(project.child(), FieldExtractExec.class);
        var source = source(fieldExtract.child());
        assertThat(source.estimatedRowSize(), equalTo(allFieldRowSize + Integer.BYTES));

        var top = as(source.query(), BoolQueryBuilder.class);
        assertThat(top.must(), hasSize(2));

        var first = as(top.must().get(0), BoolQueryBuilder.class);
        var rq = as(sv(first.should().get(0), "emp_no"), RangeQueryBuilder.class);
        assertThat(rq.fieldName(), equalTo("emp_no"));
        assertThat(rq.from(), equalTo(-1));
        assertThat(rq.includeLower(), equalTo(false));
        assertThat(rq.to(), nullValue());
        rq = as(sv(first.should().get(1), "salary"), RangeQueryBuilder.class);
        assertThat(rq.fieldName(), equalTo("salary"));
        assertThat(rq.from(), nullValue());
        assertThat(rq.to(), equalTo(10));
        assertThat(rq.includeUpper(), equalTo(false));

        var second = as(top.must().get(1), BoolQueryBuilder.class);
        rq = as(sv(second.should().get(0), "salary"), RangeQueryBuilder.class);
        assertThat(rq.fieldName(), equalTo("salary"));
        assertThat(rq.from(), nullValue());
        assertThat(rq.to(), equalTo(10000));
        assertThat(rq.includeUpper(), equalTo(true));
        rq = as(sv(second.should().get(1), "salary"), RangeQueryBuilder.class);
        assertThat(rq.fieldName(), equalTo("salary"));
        assertThat(rq.from(), equalTo(50000));
        assertThat(rq.includeLower(), equalTo(true));
        assertThat(rq.to(), nullValue());
    }

    public void testLimit() {
        var optimized = optimizedPlan(physicalPlan("""
            from test
            | limit 10
            """));

        var topLimit = as(optimized, LimitExec.class);
        var exchange = asRemoteExchange(topLimit.child());
        var project = as(exchange.child(), ProjectExec.class);
        var fieldExtract = as(project.child(), FieldExtractExec.class);
        var source = source(fieldExtract.child());
        assertThat(source.estimatedRowSize(), equalTo(allFieldRowSize + Integer.BYTES));
        assertThat(source.limit().fold(), is(10));
    }

    /**
     * TopNExec[[Order[nullsum{r}#3,ASC,LAST]],1[INTEGER]]
     * \_ExchangeExec[]
     *   \_ProjectExec[[_meta_field{f}#11, emp_no{f}#5, first_name{f}#6, !gender, languages{f}#8, last_name{f}#9, salary{f}#10, nulls
     * um{r}#3]]
     *     \_FieldExtractExec[_meta_field{f}#11, emp_no{f}#5, first_name{f}#6, !g..]
     *       \_TopNExec[[Order[nullsum{r}#3,ASC,LAST]],1[INTEGER]]
     *         \_EvalExec[[null[INTEGER] AS nullsum]]
     *           \_EsQueryExec[test], query[][_doc{f}#12], limit[], sort[]
     */
    public void testExtractorForEvalWithoutProject() throws Exception {
        var optimized = optimizedPlan(physicalPlan("""
            from test
            | eval nullsum = emp_no + null
            | sort nullsum
            | limit 1
            """));
        var topN = as(optimized, TopNExec.class);
        var exchange = asRemoteExchange(topN.child());
        var project = as(exchange.child(), ProjectExec.class);
        var extract = as(project.child(), FieldExtractExec.class);
        var topNLocal = as(extract.child(), TopNExec.class);
        // two extra ints for forwards and backwards map
        assertThat(topNLocal.estimatedRowSize(), equalTo(allFieldRowSize + Integer.BYTES * 2));

        var eval = as(topNLocal.child(), EvalExec.class);
        var source = source(eval.child());
        // nullsum and doc id are ints. we don't actually load emp_no here because we know we don't need it.
        assertThat(source.estimatedRowSize(), equalTo(Integer.BYTES * 2));
    }

    public void testProjectAfterTopN() throws Exception {
        var optimized = optimizedPlan(physicalPlan("""
            from test
            | sort emp_no
            | keep first_name
            | limit 2
            """));
        var topProject = as(optimized, ProjectExec.class);
        assertEquals(1, topProject.projections().size());
        assertEquals("first_name", topProject.projections().get(0).name());
        var topN = as(topProject.child(), TopNExec.class);
        var exchange = asRemoteExchange(topN.child());
        var project = as(exchange.child(), ProjectExec.class);
        List<String> projectionNames = project.projections().stream().map(NamedExpression::name).collect(Collectors.toList());
        assertTrue(projectionNames.containsAll(List.of("first_name", "emp_no")));
        var extract = as(project.child(), FieldExtractExec.class);
        var source = source(extract.child());
        assertThat(source.limit(), is(topN.limit()));
        assertThat(source.sorts(), is(sorts(topN.order())));
        // an int for doc id, an int for segment id, two ints for doc id map, and int for emp_no.
        assertThat(source.estimatedRowSize(), equalTo(Integer.BYTES * 5 + KEYWORD_EST));
    }

    /**
     * Expected
     *
     * EvalExec[[emp_no{f}#248 * 10[INTEGER] AS emp_no_10]]
     * \_LimitExec[10[INTEGER]]
     *   \_ExchangeExec[]
     *     \_ProjectExec[[_meta_field{f}#247, emp_no{f}#248, first_name{f}#249, languages{f}#250, last_name{f}#251, salary{f}#252]]
     *       \_FieldExtractExec[_meta_field{f}#247, emp_no{f}#248, first_name{f}#24..]
     *         \_EsQueryExec[test], query[][_doc{f}#253], limit[10], sort[]
     */
    public void testPushLimitToSource() {
        var optimized = optimizedPlan(physicalPlan("""
            from test
            | eval emp_no_10 = emp_no * 10
            | limit 10
            """));

        var eval = as(optimized, EvalExec.class);
        var topLimit = as(eval.child(), LimitExec.class);
        var exchange = asRemoteExchange(topLimit.child());
        var project = as(exchange.child(), ProjectExec.class);
        var extract = as(project.child(), FieldExtractExec.class);
        var leaves = extract.collectLeaves();
        assertEquals(1, leaves.size());
        var source = as(leaves.get(0), EsQueryExec.class);
        assertThat(source.limit().fold(), is(10));
        // extra ints for doc id and emp_no_10
        assertThat(source.estimatedRowSize(), equalTo(allFieldRowSize + Integer.BYTES * 2));
    }

    /**
     * Expected
     * EvalExec[[emp_no{f}#5 * 10[INTEGER] AS emp_no_10]]
     * \_LimitExec[10[INTEGER]]
     *   \_ExchangeExec[]
     *     \_ProjectExec[[_meta_field{f}#11, emp_no{f}#5, first_name{f}#6, !gender, languages{f}#8, last_name{f}#9, salary{f}#10]]
     *       \_FieldExtractExec[_meta_field{f}#11, emp_no{f}#5, first_name{f}#6, !g..]
     *         \_EsQueryExec[test], query[{"range":{"emp_no":{"gt":0,"boost":1.0}}}][_doc{f}#12], limit[10], sort[]
     */
    public void testPushLimitAndFilterToSource() {
        var optimized = optimizedPlan(physicalPlan("""
            from test
            | eval emp_no_10 = emp_no * 10
            | where emp_no > 0
            | limit 10
            """));

        var eval = as(optimized, EvalExec.class);
        var topLimit = as(eval.child(), LimitExec.class);
        var exchange = asRemoteExchange(topLimit.child());
        var project = as(exchange.child(), ProjectExec.class);
        var extract = as(project.child(), FieldExtractExec.class);

        assertThat(
            names(extract.attributesToExtract()),
            contains("_meta_field", "emp_no", "first_name", "gender", "job", "job.raw", "languages", "last_name", "long_noidx", "salary")
        );

        var source = source(extract.child());
        assertThat(source.estimatedRowSize(), equalTo(allFieldRowSize + Integer.BYTES * 2));
        assertThat(source.limit().fold(), is(10));
        var rq = as(sv(source.query(), "emp_no"), RangeQueryBuilder.class);
        assertThat(rq.fieldName(), equalTo("emp_no"));
        assertThat(rq.from(), equalTo(0));
        assertThat(rq.includeLower(), equalTo(false));
        assertThat(rq.to(), nullValue());
    }

    /**
     * Expected
     * TopNExec[[Order[emp_no{f}#2,ASC,LAST]],1[INTEGER]]
     * \_LimitExec[1[INTEGER]]
     *   \_ExchangeExec[]
     *     \_ProjectExec[[_meta_field{f}#8, emp_no{f}#2, first_name{f}#3, !gender, languages{f}#5, last_name{f}#6, salary{f}#7]]
     *       \_FieldExtractExec[_meta_field{f}#8, emp_no{f}#2, first_name{f}#3, !ge..]
     *         \_EsQueryExec[test], query[][_doc{f}#9], limit[1], sort[]
     */
    public void testQueryWithLimitSort() throws Exception {
        var optimized = optimizedPlan(physicalPlan("""
            from test
            | limit 1
            | sort emp_no
            """));

        var topN = as(optimized, TopNExec.class);
        var limit = as(topN.child(), LimitExec.class);
        var exchange = asRemoteExchange(limit.child());
        var project = as(exchange.child(), ProjectExec.class);
        var extract = as(project.child(), FieldExtractExec.class);
        var source = source(extract.child());
        assertThat(source.estimatedRowSize(), equalTo(allFieldRowSize + Integer.BYTES));
    }

    /**
     * Expected
     * ProjectExec[[emp_no{f}#7, first_name{f}#8 AS x]]
     * \_TopNExec[[Order[emp_no{f}#7,ASC,LAST]],5[INTEGER],0]
     *   \_ExchangeExec[[],false]
     *     \_ProjectExec[[emp_no{f}#7, first_name{f}#8]]
     *       \_FieldExtractExec[emp_no{f}#7, first_name{f}#8]
     *         \_EsQueryExec[test], query[][_doc{f}#28], limit[5], sort[[FieldSort[field=emp_no{f}#7, direction=ASC, nulls=LAST]]]...
     */
    public void testLocalProjectIncludeLocalAlias() throws Exception {
        var optimized = optimizedPlan(physicalPlan("""
            from test
            | sort emp_no
            | eval x = first_name
            | keep emp_no, x
            | limit 5
            """));

        var project = as(optimized, ProjectExec.class);
        var topN = as(project.child(), TopNExec.class);
        var exchange = asRemoteExchange(topN.child());

        project = as(exchange.child(), ProjectExec.class);
        assertThat(names(project.projections()), contains("emp_no", "first_name"));
        var extract = as(project.child(), FieldExtractExec.class);
        var source = as(extract.child(), EsQueryExec.class);
    }

    /**
     * Expected
     * ProjectExec[[languages{f}#10, salary{f}#12, x{r}#6]]
     * \_EvalExec[[languages{f}#10 + 1[INTEGER] AS x]]
     *   \_TopNExec[[Order[salary{f}#12,ASC,LAST]],1[INTEGER]]
     *     \_ExchangeExec[]
     *       \_ProjectExec[[languages{f}#10, salary{f}#12]]
     *         \_FieldExtractExec[languages{f}#10]
     *           \_EsQueryExec[test], query[][_doc{f}#14], limit[1], sort[[salary]]
     */
    public void testDoNotAliasesDefinedAfterTheExchange() throws Exception {
        var optimized = optimizedPlan(physicalPlan("""
            from test
            | sort salary
            | limit 1
            | keep languages, salary
            | eval x = languages + 1
            """));

        var project = as(optimized, ProjectExec.class);
        var eval = as(project.child(), EvalExec.class);
        var topN = as(eval.child(), TopNExec.class);
        var exchange = asRemoteExchange(topN.child());

        project = as(exchange.child(), ProjectExec.class);
        assertThat(names(project.projections()), contains("languages", "salary"));
        var extract = as(project.child(), FieldExtractExec.class);
        assertThat(names(extract.attributesToExtract()), contains("languages", "salary"));
        var source = source(extract.child());
        assertThat(source.limit(), is(topN.limit()));
        assertThat(source.sorts(), is(sorts(topN.order())));

        assertThat(source.limit(), is(l(1)));
        assertThat(source.sorts().size(), is(1));
        FieldSort order = source.sorts().get(0);
        assertThat(order.direction(), is(Order.OrderDirection.ASC));
        assertThat(name(order.field()), is("salary"));
        // ints for doc id, segment id, forwards and backwards mapping, languages, and salary
        assertThat(source.estimatedRowSize(), equalTo(Integer.BYTES * 6));
    }

    /**
     * Expected
     * TopNExec[[Order[emp_no{f}#3,ASC,LAST]],1[INTEGER]]
     * \_FilterExec[emp_no{f}#3 > 10[INTEGER]]
     *   \_LimitExec[1[INTEGER]]
     *     \_ExchangeExec[]
     *       \_ProjectExec[[_meta_field{f}#9, emp_no{f}#3, first_name{f}#4, !gender, languages{f}#6, last_name{f}#7, salary{f}#8]]
     *         \_FieldExtractExec[_meta_field{f}#9, emp_no{f}#3, first_name{f}#4, !ge..]
     *           \_EsQueryExec[test], query[][_doc{f}#10], limit[1], sort[]
     */
    public void testQueryWithLimitWhereSort() throws Exception {
        var optimized = optimizedPlan(physicalPlan("""
            from test
            | limit 1
            | where emp_no > 10
            | sort emp_no
            """));

        var topN = as(optimized, TopNExec.class);
        var filter = as(topN.child(), FilterExec.class);
        var limit = as(filter.child(), LimitExec.class);
        var exchange = asRemoteExchange(limit.child());
        var project = as(exchange.child(), ProjectExec.class);
        var extract = as(project.child(), FieldExtractExec.class);
        var source = source(extract.child());
        assertThat(source.limit(), is(topN.limit()));
        assertThat(source.limit(), is(l(1)));
        assertNull(source.sorts());
        assertThat(source.estimatedRowSize(), equalTo(allFieldRowSize + Integer.BYTES));
    }

    /**
     * Expected
     * TopNExec[[Order[x{r}#3,ASC,LAST]],3[INTEGER]]
     * \_EvalExec[[emp_no{f}#5 AS x]]
     *   \_LimitExec[3[INTEGER]]
     *     \_ExchangeExec[]
     *       \_ProjectExec[[_meta_field{f}#11, emp_no{f}#5, first_name{f}#6, !gender, languages{f}#8, last_name{f}#9, salary{f}#10]]
     *         \_FieldExtractExec[_meta_field{f}#11, emp_no{f}#5, first_name{f}#6, !g..]
     *           \_EsQueryExec[test], query[][_doc{f}#12], limit[3], sort[]
     */
    public void testQueryWithLimitWhereEvalSort() throws Exception {
        var optimized = optimizedPlan(physicalPlan("""
            from test
            | limit 3
            | eval x = emp_no
            | sort x
            """));

        var topN = as(optimized, TopNExec.class);
        var eval = as(topN.child(), EvalExec.class);
        var limit = as(eval.child(), LimitExec.class);
        var exchange = asRemoteExchange(limit.child());
        var project = as(exchange.child(), ProjectExec.class);
        var extract = as(project.child(), FieldExtractExec.class);
        var source = source(extract.child());
        // an int for doc id and one for x
        assertThat(source.estimatedRowSize(), equalTo(allFieldRowSize + Integer.BYTES * 2));
    }

    public void testQueryJustWithLimit() throws Exception {
        var optimized = optimizedPlan(physicalPlan("""
            from test
            | limit 3
            """));

        var limit = as(optimized, LimitExec.class);
        var exchange = asRemoteExchange(limit.child());
        var project = as(exchange.child(), ProjectExec.class);
        var extract = as(project.child(), FieldExtractExec.class);
        var source = source(extract.child());
        assertThat(source.estimatedRowSize(), equalTo(allFieldRowSize + Integer.BYTES));
    }

    public void testPushDownDisjunction() {
        var plan = physicalPlan("""
            from test
            | where emp_no == 10010 or emp_no == 10011
            """);

        var optimized = optimizedPlan(plan);
        var topLimit = as(optimized, LimitExec.class);
        var exchange = asRemoteExchange(topLimit.child());
        var project = as(exchange.child(), ProjectExec.class);
        var extractRest = as(project.child(), FieldExtractExec.class);
        var source = source(extractRest.child());
        assertThat(source.estimatedRowSize(), equalTo(allFieldRowSize + Integer.BYTES));

        var tqb = as(sv(source.query(), "emp_no"), TermsQueryBuilder.class);
        assertThat(tqb.fieldName(), is("emp_no"));
        assertThat(tqb.values(), is(List.of(10010, 10011)));
    }

    public void testPushDownDisjunctionAndConjunction() {
        var plan = physicalPlan("""
            from test
            | where first_name == "Bezalel" or first_name == "Suzette"
            | where salary > 50000
            """);

        var optimized = optimizedPlan(plan);
        var topLimit = as(optimized, LimitExec.class);
        var exchange = asRemoteExchange(topLimit.child());
        var project = as(exchange.child(), ProjectExec.class);
        var extractRest = as(project.child(), FieldExtractExec.class);
        var source = source(extractRest.child());
        assertThat(source.estimatedRowSize(), equalTo(allFieldRowSize + Integer.BYTES));

        BoolQueryBuilder query = as(source.query(), BoolQueryBuilder.class);
        assertThat(query.must(), hasSize(2));
        var tq = as(sv(query.must().get(0), "first_name"), TermsQueryBuilder.class);
        assertThat(tq.fieldName(), is("first_name"));
        assertThat(tq.values(), is(List.of("Bezalel", "Suzette")));
        var rqb = as(sv(query.must().get(1), "salary"), RangeQueryBuilder.class);
        assertThat(rqb.fieldName(), is("salary"));
        assertThat(rqb.from(), is(50_000));
        assertThat(rqb.includeLower(), is(false));
        assertThat(rqb.to(), nullValue());
    }

    public void testPushDownIn() {
        var plan = physicalPlan("""
            from test
            | where emp_no in (10020, 10030 + 10)
            """);

        var optimized = optimizedPlan(plan);
        var topLimit = as(optimized, LimitExec.class);
        var exchange = asRemoteExchange(topLimit.child());
        var project = as(exchange.child(), ProjectExec.class);
        var extractRest = as(project.child(), FieldExtractExec.class);
        var source = source(extractRest.child());
        assertThat(source.estimatedRowSize(), equalTo(allFieldRowSize + Integer.BYTES));

        var tqb = as(sv(source.query(), "emp_no"), TermsQueryBuilder.class);
        assertThat(tqb.fieldName(), is("emp_no"));
        assertThat(tqb.values(), is(List.of(10020, 10040)));
    }

    public void testPushDownInAndConjunction() {
        var plan = physicalPlan("""
            from test
            | where last_name in (concat("Sim", "mel"), "Pettey")
            | where salary > 60000
            """);

        var optimized = optimizedPlan(plan);
        var topLimit = as(optimized, LimitExec.class);
        var exchange = asRemoteExchange(topLimit.child());
        var project = as(exchange.child(), ProjectExec.class);
        var extractRest = as(project.child(), FieldExtractExec.class);
        var source = source(extractRest.child());
        assertThat(source.estimatedRowSize(), equalTo(allFieldRowSize + Integer.BYTES));

        BoolQueryBuilder bq = as(source.query(), BoolQueryBuilder.class);
        assertThat(bq.must(), hasSize(2));
        var tqb = as(sv(bq.must().get(0), "last_name"), TermsQueryBuilder.class);
        assertThat(tqb.fieldName(), is("last_name"));
        assertThat(tqb.values(), is(List.of("Simmel", "Pettey")));
        var rqb = as(sv(bq.must().get(1), "salary"), RangeQueryBuilder.class);
        assertThat(rqb.fieldName(), is("salary"));
        assertThat(rqb.from(), is(60_000));
    }

    // `where "Pettey" in (last_name, "Simmel") or last_name == "Parto"` --> `where last_name in ("Pettey", "Parto")`
    // LimitExec[10000[INTEGER]]
    // \_ExchangeExec[]
    // \_ProjectExec[[_meta_field{f}#9, emp_no{f}#3, first_name{f}#4, gender{f}#5, languages{f}#6, last_name{f}#7, salary{f}#8]]
    // \_FieldExtractExec[_meta_field{f}#9, emp_no{f}#3, first_name{f}#4, gen..]
    // \_EsQueryExec[test],
    // query[{"esql_single_value":{"field":"last_name","next":{"terms":{"last_name":["Pettey","Parto"],"boost":1.0}}}}][_doc{f}#10],
    // limit[10000], sort[]
    public void testPushDownRecombinedIn() {
        var plan = physicalPlan("""
            from test
            | where "Pettey" in (last_name, "Simmel") or last_name == "Parto"
            """);

        var optimized = optimizedPlan(plan);
        var topLimit = as(optimized, LimitExec.class);
        var exchange = asRemoteExchange(topLimit.child());
        var project = as(exchange.child(), ProjectExec.class);
        var extractRest = as(project.child(), FieldExtractExec.class);
        var source = source(extractRest.child());

        var tqb = as(sv(source.query(), "last_name"), TermsQueryBuilder.class);
        assertThat(tqb.fieldName(), is("last_name"));
        assertThat(tqb.values(), is(List.of("Pettey", "Parto")));
    }

    /**
     * Expected:
     *  LimitExec[10000[INTEGER]]
     *  \_ExchangeExec[REMOTE_SOURCE]
     *    \_ExchangeExec[REMOTE_SINK]
     *      \_ProjectExec[[_meta_field{f}#9, emp_no{f}#3, first_name{f}#4, !gender, languages{f}#6, last_name{f}#7, salary{f}#8]]
     *        \_FieldExtractExec[_meta_field{f}#9, emp_no{f}#3, first_name{f}#4, !ge..]
     *          \_EsQueryExec[test], query[sv(not(emp_no IN (10010, 10011)))][_doc{f}#10],
     *                                   limit[10000], sort[]
     */
    public void testPushDownNegatedDisjunction() {
        var plan = physicalPlan("""
            from test
            | where not (emp_no == 10010 or emp_no == 10011)
            """);

        var optimized = optimizedPlan(plan);
        var topLimit = as(optimized, LimitExec.class);
        var exchange = asRemoteExchange(topLimit.child());
        var project = as(exchange.child(), ProjectExec.class);
        var extractRest = as(project.child(), FieldExtractExec.class);
        var source = source(extractRest.child());
        assertThat(source.estimatedRowSize(), equalTo(allFieldRowSize + Integer.BYTES));

        var boolQuery = as(sv(source.query(), "emp_no"), BoolQueryBuilder.class);
        assertThat(boolQuery.mustNot(), hasSize(1));
        var termsQuery = as(boolQuery.mustNot().get(0), TermsQueryBuilder.class);
        assertThat(termsQuery.fieldName(), is("emp_no"));
        assertThat(termsQuery.values(), is(List.of(10010, 10011)));
    }

    /**
     * Expected:
     *  LimitExec[10000[INTEGER]]
     *  \_ExchangeExec[REMOTE_SOURCE]
     *    \_ExchangeExec[REMOTE_SINK]
     *      \_ProjectExec[[_meta_field{f}#9, emp_no{f}#3, first_name{f}#4, !gender, languages{f}#6, last_name{f}#7, salary{f}#8]]
     *        \_FieldExtractExec[_meta_field{f}#9, emp_no{f}#3, first_name{f}#4, !ge..]
     *          \_EsQueryExec[test], query[sv(emp_no, not(emp_no == 10010)) OR sv(not(first_name == "Parto"))], limit[10000], sort[]
     */
    public void testPushDownNegatedConjunction() {
        var plan = physicalPlan("""
            from test
            | where not (emp_no == 10010 and first_name == "Parto")
            """);

        var optimized = optimizedPlan(plan);
        var topLimit = as(optimized, LimitExec.class);
        var exchange = asRemoteExchange(topLimit.child());
        var project = as(exchange.child(), ProjectExec.class);
        var extractRest = as(project.child(), FieldExtractExec.class);
        var source = source(extractRest.child());
        assertThat(source.estimatedRowSize(), equalTo(allFieldRowSize + Integer.BYTES));

        var bq = as(source.query(), BoolQueryBuilder.class);
        assertThat(bq.should(), hasSize(2));
        var empNo = as(sv(bq.should().get(0), "emp_no"), BoolQueryBuilder.class);
        assertThat(empNo.mustNot(), hasSize(1));
        var tq = as(empNo.mustNot().get(0), TermQueryBuilder.class);
        assertThat(tq.fieldName(), equalTo("emp_no"));
        assertThat(tq.value(), equalTo(10010));
        var firstName = as(sv(bq.should().get(1), "first_name"), BoolQueryBuilder.class);
        assertThat(firstName.mustNot(), hasSize(1));
        tq = as(firstName.mustNot().get(0), TermQueryBuilder.class);
        assertThat(tq.fieldName(), equalTo("first_name"));
        assertThat(tq.value(), equalTo("Parto"));
    }

    /**
     * Expected:
     *  LimitExec[10000[INTEGER]]
     *  \_ExchangeExec[REMOTE_SOURCE]
     *    \_ExchangeExec[REMOTE_SINK]
     *      \_ProjectExec[[_meta_field{f}#8, emp_no{f}#2, first_name{f}#3, !gender, languages{f}#5, last_name{f}#6, salary{f}#7]]
     *        \_FieldExtractExec[_meta_field{f}#8, emp_no{f}#2, first_name{f}#3, !ge..]
     *          \_EsQueryExec[test], query[{"bool":{"must_not":[{"term":{"emp_no":{"value":10010}}}],"boost":1.0}}][_doc{f}#9],
     *                                     limit[10000], sort[]
     */
    public void testPushDownNegatedEquality() {
        var plan = physicalPlan("""
            from test
            | where not emp_no == 10010
            """);

        var optimized = optimizedPlan(plan);
        var topLimit = as(optimized, LimitExec.class);
        var exchange = asRemoteExchange(topLimit.child());
        var project = as(exchange.child(), ProjectExec.class);
        var extractRest = as(project.child(), FieldExtractExec.class);
        var source = source(extractRest.child());
        assertThat(source.estimatedRowSize(), equalTo(allFieldRowSize + Integer.BYTES));

        var boolQuery = as(sv(source.query(), "emp_no"), BoolQueryBuilder.class);
        assertThat(boolQuery.mustNot(), hasSize(1));
        var termQuery = as(boolQuery.mustNot().get(0), TermQueryBuilder.class);
        assertThat(termQuery.fieldName(), is("emp_no"));
        assertThat(termQuery.value(), is(10010));  // TODO this will match multivalued fields and we don't want that
    }

    /**
     * Expected:
     *  LimitExec[10000[INTEGER]]
     *  \_ExchangeExec[REMOTE_SOURCE]
     *    \_ExchangeExec[REMOTE_SINK]
     *      \_ProjectExec[[_meta_field{f}#9, emp_no{f}#3, first_name{f}#4, !gender, languages{f}#6, last_name{f}#7, salary{f}#8]]
     *        \_FieldExtractExec[_meta_field{f}#9, first_name{f}#4, !gender, last_na..]
     *          \_LimitExec[10000[INTEGER]]
     *            \_FilterExec[NOT(emp_no{f}#3 == languages{f}#6)]
     *              \_FieldExtractExec[emp_no{f}#3, languages{f}#6]
     *                \_EsQueryExec[test], query[][_doc{f}#10], limit[], sort[]
     */
    public void testDontPushDownNegatedEqualityBetweenAttributes() {
        var plan = physicalPlan("""
            from test
            | where not emp_no == languages
            """);

        var optimized = optimizedPlan(plan);
        var topLimit = as(optimized, LimitExec.class);
        var exchange = asRemoteExchange(topLimit.child());
        var project = as(exchange.child(), ProjectExec.class);
        var extractRest = as(project.child(), FieldExtractExec.class);
        var localLimit = as(extractRest.child(), LimitExec.class);
        var filterExec = as(localLimit.child(), FilterExec.class);
        assertThat(filterExec.condition(), instanceOf(Not.class));
        var extractForFilter = as(filterExec.child(), FieldExtractExec.class);
        var source = source(extractForFilter.child());
        assertNull(source.query());
        assertThat(source.estimatedRowSize(), equalTo(allFieldRowSize + Integer.BYTES));
    }

    public void testEvalLike() {
        var plan = physicalPlan("""
            from test
            | eval x = concat(first_name, "--")
            | where x like "%foo%"
            """);

        var optimized = optimizedPlan(plan);
        var topLimit = as(optimized, LimitExec.class);
        var exchange = asRemoteExchange(topLimit.child());
        var project = as(exchange.child(), ProjectExec.class);
        var extractRest = as(project.child(), FieldExtractExec.class);
        var limit = as(extractRest.child(), LimitExec.class);
        var filter = as(limit.child(), FilterExec.class);
        var eval = as(filter.child(), EvalExec.class);
        var fieldExtract = as(eval.child(), FieldExtractExec.class);
        assertEquals(EsQueryExec.class, fieldExtract.child().getClass());
        var source = source(fieldExtract.child());
        assertThat(source.estimatedRowSize(), equalTo(allFieldRowSize + Integer.BYTES + KEYWORD_EST));
    }

    public void testPushDownLike() {
        var plan = physicalPlan("""
            from test
            | where first_name like "*foo*"
            """);

        var optimized = optimizedPlan(plan);
        var topLimit = as(optimized, LimitExec.class);
        var exchange = asRemoteExchange(topLimit.child());
        var project = as(exchange.child(), ProjectExec.class);
        var extractRest = as(project.child(), FieldExtractExec.class);
        var source = source(extractRest.child());
        assertThat(source.estimatedRowSize(), equalTo(allFieldRowSize + Integer.BYTES));

        QueryBuilder query = source.query();
        assertNotNull(query);
        assertEquals(SingleValueQuery.Builder.class, query.getClass());
        assertThat(((SingleValueQuery.Builder) query).next(), instanceOf(WildcardQueryBuilder.class));
        WildcardQueryBuilder wildcard = ((WildcardQueryBuilder) ((SingleValueQuery.Builder) query).next());
        assertEquals("first_name", wildcard.fieldName());
        assertEquals("*foo*", wildcard.value());
    }

    public void testPushDownNotLike() {
        var plan = physicalPlan("""
            from test
            | where not first_name like "%foo%"
            """);

        var optimized = optimizedPlan(plan);
        var topLimit = as(optimized, LimitExec.class);
        var exchange = asRemoteExchange(topLimit.child());
        var project = as(exchange.child(), ProjectExec.class);
        var extractRest = as(project.child(), FieldExtractExec.class);
        var source = source(extractRest.child());
        assertThat(source.estimatedRowSize(), equalTo(allFieldRowSize + Integer.BYTES));

        var boolQuery = as(sv(source.query(), "first_name"), BoolQueryBuilder.class);
        assertThat(boolQuery.mustNot(), hasSize(1));
        var tq = as(boolQuery.mustNot().get(0), TermQueryBuilder.class);
        assertThat(tq.fieldName(), is("first_name"));
        assertThat(tq.value(), is("%foo%"));
    }

    public void testEvalRLike() {
        var plan = physicalPlan("""
            from test
            | eval x = concat(first_name, "--")
            | where x rlike ".*foo.*"
            """);

        var optimized = optimizedPlan(plan);
        var topLimit = as(optimized, LimitExec.class);
        var exchange = asRemoteExchange(topLimit.child());
        var project = as(exchange.child(), ProjectExec.class);
        var extractRest = as(project.child(), FieldExtractExec.class);
        var limit = as(extractRest.child(), LimitExec.class);
        var filter = as(limit.child(), FilterExec.class);
        var eval = as(filter.child(), EvalExec.class);
        var fieldExtract = as(eval.child(), FieldExtractExec.class);
        assertEquals(EsQueryExec.class, fieldExtract.child().getClass());

        var source = source(fieldExtract.child());
        assertThat(source.estimatedRowSize(), equalTo(allFieldRowSize + Integer.BYTES + KEYWORD_EST));
    }

    public void testPushDownRLike() {
        var plan = physicalPlan("""
            from test
            | where first_name rlike ".*foo.*"
            """);

        var optimized = optimizedPlan(plan);
        var topLimit = as(optimized, LimitExec.class);
        var exchange = asRemoteExchange(topLimit.child());
        var project = as(exchange.child(), ProjectExec.class);
        var extractRest = as(project.child(), FieldExtractExec.class);
        var source = source(extractRest.child());
        assertThat(source.estimatedRowSize(), equalTo(allFieldRowSize + Integer.BYTES));

        QueryBuilder query = source.query();
        assertNotNull(query);
        assertEquals(SingleValueQuery.Builder.class, query.getClass());
        assertThat(((SingleValueQuery.Builder) query).next(), instanceOf(RegexpQueryBuilder.class));
        RegexpQueryBuilder wildcard = ((RegexpQueryBuilder) ((SingleValueQuery.Builder) query).next());
        assertEquals("first_name", wildcard.fieldName());
        assertEquals(".*foo.*", wildcard.value());
    }

    /**
     * LimitExec[1000[INTEGER]]
     * \_ExchangeExec[[],false]
     *   \_ProjectExec[[_meta_field{f}#9, emp_no{f}#3, first_name{f}#4, gender{f}#5, job{f}#10, job.raw{f}#11, languages{f}#6, last_n
     * ame{f}#7, long_noidx{f}#12, salary{f}#8]]
     *     \_FieldExtractExec[_meta_field{f}#9, emp_no{f}#3, first_name{f}#4, gen..]
     *       \_EsQueryExec[test], query[{"esql_single_value":{"field":"first_name","next":
     *       {"term":{"first_name":{"value":"foo","case_insensitive":true}}},"source":"first_name =~ \"foo\"@2:9"}}]
     *       [_doc{f}#23], limit[1000], sort[] estimatedRowSize[324]
     */
    @AwaitsFix(bugUrl = "https://github.com/elastic/elasticsearch/issues/103599")
    public void testPushDownEqualsIgnoreCase() {
        var plan = physicalPlan("""
            from test
            | where first_name =~ "foo"
            """);

        var optimized = optimizedPlan(plan);
        var topLimit = as(optimized, LimitExec.class);
        var exchange = asRemoteExchange(topLimit.child());
        var project = as(exchange.child(), ProjectExec.class);
        var extractRest = as(project.child(), FieldExtractExec.class);
        var source = source(extractRest.child());
        assertThat(source.estimatedRowSize(), equalTo(allFieldRowSize + Integer.BYTES));

        QueryBuilder query = source.query();
        assertNotNull(query);
    }

    /**
     * LimitExec[1000[INTEGER]]
     * \_ExchangeExec[[],false]
     *   \_ProjectExec[[_meta_field{f}#12, emp_no{f}#6, first_name{f}#7, gender{f}#8, job{f}#13, job.raw{f}#14, languages{f}#9, last_
     * name{f}#10, long_noidx{f}#15, salary{f}#11, x{r}#4]]
     *     \_FieldExtractExec[_meta_field{f}#12, emp_no{f}#6, gender{f}#8, job{f}..]
     *       \_LimitExec[1000[INTEGER]]
     *         \_FilterExec[x{r}#4 =~ [66 6f 6f][KEYWORD]]
     *           \_EvalExec[[CONCAT(first_name{f}#7,[66 6f 6f][KEYWORD]) AS x]]
     *             \_FieldExtractExec[first_name{f}#7]
     *               \_EsQueryExec[test], query[][_doc{f}#27], limit[], sort[] estimatedRowSize[374]
     */
    @AwaitsFix(bugUrl = "https://github.com/elastic/elasticsearch/issues/103599")
    public void testNoPushDownEvalEqualsIgnoreCase() {
        var plan = physicalPlan("""
            from test
            | eval x = concat(first_name, "foo")
            | where x =~ "foo"
            """);

        var optimized = optimizedPlan(plan);
        var topLimit = as(optimized, LimitExec.class);
        var exchange = asRemoteExchange(topLimit.child());
        var project = as(exchange.child(), ProjectExec.class);
        var extractRest = as(project.child(), FieldExtractExec.class);
        var limit = as(extractRest.child(), LimitExec.class);
        var filter = as(limit.child(), FilterExec.class);
        var eval = as(filter.child(), EvalExec.class);
        var extract = as(eval.child(), FieldExtractExec.class);
        var source = source(extract.child());

        QueryBuilder query = source.query();
        assertNull(query);
    }

    public void testPushDownNotRLike() {
        var plan = physicalPlan("""
            from test
            | where not first_name rlike ".*foo.*"
            """);

        var optimized = optimizedPlan(plan);
        var topLimit = as(optimized, LimitExec.class);
        var exchange = asRemoteExchange(topLimit.child());
        var project = as(exchange.child(), ProjectExec.class);
        var extractRest = as(project.child(), FieldExtractExec.class);
        var source = source(extractRest.child());
        assertThat(source.estimatedRowSize(), equalTo(allFieldRowSize + Integer.BYTES));

        QueryBuilder query = source.query();
        assertNotNull(query);
        assertThat(query, instanceOf(SingleValueQuery.Builder.class));
        assertThat(((SingleValueQuery.Builder) query).next(), instanceOf(BoolQueryBuilder.class));
        var boolQuery = (BoolQueryBuilder) ((SingleValueQuery.Builder) query).next();
        List<QueryBuilder> mustNot = boolQuery.mustNot();
        assertThat(mustNot.size(), is(1));
        assertThat(mustNot.get(0), instanceOf(RegexpQueryBuilder.class));
        var regexpQuery = (RegexpQueryBuilder) mustNot.get(0);
        assertThat(regexpQuery.fieldName(), is("first_name"));
        assertThat(regexpQuery.value(), is(".*foo.*"));
    }

    /**
     * EnrichExec[first_name{f}#3,foo,fld,idx,[a{r}#11, b{r}#12]]
     *  \_LimitExec[10000[INTEGER]]
     *    \_ExchangeExec[]
     *      \_ProjectExec[[_meta_field{f}#8, emp_no{f}#2, first_name{f}#3, gender{f}#4, languages{f}#5, last_name{f}#6, salary{f}#7]]
     *        \_FieldExtractExec[_meta_field{f}#8, emp_no{f}#2, first_name{f}#3, gen..]
     *          \_EsQueryExec[test], query[][_doc{f}#13], limit[10000], sort[] estimatedRowSize[216]
     */
    public void testEnrich() {
        var plan = physicalPlan("""
            from test
            | enrich foo on first_name
            """);

        var optimized = optimizedPlan(plan);
        var enrich = as(optimized, EnrichExec.class);
        var limit = as(enrich.child(), LimitExec.class);
        var exchange = asRemoteExchange(limit.child());
        var project = as(exchange.child(), ProjectExec.class);
        var extract = as(project.child(), FieldExtractExec.class);
        var source = source(extract.child());
        // an int for doc id, and int for the "a" enriched field, and a long for the "b" enriched field
        assertThat(source.estimatedRowSize(), equalTo(allFieldRowSize + Integer.BYTES * 2 + Long.BYTES));
    }

    /**
     * Expects the filter to transform the source into a local relationship
     * LimitExec[10000[INTEGER]]
     * \_ExchangeExec[[],false]
     *   \_LocalSourceExec[[_meta_field{f}#8, emp_no{r}#2, first_name{f}#3, gender{f}#4, languages{f}#5, last_name{f}#6, salary{f}#7],EMPT
     * Y]
     */
    public void testLocallyMissingField() {
        var testStats = statsForMissingField("emp_no");

        var optimized = optimizedPlan(physicalPlan("""
              from test
            | where emp_no > 10
            """), testStats);

        var limit = as(optimized, LimitExec.class);
        var exchange = as(limit.child(), ExchangeExec.class);
        var source = as(exchange.child(), LocalSourceExec.class);
        assertEquals(LocalSupplier.EMPTY, source.supplier());
    }

    /**
     * GrokExec[first_name{f}#4,Parser[pattern=%{WORD:b}.*, grok=org.elasticsearch.grok.Grok@60a20ab6],[b{r}#2]]
     * \_LimitExec[10000[INTEGER]]
     *   \_ExchangeExec[]
     *     \_ProjectExec[[_meta_field{f}#9, emp_no{f}#3, first_name{f}#4, gender{f}#5, languages{f}#6, last_name{f}#7, salary{f}#8]]
     *       \_FieldExtractExec[_meta_field{f}#9, emp_no{f}#3, first_name{f}#4, gen..]
     *         \_EsQueryExec[test], query[][_doc{f}#10], limit[10000], sort[] estimatedRowSize[216]
     */
    public void testGrok() {
        var plan = physicalPlan("""
            from test
            | grok first_name "%{WORD:b}.*"
            """);

        var optimized = optimizedPlan(plan);
        var grok = as(optimized, GrokExec.class);
        var limit = as(grok.child(), LimitExec.class);
        var exchange = asRemoteExchange(limit.child());
        var project = as(exchange.child(), ProjectExec.class);
        var extract = as(project.child(), FieldExtractExec.class);
        var source = source(extract.child());
        assertThat(source.estimatedRowSize(), equalTo(allFieldRowSize + Integer.BYTES + KEYWORD_EST));
    }

    public void testDissect() {
        var plan = physicalPlan("""
            from test
            | dissect first_name "%{b} "
            """);

        var optimized = optimizedPlan(plan);
        var dissect = as(optimized, DissectExec.class);
        var limit = as(dissect.child(), LimitExec.class);
        var exchange = asRemoteExchange(limit.child());
        var project = as(exchange.child(), ProjectExec.class);
        var extract = as(project.child(), FieldExtractExec.class);
        var source = source(extract.child());
        assertThat(source.estimatedRowSize(), equalTo(allFieldRowSize + Integer.BYTES + KEYWORD_EST));
    }

    public void testPushDownMetadataIndexInWildcard() {
        var plan = physicalPlan("""
            from test metadata _index
            | where _index like "test*"
            """);

        var optimized = optimizedPlan(plan);
        var limit = as(optimized, LimitExec.class);
        var exchange = asRemoteExchange(limit.child());
        var project = as(exchange.child(), ProjectExec.class);
        var extract = as(project.child(), FieldExtractExec.class);
        var source = source(extract.child());

        var tq = as(source.query(), WildcardQueryBuilder.class);
        assertThat(tq.fieldName(), is("_index"));
        assertThat(tq.value(), is("test*"));
    }

    /*
     * LimitExec[10000[INTEGER]]
     * \_ExchangeExec[[],false]
     *   \_ProjectExec[[_meta_field{f}#9, emp_no{f}#3, first_name{f}#4, gender{f}#5, languages{f}#6, last_name{f}#7, salary{f}#8,
     *     _index{m}#1]]
     *     \_FieldExtractExec[_meta_field{f}#9, emp_no{f}#3, first_name{f}#4, gen..]
     *       \_EsQueryExec[test], query[{"esql_single_value":{"field":"_index","next":{"term":{"_index":{"value":"test"}}}}}]
     *         [_doc{f}#10], limit[10000], sort[] estimatedRowSize[266]
     */
    public void testPushDownMetadataIndexInEquality() {
        var plan = physicalPlan("""
            from test metadata _index
            | where _index == "test"
            """);

        var optimized = optimizedPlan(plan);
        var limit = as(optimized, LimitExec.class);
        var exchange = asRemoteExchange(limit.child());
        var project = as(exchange.child(), ProjectExec.class);
        var extract = as(project.child(), FieldExtractExec.class);
        var source = source(extract.child());

        var tq = as(source.query(), TermQueryBuilder.class);
        assertThat(tq.fieldName(), is("_index"));
        assertThat(tq.value(), is("test"));
    }

    /*
     * LimitExec[10000[INTEGER]]
     * \_ExchangeExec[[],false]
     *   \_ProjectExec[[_meta_field{f}#9, emp_no{f}#3, first_name{f}#4, gender{f}#5, languages{f}#6, last_name{f}#7, salary{f}#8,
     *     _index{m}#1]]
     *     \_FieldExtractExec[_meta_field{f}#9, emp_no{f}#3, first_name{f}#4, gen..]
     *       \_EsQueryExec[test], query[{"bool":{"must_not":[{"term":{"_index":{"value":"test"}}}],"boost":1.0}}]
     *         [_doc{f}#10], limit[10000], sort[] estimatedRowSize[266]
     */
    public void testPushDownMetadataIndexInNotEquality() {
        var plan = physicalPlan("""
            from test metadata _index
            | where _index != "test"
            """);

        var optimized = optimizedPlan(plan);
        var limit = as(optimized, LimitExec.class);
        var exchange = asRemoteExchange(limit.child());
        var project = as(exchange.child(), ProjectExec.class);
        var extract = as(project.child(), FieldExtractExec.class);
        var source = source(extract.child());

        var bq = as(source.query(), BoolQueryBuilder.class);
        assertThat(bq.mustNot().size(), is(1));
        var tq = as(bq.mustNot().get(0), TermQueryBuilder.class);
        assertThat(tq.fieldName(), is("_index"));
        assertThat(tq.value(), is("test"));
    }

    /*
     * LimitExec[10000[INTEGER]]
     * \_ExchangeExec[[],false]
     *   \_ProjectExec[[_meta_field{f}#9, emp_no{f}#3, first_name{f}#4, gender{f}#5, languages{f}#6, last_name{f}#7, salary{f}#8, _in
     *     dex{m}#1]]
     *     \_FieldExtractExec[_meta_field{f}#9, emp_no{f}#3, first_name{f}#4, gen..]
     *       \_LimitExec[10000[INTEGER]]
     *         \_FilterExec[_index{m}#1 > [74 65 73 74][KEYWORD]]
     *           \_FieldExtractExec[_index{m}#1]
     *             \_EsQueryExec[test], query[][_doc{f}#10], limit[], sort[] estimatedRowSize[266]
     */
    public void testDontPushDownMetadataIndexInInequality() {
        for (var t : List.of(
            tuple(">", GreaterThan.class),
            tuple(">=", GreaterThanOrEqual.class),
            tuple("<", LessThan.class),
            tuple("<=", LessThanOrEqual.class)
            // no NullEquals use
        )) {
            var plan = physicalPlan("from test metadata _index | where _index " + t.v1() + " \"test\"");

            var optimized = optimizedPlan(plan);
            var limit = as(optimized, LimitExec.class);
            var exchange = asRemoteExchange(limit.child());
            var project = as(exchange.child(), ProjectExec.class);
            var extract = as(project.child(), FieldExtractExec.class);
            limit = as(extract.child(), LimitExec.class);
            var filter = as(limit.child(), FilterExec.class);

            var comp = as(filter.condition(), t.v2());
            var metadataAttribute = as(comp.left(), MetadataAttribute.class);
            assertThat(metadataAttribute.name(), is("_index"));

            extract = as(filter.child(), FieldExtractExec.class);
            var source = source(extract.child());
        }
    }

    public void testDontPushDownMetadataVersionAndId() {
        for (var t : List.of(tuple("_version", "2"), tuple("_id", "\"2\""))) {
            var plan = physicalPlan("from test metadata " + t.v1() + " | where " + t.v1() + " == " + t.v2());

            var optimized = optimizedPlan(plan);
            var limit = as(optimized, LimitExec.class);
            var exchange = asRemoteExchange(limit.child());
            var project = as(exchange.child(), ProjectExec.class);
            var extract = as(project.child(), FieldExtractExec.class);
            limit = as(extract.child(), LimitExec.class);
            var filter = as(limit.child(), FilterExec.class);

            assertThat(filter.condition(), instanceOf(Equals.class));
            assertThat(((Equals) filter.condition()).left(), instanceOf(MetadataAttribute.class));
            var metadataAttribute = (MetadataAttribute) ((Equals) filter.condition()).left();
            assertThat(metadataAttribute.name(), is(t.v1()));

            extract = as(filter.child(), FieldExtractExec.class);
            var source = source(extract.child());
        }
    }

    public void testNoTextFilterPushDown() {
        var plan = physicalPlan("""
            from test
            | where gender == "M"
            """);

        var optimized = optimizedPlan(plan);
        var limit = as(optimized, LimitExec.class);
        var exchange = asRemoteExchange(limit.child());
        var project = as(exchange.child(), ProjectExec.class);
        var extract = as(project.child(), FieldExtractExec.class);
        var limit2 = as(extract.child(), LimitExec.class);
        var filter = as(limit2.child(), FilterExec.class);
        var extract2 = as(filter.child(), FieldExtractExec.class);
        var source = source(extract2.child());
        assertNull(source.query());
    }

    public void testNoNonIndexedFilterPushDown() {
        var plan = physicalPlan("""
            from test
            | where long_noidx == 1
            """);

        var optimized = optimizedPlan(plan);
        var limit = as(optimized, LimitExec.class);
        var exchange = asRemoteExchange(limit.child());
        var project = as(exchange.child(), ProjectExec.class);
        var extract = as(project.child(), FieldExtractExec.class);
        var limit2 = as(extract.child(), LimitExec.class);
        var filter = as(limit2.child(), FilterExec.class);
        var extract2 = as(filter.child(), FieldExtractExec.class);
        var source = source(extract2.child());
        assertNull(source.query());
    }

    public void testTextWithRawFilterPushDown() {
        var plan = physicalPlan("""
            from test
            | where job == "foo"
            """);

        var optimized = optimizedPlan(plan);
        var limit = as(optimized, LimitExec.class);
        var exchange = asRemoteExchange(limit.child());
        var project = as(exchange.child(), ProjectExec.class);
        var extract = as(project.child(), FieldExtractExec.class);
        var source = as(extract.child(), EsQueryExec.class);
        var qb = as(source.query(), SingleValueQuery.Builder.class);
        assertThat(qb.field(), equalTo("job.raw"));
    }

    public void testNoTextSortPushDown() {
        var plan = physicalPlan("""
            from test
            | sort gender
            """);

        var optimized = optimizedPlan(plan);
        var topN = as(optimized, TopNExec.class);
        var exchange = as(topN.child(), ExchangeExec.class);
        var project = as(exchange.child(), ProjectExec.class);
        var extract = as(project.child(), FieldExtractExec.class);
        var topN2 = as(extract.child(), TopNExec.class);
        var extract2 = as(topN2.child(), FieldExtractExec.class);
        var source = source(extract2.child());
        assertNull(source.sorts());
    }

    public void testNoNonIndexedSortPushDown() {
        var plan = physicalPlan("""
            from test
            | sort long_noidx
            """);

        var optimized = optimizedPlan(plan);
        var topN = as(optimized, TopNExec.class);
        var exchange = as(topN.child(), ExchangeExec.class);
        var project = as(exchange.child(), ProjectExec.class);
        var extract = as(project.child(), FieldExtractExec.class);
        var topN2 = as(extract.child(), TopNExec.class);
        var extract2 = as(topN2.child(), FieldExtractExec.class);
        var source = source(extract2.child());
        assertNull(source.sorts());
    }

    public void testTextWithRawSortPushDown() {
        var plan = physicalPlan("""
            from test
            | sort job
            """);

        var optimized = optimizedPlan(plan);
        var topN = as(optimized, TopNExec.class);
        var exchange = as(topN.child(), ExchangeExec.class);
        var project = as(exchange.child(), ProjectExec.class);
        var extract = as(project.child(), FieldExtractExec.class);
        var source = as(extract.child(), EsQueryExec.class);
        assertThat(source.sorts().size(), equalTo(1));
        assertThat(source.sorts().get(0).field().name(), equalTo("job.raw"));
    }

    public void testFieldExtractForTextAndSubfield() {
        var plan = physicalPlan("""
            from test
            | keep job*
            """);

        var project = as(plan, ProjectExec.class);
        assertThat(Expressions.names(project.projections()), contains("job", "job.raw"));
    }

    public void testFieldExtractWithoutSourceAttributes() {
        PhysicalPlan verifiedPlan = optimizedPlan(physicalPlan("""
            from test
            | where round(emp_no) > 10
            """));
        // Transform the verified plan so that it is invalid (i.e. no source attributes)
        List<Attribute> emptyAttrList = List.of();
        var badPlan = verifiedPlan.transformDown(
            EsQueryExec.class,
            node -> new EsSourceExec(node.source(), node.index(), emptyAttrList, node.query(), IndexMode.STANDARD)
        );

        var e = expectThrows(VerificationException.class, () -> physicalPlanOptimizer.verify(badPlan));
        assertThat(
            e.getMessage(),
            containsString(
                "Need to add field extractor for [[emp_no]] but cannot detect source attributes from node [EsSourceExec[test][]]"
            )
        );
    }

    public void testProjectAwayColumns() {
        var rule = new ProjectAwayColumns();

        // FROM test | limit 10000
        //
        // as physical plan:
        //
        // LimitExec[10000[INTEGER]]
        // \_ExchangeExec[[],false]
        // \_FragmentExec[filter=null, estimatedRowSize=0, reducer=[], fragment=[<>
        // EsRelation[test][some_field1{f}#2, some_field2{f}#3]<>]]

        EsRelation relation = new EsRelation(
            Source.EMPTY,
            new EsIndex(
                "test",
                Map.of(
                    "some_field1",
                    new EsField("some_field1", DataType.KEYWORD, Map.of(), true),
                    "some_field2",
                    new EsField("some_field2", DataType.KEYWORD, Map.of(), true)
                )
            ),
            IndexMode.STANDARD,
            false
        );
        Attribute some_field1 = relation.output().get(0);
        Attribute some_field2 = relation.output().get(1);
        FragmentExec fragment = new FragmentExec(relation);
        ExchangeExec exchange = new ExchangeExec(Source.EMPTY, fragment);
        LimitExec limitThenFragment = new LimitExec(Source.EMPTY, exchange, new Literal(Source.EMPTY, 10000, DataType.INTEGER));

        // All the relation's fields are required.
        PhysicalPlan plan = rule.apply(limitThenFragment);
        Project project = as(
            as(as(as(plan, LimitExec.class).child(), ExchangeExec.class).child(), FragmentExec.class).fragment(),
            Project.class
        );
        assertThat(project.projections(), containsInAnyOrder(some_field1, some_field2));

        // FROM test | limit 10000 | keep some_field1
        ProjectExec projectLimitThenFragment = new ProjectExec(Source.EMPTY, limitThenFragment, List.of(some_field1));
        plan = rule.apply(projectLimitThenFragment);
        project = as(
            as(as(as(as(plan, ProjectExec.class).child(), LimitExec.class).child(), ExchangeExec.class).child(), FragmentExec.class)
                .fragment(),
            Project.class
        );
        assertThat(project.projections(), contains(some_field1));

        // FROM test | limit 10000 | eval x = to_lower(some_field1)
        Alias x = new Alias(Source.EMPTY, "x", new ToLower(Source.EMPTY, some_field1, config));
        EvalExec evalLimitThenFragment = new EvalExec(Source.EMPTY, limitThenFragment, List.of(x));
        plan = rule.apply(evalLimitThenFragment);
        project = as(
            as(as(as(as(plan, EvalExec.class).child(), LimitExec.class).child(), ExchangeExec.class).child(), FragmentExec.class)
                .fragment(),
            Project.class
        );
        assertThat(project.projections(), containsInAnyOrder(some_field1, some_field2));

        // FROM test | limit 10000 | eval x = to_lower(some_field1) | keep x
        ProjectExec projectEvalLimitThenFragment = new ProjectExec(Source.EMPTY, evalLimitThenFragment, List.of(x.toAttribute()));
        plan = rule.apply(projectEvalLimitThenFragment);
        project = as(
            as(
                as(as(as(as(plan, ProjectExec.class).child(), EvalExec.class).child(), LimitExec.class).child(), ExchangeExec.class)
                    .child(),
                FragmentExec.class
            ).fragment(),
            Project.class
        );
        assertThat(project.projections(), contains(some_field1));

        // FROM test | limit 10000 | rename some_field1 as some_field2
        ProjectExec renameLimitThenFragment = new ProjectExec(
            Source.EMPTY,
            limitThenFragment,
            List.of(new Alias(Source.EMPTY, some_field2.name(), some_field1))
        );
        plan = rule.apply(renameLimitThenFragment);
        project = as(
            as(as(as(as(plan, ProjectExec.class).child(), LimitExec.class).child(), ExchangeExec.class).child(), FragmentExec.class)
                .fragment(),
            Project.class
        );
        assertThat(project.projections(), contains(some_field1));

        // FROM test | limit 10000 | eval x = to_lower(some_field1), y = to_upper(x) | keep y
        Alias y = new Alias(Source.EMPTY, "y", new ToUpper(Source.EMPTY, x.toAttribute(), config));
        EvalExec evalTwiceLimitThenFragment = new EvalExec(Source.EMPTY, limitThenFragment, List.of(x, y));
        ProjectExec projectEvalTwiceLimitThenFragment = new ProjectExec(Source.EMPTY, evalTwiceLimitThenFragment, List.of(y.toAttribute()));
        plan = rule.apply(projectEvalTwiceLimitThenFragment);
        project = as(
            as(
                as(as(as(as(plan, ProjectExec.class).child(), EvalExec.class).child(), LimitExec.class).child(), ExchangeExec.class)
                    .child(),
                FragmentExec.class
            ).fragment(),
            Project.class
        );
        assertThat(project.projections(), contains(some_field1));
    }

    /**
     * Expects
     * ProjectExec[[avg(emp_no){r}#3]]
     * \_EvalExec[[$$SUM$avg(emp_no)$0{r:s}#14 / $$COUNT$avg(emp_no)$1{r:s}#15 AS avg(emp_no)]]
     *   \_LimitExec[1000[INTEGER]]
     *     \_AggregateExec[[],[SUM(emp_no{f}#4) AS $$SUM$avg(emp_no)$0, COUNT(emp_no{f}#4) AS $$COUNT$avg(emp_no)$1],FINAL,[sum{r}#16, seen{
     * r}#17, count{r}#18, seen{r}#19],24]
     *       \_ExchangeExec[[sum{r}#16, seen{r}#17, count{r}#18, seen{r}#19],true]
     *         \_AggregateExec[[],[SUM(emp_no{f}#4) AS $$SUM$avg(emp_no)$0, COUNT(emp_no{f}#4) AS $$COUNT$avg(emp_no)$1],INITIAL,[sum{r}#37,
     *           seen{r}#38, count{r}#39, seen{r}#40],16]
     *           \_FieldExtractExec[emp_no{f}#4]
     *             \_EsQueryExec[test], indexMode[standard], query[{"exists":{"field":"emp_no","boost":1.0}}][_doc{f}#41], limit[], sort[]
     *               estimatedRowSize[8]
     */
    public void testProjectAwayColumnsDoesNothingForPipelineBreakingAggs() {
        var plan = optimizedPlan(physicalPlan("""
            from test
            | stats avg(emp_no)
            """));

        ProjectExec project = as(plan, ProjectExec.class);
        EvalExec eval = as(project.child(), EvalExec.class);
        LimitExec limit = as(eval.child(), LimitExec.class);
        AggregateExec finalAgg = as(limit.child(), AggregateExec.class);
        ExchangeExec exchange = as(finalAgg.child(), ExchangeExec.class);
        // No projection inserted here.
        AggregateExec initialAgg = as(exchange.child(), AggregateExec.class);
    }

    /**
     * Expects
     * ProjectExec[[x{r}#3]]
     * \_EvalExec[[1[INTEGER] AS x]]
     *   \_LimitExec[10000[INTEGER]]
     *     \_ExchangeExec[[],false]
     *       \_ProjectExec[[&lt;all-fields-projected&gt;{r}#12]]
     *         \_EvalExec[[null[NULL] AS &lt;all-fields-projected&gt;]]
     *           \_EsQueryExec[test], query[{"esql_single_value":{"field":"emp_no","next":{"range":{"emp_no":{"gt":10,"boost":1.0}}}}}]
     *            [_doc{f}#13], limit[10000], sort[] estimatedRowSize[8]
     */
    public void testProjectAwayAllColumnsWhenOnlyTheCountMatters() {
        var plan = optimizedPlan(physicalPlan("""
            from test
            | where emp_no > 10
            | eval x = 1
            | keep x
            """));

        var project = as(plan, ProjectExec.class);
        var eval = as(project.child(), EvalExec.class);
        var limit = as(eval.child(), LimitExec.class);
        var exchange = as(limit.child(), ExchangeExec.class);
        var nullField = "<all-fields-projected>";
        project = as(exchange.child(), ProjectExec.class);
        assertThat(Expressions.names(project.projections()), contains(nullField));
        eval = as(project.child(), EvalExec.class);
        assertThat(Expressions.names(eval.fields()), contains(nullField));
        var source = source(eval.child());
        assertThat(Expressions.names(source.attrs()), contains("_doc"));
    }

    /**
     * Expects
     *
     * LimitExec[10000[INTEGER]]
     * \_AggregateExec[[],[COUNT([2a][KEYWORD]) AS count(*)],FINAL,[count{r}#13, seen{r}#14],8]
     *   \_AggregateExec[[],[COUNT([2a][KEYWORD]) AS count(*)],INITIAL,[count{r}#13, seen{r}#14],8]
     *     \_LimitExec[10[INTEGER]]
     *       \_ExchangeExec[[&lt;all-fields-projected&gt;{r:s}#28],false]
     *         \_ProjectExec[[&lt;all-fields-projected&gt;{r:s}#28]]
     *           \_EvalExec[[null[NULL] AS &lt;all-fields-projected&gt;]]
     *             \_EsQueryExec[test], indexMode[standard], query[][_doc{f}#29], limit[10], sort[] estimatedRowSize[4]
     */
    public void testProjectAwayAllColumnsWhenOnlyTheCountMattersInStats() {
        var plan = optimizedPlan(physicalPlan("""
            from test
            | limit 10
            | stats count(*)
            """));

        var limit = as(plan, LimitExec.class);
        var aggFinal = as(limit.child(), AggregateExec.class);
        var aggInitial = as(aggFinal.child(), AggregateExec.class);
        var limit10 = as(aggInitial.child(), LimitExec.class);

        var exchange = as(limit10.child(), ExchangeExec.class);
        var project = as(exchange.child(), ProjectExec.class);
        var eval = as(project.child(), EvalExec.class);
        EsQueryExec esQuery = as(eval.child(), EsQueryExec.class);

        var nullField = "<all-fields-projected>";
        assertThat(Expressions.names(project.projections()), contains(nullField));
        assertThat(Expressions.names(eval.fields()), contains(nullField));
        assertThat(Expressions.names(esQuery.attrs()), contains("_doc"));
    }

    /**
     * ProjectExec[[a{r}#5]]
     * \_EvalExec[[__a_SUM@81823521{r}#15 / __a_COUNT@31645621{r}#16 AS a]]
     *   \_LimitExec[10000[INTEGER]]
     *     \_AggregateExec[[],[SUM(salary{f}#11) AS __a_SUM@81823521, COUNT(salary{f}#11) AS __a_COUNT@31645621],FINAL,24]
     *       \_AggregateExec[[],[SUM(salary{f}#11) AS __a_SUM@81823521, COUNT(salary{f}#11) AS __a_COUNT@31645621],PARTIAL,16]
     *         \_LimitExec[10[INTEGER]]
     *           \_ExchangeExec[[],false]
     *             \_ProjectExec[[salary{f}#11]]
     *               \_FieldExtractExec[salary{f}#11]
     *                 \_EsQueryExec[test], query[][_doc{f}#17], limit[10], sort[] estimatedRowSize[8]
     */
    public void testAvgSurrogateFunctionAfterRenameAndLimit() {
        var plan = optimizedPlan(physicalPlan("""
            from test
            | limit 10
            | rename first_name as FN
            | stats a = avg(salary)
            """));

        var project = as(plan, ProjectExec.class);
        var eval = as(project.child(), EvalExec.class);
        var limit = as(eval.child(), LimitExec.class);
        assertThat(limit.limit(), instanceOf(Literal.class));
        assertThat(limit.limit().fold(), equalTo(10000));
        var aggFinal = as(limit.child(), AggregateExec.class);
        assertThat(aggFinal.getMode(), equalTo(FINAL));
        var aggPartial = as(aggFinal.child(), AggregateExec.class);
        assertThat(aggPartial.getMode(), equalTo(INITIAL));
        limit = as(aggPartial.child(), LimitExec.class);
        assertThat(limit.limit(), instanceOf(Literal.class));
        assertThat(limit.limit().fold(), equalTo(10));

        var exchange = as(limit.child(), ExchangeExec.class);
        project = as(exchange.child(), ProjectExec.class);
        var expectedFields = List.of("salary");
        assertThat(Expressions.names(project.projections()), is(expectedFields));
        var fieldExtract = as(project.child(), FieldExtractExec.class);
        assertThat(Expressions.names(fieldExtract.attributesToExtract()), is(expectedFields));
        var source = source(fieldExtract.child());
        assertThat(source.limit().fold(), equalTo(10));
    }

    /**
     * Expects
     * LimitExec[1000[INTEGER]]
     * \_AggregateExec[[languages{f}#9],[MIN(salary{f}#11) AS m, languages{f}#9],FINAL,8]
     *   \_ExchangeExec[[languages{f}#9, min{r}#16, seen{r}#17],true]
     *     \_LocalSourceExec[[languages{f}#9, min{r}#16, seen{r}#17],EMPTY]
     */
    public void testAggToLocalRelationOnDataNode() {
        var plan = physicalPlan("""
            from test
            | where first_name is not null
            | stats m = min(salary) by languages
            """);

        var stats = new EsqlTestUtils.TestSearchStats() {
            public boolean exists(String field) {
                return "salary".equals(field);
            }
        };
        var optimized = optimizedPlan(plan, stats);

        var limit = as(optimized, LimitExec.class);
        var aggregate = as(limit.child(), AggregateExec.class);
        assertThat(aggregate.groupings(), hasSize(1));
        assertThat(aggregate.estimatedRowSize(), equalTo(Long.BYTES));

        var exchange = asRemoteExchange(aggregate.child());
        var localSourceExec = as(exchange.child(), LocalSourceExec.class);
        assertThat(Expressions.names(localSourceExec.output()), contains("languages", "min", "seen"));
    }

    /**
     * Expects
     * intermediate plan
     * <code>
     * LimitExec[1000[INTEGER]]
     * \_AggregateExec[[],[COUNT(emp_no{f}#6) AS c],FINAL,null]
     *   \_ExchangeExec[[count{r}#16, seen{r}#17],true]
     *     \_FragmentExec[filter=null, estimatedRowSize=0, fragment=[
     * Aggregate[[],[COUNT(emp_no{f}#6) AS c]]
     * \_Filter[emp_no{f}#6 > 10[INTEGER]]
     *   \_EsRelation[test][_meta_field{f}#12, emp_no{f}#6, first_name{f}#7, ge..]]]
     * </code>
     * and final plan is
     * <code>
     * LimitExec[1000[INTEGER]]
     * \_AggregateExec[[],[COUNT(emp_no{f}#6) AS c],FINAL,8]
     *   \_ExchangeExec[[count{r}#16, seen{r}#17],true]
     *     \_LocalSourceExec[[count{r}#16, seen{r}#17],[LongVectorBlock[vector=ConstantLongVector[positions=1, value=0]]]]
     * </code>
     */
    public void testPartialAggFoldingOutput() {
        var plan = physicalPlan("""
              from test
            | where emp_no > 10
            | stats c = count(emp_no)
            """);

        var stats = statsForMissingField("emp_no");
        var optimized = optimizedPlan(plan, stats);

        var limit = as(optimized, LimitExec.class);
        var agg = as(limit.child(), AggregateExec.class);
        var exchange = as(agg.child(), ExchangeExec.class);
        assertThat(Expressions.names(exchange.output()), contains("count", "seen"));
        var source = as(exchange.child(), LocalSourceExec.class);
        assertThat(Expressions.names(source.output()), contains("count", "seen"));
    }

    /**
     * Checks that when the folding happens on the coordinator, the intermediate agg state
     * are not used anymore.
     * <code>
     * Expects
     * LimitExec[10000[INTEGER]]
     * \_AggregateExec[[],[COUNT(emp_no{f}#5) AS c],FINAL,8]
     *   \_AggregateExec[[],[COUNT(emp_no{f}#5) AS c],PARTIAL,8]
     *     \_LimitExec[10[INTEGER]]
     *       \_ExchangeExec[[],false]
     *         \_ProjectExec[[emp_no{r}#5]]
     *           \_EvalExec[[null[INTEGER] AS emp_no]]
     *             \_EsQueryExec[test], query[][_doc{f}#26], limit[10], sort[] estimatedRowSize[8]
     * </code>
     */
    public void testGlobalAggFoldingOutput() {
        var plan = physicalPlan("""
              from test
            | limit 10
            | stats c = count(emp_no)
            """);

        var stats = statsForMissingField("emp_no");
        var optimized = optimizedPlan(plan, stats);

        var limit = as(optimized, LimitExec.class);
        var aggFinal = as(limit.child(), AggregateExec.class);
        var aggPartial = as(aggFinal.child(), AggregateExec.class);
        // The partial aggregation's output is determined via AbstractPhysicalOperationProviders.intermediateAttributes()
        assertThat(Expressions.names(aggPartial.output()), contains("count", "seen"));
        limit = as(aggPartial.child(), LimitExec.class);
        var exchange = as(limit.child(), ExchangeExec.class);
        var project = as(exchange.child(), ProjectExec.class);
    }

    /**
     * Checks the folded aggregation preserves the intermediate output.
     * <code>
     * Expects
     * ProjectExec[[a{r}#5]]
     * \_EvalExec[[__a_SUM@734e2841{r}#16 / __a_COUNT@12536eab{r}#17 AS a]]
     *   \_LimitExec[1000[INTEGER]]
     *     \_AggregateExec[[],[SUM(emp_no{f}#6) AS __a_SUM@734e2841, COUNT(emp_no{f}#6) AS __a_COUNT@12536eab],FINAL,24]
     *       \_ExchangeExec[[sum{r}#18, seen{r}#19, count{r}#20, seen{r}#21],true]
     *         \_LocalSourceExec[[sum{r}#18, seen{r}#19, count{r}#20, seen{r}#21],[LongArrayBlock[positions=1, mvOrdering=UNORDERED,
     *         values=[0,
     * 0]], BooleanVectorBlock[vector=ConstantBooleanVector[positions=1, value=true]],
     *      LongVectorBlock[vector=ConstantLongVector[positions=1, value=0]],
     *      BooleanVectorBlock[vector=ConstantBooleanVector[positions=1, value=true]]]]
     * </code>
     */
    public void testPartialAggFoldingOutputForSyntheticAgg() {
        var plan = physicalPlan("""
              from test
            | where emp_no > 10
            | stats a = avg(emp_no)
            """);

        var stats = statsForMissingField("emp_no");
        var optimized = optimizedPlan(plan, stats);

        var project = as(optimized, ProjectExec.class);
        var eval = as(project.child(), EvalExec.class);
        var limit = as(eval.child(), LimitExec.class);
        var aggFinal = as(limit.child(), AggregateExec.class);
        assertThat(aggFinal.output(), hasSize(2));
        var exchange = as(aggFinal.child(), ExchangeExec.class);
        assertThat(Expressions.names(exchange.output()), contains("sum", "seen", "count", "seen"));
        var source = as(exchange.child(), LocalSourceExec.class);
        assertThat(Expressions.names(source.output()), contains("sum", "seen", "count", "seen"));
    }

    /**
     * Before local optimizations:
     * <code>
     * LimitExec[1000[INTEGER]]
     * \_AggregateExec[[],[SPATIALCENTROID(location{f}#9) AS centroid],FINAL,null]
     *   \_ExchangeExec[[xVal{r}#10, xDel{r}#11, yVal{r}#12, yDel{r}#13, count{r}#14],true]
     *     \_FragmentExec[filter=null, estimatedRowSize=0, fragment=[
     * Aggregate[[],[SPATIALCENTROID(location{f}#9) AS centroid]]
     * \_EsRelation[airports][abbrev{f}#5, location{f}#9, name{f}#6, scalerank{f}..]]]
     * </code>
     * After local optimizations:
     * <code>
     * LimitExec[1000[INTEGER]]
     * \_AggregateExec[[],[SPATIALCENTROID(location{f}#9) AS centroid],FINAL,50]
     *   \_ExchangeExec[[xVal{r}#10, xDel{r}#11, yVal{r}#12, yDel{r}#13, count{r}#14],true]
     *     \_AggregateExec[[],[SPATIALCENTROID(location{f}#9) AS centroid],PARTIAL,50]
     *       \_FilterExec[ISNOTNULL(location{f}#9)]
     *         \_FieldExtractExec[location{f}#9][location{f}#9]
     *           \_EsQueryExec[airports], query[][_doc{f}#26], limit[], sort[] estimatedRowSize[54]
     * </code>
     * Note the FieldExtractExec has 'location' set for stats: FieldExtractExec[location{f}#9][location{f}#9]
     * <p>
     * Also note that the type converting function is removed when it does not actually convert the type,
     * ensuring that ReferenceAttributes are not created for the same field, and the optimization can still work.
     */
    public void testSpatialTypesAndStatsUseDocValues() {
        for (String query : new String[] {
            "from airports | stats centroid = st_centroid_agg(location)",
            "from airports | stats centroid = st_centroid_agg(to_geopoint(location))",
            "from airports | eval location = to_geopoint(location) | stats centroid = st_centroid_agg(location)" }) {
            for (boolean withDocValues : new boolean[] { false, true }) {
                var plan = withDocValues ? physicalPlan(query, airports) : physicalPlan(query, airportsNoDocValues);

                var limit = as(plan, LimitExec.class);
                var agg = as(limit.child(), AggregateExec.class);
                // Before optimization the aggregation does not use doc-values
                assertAggregation(agg, "centroid", SpatialCentroid.class, GEO_POINT, false);

                var exchange = as(agg.child(), ExchangeExec.class);
                var fragment = as(exchange.child(), FragmentExec.class);
                var fAgg = as(fragment.fragment(), Aggregate.class);
                as(fAgg.child(), EsRelation.class);

                // Now optimize the plan and assert the aggregation uses doc-values
                var optimized = optimizedPlan(plan);
                limit = as(optimized, LimitExec.class);
                agg = as(limit.child(), AggregateExec.class);
                // Above the exchange (in coordinator) the aggregation is not using doc-values
                assertAggregation(agg, "centroid", SpatialCentroid.class, GEO_POINT, false);
                exchange = as(agg.child(), ExchangeExec.class);
                agg = as(exchange.child(), AggregateExec.class);
                // below the exchange (in data node) the aggregation is using doc-values
                assertAggregation(agg, "centroid", SpatialCentroid.class, GEO_POINT, withDocValues);
                assertChildIsGeoPointExtract(withDocValues ? agg : as(agg.child(), FilterExec.class), withDocValues);
            }
        }
    }

    /**
     * This test does not have real index fields, and therefor asserts that doc-values field extraction does NOT occur.
     * Before local optimizations:
     * <code>
     * LimitExec[1000[INTEGER]]
     * \_AggregateExec[[],[SPATIALCENTROID(__centroid_SPATIALCENTROID@ec8dd77e{r}#7) AS centroid],FINAL,null]
     *   \_AggregateExec[[],[SPATIALCENTROID(__centroid_SPATIALCENTROID@ec8dd77e{r}#7) AS centroid],PARTIAL,null]
     *     \_EvalExec[[[1 1 0 0 0 0 0 30 e2 4c 7c 45 40 0 0 e0 92 b0 82 2d 40][GEO_POINT] AS __centroid_SPATIALCENTROID@ec8dd77e]]
     *       \_RowExec[[[50 4f 49 4e 54 28 34 32 2e 39 37 31 30 39 36 32 39 39 35 38 38 36 38 20 31 34 2e 37 35 35 32 35 33 34 30 30
     *       36 35 33 36 29][KEYWORD] AS wkt]]
     * </code>
     * After local optimizations we expect no changes because field is extracted:
     * <code>
     * LimitExec[1000[INTEGER]]
     * \_AggregateExec[[],[SPATIALCENTROID(__centroid_SPATIALCENTROID@7ff910a{r}#7) AS centroid],FINAL,50]
     *   \_AggregateExec[[],[SPATIALCENTROID(__centroid_SPATIALCENTROID@7ff910a{r}#7) AS centroid],PARTIAL,50]
     *     \_EvalExec[[[1 1 0 0 0 0 0 30 e2 4c 7c 45 40 0 0 e0 92 b0 82 2d 40][GEO_POINT] AS __centroid_SPATIALCENTROID@7ff910a]]
     *       \_RowExec[[[50 4f 49 4e 54 28 34 32 2e 39 37 31 30 39 36 32 39 39 35 38 38 36 38 20 31 34 2e 37 35 35 32 35 33 34 30 30
     *       36 35 33 36 29][KEYWORD] AS wkt]]
     * </code>
     */
    public void testSpatialTypesAndStatsUseDocValuesNestedLiteral() {
        var plan = this.physicalPlan("""
            row wkt = "POINT(42.97109629958868 14.7552534006536)"
            | stats centroid = st_centroid_agg(to_geopoint(wkt))
            """, airports);

        var limit = as(plan, LimitExec.class);
        var agg = as(limit.child(), AggregateExec.class);
        assertThat("Aggregation is FINAL", agg.getMode(), equalTo(FINAL));
        assertThat("No groupings in aggregation", agg.groupings().size(), equalTo(0));
        assertAggregation(agg, "centroid", SpatialCentroid.class, GEO_POINT, false);
        agg = as(agg.child(), AggregateExec.class);
        assertThat("Aggregation is PARTIAL", agg.getMode(), equalTo(INITIAL));
        assertThat("No groupings in aggregation", agg.groupings().size(), equalTo(0));
        assertAggregation(agg, "centroid", SpatialCentroid.class, GEO_POINT, false);
        var eval = as(agg.child(), EvalExec.class);
        as(eval.child(), RowExec.class);

        // Now optimize the plan and assert the same plan again, since no FieldExtractExec is added
        var optimized = optimizedPlan(plan);
        limit = as(optimized, LimitExec.class);
        agg = as(limit.child(), AggregateExec.class);
        assertThat("Aggregation is FINAL", agg.getMode(), equalTo(FINAL));
        assertThat("No groupings in aggregation", agg.groupings().size(), equalTo(0));
        assertAggregation(agg, "centroid", SpatialCentroid.class, GEO_POINT, false);
        agg = as(agg.child(), AggregateExec.class);
        assertThat("Aggregation is PARTIAL", agg.getMode(), equalTo(INITIAL));
        assertThat("No groupings in aggregation", agg.groupings().size(), equalTo(0));
        assertAggregation(agg, "centroid", SpatialCentroid.class, GEO_POINT, false);
        eval = as(agg.child(), EvalExec.class);
        as(eval.child(), RowExec.class);
    }

    /**
     * Before local optimizations:
     * <code>
     * LimitExec[1000[INTEGER]]
     * \_AggregateExec[[],[SPATIALCENTROID(location{f}#11) AS centroid, COUNT([2a][KEYWORD]) AS count],FINAL,null]
     *   \_ExchangeExec[[xVal{r}#12, xDel{r}#13, yVal{r}#14, yDel{r}#15, count{r}#16, count{r}#17, seen{r}#18],true]
     *     \_FragmentExec[filter=null, estimatedRowSize=0, fragment=[
     * Aggregate[[],[SPATIALCENTROID(location{f}#11) AS centroid, COUNT([2a][KEYWORD]) AS count]]
     * \_EsRelation[airports][abbrev{f}#7, location{f}#11, name{f}#8, scalerank{f..]]]
     * </code>
     * After local optimizations:
     * <code>
     * LimitExec[1000[INTEGER]]
     * \_AggregateExec[[],[SPATIALCENTROID(location{f}#11) AS centroid, COUNT([2a][KEYWORD]) AS count],FINAL,58]
     *   \_ExchangeExec[[xVal{r}#12, xDel{r}#13, yVal{r}#14, yDel{r}#15, count{r}#16, count{r}#17, seen{r}#18],true]
     *     \_AggregateExec[[],[COUNT([2a][KEYWORD]) AS count, SPATIALCENTROID(location{f}#11) AS centroid],PARTIAL,58]
     *       \_FieldExtractExec[location{f}#11][location{f}#11]
     *         \_EsQueryExec[airports], query[][_doc{f}#33], limit[], sort[] estimatedRowSize[54]
     * </code>
     * Note the FieldExtractExec has 'location' set for stats: FieldExtractExec[location{f}#9][location{f}#9]
     */
    public void testSpatialTypesAndStatsUseDocValuesMultiAggregations() {
        var plan = this.physicalPlan("""
            from airports
            | stats centroid = st_centroid_agg(location), count = COUNT()
            """, airports);

        var limit = as(plan, LimitExec.class);
        var agg = as(limit.child(), AggregateExec.class);
        assertThat("No groupings in aggregation", agg.groupings().size(), equalTo(0));
        // Before optimization the aggregation does not use doc-values
        assertAggregation(agg, "count", Count.class);
        assertAggregation(agg, "centroid", SpatialCentroid.class, GEO_POINT, false);

        var exchange = as(agg.child(), ExchangeExec.class);
        var fragment = as(exchange.child(), FragmentExec.class);
        var fAgg = as(fragment.fragment(), Aggregate.class);
        as(fAgg.child(), EsRelation.class);

        // Now optimize the plan and assert the aggregation uses doc-values
        var optimized = optimizedPlan(plan);
        limit = as(optimized, LimitExec.class);
        agg = as(limit.child(), AggregateExec.class);
        // Above the exchange (in coordinator) the aggregation is not using doc-values
        assertAggregation(agg, "count", Count.class);
        assertAggregation(agg, "centroid", SpatialCentroid.class, GEO_POINT, false);
        exchange = as(agg.child(), ExchangeExec.class);
        agg = as(exchange.child(), AggregateExec.class);
        assertThat("Aggregation is PARTIAL", agg.getMode(), equalTo(INITIAL));
        // below the exchange (in data node) the aggregation is using doc-values
        assertAggregation(agg, "count", Count.class);
        assertAggregation(agg, "centroid", SpatialCentroid.class, GEO_POINT, true);
        assertChildIsGeoPointExtract(agg, true);
    }

    /**
     * Before local optimizations:
     * <code>
     * LimitExec[1000[INTEGER]]
     * \_AggregateExec[[],[SPATIALCENTROID(location{f}#14) AS airports, SPATIALCENTROID(city_location{f}#17) AS cities, COUNT([2a][KEY
     * WORD]) AS count],FINAL,null]
     *   \_ExchangeExec[[xVal{r}#18, xDel{r}#19, yVal{r}#20, yDel{r}#21, count{r}#22, xVal{r}#23, xDel{r}#24, yVal{r}#25, yDel{r}#26,
     * count{r}#27, count{r}#28, seen{r}#29],true]
     *     \_FragmentExec[filter=null, estimatedRowSize=0, fragment=[
     * Aggregate[[],[SPATIALCENTROID(location{f}#14) AS airports, SPATIALCENTROID(city_location{f}#17) AS cities, COUNT([2a][KEY
     * WORD]) AS count]]
     * \_EsRelation[airports][abbrev{f}#10, city{f}#16, city_location{f}#17, coun..]]]
     * </code>
     * After local optimizations:
     * <code>
     * LimitExec[1000[INTEGER]]
     * \_AggregateExec[[],[SPATIALCENTROID(location{f}#14) AS airports, SPATIALCENTROID(city_location{f}#17) AS cities, COUNT([2a][KEY
     * WORD]) AS count],FINAL,108]
     *   \_ExchangeExec[[xVal{r}#18, xDel{r}#19, yVal{r}#20, yDel{r}#21, count{r}#22, xVal{r}#23, xDel{r}#24, yVal{r}#25, yDel{r}#26,
     * count{r}#27, count{r}#28, seen{r}#29],true]
     *     \_AggregateExec[[],[SPATIALCENTROID(location{f}#14) AS airports, SPATIALCENTROID(city_location{f}#17) AS cities, COUNT([2a][KEY
     * WORD]) AS count],PARTIAL,108]
     *       \_FieldExtractExec[location{f}#14, city_location{f}#17][location{f}#14, city_location{f}#17]
     *         \_EsQueryExec[airports], query[][_doc{f}#53], limit[], sort[] estimatedRowSize[104]
     * </code>
     * Note the FieldExtractExec has 'location' set for stats: FieldExtractExec[location{f}#9][location{f}#9]
     */
    public void testSpatialTypesAndStatsUseDocValuesMultiSpatialAggregations() {
        var plan = this.physicalPlan("""
            FROM airports
            | STATS airports=ST_CENTROID_AGG(location), cities=ST_CENTROID_AGG(city_location), count=COUNT()
            """, airports);

        var limit = as(plan, LimitExec.class);
        var agg = as(limit.child(), AggregateExec.class);
        assertThat("No groupings in aggregation", agg.groupings().size(), equalTo(0));
        // Before optimization the aggregation does not use doc-values
        assertAggregation(agg, "count", Count.class);
        assertAggregation(agg, "airports", SpatialCentroid.class, GEO_POINT, false);
        assertAggregation(agg, "cities", SpatialCentroid.class, GEO_POINT, false);

        var exchange = as(agg.child(), ExchangeExec.class);
        var fragment = as(exchange.child(), FragmentExec.class);
        var fAgg = as(fragment.fragment(), Aggregate.class);
        as(fAgg.child(), EsRelation.class);

        // Now optimize the plan and assert the aggregation uses doc-values
        var optimized = optimizedPlan(plan);
        limit = as(optimized, LimitExec.class);
        agg = as(limit.child(), AggregateExec.class);
        // Above the exchange (in coordinator) the aggregation is not using doc-values
        assertAggregation(agg, "count", Count.class);
        assertAggregation(agg, "airports", SpatialCentroid.class, GEO_POINT, false);
        assertAggregation(agg, "cities", SpatialCentroid.class, GEO_POINT, false);
        exchange = as(agg.child(), ExchangeExec.class);
        agg = as(exchange.child(), AggregateExec.class);
        assertThat("Aggregation is PARTIAL", agg.getMode(), equalTo(INITIAL));
        // below the exchange (in data node) the aggregation is using doc-values
        assertAggregation(agg, "count", Count.class);
        assertAggregation(agg, "airports", SpatialCentroid.class, GEO_POINT, true);
        assertAggregation(agg, "cities", SpatialCentroid.class, GEO_POINT, true);
        assertChildIsGeoPointExtract(agg, true);
    }

    /**
     * Before local optimizations:
     * <code>
     * LimitExec[1000[INTEGER]]
     * \_AggregateExec[[],[SPATIALCENTROID(location{f}#12) AS centroid, COUNT([2a][KEYWORD]) AS count],FINAL,null]
     *   \_ExchangeExec[[xVal{r}#13, xDel{r}#14, yVal{r}#15, yDel{r}#16, count{r}#17, count{r}#18, seen{r}#19],true]
     *     \_FragmentExec[filter=null, estimatedRowSize=0, fragment=[
     * Aggregate[[],[SPATIALCENTROID(location{f}#12) AS centroid, COUNT([2a][KEYWORD]) AS count]]
     * \_Filter[scalerank{f}#10 == 9[INTEGER]]
     *   \_EsRelation[airports][abbrev{f}#8, location{f}#12, name{f}#9, scalerank{f..]]]
     * </code>
     * After local optimizations:
     * <code>
     * LimitExec[1000[INTEGER]]
     * \_AggregateExec[[],[SPATIALCENTROID(location{f}#11) AS centroid, COUNT([2a][KEYWORD]) AS count],FINAL,58]
     *   \_ExchangeExec[[xVal{r}#12, xDel{r}#13, yVal{r}#14, yDel{r}#15, count{r}#16, count{r}#17, seen{r}#18],true]
     *     \_AggregateExec[[],[COUNT([2a][KEYWORD]) AS count, SPATIALCENTROID(location{f}#11) AS centroid],PARTIAL,58]
     *       \_FieldExtractExec[location{f}#11][location{f}#11]
     *         \_EsQueryExec[airports], query[{"esql_single_value":{"field":"scalerank","next":{"term":{"scalerank":{"value":9}}},
     *                                         "source":"scalerank == 9@2:9"}}][_doc{f}#34], limit[], sort[] estimatedRowSize[54]
     * </code>
     * Note the FieldExtractExec has 'location' set for stats: FieldExtractExec[location{f}#9][location{f}#9]
     */
    public void testSpatialTypesAndStatsUseDocValuesMultiAggregationsFiltered() {
        var plan = this.physicalPlan("""
            FROM airports
            | WHERE scalerank == 9
            | STATS centroid=ST_CENTROID_AGG(location), count=COUNT()
            """, airports);

        var limit = as(plan, LimitExec.class);
        var agg = as(limit.child(), AggregateExec.class);
        assertThat("No groupings in aggregation", agg.groupings().size(), equalTo(0));
        // Before optimization the aggregation does not use doc-values
        assertAggregation(agg, "count", Count.class);
        assertAggregation(agg, "centroid", SpatialCentroid.class, GEO_POINT, false);

        var exchange = as(agg.child(), ExchangeExec.class);
        var fragment = as(exchange.child(), FragmentExec.class);
        var fAgg = as(fragment.fragment(), Aggregate.class);
        var filter = as(fAgg.child(), Filter.class);
        assertFilterCondition(filter, Equals.class, "scalerank", 9);
        as(filter.child(), EsRelation.class);

        // Now optimize the plan and assert the aggregation uses doc-values
        var optimized = optimizedPlan(plan);
        limit = as(optimized, LimitExec.class);
        agg = as(limit.child(), AggregateExec.class);
        // Above the exchange (in coordinator) the aggregation is not using doc-values
        assertAggregation(agg, "count", Count.class);
        assertAggregation(agg, "centroid", SpatialCentroid.class, GEO_POINT, false);
        exchange = as(agg.child(), ExchangeExec.class);
        agg = as(exchange.child(), AggregateExec.class);
        assertThat("Aggregation is PARTIAL", agg.getMode(), equalTo(INITIAL));
        // below the exchange (in data node) the aggregation is using doc-values
        assertAggregation(agg, "count", Count.class);
        assertAggregation(agg, "centroid", SpatialCentroid.class, GEO_POINT, true);
        var source = assertChildIsGeoPointExtract(agg, true);
        var qb = as(source.query(), SingleValueQuery.Builder.class);
        assertThat("Expected predicate to be passed to Lucene query", qb.source().text(), equalTo("scalerank == 9"));
    }

    /**
     * Before local optimizations:
     * <code>
     * LimitExec[1000[INTEGER]]
     * \_AggregateExec[[scalerank{f}#10],[SPATIALCENTROID(location{f}#12) AS centroid, COUNT([2a][KEYWORD]) AS count, scalerank{f}#10],
     * FINAL,null]
     *   \_ExchangeExec[[scalerank{f}#10, xVal{r}#13, xDel{r}#14, yVal{r}#15, yDel{r}#16, count{r}#17, count{r}#18, seen{r}#19],true]
     *     \_FragmentExec[filter=null, estimatedRowSize=0, fragment=[
     * Aggregate[[scalerank{f}#10],[SPATIALCENTROID(location{f}#12) AS centroid, COUNT([2a][KEYWORD]) AS count, scalerank{f}#10]]
     * \_EsRelation[airports][abbrev{f}#8, location{f}#12, name{f}#9, scalerank{f..]]]
     * </code>
     * After local optimizations:
     * <code>
     * LimitExec[1000[INTEGER]]
     * \_AggregateExec[[scalerank{f}#10],[SPATIALCENTROID(location{f}#12) AS centroid, COUNT([2a][KEYWORD]) AS count, scalerank{f}#10],
     * FINAL,62]
     *   \_ExchangeExec[[scalerank{f}#10, xVal{r}#13, xDel{r}#14, yVal{r}#15, yDel{r}#16, count{r}#17, count{r}#18, seen{r}#19],true]
     *     \_AggregateExec[[scalerank{f}#10],[SPATIALCENTROID(location{f}#12) AS centroid, COUNT([2a][KEYWORD]) AS count, scalerank{f}#10],
     * PARTIAL,62]
     *       \_FieldExtractExec[location{f}#12][location{f}#12]
     *         \_EsQueryExec[airports], query[][_doc{f}#34], limit[], sort[] estimatedRowSize[54]
     * </code>
     * Note the FieldExtractExec has 'location' set for stats: FieldExtractExec[location{f}#9][location{f}#9]
     */
    public void testSpatialTypesAndStatsUseDocValuesMultiAggregationsGrouped() {
        for (boolean useDocValues : new boolean[] { true, false }) {
            var plan = this.physicalPlan("""
                FROM airports
                | STATS centroid=ST_CENTROID_AGG(location), count=COUNT() BY scalerank
                """, useDocValues ? airports : airportsNoDocValues);

            var limit = as(plan, LimitExec.class);
            var agg = as(limit.child(), AggregateExec.class);
            assertThat("One grouping in aggregation", agg.groupings().size(), equalTo(1));
            var att = as(agg.groupings().get(0), Attribute.class);
            assertThat(att.name(), equalTo("scalerank"));
            // Before optimization the aggregation does not use doc-values
            assertAggregation(agg, "count", Count.class);
            assertAggregation(agg, "centroid", SpatialCentroid.class, GEO_POINT, false);

            var exchange = as(agg.child(), ExchangeExec.class);
            var fragment = as(exchange.child(), FragmentExec.class);
            var fAgg = as(fragment.fragment(), Aggregate.class);
            as(fAgg.child(), EsRelation.class);

<<<<<<< HEAD
            // Now optimize the plan and assert the aggregation uses doc-values
            var optimized = optimizedPlan(plan);
            limit = as(optimized, LimitExec.class);
            agg = as(limit.child(), AggregateExec.class);
            att = as(agg.groupings().get(0), Attribute.class);
            assertThat(att.name(), equalTo("scalerank"));
            // Above the exchange (in coordinator) the aggregation is not using doc-values
            assertAggregation(agg, "count", Count.class);
            assertAggregation(agg, "centroid", SpatialCentroid.class, GEO_POINT, false);
            exchange = as(agg.child(), ExchangeExec.class);
            agg = as(exchange.child(), AggregateExec.class);
            assertThat("Aggregation is PARTIAL", agg.getMode(), equalTo(PARTIAL));
            att = as(agg.groupings().get(0), Attribute.class);
            assertThat(att.name(), equalTo("scalerank"));
            // below the exchange (in data node) the aggregation is using doc-values
            assertAggregation(agg, "count", Count.class);
            assertAggregation(agg, "centroid", SpatialCentroid.class, GEO_POINT, useDocValues);
            assertChildIsGeoPointExtract(agg, useDocValues);
        }
=======
        // Now optimize the plan and assert the aggregation uses doc-values
        var optimized = optimizedPlan(plan);
        limit = as(optimized, LimitExec.class);
        agg = as(limit.child(), AggregateExec.class);
        att = as(agg.groupings().get(0), Attribute.class);
        assertThat(att.name(), equalTo("scalerank"));
        // Above the exchange (in coordinator) the aggregation is not using doc-values
        assertAggregation(agg, "count", Count.class);
        assertAggregation(agg, "centroid", SpatialCentroid.class, GEO_POINT, false);
        exchange = as(agg.child(), ExchangeExec.class);
        agg = as(exchange.child(), AggregateExec.class);
        assertThat("Aggregation is PARTIAL", agg.getMode(), equalTo(INITIAL));
        att = as(agg.groupings().get(0), Attribute.class);
        assertThat(att.name(), equalTo("scalerank"));
        // below the exchange (in data node) the aggregation is using doc-values
        assertAggregation(agg, "count", Count.class);
        assertAggregation(agg, "centroid", SpatialCentroid.class, GEO_POINT, true);
        var extract = as(agg.child(), FieldExtractExec.class);
        assertTrue(
            "Expect field attribute to be extracted as doc-values",
            extract.attributesToExtract().stream().allMatch(attr -> extract.hasDocValuesAttribute(attr) && attr.dataType() == GEO_POINT)
        );
        source(extract.child());
>>>>>>> 2f08d7d8
    }

    /**
     * Before local optimizations:
     * <code>
     * LimitExec[1000[INTEGER]]
     * \_AggregateExec[[],[SPATIALCENTROID(centroid{r}#4) AS centroid, SUM(count{r}#6) AS count],FINAL,null]
     *   \_AggregateExec[[],[SPATIALCENTROID(centroid{r}#4) AS centroid, SUM(count{r}#6) AS count],PARTIAL,null]
     *     \_AggregateExec[[scalerank{f}#16],[SPATIALCENTROID(location{f}#18) AS centroid, COUNT([2a][KEYWORD]) AS count],FINAL,null]
     *       \_ExchangeExec[[scalerank{f}#16, xVal{r}#19, xDel{r}#20, yVal{r}#21, yDel{r}#22, count{r}#23, count{r}#24, seen{r}#25],true]
     *         \_FragmentExec[filter=null, estimatedRowSize=0, fragment=[
     * Aggregate[[scalerank{f}#16],[SPATIALCENTROID(location{f}#18) AS centroid, COUNT([2a][KEYWORD]) AS count]]
     * \_EsRelation[airports][abbrev{f}#14, location{f}#18, name{f}#15, scalerank..]]]
     * </code>
     * After local optimizations:
     * <code>
     * LimitExec[1000[INTEGER]]
     * \_AggregateExec[[],[SPATIALCENTROID(centroid{r}#4) AS centroid, SUM(count{r}#6) AS count],FINAL,58]
     *   \_AggregateExec[[],[SPATIALCENTROID(centroid{r}#4) AS centroid, SUM(count{r}#6) AS count],PARTIAL,58]
     *     \_AggregateExec[[scalerank{f}#16],[SPATIALCENTROID(location{f}#18) AS centroid, COUNT([2a][KEYWORD]) AS count],FINAL,58]
     *       \_ExchangeExec[[scalerank{f}#16, xVal{r}#19, xDel{r}#20, yVal{r}#21, yDel{r}#22, count{r}#23, count{r}#24, seen{r}#25],true]
     *         \_AggregateExec[[scalerank{f}#16],[SPATIALCENTROID(location{f}#18) AS centroid, COUNT([2a][KEYWORD]) AS count],PARTIAL,58]
     *           \_FieldExtractExec[location{f}#18][location{f}#18]
     *             \_EsQueryExec[airports], query[][_doc{f}#42], limit[], sort[] estimatedRowSize[54]
     * </code>
     * Note the FieldExtractExec has 'location' set for stats: FieldExtractExec[location{f}#9][location{f}#9]
     */
    public void testSpatialTypesAndStatsUseDocValuesMultiAggregationsGroupedAggregated() {
        var plan = this.physicalPlan("""
            FROM airports
            | STATS centroid=ST_CENTROID_AGG(location), count=COUNT() BY scalerank
            | STATS centroid=ST_CENTROID_AGG(centroid), count=SUM(count)
            """, airports);

        var limit = as(plan, LimitExec.class);
        var agg = as(limit.child(), AggregateExec.class);
        assertThat("Aggregation is FINAL", agg.getMode(), equalTo(FINAL));
        assertThat("No groupings in aggregation", agg.groupings().size(), equalTo(0));
        assertAggregation(agg, "count", Sum.class);
        assertAggregation(agg, "centroid", SpatialCentroid.class, GEO_POINT, false);
        agg = as(agg.child(), AggregateExec.class);
        assertThat("Aggregation is PARTIAL", agg.getMode(), equalTo(INITIAL));
        assertThat("No groupings in aggregation", agg.groupings().size(), equalTo(0));
        assertAggregation(agg, "count", Sum.class);
        assertAggregation(agg, "centroid", SpatialCentroid.class, GEO_POINT, false);
        agg = as(agg.child(), AggregateExec.class);
        assertThat("Aggregation is FINAL", agg.getMode(), equalTo(FINAL));
        assertThat("One grouping in aggregation", agg.groupings().size(), equalTo(1));
        var att = as(agg.groupings().get(0), Attribute.class);
        assertThat(att.name(), equalTo("scalerank"));
        assertAggregation(agg, "count", Count.class);
        assertAggregation(agg, "centroid", SpatialCentroid.class, GEO_POINT, false);

        var exchange = as(agg.child(), ExchangeExec.class);
        var fragment = as(exchange.child(), FragmentExec.class);
        var fAgg = as(fragment.fragment(), Aggregate.class);
        as(fAgg.child(), EsRelation.class);

        // Now optimize the plan and assert the aggregation uses doc-values
        var optimized = optimizedPlan(plan);
        limit = as(optimized, LimitExec.class);
        agg = as(limit.child(), AggregateExec.class);
        assertThat("Aggregation is FINAL", agg.getMode(), equalTo(FINAL));
        assertThat("No groupings in aggregation", agg.groupings().size(), equalTo(0));
        assertAggregation(agg, "count", Sum.class);
        assertAggregation(agg, "centroid", SpatialCentroid.class, GEO_POINT, false);
        agg = as(agg.child(), AggregateExec.class);
        assertThat("Aggregation is PARTIAL", agg.getMode(), equalTo(INITIAL));
        assertThat("No groupings in aggregation", agg.groupings().size(), equalTo(0));
        assertAggregation(agg, "count", Sum.class);
        assertAggregation(agg, "centroid", SpatialCentroid.class, GEO_POINT, false);
        agg = as(agg.child(), AggregateExec.class);
        assertThat("Aggregation is FINAL", agg.getMode(), equalTo(FINAL));
        assertThat("One grouping in aggregation", agg.groupings().size(), equalTo(1));
        att = as(agg.groupings().get(0), Attribute.class);
        assertThat(att.name(), equalTo("scalerank"));
        assertAggregation(agg, "count", Count.class);
        assertAggregation(agg, "centroid", SpatialCentroid.class, GEO_POINT, false);
        exchange = as(agg.child(), ExchangeExec.class);
        agg = as(exchange.child(), AggregateExec.class);
        assertThat("One grouping in aggregation", agg.groupings().size(), equalTo(1));
        att = as(agg.groupings().get(0), Attribute.class);
        assertThat(att.name(), equalTo("scalerank"));
        // below the exchange (in data node) the aggregation is using doc-values
        assertThat("Aggregation is PARTIAL", agg.getMode(), equalTo(INITIAL));
        assertAggregation(agg, "count", Count.class);
        assertAggregation(agg, "centroid", SpatialCentroid.class, GEO_POINT, true);
        assertChildIsGeoPointExtract(agg, true);
    }

    /**
     * Plan:
     * <code>
     * LimitExec[1000[INTEGER]]
     * \_AggregateExec[[],[SPATIALCENTROID(city_location{f}#16) AS centroid],FINAL,null]
     *   \_ExchangeExec[[xVal{r}#24, xDel{r}#25, yVal{r}#26, yDel{r}#27, count{r}#28],true]
     *     \_FragmentExec[filter=null, estimatedRowSize=0, fragment=[
     * Aggregate[[],[SPATIALCENTROID(city_location{f}#16) AS centroid]]
     * \_Enrich[ANY,[63 69 74 79 5f 62 6f 75 6e 64 61 72 69 65 73][KEYWORD],city_location{f}#16,{"geo_match":{"indices":[],"match
     * _field":"city_boundary","enrich_fields":["city","airport","region","city_boundary"]}},{=airport_city_boundaries
     * },[airport{r}#21, region{r}#22, city_boundary{r}#23]]
     *   \_EsRelation[airports][abbrev{f}#9, city{f}#15, city_location{f}#16, count..]]]
     * </code>
     * Optimized:
     * <code>
     * LimitExec[1000[INTEGER]]
     * \_AggregateExec[[],[SPATIALCENTROID(city_location{f}#16) AS centroid],FINAL,50]
     *   \_ExchangeExec[[xVal{r}#24, xDel{r}#25, yVal{r}#26, yDel{r}#27, count{r}#28],true]
     *     \_AggregateExec[[],[SPATIALCENTROID(city_location{f}#16) AS centroid],PARTIAL,50]
     *       \_EnrichExec[ANY,geo_match,city_location{f}#16,city_boundaries,city_boundary,{=airport_city_boundaries},[airport{r}#21,
     *                    region{r}#22, city_boundary{r}#23]]
     *         \_FieldExtractExec[city_location{f}#16][city_location{f}#16]
     *           \_EsQueryExec[airports], query[{"exists":{"field":"city_location","boost":1.0}}][_doc{f}#46], limit[], sort[]
     *                         estimatedRowSize[204]
     * </code>
     * Note the FieldExtractExec has 'city_location' set for doc-values: FieldExtractExec[city_location{f}#16][city_location{f}#16]
     */
    public void testEnrichBeforeSpatialAggregationSupportsDocValues() {
        var plan = physicalPlan("""
            from airports
            | enrich city_boundaries ON city_location WITH airport, region, city_boundary
            | stats centroid = st_centroid_agg(city_location)
            """, airports);

        var limit = as(plan, LimitExec.class);
        var agg = as(limit.child(), AggregateExec.class);
        // Before optimization the aggregation does not use doc-values
        assertAggregation(agg, "centroid", SpatialCentroid.class, GEO_POINT, false);

        var exchange = as(agg.child(), ExchangeExec.class);
        var fragment = as(exchange.child(), FragmentExec.class);
        var fAgg = as(fragment.fragment(), Aggregate.class);
        var enrich = as(fAgg.child(), Enrich.class);
        assertThat(enrich.mode(), equalTo(Enrich.Mode.ANY));
        assertThat(enrich.concreteIndices(), equalTo(Map.of("", "airport_city_boundaries")));
        assertThat(enrich.enrichFields().size(), equalTo(3));
        as(enrich.child(), EsRelation.class);

        // Now optimize the plan and assert the aggregation uses doc-values
        var optimized = optimizedPlan(plan);
        limit = as(optimized, LimitExec.class);
        agg = as(limit.child(), AggregateExec.class);
        // Above the exchange (in coordinator) the aggregation is not using doc-values
        assertAggregation(agg, "centroid", SpatialCentroid.class, GEO_POINT, false);
        exchange = as(agg.child(), ExchangeExec.class);
        agg = as(exchange.child(), AggregateExec.class);
        // below the exchange (in data node) the aggregation is using doc-values
        assertAggregation(agg, "centroid", SpatialCentroid.class, GEO_POINT, true);
        var enrichExec = as(agg.child(), EnrichExec.class);
        assertThat(enrichExec.mode(), equalTo(Enrich.Mode.ANY));
        assertThat(enrichExec.concreteIndices(), equalTo(Map.of("", "airport_city_boundaries")));
        assertThat(enrichExec.enrichFields().size(), equalTo(3));
        assertChildIsGeoPointExtract(enrichExec, true);
    }

    /**
     * Plan:
     * <code>
     * LimitExec[500[INTEGER]]
     * \_ExchangeExec[[],false]
     *   \_FragmentExec[filter=null, estimatedRowSize=0, fragment=[
     * Limit[500[INTEGER]]
     * \_Filter[SPATIALINTERSECTS(location{f}#7,[50 4f 4c 59 47 4f 4e 28 29][KEYWORD])]
     *   \_EsRelation[airports][abbrev{f}#3, city{f}#9, city_location{f}#10, countr..]]]
     * </code>
     * Optimized:
     * <code>
     * LimitExec[500[INTEGER]]
     * \_ExchangeExec[[],false]
     *   \_ProjectExec[[abbrev{f}#3, city{f}#9, city_location{f}#10, country{f}#8, location{f}#7, name{f}#4, scalerank{f}#5, type{f}#
     * 6]]
     *     \_FieldExtractExec[abbrev{f}#3, city{f}#9, city_location{f}#10, countr..][]
     *       \_EsQueryExec[airports], query[{
     *         "esql_single_value":{
     *           "field":"location",
     *           "next":{
     *             "geo_shape":{
     *               "location":{
     *                 "shape":{
     *                   "type":"Polygon",
     *                   "coordinates":[[[42.0,14.0],[43.0,14.0],[43.0,15.0],[42.0,15.0],[42.0,14.0]]]
     *                 },
     *                 "relation":"intersects"
     *               },
     *               "ignore_unmapped":false,
     *               "boost":1.0
     *             }
     *           },
     *           "source":"ST_INTERSECTS(location, \"POLYGON((42 14, 43 14, 43 15, 42 15, 42 14))\")@2:9"
     *         }
     *       }][_doc{f}#19], limit[500], sort[] estimatedRowSize[358]
     * </code>
     */
    public void testPushSpatialIntersectsStringToSource() {
        for (String query : new String[] { """
            FROM airports
            | WHERE ST_INTERSECTS(location, TO_GEOSHAPE("POLYGON((42 14, 43 14, 43 15, 42 15, 42 14))"))
            """, """
            FROM airports
            | WHERE ST_INTERSECTS(TO_GEOSHAPE("POLYGON((42 14, 43 14, 43 15, 42 15, 42 14))"), location)
            """ }) {

            var plan = this.physicalPlan(query, airports);
            var limit = as(plan, LimitExec.class);
            var exchange = as(limit.child(), ExchangeExec.class);
            var fragment = as(exchange.child(), FragmentExec.class);
            var limit2 = as(fragment.fragment(), Limit.class);
            var filter = as(limit2.child(), Filter.class);
            assertThat("filter contains ST_INTERSECTS", filter.condition(), instanceOf(SpatialIntersects.class));

            var optimized = optimizedPlan(plan);
            var topLimit = as(optimized, LimitExec.class);
            exchange = as(topLimit.child(), ExchangeExec.class);
            var project = as(exchange.child(), ProjectExec.class);
            var fieldExtract = as(project.child(), FieldExtractExec.class);
            var source = source(fieldExtract.child());
            var condition = as(source.query(), SpatialRelatesQuery.ShapeQueryBuilder.class);
            assertThat("Geometry field name", condition.fieldName(), equalTo("location"));
            assertThat("Spatial relationship", condition.relation(), equalTo(ShapeRelation.INTERSECTS));
            assertThat("Geometry is Polygon", condition.shape().type(), equalTo(ShapeType.POLYGON));
            var polygon = as(condition.shape(), Polygon.class);
            assertThat("Polygon shell length", polygon.getPolygon().length(), equalTo(5));
            assertThat("Polygon holes", polygon.getNumberOfHoles(), equalTo(0));
        }
    }

    private record TestSpatialRelation(ShapeRelation relation, TestDataSource index, boolean literalRight, boolean canPushToSource) {
        String function() {
            return switch (relation) {
                case INTERSECTS -> "ST_INTERSECTS";
                case DISJOINT -> "ST_DISJOINT";
                case WITHIN -> "ST_WITHIN";
                case CONTAINS -> "ST_CONTAINS";
                default -> throw new IllegalArgumentException("Unsupported relation: " + relation);
            };
        }

        Class<? extends SpatialRelatesFunction> functionClass() {
            return switch (relation) {
                case INTERSECTS -> SpatialIntersects.class;
                case DISJOINT -> SpatialDisjoint.class;
                case WITHIN -> literalRight ? SpatialWithin.class : SpatialContains.class;
                case CONTAINS -> literalRight ? SpatialContains.class : SpatialWithin.class;
                default -> throw new IllegalArgumentException("Unsupported relation: " + relation);
            };
        }

        ShapeRelation relationship() {
            return switch (relation) {
                case WITHIN -> literalRight ? ShapeRelation.WITHIN : ShapeRelation.CONTAINS;
                case CONTAINS -> literalRight ? ShapeRelation.CONTAINS : ShapeRelation.WITHIN;
                default -> relation;
            };
        }

        DataType locationType() {
            return index.index.name().endsWith("_web") ? CARTESIAN_POINT : GEO_POINT;
        }

        String castFunction() {
            return index.index.name().endsWith("_web") ? "TO_CARTESIANSHAPE" : "TO_GEOSHAPE";
        }

        String predicate() {
            String field = "location";
            String literal = castFunction() + "(\"POLYGON((42 14, 43 14, 43 15, 42 15, 42 14))\")";
            return literalRight ? function() + "(" + field + ", " + literal + ")" : function() + "(" + literal + ", " + field + ")";
        }
    }

    public void testPushDownSpatialRelatesStringToSource() {
        TestSpatialRelation[] tests = new TestSpatialRelation[] {
            new TestSpatialRelation(ShapeRelation.INTERSECTS, airports, true, true),
            new TestSpatialRelation(ShapeRelation.INTERSECTS, airports, false, true),
            new TestSpatialRelation(ShapeRelation.DISJOINT, airports, true, true),
            new TestSpatialRelation(ShapeRelation.DISJOINT, airports, false, true),
            new TestSpatialRelation(ShapeRelation.WITHIN, airports, true, true),
            new TestSpatialRelation(ShapeRelation.WITHIN, airports, false, true),
            new TestSpatialRelation(ShapeRelation.CONTAINS, airports, true, true),
            new TestSpatialRelation(ShapeRelation.CONTAINS, airports, false, true),
            new TestSpatialRelation(ShapeRelation.INTERSECTS, airportsWeb, true, true),
            new TestSpatialRelation(ShapeRelation.INTERSECTS, airportsWeb, false, true),
            new TestSpatialRelation(ShapeRelation.DISJOINT, airportsWeb, true, true),
            new TestSpatialRelation(ShapeRelation.DISJOINT, airportsWeb, false, true),
            new TestSpatialRelation(ShapeRelation.WITHIN, airportsWeb, true, true),
            new TestSpatialRelation(ShapeRelation.WITHIN, airportsWeb, false, true),
            new TestSpatialRelation(ShapeRelation.CONTAINS, airportsWeb, true, true),
            new TestSpatialRelation(ShapeRelation.CONTAINS, airportsWeb, false, true) };
        for (TestSpatialRelation test : tests) {
            var plan = this.physicalPlan("FROM " + test.index.index.name() + " | WHERE " + test.predicate(), test.index);
            var limit = as(plan, LimitExec.class);
            var exchange = as(limit.child(), ExchangeExec.class);
            var fragment = as(exchange.child(), FragmentExec.class);
            var limit2 = as(fragment.fragment(), Limit.class);
            var filter = as(limit2.child(), Filter.class);
            assertThat(test.predicate(), filter.condition(), instanceOf(test.functionClass()));

            var optimized = optimizedPlan(plan);
            var topLimit = as(optimized, LimitExec.class);
            exchange = as(topLimit.child(), ExchangeExec.class);
            var project = as(exchange.child(), ProjectExec.class);
            var fieldExtract = as(project.child(), FieldExtractExec.class);
            if (test.canPushToSource) {
                var source = source(fieldExtract.child());
                var condition = as(source.query(), SpatialRelatesQuery.ShapeQueryBuilder.class);
                assertThat("Geometry field name: " + test.predicate(), condition.fieldName(), equalTo("location"));
                assertThat("Spatial relationship: " + test.predicate(), condition.relation(), equalTo(test.relationship()));
                assertThat("Geometry is Polygon: " + test.predicate(), condition.shape().type(), equalTo(ShapeType.POLYGON));
                var polygon = as(condition.shape(), Polygon.class);
                assertThat("Polygon shell length: " + test.predicate(), polygon.getPolygon().length(), equalTo(5));
                assertThat("Polygon holes: " + test.predicate(), polygon.getNumberOfHoles(), equalTo(0));
            } else {
                // Currently CARTESIAN fields do not support lucene push-down for CONTAINS/WITHIN
                var limitExec = as(fieldExtract.child(), LimitExec.class);
                var filterExec = as(limitExec.child(), FilterExec.class);
                var fieldExtractLocation = as(filterExec.child(), FieldExtractExec.class);
                assertThat(test.predicate(), fieldExtractLocation.attributesToExtract().size(), equalTo(1));
                assertThat(test.predicate(), fieldExtractLocation.attributesToExtract().get(0).name(), equalTo("location"));
                var source = source(fieldExtractLocation.child());
                assertThat(test.predicate(), source.query(), equalTo(null));
            }
        }
    }

    public void testPushDownSpatialRelatesStringToSourceAndUseDocValuesForCentroid() {
        TestSpatialRelation[] tests = new TestSpatialRelation[] {
            new TestSpatialRelation(ShapeRelation.INTERSECTS, airports, true, true),
            new TestSpatialRelation(ShapeRelation.INTERSECTS, airports, false, true),
            new TestSpatialRelation(ShapeRelation.DISJOINT, airports, true, true),
            new TestSpatialRelation(ShapeRelation.DISJOINT, airports, false, true),
            new TestSpatialRelation(ShapeRelation.WITHIN, airports, true, true),
            new TestSpatialRelation(ShapeRelation.WITHIN, airports, false, true),
            new TestSpatialRelation(ShapeRelation.CONTAINS, airports, true, true),
            new TestSpatialRelation(ShapeRelation.CONTAINS, airports, false, true),
            new TestSpatialRelation(ShapeRelation.INTERSECTS, airportsWeb, true, true),
            new TestSpatialRelation(ShapeRelation.INTERSECTS, airportsWeb, false, true),
            new TestSpatialRelation(ShapeRelation.DISJOINT, airportsWeb, true, true),
            new TestSpatialRelation(ShapeRelation.DISJOINT, airportsWeb, false, true),
            new TestSpatialRelation(ShapeRelation.WITHIN, airportsWeb, true, true),
            new TestSpatialRelation(ShapeRelation.WITHIN, airportsWeb, false, true),
            new TestSpatialRelation(ShapeRelation.CONTAINS, airportsWeb, true, true),
            new TestSpatialRelation(ShapeRelation.CONTAINS, airportsWeb, false, true) };
        for (TestSpatialRelation test : tests) {
            var centroidExpr = "centroid=ST_CENTROID_AGG(location), count=COUNT()";
            var plan = this.physicalPlan(
                "FROM " + test.index.index.name() + " | WHERE " + test.predicate() + " | STATS " + centroidExpr,
                test.index
            );
            var limit = as(plan, LimitExec.class);
            var agg = as(limit.child(), AggregateExec.class);
            assertThat("No groupings in aggregation", agg.groupings().size(), equalTo(0));
            // Before optimization the aggregation does not use doc-values
            assertAggregation(agg, "count", Count.class);
            assertAggregation(agg, "centroid", SpatialCentroid.class, test.locationType(), false);
            var exchange = as(agg.child(), ExchangeExec.class);
            var fragment = as(exchange.child(), FragmentExec.class);
            var fAgg = as(fragment.fragment(), Aggregate.class);
            var filter = as(fAgg.child(), Filter.class);
            assertThat(test.predicate(), filter.condition(), instanceOf(test.functionClass()));

            // Now verify that optimization re-writes the ExchangeExec and pushed down the filter into the Lucene query
            var optimized = optimizedPlan(plan);
            limit = as(optimized, LimitExec.class);
            agg = as(limit.child(), AggregateExec.class);
            // Above the exchange (in coordinator) the aggregation is not using doc-values
            assertAggregation(agg, "count", Count.class);
            assertAggregation(agg, "centroid", SpatialCentroid.class, test.locationType(), false);
            exchange = as(agg.child(), ExchangeExec.class);
            agg = as(exchange.child(), AggregateExec.class);
            assertThat("Aggregation is PARTIAL", agg.getMode(), equalTo(INITIAL));
            // below the exchange (in data node) the aggregation is using doc-values
            assertAggregation(agg, "count", Count.class);
            assertAggregation(agg, "centroid", SpatialCentroid.class, test.locationType(), true);
            if (test.canPushToSource) {
                var source = assertChildIsExtractedAsDocValues(agg, true, test.locationType());
                var condition = as(source.query(), SpatialRelatesQuery.ShapeQueryBuilder.class);
                assertThat("Geometry field name: " + test.predicate(), condition.fieldName(), equalTo("location"));
                assertThat("Spatial relationship: " + test.predicate(), condition.relation(), equalTo(test.relationship()));
                assertThat("Geometry is Polygon: " + test.predicate(), condition.shape().type(), equalTo(ShapeType.POLYGON));
                var polygon = as(condition.shape(), Polygon.class);
                assertThat("Polygon shell length: " + test.predicate(), polygon.getPolygon().length(), equalTo(5));
                assertThat("Polygon holes: " + test.predicate(), polygon.getNumberOfHoles(), equalTo(0));
            } else {
                // Currently CARTESIAN fields do not support lucene push-down for CONTAINS/WITHIN
                var filterExec = as(agg.child(), FilterExec.class);
                var fieldExtractLocation = as(filterExec.child(), FieldExtractExec.class);
                assertThat(test.predicate(), fieldExtractLocation.attributesToExtract().size(), equalTo(1));
                assertThat(test.predicate(), fieldExtractLocation.attributesToExtract().get(0).name(), equalTo("location"));
                var source = source(fieldExtractLocation.child());
                assertThat(test.predicate(), source.query(), equalTo(null));

            }
        }
    }

    /**
     * Plan:
     * <code>
     * LimitExec[500[INTEGER]]
     * \_AggregateExec[[],[SPATIALCENTROID(location{f}#12) AS centroid, COUNT([2a][KEYWORD]) AS count],FINAL,null]
     *   \_ExchangeExec[[xVal{r}#16, xDel{r}#17, yVal{r}#18, yDel{r}#19, count{r}#20, count{r}#21, seen{r}#22],true]
     *     \_FragmentExec[filter=null, estimatedRowSize=0, fragment=[
     * Aggregate[[],[SPATIALCENTROID(location{f}#12) AS centroid, COUNT([2a][KEYWORD]) AS count]]
     * \_Filter[SPATIALINTERSECTS(location{f}#12,[50 4f 4c 59 47 4f 4e 28 28 34 32 20 31 34 2c 20 34 33 20 31 34 2c 20 34 33 2
     * 0 31 35 2c 20 34 32 20 31 35 2c 20 34 32 20 31 34 29 29][KEYWORD])]
     *   \_EsRelation[airports][abbrev{f}#8, city{f}#14, city_location{f}#15, count..]]]
     * </code>
     * Optimized:
     * <code>
     * LimitExec[500[INTEGER]]
     * \_AggregateExec[[],[SPATIALCENTROID(location{f}#12) AS centroid, COUNT([2a][KEYWORD]) AS count],FINAL,58]
     *   \_ExchangeExec[[xVal{r}#16, xDel{r}#17, yVal{r}#18, yDel{r}#19, count{r}#20, count{r}#21, seen{r}#22],true]
     *     \_AggregateExec[[],[SPATIALCENTROID(location{f}#12) AS centroid, COUNT([2a][KEYWORD]) AS count],PARTIAL,58]
     *       \_FieldExtractExec[location{f}#12][location{f}#12]
     *         \_EsQueryExec[airports], query[{
     *           "esql_single_value":{
     *             "field":"location",
     *             "next":{
     *               "geo_shape":{
     *                 "location":{
     *                   "shape":{
     *                     "type":"Polygon",
     *                     "coordinates":[[[42.0,14.0],[43.0,14.0],[43.0,15.0],[42.0,15.0],[42.0,14.0]]]
     *                   },
     *                   "relation":"intersects"
     *                 },
     *                 "ignore_unmapped":false,
     *                 "boost":1.0
     *               }
     *             },
     *             "source":"ST_INTERSECTS(location, \"POLYGON((42 14, 43 14, 43 15, 42 15, 42 14))\")@2:9"
     *           }
     *         }][_doc{f}#140, limit[], sort[] estimatedRowSize[54]
     * </code>
     */
    public void testPushSpatialIntersectsStringToSourceAndUseDocValuesForCentroid() {
        for (String query : new String[] { """
            FROM airports
            | WHERE ST_INTERSECTS(location, TO_GEOSHAPE("POLYGON((42 14, 43 14, 43 15, 42 15, 42 14))"))
            | STATS centroid=ST_CENTROID_AGG(location), count=COUNT()
            """, """
            FROM airports
            | WHERE ST_INTERSECTS(TO_GEOSHAPE("POLYGON((42 14, 43 14, 43 15, 42 15, 42 14))"), location)
            | STATS centroid=ST_CENTROID_AGG(location), count=COUNT()
            """ }) {

<<<<<<< HEAD
            for (boolean useDocValues : new boolean[] { true, false }) {
                var plan = this.physicalPlan(query, useDocValues ? airports : airportsNoDocValues);
                var limit = as(plan, LimitExec.class);
                var agg = as(limit.child(), AggregateExec.class);
                assertThat("No groupings in aggregation", agg.groupings().size(), equalTo(0));
                // Before optimization the aggregation does not use doc-values
                assertAggregation(agg, "count", Count.class);
                assertAggregation(agg, "centroid", SpatialCentroid.class, GEO_POINT, false);

                var exchange = as(agg.child(), ExchangeExec.class);
                var fragment = as(exchange.child(), FragmentExec.class);
                var fAgg = as(fragment.fragment(), Aggregate.class);
                var filter = as(fAgg.child(), Filter.class);
                assertThat("filter contains ST_INTERSECTS", filter.condition(), instanceOf(SpatialIntersects.class));

                // Now verify that optimization re-writes the ExchangeExec and pushed down the filter into the Lucene query
                var optimized = optimizedPlan(plan);
                limit = as(optimized, LimitExec.class);
                agg = as(limit.child(), AggregateExec.class);
                // Above the exchange (in coordinator) the aggregation is not using doc-values
                assertAggregation(agg, "count", Count.class);
                assertAggregation(agg, "centroid", SpatialCentroid.class, GEO_POINT, false);
                exchange = as(agg.child(), ExchangeExec.class);
                agg = as(exchange.child(), AggregateExec.class);
                assertThat("Aggregation is PARTIAL", agg.getMode(), equalTo(PARTIAL));
                // below the exchange (in data node) the aggregation is using doc-values
                assertAggregation(agg, "count", Count.class);
                assertAggregation(agg, "centroid", SpatialCentroid.class, GEO_POINT, useDocValues);
                var source = assertChildIsGeoPointExtract(useDocValues ? agg : as(agg.child(), FilterExec.class), useDocValues);
                if (useDocValues) {
                    // Query is only pushed to lucene if indexing/doc-values are enabled
                    var condition = as(source.query(), SpatialRelatesQuery.ShapeQueryBuilder.class);
                    assertThat("Geometry field name", condition.fieldName(), equalTo("location"));
                    assertThat("Spatial relationship", condition.relation(), equalTo(ShapeRelation.INTERSECTS));
                    assertThat("Geometry is Polygon", condition.shape().type(), equalTo(ShapeType.POLYGON));
                    var polygon = as(condition.shape(), Polygon.class);
                    assertThat("Polygon shell length", polygon.getPolygon().length(), equalTo(5));
                    assertThat("Polygon holes", polygon.getNumberOfHoles(), equalTo(0));
                }
            }
=======
            var plan = this.physicalPlan(query, airports);
            var limit = as(plan, LimitExec.class);
            var agg = as(limit.child(), AggregateExec.class);
            assertThat("No groupings in aggregation", agg.groupings().size(), equalTo(0));
            // Before optimization the aggregation does not use doc-values
            assertAggregation(agg, "count", Count.class);
            assertAggregation(agg, "centroid", SpatialCentroid.class, GEO_POINT, false);

            var exchange = as(agg.child(), ExchangeExec.class);
            var fragment = as(exchange.child(), FragmentExec.class);
            var fAgg = as(fragment.fragment(), Aggregate.class);
            var filter = as(fAgg.child(), Filter.class);
            assertThat("filter contains ST_INTERSECTS", filter.condition(), instanceOf(SpatialIntersects.class));

            // Now verify that optimization re-writes the ExchangeExec and pushed down the filter into the Lucene query
            var optimized = optimizedPlan(plan);
            limit = as(optimized, LimitExec.class);
            agg = as(limit.child(), AggregateExec.class);
            // Above the exchange (in coordinator) the aggregation is not using doc-values
            assertAggregation(agg, "count", Count.class);
            assertAggregation(agg, "centroid", SpatialCentroid.class, GEO_POINT, false);
            exchange = as(agg.child(), ExchangeExec.class);
            agg = as(exchange.child(), AggregateExec.class);
            assertThat("Aggregation is PARTIAL", agg.getMode(), equalTo(INITIAL));
            // below the exchange (in data node) the aggregation is using doc-values
            assertAggregation(agg, "count", Count.class);
            assertAggregation(agg, "centroid", SpatialCentroid.class, GEO_POINT, true);
            var extract = as(agg.child(), FieldExtractExec.class);
            assertTrue(
                "Expect field attribute to be extracted as doc-values",
                extract.attributesToExtract().stream().allMatch(attr -> extract.hasDocValuesAttribute(attr) && attr.dataType() == GEO_POINT)
            );
            var source = source(extract.child());
            // TODO: bring back SingleValueQuery once it can handle LeafShapeFieldData
            // var condition = as(sv(source.query(), "location"), AbstractGeometryQueryBuilder.class);
            var condition = as(source.query(), SpatialRelatesQuery.ShapeQueryBuilder.class);
            assertThat("Geometry field name", condition.fieldName(), equalTo("location"));
            assertThat("Spatial relationship", condition.relation(), equalTo(ShapeRelation.INTERSECTS));
            assertThat("Geometry is Polygon", condition.shape().type(), equalTo(ShapeType.POLYGON));
            var polygon = as(condition.shape(), Polygon.class);
            assertThat("Polygon shell length", polygon.getPolygon().length(), equalTo(5));
            assertThat("Polygon holes", polygon.getNumberOfHoles(), equalTo(0));
>>>>>>> 2f08d7d8
        }
    }

    public void testPushSpatialIntersectsStringToSourceCompoundPredicate() {
        for (String query : new String[] { """
            FROM airports
            | WHERE scalerank == 9
              AND ST_INTERSECTS(location, TO_GEOSHAPE("POLYGON((42 14, 43 14, 43 15, 42 15, 42 14))"))
              AND type == "mid"
            """, """
            FROM airports
            | WHERE scalerank == 9
              AND ST_INTERSECTS(TO_GEOSHAPE("POLYGON((42 14, 43 14, 43 15, 42 15, 42 14))"), location)
              AND type == "mid"
            """ }) {

            var plan = this.physicalPlan(query, airports);
            var limit = as(plan, LimitExec.class);
            var exchange = as(limit.child(), ExchangeExec.class);
            var fragment = as(exchange.child(), FragmentExec.class);
            var limit2 = as(fragment.fragment(), Limit.class);
            var filter = as(limit2.child(), Filter.class);
            var and = as(filter.condition(), And.class);
            var left = as(and.left(), And.class);
            assertThat("filter contains ST_INTERSECTS", left.right(), instanceOf(SpatialIntersects.class));

            var optimized = optimizedPlan(plan);
            var topLimit = as(optimized, LimitExec.class);
            exchange = as(topLimit.child(), ExchangeExec.class);
            var project = as(exchange.child(), ProjectExec.class);
            var fieldExtract = as(project.child(), FieldExtractExec.class);
            var source = source(fieldExtract.child());
            var booleanQuery = as(source.query(), BoolQueryBuilder.class);
            assertThat("Expected boolean query of three predicates", booleanQuery.must().size(), equalTo(3));
            var condition = as(booleanQuery.must().get(1), SpatialRelatesQuery.ShapeQueryBuilder.class);
            assertThat("Geometry field name", condition.fieldName(), equalTo("location"));
            assertThat("Spatial relationship", condition.relation(), equalTo(ShapeRelation.INTERSECTS));
            assertThat("Geometry is Polygon", condition.shape().type(), equalTo(ShapeType.POLYGON));
            var polygon = as(condition.shape(), Polygon.class);
            assertThat("Polygon shell length", polygon.getPolygon().length(), equalTo(5));
            assertThat("Polygon holes", polygon.getNumberOfHoles(), equalTo(0));
        }
    }

    public void testPushSpatialIntersectsStringToSourceCompoundPredicateAndUseDocValuesForCentroid() {
        for (String query : new String[] { """
            FROM airports
            | WHERE scalerank == 9
              AND ST_INTERSECTS(location, TO_GEOSHAPE("POLYGON((42 14, 43 14, 43 15, 42 15, 42 14))"))
              AND type == "mid"
            | STATS centroid=ST_CENTROID_AGG(location), count=COUNT()
            """, """
            FROM airports
            | WHERE scalerank == 9
              AND ST_INTERSECTS(TO_GEOSHAPE("POLYGON((42 14, 43 14, 43 15, 42 15, 42 14))"), location)
              AND type == "mid"
            | STATS centroid=ST_CENTROID_AGG(location), count=COUNT()
            """ }) {

            var plan = this.physicalPlan(query, airports);
            var limit = as(plan, LimitExec.class);
            var agg = as(limit.child(), AggregateExec.class);
            assertThat("No groupings in aggregation", agg.groupings().size(), equalTo(0));
            // Before optimization the aggregation does not use doc-values
            assertAggregation(agg, "count", Count.class);
            assertAggregation(agg, "centroid", SpatialCentroid.class, GEO_POINT, false);

            var exchange = as(agg.child(), ExchangeExec.class);
            var fragment = as(exchange.child(), FragmentExec.class);
            var fAgg = as(fragment.fragment(), Aggregate.class);
            var filter = as(fAgg.child(), Filter.class);
            var and = as(filter.condition(), And.class);
            var left = as(and.left(), And.class);
            assertThat("filter contains ST_INTERSECTS", left.right(), instanceOf(SpatialIntersects.class));

            // Now verify that optimization re-writes the ExchangeExec and pushed down the filter into the Lucene query
            var optimized = optimizedPlan(plan);
            limit = as(optimized, LimitExec.class);
            agg = as(limit.child(), AggregateExec.class);
            // Above the exchange (in coordinator) the aggregation is not using doc-values
            assertAggregation(agg, "count", Count.class);
            assertAggregation(agg, "centroid", SpatialCentroid.class, GEO_POINT, false);
            exchange = as(agg.child(), ExchangeExec.class);
            agg = as(exchange.child(), AggregateExec.class);
            assertThat("Aggregation is PARTIAL", agg.getMode(), equalTo(INITIAL));
            // below the exchange (in data node) the aggregation is using doc-values
            assertAggregation(agg, "count", Count.class);
            assertAggregation(agg, "centroid", SpatialCentroid.class, GEO_POINT, true);
            var source = assertChildIsGeoPointExtract(agg, true);
            var booleanQuery = as(source.query(), BoolQueryBuilder.class);
            assertThat("Expected boolean query of three predicates", booleanQuery.must().size(), equalTo(3));
            var condition = as(booleanQuery.must().get(1), SpatialRelatesQuery.ShapeQueryBuilder.class);
            assertThat("Geometry field name", condition.fieldName(), equalTo("location"));
            assertThat("Spatial relationship", condition.relation(), equalTo(ShapeRelation.INTERSECTS));
            assertThat("Geometry is Polygon", condition.shape().type(), equalTo(ShapeType.POLYGON));
            var polygon = as(condition.shape(), Polygon.class);
            assertThat("Polygon shell length", polygon.getPolygon().length(), equalTo(5));
            assertThat("Polygon holes", polygon.getNumberOfHoles(), equalTo(0));
        }
    }

    /**
     * Plan:
     * LimitExec[1000[INTEGER]]
     * \_AggregateExec[[],[SPATIALCENTROID(location{f}#16) AS location, SPATIALCENTROID(city_location{f}#19) AS city_location, COUNT([
     * 2a][KEYWORD]) AS count],FINAL,null]
     *   \_ExchangeExec[[xVal{r}#20, xDel{r}#21, yVal{r}#22, yDel{r}#23, count{r}#24, xVal{r}#25, xDel{r}#26, yVal{r}#27, yDel{r}#28,
     * count{r}#29, count{r}#30, seen{r}#31],true]
     *     \_FragmentExec[filter=null, estimatedRowSize=0, fragment=[
     * Aggregate[[],[SPATIALCENTROID(location{f}#16) AS location, SPATIALCENTROID(city_location{f}#19) AS city_location, COUNT([
     * 2a][KEYWORD]) AS count]]
     * \_Filter[SPATIALINTERSECTS(location{f}#16,city_location{f}#19)]
     *   \_EsRelation[airports][abbrev{f}#12, city{f}#18, city_location{f}#19, coun..]]]
     *
     * Optimized:
     * LimitExec[1000[INTEGER]]
     * \_AggregateExec[[],[SPATIALCENTROID(location{f}#16) AS location, SPATIALCENTROID(city_location{f}#19) AS city_location, COUNT([
     * 2a][KEYWORD]) AS count],FINAL,108]
     *   \_ExchangeExec[[xVal{r}#20, xDel{r}#21, yVal{r}#22, yDel{r}#23, count{r}#24, xVal{r}#25, xDel{r}#26, yVal{r}#27, yDel{r}#28,
     * count{r}#29, count{r}#30, seen{r}#31],true]
     *     \_AggregateExec[[],[SPATIALCENTROID(location{f}#16) AS location, SPATIALCENTROID(city_location{f}#19) AS city_location, COUNT([
     * 2a][KEYWORD]) AS count],PARTIAL,108]
     *       \_FilterExec[SPATIALINTERSECTS(location{f}#16,city_location{f}#19)]
     *         \_FieldExtractExec[location{f}#16, city_location{f}#19][city_location{f}#19, location{f}#16]
     *           \_EsQueryExec[airports], query[][_doc{f}#55], limit[], sort[] estimatedRowSize[104]
     */
    public void testIntersectsOnTwoPointFieldAndBothCentroidUsesDocValues() {
        String query = """
            FROM airports
            | WHERE ST_INTERSECTS(location, city_location)
            | STATS location=ST_CENTROID_AGG(location), city_location=ST_CENTROID_AGG(city_location), count=COUNT()
            """;

        var plan = this.physicalPlan(query, airports);
        var limit = as(plan, LimitExec.class);
        var agg = as(limit.child(), AggregateExec.class);
        assertThat("No groupings in aggregation", agg.groupings().size(), equalTo(0));
        // Before optimization the aggregation does not use doc-values
        assertAggregation(agg, "count", Count.class);
        assertAggregation(agg, "location", SpatialCentroid.class, GEO_POINT, false);
        assertAggregation(agg, "city_location", SpatialCentroid.class, GEO_POINT, false);

        var exchange = as(agg.child(), ExchangeExec.class);
        var fragment = as(exchange.child(), FragmentExec.class);
        var fAgg = as(fragment.fragment(), Aggregate.class);
        var filter = as(fAgg.child(), Filter.class);
        assertThat("filter contains ST_INTERSECTS", filter.condition(), instanceOf(SpatialIntersects.class));

        // Now verify that optimization re-writes the ExchangeExec and pushed down the filter into the Lucene query
        var optimized = optimizedPlan(plan);
        limit = as(optimized, LimitExec.class);
        agg = as(limit.child(), AggregateExec.class);
        // Above the exchange (in coordinator) the aggregation is not using doc-values
        assertAggregation(agg, "count", Count.class);
        assertAggregation(agg, "location", SpatialCentroid.class, GEO_POINT, false);
        assertAggregation(agg, "city_location", SpatialCentroid.class, GEO_POINT, false);
        exchange = as(agg.child(), ExchangeExec.class);
        agg = as(exchange.child(), AggregateExec.class);
        assertThat("Aggregation is PARTIAL", agg.getMode(), equalTo(INITIAL));
        // below the exchange (in data node) the aggregation is using doc-values
        assertAggregation(agg, "count", Count.class);
        assertAggregation(agg, "location", SpatialCentroid.class, GEO_POINT, true);
        assertAggregation(agg, "city_location", SpatialCentroid.class, GEO_POINT, false);
        var filterExec = as(agg.child(), FilterExec.class);
        var extract = as(filterExec.child(), FieldExtractExec.class);
        assertFieldExtractionWithDocValues(extract, GEO_POINT, "location");
        source(extract.child());
    }

    public void testIntersectsOnTwoPointFieldAndOneCentroidUsesDocValues() {
        for (String query : new String[] { """
            FROM airports
            | WHERE ST_INTERSECTS(location, city_location)
            | STATS location=ST_CENTROID_AGG(location), count=COUNT()
            """, """
            FROM airports
            | WHERE ST_INTERSECTS(location, city_location)
            | STATS city_location=ST_CENTROID_AGG(city_location), count=COUNT()
            """ }) {

            var plan = this.physicalPlan(query, airports);
            var limit = as(plan, LimitExec.class);
            var agg = as(limit.child(), AggregateExec.class);
            assertThat("No groupings in aggregation", agg.groupings().size(), equalTo(0));
            // Before optimization the aggregation does not use doc-values
            assertAggregation(agg, "count", Count.class);
            var aggFieldName = findSingleAggregation(agg, "location", "city_location");
            assertAggregation(agg, aggFieldName, SpatialCentroid.class, GEO_POINT, false);

            var exchange = as(agg.child(), ExchangeExec.class);
            var fragment = as(exchange.child(), FragmentExec.class);
            var fAgg = as(fragment.fragment(), Aggregate.class);
            var filter = as(fAgg.child(), Filter.class);
            assertThat("filter contains ST_INTERSECTS", filter.condition(), instanceOf(SpatialIntersects.class));

            // Now verify that optimization re-writes the ExchangeExec and pushed down the filter into the Lucene query
            var optimized = optimizedPlan(plan);
            limit = as(optimized, LimitExec.class);
            agg = as(limit.child(), AggregateExec.class);
            // Above the exchange (in coordinator) the aggregation is not using doc-values
            assertAggregation(agg, "count", Count.class);
            assertAggregation(agg, aggFieldName, SpatialCentroid.class, GEO_POINT, false);
            exchange = as(agg.child(), ExchangeExec.class);
            agg = as(exchange.child(), AggregateExec.class);
            assertThat("Aggregation is PARTIAL", agg.getMode(), equalTo(INITIAL));
            // below the exchange (in data node) the aggregation is using doc-values
            assertAggregation(agg, "count", Count.class);
            assertAggregation(agg, aggFieldName, SpatialCentroid.class, GEO_POINT, true);
            var filterExec = as(agg.child(), FilterExec.class);
            var extract = as(filterExec.child(), FieldExtractExec.class);
            assertFieldExtractionWithDocValues(extract, GEO_POINT, aggFieldName);
            source(extract.child());
        }
    }

    public void testTwoIntersectsWithTwoCentroidsUsesDocValues() {
        String query = """
            FROM airports
            | WHERE ST_INTERSECTS(location, TO_GEOSHAPE("POLYGON((42 14, 43 14, 43 15, 42 15, 42 14))"))
                AND ST_INTERSECTS(city_location, TO_GEOSHAPE("POLYGON((42 14, 43 14, 43 15, 42 15, 42 14))"))
            | STATS location=ST_CENTROID_AGG(location), city_location=ST_CENTROID_AGG(city_location), count=COUNT()
            """;

        var plan = this.physicalPlan(query, airports);
        var limit = as(plan, LimitExec.class);
        var agg = as(limit.child(), AggregateExec.class);
        assertThat("No groupings in aggregation", agg.groupings().size(), equalTo(0));
        // Before optimization the aggregation does not use doc-values
        assertAggregation(agg, "count", Count.class);
        assertAggregation(agg, "location", SpatialCentroid.class, GEO_POINT, false);
        assertAggregation(agg, "city_location", SpatialCentroid.class, GEO_POINT, false);

        var exchange = as(agg.child(), ExchangeExec.class);
        var fragment = as(exchange.child(), FragmentExec.class);
        var fAgg = as(fragment.fragment(), Aggregate.class);
        var filter = as(fAgg.child(), Filter.class);
        var and = as(filter.condition(), And.class);
        assertThat("filter contains ST_INTERSECTS", and.left(), instanceOf(SpatialIntersects.class));
        assertThat("filter contains ST_INTERSECTS", and.right(), instanceOf(SpatialIntersects.class));

        // Now verify that optimization re-writes the ExchangeExec and pushed down the filter into the Lucene query
        var optimized = optimizedPlan(plan);
        limit = as(optimized, LimitExec.class);
        agg = as(limit.child(), AggregateExec.class);
        // Above the exchange (in coordinator) the aggregation is not using doc-values
        assertAggregation(agg, "count", Count.class);
        assertAggregation(agg, "location", SpatialCentroid.class, GEO_POINT, false);
        assertAggregation(agg, "city_location", SpatialCentroid.class, GEO_POINT, false);
        exchange = as(agg.child(), ExchangeExec.class);
        agg = as(exchange.child(), AggregateExec.class);
        assertThat("Aggregation is PARTIAL", agg.getMode(), equalTo(INITIAL));
        // below the exchange (in data node) the aggregation is using doc-values
        assertAggregation(agg, "count", Count.class);
        assertAggregation(agg, "location", SpatialCentroid.class, GEO_POINT, true);
        assertAggregation(agg, "city_location", SpatialCentroid.class, GEO_POINT, true);
        var extract = as(agg.child(), FieldExtractExec.class);
        assertFieldExtractionWithDocValues(extract, GEO_POINT, "location", "city_location");
        var source = source(extract.child());
        var booleanQuery = as(source.query(), BoolQueryBuilder.class);
        assertThat("Expected boolean query of two predicates", booleanQuery.must().size(), equalTo(2));
        String[] fieldNames = new String[] { "location", "city_location" };
        for (String fieldName : fieldNames) {
            var condition = as(findQueryBuilder(booleanQuery, fieldName), SpatialRelatesQuery.ShapeQueryBuilder.class);
            assertThat("Geometry field name", condition.fieldName(), equalTo(fieldName));
            assertThat("Spatial relationship", condition.relation(), equalTo(ShapeRelation.INTERSECTS));
            assertThat("Geometry is Polygon", condition.shape().type(), equalTo(ShapeType.POLYGON));
            var polygon = as(condition.shape(), Polygon.class);
            assertThat("Polygon shell length", polygon.getPolygon().length(), equalTo(5));
            assertThat("Polygon holes", polygon.getNumberOfHoles(), equalTo(0));
        }
    }

    public void testPushSpatialIntersectsShapeToSource() {
        for (String query : new String[] { """
            FROM countriesBbox
            | WHERE ST_INTERSECTS(shape, TO_GEOSHAPE("POLYGON((42 14, 43 14, 43 15, 42 15, 42 14))"))
            """, """
            FROM countriesBbox
            | WHERE ST_INTERSECTS(TO_GEOSHAPE("POLYGON((42 14, 43 14, 43 15, 42 15, 42 14))"), shape)
            """ }) {

            var plan = this.physicalPlan(query, countriesBbox);
            var limit = as(plan, LimitExec.class);
            var exchange = as(limit.child(), ExchangeExec.class);
            var fragment = as(exchange.child(), FragmentExec.class);
            var limit2 = as(fragment.fragment(), Limit.class);
            var filter = as(limit2.child(), Filter.class);
            assertThat("filter contains ST_INTERSECTS", filter.condition(), instanceOf(SpatialIntersects.class));

            var optimized = optimizedPlan(plan);
            var topLimit = as(optimized, LimitExec.class);
            exchange = as(topLimit.child(), ExchangeExec.class);
            var project = as(exchange.child(), ProjectExec.class);
            var fieldExtract = as(project.child(), FieldExtractExec.class);
            var source = source(fieldExtract.child());
            var condition = as(source.query(), SpatialRelatesQuery.ShapeQueryBuilder.class);
            assertThat("Geometry field name", condition.fieldName(), equalTo("shape"));
            assertThat("Spatial relationship", condition.relation(), equalTo(ShapeRelation.INTERSECTS));
            assertThat("Geometry is Polygon", condition.shape().type(), equalTo(ShapeType.POLYGON));
            var polygon = as(condition.shape(), Polygon.class);
            assertThat("Polygon shell length", polygon.getPolygon().length(), equalTo(5));
            assertThat("Polygon holes", polygon.getNumberOfHoles(), equalTo(0));
        }
    }

    public void testPushSpatialDistanceToSource() {
        for (String distanceFunction : new String[] {
            "ST_DISTANCE(location, TO_GEOPOINT(\"POINT(12.565 55.673)\"))",
            "ST_DISTANCE(TO_GEOPOINT(\"POINT(12.565 55.673)\"), location)" }) {

            for (boolean reverse : new Boolean[] { false, true }) {
                for (String op : new String[] { "<", "<=", ">", ">=", "==" }) {
                    var expected = ExpectedComparison.from(op, reverse, 600000.0);
                    var predicate = reverse ? "600000 " + op + " " + distanceFunction : distanceFunction + " " + op + " 600000";
                    var query = "FROM airports | WHERE " + predicate + " AND scalerank > 1";
                    var plan = this.physicalPlan(query, airports);
                    var limit = as(plan, LimitExec.class);
                    var exchange = as(limit.child(), ExchangeExec.class);
                    var fragment = as(exchange.child(), FragmentExec.class);
                    var limit2 = as(fragment.fragment(), Limit.class);
                    var filter = as(limit2.child(), Filter.class);
                    var and = as(filter.condition(), And.class);
                    var comp = as(and.left(), EsqlBinaryComparison.class);
                    assertThat("filter contains expected binary comparison for " + predicate, comp, instanceOf(expected.comp));
                    assertThat("filter contains ST_DISTANCE", comp.left(), instanceOf(StDistance.class));

                    var optimized = optimizedPlan(plan);
                    var topLimit = as(optimized, LimitExec.class);
                    exchange = as(topLimit.child(), ExchangeExec.class);
                    var project = as(exchange.child(), ProjectExec.class);
                    var fieldExtract = as(project.child(), FieldExtractExec.class);
                    var source = source(fieldExtract.child());
                    var bool = as(source.query(), BoolQueryBuilder.class);
                    var rangeQueryBuilders = bool.filter().stream().filter(p -> p instanceof SingleValueQuery.Builder).toList();
                    assertThat("Expected one range query builder", rangeQueryBuilders.size(), equalTo(1));
                    assertThat(((SingleValueQuery.Builder) rangeQueryBuilders.get(0)).field(), equalTo("scalerank"));
                    if (op.equals("==")) {
                        var boolQueryBuilders = bool.filter().stream().filter(p -> p instanceof BoolQueryBuilder).toList();
                        assertThat("Expected one sub-bool query builder", boolQueryBuilders.size(), equalTo(1));
                        var bool2 = as(boolQueryBuilders.get(0), BoolQueryBuilder.class);
                        var shapeQueryBuilders = bool2.must()
                            .stream()
                            .filter(p -> p instanceof SpatialRelatesQuery.ShapeQueryBuilder)
                            .toList();
                        assertShapeQueryRange(shapeQueryBuilders, Math.nextDown(expected.value), expected.value);
                    } else {
                        var shapeQueryBuilders = bool.filter()
                            .stream()
                            .filter(p -> p instanceof SpatialRelatesQuery.ShapeQueryBuilder)
                            .toList();
                        assertThat("Expected one shape query builder", shapeQueryBuilders.size(), equalTo(1));
                        var condition = as(shapeQueryBuilders.get(0), SpatialRelatesQuery.ShapeQueryBuilder.class);
                        assertThat("Geometry field name", condition.fieldName(), equalTo("location"));
                        assertThat("Spatial relationship", condition.relation(), equalTo(expected.shapeRelation()));
                        assertThat("Geometry is Circle", condition.shape().type(), equalTo(ShapeType.CIRCLE));
                        var circle = as(condition.shape(), Circle.class);
                        assertThat("Circle center-x", circle.getX(), equalTo(12.565));
                        assertThat("Circle center-y", circle.getY(), equalTo(55.673));
                        assertThat("Circle radius for predicate " + predicate, circle.getRadiusMeters(), equalTo(expected.value));
                    }
                }
            }
        }
    }

    public void testPushSpatialDistanceBandToSource() {
        var query = """
            FROM airports
            | WHERE ST_DISTANCE(location, TO_GEOPOINT("POINT(12.565 55.673)")) <= 600000
                AND ST_DISTANCE(location, TO_GEOPOINT("POINT(12.565 55.673)")) >= 400000
            """;
        var plan = this.physicalPlan(query, airports);
        var limit = as(plan, LimitExec.class);
        var exchange = as(limit.child(), ExchangeExec.class);
        var fragment = as(exchange.child(), FragmentExec.class);
        var limit2 = as(fragment.fragment(), Limit.class);
        var filter = as(limit2.child(), Filter.class);
        var and = as(filter.condition(), And.class);
        for (Expression expression : and.arguments()) {
            var comp = as(expression, EsqlBinaryComparison.class);
            var expectedComp = comp.equals(and.left()) ? LessThanOrEqual.class : GreaterThanOrEqual.class;
            assertThat("filter contains expected binary comparison", comp, instanceOf(expectedComp));
            assertThat("filter contains ST_DISTANCE", comp.left(), instanceOf(StDistance.class));
        }

        var optimized = optimizedPlan(plan);
        var topLimit = as(optimized, LimitExec.class);
        exchange = as(topLimit.child(), ExchangeExec.class);
        var project = as(exchange.child(), ProjectExec.class);
        var fieldExtract = as(project.child(), FieldExtractExec.class);
        var source = source(fieldExtract.child());
        var bool = as(source.query(), BoolQueryBuilder.class);
        var rangeQueryBuilders = bool.filter().stream().filter(p -> p instanceof SingleValueQuery.Builder).toList();
        assertThat("Expected zero range query builder", rangeQueryBuilders.size(), equalTo(0));
        var shapeQueryBuilders = bool.must().stream().filter(p -> p instanceof SpatialRelatesQuery.ShapeQueryBuilder).toList();
        assertShapeQueryRange(shapeQueryBuilders, 400000.0, 600000.0);
    }

    public void testPushSpatialDistanceDisjointBandsToSource() {
        var query = """
            FROM airports
            | WHERE (ST_DISTANCE(location, TO_GEOPOINT("POINT(12.565 55.673)")) <= 600000
                 AND ST_DISTANCE(location, TO_GEOPOINT("POINT(12.565 55.673)")) >= 400000)
               OR
                    (ST_DISTANCE(location, TO_GEOPOINT("POINT(12.565 55.673)")) <= 300000
                 AND ST_DISTANCE(location, TO_GEOPOINT("POINT(12.565 55.673)")) >= 200000)
            """;
        var plan = this.physicalPlan(query, airports);
        var limit = as(plan, LimitExec.class);
        var exchange = as(limit.child(), ExchangeExec.class);
        var fragment = as(exchange.child(), FragmentExec.class);
        var limit2 = as(fragment.fragment(), Limit.class);
        var filter = as(limit2.child(), Filter.class);
        var or = as(filter.condition(), Or.class);
        assertThat("OR has two predicates", or.arguments().size(), equalTo(2));
        for (Expression expression : or.arguments()) {
            var and = as(expression, And.class);
            for (Expression exp : and.arguments()) {
                var comp = as(exp, EsqlBinaryComparison.class);
                var expectedComp = comp.equals(and.left()) ? LessThanOrEqual.class : GreaterThanOrEqual.class;
                assertThat("filter contains expected binary comparison", comp, instanceOf(expectedComp));
                assertThat("filter contains ST_DISTANCE", comp.left(), instanceOf(StDistance.class));
            }
        }

        var optimized = optimizedPlan(plan);
        var topLimit = as(optimized, LimitExec.class);
        exchange = as(topLimit.child(), ExchangeExec.class);
        var project = as(exchange.child(), ProjectExec.class);
        var fieldExtract = as(project.child(), FieldExtractExec.class);
        var source = source(fieldExtract.child());
        var bool = as(source.query(), BoolQueryBuilder.class);
        var disjuntiveQueryBuilders = bool.should().stream().filter(p -> p instanceof BoolQueryBuilder).toList();
        assertThat("Expected two disjunctive query builders", disjuntiveQueryBuilders.size(), equalTo(2));
        for (int i = 0; i < disjuntiveQueryBuilders.size(); i++) {
            var subRangeBool = as(disjuntiveQueryBuilders.get(i), BoolQueryBuilder.class);
            var shapeQueryBuilders = subRangeBool.must().stream().filter(p -> p instanceof SpatialRelatesQuery.ShapeQueryBuilder).toList();
            assertShapeQueryRange(shapeQueryBuilders, i == 0 ? 400000.0 : 200000.0, i == 0 ? 600000.0 : 300000.0);
        }
    }

    public void testPushSpatialDistanceComplexPredicateToSource() {
        var query = """
            FROM airports
            | WHERE ((ST_DISTANCE(location, TO_GEOPOINT("POINT(12.565 55.673)")) <= 600000
                  AND ST_DISTANCE(location, TO_GEOPOINT("POINT(12.565 55.673)")) >= 400000
                  AND NOT (ST_DISTANCE(location, TO_GEOPOINT("POINT(12.565 55.673)")) <= 500000
                       AND ST_DISTANCE(location, TO_GEOPOINT("POINT(12.565 55.673)")) >= 430000))
                  OR (ST_DISTANCE(location, TO_GEOPOINT("POINT(12.565 55.673)")) <= 300000
                           AND ST_DISTANCE(location, TO_GEOPOINT("POINT(12.565 55.673)")) >= 200000))
                AND NOT abbrev == "PLQ"
                AND scalerank < 6
            """;
        var plan = this.physicalPlan(query, airports);
        var limit = as(plan, LimitExec.class);
        var exchange = as(limit.child(), ExchangeExec.class);
        var fragment = as(exchange.child(), FragmentExec.class);
        var limit2 = as(fragment.fragment(), Limit.class);
        var filter = as(limit2.child(), Filter.class);
        var outerAnd = as(filter.condition(), And.class);
        var outerLeft = as(outerAnd.left(), And.class);
        as(outerLeft.right(), Not.class);
        as(outerAnd.right(), LessThan.class);
        var or = as(outerLeft.left(), Or.class);
        var innerAnd1 = as(or.left(), And.class);
        var innerAnd2 = as(or.right(), And.class);
        for (Expression exp : innerAnd2.arguments()) {
            var comp = as(exp, EsqlBinaryComparison.class);
            var expectedComp = comp.equals(innerAnd2.left()) ? LessThanOrEqual.class : GreaterThanOrEqual.class;
            assertThat("filter contains expected binary comparison", comp, instanceOf(expectedComp));
            assertThat("filter contains ST_DISTANCE", comp.left(), instanceOf(StDistance.class));
        }

        var optimized = optimizedPlan(plan);
        var topLimit = as(optimized, LimitExec.class);
        exchange = as(topLimit.child(), ExchangeExec.class);
        var project = as(exchange.child(), ProjectExec.class);
        var fieldExtract = as(project.child(), FieldExtractExec.class);
        var source = source(fieldExtract.child());
        var bool = as(source.query(), BoolQueryBuilder.class);
        assertThat("Expected boolean query of three MUST clauses", bool.must().size(), equalTo(2));
        assertThat("Expected boolean query of one FILTER clause", bool.filter().size(), equalTo(1));
        var boolDisjuntive = as(bool.filter().get(0), BoolQueryBuilder.class);
        var disjuntiveQueryBuilders = boolDisjuntive.should().stream().filter(p -> p instanceof BoolQueryBuilder).toList();
        assertThat("Expected two disjunctive query builders", disjuntiveQueryBuilders.size(), equalTo(2));
        for (int i = 0; i < disjuntiveQueryBuilders.size(); i++) {
            var subRangeBool = as(disjuntiveQueryBuilders.get(i), BoolQueryBuilder.class);
            var shapeQueryBuilders = subRangeBool.must().stream().filter(p -> p instanceof SpatialRelatesQuery.ShapeQueryBuilder).toList();
            assertShapeQueryRange(shapeQueryBuilders, i == 0 ? 400000.0 : 200000.0, i == 0 ? 600000.0 : 300000.0);
        }
    }

    private void assertShapeQueryRange(List<QueryBuilder> shapeQueryBuilders, double min, double max) {
        assertThat("Expected two shape query builders", shapeQueryBuilders.size(), equalTo(2));
        var relationStats = new HashMap<ShapeRelation, Integer>();
        for (var builder : shapeQueryBuilders) {
            var condition = as(builder, SpatialRelatesQuery.ShapeQueryBuilder.class);
            var expected = condition.relation() == ShapeRelation.INTERSECTS ? max : min;
            relationStats.compute(condition.relation(), (r, c) -> c == null ? 1 : c + 1);
            assertThat("Geometry field name", condition.fieldName(), equalTo("location"));
            assertThat("Geometry is Circle", condition.shape().type(), equalTo(ShapeType.CIRCLE));
            var circle = as(condition.shape(), Circle.class);
            assertThat("Circle center-x", circle.getX(), equalTo(12.565));
            assertThat("Circle center-y", circle.getY(), equalTo(55.673));
            assertThat("Circle radius for shape relation " + condition.relation(), circle.getRadiusMeters(), equalTo(expected));
        }
        assertThat("Expected one INTERSECTS and one DISJOINT", relationStats.size(), equalTo(2));
        assertThat("Expected one INTERSECTS", relationStats.get(ShapeRelation.INTERSECTS), equalTo(1));
        assertThat("Expected one DISJOINT", relationStats.get(ShapeRelation.DISJOINT), equalTo(1));
    }

    private record ExpectedComparison(Class<? extends EsqlBinaryComparison> comp, double value) {
        ShapeRelation shapeRelation() {
            return comp.getSimpleName().startsWith("GreaterThan") ? ShapeRelation.DISJOINT : ShapeRelation.INTERSECTS;
        }

        static ExpectedComparison from(String op, boolean reverse, double value) {
            double up = Math.nextUp(value);
            double down = Math.nextDown(value);
            return switch (op) {
                case "<" -> reverse ? from(GreaterThan.class, up) : from(LessThan.class, down);
                case "<=" -> reverse ? from(GreaterThanOrEqual.class, value) : from(LessThanOrEqual.class, value);
                case ">" -> reverse ? from(LessThan.class, down) : from(GreaterThan.class, up);
                case ">=" -> reverse ? from(LessThanOrEqual.class, value) : from(GreaterThanOrEqual.class, value);
                default -> from(Equals.class, value);
            };
        }

        static ExpectedComparison from(Class<? extends EsqlBinaryComparison> comp, double value) {
            return new ExpectedComparison(comp, value);
        }
    }

    public void testPushCartesianSpatialIntersectsToSource() {
        for (String query : new String[] { """
            FROM airports_web
            | WHERE ST_INTERSECTS(
                location,
                TO_CARTESIANSHAPE("POLYGON((4700000 1600000, 4800000 1600000, 4800000 1700000, 4700000 1700000, 4700000 1600000))")
              )
            """, """
            FROM airports_web
            | WHERE ST_INTERSECTS(
                TO_CARTESIANSHAPE("POLYGON((4700000 1600000, 4800000 1600000, 4800000 1700000, 4700000 1700000, 4700000 1600000))"),
                location
              )
            """ }) {

            var plan = this.physicalPlan(query, airportsWeb);
            var limit = as(plan, LimitExec.class);
            var exchange = as(limit.child(), ExchangeExec.class);
            var fragment = as(exchange.child(), FragmentExec.class);
            var limit2 = as(fragment.fragment(), Limit.class);
            var filter = as(limit2.child(), Filter.class);
            assertThat("filter contains ST_INTERSECTS", filter.condition(), instanceOf(SpatialIntersects.class));

            var optimized = optimizedPlan(plan);
            var topLimit = as(optimized, LimitExec.class);
            exchange = as(topLimit.child(), ExchangeExec.class);
            var project = as(exchange.child(), ProjectExec.class);
            var fieldExtract = as(project.child(), FieldExtractExec.class);
            var source = source(fieldExtract.child());
            var condition = as(source.query(), SpatialRelatesQuery.ShapeQueryBuilder.class);
            assertThat("Geometry field name", condition.fieldName(), equalTo("location"));
            assertThat("Spatial relationship", condition.relation(), equalTo(ShapeRelation.INTERSECTS));
            assertThat("Geometry is Polygon", condition.shape().type(), equalTo(ShapeType.POLYGON));
            var polygon = as(condition.shape(), Polygon.class);
            assertThat("Polygon shell length", polygon.getPolygon().length(), equalTo(5));
            assertThat("Polygon holes", polygon.getNumberOfHoles(), equalTo(0));
        }
    }

    public void testPushCartesianSpatialIntersectsShapeToSource() {
        for (String query : new String[] { """
            FROM countriesBboxWeb
            | WHERE ST_INTERSECTS(
                shape,
                TO_CARTESIANSHAPE(
                  "POLYGON((4700000 1600000, 4800000 1600000, 4800000 1700000, 4700000 1700000, 4700000 1600000))"
                )
              )
            """, """
            FROM countriesBboxWeb
            | WHERE ST_INTERSECTS(
                TO_CARTESIANSHAPE(
                  "POLYGON((4700000 1600000, 4800000 1600000, 4800000 1700000, 4700000 1700000, 4700000 1600000))"
                ),
                shape
              )
            """ }) {

            var plan = this.physicalPlan(query, countriesBboxWeb);

            var limit = as(plan, LimitExec.class);
            var exchange = as(limit.child(), ExchangeExec.class);
            var fragment = as(exchange.child(), FragmentExec.class);
            var limit2 = as(fragment.fragment(), Limit.class);
            var filter = as(limit2.child(), Filter.class);
            assertThat("filter contains ST_INTERSECTS", filter.condition(), instanceOf(SpatialIntersects.class));

            var optimized = optimizedPlan(plan);
            var topLimit = as(optimized, LimitExec.class);
            exchange = as(topLimit.child(), ExchangeExec.class);
            var project = as(exchange.child(), ProjectExec.class);
            var fieldExtract = as(project.child(), FieldExtractExec.class);
            var source = source(fieldExtract.child());
            var condition = as(source.query(), SpatialRelatesQuery.ShapeQueryBuilder.class);
            assertThat("Geometry field name", condition.fieldName(), equalTo("shape"));
            assertThat("Spatial relationship", condition.relation(), equalTo(ShapeRelation.INTERSECTS));
            assertThat("Geometry is Polygon", condition.shape().type(), equalTo(ShapeType.POLYGON));
            var polygon = as(condition.shape(), Polygon.class);
            assertThat("Polygon shell length", polygon.getPolygon().length(), equalTo(5));
            assertThat("Polygon holes", polygon.getNumberOfHoles(), equalTo(0));
        }
    }

    public void testEnrichBeforeAggregation() {
        {
            var plan = physicalPlan("""
                from test
                | eval employee_id = to_str(emp_no)
                | ENRICH _any:departments
                | STATS size=count(*) BY department""");
            var limit = as(plan, LimitExec.class);
            var finalAggs = as(limit.child(), AggregateExec.class);
            assertThat(finalAggs.getMode(), equalTo(FINAL));
            var exchange = as(finalAggs.child(), ExchangeExec.class);
            var fragment = as(exchange.child(), FragmentExec.class);
            var partialAggs = as(fragment.fragment(), Aggregate.class);
            var enrich = as(partialAggs.child(), Enrich.class);
            assertThat(enrich.mode(), equalTo(Enrich.Mode.ANY));
            assertThat(enrich.concreteIndices(), equalTo(Map.of("", ".enrich-departments-1", "cluster_1", ".enrich-departments-2")));
            var eval = as(enrich.child(), Eval.class);
            as(eval.child(), EsRelation.class);
        }
        {
            var plan = physicalPlan("""
                from test
                | eval employee_id = to_str(emp_no)
                | ENRICH _coordinator:departments
                | STATS size=count(*) BY department""");
            var limit = as(plan, LimitExec.class);
            var finalAggs = as(limit.child(), AggregateExec.class);
            assertThat(finalAggs.getMode(), equalTo(FINAL));
            var partialAggs = as(finalAggs.child(), AggregateExec.class);
            assertThat(partialAggs.getMode(), equalTo(INITIAL));
            var enrich = as(partialAggs.child(), EnrichExec.class);
            assertThat(enrich.mode(), equalTo(Enrich.Mode.COORDINATOR));
            assertThat(enrich.concreteIndices(), equalTo(Map.of("", ".enrich-departments-3")));
            var exchange = as(enrich.child(), ExchangeExec.class);
            var fragment = as(exchange.child(), FragmentExec.class);
            var eval = as(fragment.fragment(), Eval.class);
            as(eval.child(), EsRelation.class);
        }
        {
            var plan = physicalPlan("""
                from test
                | eval employee_id = to_str(emp_no)
                | ENRICH _remote:departments
                | STATS size=count(*) BY department""");
            var limit = as(plan, LimitExec.class);
            var finalAggs = as(limit.child(), AggregateExec.class);
            assertThat(finalAggs.getMode(), equalTo(FINAL));
            var exchange = as(finalAggs.child(), ExchangeExec.class);
            var fragment = as(exchange.child(), FragmentExec.class);
            var partialAggs = as(fragment.fragment(), Aggregate.class);
            var enrich = as(partialAggs.child(), Enrich.class);
            assertThat(enrich.mode(), equalTo(Enrich.Mode.REMOTE));
            assertThat(enrich.concreteIndices(), equalTo(Map.of("cluster_1", ".enrich-departments-2")));
            var eval = as(enrich.child(), Eval.class);
            as(eval.child(), EsRelation.class);
        }
    }

    public void testEnrichAfterAggregation() {
        {
            var plan = physicalPlan("""
                from test
                | STATS size=count(*) BY emp_no
                | eval employee_id = to_str(emp_no)
                | ENRICH _any:departments
                """);
            var enrich = as(plan, EnrichExec.class);
            assertThat(enrich.mode(), equalTo(Enrich.Mode.ANY));
            assertThat(enrich.concreteIndices(), equalTo(Map.of("", ".enrich-departments-1", "cluster_1", ".enrich-departments-2")));
            var eval = as(enrich.child(), EvalExec.class);
            var limit = as(eval.child(), LimitExec.class);
            var finalAggs = as(limit.child(), AggregateExec.class);
            assertThat(finalAggs.getMode(), equalTo(FINAL));
            var exchange = as(finalAggs.child(), ExchangeExec.class);
            var fragment = as(exchange.child(), FragmentExec.class);
            var partialAggs = as(fragment.fragment(), Aggregate.class);
            as(partialAggs.child(), EsRelation.class);
        }
        {
            var plan = physicalPlan("""
                from test
                | STATS size=count(*) BY emp_no
                | eval employee_id = to_str(emp_no)
                | ENRICH _coordinator:departments
                """);
            var enrich = as(plan, EnrichExec.class);
            assertThat(enrich.mode(), equalTo(Enrich.Mode.COORDINATOR));
            assertThat(enrich.concreteIndices(), equalTo(Map.of("", ".enrich-departments-3")));
            var eval = as(enrich.child(), EvalExec.class);
            var limit = as(eval.child(), LimitExec.class);
            var finalAggs = as(limit.child(), AggregateExec.class);
            assertThat(finalAggs.getMode(), equalTo(FINAL));
            var exchange = as(finalAggs.child(), ExchangeExec.class);
            var fragment = as(exchange.child(), FragmentExec.class);
            var partialAggs = as(fragment.fragment(), Aggregate.class);
            as(partialAggs.child(), EsRelation.class);
        }
    }

    public void testAggThenEnrichRemote() {
        var error = expectThrows(VerificationException.class, () -> physicalPlan("""
            from test
            | STATS size=count(*) BY emp_no
            | eval employee_id = to_str(emp_no)
            | ENRICH _remote:departments
            """));
        assertThat(error.getMessage(), containsString("line 4:3: ENRICH with remote policy can't be executed after STATS"));
    }

    public void testEnrichBeforeLimit() {
        {
            var plan = physicalPlan("""
                FROM test
                | EVAL employee_id = to_str(emp_no)
                | ENRICH _any:departments
                | LIMIT 10""");
            var enrich = as(plan, EnrichExec.class);
            assertThat(enrich.mode(), equalTo(Enrich.Mode.ANY));
            assertThat(enrich.concreteIndices(), equalTo(Map.of("", ".enrich-departments-1", "cluster_1", ".enrich-departments-2")));
            var eval = as(enrich.child(), EvalExec.class);
            var finalLimit = as(eval.child(), LimitExec.class);
            var exchange = as(finalLimit.child(), ExchangeExec.class);
            var fragment = as(exchange.child(), FragmentExec.class);
            var partialLimit = as(fragment.fragment(), Limit.class);
            as(partialLimit.child(), EsRelation.class);
        }
        {
            var plan = physicalPlan("""
                FROM test
                | EVAL employee_id = to_str(emp_no)
                | ENRICH _coordinator:departments
                | LIMIT 10""");
            var enrich = as(plan, EnrichExec.class);
            assertThat(enrich.mode(), equalTo(Enrich.Mode.COORDINATOR));
            assertThat(enrich.concreteIndices(), equalTo(Map.of("", ".enrich-departments-3")));
            var eval = as(enrich.child(), EvalExec.class);
            var finalLimit = as(eval.child(), LimitExec.class);
            var exchange = as(finalLimit.child(), ExchangeExec.class);
            var fragment = as(exchange.child(), FragmentExec.class);
            var partialLimit = as(fragment.fragment(), Limit.class);
            as(partialLimit.child(), EsRelation.class);
        }
        {
            var plan = physicalPlan("""
                FROM test
                | EVAL employee_id = to_str(emp_no)
                | ENRICH _remote:departments
                | LIMIT 10""");
            var enrich = as(plan, EnrichExec.class);
            assertThat(enrich.mode(), equalTo(Enrich.Mode.REMOTE));
            assertThat(enrich.concreteIndices(), equalTo(Map.of("cluster_1", ".enrich-departments-2")));
            var eval = as(enrich.child(), EvalExec.class);
            var finalLimit = as(eval.child(), LimitExec.class);
            var exchange = as(finalLimit.child(), ExchangeExec.class);
            var fragment = as(exchange.child(), FragmentExec.class);
            var partialLimit = as(fragment.fragment(), Limit.class);
            as(partialLimit.child(), EsRelation.class);
        }
    }

    public void testLimitThenEnrich() {
        {
            var plan = physicalPlan("""
                FROM test
                | LIMIT 10
                | EVAL employee_id = to_str(emp_no)
                | ENRICH _any:departments
                """);
            var enrich = as(plan, EnrichExec.class);
            assertThat(enrich.mode(), equalTo(Enrich.Mode.ANY));
            assertThat(enrich.concreteIndices(), equalTo(Map.of("", ".enrich-departments-1", "cluster_1", ".enrich-departments-2")));
            var eval = as(enrich.child(), EvalExec.class);
            var finalLimit = as(eval.child(), LimitExec.class);
            var exchange = as(finalLimit.child(), ExchangeExec.class);
            var fragment = as(exchange.child(), FragmentExec.class);
            var partialLimit = as(fragment.fragment(), Limit.class);
            as(partialLimit.child(), EsRelation.class);
        }
        {
            var plan = physicalPlan("""
                FROM test
                | LIMIT 10
                | EVAL employee_id = to_str(emp_no)
                | ENRICH _coordinator:departments
                """);
            var enrich = as(plan, EnrichExec.class);
            assertThat(enrich.mode(), equalTo(Enrich.Mode.COORDINATOR));
            assertThat(enrich.concreteIndices(), equalTo(Map.of("", ".enrich-departments-3")));
            var eval = as(enrich.child(), EvalExec.class);
            var finalLimit = as(eval.child(), LimitExec.class);
            var exchange = as(finalLimit.child(), ExchangeExec.class);
            var fragment = as(exchange.child(), FragmentExec.class);
            var partialLimit = as(fragment.fragment(), Limit.class);
            as(partialLimit.child(), EsRelation.class);
        }
    }

    public void testLimitThenEnrichRemote() {
        var error = expectThrows(VerificationException.class, () -> physicalPlan("""
            FROM test
            | LIMIT 10
            | EVAL employee_id = to_str(emp_no)
            | ENRICH _remote:departments
            """));
        assertThat(error.getMessage(), containsString("line 4:3: ENRICH with remote policy can't be executed after LIMIT"));
    }

    public void testEnrichBeforeTopN() {
        {
            var plan = physicalPlan("""
                FROM test
                | EVAL employee_id = to_str(emp_no)
                | ENRICH _any:departments
                | SORT department
                | LIMIT 10""");
            var topN = as(plan, TopNExec.class);
            var exchange = as(topN.child(), ExchangeExec.class);
            var fragment = as(exchange.child(), FragmentExec.class);
            var partialTopN = as(fragment.fragment(), TopN.class);
            var enrich = as(partialTopN.child(), Enrich.class);
            assertThat(enrich.mode(), equalTo(Enrich.Mode.ANY));
            assertThat(enrich.concreteIndices(), equalTo(Map.of("", ".enrich-departments-1", "cluster_1", ".enrich-departments-2")));
            var eval = as(enrich.child(), Eval.class);
            as(eval.child(), EsRelation.class);
        }
        {
            var plan = physicalPlan("""
                FROM test
                | EVAL employee_id = to_str(emp_no)
                | ENRICH _coordinator:departments
                | SORT department
                | LIMIT 10""");
            var topN = as(plan, TopNExec.class);
            var enrich = as(topN.child(), EnrichExec.class);
            assertThat(enrich.mode(), equalTo(Enrich.Mode.COORDINATOR));
            assertThat(enrich.concreteIndices(), equalTo(Map.of("", ".enrich-departments-3")));
            var exchange = as(enrich.child(), ExchangeExec.class);
            var fragment = as(exchange.child(), FragmentExec.class);
            var eval = as(fragment.fragment(), Eval.class);
            as(eval.child(), EsRelation.class);
        }
        {
            var plan = physicalPlan("""
                FROM test
                | EVAL employee_id = to_str(emp_no)
                | ENRICH _remote:departments
                | SORT department
                | LIMIT 10""");
            var topN = as(plan, TopNExec.class);
            var exchange = as(topN.child(), ExchangeExec.class);
            var fragment = as(exchange.child(), FragmentExec.class);
            var partialTopN = as(fragment.fragment(), TopN.class);
            var enrich = as(partialTopN.child(), Enrich.class);
            assertThat(enrich.mode(), equalTo(Enrich.Mode.REMOTE));
            assertThat(enrich.concreteIndices(), equalTo(Map.of("cluster_1", ".enrich-departments-2")));
            var eval = as(enrich.child(), Eval.class);
            as(eval.child(), EsRelation.class);
        }
    }

    public void testEnrichAfterTopN() {
        {
            var plan = physicalPlan("""
                FROM test
                | SORT emp_no
                | LIMIT 10
                | EVAL employee_id = to_str(emp_no)
                | ENRICH _any:departments
                """);
            var enrich = as(plan, EnrichExec.class);
            assertThat(enrich.mode(), equalTo(Enrich.Mode.ANY));
            assertThat(enrich.concreteIndices(), equalTo(Map.of("", ".enrich-departments-1", "cluster_1", ".enrich-departments-2")));
            var eval = as(enrich.child(), EvalExec.class);
            var topN = as(eval.child(), TopNExec.class);
            var exchange = as(topN.child(), ExchangeExec.class);
            var fragment = as(exchange.child(), FragmentExec.class);
            var partialTopN = as(fragment.fragment(), TopN.class);
            as(partialTopN.child(), EsRelation.class);
        }
        {
            var plan = physicalPlan("""
                FROM test
                | SORT emp_no
                | LIMIT 10
                | EVAL employee_id = to_str(emp_no)
                | ENRICH _coordinator:departments
                """);
            var enrich = as(plan, EnrichExec.class);
            assertThat(enrich.mode(), equalTo(Enrich.Mode.COORDINATOR));
            assertThat(enrich.concreteIndices(), equalTo(Map.of("", ".enrich-departments-3")));
            var eval = as(enrich.child(), EvalExec.class);
            var topN = as(eval.child(), TopNExec.class);
            var exchange = as(topN.child(), ExchangeExec.class);
            var fragment = as(exchange.child(), FragmentExec.class);
            var partialTopN = as(fragment.fragment(), TopN.class);
            as(partialTopN.child(), EsRelation.class);
        }
    }

    public void testManyEnrich() {
        {
            var plan = physicalPlan("""
                FROM test
                | EVAL employee_id = to_str(emp_no)
                | ENRICH _any:departments
                | SORT emp_no
                | LIMIT 100
                | ENRICH _any:supervisors
                | STATS teams=count(*) BY supervisor
                """);
            var limit = as(plan, LimitExec.class);
            var finalAgg = as(limit.child(), AggregateExec.class);
            var partialAgg = as(finalAgg.child(), AggregateExec.class);
            var enrich1 = as(partialAgg.child(), EnrichExec.class);
            assertThat(enrich1.policyName(), equalTo("supervisors"));
            assertThat(enrich1.mode(), equalTo(Enrich.Mode.ANY));
            var finalTopN = as(enrich1.child(), TopNExec.class);
            var exchange = as(finalTopN.child(), ExchangeExec.class);
            var fragment = as(exchange.child(), FragmentExec.class);
            var partialTopN = as(fragment.fragment(), TopN.class);
            var enrich2 = as(partialTopN.child(), Enrich.class);
            assertThat(BytesRefs.toString(enrich2.policyName().fold()), equalTo("departments"));
            assertThat(enrich2.mode(), equalTo(Enrich.Mode.ANY));
            var eval = as(enrich2.child(), Eval.class);
            as(eval.child(), EsRelation.class);
        }
        {
            var plan = physicalPlan("""
                from test
                | eval employee_id = to_str(emp_no)
                | ENRICH _any:departments
                | SORT emp_no
                | LIMIT 100
                | ENRICH _coordinator:supervisors
                | STATS teams=count(*) BY supervisor
                """);
            var limit = as(plan, LimitExec.class);
            var finalAgg = as(limit.child(), AggregateExec.class);
            var partialAgg = as(finalAgg.child(), AggregateExec.class);
            var enrich1 = as(partialAgg.child(), EnrichExec.class);
            assertThat(enrich1.policyName(), equalTo("supervisors"));
            assertThat(enrich1.mode(), equalTo(Enrich.Mode.COORDINATOR));
            var finalTopN = as(enrich1.child(), TopNExec.class);
            var exchange = as(finalTopN.child(), ExchangeExec.class);
            var fragment = as(exchange.child(), FragmentExec.class);
            var partialTopN = as(fragment.fragment(), TopN.class);
            var enrich2 = as(partialTopN.child(), Enrich.class);
            assertThat(BytesRefs.toString(enrich2.policyName().fold()), equalTo("departments"));
            assertThat(enrich2.mode(), equalTo(Enrich.Mode.ANY));
            var eval = as(enrich2.child(), Eval.class);
            as(eval.child(), EsRelation.class);
        }
        {
            var plan = physicalPlan("""
                from test
                | eval employee_id = to_str(emp_no)
                | ENRICH _coordinator:departments
                | SORT emp_no
                | LIMIT 100
                | ENRICH _any:supervisors
                | STATS teams=count(*) BY supervisor
                """);
            var limit = as(plan, LimitExec.class);
            var finalAgg = as(limit.child(), AggregateExec.class);
            var partialAgg = as(finalAgg.child(), AggregateExec.class);
            var enrich1 = as(partialAgg.child(), EnrichExec.class);
            assertThat(enrich1.policyName(), equalTo("supervisors"));
            assertThat(enrich1.mode(), equalTo(Enrich.Mode.ANY));
            var topN = as(enrich1.child(), TopNExec.class);
            var enrich2 = as(topN.child(), EnrichExec.class);
            assertThat(enrich2.policyName(), equalTo("departments"));
            assertThat(enrich2.mode(), equalTo(Enrich.Mode.COORDINATOR));
            var exchange = as(enrich2.child(), ExchangeExec.class);
            var fragment = as(exchange.child(), FragmentExec.class);
            var eval = as(fragment.fragment(), Eval.class);
            as(eval.child(), EsRelation.class);
        }
        {
            var plan = physicalPlan("""
                from test
                | eval employee_id = to_str(emp_no)
                | ENRICH _coordinator:departments
                | SORT emp_no
                | LIMIT 100
                | ENRICH _any:supervisors
                | STATS teams=count(*) BY supervisor
                """);
            var limit = as(plan, LimitExec.class);
            var finalAgg = as(limit.child(), AggregateExec.class);
            var partialAgg = as(finalAgg.child(), AggregateExec.class);
            var enrich1 = as(partialAgg.child(), EnrichExec.class);
            assertThat(enrich1.policyName(), equalTo("supervisors"));
            assertThat(enrich1.mode(), equalTo(Enrich.Mode.ANY));
            var topN = as(enrich1.child(), TopNExec.class);
            var enrich2 = as(topN.child(), EnrichExec.class);
            assertThat(enrich2.policyName(), equalTo("departments"));
            assertThat(enrich2.mode(), equalTo(Enrich.Mode.COORDINATOR));
            var exchange = as(enrich2.child(), ExchangeExec.class);
            var fragment = as(exchange.child(), FragmentExec.class);
            var eval = as(fragment.fragment(), Eval.class);
            as(eval.child(), EsRelation.class);
        }
    }

    public void testRejectRemoteEnrichAfterCoordinatorEnrich() {
        var error = expectThrows(VerificationException.class, () -> physicalPlan("""
            from test
            | eval employee_id = to_str(emp_no)
            | ENRICH _coordinator:departments
            | ENRICH _remote:supervisors
            """));
        assertThat(
            error.getMessage(),
            containsString("ENRICH with remote policy can't be executed after another ENRICH with coordinator policy")
        );
    }

    public void testMaxExpressionDepth_cast() {
        StringBuilder queryBuilder = new StringBuilder(randomBoolean() ? "row a = 1" : "row a = 1 | eval b = a");
        queryBuilder.append("::long::int".repeat(MAX_EXPRESSION_DEPTH / 2 - 1));
        var query = queryBuilder.toString();

        physicalPlan(query);

        var e = expectThrows(ParsingException.class, () -> physicalPlan(query + "::long"));
        assertThat(
            e.getMessage(),
            containsString("ESQL statement exceeded the maximum expression depth allowed (" + MAX_EXPRESSION_DEPTH + ")")
        );
    }

    public void testMaxExpressionDepth_math() {
        StringBuilder queryBuilder = new StringBuilder(randomBoolean() ? "row a = 1" : "row a = 1 | eval b = a");
        String expression = " " + randomFrom("+", "-", "*", "/") + " 1";
        queryBuilder.append(expression.repeat(MAX_EXPRESSION_DEPTH - 2));
        var query = queryBuilder.toString();

        physicalPlan(query);

        var e = expectThrows(ParsingException.class, () -> physicalPlan(query + expression));
        assertThat(
            e.getMessage(),
            containsString("ESQL statement exceeded the maximum expression depth allowed (" + MAX_EXPRESSION_DEPTH + ")")
        );
    }

    public void testMaxExpressionDepth_boolean() {
        StringBuilder queryBuilder = new StringBuilder(randomBoolean() ? "row a = true " : "row a = true | eval b = a");
        String expression = " " + randomFrom("and", "or") + " true";
        queryBuilder.append(expression.repeat(MAX_EXPRESSION_DEPTH - 2));
        var query = queryBuilder.toString();

        physicalPlan(query);

        var e = expectThrows(ParsingException.class, () -> physicalPlan(query + expression));
        assertThat(
            e.getMessage(),
            containsString("ESQL statement exceeded the maximum expression depth allowed (" + MAX_EXPRESSION_DEPTH + ")")
        );
    }

    public void testMaxExpressionDepth_parentheses() {
        String query = "row a = true | eval b = ";
        StringBuilder expression = new StringBuilder("(".repeat(MAX_EXPRESSION_DEPTH / 2 - 1));
        expression.append("a");
        expression.append(")".repeat(MAX_EXPRESSION_DEPTH / 2 - 1));

        physicalPlan(query + expression);

        var e = expectThrows(ParsingException.class, () -> physicalPlan(query + "(" + expression + ")"));
        assertThat(
            e.getMessage(),
            containsString("ESQL statement exceeded the maximum expression depth allowed (" + MAX_EXPRESSION_DEPTH + ")")
        );
    }

    public void testMaxExpressionDepth_mixed() {
        String prefix = "abs(";
        String suffix = " + 12)";

        String from = "row a = 1 | eval b = ";

        StringBuilder queryBuilder = new StringBuilder();
        queryBuilder.append(prefix.repeat(MAX_EXPRESSION_DEPTH / 2 - 1));
        queryBuilder.append("a");
        queryBuilder.append(suffix.repeat(MAX_EXPRESSION_DEPTH / 2 - 1));
        var expression = queryBuilder.toString();

        physicalPlan(from + expression);

        var e = expectThrows(ParsingException.class, () -> physicalPlan(from + prefix + expression + suffix));
        assertThat(
            e.getMessage(),
            containsString("ESQL statement exceeded the maximum expression depth allowed (" + MAX_EXPRESSION_DEPTH + ")")
        );
    }

    public void testMaxQueryDepth() {
        StringBuilder from = new StringBuilder("row a = 1 ");
        for (int i = 0; i < MAX_QUERY_DEPTH; i++) {
            from.append(randomBoolean() ? "| where a > 0 " : " | eval b" + i + " = a + " + i);
        }
        physicalPlan(from.toString());
        var e = expectThrows(ParsingException.class, () -> physicalPlan(from + (randomBoolean() ? "| sort a" : " | eval c = 10")));
        assertThat(e.getMessage(), containsString("ESQL statement exceeded the maximum query depth allowed (" + MAX_QUERY_DEPTH + ")"));
    }

    public void testMaxQueryDepthPlusExpressionDepth() {
        StringBuilder mainQuery = new StringBuilder("row a = 1 ");
        for (int i = 0; i < MAX_QUERY_DEPTH; i++) {
            mainQuery.append(" | eval b" + i + " = a + " + i);
        }

        physicalPlan(mainQuery.toString());

        var cast = "::long::int".repeat(MAX_EXPRESSION_DEPTH / 2 - 2) + "::long";

        physicalPlan(mainQuery + cast);

        var e = expectThrows(ParsingException.class, () -> physicalPlan(mainQuery + cast + "::int"));
        assertThat(
            e.getMessage(),
            containsString("ESQL statement exceeded the maximum expression depth allowed (" + MAX_EXPRESSION_DEPTH + ")")
        );

        e = expectThrows(ParsingException.class, () -> physicalPlan(mainQuery + cast + " | eval x = 10"));
        assertThat(e.getMessage(), containsString("ESQL statement exceeded the maximum query depth allowed (" + MAX_QUERY_DEPTH + ")"));
    }

    public void testLookupSimple() {
        String query = """
            FROM test
            | RENAME languages AS int
            | LOOKUP int_number_names ON int""";
        if (Build.current().isProductionRelease()) {
            var e = expectThrows(ParsingException.class, () -> analyze(query));
            assertThat(e.getMessage(), containsString("line 3:4: LOOKUP is in preview and only available in SNAPSHOT build"));
            return;
        }
        PhysicalPlan plan = physicalPlan(query);
        var join = as(plan, HashJoinExec.class);
        assertMap(join.matchFields().stream().map(Object::toString).toList(), matchesList().item(startsWith("int{r}")));
        assertMap(
            join.output().stream().map(Object::toString).toList(),
            matchesList().item(startsWith("_meta_field{f}"))
                .item(startsWith("emp_no{f}"))
                .item(startsWith("first_name{f}"))
                .item(startsWith("gender{f}"))
                .item(startsWith("job{f}"))
                .item(startsWith("job.raw{f}"))
                .item(startsWith("int{r}"))
                .item(startsWith("last_name{f}"))
                .item(startsWith("long_noidx{f}"))
                .item(startsWith("salary{f}"))
                .item(startsWith("name{r}"))
        );
    }

    /**
     * Expected
     * {@code
     * ProjectExec[[emp_no{f}#17, int{r}#5 AS languages, name{f}#28 AS lang_name]]
     * \_HashJoinExec[
     *      LocalSourceExec[[int{f}#27, name{f}#28],[...]],
     *      [int{r}#5],
     *      [name{r}#28, _meta_field{f}#23, emp_no{f}#17, ...]]
     *   \_ProjectExec[[_meta_field{f}#23, emp_no{f}#17, ...]]
     *     \_TopNExec[[Order[emp_no{f}#17,ASC,LAST]],4[INTEGER],370]
     *       \_ExchangeExec[[],false]
     *         \_ProjectExec[[emp_no{f}#17, ..., languages{f}#20]]
     *           \_FieldExtractExec[emp_no{f}#17, _meta_field{f}#23, first_name{f}#18, ..]<[]>
     *             \_EsQueryExec[...]
     * }
     */
    public void testLookupThenProject() {
        String query = """
            FROM employees
            | SORT emp_no
            | LIMIT 4
            | RENAME languages AS int
            | LOOKUP int_number_names ON int
            | RENAME int AS languages, name AS lang_name
            | KEEP emp_no, languages, lang_name""";
        if (Build.current().isProductionRelease()) {
            var e = expectThrows(ParsingException.class, () -> analyze(query));
            assertThat(e.getMessage(), containsString("line 5:4: LOOKUP is in preview and only available in SNAPSHOT build"));
            return;
        }
        PhysicalPlan plan = optimizedPlan(physicalPlan(query));

        var outerProject = as(plan, ProjectExec.class);
        assertThat(outerProject.projections().toString(), containsString("AS lang_name"));
        var join = as(outerProject.child(), HashJoinExec.class);
        assertMap(join.matchFields().stream().map(Object::toString).toList(), matchesList().item(startsWith("int{r}")));
        assertMap(
            join.output().stream().map(Object::toString).toList(),
            matchesList().item(startsWith("_meta_field{f}"))
                .item(startsWith("emp_no{f}"))
                .item(startsWith("first_name{f}"))
                .item(startsWith("gender{f}"))
                .item(startsWith("job{f}"))
                .item(startsWith("job.raw{f}"))
                .item(startsWith("int{r}"))
                .item(startsWith("last_name{f}"))
                .item(startsWith("long_noidx{f}"))
                .item(startsWith("salary{f}"))
                .item(startsWith("name{r}"))
        );

        var middleProject = as(join.child(), ProjectExec.class);
        assertThat(middleProject.projections().stream().map(Objects::toString).toList(), not(hasItem(startsWith("name{f}"))));
        /*
         * At the moment we don't push projections past the HashJoin so we still include first_name here
         */
        assertThat(middleProject.projections().stream().map(Objects::toString).toList(), hasItem(startsWith("first_name{f}")));

        var outerTopn = as(middleProject.child(), TopNExec.class);
        var exchange = as(outerTopn.child(), ExchangeExec.class);
        var innerProject = as(exchange.child(), ProjectExec.class);
        assertThat(innerProject.projections().stream().map(Objects::toString).toList(), not(hasItem(startsWith("name{f}"))));
    }

    /**
     * Expects optimized data node plan of
     * <pre>{@code
     * TopN[[Order[name{r}#25,ASC,LAST], Order[emp_no{f}#14,ASC,LAST]],1000[INTEGER]]
     * \_Join[JoinConfig[type=LEFT OUTER, unionFields=[int{r}#4]]]
     *   |_EsqlProject[[..., long_noidx{f}#23, salary{f}#19]]
     *   | \_EsRelation[test][_meta_field{f}#20, emp_no{f}#14, first_name{f}#15, ..]
     *   \_LocalRelation[[int{f}#24, name{f}#25],[...]]
     * }</pre>
     */
    public void testLookupThenTopN() {
        String query = """
            FROM employees
            | RENAME languages AS int
            | LOOKUP int_number_names ON int
            | RENAME name AS languages
            | KEEP languages, emp_no
            | SORT languages ASC, emp_no ASC""";
        if (Build.current().isProductionRelease()) {
            var e = expectThrows(ParsingException.class, () -> analyze(query));
            assertThat(e.getMessage(), containsString("line 3:4: LOOKUP is in preview and only available in SNAPSHOT build"));
            return;
        }
        var plan = physicalPlan(query);

        ProjectExec outerProject = as(plan, ProjectExec.class);
        TopNExec outerTopN = as(outerProject.child(), TopNExec.class);
        ExchangeExec exchange = as(outerTopN.child(), ExchangeExec.class);
        FragmentExec frag = as(exchange.child(), FragmentExec.class);

        LogicalPlan opt = logicalOptimizer.optimize(frag.fragment());
        TopN innerTopN = as(opt, TopN.class);
        assertMap(
            innerTopN.order().stream().map(o -> o.child().toString()).toList(),
            matchesList().item(startsWith("name{r}")).item(startsWith("emp_no{f}"))
        );
        Join join = as(innerTopN.child(), Join.class);
        assertThat(join.config().type(), equalTo(JoinType.LEFT));
        assertMap(join.config().matchFields().stream().map(Objects::toString).toList(), matchesList().item(startsWith("int{r}")));

        Project innerProject = as(join.left(), Project.class);
        assertThat(innerProject.projections(), hasSize(10));
        assertMap(
            innerProject.projections().stream().map(Object::toString).toList(),
            matchesList().item(startsWith("_meta_field{f}"))
                .item(startsWith("emp_no{f}"))
                .item(startsWith("first_name{f}"))
                .item(startsWith("gender{f}"))
                .item(startsWith("job{f}"))
                .item(startsWith("job.raw{f}"))
                .item(matchesRegex("languages\\{f}#\\d+ AS int#\\d+"))
                .item(startsWith("last_name{f}"))
                .item(startsWith("long_noidx{f}"))
                .item(startsWith("salary{f}"))
        );

        LocalRelation lookup = as(join.right(), LocalRelation.class);
        assertMap(
            lookup.output().stream().map(Object::toString).toList(),
            matchesList().item(startsWith("int{f}")).item(startsWith("name{f}"))
        );
    }

    @SuppressWarnings("SameParameterValue")
    private static void assertFilterCondition(
        Filter filter,
        Class<? extends BinaryComparison> conditionClass,
        String fieldName,
        Object expected
    ) {
        var condition = as(filter.condition(), conditionClass);
        var field = as(condition.left(), FieldAttribute.class);
        assertThat("Expected filter field", field.name(), equalTo(fieldName));
        var value = as(condition.right(), Literal.class);
        assertThat("Expected filter value", value.value(), equalTo(expected));
    }

    private EsQueryExec assertChildIsGeoPointExtract(UnaryExec parent, boolean useDocValues) {
        return assertChildIsExtractedAsDocValues(parent, useDocValues, GEO_POINT);
    }

    private EsQueryExec assertChildIsExtractedAsDocValues(UnaryExec parent, boolean useDocValues, DataType dataType) {
        var extract = as(parent.child(), FieldExtractExec.class);
        assertTrue(
            "Expect field attribute to be extracted as " + (useDocValues ? "doc-values" : "source"),
            extract.attributesToExtract()
                .stream()
                .allMatch(attr -> extract.hasDocValuesAttribute(attr) == useDocValues && attr.dataType() == dataType)
        );
        return source(extract.child());
    }

    private static void assertAggregation(
        PhysicalPlan plan,
        String aliasName,
        Class<? extends AggregateFunction> aggClass,
        DataType fieldType,
        boolean useDocValues
    ) {
        var aggFunc = assertAggregation(plan, aliasName, aggClass);
        var aggField = as(aggFunc.field(), Attribute.class);
        var spatialAgg = as(aggFunc, SpatialAggregateFunction.class);
        assertThat("Expected spatial aggregation to use doc-values", spatialAgg.useDocValues(), equalTo(useDocValues));
        assertThat("", aggField.dataType(), equalTo(fieldType));
    }

    private static AggregateFunction assertAggregation(PhysicalPlan plan, String aliasName, Class<? extends AggregateFunction> aggClass) {
        var agg = as(plan, AggregateExec.class);
        var aggExp = agg.aggregates().stream().filter(a -> {
            var alias = as(a, Alias.class);
            return alias.name().equals(aliasName);
        }).findFirst().orElseThrow(() -> new AssertionError("Expected aggregation " + aliasName + " not found"));
        var alias = as(aggExp, Alias.class);
        assertThat(alias.name(), is(aliasName));
        var aggFunc = as(alias.child(), AggregateFunction.class);
        assertThat(aggFunc, instanceOf(aggClass));
        return aggFunc;
    }

    private static String findSingleAggregation(PhysicalPlan plan, String... aliasNames) {
        var agg = as(plan, AggregateExec.class);
        var aggExps = agg.aggregates().stream().filter(a -> {
            var alias = as(a, Alias.class);
            return Arrays.stream(aliasNames).anyMatch(name -> name.equals(alias.name()));
        }).toList();
        if (aggExps.size() != 1) {
            throw new AssertionError(
                "Expected single aggregation from " + Arrays.toString(aliasNames) + " but found " + aggExps.size() + " aggregations"
            );
        }
        var aggExp = aggExps.get(0);
        var alias = as(aggExp, Alias.class);
        return alias.name();
    }

    private static QueryBuilder findQueryBuilder(BoolQueryBuilder booleanQuery, String fieldName) {
        return booleanQuery.must()
            .stream()
            .filter(b -> ((SpatialRelatesQuery.ShapeQueryBuilder) b).fieldName().equals(fieldName))
            .findFirst()
            .get();
    }

    private void assertFieldExtractionWithDocValues(FieldExtractExec extract, DataType dataType, String... fieldNames) {
        extract.attributesToExtract().forEach(attr -> {
            String name = attr.name();
            if (asList(fieldNames).contains(name)) {
                assertThat("Expected field '" + name + "' to use doc-values", extract.hasDocValuesAttribute(attr), equalTo(true));
                assertThat("Expected field '" + name + "' to have data type " + dataType, attr.dataType(), equalTo(dataType));
            } else {
                assertThat("Expected field '" + name + "' to NOT use doc-values", extract.hasDocValuesAttribute(attr), equalTo(false));
            }
        });
    }

    private static EsQueryExec source(PhysicalPlan plan) {
        if (plan instanceof ExchangeExec exchange) {
            plan = exchange.child();
        }
        return as(plan, EsQueryExec.class);
    }

    private PhysicalPlan optimizedPlan(PhysicalPlan plan) {
        return optimizedPlan(plan, EsqlTestUtils.TEST_SEARCH_STATS);
    }

    private PhysicalPlan optimizedPlan(PhysicalPlan plan, SearchStats searchStats) {
        // System.out.println("* Physical Before\n" + plan);
        var p = EstimatesRowSize.estimateRowSize(0, physicalPlanOptimizer.optimize(plan));
        // System.out.println("* Physical After\n" + p);
        // the real execution breaks the plan at the exchange and then decouples the plan
        // this is of no use in the unit tests, which checks the plan as a whole instead of each
        // individually hence why here the plan is kept as is

        var l = p.transformUp(FragmentExec.class, fragment -> {
            var localPlan = PlannerUtils.localPlan(config, fragment, searchStats);
            return EstimatesRowSize.estimateRowSize(fragment.estimatedRowSize(), localPlan);
        });

        // handle local reduction alignment
        l = localRelationshipAlignment(l);
        // System.out.println("* Localized DataNode Plan\n" + l);
        return l;
    }

    static SearchStats statsWithIndexedFields(String... names) {
        return new EsqlTestUtils.TestSearchStats() {
            private final Set<String> indexedFields = Set.of(names);

            @Override
            public boolean isIndexed(String field) {
                return indexedFields.contains(field);
            }
        };
    }

    static PhysicalPlan localRelationshipAlignment(PhysicalPlan l) {
        // handle local reduction alignment
        return l.transformUp(ExchangeExec.class, exg -> {
            PhysicalPlan pl = exg;
            if (exg.inBetweenAggs() && exg.child() instanceof LocalSourceExec lse) {
                var output = exg.output();
                if (lse.output().equals(output) == false) {
                    pl = exg.replaceChild(new LocalSourceExec(lse.source(), output, lse.supplier()));
                }
            }
            return pl;
        });

    }

    private PhysicalPlan physicalPlan(String query) {
        return physicalPlan(query, testData);
    }

    private PhysicalPlan physicalPlan(String query, TestDataSource dataSource) {
        var logical = logicalOptimizer.optimize(dataSource.analyzer.analyze(parser.createStatement(query)));
        // System.out.println("Logical\n" + logical);
        var physical = mapper.map(logical);
        // System.out.println(physical);
        assertSerialization(physical);
        return physical;
    }

    private List<FieldSort> sorts(List<Order> orders) {
        return orders.stream().map(o -> new FieldSort((FieldAttribute) o.child(), o.direction(), o.nullsPosition())).toList();
    }

    private ExchangeExec asRemoteExchange(PhysicalPlan plan) {
        return as(plan, ExchangeExec.class);
    }

    /**
     * Asserts that a {@link QueryBuilder} is a {@link SingleValueQuery} that
     * acting on the provided field name and returns the {@link QueryBuilder}
     * that it wraps.
     */
    private QueryBuilder sv(QueryBuilder builder, String fieldName) {
        SingleValueQuery.Builder sv = as(builder, SingleValueQuery.Builder.class);
        assertThat(sv.field(), equalTo(fieldName));
        return sv.next();
    }

    @Override
    protected List<String> filteredWarnings() {
        return withDefaultLimitWarning(super.filteredWarnings());
    }
}<|MERGE_RESOLUTION|>--- conflicted
+++ resolved
@@ -2829,7 +2829,6 @@
             var fAgg = as(fragment.fragment(), Aggregate.class);
             as(fAgg.child(), EsRelation.class);
 
-<<<<<<< HEAD
             // Now optimize the plan and assert the aggregation uses doc-values
             var optimized = optimizedPlan(plan);
             limit = as(optimized, LimitExec.class);
@@ -2841,7 +2840,7 @@
             assertAggregation(agg, "centroid", SpatialCentroid.class, GEO_POINT, false);
             exchange = as(agg.child(), ExchangeExec.class);
             agg = as(exchange.child(), AggregateExec.class);
-            assertThat("Aggregation is PARTIAL", agg.getMode(), equalTo(PARTIAL));
+            assertThat("Aggregation is PARTIAL", agg.getMode(), equalTo(INITIAL));
             att = as(agg.groupings().get(0), Attribute.class);
             assertThat(att.name(), equalTo("scalerank"));
             // below the exchange (in data node) the aggregation is using doc-values
@@ -2849,31 +2848,6 @@
             assertAggregation(agg, "centroid", SpatialCentroid.class, GEO_POINT, useDocValues);
             assertChildIsGeoPointExtract(agg, useDocValues);
         }
-=======
-        // Now optimize the plan and assert the aggregation uses doc-values
-        var optimized = optimizedPlan(plan);
-        limit = as(optimized, LimitExec.class);
-        agg = as(limit.child(), AggregateExec.class);
-        att = as(agg.groupings().get(0), Attribute.class);
-        assertThat(att.name(), equalTo("scalerank"));
-        // Above the exchange (in coordinator) the aggregation is not using doc-values
-        assertAggregation(agg, "count", Count.class);
-        assertAggregation(agg, "centroid", SpatialCentroid.class, GEO_POINT, false);
-        exchange = as(agg.child(), ExchangeExec.class);
-        agg = as(exchange.child(), AggregateExec.class);
-        assertThat("Aggregation is PARTIAL", agg.getMode(), equalTo(INITIAL));
-        att = as(agg.groupings().get(0), Attribute.class);
-        assertThat(att.name(), equalTo("scalerank"));
-        // below the exchange (in data node) the aggregation is using doc-values
-        assertAggregation(agg, "count", Count.class);
-        assertAggregation(agg, "centroid", SpatialCentroid.class, GEO_POINT, true);
-        var extract = as(agg.child(), FieldExtractExec.class);
-        assertTrue(
-            "Expect field attribute to be extracted as doc-values",
-            extract.attributesToExtract().stream().allMatch(attr -> extract.hasDocValuesAttribute(attr) && attr.dataType() == GEO_POINT)
-        );
-        source(extract.child());
->>>>>>> 2f08d7d8
     }
 
     /**
@@ -3320,7 +3294,6 @@
             | STATS centroid=ST_CENTROID_AGG(location), count=COUNT()
             """ }) {
 
-<<<<<<< HEAD
             for (boolean useDocValues : new boolean[] { true, false }) {
                 var plan = this.physicalPlan(query, useDocValues ? airports : airportsNoDocValues);
                 var limit = as(plan, LimitExec.class);
@@ -3345,7 +3318,7 @@
                 assertAggregation(agg, "centroid", SpatialCentroid.class, GEO_POINT, false);
                 exchange = as(agg.child(), ExchangeExec.class);
                 agg = as(exchange.child(), AggregateExec.class);
-                assertThat("Aggregation is PARTIAL", agg.getMode(), equalTo(PARTIAL));
+                assertThat("Aggregation is PARTIAL", agg.getMode(), equalTo(INITIAL));
                 // below the exchange (in data node) the aggregation is using doc-values
                 assertAggregation(agg, "count", Count.class);
                 assertAggregation(agg, "centroid", SpatialCentroid.class, GEO_POINT, useDocValues);
@@ -3361,50 +3334,6 @@
                     assertThat("Polygon holes", polygon.getNumberOfHoles(), equalTo(0));
                 }
             }
-=======
-            var plan = this.physicalPlan(query, airports);
-            var limit = as(plan, LimitExec.class);
-            var agg = as(limit.child(), AggregateExec.class);
-            assertThat("No groupings in aggregation", agg.groupings().size(), equalTo(0));
-            // Before optimization the aggregation does not use doc-values
-            assertAggregation(agg, "count", Count.class);
-            assertAggregation(agg, "centroid", SpatialCentroid.class, GEO_POINT, false);
-
-            var exchange = as(agg.child(), ExchangeExec.class);
-            var fragment = as(exchange.child(), FragmentExec.class);
-            var fAgg = as(fragment.fragment(), Aggregate.class);
-            var filter = as(fAgg.child(), Filter.class);
-            assertThat("filter contains ST_INTERSECTS", filter.condition(), instanceOf(SpatialIntersects.class));
-
-            // Now verify that optimization re-writes the ExchangeExec and pushed down the filter into the Lucene query
-            var optimized = optimizedPlan(plan);
-            limit = as(optimized, LimitExec.class);
-            agg = as(limit.child(), AggregateExec.class);
-            // Above the exchange (in coordinator) the aggregation is not using doc-values
-            assertAggregation(agg, "count", Count.class);
-            assertAggregation(agg, "centroid", SpatialCentroid.class, GEO_POINT, false);
-            exchange = as(agg.child(), ExchangeExec.class);
-            agg = as(exchange.child(), AggregateExec.class);
-            assertThat("Aggregation is PARTIAL", agg.getMode(), equalTo(INITIAL));
-            // below the exchange (in data node) the aggregation is using doc-values
-            assertAggregation(agg, "count", Count.class);
-            assertAggregation(agg, "centroid", SpatialCentroid.class, GEO_POINT, true);
-            var extract = as(agg.child(), FieldExtractExec.class);
-            assertTrue(
-                "Expect field attribute to be extracted as doc-values",
-                extract.attributesToExtract().stream().allMatch(attr -> extract.hasDocValuesAttribute(attr) && attr.dataType() == GEO_POINT)
-            );
-            var source = source(extract.child());
-            // TODO: bring back SingleValueQuery once it can handle LeafShapeFieldData
-            // var condition = as(sv(source.query(), "location"), AbstractGeometryQueryBuilder.class);
-            var condition = as(source.query(), SpatialRelatesQuery.ShapeQueryBuilder.class);
-            assertThat("Geometry field name", condition.fieldName(), equalTo("location"));
-            assertThat("Spatial relationship", condition.relation(), equalTo(ShapeRelation.INTERSECTS));
-            assertThat("Geometry is Polygon", condition.shape().type(), equalTo(ShapeType.POLYGON));
-            var polygon = as(condition.shape(), Polygon.class);
-            assertThat("Polygon shell length", polygon.getPolygon().length(), equalTo(5));
-            assertThat("Polygon holes", polygon.getNumberOfHoles(), equalTo(0));
->>>>>>> 2f08d7d8
         }
     }
 

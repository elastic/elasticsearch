/*
 * Copyright Elasticsearch B.V. and/or licensed to Elasticsearch B.V. under one
 * or more contributor license agreements. Licensed under the Elastic License
 * 2.0; you may not use this file except in compliance with the Elastic License
 * 2.0.
 */

package org.elasticsearch.xpack.esql.optimizer;

import com.carrotsearch.randomizedtesting.annotations.ParametersFactory;

import org.apache.lucene.util.BytesRef;
import org.elasticsearch.Build;
import org.elasticsearch.TransportVersion;
import org.elasticsearch.common.geo.ShapeRelation;
import org.elasticsearch.common.lucene.BytesRefs;
import org.elasticsearch.common.settings.Settings;
import org.elasticsearch.common.util.BigArrays;
import org.elasticsearch.common.util.set.Sets;
import org.elasticsearch.compute.aggregation.AggregatorMode;
import org.elasticsearch.compute.lucene.EmptyIndexedByShardId;
import org.elasticsearch.compute.operator.exchange.ExchangeSinkHandler;
import org.elasticsearch.compute.operator.exchange.ExchangeSourceHandler;
import org.elasticsearch.compute.test.TestBlockFactory;
import org.elasticsearch.core.Tuple;
import org.elasticsearch.geometry.Circle;
import org.elasticsearch.geometry.Polygon;
import org.elasticsearch.geometry.ShapeType;
import org.elasticsearch.index.IndexMode;
import org.elasticsearch.index.mapper.MappedFieldType.FieldExtractPreference;
import org.elasticsearch.index.query.BoolQueryBuilder;
import org.elasticsearch.index.query.ExistsQueryBuilder;
import org.elasticsearch.index.query.QueryBuilder;
import org.elasticsearch.index.query.RangeQueryBuilder;
import org.elasticsearch.index.query.RegexpQueryBuilder;
import org.elasticsearch.index.query.TermQueryBuilder;
import org.elasticsearch.index.query.TermsQueryBuilder;
import org.elasticsearch.index.query.WildcardQueryBuilder;
import org.elasticsearch.search.aggregations.bucket.sampler.random.RandomSamplingQueryBuilder;
import org.elasticsearch.search.sort.FieldSortBuilder;
import org.elasticsearch.search.sort.GeoDistanceSortBuilder;
import org.elasticsearch.test.ESTestCase;
import org.elasticsearch.xpack.core.enrich.EnrichPolicy;
import org.elasticsearch.xpack.esql.EsqlTestUtils;
import org.elasticsearch.xpack.esql.EsqlTestUtils.TestConfigurableSearchStats;
import org.elasticsearch.xpack.esql.EsqlTestUtils.TestConfigurableSearchStats.Config;
import org.elasticsearch.xpack.esql.VerificationException;
import org.elasticsearch.xpack.esql.action.EsqlCapabilities;
import org.elasticsearch.xpack.esql.analysis.Analyzer;
import org.elasticsearch.xpack.esql.analysis.EnrichResolution;
import org.elasticsearch.xpack.esql.core.expression.Alias;
import org.elasticsearch.xpack.esql.core.expression.Attribute;
import org.elasticsearch.xpack.esql.core.expression.Expression;
import org.elasticsearch.xpack.esql.core.expression.Expressions;
import org.elasticsearch.xpack.esql.core.expression.FieldAttribute;
import org.elasticsearch.xpack.esql.core.expression.FoldContext;
import org.elasticsearch.xpack.esql.core.expression.Literal;
import org.elasticsearch.xpack.esql.core.expression.MetadataAttribute;
import org.elasticsearch.xpack.esql.core.expression.NamedExpression;
import org.elasticsearch.xpack.esql.core.expression.ReferenceAttribute;
import org.elasticsearch.xpack.esql.core.expression.predicate.operator.comparison.BinaryComparison;
import org.elasticsearch.xpack.esql.core.querydsl.query.NotQuery;
import org.elasticsearch.xpack.esql.core.tree.Node;
import org.elasticsearch.xpack.esql.core.tree.Source;
import org.elasticsearch.xpack.esql.core.type.DataType;
import org.elasticsearch.xpack.esql.core.type.EsField;
import org.elasticsearch.xpack.esql.core.util.Holder;
import org.elasticsearch.xpack.esql.enrich.ResolvedEnrichPolicy;
import org.elasticsearch.xpack.esql.expression.Foldables;
import org.elasticsearch.xpack.esql.expression.Order;
import org.elasticsearch.xpack.esql.expression.function.EsqlFunctionRegistry;
import org.elasticsearch.xpack.esql.expression.function.aggregate.AggregateFunction;
import org.elasticsearch.xpack.esql.expression.function.aggregate.Count;
import org.elasticsearch.xpack.esql.expression.function.aggregate.Min;
import org.elasticsearch.xpack.esql.expression.function.aggregate.SpatialAggregateFunction;
import org.elasticsearch.xpack.esql.expression.function.aggregate.SpatialCentroid;
import org.elasticsearch.xpack.esql.expression.function.aggregate.SpatialExtent;
import org.elasticsearch.xpack.esql.expression.function.aggregate.Sum;
import org.elasticsearch.xpack.esql.expression.function.fulltext.Match;
import org.elasticsearch.xpack.esql.expression.function.fulltext.Score;
import org.elasticsearch.xpack.esql.expression.function.scalar.math.Round;
import org.elasticsearch.xpack.esql.expression.function.scalar.spatial.SpatialContains;
import org.elasticsearch.xpack.esql.expression.function.scalar.spatial.SpatialDisjoint;
import org.elasticsearch.xpack.esql.expression.function.scalar.spatial.SpatialIntersects;
import org.elasticsearch.xpack.esql.expression.function.scalar.spatial.SpatialRelatesFunction;
import org.elasticsearch.xpack.esql.expression.function.scalar.spatial.SpatialWithin;
import org.elasticsearch.xpack.esql.expression.function.scalar.spatial.StDistance;
import org.elasticsearch.xpack.esql.expression.function.scalar.string.ToLower;
import org.elasticsearch.xpack.esql.expression.function.scalar.string.ToUpper;
import org.elasticsearch.xpack.esql.expression.function.scalar.string.regex.WildcardLike;
import org.elasticsearch.xpack.esql.expression.predicate.logical.And;
import org.elasticsearch.xpack.esql.expression.predicate.logical.Not;
import org.elasticsearch.xpack.esql.expression.predicate.logical.Or;
import org.elasticsearch.xpack.esql.expression.predicate.operator.comparison.Equals;
import org.elasticsearch.xpack.esql.expression.predicate.operator.comparison.EsqlBinaryComparison;
import org.elasticsearch.xpack.esql.expression.predicate.operator.comparison.GreaterThan;
import org.elasticsearch.xpack.esql.expression.predicate.operator.comparison.GreaterThanOrEqual;
import org.elasticsearch.xpack.esql.expression.predicate.operator.comparison.LessThan;
import org.elasticsearch.xpack.esql.expression.predicate.operator.comparison.LessThanOrEqual;
import org.elasticsearch.xpack.esql.index.EsIndex;
import org.elasticsearch.xpack.esql.index.IndexResolution;
import org.elasticsearch.xpack.esql.optimizer.rules.physical.ProjectAwayColumns;
import org.elasticsearch.xpack.esql.parser.EsqlParser;
import org.elasticsearch.xpack.esql.parser.ParsingException;
import org.elasticsearch.xpack.esql.plan.logical.Aggregate;
import org.elasticsearch.xpack.esql.plan.logical.Enrich;
import org.elasticsearch.xpack.esql.plan.logical.EsRelation;
import org.elasticsearch.xpack.esql.plan.logical.Eval;
import org.elasticsearch.xpack.esql.plan.logical.Filter;
import org.elasticsearch.xpack.esql.plan.logical.Limit;
import org.elasticsearch.xpack.esql.plan.logical.LogicalPlan;
import org.elasticsearch.xpack.esql.plan.logical.Project;
import org.elasticsearch.xpack.esql.plan.logical.TopN;
import org.elasticsearch.xpack.esql.plan.logical.join.Join;
import org.elasticsearch.xpack.esql.plan.logical.join.JoinTypes;
import org.elasticsearch.xpack.esql.plan.logical.local.EmptyLocalSupplier;
import org.elasticsearch.xpack.esql.plan.logical.local.LocalRelation;
import org.elasticsearch.xpack.esql.plan.physical.AggregateExec;
import org.elasticsearch.xpack.esql.plan.physical.DissectExec;
import org.elasticsearch.xpack.esql.plan.physical.EnrichExec;
import org.elasticsearch.xpack.esql.plan.physical.EsQueryExec;
import org.elasticsearch.xpack.esql.plan.physical.EsQueryExec.FieldSort;
import org.elasticsearch.xpack.esql.plan.physical.EsSourceExec;
import org.elasticsearch.xpack.esql.plan.physical.EstimatesRowSize;
import org.elasticsearch.xpack.esql.plan.physical.EvalExec;
import org.elasticsearch.xpack.esql.plan.physical.ExchangeExec;
import org.elasticsearch.xpack.esql.plan.physical.FieldExtractExec;
import org.elasticsearch.xpack.esql.plan.physical.FilterExec;
import org.elasticsearch.xpack.esql.plan.physical.FragmentExec;
import org.elasticsearch.xpack.esql.plan.physical.GrokExec;
import org.elasticsearch.xpack.esql.plan.physical.HashJoinExec;
import org.elasticsearch.xpack.esql.plan.physical.LimitExec;
import org.elasticsearch.xpack.esql.plan.physical.LocalSourceExec;
import org.elasticsearch.xpack.esql.plan.physical.LookupJoinExec;
import org.elasticsearch.xpack.esql.plan.physical.MvExpandExec;
import org.elasticsearch.xpack.esql.plan.physical.PhysicalPlan;
import org.elasticsearch.xpack.esql.plan.physical.ProjectExec;
import org.elasticsearch.xpack.esql.plan.physical.TopNExec;
import org.elasticsearch.xpack.esql.plan.physical.UnaryExec;
import org.elasticsearch.xpack.esql.planner.EsPhysicalOperationProviders;
import org.elasticsearch.xpack.esql.planner.LocalExecutionPlanner;
import org.elasticsearch.xpack.esql.planner.PlannerSettings;
import org.elasticsearch.xpack.esql.planner.PlannerUtils;
import org.elasticsearch.xpack.esql.planner.mapper.Mapper;
import org.elasticsearch.xpack.esql.plugin.EsqlFlags;
import org.elasticsearch.xpack.esql.plugin.QueryPragmas;
import org.elasticsearch.xpack.esql.querydsl.query.EqualsSyntheticSourceDelegate;
import org.elasticsearch.xpack.esql.querydsl.query.SingleValueQuery;
import org.elasticsearch.xpack.esql.querydsl.query.SpatialRelatesQuery;
import org.elasticsearch.xpack.esql.rule.RuleExecutor;
import org.elasticsearch.xpack.esql.session.Configuration;
import org.elasticsearch.xpack.esql.session.Versioned;
import org.elasticsearch.xpack.esql.stats.SearchStats;
import org.junit.Before;

import java.util.ArrayList;
import java.util.Arrays;
import java.util.Collection;
import java.util.HashMap;
import java.util.HashSet;
import java.util.List;
import java.util.Locale;
import java.util.Map;
import java.util.Objects;
import java.util.Set;
import java.util.regex.Pattern;
import java.util.stream.Collectors;

import static java.util.Arrays.asList;
import static org.elasticsearch.compute.aggregation.AggregatorMode.FINAL;
import static org.elasticsearch.compute.aggregation.AggregatorMode.INITIAL;
import static org.elasticsearch.compute.aggregation.AggregatorMode.SINGLE;
import static org.elasticsearch.core.Tuple.tuple;
import static org.elasticsearch.index.query.QueryBuilders.boolQuery;
import static org.elasticsearch.index.query.QueryBuilders.existsQuery;
import static org.elasticsearch.test.ListMatcher.matchesList;
import static org.elasticsearch.test.MapMatcher.assertMap;
import static org.elasticsearch.xpack.esql.EsqlTestUtils.TEST_PLANNER_SETTINGS;
import static org.elasticsearch.xpack.esql.EsqlTestUtils.TEST_SEARCH_STATS;
import static org.elasticsearch.xpack.esql.EsqlTestUtils.TEST_VERIFIER;
import static org.elasticsearch.xpack.esql.EsqlTestUtils.as;
import static org.elasticsearch.xpack.esql.EsqlTestUtils.asLimit;
import static org.elasticsearch.xpack.esql.EsqlTestUtils.configuration;
import static org.elasticsearch.xpack.esql.EsqlTestUtils.emptyInferenceResolution;
import static org.elasticsearch.xpack.esql.EsqlTestUtils.loadMapping;
import static org.elasticsearch.xpack.esql.EsqlTestUtils.statsForMissingField;
import static org.elasticsearch.xpack.esql.EsqlTestUtils.testAnalyzerContext;
import static org.elasticsearch.xpack.esql.EsqlTestUtils.withDefaultLimitWarning;
import static org.elasticsearch.xpack.esql.SerializationTestUtils.assertSerialization;
import static org.elasticsearch.xpack.esql.analysis.AnalyzerTestUtils.analyze;
import static org.elasticsearch.xpack.esql.analysis.AnalyzerTestUtils.defaultLookupResolution;
import static org.elasticsearch.xpack.esql.analysis.AnalyzerTestUtils.indexResolutions;
import static org.elasticsearch.xpack.esql.core.expression.Expressions.name;
import static org.elasticsearch.xpack.esql.core.expression.Expressions.names;
import static org.elasticsearch.xpack.esql.core.expression.function.scalar.FunctionTestUtils.l;
import static org.elasticsearch.xpack.esql.core.querydsl.query.Query.unscore;
import static org.elasticsearch.xpack.esql.core.type.DataType.CARTESIAN_POINT;
import static org.elasticsearch.xpack.esql.core.type.DataType.CARTESIAN_SHAPE;
import static org.elasticsearch.xpack.esql.core.type.DataType.GEO_POINT;
import static org.elasticsearch.xpack.esql.core.type.DataType.GEO_SHAPE;
import static org.elasticsearch.xpack.esql.core.type.DataType.INTEGER;
import static org.elasticsearch.xpack.esql.core.util.TestUtils.stripThrough;
import static org.elasticsearch.xpack.esql.parser.ExpressionBuilder.MAX_EXPRESSION_DEPTH;
import static org.elasticsearch.xpack.esql.parser.LogicalPlanBuilder.MAX_QUERY_DEPTH;
import static org.elasticsearch.xpack.esql.plan.physical.AbstractPhysicalPlanSerializationTests.randomEstimatedRowSize;
import static org.elasticsearch.xpack.esql.planner.mapper.MapperUtils.hasScoreAttribute;
import static org.hamcrest.Matchers.closeTo;
import static org.hamcrest.Matchers.contains;
import static org.hamcrest.Matchers.containsInAnyOrder;
import static org.hamcrest.Matchers.containsInRelativeOrder;
import static org.hamcrest.Matchers.containsString;
import static org.hamcrest.Matchers.empty;
import static org.hamcrest.Matchers.equalTo;
import static org.hamcrest.Matchers.greaterThan;
import static org.hamcrest.Matchers.hasItem;
import static org.hamcrest.Matchers.hasSize;
import static org.hamcrest.Matchers.instanceOf;
import static org.hamcrest.Matchers.is;
import static org.hamcrest.Matchers.isA;
import static org.hamcrest.Matchers.matchesRegex;
import static org.hamcrest.Matchers.not;
import static org.hamcrest.Matchers.nullValue;
import static org.hamcrest.Matchers.startsWith;

//@TestLogging(value = "org.elasticsearch.xpack.esql:TRACE", reason = "debug")
public class PhysicalPlanOptimizerTests extends ESTestCase {

    private static final String PARAM_FORMATTING = "%1$s";

    /**
     * Estimated size of a keyword field in bytes.
     */
    private static final int KEYWORD_EST = EstimatesRowSize.estimateSize(DataType.KEYWORD);

    private EsqlParser parser;
    private Mapper mapper;
    private TestDataSource testData;
    private TestDataSource testDataLimitedRaw;
    private int allFieldRowSize;    // TODO: Move this into testDataSource so tests that load other indexes can also assert on this
    private TestDataSource airports;
    private TestDataSource airportsNoDocValues; // Test when spatial field is indexed but has no doc values
    private TestDataSource airportsNotIndexed;  // Test when spatial field has doc values but is not indexed
    private TestDataSource airportsNotIndexedNorDocValues;  // Test when spatial field is neither indexed nor has doc-values
    private TestDataSource airportsWeb;         // Cartesian point field tests
    private TestDataSource airportsCityBoundaries;  // geo_shape field tests
    private TestDataSource airportsCityBoundariesNoPointDocValues; // Disable doc-values on geo_point fields, but not geo_shape fields
    private TestDataSource airportsCityBoundariesNoShapeDocValues; // Disable doc-values on geo_shape fields, but not geo_point fields
    private TestDataSource airportsCityBoundariesNoDocValues; // Dsiable doc-values on both geo_point and geo_shape fields
    private TestDataSource cartesianMultipolygons; // cartesian_shape field tests
    private TestDataSource cartesianMultipolygonsNoDocValues; // cartesian_shape field tests but has no doc values
    private TestDataSource countriesBbox;       // geo_shape field tests
    private TestDataSource countriesBboxWeb;    // cartesian_shape field tests
<<<<<<< HEAD
    private TestDataSource mappingAllTypes;
=======
    private TestDataSource metricsData; // k8s metrics index with time-series fields
>>>>>>> 7e9049e7

    private final Configuration config;
    private PlannerSettings plannerSettings;

    private record TestDataSource(Map<String, EsField> mapping, EsIndex index, Analyzer analyzer, SearchStats stats) {
        TransportVersion minimumVersion() {
            return analyzer.context().minimumVersion();
        }

        /**
         * A logical optimizer configured for the same minimum transport version as the analyzer.
         */
        LogicalPlanOptimizer logicalOptimizer() {
            return new LogicalPlanOptimizer(new LogicalOptimizerContext(EsqlTestUtils.TEST_CFG, FoldContext.small(), minimumVersion()));
        }

        /**
         * A physical optimizer configured for the same minimum transport version as the analyzer.
         */
        PhysicalPlanOptimizer physicalOptimizer() {
            return new PhysicalPlanOptimizer(new PhysicalOptimizerContext(analyzer.context().configuration(), minimumVersion()));
        }
    }

    @ParametersFactory(argumentFormatting = PARAM_FORMATTING)
    public static List<Object[]> params() {
        return settings().stream().map(t -> {
            var settings = Settings.builder().loadFromMap(t.v2()).build();
            return new Object[] { t.v1(), configuration(new QueryPragmas(settings)) };
        }).toList();
    }

    private static List<Tuple<String, Map<String, Object>>> settings() {
        return asList(new Tuple<>("default", Map.of()));
    }

    public PhysicalPlanOptimizerTests(String name, Configuration config) {
        this.config = config;
    }

    @Before
    public void init() {
        parser = new EsqlParser();
        EsqlFunctionRegistry functionRegistry = new EsqlFunctionRegistry();
        mapper = new Mapper();
        var enrichResolution = setupEnrichResolution();
        // Most tests used data from the test index, so we load it here, and use it in the plan() function.
        this.testData = makeTestDataSource("test", "mapping-basic.json", functionRegistry, enrichResolution);
        this.testDataLimitedRaw = makeTestDataSource("test", "mapping-basic-limited-raw.json", functionRegistry, enrichResolution);
        allFieldRowSize = testData.mapping.values()
            .stream()
            .mapToInt(
                f -> (EstimatesRowSize.estimateSize(f.getDataType().widenSmallNumeric()) + f.getProperties()
                    .values()
                    .stream()
                    // check one more level since the mapping contains TEXT fields with KEYWORD multi-fields
                    .mapToInt(x -> EstimatesRowSize.estimateSize(x.getDataType().widenSmallNumeric()))
                    .sum())
            )
            .sum();

        // Some tests use data from the airports and countries indexes, so we load that here, and use it in the plan(q, airports) function.
        this.airports = makeTestDataSource("airports", "mapping-airports.json", functionRegistry, enrichResolution);
        this.airportsNoDocValues = makeTestDataSource(
            "airports-no-doc-values",
            "mapping-airports_no_doc_values.json",
            functionRegistry,
            enrichResolution,
            new TestConfigurableSearchStats().exclude(Config.DOC_VALUES, "location").exclude(Config.DOC_VALUES, "city_location")
        );
        this.airportsNotIndexed = makeTestDataSource(
            "airports-not-indexed",
            "mapping-airports_not_indexed.json",
            functionRegistry,
            enrichResolution,
            new TestConfigurableSearchStats().exclude(Config.INDEXED, "location")
        );
        this.airportsNotIndexedNorDocValues = makeTestDataSource(
            "airports-not-indexed-nor-doc-values",
            "mapping-airports_not_indexed_nor_doc_values.json",
            functionRegistry,
            enrichResolution,
            new TestConfigurableSearchStats().exclude(Config.INDEXED, "location").exclude(Config.DOC_VALUES, "location")
        );
        this.airportsWeb = makeTestDataSource("airports_web", "mapping-airports_web.json", functionRegistry, enrichResolution);
        this.airportsCityBoundaries = makeTestDataSource(
            "airports_city_boundaries",
            "mapping-airport_city_boundaries.json",
            functionRegistry,
            enrichResolution
        );
        this.airportsCityBoundariesNoPointDocValues = makeTestDataSource(
            "airports_city_boundaries",
            "mapping-airport_city_boundaries.json",
            functionRegistry,
            enrichResolution,
            new TestConfigurableSearchStats().exclude(Config.DOC_VALUES, "location", "city_location")
        );
        this.airportsCityBoundariesNoShapeDocValues = makeTestDataSource(
            "airports_city_boundaries",
            "mapping-airport_city_boundaries.json",
            functionRegistry,
            enrichResolution,
            new TestConfigurableSearchStats().exclude(Config.DOC_VALUES, "city_boundary")
        );
        this.airportsCityBoundariesNoDocValues = makeTestDataSource(
            "airports_city_boundaries",
            "mapping-airport_city_boundaries.json",
            functionRegistry,
            enrichResolution,
            new TestConfigurableSearchStats().exclude(Config.DOC_VALUES, "city_boundary", "location", "city_location")
        );
        this.cartesianMultipolygons = makeTestDataSource(
            "cartesian_multipolygons",
            "mapping-cartesian_multipolygons.json",
            functionRegistry,
            enrichResolution
        );
        this.cartesianMultipolygonsNoDocValues = makeTestDataSource(
            "cartesian_multipolygons_no_doc_values",
            "mapping-cartesian_multipolygons_no_doc_values.json",
            functionRegistry,
            enrichResolution,
            new TestConfigurableSearchStats().exclude(Config.DOC_VALUES, "shape")
        );
        this.countriesBbox = makeTestDataSource("countriesBbox", "mapping-countries_bbox.json", functionRegistry, enrichResolution);
        this.countriesBboxWeb = makeTestDataSource(
            "countriesBboxWeb",
            "mapping-countries_bbox_web.json",
            functionRegistry,
            enrichResolution
        );
        this.metricsData = makeTestDataSource("k8s", "k8s-mappings.json", functionRegistry, enrichResolution);
        this.plannerSettings = TEST_PLANNER_SETTINGS;
        this.mappingAllTypes = makeTestDataSource("types", "mapping-all-types.json", functionRegistry, enrichResolution);
    }

    TestDataSource makeTestDataSource(
        String indexName,
        String mappingFileName,
        EsqlFunctionRegistry functionRegistry,
        Map<String, IndexResolution> lookupResolution,
        EnrichResolution enrichResolution,
        SearchStats stats
    ) {
        Map<String, EsField> mapping = loadMapping(mappingFileName);
        EsIndex[] indexes = new EsIndex[1 + lookupResolution.size()];
        indexes[0] = new EsIndex(indexName, mapping, Map.of(indexName, IndexMode.STANDARD));
        for (int i = 0; i < lookupResolution.size(); i++) {
            indexes[i + 1] = lookupResolution.values().toArray(new IndexResolution[0])[i].get();
        }
        Analyzer analyzer = new Analyzer(
            testAnalyzerContext(
                config,
                functionRegistry,
                indexResolutions(indexes),
                lookupResolution,
                enrichResolution,
                emptyInferenceResolution()
            ),
            TEST_VERIFIER
        );
        return new TestDataSource(mapping, indexes[0], analyzer, stats);
    }

    TestDataSource makeTestDataSource(
        String indexName,
        String mappingFileName,
        EsqlFunctionRegistry functionRegistry,
        EnrichResolution enrichResolution,
        SearchStats stats
    ) {
        return makeTestDataSource(indexName, mappingFileName, functionRegistry, defaultLookupResolution(), enrichResolution, stats);
    }

    TestDataSource makeTestDataSource(
        String indexName,
        String mappingFileName,
        EsqlFunctionRegistry functionRegistry,
        EnrichResolution enrichResolution
    ) {
        return makeTestDataSource(indexName, mappingFileName, functionRegistry, enrichResolution, TEST_SEARCH_STATS);
    }

    private static EnrichResolution setupEnrichResolution() {
        EnrichResolution enrichResolution = new EnrichResolution();
        enrichResolution.addResolvedPolicy(
            "foo",
            Enrich.Mode.ANY,
            new ResolvedEnrichPolicy(
                "fld",
                EnrichPolicy.MATCH_TYPE,
                List.of("a", "b"),
                Map.of("", "idx"),
                Map.ofEntries(
                    Map.entry("a", new EsField("a", DataType.INTEGER, Map.of(), true, EsField.TimeSeriesFieldType.NONE)),
                    Map.entry("b", new EsField("b", DataType.LONG, Map.of(), true, EsField.TimeSeriesFieldType.NONE))
                )
            )
        );
        enrichResolution.addResolvedPolicy(
            "city_boundaries",
            Enrich.Mode.ANY,
            new ResolvedEnrichPolicy(
                "city_boundary",
                EnrichPolicy.GEO_MATCH_TYPE,
                List.of("city", "airport", "region", "city_boundary"),
                Map.of("", "airport_city_boundaries"),
                Map.ofEntries(
                    Map.entry("city", new EsField("city", DataType.KEYWORD, Map.of(), true, EsField.TimeSeriesFieldType.NONE)),
                    Map.entry("airport", new EsField("airport", DataType.TEXT, Map.of(), false, EsField.TimeSeriesFieldType.NONE)),
                    Map.entry("region", new EsField("region", DataType.TEXT, Map.of(), false, EsField.TimeSeriesFieldType.NONE)),
                    Map.entry(
                        "city_boundary",
                        new EsField("city_boundary", DataType.GEO_SHAPE, Map.of(), false, EsField.TimeSeriesFieldType.NONE)
                    )
                )
            )
        );
        enrichResolution.addResolvedPolicy(
            "departments",
            Enrich.Mode.ANY,
            new ResolvedEnrichPolicy(
                "employee_id",
                EnrichPolicy.MATCH_TYPE,
                List.of("department"),
                Map.of("", ".enrich-departments-1", "cluster_1", ".enrich-departments-2"),
                Map.of("department", new EsField("department", DataType.KEYWORD, Map.of(), true, EsField.TimeSeriesFieldType.NONE))
            )
        );
        enrichResolution.addResolvedPolicy(
            "departments",
            Enrich.Mode.COORDINATOR,
            new ResolvedEnrichPolicy(
                "employee_id",
                EnrichPolicy.MATCH_TYPE,
                List.of("department"),
                Map.of("", ".enrich-departments-3"),
                Map.of("department", new EsField("department", DataType.KEYWORD, Map.of(), true, EsField.TimeSeriesFieldType.NONE))
            )
        );
        enrichResolution.addResolvedPolicy(
            "departments",
            Enrich.Mode.REMOTE,
            new ResolvedEnrichPolicy(
                "employee_id",
                EnrichPolicy.MATCH_TYPE,
                List.of("department"),
                Map.of("cluster_1", ".enrich-departments-2"),
                Map.of("department", new EsField("department", DataType.KEYWORD, Map.of(), true, EsField.TimeSeriesFieldType.NONE))
            )
        );
        enrichResolution.addResolvedPolicy(
            "supervisors",
            Enrich.Mode.ANY,
            new ResolvedEnrichPolicy(
                "department",
                EnrichPolicy.MATCH_TYPE,
                List.of("supervisor"),
                Map.of("", ".enrich-supervisors-a", "cluster_1", ".enrich-supervisors-b"),
                Map.of("supervisor", new EsField("supervisor", DataType.KEYWORD, Map.of(), true, EsField.TimeSeriesFieldType.NONE))
            )
        );
        enrichResolution.addResolvedPolicy(
            "supervisors",
            Enrich.Mode.COORDINATOR,
            new ResolvedEnrichPolicy(
                "department",
                EnrichPolicy.MATCH_TYPE,
                List.of("supervisor"),
                Map.of("", ".enrich-supervisors-c"),
                Map.of("supervisor", new EsField("supervisor", DataType.KEYWORD, Map.of(), true, EsField.TimeSeriesFieldType.NONE))
            )
        );
        enrichResolution.addResolvedPolicy(
            "supervisors",
            Enrich.Mode.REMOTE,
            new ResolvedEnrichPolicy(
                "department",
                EnrichPolicy.MATCH_TYPE,
                List.of("supervisor"),
                Map.of("cluster_1", ".enrich-supervisors-b"),
                Map.of("supervisor", new EsField("supervisor", DataType.KEYWORD, Map.of(), true, EsField.TimeSeriesFieldType.NONE))
            )
        );
        return enrichResolution;
    }

    public void testSingleFieldExtractor() {
        // using a function (round()) here and following tests to prevent the optimizer from pushing the
        // filter down to the source and thus change the shape of the expected physical tree.
        var plan = physicalPlan("""
            from test
            | where round(emp_no) > 10
            """);

        var optimized = optimizedPlan(plan);
        var topLimit = as(optimized, LimitExec.class);
        var exchange = asRemoteExchange(topLimit.child());
        var project = as(exchange.child(), ProjectExec.class);
        var restExtract = as(project.child(), FieldExtractExec.class);
        var limit = as(restExtract.child(), LimitExec.class);
        var filter = as(limit.child(), FilterExec.class);
        var extract = as(filter.child(), FieldExtractExec.class);

        assertEquals(
            Sets.difference(allFields(testData.mapping), Set.of("emp_no")),
            Sets.newHashSet(names(restExtract.attributesToExtract()))
        );
        assertEquals(Set.of("emp_no"), Sets.newHashSet(names(extract.attributesToExtract())));

        var query = as(extract.child(), EsQueryExec.class);
        assertThat(query.estimatedRowSize(), equalTo(Integer.BYTES + allFieldRowSize));
    }

    private Set<String> allFields(Map<String, EsField> mapping) {
        Set<String> result = new HashSet<>();
        for (Map.Entry<String, EsField> entry : mapping.entrySet()) {
            String key = entry.getKey();
            result.add(key);
            for (Map.Entry<String, EsField> sub : entry.getValue().getProperties().entrySet()) {
                result.add(key + "." + sub.getKey());
            }
        }
        return result;
    }

    public void testExactlyOneExtractorPerFieldWithPruning() {
        var plan = physicalPlan("""
            from test
            | where round(emp_no) > 10
            | eval c = emp_no
            """);

        var optimized = optimizedPlan(plan);
        var eval = as(optimized, EvalExec.class);
        var topLimit = as(eval.child(), LimitExec.class);
        var exchange = asRemoteExchange(topLimit.child());
        var project = as(exchange.child(), ProjectExec.class);
        var restExtract = as(project.child(), FieldExtractExec.class);
        var limit = as(restExtract.child(), LimitExec.class);
        var filter = as(limit.child(), FilterExec.class);
        var extract = as(filter.child(), FieldExtractExec.class);

        assertEquals(
            Sets.difference(allFields(testData.mapping), Set.of("emp_no")),
            Sets.newHashSet(names(restExtract.attributesToExtract()))
        );
        assertThat(names(extract.attributesToExtract()), contains("emp_no"));

        var query = source(extract.child());
        // An int for doc id and one for c
        assertThat(query.estimatedRowSize(), equalTo(allFieldRowSize + Integer.BYTES * 2));
    }

    /**
     * Expects
     * LimitExec[1000[INTEGER]]
     * \_AggregateExec[[],[SUM(salary{f}#882) AS x],FINAL,null]
     *   \_ExchangeExec[[sum{r}#887, seen{r}#888],true]
     *     \_FragmentExec[filter=null, estimatedRowSize=0, fragment=[
     * Aggregate[[],[SUM(salary{f}#882) AS x]]
     * \_Filter[ROUND(emp_no{f}#877) > 10[INTEGER]]
     *   \_EsRelation[test][_meta_field{f}#883, emp_no{f}#877, first_name{f}#87..]]]
     */
    public void testDoubleExtractorPerFieldEvenWithAliasNoPruningDueToImplicitProjection() {
        var plan = physicalPlan("""
            from test
            | where round(emp_no) > 10
            | eval c = salary
            | stats x = sum(c)
            """);

        var optimized = optimizedPlan(plan);
        var limit = as(optimized, LimitExec.class);
        var aggregate = as(limit.child(), AggregateExec.class);
        assertThat(aggregate.estimatedRowSize(), equalTo(Long.BYTES));

        var exchange = asRemoteExchange(aggregate.child());
        aggregate = as(exchange.child(), AggregateExec.class);
        assertThat(aggregate.estimatedRowSize(), equalTo(Long.BYTES));

        var extract = as(aggregate.child(), FieldExtractExec.class);
        assertThat(names(extract.attributesToExtract()), contains("salary"));

        var filter = as(extract.child(), FilterExec.class);
        extract = as(filter.child(), FieldExtractExec.class);
        assertThat(names(extract.attributesToExtract()), contains("emp_no"));

        var query = source(extract.child());
        assertThat(query.estimatedRowSize(), equalTo(Integer.BYTES * 3 /* for doc id, emp_no and salary*/));
    }

    public void testTripleExtractorPerField() {
        var plan = physicalPlan("""
            from test
            | where round(emp_no) > 10
            | eval c = first_name
            | stats x = sum(salary)
            """);

        var optimized = optimizedPlan(plan);
        var limit = as(optimized, LimitExec.class);
        var aggregate = as(limit.child(), AggregateExec.class);
        var exchange = asRemoteExchange(aggregate.child());
        aggregate = as(exchange.child(), AggregateExec.class);

        var extract = as(aggregate.child(), FieldExtractExec.class);
        assertThat(names(extract.attributesToExtract()), contains("salary"));

        var filter = as(extract.child(), FilterExec.class);
        extract = as(filter.child(), FieldExtractExec.class);
        assertThat(names(extract.attributesToExtract()), contains("emp_no"));

        var query = source(extract.child());
        // for doc ids, emp_no, salary
        int estimatedSize = Integer.BYTES * 3;
        assertThat(query.estimatedRowSize(), equalTo(estimatedSize));
    }

    /** Expects
     * LimitExec[1000[INTEGER],2284]
     * \_ExchangeExec[[_meta_field{f}#11, emp_no{f}#5, first_name{f}#6, gender{f}#7, hire_date{f}#12, job{f}#13, job.raw{f}#14, lang
     * uages{f}#8, last_name{f}#9, long_noidx{f}#15, salary{f}#10, s{r}#4],false]
     *   \_ProjectExec[[_meta_field{f}#11, emp_no{f}#5, first_name{f}#6, gender{f}#7, hire_date{f}#12, job{f}#13, job.raw{f}#14, lang
     * uages{f}#8, last_name{f}#9, long_noidx{f}#15, salary{f}#10, s{r}#4]]
     *     \_FieldExtractExec[_meta_field{f}#11, emp_no{f}#5, gender{f}#7, hire_d..]
     *       \_EvalExec[[SCORE(MATCH(first_name{f}#6,foo[KEYWORD])) AS s#4]]
     *         \_FieldExtractExec[first_name{f}#6]
     *           \_EsQueryExec[test], indexMode[standard], [_doc{f}#28], limit[1000], sort[] estimatedRowSize[2288] queryBuilderAndTags
     *              [[QueryBuilderAndTags{queryBuilder=[null], tags=[]}]]
    */
    public void testEvalWithScoreImplicitLimit() {
        assumeTrue("[SCORE] function is only available in snapshot builds", EsqlCapabilities.Cap.SCORE_FUNCTION.isEnabled());

        var plan = physicalPlan("""
            FROM test
            | EVAL s = SCORE(MATCH(first_name, "foo"))
            """);

        var optimized = optimizedPlan(plan);
        var limit = as(optimized, LimitExec.class);
        assertThat(limit.limit(), is(l(1000)));
        var exchange = asRemoteExchange(limit.child());
        var project = as(exchange.child(), ProjectExec.class);
        var fieldExtract = as(project.child(), FieldExtractExec.class);
        var eval = as(fieldExtract.child(), EvalExec.class);
        assertThat(eval.fields(), hasSize(1));
        assertThat(eval.fields().get(0).child(), isA(Score.class));
        var extract = as(eval.child(), FieldExtractExec.class);
        var query = source(extract.child());
        assertThat(query.limit(), is(l(1000)));
    }

    /**
     * LimitExec[42[INTEGER],2284]
     * \_ExchangeExec[[_meta_field{f}#11, emp_no{f}#5, first_name{f}#6, gender{f}#7, hire_date{f}#12, job{f}#13, job.raw{f}#14, lang
     * uages{f}#8, last_name{f}#9, long_noidx{f}#15, salary{f}#10, s{r}#4],false]
     *   \_ProjectExec[[_meta_field{f}#11, emp_no{f}#5, first_name{f}#6, gender{f}#7, hire_date{f}#12, job{f}#13, job.raw{f}#14, lang
     * uages{f}#8, last_name{f}#9, long_noidx{f}#15, salary{f}#10, s{r}#4]]
     *     \_FieldExtractExec[_meta_field{f}#11, emp_no{f}#5, gender{f}#7, hire_d..]
     *       \_EvalExec[[SCORE(MATCH(first_name{f}#6,foo[KEYWORD])) AS s#4]]
     *         \_FieldExtractExec[first_name{f}#6]
     *           \_EsQueryExec[test], indexMode[standard], [_doc{f}#28], limit[42], sort[] estimatedRowSize[2288] queryBuilderAndTags
     *              [[QueryBuilderAndTags{queryBuilder=[null], tags=[]}]]
     */
    public void testEvalWithScoreExplicitLimit() {
        assumeTrue("[SCORE] function is only available in snapshot builds", EsqlCapabilities.Cap.SCORE_FUNCTION.isEnabled());

        var plan = physicalPlan("""
            FROM test
            | EVAL s = SCORE(MATCH(first_name, "foo"))
            | LIMIT 42
            """);

        var optimized = optimizedPlan(plan);
        var limit = as(optimized, LimitExec.class);
        assertThat(limit.limit(), is(l(42)));
        var exchange = asRemoteExchange(limit.child());
        var project = as(exchange.child(), ProjectExec.class);
        var fieldExtract = as(project.child(), FieldExtractExec.class);
        var eval = as(fieldExtract.child(), EvalExec.class);
        assertThat(eval.fields(), hasSize(1));
        assertThat(eval.fields().get(0).child(), isA(Score.class));
        var extract = as(eval.child(), FieldExtractExec.class);
        var query = source(extract.child());
        assertThat(query.limit(), is(l(42)));
    }

    /**
     * Expects
     * ProjectExec[[last_name{f}#13]]
     * \_TopNExec[[Order[emp_no{f}#9,ASC,LAST]],2[INTEGER],54]
     *   \_LimitExec[42[INTEGER],54]
     *     \_ExchangeExec[[emp_no{f}#9, last_name{f}#13],false]
     *       \_ProjectExec[[emp_no{f}#9, last_name{f}#13]]
     *         \_FieldExtractExec[emp_no{f}#9, last_name{f}#13]
     *           \_LimitExec[42[INTEGER],78]
     *             \_FilterExec[s{r}#4 > 0.5[DOUBLE]]
     *               \_EvalExec[[SCORE(MATCH(first_name{f}#10,foo[KEYWORD])) AS s#4]]
     *                 \_FieldExtractExec[first_name{f}#10]
     *                   \_EsQueryExec[test], indexMode[standard], [_doc{f}#32], limit[], sort[] estimatedRowSize[116] queryBuilderAndTags
     *                      [[QueryBuilderAndTags{queryBuilder=[{
     *   "exists" : {
     *     "field" : "last_name",
     *     "boost" : 0.0
     *   }
     * }], tags=[]}]]
     **/
    public void testEvalWithScoreAndFilterOnEval() {
        assumeTrue("[SCORE] function is only available in snapshot builds", EsqlCapabilities.Cap.SCORE_FUNCTION.isEnabled());

        var plan = physicalPlan("""
            FROM test
            | EVAL s = SCORE(MATCH(first_name, "foo"))
            | WHERE s > 0.5 AND last_name IS NOT NULL
            | LIMIT 42
            | SORT emp_no
            | KEEP last_name
            | LIMIT 2
            """);

        var optimized = optimizedPlan(plan);
        var project = as(optimized, ProjectExec.class);
        assertThat(names(project.projections()), contains("last_name"));
        var topN = as(project.child(), TopNExec.class);
        assertThat(topN.limit(), is(l(2)));
        var limit = as(topN.child(), LimitExec.class);
        assertThat(limit.limit(), is(l(42)));
        var exchange = asRemoteExchange(limit.child());
        var project2 = as(exchange.child(), ProjectExec.class);
        var fieldExtract = as(project2.child(), FieldExtractExec.class);
        var dataNodeLimit = as(fieldExtract.child(), LimitExec.class);
        assertThat(dataNodeLimit.limit(), is(l(42)));
        var filter = as(dataNodeLimit.child(), FilterExec.class);
        var filterCondition = as(filter.condition(), GreaterThan.class);
        assertThat(filterCondition.toString(), equalTo("s > 0.5"));
        var eval = as(filter.child(), EvalExec.class);
        assertThat(eval.fields(), hasSize(1));
        assertThat(eval.fields().get(0).child(), isA(Score.class));
        var extract = as(eval.child(), FieldExtractExec.class);
        var query = source(extract.child());
        assertNull(query.limit());
        assertThat(query.query(), is(unscore(existsQuery("last_name"))));
    }

    /**
     * Expects
     *ProjectExec[[s{r}#4]]
     * \_TopNExec[[Order[emp_no{f}#8,ASC,LAST]],2[INTEGER],12]
     *   \_LimitExec[42[INTEGER],12]
     *     \_ExchangeExec[[emp_no{f}#8, s{r}#4],false]
     *       \_ProjectExec[[emp_no{f}#8, s{r}#4]]
     *         \_FieldExtractExec[emp_no{f}#8]
     *           \_EvalExec[[SCORE(MATCH(first_name{f}#9,foo[KEYWORD])) AS s#4]]
     *             \_FieldExtractExec[first_name{f}#9]
     *               \_EsQueryExec[test], indexMode[standard], [_doc{f}#31], limit[42], sort[] estimatedRowSize[66] queryBuilderAndTags
     *                  [[QueryBuilderAndTags{queryBuilder=[{
     *   "exists" : {
     *     "field" : "last_name",
     *     "boost" : 0.0
     *   }
     * }], tags=[]}]]
     **/
    public void testEvalWithScoreAndGenericFilter() {
        assumeTrue("[SCORE] function is only available in snapshot builds", EsqlCapabilities.Cap.SCORE_FUNCTION.isEnabled());

        var plan = physicalPlan("""
            FROM test
            | EVAL s = SCORE(MATCH(first_name, "foo"))
            | WHERE last_name IS NOT NULL
            | LIMIT 42
            | SORT emp_no
            | KEEP s
            | LIMIT 2
            """);

        // this should drop the eval as it is not needed for the filter nor the final projection
        var optimized = optimizedPlan(plan);
        var project = as(optimized, ProjectExec.class);
        assertThat(names(project.projections()), contains("s"));
        var topN = as(project.child(), TopNExec.class);
        assertThat(topN.limit(), is(l(2)));
        var limit = as(topN.child(), LimitExec.class);
        assertThat(limit.limit(), is(l(42)));
        var exchange = asRemoteExchange(limit.child());
        var project2 = as(exchange.child(), ProjectExec.class);
        var fieldExtract = as(project2.child(), FieldExtractExec.class);
        var eval = as(fieldExtract.child(), EvalExec.class);
        assertThat(eval.fields(), hasSize(1));
        assertThat(eval.fields().get(0).child(), isA(Score.class));
        var extract = as(eval.child(), FieldExtractExec.class);
        var query = source(extract.child());
        assertThat(query.limit(), is(l(42)));
        assertThat(query.query(), is(unscore(existsQuery("last_name"))));
    }

    /**
     * Expects
     * TopNExec[[Order[last_name{f}#12,ASC,LAST]],2[INTEGER],2284]
     * \_TopNExec[[Order[s{r}#4,ASC,LAST]],42[INTEGER],2284]
     *   \_ExchangeExec[[_meta_field{f}#14, emp_no{f}#8, first_name{f}#9, gender{f}#10, hire_date{f}#15, job{f}#16, job.raw{f}#17, lan
     * guages{f}#11, last_name{f}#12, long_noidx{f}#18, salary{f}#13, s{r}#4],false]
     *     \_ProjectExec[[_meta_field{f}#14, emp_no{f}#8, first_name{f}#9, gender{f}#10, hire_date{f}#15, job{f}#16, job.raw{f}#17, lan
     * guages{f}#11, last_name{f}#12, long_noidx{f}#18, salary{f}#13, s{r}#4]]
     *       \_FieldExtractExec[_meta_field{f}#14, emp_no{f}#8, gender{f}#10, hire_..]
     *         \_TopNExec[[Order[s{r}#4,ASC,LAST]],42[INTEGER],2304]
     *           \_EvalExec[[SCORE(MATCH(first_name{f}#9,foo[KEYWORD])) AS s#4]]
     *             \_FieldExtractExec[first_name{f}#9]
     *               \_EsQueryExec[test], indexMode[standard], [_doc{f}#31], limit[], sort[] estimatedRowSize[62] queryBuilderAndTags
     *               [[QueryBuilderAndTags{queryBuilder=[{
     *   "exists" : {
     *     "field" : "last_name",
     *     "boost" : 0.0
     *   }
     * }], tags=[]}]]
     */
    public void testEvalWithScoreForTopN() {
        assumeTrue("[SCORE] function is only available in snapshot builds", EsqlCapabilities.Cap.SCORE_FUNCTION.isEnabled());

        var plan = physicalPlan("""
            FROM test
            | EVAL s = SCORE(MATCH(first_name, "foo"))
            | WHERE last_name IS NOT NULL
            | SORT s
            | LIMIT 42
            | SORT last_name
            | LIMIT 2
            """);
        var optimized = optimizedPlan(plan);
        var topN = as(optimized, TopNExec.class);
        assertThat(topN.limit(), is(l(2)));
        var topN2 = as(topN.child(), TopNExec.class);
        assertThat(topN2.limit(), is(l(42)));
        var exchange = asRemoteExchange(topN2.child());
        var project = as(exchange.child(), ProjectExec.class);
        var fieldExtract = as(project.child(), FieldExtractExec.class);
        var dataNodeTopN = as(fieldExtract.child(), TopNExec.class);
        assertThat(dataNodeTopN.limit(), is(l(42)));
        var eval = as(dataNodeTopN.child(), EvalExec.class);
        assertThat(eval.fields(), hasSize(1));
        assertThat(eval.fields().getFirst().child(), isA(Score.class));
        var extract = as(eval.child(), FieldExtractExec.class);
        var query = source(extract.child());
        assertNull(query.limit());
        assertThat(query.query(), is(unscore(existsQuery("last_name"))));
    }

    /**
     *LimitExec[10000[INTEGER],8]
     * \_AggregateExec[[],[SUM(salary{f}#13460,true[BOOLEAN]) AS x#13454],SINGLE,[$$x$sum{r}#13466, $$x$seen{r}#13467],8]
     *     \_FilterExec[ROUND(emp_no{f}#13455) > 10[INTEGER]]
     *       \_TopNExec[[Order[last_name{f}#13459,ASC,LAST]],10[INTEGER],58]
     *         \_ExchangeExec[[emp_no{f}#13455, last_name{f}#13459, salary{f}#13460],false]
     *           \_ProjectExec[[emp_no{f}#13455, last_name{f}#13459, salary{f}#13460]]              -- project away _doc
     *             \_FieldExtractExec[emp_no{f}#13455, last_name{f}#13459, salary{f}#1346..] &lt;[],[]&gt; -- local field extraction
     *               \_EsQueryExec[test], indexMode[standard], query[][_doc{f}#13482], limit[10],
     *               sort[[FieldSort[field=last_name{f}#13459, direction=ASC, nulls=LAST]]] estimatedRowSize[74]
     */
    public void testExtractorForField() {
        var plan = physicalPlan("""
            from test
            | sort last_name
            | limit 10
            | where round(emp_no) > 10
            | eval c = first_name
            | stats x = sum(salary)
            """);

        var optimized = optimizedPlan(plan);
        var limit = as(optimized, LimitExec.class);
        var agg = as(limit.child(), AggregateExec.class);
        assertThat(agg.estimatedRowSize(), equalTo(Long.BYTES));

        var filter = as(agg.child(), FilterExec.class);
        var topN = as(filter.child(), TopNExec.class);

        var exchange = asRemoteExchange(topN.child());
        var project = as(exchange.child(), ProjectExec.class);
        var extract = as(project.child(), FieldExtractExec.class);
        assertThat(names(extract.attributesToExtract()), contains("emp_no", "last_name", "salary"));
        var source = source(extract.child());
        assertThat(source.limit(), is(topN.limit()));
        assertThat(source.sorts(), is(fieldSorts(topN.order())));

        assertThat(source.limit(), is(l(10)));
        assertThat(source.sorts().size(), is(1));
        EsQueryExec.Sort order = source.sorts().get(0);
        assertThat(order.direction(), is(Order.OrderDirection.ASC));
        assertThat(name(order.field()), is("last_name"));
        // last name is keyword, salary, emp_no, doc id, segment, forwards and backwards doc id maps are all ints
        int estimatedSize = KEYWORD_EST + Integer.BYTES * 6;
        assertThat(source.estimatedRowSize(), equalTo(estimatedSize));
    }

    /**
     * Expected
     * EvalExec[[emp_no{f}#7 + 1[INTEGER] AS e, emp_no{f}#7 + 1[INTEGER] AS emp_no]]
     * \_LimitExec[10000[INTEGER]]
     *   \_ExchangeExec[[],false]
     *     \_ProjectExec[[_meta_field{f}#13, emp_no{f}#7, first_name{f}#8, gender{f}#9, job{f}#14, job.raw{f}#15, languages{f}#10, last
     * _name{f}#11, salary{f}#12]]
     *       \_FieldExtractExec[_meta_field{f}#13, emp_no{f}#7, first_name{f}#8, ge..]
     *         \_EsQueryExec[test], query[][_doc{f}#16], limit[10000], sort[] estimatedRowSize[324]
     */
    public void testExtractorMultiEvalWithDifferentNames() {
        var plan = physicalPlan("""
            from test
            | eval e = emp_no + 1
            | eval emp_no = emp_no + 1
            """);

        var optimized = optimizedPlan(plan);

        var eval = as(optimized, EvalExec.class);
        var topLimit = as(eval.child(), LimitExec.class);
        var exchange = asRemoteExchange(topLimit.child());
        var project = as(exchange.child(), ProjectExec.class);
        var extract = as(project.child(), FieldExtractExec.class);
        assertThat(
            names(extract.attributesToExtract()),
            containsInAnyOrder(
                "_meta_field",
                "emp_no",
                "first_name",
                "gender",
                "hire_date",
                "job",
                "job.raw",
                "languages",
                "last_name",
                "long_noidx",
                "salary"
            )
        );
    }

    /**
     * Expected
     * EvalExec[[emp_no{f}#7 + 1[INTEGER] AS emp_no, emp_no{r}#3 + 1[INTEGER] AS emp_no]]
     * \_LimitExec[10000[INTEGER]]
     *   \_ExchangeExec[[],false]
     *     \_ProjectExec[[_meta_field{f}#13, emp_no{f}#7, first_name{f}#8, gender{f}#9, job{f}#14, job.raw{f}#15, languages{f}#10, last
     * _name{f}#11, salary{f}#12]]
     *       \_FieldExtractExec[_meta_field{f}#13, emp_no{f}#7, first_name{f}#8, ge..]
     *         \_EsQueryExec[test], query[][_doc{f}#16], limit[10000], sort[] estimatedRowSize[324]
     */
    public void testExtractorMultiEvalWithSameName() {
        var plan = physicalPlan("""
            from test
            | eval emp_no = emp_no + 1
            | eval emp_no = emp_no + 1
            """);

        var optimized = optimizedPlan(plan);

        var eval = as(optimized, EvalExec.class);
        var topLimit = as(eval.child(), LimitExec.class);
        var exchange = asRemoteExchange(topLimit.child());
        var project = as(exchange.child(), ProjectExec.class);
        var extract = as(project.child(), FieldExtractExec.class);
        assertThat(
            names(extract.attributesToExtract()),
            containsInAnyOrder(
                "_meta_field",
                "emp_no",
                "first_name",
                "gender",
                "hire_date",
                "job",
                "job.raw",
                "languages",
                "last_name",
                "long_noidx",
                "salary"
            )
        );
    }

    public void testExtractorsOverridingFields() {
        var plan = physicalPlan("""
            from test
            | stats emp_no = sum(emp_no)
            """);

        var optimized = optimizedPlan(plan);
        var limit = as(optimized, LimitExec.class);
        var node = as(limit.child(), AggregateExec.class);
        var exchange = asRemoteExchange(node.child());
        var aggregate = as(exchange.child(), AggregateExec.class);

        var extract = as(aggregate.child(), FieldExtractExec.class);
        assertThat(names(extract.attributesToExtract()), contains("emp_no"));
    }

    /**
     * LimitExec[1000[INTEGER],58]
     * \_AggregateExec[[first_name{f}#3520],[SUM(salary{f}#3524,true[BOOLEAN]) AS x#3518, first_name{f}#3520],FINAL,[first_name{f}#3520,
     *  $$x$sum{r}#3530, $$x$seen{r}#3531],58]
     *   \_ExchangeExec[[first_name{f}#3520, $$x$sum{r}#3530, $$x$seen{r}#3531],true]
     *     \_AggregateExec[[first_name{f}#3520],[SUM(salary{f}#3524,true[BOOLEAN]) AS x#3518, first_name{f}#3520],INITIAL,[first_name{f}#352
     * 0, $$x$sum{r}#3546, $$x$seen{r}#3547],58]
     *       \_FieldExtractExec[first_name{f}#3520, salary{f}#3524]
     *         \_EsQueryExec[test], indexMode[standard], query[][_doc{f}#3548], limit[], sort[] estimatedRowSize[58]
     */
    public void testDoExtractGroupingFields() {
        var plan = physicalPlan("""
            from test
            | stats x = sum(salary) by first_name
            """);

        var optimized = optimizedPlan(plan);
        var limit = as(optimized, LimitExec.class);
        var aggregate = as(limit.child(), AggregateExec.class);
        assertThat(aggregate.estimatedRowSize(), equalTo(Long.BYTES + KEYWORD_EST));
        assertThat(aggregate.groupings(), hasSize(1));

        var exchange = asRemoteExchange(aggregate.child());
        aggregate = as(exchange.child(), AggregateExec.class);
        assertThat(aggregate.estimatedRowSize(), equalTo(Long.BYTES + KEYWORD_EST));
        assertThat(aggregate.groupings(), hasSize(1));

        var extract = as(aggregate.child(), FieldExtractExec.class);
        assertThat(names(extract.attributesToExtract()), equalTo(List.of("first_name", "salary")));

        var source = source(extract.child());
        // doc id and salary are ints. salary isn't extracted.
        // TODO salary kind of is extracted. At least sometimes it is. should it count?
        assertThat(source.estimatedRowSize(), equalTo(Integer.BYTES * 2 + 50));
    }

    public void testExtractGroupingFieldsIfAggd() {
        var plan = physicalPlan("""
            from test
            | stats x = count(first_name) by first_name
            """);

        var optimized = optimizedPlan(plan);
        var limit = as(optimized, LimitExec.class);
        var aggregate = as(limit.child(), AggregateExec.class);
        assertThat(aggregate.groupings(), hasSize(1));
        assertThat(aggregate.estimatedRowSize(), equalTo(Long.BYTES + KEYWORD_EST));

        var exchange = asRemoteExchange(aggregate.child());
        aggregate = as(exchange.child(), AggregateExec.class);
        assertThat(aggregate.groupings(), hasSize(1));
        assertThat(aggregate.estimatedRowSize(), equalTo(Long.BYTES + KEYWORD_EST));

        var extract = as(aggregate.child(), FieldExtractExec.class);
        assertThat(names(extract.attributesToExtract()), equalTo(List.of("first_name")));

        var source = source(extract.child());
        assertThat(source.estimatedRowSize(), equalTo(Integer.BYTES + KEYWORD_EST));
    }

    public void testExtractGroupingFieldsIfAggdWithEval() {
        var plan = physicalPlan("""
            from test
            | eval g = first_name
            | stats x = count(first_name) by first_name
            """);

        var optimized = optimizedPlan(plan);
        var limit = as(optimized, LimitExec.class);
        var aggregate = as(limit.child(), AggregateExec.class);
        assertThat(aggregate.groupings(), hasSize(1));
        assertThat(aggregate.estimatedRowSize(), equalTo(Long.BYTES + KEYWORD_EST));

        var exchange = asRemoteExchange(aggregate.child());
        aggregate = as(exchange.child(), AggregateExec.class);
        assertThat(aggregate.groupings(), hasSize(1));
        assertThat(aggregate.estimatedRowSize(), equalTo(Long.BYTES + KEYWORD_EST));

        var extract = as(aggregate.child(), FieldExtractExec.class);
        assertThat(names(extract.attributesToExtract()), equalTo(List.of("first_name")));

        var source = source(extract.child());
        assertThat(source.estimatedRowSize(), equalTo(Integer.BYTES + KEYWORD_EST));
    }

    /**
     * Expects
     * EvalExec[[agg_emp{r}#4 + 7[INTEGER] AS x]]
     * \_LimitExec[1000[INTEGER]]
     *   \_AggregateExec[[],[SUM(emp_no{f}#8) AS agg_emp],FINAL,16]
     *     \_ExchangeExec[[sum{r}#18, seen{r}#19],true]
     *       \_AggregateExec[[],[SUM(emp_no{f}#8) AS agg_emp],PARTIAL,8]
     *         \_FieldExtractExec[emp_no{f}#8]
     *           \_EsQueryExec[test], query[{"exists":{"field":"emp_no","boost":1.0}}][_doc{f}#34], limit[], sort[] estimatedRowSize[8]
     */
    public void testQueryWithAggregation() {
        var plan = physicalPlan("""
            from test
            | stats sum(emp_no)
            """);

        var optimized = optimizedPlan(plan);
        var limit = as(optimized, LimitExec.class);
        var node = as(limit.child(), AggregateExec.class);
        var exchange = asRemoteExchange(node.child());
        var aggregate = as(exchange.child(), AggregateExec.class);
        assertThat(aggregate.estimatedRowSize(), equalTo(Long.BYTES));

        var extract = as(aggregate.child(), FieldExtractExec.class);
        assertThat(names(extract.attributesToExtract()), contains("emp_no"));
        assertThat(aggregate.estimatedRowSize(), equalTo(Long.BYTES));

        var query = source(extract.child());
        assertThat(query.estimatedRowSize(), equalTo(Integer.BYTES * 2 /* for doc id, emp_no*/));
        assertThat(query.query(), is(unscore(existsQuery("emp_no"))));
    }

    /**
     * Expects
     * EvalExec[[agg_emp{r}#4 + 7[INTEGER] AS x]]
     * \_LimitExec[1000[INTEGER]]
     *   \_AggregateExec[[],[SUM(emp_no{f}#8) AS agg_emp],FINAL,16]
     *     \_ExchangeExec[[sum{r}#18, seen{r}#19],true]
     *       \_AggregateExec[[],[SUM(emp_no{f}#8) AS agg_emp],PARTIAL,8]
     *         \_FieldExtractExec[emp_no{f}#8]
     *           \_EsQueryExec[test], query[{"exists":{"field":"emp_no","boost":1.0}}][_doc{f}#34], limit[], sort[] estimatedRowSize[8]
     */
    public void testQueryWithAggAfterEval() {
        var plan = physicalPlan("""
            from test
            | stats agg_emp = sum(emp_no)
            | eval x = agg_emp + 7
            """);

        var optimized = optimizedPlan(plan);
        var eval = as(optimized, EvalExec.class);
        var topLimit = as(eval.child(), LimitExec.class);
        var agg = as(topLimit.child(), AggregateExec.class);
        // sum and x are longs
        assertThat(agg.estimatedRowSize(), equalTo(Long.BYTES * 2));
        var exchange = asRemoteExchange(agg.child());
        var aggregate = as(exchange.child(), AggregateExec.class);
        // sum is long, x isn't calculated until the agg above
        assertThat(aggregate.estimatedRowSize(), equalTo(Long.BYTES));
        var extract = as(aggregate.child(), FieldExtractExec.class);
        assertThat(names(extract.attributesToExtract()), contains("emp_no"));

        var query = source(extract.child());
        assertThat(query.estimatedRowSize(), equalTo(Integer.BYTES * 2 /* for doc id, emp_no*/));
        assertThat(query.query(), is(unscore(existsQuery("emp_no"))));
    }

    public void testQueryForStatWithMultiAgg() {
        var plan = physicalPlan("""
            from test
            | stats agg_1 = sum(emp_no), agg_2 = min(salary)
            """);

        var stats = statsWithIndexedFields("emp_no", "salary");
        var optimized = optimizedPlan(plan, stats);
        var topLimit = as(optimized, LimitExec.class);
        var agg = as(topLimit.child(), AggregateExec.class);
        var exchange = asRemoteExchange(agg.child());
        var aggregate = as(exchange.child(), AggregateExec.class);
        // sum is long, x isn't calculated until the agg above
        var extract = as(aggregate.child(), FieldExtractExec.class);
        assertThat(names(extract.attributesToExtract()), contains("emp_no", "salary"));

        var query = source(extract.child());
        assertThat(query.estimatedRowSize(), equalTo(Integer.BYTES * 3 /* for doc id, emp_no, salary*/));
        assertThat(query.query(), is(boolQuery().should(unscore(existsQuery("emp_no"))).should(unscore(existsQuery("salary")))));
    }

    /**
     * This used to not allow pushing the sort down to the source, but now it does, since the eval is not used for the sort
     * <code>
     * TopNExec[[Order[emp_no{f}#6,ASC,LAST]],1[INTEGER],0]
     * \_ExchangeExec[[_meta_field{f}#12, emp_no{f}#6, first_name{f}#7, gender{f}#8, job{f}#13, job.raw{f}#14, ..],false]
     *   \_ProjectExec[[_meta_field{f}#12, emp_no{f}#6, first_name{f}#7, gender{f}#8, job{f}#13, job.raw{f}#14, ..]]
     *     \_FieldExtractExec[_meta_field{f}#12, emp_no{f}#6, first_name{f}#7, ge..][]
     *       \_EvalExec[[null[INTEGER] AS nullsum]]
     *         \_EsQueryExec[test], indexMode[standard], query[][_doc{f}#27], limit[1], sort[[
     *           FieldSort[field=emp_no{f}#6, direction=ASC, nulls=LAST]
     *         ]] estimatedRowSize[340]
     * </code>
     */
    public void testQueryWithNull() {
        var plan = physicalPlan("""
            from test
            | eval nullsum = emp_no + null
            | sort emp_no
            | limit 1
            """);

        var optimized = optimizedPlan(plan);
        var topN = as(optimized, TopNExec.class);
        // all fields + nullsum are loaded in the final TopN
        assertThat(topN.estimatedRowSize(), equalTo(allFieldRowSize + Integer.BYTES));

        var exchange = asRemoteExchange(topN.child());
        var project = as(exchange.child(), ProjectExec.class);
        var extract = as(project.child(), FieldExtractExec.class);
        var eval = as(extract.child(), EvalExec.class);
        var source = source(eval.child());
        // All fields loaded
        assertThat(source.estimatedRowSize(), equalTo(allFieldRowSize + 3 * Integer.BYTES + 2 * Integer.BYTES));
    }

    public void testPushAndInequalitiesFilter() {
        var plan = physicalPlan("""
            from test
            | where emp_no + 1 > 0
            | where salary < 10
            """);

        var optimized = optimizedPlan(plan);
        var topLimit = as(optimized, LimitExec.class);
        var exchange = asRemoteExchange(topLimit.child());
        var project = as(exchange.child(), ProjectExec.class);
        var fieldExtract = as(project.child(), FieldExtractExec.class);
        var source = source(fieldExtract.child());
        assertThat(source.estimatedRowSize(), equalTo(allFieldRowSize + Integer.BYTES));

        var bq = as(source.query(), BoolQueryBuilder.class);
        assertThat(bq.must(), hasSize(2));
        var first = as(sv(bq.must().get(0), "emp_no"), RangeQueryBuilder.class);
        assertThat(first.fieldName().toString(), equalTo("emp_no"));
        assertThat(first.from(), equalTo(-1));
        assertThat(first.includeLower(), equalTo(false));
        assertThat(first.to(), nullValue());
        var second = as(sv(bq.must().get(1), "salary"), RangeQueryBuilder.class);
        assertThat(second.fieldName().toString(), equalTo("salary"));
        assertThat(second.from(), nullValue());
        assertThat(second.to(), equalTo(10));
        assertThat(second.includeUpper(), equalTo(false));
    }

    public void testOnlyPushTranslatableConditionsInFilter() {
        var plan = physicalPlan("""
            from test
            | where round(emp_no) + 1 > 0
            | where salary < 10
            """);

        var optimized = optimizedPlan(plan);
        var topLimit = as(optimized, LimitExec.class);
        var exchange = asRemoteExchange(topLimit.child());
        var project = as(exchange.child(), ProjectExec.class);
        var extractRest = as(project.child(), FieldExtractExec.class);
        var limit = as(extractRest.child(), LimitExec.class);
        var filter = as(limit.child(), FilterExec.class);
        var extract = as(filter.child(), FieldExtractExec.class);
        var source = source(extract.child());
        assertThat(source.estimatedRowSize(), equalTo(allFieldRowSize + Integer.BYTES));

        var gt = as(filter.condition(), GreaterThan.class);
        as(gt.left(), Round.class);

        var rq = as(sv(source.query(), "salary"), RangeQueryBuilder.class);
        assertThat(rq.fieldName(), equalTo("salary"));
        assertThat(rq.to(), equalTo(10));
        assertThat(rq.includeLower(), equalTo(false));
        assertThat(rq.from(), nullValue());
    }

    public void testNoPushDownNonFoldableInComparisonFilter() {
        var plan = physicalPlan("""
            from test
            | where emp_no > salary
            """);

        var optimized = optimizedPlan(plan);
        var topLimit = as(optimized, LimitExec.class);
        var exchange = asRemoteExchange(topLimit.child());
        var project = as(exchange.child(), ProjectExec.class);
        var extractRest = as(project.child(), FieldExtractExec.class);
        var limit = as(extractRest.child(), LimitExec.class);
        var filter = as(limit.child(), FilterExec.class);
        var extract = as(filter.child(), FieldExtractExec.class);
        var source = source(extract.child());
        assertThat(source.estimatedRowSize(), equalTo(allFieldRowSize + Integer.BYTES));

        assertThat(names(filter.condition().collect(FieldAttribute.class::isInstance)), contains("emp_no", "salary"));
        assertThat(names(extract.attributesToExtract()), contains("emp_no", "salary"));
        assertNull(source.query());
    }

    public void testNoPushDownNonFieldAttributeInComparisonFilter() {
        var plan = physicalPlan("""
            from test
            | where round(emp_no) > 0
            """);

        var optimized = optimizedPlan(plan);
        var topLimit = as(optimized, LimitExec.class);
        var exchange = asRemoteExchange(topLimit.child());
        var project = as(exchange.child(), ProjectExec.class);
        var extractRest = as(project.child(), FieldExtractExec.class);
        var limit = as(extractRest.child(), LimitExec.class);
        var filter = as(limit.child(), FilterExec.class);
        var extract = as(filter.child(), FieldExtractExec.class);
        var source = source(extract.child());
        assertThat(source.estimatedRowSize(), equalTo(allFieldRowSize + Integer.BYTES));

        var gt = as(filter.condition(), GreaterThan.class);
        as(gt.left(), Round.class);
        assertNull(source.query());
    }

    public void testPushBinaryLogicFilters() {
        var plan = physicalPlan("""
            from test
            | where emp_no + 1 > 0 or salary < 10
            """);

        var optimized = optimizedPlan(plan);
        var topLimit = as(optimized, LimitExec.class);
        var exchange = asRemoteExchange(topLimit.child());
        var project = as(exchange.child(), ProjectExec.class);
        var fieldExtract = as(project.child(), FieldExtractExec.class);
        var source = source(fieldExtract.child());
        assertThat(source.estimatedRowSize(), equalTo(allFieldRowSize + Integer.BYTES));

        BoolQueryBuilder bq = as(source.query(), BoolQueryBuilder.class);
        assertThat(bq.should(), hasSize(2));
        var rq = as(sv(bq.should().get(0), "emp_no"), RangeQueryBuilder.class);
        assertThat(rq.fieldName(), equalTo("emp_no"));
        assertThat(rq.from(), equalTo(-1));
        assertThat(rq.includeLower(), equalTo(false));
        assertThat(rq.to(), nullValue());
        rq = as(sv(bq.should().get(1), "salary"), RangeQueryBuilder.class);
        assertThat(rq.fieldName(), equalTo("salary"));
        assertThat(rq.from(), nullValue());
        assertThat(rq.to(), equalTo(10));
        assertThat(rq.includeUpper(), equalTo(false));
    }

    public void testPushMultipleBinaryLogicFilters() {
        var plan = physicalPlan("""
            from test
            | where emp_no + 1 > 0 or salary < 10
            | where salary <= 10000 or salary >= 50000
            """);

        var optimized = optimizedPlan(plan);
        var topLimit = as(optimized, LimitExec.class);
        var exchange = asRemoteExchange(topLimit.child());
        var project = as(exchange.child(), ProjectExec.class);
        var fieldExtract = as(project.child(), FieldExtractExec.class);
        var source = source(fieldExtract.child());
        assertThat(source.estimatedRowSize(), equalTo(allFieldRowSize + Integer.BYTES));

        var top = as(source.query(), BoolQueryBuilder.class);
        assertThat(top.must(), hasSize(2));

        var first = as(top.must().get(0), BoolQueryBuilder.class);
        var rq = as(sv(first.should().get(0), "emp_no"), RangeQueryBuilder.class);
        assertThat(rq.fieldName(), equalTo("emp_no"));
        assertThat(rq.from(), equalTo(-1));
        assertThat(rq.includeLower(), equalTo(false));
        assertThat(rq.to(), nullValue());
        rq = as(sv(first.should().get(1), "salary"), RangeQueryBuilder.class);
        assertThat(rq.fieldName(), equalTo("salary"));
        assertThat(rq.from(), nullValue());
        assertThat(rq.to(), equalTo(10));
        assertThat(rq.includeUpper(), equalTo(false));

        var second = as(top.must().get(1), BoolQueryBuilder.class);
        rq = as(sv(second.should().get(0), "salary"), RangeQueryBuilder.class);
        assertThat(rq.fieldName(), equalTo("salary"));
        assertThat(rq.from(), nullValue());
        assertThat(rq.to(), equalTo(10000));
        assertThat(rq.includeUpper(), equalTo(true));
        rq = as(sv(second.should().get(1), "salary"), RangeQueryBuilder.class);
        assertThat(rq.fieldName(), equalTo("salary"));
        assertThat(rq.from(), equalTo(50000));
        assertThat(rq.includeLower(), equalTo(true));
        assertThat(rq.to(), nullValue());
    }

    /**
     * Expects
     *
     * LimitExec[1000[INTEGER]]
     * \_ExchangeExec[[_meta_field{f}#11, emp_no{f}#5, first_name{f}#6, gender{f}#7,
     *    hire_date{f}#12, job{f}#13, job.raw{f}#14, languages{f}#8, last_name{f}#9,
     *    long_noidx{f}#15, salary{f}#10],false]
     *   \_ProjectExec[[_meta_field{f}#11, emp_no{f}#5, first_name{f}#6, gender{f}#7,
     *      hire_date{f}#12, job{f}#13, job.raw{f}#14, languages{f}#8, last_name{f}#9,
     *      long_noidx{f}#15, salary{f}#10]]
     *     \_FieldExtractExec[_meta_field{f}#11, emp_no{f}#5, first_name{f}#6, ge..]
     *       \_EsQueryExec[test], indexMode[standard], query[
     *         {"bool":{"must":[
     *           {"bool":{"should":[
     *             {"esql_single_value":{"field":"first_name","next":
     *               {"wildcard":{"first_name":{"wildcard":"\\*Firs*","boost":1.0}}}
     *               "source":"starts_with(first_name, \"*Firs\")@2:9"}},
     *             {"esql_single_value":{"field":"first_name","next":
     *               {"wildcard":{"first_name":{"wildcard":"*irst\\*","boost":1.0}}},
     *               "source":"ends_with(first_name, \"irst*\")@2:45"}}],"boost":1.0}},
     *             {"esql_single_value":{"field":"last_name","next":
     *               {"wildcard":{"last_name":{"wildcard":"*ast","boost":1.0}}},
     *               "source":"ends_with(last_name, \"ast\")@3:9"}}
     *           ],"boost":1.0}}
     *       ][_doc{f}#27], limit[1000], sort[] estimatedRowSize[332]
     */
    public void testPushMultipleFunctions() {
        var plan = physicalPlan("""
            from test
            | where starts_with(first_name, "*Firs") or ends_with(first_name, "irst*")
            | where ends_with(last_name, "ast")
            """);

        var optimized = optimizedPlan(plan);
        var topLimit = as(optimized, LimitExec.class);
        var exchange = asRemoteExchange(topLimit.child());
        var project = as(exchange.child(), ProjectExec.class);
        var fieldExtract = as(project.child(), FieldExtractExec.class);
        var source = source(fieldExtract.child());
        assertThat(source.estimatedRowSize(), equalTo(allFieldRowSize + Integer.BYTES));

        var andBool = as(source.query(), BoolQueryBuilder.class);
        assertThat(andBool.must(), hasSize(2));
        assertThat(andBool.should(), hasSize(0));

        var orBool = as(andBool.must().get(0), BoolQueryBuilder.class);
        assertThat(orBool.should(), hasSize(2));
        assertThat(orBool.must(), hasSize(0));

        var orStartsWith = as(sv(orBool.should().get(0), "first_name"), WildcardQueryBuilder.class);
        assertThat(orStartsWith.fieldName(), equalTo("first_name"));
        assertThat(orStartsWith.caseInsensitive(), equalTo(false));
        assertThat(orStartsWith.value(), equalTo("\\*Firs*"));

        var orEndsWith = as(sv(orBool.should().get(1), "first_name"), WildcardQueryBuilder.class);
        assertThat(orEndsWith.fieldName(), equalTo("first_name"));
        assertThat(orEndsWith.caseInsensitive(), equalTo(false));
        assertThat(orEndsWith.value(), equalTo("*irst\\*"));

        var andEndsWith = as(sv(andBool.must().get(1), "last_name"), WildcardQueryBuilder.class);
        assertThat(andEndsWith.fieldName(), equalTo("last_name"));
        assertThat(andEndsWith.caseInsensitive(), equalTo(false));
        assertThat(andEndsWith.value(), equalTo("*ast"));
    }

    public void testLimit() {
        var optimized = optimizedPlan(physicalPlan("""
            from test
            | limit 10
            """));

        var topLimit = as(optimized, LimitExec.class);
        var exchange = asRemoteExchange(topLimit.child());
        var project = as(exchange.child(), ProjectExec.class);
        var fieldExtract = as(project.child(), FieldExtractExec.class);
        var source = source(fieldExtract.child());
        assertThat(source.estimatedRowSize(), equalTo(allFieldRowSize + Integer.BYTES));
        assertThat(source.limit().fold(FoldContext.small()), is(10));
    }

    /**
     * TopNExec[[Order[nullsum{r}#3,ASC,LAST]],1[INTEGER]]
     * \_ExchangeExec[]
     *   \_ProjectExec[[_meta_field{f}#11, emp_no{f}#5, first_name{f}#6, !gender, languages{f}#8, last_name{f}#9, salary{f}#10, nulls
     * um{r}#3]]
     *     \_FieldExtractExec[_meta_field{f}#11, emp_no{f}#5, first_name{f}#6, !g..]
     *       \_TopNExec[[Order[nullsum{r}#3,ASC,LAST]],1[INTEGER]]
     *         \_EvalExec[[null[INTEGER] AS nullsum]]
     *           \_EsQueryExec[test], query[][_doc{f}#12], limit[], sort[]
     */
    public void testExtractorForEvalWithoutProject() throws Exception {
        var optimized = optimizedPlan(physicalPlan("""
            from test
            | eval nullsum = emp_no + null
            | sort nullsum
            | limit 1
            """));
        var topN = as(optimized, TopNExec.class);
        var exchange = asRemoteExchange(topN.child());
        var project = as(exchange.child(), ProjectExec.class);
        var extract = as(project.child(), FieldExtractExec.class);
        var topNLocal = as(extract.child(), TopNExec.class);
        // all fields plus nullsum and shards, segments, docs and two extra ints for forwards and backwards map
        assertThat(topNLocal.estimatedRowSize(), equalTo(allFieldRowSize + Integer.BYTES + Integer.BYTES * 2 + Integer.BYTES * 3));

        var eval = as(topNLocal.child(), EvalExec.class);
        var source = source(eval.child());
        // nullsum and doc id are ints. we don't actually load emp_no here because we know we don't need it.
        assertThat(source.estimatedRowSize(), equalTo(Integer.BYTES * 2));
    }

    public void testProjectAfterTopN() throws Exception {
        var optimized = optimizedPlan(physicalPlan("""
            from test
            | sort emp_no
            | keep first_name
            | limit 2
            """));
        var topProject = as(optimized, ProjectExec.class);
        assertEquals(1, topProject.projections().size());
        assertEquals("first_name", topProject.projections().get(0).name());
        var topN = as(topProject.child(), TopNExec.class);
        var exchange = asRemoteExchange(topN.child());
        var project = as(exchange.child(), ProjectExec.class);
        List<String> projectionNames = project.projections().stream().map(NamedExpression::name).collect(Collectors.toList());
        assertTrue(projectionNames.containsAll(List.of("first_name", "emp_no")));
        var extract = as(project.child(), FieldExtractExec.class);
        var source = source(extract.child());
        assertThat(source.limit(), is(topN.limit()));
        assertThat(source.sorts(), is(fieldSorts(topN.order())));
        // an int for doc id, an int for segment id, two ints for doc id map, and int for emp_no.
        assertThat(source.estimatedRowSize(), equalTo(Integer.BYTES * 5 + KEYWORD_EST));
    }

    /**
     * Expected
     *
     * EvalExec[[emp_no{f}#248 * 10[INTEGER] AS emp_no_10]]
     * \_LimitExec[10[INTEGER]]
     *   \_ExchangeExec[]
     *     \_ProjectExec[[_meta_field{f}#247, emp_no{f}#248, first_name{f}#249, languages{f}#250, last_name{f}#251, salary{f}#252]]
     *       \_FieldExtractExec[_meta_field{f}#247, emp_no{f}#248, first_name{f}#24..]
     *         \_EsQueryExec[test], query[][_doc{f}#253], limit[10], sort[]
     */
    public void testPushLimitToSource() {
        var optimized = optimizedPlan(physicalPlan("""
            from test
            | eval emp_no_10 = emp_no * 10
            | limit 10
            """));

        var eval = as(optimized, EvalExec.class);
        var topLimit = as(eval.child(), LimitExec.class);
        var exchange = asRemoteExchange(topLimit.child());
        var project = as(exchange.child(), ProjectExec.class);
        var extract = as(project.child(), FieldExtractExec.class);
        var leaves = extract.collectLeaves();
        assertEquals(1, leaves.size());
        var source = as(leaves.get(0), EsQueryExec.class);
        assertThat(source.limit().fold(FoldContext.small()), is(10));
        // extra ints for doc id and emp_no_10
        assertThat(source.estimatedRowSize(), equalTo(allFieldRowSize + Integer.BYTES * 2));
    }

    /**
     * Expected
     * EvalExec[[emp_no{f}#5 * 10[INTEGER] AS emp_no_10]]
     * \_LimitExec[10[INTEGER]]
     *   \_ExchangeExec[]
     *     \_ProjectExec[[_meta_field{f}#11, emp_no{f}#5, first_name{f}#6, !gender, languages{f}#8, last_name{f}#9, salary{f}#10]]
     *       \_FieldExtractExec[_meta_field{f}#11, emp_no{f}#5, first_name{f}#6, !g..]
     *         \_EsQueryExec[test], query[{"range":{"emp_no":{"gt":0,"boost":1.0}}}][_doc{f}#12], limit[10], sort[]
     */
    public void testPushLimitAndFilterToSource() {
        var optimized = optimizedPlan(physicalPlan("""
            from test
            | eval emp_no_10 = emp_no * 10
            | where emp_no > 0
            | limit 10
            """));

        var eval = as(optimized, EvalExec.class);
        var topLimit = as(eval.child(), LimitExec.class);
        var exchange = asRemoteExchange(topLimit.child());
        var project = as(exchange.child(), ProjectExec.class);
        var extract = as(project.child(), FieldExtractExec.class);

        assertThat(
            names(extract.attributesToExtract()),
            contains(
                "_meta_field",
                "emp_no",
                "first_name",
                "gender",
                "hire_date",
                "job",
                "job.raw",
                "languages",
                "last_name",
                "long_noidx",
                "salary"
            )
        );

        var source = source(extract.child());
        assertThat(source.estimatedRowSize(), equalTo(allFieldRowSize + Integer.BYTES * 2));
        assertThat(source.limit().fold(FoldContext.small()), is(10));
        var rq = as(sv(source.query(), "emp_no"), RangeQueryBuilder.class);
        assertThat(rq.fieldName(), equalTo("emp_no"));
        assertThat(rq.from(), equalTo(0));
        assertThat(rq.includeLower(), equalTo(false));
        assertThat(rq.to(), nullValue());
    }

    /**
     * Expected
     * TopNExec[[Order[emp_no{f}#2,ASC,LAST]],1[INTEGER]]
     * \_LimitExec[1[INTEGER]]
     *   \_ExchangeExec[]
     *     \_ProjectExec[[_meta_field{f}#8, emp_no{f}#2, first_name{f}#3, !gender, languages{f}#5, last_name{f}#6, salary{f}#7]]
     *       \_FieldExtractExec[_meta_field{f}#8, emp_no{f}#2, first_name{f}#3, !ge..]
     *         \_EsQueryExec[test], query[][_doc{f}#9], limit[1], sort[]
     */
    public void testQueryWithLimitSort() throws Exception {
        var optimized = optimizedPlan(physicalPlan("""
            from test
            | limit 1
            | sort emp_no
            """));

        var topN = as(optimized, TopNExec.class);
        var limit = as(topN.child(), LimitExec.class);
        var exchange = asRemoteExchange(limit.child());
        var project = as(exchange.child(), ProjectExec.class);
        var extract = as(project.child(), FieldExtractExec.class);
        var source = source(extract.child());
        assertThat(source.estimatedRowSize(), equalTo(allFieldRowSize + Integer.BYTES));
    }

    /**
     * Expected
     * ProjectExec[[emp_no{f}#7, first_name{f}#8 AS x]]
     * \_TopNExec[[Order[emp_no{f}#7,ASC,LAST]],5[INTEGER],0]
     *   \_ExchangeExec[[],false]
     *     \_ProjectExec[[emp_no{f}#7, first_name{f}#8]]
     *       \_FieldExtractExec[emp_no{f}#7, first_name{f}#8]
     *         \_EsQueryExec[test], query[][_doc{f}#28], limit[5], sort[[FieldSort[field=emp_no{f}#7, direction=ASC, nulls=LAST]]]...
     */
    public void testLocalProjectIncludeLocalAlias() throws Exception {
        var optimized = optimizedPlan(physicalPlan("""
            from test
            | sort emp_no
            | eval x = first_name
            | keep emp_no, x
            | limit 5
            """));

        var project = as(optimized, ProjectExec.class);
        var topN = as(project.child(), TopNExec.class);
        var exchange = asRemoteExchange(topN.child());

        project = as(exchange.child(), ProjectExec.class);
        assertThat(names(project.projections()), contains("emp_no", "first_name"));
        var extract = as(project.child(), FieldExtractExec.class);
        var source = as(extract.child(), EsQueryExec.class);
    }

    /**
     * Expected
     * ProjectExec[[languages{f}#10, salary{f}#12, x{r}#6]]
     * \_EvalExec[[languages{f}#10 + 1[INTEGER] AS x]]
     *   \_TopNExec[[Order[salary{f}#12,ASC,LAST]],1[INTEGER]]
     *     \_ExchangeExec[]
     *       \_ProjectExec[[languages{f}#10, salary{f}#12]]
     *         \_FieldExtractExec[languages{f}#10]
     *           \_EsQueryExec[test], query[][_doc{f}#14], limit[1], sort[[salary]]
     */
    public void testDoNotAliasesDefinedAfterTheExchange() throws Exception {
        var optimized = optimizedPlan(physicalPlan("""
            from test
            | sort salary
            | limit 1
            | keep languages, salary
            | eval x = languages + 1
            """));

        var project = as(optimized, ProjectExec.class);
        var eval = as(project.child(), EvalExec.class);
        var topN = as(eval.child(), TopNExec.class);
        var exchange = asRemoteExchange(topN.child());

        project = as(exchange.child(), ProjectExec.class);
        assertThat(names(project.projections()), contains("languages", "salary"));
        var extract = as(project.child(), FieldExtractExec.class);
        assertThat(names(extract.attributesToExtract()), contains("languages", "salary"));
        var source = source(extract.child());
        assertThat(source.limit(), is(topN.limit()));
        assertThat(source.sorts(), is(fieldSorts(topN.order())));

        assertThat(source.limit(), is(l(1)));
        assertThat(source.sorts().size(), is(1));
        EsQueryExec.Sort order = source.sorts().get(0);
        assertThat(order.direction(), is(Order.OrderDirection.ASC));
        assertThat(name(order.field()), is("salary"));
        // ints for doc id, segment id, forwards and backwards mapping, languages, and salary
        assertThat(source.estimatedRowSize(), equalTo(Integer.BYTES * 6));
    }

    /**
     * Expected
     * TopNExec[[Order[emp_no{f}#3,ASC,LAST]],1[INTEGER]]
     * \_FilterExec[emp_no{f}#3 > 10[INTEGER]]
     *   \_LimitExec[1[INTEGER]]
     *     \_ExchangeExec[]
     *       \_ProjectExec[[_meta_field{f}#9, emp_no{f}#3, first_name{f}#4, !gender, languages{f}#6, last_name{f}#7, salary{f}#8]]
     *         \_FieldExtractExec[_meta_field{f}#9, emp_no{f}#3, first_name{f}#4, !ge..]
     *           \_EsQueryExec[test], query[][_doc{f}#10], limit[1], sort[]
     */
    public void testQueryWithLimitWhereSort() throws Exception {
        var optimized = optimizedPlan(physicalPlan("""
            from test
            | limit 1
            | where emp_no > 10
            | sort emp_no
            """));

        var topN = as(optimized, TopNExec.class);
        var filter = as(topN.child(), FilterExec.class);
        var limit = as(filter.child(), LimitExec.class);
        var exchange = asRemoteExchange(limit.child());
        var project = as(exchange.child(), ProjectExec.class);
        var extract = as(project.child(), FieldExtractExec.class);
        var source = source(extract.child());
        assertThat(source.limit(), is(topN.limit()));
        assertThat(source.limit(), is(l(1)));
        assertNull(source.sorts());
        assertThat(source.estimatedRowSize(), equalTo(allFieldRowSize + Integer.BYTES));
    }

    /**
     * Expected
     * TopNExec[[Order[x{r}#3,ASC,LAST]],3[INTEGER]]
     * \_EvalExec[[emp_no{f}#5 AS x]]
     *   \_LimitExec[3[INTEGER]]
     *     \_ExchangeExec[]
     *       \_ProjectExec[[_meta_field{f}#11, emp_no{f}#5, first_name{f}#6, !gender, languages{f}#8, last_name{f}#9, salary{f}#10]]
     *         \_FieldExtractExec[_meta_field{f}#11, emp_no{f}#5, first_name{f}#6, !g..]
     *           \_EsQueryExec[test], query[][_doc{f}#12], limit[3], sort[]
     */
    public void testQueryWithLimitWhereEvalSort() throws Exception {
        var optimized = optimizedPlan(physicalPlan("""
            from test
            | limit 3
            | eval x = emp_no
            | sort x
            """));

        var topN = as(optimized, TopNExec.class);
        var eval = as(topN.child(), EvalExec.class);
        var limit = as(eval.child(), LimitExec.class);
        var exchange = asRemoteExchange(limit.child());
        var project = as(exchange.child(), ProjectExec.class);
        var extract = as(project.child(), FieldExtractExec.class);
        var source = source(extract.child());
        // an int for doc id and one for x
        assertThat(source.estimatedRowSize(), equalTo(allFieldRowSize + Integer.BYTES * 2));
    }

    public void testQueryJustWithLimit() throws Exception {
        var optimized = optimizedPlan(physicalPlan("""
            from test
            | limit 3
            """));

        var limit = as(optimized, LimitExec.class);
        var exchange = asRemoteExchange(limit.child());
        var project = as(exchange.child(), ProjectExec.class);
        var extract = as(project.child(), FieldExtractExec.class);
        var source = source(extract.child());
        assertThat(source.estimatedRowSize(), equalTo(allFieldRowSize + Integer.BYTES));
    }

    public void testPushDownDisjunction() {
        var plan = physicalPlan("""
            from test
            | where emp_no == 10010 or emp_no == 10011
            """);

        var optimized = optimizedPlan(plan);
        var topLimit = as(optimized, LimitExec.class);
        var exchange = asRemoteExchange(topLimit.child());
        var project = as(exchange.child(), ProjectExec.class);
        var extractRest = as(project.child(), FieldExtractExec.class);
        var source = source(extractRest.child());
        assertThat(source.estimatedRowSize(), equalTo(allFieldRowSize + Integer.BYTES));

        var tqb = as(sv(source.query(), "emp_no"), TermsQueryBuilder.class);
        assertThat(tqb.fieldName(), is("emp_no"));
        assertThat(tqb.values(), is(List.of(10010, 10011)));
    }

    public void testPushDownDisjunctionAndConjunction() {
        var plan = physicalPlan("""
            from test
            | where first_name == "Bezalel" or first_name == "Suzette"
            | where salary > 50000
            """);

        var optimized = optimizedPlan(plan);
        var topLimit = as(optimized, LimitExec.class);
        var exchange = asRemoteExchange(topLimit.child());
        var project = as(exchange.child(), ProjectExec.class);
        var extractRest = as(project.child(), FieldExtractExec.class);
        var source = source(extractRest.child());
        assertThat(source.estimatedRowSize(), equalTo(allFieldRowSize + Integer.BYTES));

        BoolQueryBuilder query = as(source.query(), BoolQueryBuilder.class);
        assertThat(query.must(), hasSize(2));
        var tq = as(sv(query.must().get(0), "first_name"), TermsQueryBuilder.class);
        assertThat(tq.fieldName(), is("first_name"));
        assertThat(tq.values(), is(List.of("Bezalel", "Suzette")));
        var rqb = as(sv(query.must().get(1), "salary"), RangeQueryBuilder.class);
        assertThat(rqb.fieldName(), is("salary"));
        assertThat(rqb.from(), is(50_000));
        assertThat(rqb.includeLower(), is(false));
        assertThat(rqb.to(), nullValue());
    }

    public void testPushDownIn() {
        var plan = physicalPlan("""
            from test
            | where emp_no in (10020, 10030 + 10)
            """);

        var optimized = optimizedPlan(plan);
        var topLimit = as(optimized, LimitExec.class);
        var exchange = asRemoteExchange(topLimit.child());
        var project = as(exchange.child(), ProjectExec.class);
        var extractRest = as(project.child(), FieldExtractExec.class);
        var source = source(extractRest.child());
        assertThat(source.estimatedRowSize(), equalTo(allFieldRowSize + Integer.BYTES));

        var tqb = as(sv(source.query(), "emp_no"), TermsQueryBuilder.class);
        assertThat(tqb.fieldName(), is("emp_no"));
        assertThat(tqb.values(), is(List.of(10020, 10040)));
    }

    public void testPushDownInAndConjunction() {
        var plan = physicalPlan("""
            from test
            | where last_name in (concat("Sim", "mel"), "Pettey")
            | where salary > 60000
            """);

        var optimized = optimizedPlan(plan);
        var topLimit = as(optimized, LimitExec.class);
        var exchange = asRemoteExchange(topLimit.child());
        var project = as(exchange.child(), ProjectExec.class);
        var extractRest = as(project.child(), FieldExtractExec.class);
        var source = source(extractRest.child());
        assertThat(source.estimatedRowSize(), equalTo(allFieldRowSize + Integer.BYTES));

        BoolQueryBuilder bq = as(source.query(), BoolQueryBuilder.class);
        assertThat(bq.must(), hasSize(2));
        var tqb = as(sv(bq.must().get(0), "last_name"), TermsQueryBuilder.class);
        assertThat(tqb.fieldName(), is("last_name"));
        assertThat(tqb.values(), is(List.of("Simmel", "Pettey")));
        var rqb = as(sv(bq.must().get(1), "salary"), RangeQueryBuilder.class);
        assertThat(rqb.fieldName(), is("salary"));
        assertThat(rqb.from(), is(60_000));
    }

    // `where "Pettey" in (last_name, "Simmel") or last_name == "Parto"` --> `where last_name in ("Pettey", "Parto")`
    // LimitExec[10000[INTEGER]]
    // \_ExchangeExec[]
    // \_ProjectExec[[_meta_field{f}#9, emp_no{f}#3, first_name{f}#4, gender{f}#5, languages{f}#6, last_name{f}#7, salary{f}#8]]
    // \_FieldExtractExec[_meta_field{f}#9, emp_no{f}#3, first_name{f}#4, gen..]
    // \_EsQueryExec[test],
    // query[{"esql_single_value":{"field":"last_name","next":{"terms":{"last_name":["Pettey","Parto"],"boost":1.0}}}}][_doc{f}#10],
    // limit[10000], sort[]
    public void testPushDownRecombinedIn() {
        var plan = physicalPlan("""
            from test
            | where "Pettey" in (last_name, "Simmel") or last_name == "Parto"
            """);

        var optimized = optimizedPlan(plan);
        var topLimit = as(optimized, LimitExec.class);
        var exchange = asRemoteExchange(topLimit.child());
        var project = as(exchange.child(), ProjectExec.class);
        var extractRest = as(project.child(), FieldExtractExec.class);
        var source = source(extractRest.child());

        var tqb = as(sv(source.query(), "last_name"), TermsQueryBuilder.class);
        assertThat(tqb.fieldName(), is("last_name"));
        assertThat(tqb.values(), is(List.of("Pettey", "Parto")));
    }

    /**
     * Expected:
     *  LimitExec[10000[INTEGER]]
     *  \_ExchangeExec[REMOTE_SOURCE]
     *    \_ExchangeExec[REMOTE_SINK]
     *      \_ProjectExec[[_meta_field{f}#9, emp_no{f}#3, first_name{f}#4, !gender, languages{f}#6, last_name{f}#7, salary{f}#8]]
     *        \_FieldExtractExec[_meta_field{f}#9, emp_no{f}#3, first_name{f}#4, !ge..]
     *          \_EsQueryExec[test], query[sv(not(emp_no IN (10010, 10011)))][_doc{f}#10],
     *                                   limit[10000], sort[]
     */
    public void testPushDownNegatedDisjunction() {
        var plan = physicalPlan("""
            from test
            | where not (emp_no == 10010 or emp_no == 10011)
            """);

        var optimized = optimizedPlan(plan);
        var topLimit = as(optimized, LimitExec.class);
        var exchange = asRemoteExchange(topLimit.child());
        var project = as(exchange.child(), ProjectExec.class);
        var extractRest = as(project.child(), FieldExtractExec.class);
        var source = source(extractRest.child());
        assertThat(source.estimatedRowSize(), equalTo(allFieldRowSize + Integer.BYTES));

        var boolQuery = as(sv(source.query(), "emp_no"), BoolQueryBuilder.class);
        assertThat(boolQuery.mustNot(), hasSize(1));
        var termsQuery = as(boolQuery.mustNot().get(0), TermsQueryBuilder.class);
        assertThat(termsQuery.fieldName(), is("emp_no"));
        assertThat(termsQuery.values(), is(List.of(10010, 10011)));
    }

    /**
     * Expected:
     *  LimitExec[10000[INTEGER]]
     *  \_ExchangeExec[REMOTE_SOURCE]
     *    \_ExchangeExec[REMOTE_SINK]
     *      \_ProjectExec[[_meta_field{f}#9, emp_no{f}#3, first_name{f}#4, !gender, languages{f}#6, last_name{f}#7, salary{f}#8]]
     *        \_FieldExtractExec[_meta_field{f}#9, emp_no{f}#3, first_name{f}#4, !ge..]
     *          \_EsQueryExec[test], query[sv(emp_no, not(emp_no == 10010)) OR sv(not(first_name == "Parto"))], limit[10000], sort[]
     */
    public void testPushDownNegatedConjunction() {
        var plan = physicalPlan("""
            from test
            | where not (emp_no == 10010 and first_name == "Parto")
            """);

        var optimized = optimizedPlan(plan);
        var topLimit = as(optimized, LimitExec.class);
        var exchange = asRemoteExchange(topLimit.child());
        var project = as(exchange.child(), ProjectExec.class);
        var extractRest = as(project.child(), FieldExtractExec.class);
        var source = source(extractRest.child());
        assertThat(source.estimatedRowSize(), equalTo(allFieldRowSize + Integer.BYTES));

        var bq = as(source.query(), BoolQueryBuilder.class);
        assertThat(bq.should(), hasSize(2));
        var empNo = as(sv(bq.should().get(0), "emp_no"), BoolQueryBuilder.class);
        assertThat(empNo.mustNot(), hasSize(1));
        var tq = as(empNo.mustNot().get(0), TermQueryBuilder.class);
        assertThat(tq.fieldName(), equalTo("emp_no"));
        assertThat(tq.value(), equalTo(10010));
        var firstName = as(sv(bq.should().get(1), "first_name"), BoolQueryBuilder.class);
        assertThat(firstName.mustNot(), hasSize(1));
        tq = as(firstName.mustNot().get(0), TermQueryBuilder.class);
        assertThat(tq.fieldName(), equalTo("first_name"));
        assertThat(tq.value(), equalTo("Parto"));
    }

    /**
     * Expected:
     *  LimitExec[10000[INTEGER]]
     *  \_ExchangeExec[REMOTE_SOURCE]
     *    \_ExchangeExec[REMOTE_SINK]
     *      \_ProjectExec[[_meta_field{f}#8, emp_no{f}#2, first_name{f}#3, !gender, languages{f}#5, last_name{f}#6, salary{f}#7]]
     *        \_FieldExtractExec[_meta_field{f}#8, emp_no{f}#2, first_name{f}#3, !ge..]
     *          \_EsQueryExec[test], query[{"bool":{"must_not":[{"term":{"emp_no":{"value":10010}}}],"boost":1.0}}][_doc{f}#9],
     *                                     limit[10000], sort[]
     */
    public void testPushDownNegatedEquality() {
        var plan = physicalPlan("""
            from test
            | where not emp_no == 10010
            """);

        var optimized = optimizedPlan(plan);
        var topLimit = as(optimized, LimitExec.class);
        var exchange = asRemoteExchange(topLimit.child());
        var project = as(exchange.child(), ProjectExec.class);
        var extractRest = as(project.child(), FieldExtractExec.class);
        var source = source(extractRest.child());
        assertThat(source.estimatedRowSize(), equalTo(allFieldRowSize + Integer.BYTES));

        var boolQuery = as(sv(source.query(), "emp_no"), BoolQueryBuilder.class);
        assertThat(boolQuery.mustNot(), hasSize(1));
        var termQuery = as(boolQuery.mustNot().get(0), TermQueryBuilder.class);
        assertThat(termQuery.fieldName(), is("emp_no"));
        assertThat(termQuery.value(), is(10010));  // TODO this will match multivalued fields and we don't want that
    }

    /**
     * Expected:
     *  LimitExec[10000[INTEGER]]
     *  \_ExchangeExec[REMOTE_SOURCE]
     *    \_ExchangeExec[REMOTE_SINK]
     *      \_ProjectExec[[_meta_field{f}#9, emp_no{f}#3, first_name{f}#4, !gender, languages{f}#6, last_name{f}#7, salary{f}#8]]
     *        \_FieldExtractExec[_meta_field{f}#9, first_name{f}#4, !gender, last_na..]
     *          \_LimitExec[10000[INTEGER]]
     *            \_FilterExec[NOT(emp_no{f}#3 == languages{f}#6)]
     *              \_FieldExtractExec[emp_no{f}#3, languages{f}#6]
     *                \_EsQueryExec[test], query[][_doc{f}#10], limit[], sort[]
     */
    public void testDontPushDownNegatedEqualityBetweenAttributes() {
        var plan = physicalPlan("""
            from test
            | where not emp_no == languages
            """);

        var optimized = optimizedPlan(plan);
        var topLimit = as(optimized, LimitExec.class);
        var exchange = asRemoteExchange(topLimit.child());
        var project = as(exchange.child(), ProjectExec.class);
        var extractRest = as(project.child(), FieldExtractExec.class);
        var localLimit = as(extractRest.child(), LimitExec.class);
        var filterExec = as(localLimit.child(), FilterExec.class);
        assertThat(filterExec.condition(), instanceOf(Not.class));
        var extractForFilter = as(filterExec.child(), FieldExtractExec.class);
        var source = source(extractForFilter.child());
        assertNull(source.query());
        assertThat(source.estimatedRowSize(), equalTo(allFieldRowSize + Integer.BYTES));
    }

    public void testEvalLike() {
        var plan = physicalPlan("""
            from test
            | eval x = concat(first_name, "--")
            | where x like "%foo%"
            """);

        var optimized = optimizedPlan(plan);
        var topLimit = as(optimized, LimitExec.class);
        var exchange = asRemoteExchange(topLimit.child());
        var project = as(exchange.child(), ProjectExec.class);
        var extractRest = as(project.child(), FieldExtractExec.class);
        var limit = as(extractRest.child(), LimitExec.class);
        var filter = as(limit.child(), FilterExec.class);
        var eval = as(filter.child(), EvalExec.class);
        var fieldExtract = as(eval.child(), FieldExtractExec.class);
        assertEquals(EsQueryExec.class, fieldExtract.child().getClass());
        var source = source(fieldExtract.child());
        assertThat(source.estimatedRowSize(), equalTo(allFieldRowSize + Integer.BYTES + KEYWORD_EST));
    }

    public void testPushDownLike() {
        var plan = physicalPlan("""
            from test
            | where first_name like "*foo*"
            """);

        var optimized = optimizedPlan(plan);
        var topLimit = as(optimized, LimitExec.class);
        var exchange = asRemoteExchange(topLimit.child());
        var project = as(exchange.child(), ProjectExec.class);
        var extractRest = as(project.child(), FieldExtractExec.class);
        var source = source(extractRest.child());
        assertThat(source.estimatedRowSize(), equalTo(allFieldRowSize + Integer.BYTES));

        QueryBuilder query = source.query();
        assertNotNull(query);
        assertEquals(SingleValueQuery.Builder.class, query.getClass());
        assertThat(((SingleValueQuery.Builder) query).next(), instanceOf(WildcardQueryBuilder.class));
        WildcardQueryBuilder wildcard = ((WildcardQueryBuilder) ((SingleValueQuery.Builder) query).next());
        assertEquals("first_name", wildcard.fieldName());
        assertEquals("*foo*", wildcard.value());
    }

    public void testPushDownNotLike() {
        var plan = physicalPlan("""
            from test
            | where not first_name like "%foo%"
            """);

        var optimized = optimizedPlan(plan);
        var topLimit = as(optimized, LimitExec.class);
        var exchange = asRemoteExchange(topLimit.child());
        var project = as(exchange.child(), ProjectExec.class);
        var extractRest = as(project.child(), FieldExtractExec.class);
        var source = source(extractRest.child());
        assertThat(source.estimatedRowSize(), equalTo(allFieldRowSize + Integer.BYTES));

        var boolQuery = as(sv(source.query(), "first_name"), BoolQueryBuilder.class);
        assertThat(boolQuery.mustNot(), hasSize(1));
        var tq = as(boolQuery.mustNot().get(0), TermQueryBuilder.class);
        assertThat(tq.fieldName(), is("first_name"));
        assertThat(tq.value(), is("%foo%"));
    }

    public void testEvalRLike() {
        var plan = physicalPlan("""
            from test
            | eval x = concat(first_name, "--")
            | where x rlike ".*foo.*"
            """);

        var optimized = optimizedPlan(plan);
        var topLimit = as(optimized, LimitExec.class);
        var exchange = asRemoteExchange(topLimit.child());
        var project = as(exchange.child(), ProjectExec.class);
        var extractRest = as(project.child(), FieldExtractExec.class);
        var limit = as(extractRest.child(), LimitExec.class);
        var filter = as(limit.child(), FilterExec.class);
        var eval = as(filter.child(), EvalExec.class);
        var fieldExtract = as(eval.child(), FieldExtractExec.class);
        assertEquals(EsQueryExec.class, fieldExtract.child().getClass());

        var source = source(fieldExtract.child());
        assertThat(source.estimatedRowSize(), equalTo(allFieldRowSize + Integer.BYTES + KEYWORD_EST));
    }

    public void testPushDownRLike() {
        var plan = physicalPlan("""
            from test
            | where first_name rlike ".*foo.*"
            """);

        var optimized = optimizedPlan(plan);
        var topLimit = as(optimized, LimitExec.class);
        var exchange = asRemoteExchange(topLimit.child());
        var project = as(exchange.child(), ProjectExec.class);
        var extractRest = as(project.child(), FieldExtractExec.class);
        var source = source(extractRest.child());
        assertThat(source.estimatedRowSize(), equalTo(allFieldRowSize + Integer.BYTES));

        QueryBuilder query = source.query();
        assertNotNull(query);
        assertEquals(SingleValueQuery.Builder.class, query.getClass());
        assertThat(((SingleValueQuery.Builder) query).next(), instanceOf(RegexpQueryBuilder.class));
        RegexpQueryBuilder wildcard = ((RegexpQueryBuilder) ((SingleValueQuery.Builder) query).next());
        assertEquals("first_name", wildcard.fieldName());
        assertEquals(".*foo.*", wildcard.value());
    }

    /**
     * LimitExec[1000[INTEGER]]
     * \_ExchangeExec[[],false]
     *   \_ProjectExec[[_meta_field{f}#9, emp_no{f}#3, first_name{f}#4, gender{f}#5, job{f}#10, job.raw{f}#11, languages{f}#6, last_n
     * ame{f}#7, long_noidx{f}#12, salary{f}#8]]
     *     \_FieldExtractExec[_meta_field{f}#9, emp_no{f}#3, first_name{f}#4, gen..]
     *       \_EsQueryExec[test], query[{"esql_single_value":{"field":"first_name","next":
     *       {"term":{"first_name":{"value":"foo","case_insensitive":true}}},"source":"first_name =~ \"foo\"@2:9"}}]
     *       [_doc{f}#23], limit[1000], sort[] estimatedRowSize[324]
     */
    @AwaitsFix(bugUrl = "https://github.com/elastic/elasticsearch/issues/103599")
    public void testPushDownEqualsIgnoreCase() {
        var plan = physicalPlan("""
            from test
            | where first_name =~ "foo"
            """);

        var optimized = optimizedPlan(plan);
        var topLimit = as(optimized, LimitExec.class);
        var exchange = asRemoteExchange(topLimit.child());
        var project = as(exchange.child(), ProjectExec.class);
        var extractRest = as(project.child(), FieldExtractExec.class);
        var source = source(extractRest.child());
        assertThat(source.estimatedRowSize(), equalTo(allFieldRowSize + Integer.BYTES));

        QueryBuilder query = source.query();
        assertNotNull(query); // TODO: verify query
    }

    /**
     * LimitExec[1000[INTEGER]]
     * \_ExchangeExec[[],false]
     *   \_ProjectExec[[_meta_field{f}#12, emp_no{f}#6, first_name{f}#7, gender{f}#8, job{f}#13, job.raw{f}#14, languages{f}#9, last_
     * name{f}#10, long_noidx{f}#15, salary{f}#11, x{r}#4]]
     *     \_FieldExtractExec[_meta_field{f}#12, emp_no{f}#6, gender{f}#8, job{f}..]
     *       \_LimitExec[1000[INTEGER]]
     *         \_FilterExec[x{r}#4 =~ [66 6f 6f][KEYWORD]]
     *           \_EvalExec[[CONCAT(first_name{f}#7,[66 6f 6f][KEYWORD]) AS x]]
     *             \_FieldExtractExec[first_name{f}#7]
     *               \_EsQueryExec[test], query[][_doc{f}#27], limit[], sort[] estimatedRowSize[374]
     */
    @AwaitsFix(bugUrl = "https://github.com/elastic/elasticsearch/issues/103599")
    public void testNoPushDownEvalEqualsIgnoreCase() {
        var plan = physicalPlan("""
            from test
            | eval x = concat(first_name, "foo")
            | where x =~ "foo"
            """);

        var optimized = optimizedPlan(plan);
        var topLimit = as(optimized, LimitExec.class);
        var exchange = asRemoteExchange(topLimit.child());
        var project = as(exchange.child(), ProjectExec.class);
        var extractRest = as(project.child(), FieldExtractExec.class);
        var limit = as(extractRest.child(), LimitExec.class);
        var filter = as(limit.child(), FilterExec.class);
        var eval = as(filter.child(), EvalExec.class);
        var extract = as(eval.child(), FieldExtractExec.class);
        var source = source(extract.child());

        QueryBuilder query = source.query();
        assertNull(query); // TODO: verify query
    }

    public void testPushDownEqualsToUpper() {
        doTestPushDownChangeCase("""
            from test
            | where to_upper(first_name) == "FOO"
            """, """
            {
              "esql_single_value" : {
                "field" : "first_name",
                "next" : {
                  "term" : {
                    "first_name" : {
                      "value" : "FOO",
                      "case_insensitive" : true,
                      "boost": 0.0
                    }
                  }
                },
                "source" : "to_upper(first_name) == \\"FOO\\"@2:9"
              }
            }""");
    }

    /*
     * LimitExec[1000[INTEGER]]
     * \_ExchangeExec[[_meta_field{f}#9, emp_no{f}#3, first_name{f}#4, gender{f}#5, hire_date{f}#10, job{f}#11, job.raw{f}#12,
     *                languages{f}#6, last_name{f}#7, long_noidx{f}#13, salary{f}#8],false]
     *   \_ProjectExec[[_meta_field{f}#9, emp_no{f}#3, first_name{f}#4, gender{f}#5, hire_date{f}#10, job{f}#11, job.raw{f}#12,
     *                  languages{f}#6, last_name{f}#7, long_noidx{f}#13, salary{f}#8]]
     *     \_FieldExtractExec[_meta_field{f}#9, emp_no{f}#3, first_name{f}#4, gen..]<[]>
     *       \_EsQueryExec[test], indexMode[standard], query[{...}}][_doc{f}#25], limit[1000], sort[] estimatedRowSize[332]
     */
    private void doTestPushDownChangeCase(String esql, String expected) {
        var plan = physicalPlan(esql);
        var optimized = optimizedPlan(plan);
        var topLimit = as(optimized, LimitExec.class);
        var exchange = asRemoteExchange(topLimit.child());
        var project = as(exchange.child(), ProjectExec.class);
        var extractRest = as(project.child(), FieldExtractExec.class);
        var source = source(extractRest.child());
        assertThat(source.estimatedRowSize(), equalTo(allFieldRowSize + Integer.BYTES));

        QueryBuilder query = source.query();
        assertThat(stripThrough(query.toString()), is(stripThrough(expected)));
    }

    public void testPushDownEqualsToLower() {
        doTestPushDownChangeCase("""
            from test
            | where to_lower(first_name) == "foo"
            """, """
            {
              "esql_single_value" : {
                "field" : "first_name",
                "next" : {
                  "term" : {
                    "first_name" : {
                      "value" : "foo",
                      "case_insensitive" : true,
                      "boost": 0.0
                    }
                  }
                },
                "source" : "to_lower(first_name) == \\"foo\\"@2:9"
              }
            }""");
    }

    public void testPushDownNotEqualsToUpper() {
        doTestPushDownChangeCase("""
            from test
            | where to_upper(first_name) != "FOO"
            """, """
            {
              "esql_single_value" : {
                "field" : "first_name",
                "next" : {
                  "bool" : {
                    "must_not" : [
                      {
                        "term" : {
                          "first_name" : {
                            "value" : "FOO",
                            "case_insensitive" : true,
                            "boost": 0.0
                          }
                        }
                      }
                    ],
                    "boost": 0.0
                  }
                },
                "source" : "to_upper(first_name) != \\"FOO\\"@2:9"
              }
            }""");
    }

    public void testPushDownNotEqualsToLower() {
        doTestPushDownChangeCase("""
            from test
            | where to_lower(first_name) != "foo"
            """, """
            {
              "esql_single_value" : {
                "field" : "first_name",
                "next" : {
                  "bool" : {
                    "must_not" : [
                      {
                        "term" : {
                          "first_name" : {
                            "value" : "foo",
                            "case_insensitive" : true,
                            "boost": 0.0
                          }
                        }
                      }
                    ],
                    "boost" : 0.0
                  }
                },
                "source" : "to_lower(first_name) != \\"foo\\"@2:9"
              }
            }""");
    }

    public void testPushDownChangeCaseMultiplePredicates() {
        doTestPushDownChangeCase("""
            from test
            | where to_lower(first_name) != "foo" or to_upper(first_name) == "FOO" or emp_no > 10
            """, """
            {
              "bool" : {
                "should" : [
                  {
                    "esql_single_value" : {
                      "field" : "first_name",
                      "next" : {
                        "bool" : {
                          "must_not" : [
                            {
                              "term" : {
                                "first_name" : {
                                  "value" : "foo",
                                  "case_insensitive" : true,
                                  "boost": 0.0
                                }
                              }
                            }
                          ],
                          "boost": 0.0
                        }
                      },
                      "source" : "to_lower(first_name) != \\"foo\\"@2:9"
                    }
                  },
                  {
                    "esql_single_value" : {
                      "field" : "first_name",
                      "next" : {
                        "term" : {
                          "first_name" : {
                            "value" : "FOO",
                            "case_insensitive" : true,
                            "boost": 0.0
                          }
                        }
                      },
                      "source" : "to_upper(first_name) == \\"FOO\\"@2:42"
                    }
                  },
                  {
                    "esql_single_value" : {
                      "field" : "emp_no",
                      "next" : {
                        "range" : {
                          "emp_no" : {
                            "gt" : 10,
                            "boost" : 0.0
                          }
                        }
                      },
                      "source" : "emp_no > 10@2:75"
                    }
                  }
                ],
                "boost" : 1.0
              }
            }
            """);
    }

    // same tree as with doTestPushDownChangeCase(), but with a topping EvalExec (for `x`)
    public void testPushDownChangeCaseThroughEval() {
        var esql = """
            from test
            | eval x = first_name
            | where to_lower(x) == "foo"
            """;
        var plan = physicalPlan(esql);
        var optimized = optimizedPlan(plan);
        var eval = as(optimized, EvalExec.class);
        var topLimit = as(eval.child(), LimitExec.class);
        var exchange = asRemoteExchange(topLimit.child());
        var project = as(exchange.child(), ProjectExec.class);
        var extractRest = as(project.child(), FieldExtractExec.class);
        var source = source(extractRest.child());

        var expected = """
            {
              "esql_single_value" : {
                "field" : "first_name",
                "next" : {
                  "term" : {
                    "first_name" : {
                      "value" : "foo",
                      "case_insensitive" : true,
                      "boost" : 0.0
                    }
                  }
                },
                "source" : "to_lower(x) == \\"foo\\"@3:9"
              }
            }""";
        QueryBuilder query = source.query();
        assertThat(stripThrough(query.toString()), is(stripThrough(expected)));
    }

    /*
     * LimitExec[1000[INTEGER]]
     * \_ExchangeExec[[_meta_field{f}#9, emp_no{f}#3, first_name{f}#4, gender{f}#5, hire_date{f}#10, job{f}#11, job.raw{f}#12,
     *                languages{f}#6, last_name{f}#7, long_noidx{f}#13, salary{f}#8],false]
     *   \_ProjectExec[[_meta_field{f}#9, emp_no{f}#3, first_name{f}#4, gender{f}#5, hire_date{f}#10, job{f}#11, job.raw{f}#12,
     *                 languages{f}#6, last_name{f}#7, long_noidx{f}#13, salary{f}#8]]
     *     \_FieldExtractExec[_meta_field{f}#9, emp_no{f}#3, gender{f}#5, hire_da..]<[]>
     *       \_LimitExec[1000[INTEGER]]
     *         \_FilterExec[NOT(INSENSITIVEEQUALS(CONCAT(first_name{f}#4,[66 6f 6f][KEYWORD]),[66 6f 6f][KEYWORD]))]
     *           \_FieldExtractExec[first_name{f}#4]<[]>
     *             \_EsQueryExec[test], indexMode[standard], query[][_doc{f}#25], limit[], sort[] estimatedRowSize[332]
     */
    public void testNoPushDownChangeCase() {
        var plan = physicalPlan("""
            from test
            | where to_lower(concat(first_name, "foo")) != "foo"
            """);

        var optimized = optimizedPlan(plan);
        var topLimit = as(optimized, LimitExec.class);
        var exchange = asRemoteExchange(topLimit.child());
        var project = as(exchange.child(), ProjectExec.class);
        var fieldExtract = as(project.child(), FieldExtractExec.class);
        var limit = as(fieldExtract.child(), LimitExec.class);
        var filter = as(limit.child(), FilterExec.class);
        var fieldExtract2 = as(filter.child(), FieldExtractExec.class);
        var source = source(fieldExtract2.child());
        assertThat(source.query(), nullValue());
    }

    /*
     * LimitExec[1000[INTEGER]]
     * \_ExchangeExec[[_meta_field{f}#9, emp_no{f}#3, first_name{f}#4, gender{f}#5, hire_date{f}#10, job{f}#11, job.raw{f}#12, langu
     *      ages{f}#6, last_name{f}#7, long_noidx{f}#13, salary{f}#8],false]
     *   \_ProjectExec[[_meta_field{f}#9, emp_no{f}#3, first_name{f}#4, gender{f}#5, hire_date{f}#10, job{f}#11, job.raw{f}#12, langu
     *          ages{f}#6, last_name{f}#7, long_noidx{f}#13, salary{f}#8]]
     *     \_FieldExtractExec[_meta_field{f}#9, emp_no{f}#3, first_name{f}#4, gen..]&lt;[],[]&gt;
     *       \_EsQueryExec[test], indexMode[standard], query[{"esql_single_value":{"field":"first_name","next":{"regexp":{"first_name":
     *       {"value":"foo*","flags_value":65791,"case_insensitive":true,"max_determinized_states":10000,"boost":0.0}}},
     *       "source":"TO_LOWER(first_name) RLIKE \"foo*\"@2:9"}}][_doc{f}#25], limit[1000], sort[] estimatedRowSize[332]
     */
    private void doTestPushDownCaseChangeRegexMatch(String query, String expected) {
        var plan = physicalPlan(query);
        var optimized = optimizedPlan(plan);

        var topLimit = as(optimized, LimitExec.class);
        var exchange = asRemoteExchange(topLimit.child());
        var project = as(exchange.child(), ProjectExec.class);
        var fieldExtract = as(project.child(), FieldExtractExec.class);
        var source = as(fieldExtract.child(), EsQueryExec.class);

        var singleValue = as(source.query(), SingleValueQuery.Builder.class);
        assertThat(stripThrough(singleValue.toString()), is(stripThrough(expected)));
    }

    public void testPushDownLowerCaseChangeRLike() {
        doTestPushDownCaseChangeRegexMatch("""
            FROM test
            | WHERE TO_LOWER(first_name) RLIKE "foo*"
            """, """
            {
                "esql_single_value": {
                    "field": "first_name",
                    "next": {
                        "regexp": {
                            "first_name": {
                                "value": "foo*",
                                "flags_value": 65791,
                                "case_insensitive": true,
                                "max_determinized_states": 10000,
                                "boost": 0.0
                            }
                        }
                    },
                    "source": "TO_LOWER(first_name) RLIKE \\"foo*\\"@2:9"
                }
            }
            """);
    }

    public void testPushDownUpperCaseChangeRLike() {
        doTestPushDownCaseChangeRegexMatch("""
            FROM test
            | WHERE TO_UPPER(first_name) RLIKE "FOO*"
            """, """
            {
                "esql_single_value": {
                    "field": "first_name",
                    "next": {
                        "regexp": {
                            "first_name": {
                                "value": "FOO*",
                                "flags_value": 65791,
                                "case_insensitive": true,
                                "max_determinized_states": 10000,
                                "boost": 0.0
                            }
                        }
                    },
                    "source": "TO_UPPER(first_name) RLIKE \\"FOO*\\"@2:9"
                }
            }
            """);
    }

    public void testPushDownLowerCaseChangeLike() {
        doTestPushDownCaseChangeRegexMatch("""
            FROM test
            | WHERE TO_LOWER(first_name) LIKE "foo*"
            """, """
            {
                "esql_single_value": {
                    "field": "first_name",
                    "next": {
                        "wildcard": {
                            "first_name": {
                                "wildcard": "foo*",
                                "case_insensitive": true,
                                "boost": 0.0
                            }
                        }
                    },
                    "source": "TO_LOWER(first_name) LIKE \\"foo*\\"@2:9"
                }
            }
            """);
    }

    public void testPushDownUpperCaseChangeLike() {
        doTestPushDownCaseChangeRegexMatch("""
            FROM test
            | WHERE TO_UPPER(first_name) LIKE "FOO*"
            """, """
            {
                "esql_single_value": {
                    "field": "first_name",
                    "next": {
                        "wildcard": {
                            "first_name": {
                                "wildcard": "FOO*",
                                "case_insensitive": true,
                                "boost": 0.0
                            }
                        }
                    },
                    "source": "TO_UPPER(first_name) LIKE \\"FOO*\\"@2:9"
                }
            }
            """);
    }

    /*
     * LimitExec[1000[INTEGER]]
     * \_ExchangeExec[[_meta_field{f}#10, emp_no{f}#4, first_name{f}#5, gender{f}#6, hire_date{f}#11, job{f}#12, job.raw{f}#13, lang
     * uages{f}#7, last_name{f}#8, long_noidx{f}#14, salary{f}#9],false]
     *   \_ProjectExec[[_meta_field{f}#10, emp_no{f}#4, first_name{f}#5, gender{f}#6, hire_date{f}#11, job{f}#12, job.raw{f}#13, lang
     * uages{f}#7, last_name{f}#8, long_noidx{f}#14, salary{f}#9]]
     *     \_FieldExtractExec[_meta_field{f}#10, gender{f}#6, hire_date{f}#11, jo..]&lt;[],[]&gt;
     *       \_LimitExec[1000[INTEGER]]
     *         \_FilterExec[LIKE(first_name{f}#5, "FOO*", true) OR IN(1[INTEGER],2[INTEGER],3[INTEGER],emp_no{f}#4 + 1[INTEGER])]
     *           \_FieldExtractExec[first_name{f}#5, emp_no{f}#4]&lt;[],[]&gt;
     *             \_EsQueryExec[test], indexMode[standard], query[][_doc{f}#26], limit[], sort[] estimatedRowSize[332]
     */
    public void testChangeCaseAsInsensitiveWildcardLikeNotPushedDown() {
        var esql = """
            FROM test
            | WHERE TO_UPPER(first_name) LIKE "FOO*" OR emp_no + 1 IN (1, 2, 3)
            """;
        var plan = physicalPlan(esql);
        var optimized = optimizedPlan(plan);

        var topLimit = as(optimized, LimitExec.class);
        var exchange = asRemoteExchange(topLimit.child());
        var project = as(exchange.child(), ProjectExec.class);
        var fieldExtract = as(project.child(), FieldExtractExec.class);
        var limit = as(fieldExtract.child(), LimitExec.class);
        var filter = as(limit.child(), FilterExec.class);
        fieldExtract = as(filter.child(), FieldExtractExec.class);
        var source = as(fieldExtract.child(), EsQueryExec.class);

        var or = as(filter.condition(), Or.class);
        var wildcard = as(or.left(), WildcardLike.class);
        assertThat(Expressions.name(wildcard.field()), is("first_name"));
        assertThat(wildcard.pattern().pattern(), is("FOO*"));
        assertThat(wildcard.caseInsensitive(), is(true));
    }

    public void testPushDownNotRLike() {
        var plan = physicalPlan("""
            from test
            | where not first_name rlike ".*foo.*"
            """);

        var optimized = optimizedPlan(plan);
        var topLimit = as(optimized, LimitExec.class);
        var exchange = asRemoteExchange(topLimit.child());
        var project = as(exchange.child(), ProjectExec.class);
        var extractRest = as(project.child(), FieldExtractExec.class);
        var source = source(extractRest.child());
        assertThat(source.estimatedRowSize(), equalTo(allFieldRowSize + Integer.BYTES));

        QueryBuilder query = source.query();
        assertNotNull(query);
        assertThat(query, instanceOf(SingleValueQuery.Builder.class));
        assertThat(((SingleValueQuery.Builder) query).next(), instanceOf(BoolQueryBuilder.class));
        var boolQuery = (BoolQueryBuilder) ((SingleValueQuery.Builder) query).next();
        List<QueryBuilder> mustNot = boolQuery.mustNot();
        assertThat(mustNot.size(), is(1));
        assertThat(mustNot.get(0), instanceOf(RegexpQueryBuilder.class));
        var regexpQuery = (RegexpQueryBuilder) mustNot.get(0);
        assertThat(regexpQuery.fieldName(), is("first_name"));
        assertThat(regexpQuery.value(), is(".*foo.*"));
    }

    /**
     * <code>
     * TopNExec[[Order[name{r}#4,ASC,LAST]],1000[INTEGER],0]
     * \_ExchangeExec[[_meta_field{f}#20, emp_no{f}#14, gender{f}#16, job{f}#21, job.raw{f}#22, languages{f}#17,
     *     long_noidx{f}#23, salary{f}#19, name{r}#4, first_name{r}#7, last_name{r}#10
     *   ],false]
     *   \_ProjectExec[[_meta_field{f}#20, emp_no{f}#14, gender{f}#16, job{f}#21, job.raw{f}#22, languages{f}#17,
     *       long_noidx{f}#23, salary{f}#19, name{r}#4, first_name{r}#7, last_name{r}#10
     *     ]]
     *     \_FieldExtractExec[_meta_field{f}#20, emp_no{f}#14, gender{f}#16, job{..][]
     *       \_EvalExec[[first_name{f}#15 AS name, last_name{f}#18 AS first_name, name{r}#4 AS last_name]]
     *         \_FieldExtractExec[first_name{f}#15, last_name{f}#18][]
     *           \_EsQueryExec[test], indexMode[standard], query[{
     *             "bool":{"must":[
     *               {"esql_single_value":{"field":"last_name","next":{"term":{"last_name":{"value":"foo"}}},"source":...}},
     *               {"esql_single_value":{"field":"first_name","next":{"term":{"first_name":{"value":"bar"}}},"source":...}}
     *             ],"boost":1.0}}][_doc{f}#37], limit[1000], sort[[
     *               FieldSort[field=first_name{f}#15, direction=ASC, nulls=LAST]
     *             ]] estimatedRowSize[486]
     * </code>
     */
    public void testPushDownEvalFilter() {
        var plan = physicalPlan("""
            FROM test
            | EVAL name = first_name, first_name = last_name, last_name = name
            | WHERE first_name == "foo" AND last_name == "bar"
            | SORT name
            """);
        var optimized = optimizedPlan(plan);

        var topN = as(optimized, TopNExec.class);
        var exchange = asRemoteExchange(topN.child());
        var project = as(exchange.child(), ProjectExec.class);
        var extract = as(project.child(), FieldExtractExec.class);
        assertThat(extract.attributesToExtract().size(), greaterThan(5));
        var eval = as(extract.child(), EvalExec.class);
        extract = as(eval.child(), FieldExtractExec.class);
        assertThat(
            extract.attributesToExtract().stream().map(Attribute::name).collect(Collectors.toList()),
            contains("first_name", "last_name")
        );

        // Now verify the correct Lucene push-down of both the filter and the sort
        var source = source(extract.child());
        QueryBuilder query = source.query();
        assertNotNull(query);
        assertThat(query, instanceOf(BoolQueryBuilder.class));
        var boolQuery = (BoolQueryBuilder) query;
        var must = boolQuery.must();
        assertThat(must.size(), is(2));
        var range1 = (TermQueryBuilder) ((SingleValueQuery.Builder) must.get(0)).next();
        assertThat(range1.fieldName(), is("last_name"));
        var range2 = (TermQueryBuilder) ((SingleValueQuery.Builder) must.get(1)).next();
        assertThat(range2.fieldName(), is("first_name"));
        var sort = source.sorts();
        assertThat(sort.size(), is(1));
        assertThat(sort.get(0).field().fieldName().string(), is("first_name"));
    }

    /**
     * <code>
     * ProjectExec[[last_name{f}#13858 AS name#13841, first_name{f}#13855 AS last_name#13844, last_name{f}#13858 AS first_name#13
     * 847]]
     * \_TopNExec[[Order[last_name{f}#13858,ASC,LAST]],10[INTEGER],100]
     *   \_ExchangeExec[[first_name{f}#13855, last_name{f}#13858],false]
     *     \_ProjectExec[[first_name{f}#13855, last_name{f}#13858]]
     *       \_FieldExtractExec[first_name{f}#13855, last_name{f}#13858]&lt;[],[]&gt;
     *         \_EsQueryExec[test], indexMode[standard], query[
     *         {"bool":{"must":[{"esql_single_value":{"field":"last_name","next":
     *         {"range":{"last_name":{"gt":"B","boost":0.0}}},"source":"first_name > \"B\"@3:9"}},
     *         {"exists":{"field":"first_name","boost":0.0}}],"boost":1.0}}
     *         ][_doc{f}#13879], limit[10], sort[[FieldSort[field=last_name{f}#13858, direction=ASC, nulls=LAST]]] estimatedRowSize[116]
     * </code>
     */
    public void testPushDownEvalSwapFilter() {
        var plan = physicalPlan("""
            FROM test
            | EVAL name = last_name, last_name = first_name, first_name = name
            | WHERE first_name > "B" AND last_name IS NOT NULL
            | SORT name
            | LIMIT 10
            | KEEP name, last_name, first_name
            """);
        var optimized = optimizedPlan(plan);

        var topProject = as(optimized, ProjectExec.class);
        var topN = as(topProject.child(), TopNExec.class);
        var exchange = asRemoteExchange(topN.child());
        var project = as(exchange.child(), ProjectExec.class);
        var extract = as(project.child(), FieldExtractExec.class);
        assertThat(
            extract.attributesToExtract().stream().map(Attribute::name).collect(Collectors.toList()),
            contains("first_name", "last_name")
        );

        // Now verify the correct Lucene push-down of both the filter and the sort
        var source = source(extract.child());
        QueryBuilder query = source.query();
        assertNotNull(query);
        assertThat(query, instanceOf(BoolQueryBuilder.class));
        var boolQuery = (BoolQueryBuilder) query;
        var must = boolQuery.must();
        assertThat(must.size(), is(2));
        var svq = (SingleValueQuery.Builder) must.get(0);
        var range = (RangeQueryBuilder) svq.next();
        assertThat(range.fieldName(), is("last_name"));
        var exists = (ExistsQueryBuilder) must.get(1);
        assertThat(exists.fieldName(), is("first_name"));
        var sort = source.sorts();
        assertThat(sort.size(), is(1));
        assertThat(sort.get(0).field().fieldName().string(), is("last_name"));
    }

    /**
     * EnrichExec[first_name{f}#3,foo,fld,idx,[a{r}#11, b{r}#12]]
     *  \_LimitExec[10000[INTEGER]]
     *    \_ExchangeExec[]
     *      \_ProjectExec[[_meta_field{f}#8, emp_no{f}#2, first_name{f}#3, gender{f}#4, languages{f}#5, last_name{f}#6, salary{f}#7]]
     *        \_FieldExtractExec[_meta_field{f}#8, emp_no{f}#2, first_name{f}#3, gen..]
     *          \_EsQueryExec[test], query[][_doc{f}#13], limit[10000], sort[] estimatedRowSize[216]
     */
    public void testEnrich() {
        var plan = physicalPlan("""
            from test
            | enrich foo on first_name
            """);

        var optimized = optimizedPlan(plan);
        var enrich = as(optimized, EnrichExec.class);
        var limit = as(enrich.child(), LimitExec.class);
        var exchange = asRemoteExchange(limit.child());
        var project = as(exchange.child(), ProjectExec.class);
        var extract = as(project.child(), FieldExtractExec.class);
        var source = source(extract.child());
        // an int for doc id, and int for the "a" enriched field, and a long for the "b" enriched field
        assertThat(source.estimatedRowSize(), equalTo(allFieldRowSize + Integer.BYTES * 2 + Long.BYTES));
    }

    /**
     * Expects the filter to transform the source into a local relationship
     * LimitExec[10000[INTEGER]]
     * \_ExchangeExec[[],false]
     *   \_LocalSourceExec[[_meta_field{f}#8, emp_no{r}#2, first_name{f}#3, gender{f}#4, languages{f}#5, last_name{f}#6, salary{f}#7],EMPT
     * Y]
     */
    public void testLocallyMissingField() {
        var testStats = statsForMissingField("emp_no");

        var optimized = optimizedPlan(physicalPlan("""
              from test
            | where emp_no > 10
            """), testStats);

        var limit = as(optimized, LimitExec.class);
        var exchange = as(limit.child(), ExchangeExec.class);
        var source = as(exchange.child(), LocalSourceExec.class);
        assertEquals(EmptyLocalSupplier.EMPTY, source.supplier());
    }

    /**
     * GrokExec[first_name{f}#4,Parser[pattern=%{WORD:b}.*, grok=org.elasticsearch.grok.Grok@60a20ab6],[b{r}#2]]
     * \_LimitExec[10000[INTEGER]]
     *   \_ExchangeExec[]
     *     \_ProjectExec[[_meta_field{f}#9, emp_no{f}#3, first_name{f}#4, gender{f}#5, languages{f}#6, last_name{f}#7, salary{f}#8]]
     *       \_FieldExtractExec[_meta_field{f}#9, emp_no{f}#3, first_name{f}#4, gen..]
     *         \_EsQueryExec[test], query[][_doc{f}#10], limit[10000], sort[] estimatedRowSize[216]
     */
    public void testGrok() {
        var plan = physicalPlan("""
            from test
            | grok first_name "%{WORD:b}.*"
            """);

        var optimized = optimizedPlan(plan);
        var grok = as(optimized, GrokExec.class);
        var limit = as(grok.child(), LimitExec.class);
        var exchange = asRemoteExchange(limit.child());
        var project = as(exchange.child(), ProjectExec.class);
        var extract = as(project.child(), FieldExtractExec.class);
        var source = source(extract.child());
        assertThat(source.estimatedRowSize(), equalTo(allFieldRowSize + Integer.BYTES + KEYWORD_EST));
    }

    public void testDissect() {
        var plan = physicalPlan("""
            from test
            | dissect first_name "%{b} "
            """);

        var optimized = optimizedPlan(plan);
        var dissect = as(optimized, DissectExec.class);
        var limit = as(dissect.child(), LimitExec.class);
        var exchange = asRemoteExchange(limit.child());
        var project = as(exchange.child(), ProjectExec.class);
        var extract = as(project.child(), FieldExtractExec.class);
        var source = source(extract.child());
        assertThat(source.estimatedRowSize(), equalTo(allFieldRowSize + Integer.BYTES + KEYWORD_EST));
    }

    /*
     * LimitExec[1000[INTEGER]]
     * \_ExchangeExec[[_meta_field{f}#10, emp_no{f}#4, first_name{f}#5, gender{f}#6, hire_date{f}#11, job{f}#12, job.raw{f}#13, lang
     * uages{f}#7, last_name{f}#8, long_noidx{f}#14, salary{f}#9, _index{m}#2],false]
     *   \_ProjectExec[[_meta_field{f}#10, emp_no{f}#4, first_name{f}#5, gender{f}#6, hire_date{f}#11, job{f}#12, job.raw{f}#13, lang
     * uages{f}#7, last_name{f}#8, long_noidx{f}#14, salary{f}#9, _index{m}#2]]
     *     \_FieldExtractExec[_meta_field{f}#10, emp_no{f}#4, first_name{f}#5, ge..]&lt;[],[]&gt;
     *       \_EsQueryExec[test], indexMode[standard], query[{"wildcard":{"_index":{"wildcard":"test*","boost":0.0}}}][_doc{f}#27],
     *          limit[1000], sort[] estimatedRowSize[382]
     *
     */
    public void testPushDownMetadataIndexInWildcard() {
        var plan = physicalPlan("""
            from test metadata _index
            | where _index like "test*"
            """);

        var optimized = optimizedPlan(plan);
        var limit = as(optimized, LimitExec.class);
        var exchange = asRemoteExchange(limit.child());
        var project = as(exchange.child(), ProjectExec.class);
        var extract = as(project.child(), FieldExtractExec.class);
        var source = source(extract.child());

        var tq = as(source.query(), WildcardQueryBuilder.class);
        assertThat(tq.fieldName(), is("_index"));
        assertThat(tq.value(), is("test*"));
    }

    /*
     * LimitExec[10000[INTEGER]]
     * \_ExchangeExec[[],false]
     *   \_ProjectExec[[_meta_field{f}#9, emp_no{f}#3, first_name{f}#4, gender{f}#5, languages{f}#6, last_name{f}#7, salary{f}#8,
     *     _index{m}#1]]
     *     \_FieldExtractExec[_meta_field{f}#9, emp_no{f}#3, first_name{f}#4, gen..]
     *       \_EsQueryExec[test], query[{"esql_single_value":{"field":"_index","next":{"term":{"_index":{"value":"test"}}}}}]
     *         [_doc{f}#10], limit[10000], sort[] estimatedRowSize[266]
     */
    public void testPushDownMetadataIndexInEquality() {
        var plan = physicalPlan("""
            from test metadata _index
            | where _index == "test"
            """);

        var optimized = optimizedPlan(plan);
        var limit = as(optimized, LimitExec.class);
        var exchange = asRemoteExchange(limit.child());
        var project = as(exchange.child(), ProjectExec.class);
        var extract = as(project.child(), FieldExtractExec.class);
        var source = source(extract.child());

        var tq = as(source.query(), TermQueryBuilder.class);
        assertThat(tq.fieldName(), is("_index"));
        assertThat(tq.value(), is("test"));
    }

    /*
     * LimitExec[10000[INTEGER]]
     * \_ExchangeExec[[],false]
     *   \_ProjectExec[[_meta_field{f}#9, emp_no{f}#3, first_name{f}#4, gender{f}#5, languages{f}#6, last_name{f}#7, salary{f}#8,
     *     _index{m}#1]]
     *     \_FieldExtractExec[_meta_field{f}#9, emp_no{f}#3, first_name{f}#4, gen..]
     *       \_EsQueryExec[test], query[{"bool":{"must_not":[{"term":{"_index":{"value":"test"}}}],"boost":1.0}}]
     *         [_doc{f}#10], limit[10000], sort[] estimatedRowSize[266]
     */
    public void testPushDownMetadataIndexInNotEquality() {
        var plan = physicalPlan("""
            from test metadata _index
            | where _index != "test"
            """);

        var optimized = optimizedPlan(plan);
        var limit = as(optimized, LimitExec.class);
        var exchange = asRemoteExchange(limit.child());
        var project = as(exchange.child(), ProjectExec.class);
        var extract = as(project.child(), FieldExtractExec.class);
        var source = source(extract.child());

        var bq = as(source.query(), BoolQueryBuilder.class);
        assertThat(bq.mustNot().size(), is(1));
        var tq = as(bq.mustNot().get(0), TermQueryBuilder.class);
        assertThat(tq.fieldName(), is("_index"));
        assertThat(tq.value(), is("test"));
    }

    /*
     * LimitExec[10000[INTEGER]]
     * \_ExchangeExec[[],false]
     *   \_ProjectExec[[_meta_field{f}#9, emp_no{f}#3, first_name{f}#4, gender{f}#5, languages{f}#6, last_name{f}#7, salary{f}#8, _in
     *     dex{m}#1]]
     *     \_FieldExtractExec[_meta_field{f}#9, emp_no{f}#3, first_name{f}#4, gen..]
     *       \_LimitExec[10000[INTEGER]]
     *         \_FilterExec[_index{m}#1 > [74 65 73 74][KEYWORD]]
     *           \_FieldExtractExec[_index{m}#1]
     *             \_EsQueryExec[test], query[][_doc{f}#10], limit[], sort[] estimatedRowSize[266]
     */
    public void testDontPushDownMetadataIndexInInequality() {
        for (var t : List.of(
            tuple(">", GreaterThan.class),
            tuple(">=", GreaterThanOrEqual.class),
            tuple("<", LessThan.class),
            tuple("<=", LessThanOrEqual.class)
            // no NullEquals use
        )) {
            var plan = physicalPlan("from test metadata _index | where _index " + t.v1() + " \"test\"");

            var optimized = optimizedPlan(plan);
            var limit = as(optimized, LimitExec.class);
            var exchange = asRemoteExchange(limit.child());
            var project = as(exchange.child(), ProjectExec.class);
            var extract = as(project.child(), FieldExtractExec.class);
            limit = as(extract.child(), LimitExec.class);
            var filter = as(limit.child(), FilterExec.class);

            var comp = as(filter.condition(), t.v2());
            var metadataAttribute = as(comp.left(), MetadataAttribute.class);
            assertThat(metadataAttribute.name(), is("_index"));

            extract = as(filter.child(), FieldExtractExec.class);
            var source = source(extract.child());
        }
    }

    public void testDontPushDownMetadataVersionAndId() {
        for (var t : List.of(tuple("_version", "2"), tuple("_id", "\"2\""))) {
            var plan = physicalPlan("from test metadata " + t.v1() + " | where " + t.v1() + " == " + t.v2());

            var optimized = optimizedPlan(plan);
            var limit = as(optimized, LimitExec.class);
            var exchange = asRemoteExchange(limit.child());
            var project = as(exchange.child(), ProjectExec.class);
            var extract = as(project.child(), FieldExtractExec.class);
            limit = as(extract.child(), LimitExec.class);
            var filter = as(limit.child(), FilterExec.class);

            assertThat(filter.condition(), instanceOf(Equals.class));
            assertThat(((Equals) filter.condition()).left(), instanceOf(MetadataAttribute.class));
            var metadataAttribute = (MetadataAttribute) ((Equals) filter.condition()).left();
            assertThat(metadataAttribute.name(), is(t.v1()));

            extract = as(filter.child(), FieldExtractExec.class);
            var source = source(extract.child());
        }
    }

    public void testNoTextFilterPushDown() {
        var plan = physicalPlan("""
            from test
            | where gender == "M"
            """);

        var optimized = optimizedPlan(plan);
        var limit = as(optimized, LimitExec.class);
        var exchange = asRemoteExchange(limit.child());
        var project = as(exchange.child(), ProjectExec.class);
        var extract = as(project.child(), FieldExtractExec.class);
        var limit2 = as(extract.child(), LimitExec.class);
        var filter = as(limit2.child(), FilterExec.class);
        var extract2 = as(filter.child(), FieldExtractExec.class);
        var source = source(extract2.child());
        assertNull(source.query());
    }

    public void testNoNonIndexedFilterPushDown() {
        var plan = physicalPlan("""
            from test
            | where long_noidx == 1
            """);

        var optimized = optimizedPlan(plan, statsWithIndexedFields());
        var limit = as(optimized, LimitExec.class);
        var exchange = asRemoteExchange(limit.child());
        var project = as(exchange.child(), ProjectExec.class);
        var extract = as(project.child(), FieldExtractExec.class);
        var limit2 = as(extract.child(), LimitExec.class);
        var filter = as(limit2.child(), FilterExec.class);
        var extract2 = as(filter.child(), FieldExtractExec.class);
        var source = source(extract2.child());
        assertNull(source.query());
    }

    public void testTextWithRawFilterPushDown() {
        var plan = physicalPlan("""
            from test
            | where job == "foo"
            """);

        var optimized = optimizedPlan(plan);
        var limit = as(optimized, LimitExec.class);
        var exchange = asRemoteExchange(limit.child());
        var project = as(exchange.child(), ProjectExec.class);
        var extract = as(project.child(), FieldExtractExec.class);
        var source = as(extract.child(), EsQueryExec.class);
        var qb = as(source.query(), SingleValueQuery.Builder.class);
        assertThat(qb.field(), equalTo("job.raw"));
    }

    public void testNoTextSortPushDown() {
        var plan = physicalPlan("""
            from test
            | sort gender
            """);

        var optimized = optimizedPlan(plan);
        var topN = as(optimized, TopNExec.class);
        var exchange = as(topN.child(), ExchangeExec.class);
        var project = as(exchange.child(), ProjectExec.class);
        var extract = as(project.child(), FieldExtractExec.class);
        var topN2 = as(extract.child(), TopNExec.class);
        var extract2 = as(topN2.child(), FieldExtractExec.class);
        var source = source(extract2.child());
        assertNull(source.sorts());
    }

    public void testNoNonIndexedSortPushDown() {
        var plan = physicalPlan("""
            from test
            | sort long_noidx
            """);

        var optimized = optimizedPlan(plan, statsWithIndexedFields());
        var topN = as(optimized, TopNExec.class);
        var exchange = as(topN.child(), ExchangeExec.class);
        var project = as(exchange.child(), ProjectExec.class);
        var extract = as(project.child(), FieldExtractExec.class);
        var topN2 = as(extract.child(), TopNExec.class);
        var extract2 = as(topN2.child(), FieldExtractExec.class);
        var source = source(extract2.child());
        assertNull(source.sorts());
    }

    public void testTextWithRawSortPushDown() {
        var plan = physicalPlan("""
            from test
            | sort job
            """);

        var optimized = optimizedPlan(plan);
        var topN = as(optimized, TopNExec.class);
        var exchange = as(topN.child(), ExchangeExec.class);
        var project = as(exchange.child(), ProjectExec.class);
        var extract = as(project.child(), FieldExtractExec.class);
        var source = as(extract.child(), EsQueryExec.class);
        assertThat(source.sorts().size(), equalTo(1));
        assertThat(source.sorts().get(0).field().name(), equalTo("job.raw"));
    }

    public void testFieldExtractForTextAndSubfield() {
        var plan = physicalPlan("""
            from test
            | keep job*
            """);

        var project = as(plan, ProjectExec.class);
        assertThat(Expressions.names(project.projections()), contains("job", "job.raw"));
    }

    public void testFieldExtractWithoutSourceAttributes() {
        PhysicalPlan verifiedPlan = optimizedPlan(physicalPlan("""
            from test
            | where round(emp_no) > 10
            """));
        // Transform the verified plan so that it is invalid (i.e. no source attributes)
        var badPlan = verifiedPlan.transformDown(
            EsQueryExec.class,
            node -> new EsSourceExec(
                node.source(),
                node.indexPattern(),
                IndexMode.STANDARD,
                node.indexNameWithModes(),
                List.of(),
                node.query()
            )
        );

        var e = expectThrows(VerificationException.class, () -> testData.physicalOptimizer().verify(badPlan, verifiedPlan.output()));
        assertThat(
            e.getMessage(),
            containsString(
                "Need to add field extractor for [[emp_no]] but cannot detect source attributes from node [EsSourceExec[test][]]"
            )
        );
    }

    public void testVerifierOnMissingReferences() {
        var plan = physicalPlan("""
            from test
            | stats s = sum(salary) by emp_no
            | where emp_no > 10
            """);
        final var planBeforeModification = plan;
        plan = plan.transformUp(
            AggregateExec.class,
            a -> new AggregateExec(
                a.source(),
                a.child(),
                a.groupings(),
                List.of(), // remove the aggs (and thus the groupings) entirely
                a.getMode(),
                a.intermediateAttributes(),
                a.estimatedRowSize()
            )
        );
        final var finalPlan = plan;
        var e = expectThrows(
            IllegalStateException.class,
            () -> testData.physicalOptimizer().verify(finalPlan, planBeforeModification.output())
        );
        assertThat(e.getMessage(), containsString(" > 10[INTEGER]]] optimized incorrectly due to missing references [emp_no{f}#"));
    }

    public void testVerifierOnMissingReferencesWithBinaryPlans() throws Exception {
        // Do not assert serialization:
        // This will have a LookupJoinExec, which is not serializable because it doesn't leave the coordinator.
        var plan = physicalPlanNoSerializationCheck("""
              FROM test
            | RENAME languages AS language_code
            | SORT language_code
            | LOOKUP JOIN languages_lookup ON language_code
            """);

        var planWithInvalidJoinLeftSide = plan.transformUp(LookupJoinExec.class, join -> join.replaceChildren(join.right(), join.right()));

        var e = expectThrows(
            IllegalStateException.class,
            () -> testData.physicalOptimizer().verify(planWithInvalidJoinLeftSide, plan.output())
        );
        assertThat(e.getMessage(), containsString(" optimized incorrectly due to missing references from left hand side [languages"));

        var planWithInvalidJoinRightSide = plan.transformUp(
            LookupJoinExec.class,
            // LookupJoinExec.rightReferences() is currently EMPTY (hack); use a HashJoinExec instead.
            join -> new HashJoinExec(join.source(), join.left(), join.left(), join.leftFields(), join.rightFields(), join.output())
        );

        e = expectThrows(
            IllegalStateException.class,
            () -> testData.physicalOptimizer().verify(planWithInvalidJoinRightSide, plan.output())
        );
        assertThat(e.getMessage(), containsString(" optimized incorrectly due to missing references from right hand side [language_code"));
    }

    public void testVerifierOnDuplicateOutputAttributes() {
        var plan = physicalPlan("""
            from test
            | stats s = sum(salary) by emp_no
            | where emp_no > 10
            """);
        final var planBeforeModification = plan;
        plan = plan.transformUp(AggregateExec.class, a -> {
            List<Attribute> intermediates = new ArrayList<>(a.intermediateAttributes());
            intermediates.add(intermediates.get(0));
            return new AggregateExec(
                a.source(),
                a.child(),
                a.groupings(),
                a.aggregates(),
                AggregatorMode.INTERMEDIATE,  // FINAL would deduplicate aggregates()
                intermediates,
                a.estimatedRowSize()
            );
        });
        final var finalPlan = plan;
        var e = expectThrows(
            IllegalStateException.class,
            () -> testData.physicalOptimizer().verify(finalPlan, planBeforeModification.output())
        );
        assertThat(
            e.getMessage(),
            containsString("Plan [LimitExec[1000[INTEGER],null]] optimized incorrectly due to duplicate output attribute emp_no{f}#")
        );
    }

    public void testProjectAwayColumns() {
        var rule = new ProjectAwayColumns();

        // FROM test | limit 10000
        //
        // as physical plan:
        //
        // LimitExec[10000[INTEGER]]
        // \_ExchangeExec[[],false]
        // \_FragmentExec[filter=null, estimatedRowSize=0, reducer=[], fragment=[<>
        // EsRelation[test][some_field1{f}#2, some_field2{f}#3]<>]]

        EsRelation relation = new EsRelation(
            Source.EMPTY,
            new EsIndex(
                "test",
                Map.of(
                    "some_field1",
                    new EsField("some_field1", DataType.KEYWORD, Map.of(), true, EsField.TimeSeriesFieldType.NONE),
                    "some_field2",
                    new EsField("some_field2", DataType.KEYWORD, Map.of(), true, EsField.TimeSeriesFieldType.NONE)
                )
            ),
            IndexMode.STANDARD
        );
        Attribute some_field1 = relation.output().get(0);
        Attribute some_field2 = relation.output().get(1);
        FragmentExec fragment = new FragmentExec(relation);
        ExchangeExec exchange = new ExchangeExec(Source.EMPTY, fragment);
        LimitExec limitThenFragment = new LimitExec(
            Source.EMPTY,
            exchange,
            new Literal(Source.EMPTY, 10000, DataType.INTEGER),
            randomIntBetween(0, 1024)
        );

        // All the relation's fields are required.
        PhysicalPlan plan = rule.apply(limitThenFragment);
        Project project = as(
            as(as(as(plan, LimitExec.class).child(), ExchangeExec.class).child(), FragmentExec.class).fragment(),
            Project.class
        );
        assertThat(project.projections(), containsInAnyOrder(some_field1, some_field2));

        // FROM test | limit 10000 | keep some_field1
        ProjectExec projectLimitThenFragment = new ProjectExec(Source.EMPTY, limitThenFragment, List.of(some_field1));
        plan = rule.apply(projectLimitThenFragment);
        project = as(
            as(as(as(as(plan, ProjectExec.class).child(), LimitExec.class).child(), ExchangeExec.class).child(), FragmentExec.class)
                .fragment(),
            Project.class
        );
        assertThat(project.projections(), contains(some_field1));

        // FROM test | limit 10000 | eval x = to_lower(some_field1)
        Alias x = new Alias(Source.EMPTY, "x", new ToLower(Source.EMPTY, some_field1, config));
        EvalExec evalLimitThenFragment = new EvalExec(Source.EMPTY, limitThenFragment, List.of(x));
        plan = rule.apply(evalLimitThenFragment);
        project = as(
            as(as(as(as(plan, EvalExec.class).child(), LimitExec.class).child(), ExchangeExec.class).child(), FragmentExec.class)
                .fragment(),
            Project.class
        );
        assertThat(project.projections(), containsInAnyOrder(some_field1, some_field2));

        // FROM test | limit 10000 | eval x = to_lower(some_field1) | keep x
        ProjectExec projectEvalLimitThenFragment = new ProjectExec(Source.EMPTY, evalLimitThenFragment, List.of(x.toAttribute()));
        plan = rule.apply(projectEvalLimitThenFragment);
        project = as(
            as(
                as(as(as(as(plan, ProjectExec.class).child(), EvalExec.class).child(), LimitExec.class).child(), ExchangeExec.class)
                    .child(),
                FragmentExec.class
            ).fragment(),
            Project.class
        );
        assertThat(project.projections(), contains(some_field1));

        // FROM test | limit 10000 | rename some_field1 as some_field2
        ProjectExec renameLimitThenFragment = new ProjectExec(
            Source.EMPTY,
            limitThenFragment,
            List.of(new Alias(Source.EMPTY, some_field2.name(), some_field1))
        );
        plan = rule.apply(renameLimitThenFragment);
        project = as(
            as(as(as(as(plan, ProjectExec.class).child(), LimitExec.class).child(), ExchangeExec.class).child(), FragmentExec.class)
                .fragment(),
            Project.class
        );
        assertThat(project.projections(), contains(some_field1));

        // FROM test | limit 10000 | eval x = to_lower(some_field1), y = to_upper(x) | keep y
        Alias y = new Alias(Source.EMPTY, "y", new ToUpper(Source.EMPTY, x.toAttribute(), config));
        EvalExec evalTwiceLimitThenFragment = new EvalExec(Source.EMPTY, limitThenFragment, List.of(x, y));
        ProjectExec projectEvalTwiceLimitThenFragment = new ProjectExec(Source.EMPTY, evalTwiceLimitThenFragment, List.of(y.toAttribute()));
        plan = rule.apply(projectEvalTwiceLimitThenFragment);
        project = as(
            as(
                as(as(as(as(plan, ProjectExec.class).child(), EvalExec.class).child(), LimitExec.class).child(), ExchangeExec.class)
                    .child(),
                FragmentExec.class
            ).fragment(),
            Project.class
        );
        assertThat(project.projections(), contains(some_field1));
    }

    /**
     * Expects
     * ProjectExec[[avg(emp_no){r}#3]]
     * \_EvalExec[[$$SUM$avg(emp_no)$0{r:s}#14 / $$COUNT$avg(emp_no)$1{r:s}#15 AS avg(emp_no)]]
     *   \_LimitExec[1000[INTEGER]]
     *     \_AggregateExec[[],[SUM(emp_no{f}#4) AS $$SUM$avg(emp_no)$0, COUNT(emp_no{f}#4) AS $$COUNT$avg(emp_no)$1],FINAL,[sum{r}#16, seen{
     * r}#17, count{r}#18, seen{r}#19],24]
     *       \_ExchangeExec[[sum{r}#16, seen{r}#17, count{r}#18, seen{r}#19],true]
     *         \_AggregateExec[[],[SUM(emp_no{f}#4) AS $$SUM$avg(emp_no)$0, COUNT(emp_no{f}#4) AS $$COUNT$avg(emp_no)$1],INITIAL,[sum{r}#37,
     *           seen{r}#38, count{r}#39, seen{r}#40],16]
     *           \_FieldExtractExec[emp_no{f}#4]
     *             \_EsQueryExec[test], indexMode[standard], query[{"exists":{"field":"emp_no","boost":1.0}}][_doc{f}#41], limit[], sort[]
     *               estimatedRowSize[8]
     */
    public void testProjectAwayColumnsDoesNothingForPipelineBreakingAggs() {
        var plan = optimizedPlan(physicalPlan("""
            from test
            | stats avg(emp_no)
            """));

        ProjectExec project = as(plan, ProjectExec.class);
        EvalExec eval = as(project.child(), EvalExec.class);
        LimitExec limit = as(eval.child(), LimitExec.class);
        AggregateExec finalAgg = as(limit.child(), AggregateExec.class);
        ExchangeExec exchange = as(finalAgg.child(), ExchangeExec.class);
        // No projection inserted here.
        AggregateExec initialAgg = as(exchange.child(), AggregateExec.class);
    }

    /**
     * Expects
     * ProjectExec[[x{r}#3]]
     * \_EvalExec[[1[INTEGER] AS x]]
     *   \_LimitExec[10000[INTEGER]]
     *     \_ExchangeExec[[],false]
     *       \_ProjectExec[[&lt;all-fields-projected&gt;{r}#12]]
     *         \_EvalExec[[null[NULL] AS &lt;all-fields-projected&gt;]]
     *           \_EsQueryExec[test], query[{"esql_single_value":{"field":"emp_no","next":{"range":{"emp_no":{"gt":10,"boost":1.0}}}}}]
     *            [_doc{f}#13], limit[10000], sort[] estimatedRowSize[8]
     */
    public void testProjectAwayAllColumnsWhenOnlyTheCountMatters() {
        var plan = optimizedPlan(physicalPlan("""
            from test
            | where emp_no > 10
            | eval x = 1
            | keep x
            """));

        var project = as(plan, ProjectExec.class);
        var eval = as(project.child(), EvalExec.class);
        var limit = as(eval.child(), LimitExec.class);
        var exchange = as(limit.child(), ExchangeExec.class);
        var nullField = "<all-fields-projected>";
        project = as(exchange.child(), ProjectExec.class);
        assertThat(Expressions.names(project.projections()), contains(nullField));
        eval = as(project.child(), EvalExec.class);
        assertThat(Expressions.names(eval.fields()), contains(nullField));
        var source = source(eval.child());
        assertThat(Expressions.names(source.attrs()), contains("_doc"));
    }

    /**
     * Expects
     *
     * LimitExec[10000[INTEGER]]
     * \_AggregateExec[[],[COUNT([2a][KEYWORD]) AS count(*)],SINGLE,[count{r}#13, seen{r}#14],8]
     *     \_LimitExec[10[INTEGER]]
     *       \_ExchangeExec[[&lt;all-fields-projected&gt;{r:s}#28],false]
     *         \_ProjectExec[[&lt;all-fields-projected&gt;{r:s}#28]]
     *           \_EvalExec[[null[NULL] AS &lt;all-fields-projected&gt;]]
     *             \_EsQueryExec[test], indexMode[standard], query[][_doc{f}#29], limit[10], sort[] estimatedRowSize[4]
     */
    public void testProjectAwayAllColumnsWhenOnlyTheCountMattersInStats() {
        var plan = optimizedPlan(physicalPlan("""
            from test
            | limit 10
            | stats count(*)
            """));

        var limit = as(plan, LimitExec.class);
        var agg = as(limit.child(), AggregateExec.class);
        assertThat(agg.getMode(), equalTo(SINGLE));
        var limit10 = as(agg.child(), LimitExec.class);

        var exchange = as(limit10.child(), ExchangeExec.class);
        var project = as(exchange.child(), ProjectExec.class);
        var eval = as(project.child(), EvalExec.class);
        EsQueryExec esQuery = as(eval.child(), EsQueryExec.class);

        var nullField = "<all-fields-projected>";
        assertThat(Expressions.names(project.projections()), contains(nullField));
        assertThat(Expressions.names(eval.fields()), contains(nullField));
        assertThat(Expressions.names(esQuery.attrs()), contains("_doc"));
    }

    /**
     * LimitExec[1000[INTEGER],336]
     * \_MvExpandExec[foo_1{r}#4236,foo_1{r}#4253]
     *   \_TopNExec[[Order[emp_no{f}#4242,ASC,LAST]],1000[INTEGER],336]
     *     \_ExchangeExec[[_meta_field{f}#4248, emp_no{f}#4242, first_name{f}#4243, gender{f}#4244, hire_date{f}#4249, job{f}#4250, job.
     * raw{f}#4251, languages{f}#4245, last_name{f}#4246, long_noidx{f}#4252, salary{f}#4247, foo_1{r}#4236, foo_2{r}#4238],
     * false]
     *       \_ProjectExec[[_meta_field{f}#4248, emp_no{f}#4242, first_name{f}#4243, gender{f}#4244, hire_date{f}#4249, job{f}#4250, job.
     * raw{f}#4251, languages{f}#4245, last_name{f}#4246, long_noidx{f}#4252, salary{f}#4247, foo_1{r}#4236, foo_2{r}#4238]]
     *         \_FieldExtractExec[_meta_field{f}#4248, emp_no{f}#4242, first_name{f}#..]&lt;[],[]&gt;
     *           \_EvalExec[[1[INTEGER] AS foo_1#4236, 1[INTEGER] AS foo_2#4238]]
     *             \_EsQueryExec[test], indexMode[standard], query[][_doc{f}#4268], limit[1000], sort[[FieldSort[field=emp_no{f}#4242,
     *             direction=ASC, nulls=LAST]]] estimatedRowSize[352]
     */
    public void testProjectAwayMvExpandColumnOrder() {
        var plan = optimizedPlan(physicalPlan("""
            from test
            | eval foo_1 = 1, foo_2 = 1
            | sort emp_no
            | mv_expand foo_1
            """));
        var limit = as(plan, LimitExec.class);
        var mvExpand = as(limit.child(), MvExpandExec.class);
        var topN = as(mvExpand.child(), TopNExec.class);
        var exchange = as(topN.child(), ExchangeExec.class);
        var project = as(exchange.child(), ProjectExec.class);

        assertThat(
            Expressions.names(project.projections()),
            containsInRelativeOrder(
                "_meta_field",
                "emp_no",
                "first_name",
                "gender",
                "hire_date",
                "job",
                "job.raw",
                "languages",
                "last_name",
                "long_noidx",
                "salary",
                "foo_1",
                "foo_2"
            )
        );
        var fieldExtract = as(project.child(), FieldExtractExec.class);
        var eval = as(fieldExtract.child(), EvalExec.class);
        EsQueryExec esQuery = as(eval.child(), EsQueryExec.class);
    }

    /**
     * ProjectExec[[a{r}#5]]
     * \_EvalExec[[__a_SUM@81823521{r}#15 / __a_COUNT@31645621{r}#16 AS a]]
     *   \_LimitExec[10000[INTEGER]]
     *     \_AggregateExec[[],[SUM(salary{f}#11) AS __a_SUM@81823521, COUNT(salary{f}#11) AS __a_COUNT@31645621],SINGLE,24]
     *         \_LimitExec[10[INTEGER]]
     *           \_ExchangeExec[[],false]
     *             \_ProjectExec[[salary{f}#11]]
     *               \_FieldExtractExec[salary{f}#11]
     *                 \_EsQueryExec[test], query[][_doc{f}#17], limit[10], sort[] estimatedRowSize[8]
     */
    public void testAvgSurrogateFunctionAfterRenameAndLimit() {
        var plan = optimizedPlan(physicalPlan("""
            from test
            | limit 10
            | rename first_name as FN
            | stats a = avg(salary)
            """));

        var project = as(plan, ProjectExec.class);
        var eval = as(project.child(), EvalExec.class);
        var limit = as(eval.child(), LimitExec.class);
        assertThat(limit.limit(), instanceOf(Literal.class));
        assertThat(limit.limit().fold(FoldContext.small()), equalTo(10000));
        var agg = as(limit.child(), AggregateExec.class);
        assertThat(agg.getMode(), equalTo(SINGLE));
        limit = as(agg.child(), LimitExec.class);
        assertThat(limit.limit(), instanceOf(Literal.class));
        assertThat(limit.limit().fold(FoldContext.small()), equalTo(10));

        var exchange = as(limit.child(), ExchangeExec.class);
        project = as(exchange.child(), ProjectExec.class);
        var expectedFields = List.of("salary");
        assertThat(Expressions.names(project.projections()), is(expectedFields));
        var fieldExtract = as(project.child(), FieldExtractExec.class);
        assertThat(Expressions.names(fieldExtract.attributesToExtract()), is(expectedFields));
        var source = source(fieldExtract.child());
        assertThat(source.limit().fold(FoldContext.small()), equalTo(10));
    }

    /**
     * Expects
     * LimitExec[1000[INTEGER]]
     * \_AggregateExec[[languages{f}#9],[MIN(salary{f}#11) AS m, languages{f}#9],FINAL,8]
     *   \_ExchangeExec[[languages{f}#9, min{r}#16, seen{r}#17],true]
     *     \_LocalSourceExec[[languages{f}#9, min{r}#16, seen{r}#17],EMPTY]
     */
    public void testAggToLocalRelationOnDataNode() {
        var plan = physicalPlan("""
            from test
            | where first_name is not null
            | stats m = min(salary) by languages
            """);

        var stats = new EsqlTestUtils.TestSearchStats() {
            @Override
            public boolean exists(FieldAttribute.FieldName field) {
                return "salary".equals(field.string());
            }
        };
        var optimized = optimizedPlan(plan, stats);

        var limit = as(optimized, LimitExec.class);
        var aggregate = as(limit.child(), AggregateExec.class);
        assertThat(aggregate.groupings(), hasSize(1));
        assertThat(aggregate.estimatedRowSize(), equalTo(Long.BYTES));

        var exchange = asRemoteExchange(aggregate.child());
        var localSourceExec = as(exchange.child(), LocalSourceExec.class);
        assertThat(Expressions.names(localSourceExec.output()), contains("languages", "$$m$min", "$$m$seen"));
    }

    /**
     * Expects
     * intermediate plan
     * <code>
     * LimitExec[1000[INTEGER]]
     * \_AggregateExec[[],[COUNT(emp_no{f}#6) AS c],FINAL,null]
     *   \_ExchangeExec[[count{r}#16, seen{r}#17],true]
     *     \_FragmentExec[filter=null, estimatedRowSize=0, fragment=[
     * Aggregate[[],[COUNT(emp_no{f}#6) AS c]]
     * \_Filter[emp_no{f}#6 > 10[INTEGER]]
     *   \_EsRelation[test][_meta_field{f}#12, emp_no{f}#6, first_name{f}#7, ge..]]]
     * </code>
     * and final plan is
     * <code>
     * LimitExec[1000[INTEGER]]
     * \_AggregateExec[[],[COUNT(emp_no{f}#6) AS c],FINAL,8]
     *   \_ExchangeExec[[count{r}#16, seen{r}#17],true]
     *     \_LocalSourceExec[[count{r}#16, seen{r}#17],[LongVectorBlock[vector=ConstantLongVector[positions=1, value=0]]]]
     * </code>
     */
    public void testPartialAggFoldingOutput() {
        var plan = physicalPlan("""
              from test
            | where emp_no > 10
            | stats c = count(emp_no)
            """);

        var stats = statsForMissingField("emp_no");
        var optimized = optimizedPlan(plan, stats);

        var limit = as(optimized, LimitExec.class);
        var agg = as(limit.child(), AggregateExec.class);
        var exchange = as(agg.child(), ExchangeExec.class);
        assertThat(Expressions.names(exchange.output()), contains("$$c$count", "$$c$seen"));
        var source = as(exchange.child(), LocalSourceExec.class);
        assertThat(Expressions.names(source.output()), contains("$$c$count", "$$c$seen"));
    }

    /**
     * Checks that when the folding happens on the coordinator, the intermediate agg state
     * are not used anymore.
     * <code>
     * Expects
     * LimitExec[10000[INTEGER]]
     * \_AggregateExec[[],[COUNT(emp_no{f}#5) AS c],FINAL,8]
     *   \_AggregateExec[[],[COUNT(emp_no{f}#5) AS c],PARTIAL,8]
     *     \_LimitExec[10[INTEGER]]
     *       \_ExchangeExec[[],false]
     *         \_ProjectExec[[emp_no{r}#5]]
     *           \_EvalExec[[null[INTEGER] AS emp_no]]
     *             \_EsQueryExec[test], query[][_doc{f}#26], limit[10], sort[] estimatedRowSize[8]
     * </code>
     */
    public void testGlobalAggFoldingOutput() {
        var plan = physicalPlan("""
              from test
            | limit 10
            | stats c = count(emp_no)
            """);

        var stats = statsForMissingField("emp_no");
        var optimized = optimizedPlan(plan, stats);

        var limit = as(optimized, LimitExec.class);
        var agg = as(limit.child(), AggregateExec.class);
        assertThat(agg.getMode(), equalTo(SINGLE));
        limit = as(agg.child(), LimitExec.class);
        var exchange = as(limit.child(), ExchangeExec.class);
        var project = as(exchange.child(), ProjectExec.class);
    }

    /**
     * Checks the folded aggregation preserves the intermediate output.
     * <code>
     * Expects
     * ProjectExec[[a{r}#5]]
     * \_EvalExec[[__a_SUM@734e2841{r}#16 / __a_COUNT@12536eab{r}#17 AS a]]
     *   \_LimitExec[1000[INTEGER]]
     *     \_AggregateExec[[],[SUM(emp_no{f}#6) AS __a_SUM@734e2841, COUNT(emp_no{f}#6) AS __a_COUNT@12536eab],FINAL,24]
     *       \_ExchangeExec[[sum{r}#18, seen{r}#19, count{r}#20, seen{r}#21],true]
     *         \_LocalSourceExec[[sum{r}#18, seen{r}#19, count{r}#20, seen{r}#21],[LongArrayBlock[positions=1, mvOrdering=UNORDERED,
     *         values=[0,
     * 0]], BooleanVectorBlock[vector=ConstantBooleanVector[positions=1, value=true]],
     *      LongVectorBlock[vector=ConstantLongVector[positions=1, value=0]],
     *      BooleanVectorBlock[vector=ConstantBooleanVector[positions=1, value=true]]]]
     * </code>
     */
    public void testPartialAggFoldingOutputForSyntheticAgg() {
        var plan = physicalPlan("""
              from test
            | where emp_no > 10
            | stats a = avg(emp_no)
            """);

        var stats = statsForMissingField("emp_no");
        var optimized = optimizedPlan(plan, stats);

        var project = as(optimized, ProjectExec.class);
        var eval = as(project.child(), EvalExec.class);
        var limit = as(eval.child(), LimitExec.class);
        var aggFinal = as(limit.child(), AggregateExec.class);
        assertThat(aggFinal.output(), hasSize(2));
        var exchange = as(aggFinal.child(), ExchangeExec.class);
        assertThat(
            Expressions.names(exchange.output()),
            contains("$$SUM$a$0$sum", "$$SUM$a$0$seen", "$$COUNT$a$1$count", "$$COUNT$a$1$seen")
        );
        var source = as(exchange.child(), LocalSourceExec.class);
        assertThat(
            Expressions.names(source.output()),
            contains("$$SUM$a$0$sum", "$$SUM$a$0$seen", "$$COUNT$a$1$count", "$$COUNT$a$1$seen")
        );
    }

    /**
     * Before local optimizations:
     * <code>
     * LimitExec[1000[INTEGER]]
     * \_AggregateExec[[],[SPATIALCENTROID(location{f}#9) AS centroid],FINAL,null]
     *   \_ExchangeExec[[xVal{r}#10, xDel{r}#11, yVal{r}#12, yDel{r}#13, count{r}#14],true]
     *     \_FragmentExec[filter=null, estimatedRowSize=0, fragment=[
     * Aggregate[[],[SPATIALCENTROID(location{f}#9) AS centroid]]
     * \_EsRelation[airports][abbrev{f}#5, location{f}#9, name{f}#6, scalerank{f}..]]]
     * </code>
     * After local optimizations:
     * <code>
     * LimitExec[1000[INTEGER]]
     * \_AggregateExec[[],[SPATIALCENTROID(location{f}#9) AS centroid],FINAL,50]
     *   \_ExchangeExec[[xVal{r}#10, xDel{r}#11, yVal{r}#12, yDel{r}#13, count{r}#14],true]
     *     \_AggregateExec[[],[SPATIALCENTROID(location{f}#9) AS centroid],PARTIAL,50]
     *       \_FilterExec[ISNOTNULL(location{f}#9)]
     *         \_FieldExtractExec[location{f}#9][location{f}#9]
     *           \_EsQueryExec[airports], query[][_doc{f}#26], limit[], sort[] estimatedRowSize[54]
     * </code>
     * Note the FieldExtractExec has 'location' set for stats: FieldExtractExec[location{f}#9][location{f}#9]
     * <p>
     * Also note that the type converting function is removed when it does not actually convert the type,
     * ensuring that ReferenceAttributes are not created for the same field, and the optimization can still work.
     */
    public void testSpatialTypesAndStatsCentroidUseDocValues() {
        for (String query : new String[] {
            "from airports | stats centroid = st_centroid_agg(location)",
            "from airports | stats centroid = st_centroid_agg(to_geopoint(location))",
            "from airports | eval location = to_geopoint(location) | stats centroid = st_centroid_agg(location)" }) {
            for (boolean withDocValues : new boolean[] { false, true }) {
                var testData = withDocValues ? airports : airportsNoDocValues;
                var fieldExtractPreference = withDocValues ? FieldExtractPreference.DOC_VALUES : FieldExtractPreference.NONE;
                var plan = physicalPlan(query.replace("airports", testData.index.name()), testData);

                var limit = as(plan, LimitExec.class);
                var agg = as(limit.child(), AggregateExec.class);
                // Before optimization the aggregation does not use doc-values
                assertAggregation(agg, "centroid", SpatialCentroid.class, GEO_POINT, FieldExtractPreference.NONE);

                var exchange = as(agg.child(), ExchangeExec.class);
                var fragment = as(exchange.child(), FragmentExec.class);
                var fAgg = as(fragment.fragment(), Aggregate.class);
                as(fAgg.child(), EsRelation.class);

                // Now optimize the plan and assert the aggregation uses doc-values
                var optimized = optimizedPlan(plan, testData.stats);
                limit = as(optimized, LimitExec.class);
                agg = as(limit.child(), AggregateExec.class);
                // Above the exchange (in coordinator) the aggregation is not using doc-values
                assertAggregation(agg, "centroid", SpatialCentroid.class, GEO_POINT, FieldExtractPreference.NONE);
                exchange = as(agg.child(), ExchangeExec.class);
                agg = as(exchange.child(), AggregateExec.class);
                // below the exchange (in data node) the aggregation is using doc-values
                assertAggregation(agg, "centroid", SpatialCentroid.class, GEO_POINT, fieldExtractPreference);
                assertChildIsGeoPointExtract(withDocValues ? agg : as(agg.child(), FilterExec.class), fieldExtractPreference);
            }
        }
    }

    /**
     * Before local optimizations:
     * <code>
     * LimitExec[1000[INTEGER]]
     *   \_AggregateExec[[],[SPATIALSTEXTENT(location{f}#48,true[BOOLEAN]) AS extent],FINAL,[minNegX{r}#52, minPosX{r}#53, maxNegX{r}#54,
     * maxPosX{r}#55, maxY{r}#56, minY{r}#57],null]
     *     \_ExchangeExec[[minNegX{r}#52, minPosX{r}#53, maxNegX{r}#54, maxPosX{r}#55, maxY{r}#56, minY{r}#57],true]
     *       \_FragmentExec[filter=null, estimatedRowSize=0, reducer=[], fragment=[
     * Aggregate[STANDARD,[],[SPATIALSTEXTENT(location{f}#48,true[BOOLEAN]) AS extent]]
     *         \_EsRelation[airports][abbrev{f}#44, city{f}#50, city_location{f}#51, coun..]]]
     * </code>
     * After local optimizations:
     * <code>
     * LimitExec[1000[INTEGER]]
     *   \_AggregateExec[[],[SPATIALSTEXTENT(location{f}#48,true[BOOLEAN]) AS extent],FINAL,[minNegX{r}#52, minPosX{r}#53, maxNegX{r}#54,
     * maxPosX{r}#55, maxY{r}#56, minY{r}#57],21]
     *     \_ExchangeExec[[minNegX{r}#52, minPosX{r}#53, maxNegX{r}#54, maxPosX{r}#55, maxY{r}#56, minY{r}#57],true]
     *       \_AggregateExec[[],[SPATIALSTEXTENT(location{f}#48,true[BOOLEAN]) AS extent],INITIAL,[
     * minNegX{r}#73, minPosX{r}#74, maxNegX{rb#75, maxPosX{r}#76, maxY{r}#77, minY{r}#78],21]
     *         \_FieldExtractExec[location{f}#48][location{f}#48]
     *           \_EsQueryExec[airports], indexMode[standard], query[{"exists":{"field":"location","boost":1.0}}][
     * _doc{f}#79], limit[], sort[] estimatedRowSize[25]
     * </code>
     * Note the FieldExtractExec has 'location' set for stats: FieldExtractExec[location{f}#9][location{f}#9]
     * <p>
     * Also note that the type converting function is removed when it does not actually convert the type,
     * ensuring that ReferenceAttributes are not created for the same field, and the optimization can still work.
     */
    public void testSpatialTypesAndStatsExtentUseDocValues() {
        for (String query : new String[] {
            "from airports | stats extent = st_extent_agg(location)",
            "from airports | stats extent = st_extent_agg(to_geopoint(location))",
            "from airports | eval location = to_geopoint(location) | stats extent = st_extent_agg(location)" }) {
            for (boolean withDocValues : new boolean[] { false, true }) {
                var fieldExtractPreference = withDocValues ? FieldExtractPreference.DOC_VALUES : FieldExtractPreference.NONE;
                var testData = withDocValues ? airports : airportsNoDocValues;
                var plan = physicalPlan(query.replace("airports", testData.index.name()), testData);

                var limit = as(plan, LimitExec.class);
                var agg = as(limit.child(), AggregateExec.class);
                // Before optimization the aggregation does not use doc-values
                assertAggregation(agg, "extent", SpatialExtent.class, GEO_POINT, FieldExtractPreference.NONE);

                var exchange = as(agg.child(), ExchangeExec.class);
                var fragment = as(exchange.child(), FragmentExec.class);
                var fAgg = as(fragment.fragment(), Aggregate.class);
                as(fAgg.child(), EsRelation.class);

                // Now optimize the plan and assert the aggregation uses doc-values
                var optimized = optimizedPlan(plan, testData.stats);
                limit = as(optimized, LimitExec.class);
                agg = as(limit.child(), AggregateExec.class);
                // Above the exchange (in coordinator) the aggregation is not using doc-values
                assertAggregation(agg, "extent", SpatialExtent.class, GEO_POINT, FieldExtractPreference.NONE);
                exchange = as(agg.child(), ExchangeExec.class);
                agg = as(exchange.child(), AggregateExec.class);
                // below the exchange (in data node) the aggregation is using doc-values
                assertAggregation(agg, "extent", SpatialExtent.class, GEO_POINT, fieldExtractPreference);
                assertChildIsGeoPointExtract(withDocValues ? agg : as(agg.child(), FilterExec.class), fieldExtractPreference);
            }
        }
    }

    /**
     * Before local optimizations:
     * <code>
     * LimitExec[1000[INTEGER]]
     * \_AggregateExec[[],[SPATIALEXTENT(location{f}#70,true[BOOLEAN]) AS extent, SPATIALCENTROID(location{f}#70,true[BOOLEAN]) AS cen
     * troid],FINAL,[...]]
     *   \_ExchangeExec[[...]]
     *     \_FragmentExec[filter=null, estimatedRowSize=0, reducer=[], fragment=[
     * Aggregate[STANDARD,[],[SPATIALEXTENT(location{f}#70,true[BOOLEAN]) AS extent, SPATIALCENTROID(location{f}#70,true[BOOLEAN]
     * ) AS centroid]]
     * \_EsRelation[airports][abbrev{f}#66, city{f}#72, city_location{f}#73, coun..]]]
     * </code>
     * After local optimizations:
     * <code>
     * LimitExec[1000[INTEGER]]
     * \_AggregateExec[[],[SPATIALEXTENT(location{f}#70,true[BOOLEAN]) AS extent, SPATIALCENTROID(location{f}#70,true[BOOLEAN]) AS cen
     * troid],FINAL,[...]]
     *   \_ExchangeExec[[...]]
     *     \_AggregateExec[[],[SPATIALEXTENT(location{f}#70,true[BOOLEAN]) AS extent, SPATIALCENTROID(location{f}#70,true[BOOLEAN]) AS cen
     * troid],INITIAL,[...]]
     *       \_FieldExtractExec[location{f}#70][location{f}#70],[]
     *         \_EsQueryExec[airports], indexMode[standard], query[{"exists":{"field":"location","boost":1.0}}][
     * _doc{f}#117], limit[], sort[] estimatedRowSize[25]
     * </code>
     * Note the FieldExtractExec has 'location' set for stats: FieldExtractExec[location{f}#9][location{f}#9]
     * <p>
     * Also note that the type converting function is removed when it does not actually convert the type,
     * ensuring that ReferenceAttributes are not created for the same field, and the optimization can still work.
     */
    public void testSpatialTypesAndStatsExtentAndCentroidUseDocValues() {
        for (String query : new String[] {
            "from airports | stats extent = st_extent_agg(location), centroid = st_centroid_agg(location)",
            "from airports | stats extent = st_extent_agg(location), centroid = st_centroid_agg(city_location)", }) {
            for (boolean withDocValues : new boolean[] { false, true }) {
                var fieldExtractPreference = withDocValues ? FieldExtractPreference.DOC_VALUES : FieldExtractPreference.NONE;
                var testData = withDocValues ? airports : airportsNoDocValues;
                var plan = physicalPlan(query.replace("airports", testData.index.name()), testData);

                var limit = as(plan, LimitExec.class);
                var agg = as(limit.child(), AggregateExec.class);
                // Before optimization the aggregation does not use doc-values
                assertAggregation(agg, "extent", SpatialExtent.class, GEO_POINT, FieldExtractPreference.NONE);

                var exchange = as(agg.child(), ExchangeExec.class);
                var fragment = as(exchange.child(), FragmentExec.class);
                var fAgg = as(fragment.fragment(), Aggregate.class);
                as(fAgg.child(), EsRelation.class);

                // Now optimize the plan and assert the aggregation uses doc-values
                var optimized = optimizedPlan(plan, testData.stats);
                limit = as(optimized, LimitExec.class);
                agg = as(limit.child(), AggregateExec.class);
                // Above the exchange (in coordinator) the aggregation is not using doc-values
                assertAggregation(agg, "extent", SpatialExtent.class, GEO_POINT, FieldExtractPreference.NONE);
                exchange = as(agg.child(), ExchangeExec.class);
                agg = as(exchange.child(), AggregateExec.class);
                // below the exchange (in data node) the aggregation is using doc-values
                assertAggregation(agg, "extent", SpatialExtent.class, GEO_POINT, fieldExtractPreference);
                assertChildIsGeoPointExtract(withDocValues ? agg : as(agg.child(), FilterExec.class), fieldExtractPreference);
            }
        }
    }

    /**
     * <code>
     * LimitExec[1000[INTEGER]]
     * \_AggregateExec[[],[SPATIALEXTENT(city_boundary{f}#10,true[BOOLEAN]) AS extent],FINAL,[
     *     $$extent$minNegX{r}#11, $$extent$minPosX{r}#12, $$extent$maxNegX{r}#13,
     *     $$extent$maxPosX{r}#14, $$extent$maxY{r}#15, $$extent$minY{r}#16],200]
     *   \_ExchangeExec[[
     *       $$extent$minNegX{r}#11, $$extent$minPosX{r}#12, $$extent$maxNegX{r}#13,
     *       $$extent$maxPosX{r}#14, $$extent$maxY{r}#15, $$extent$minY{r}#16],true]
     *     \_AggregateExec[[],[SPATIALEXTENT(city_boundary{f}#10,true[BOOLEAN]) AS extent],INITIAL,[
     *         $$extent$minNegX{r}#30, $$extent$minPosX{r}#31, $$extent$maxNegX{r}#32,
     *         $$extent$maxPosX{r}#33, $$extent$maxY{r}#34, $$extent$minY{r}#35],200]
     *       \_FieldExtractExec[city_boundary{f}#10][],[city_boundary{f}#10]
     *         \_EsQueryExec[airports_city_boundaries], indexMode[standard], query[
     *             {"exists":{"field":"city_boundary","boost":1.0}}
     *           ][_doc{f}#36], limit[], sort[] estimatedRowSize[204]
     * </code>
     */
    public void testSpatialTypesAndStatsExtentOfGeoShapeUsesBinaryExtraction() {
        var query = "FROM airports_city_boundaries | STATS extent = ST_EXTENT_AGG(city_boundary)";
        for (boolean useDocValues : new Boolean[] { true, false }) {
            var testData = useDocValues ? airportsCityBoundaries : airportsCityBoundariesNoDocValues;
            var plan = physicalPlan(query.replace("airports_city_boundaries", testData.index.name()), testData);

            var limit = as(plan, LimitExec.class);
            var agg = as(limit.child(), AggregateExec.class);
            // Before optimization the aggregation does not use extent extraction
            assertAggregation(agg, "extent", SpatialExtent.class, GEO_SHAPE, FieldExtractPreference.NONE);

            var exchange = as(agg.child(), ExchangeExec.class);
            var fragment = as(exchange.child(), FragmentExec.class);
            var fAgg = as(fragment.fragment(), Aggregate.class);
            as(fAgg.child(), EsRelation.class);

            // Now optimize the plan and assert the aggregation uses extent extraction
            var optimized = optimizedPlan(plan, testData.stats);
            limit = as(optimized, LimitExec.class);
            agg = as(limit.child(), AggregateExec.class);
            // Above the exchange (in coordinator) the aggregation is not using doc-values
            assertAggregation(agg, "extent", SpatialExtent.class, GEO_SHAPE, FieldExtractPreference.NONE);
            exchange = as(agg.child(), ExchangeExec.class);
            agg = as(exchange.child(), AggregateExec.class);
            // below the exchange (in data node) the aggregation is using a specific int[] which the aggregation needs to know about.
            var fieldExtractPreference = useDocValues ? FieldExtractPreference.EXTRACT_SPATIAL_BOUNDS : FieldExtractPreference.NONE;
            assertAggregation(agg, "extent", SpatialExtent.class, GEO_SHAPE, fieldExtractPreference);
            assertChildIsExtractedAs(agg, fieldExtractPreference, GEO_SHAPE);
        }
    }

    /**
     * This test verifies that the aggregation does not use spatial bounds extraction when the shape appears in an eval or filter.
     */
    public void testSpatialTypesAndStatsExtentOfShapesNegativeCases() {
        for (String query : new String[] { """
            FROM airports_city_boundaries
            | EVAL prefix = SUBSTRING(TO_STRING(city_boundary), 5)
            | STATS extent = ST_EXTENT_AGG(city_boundary) BY prefix""", """
            FROM airports_city_boundaries
            | WHERE STARTS_WITH(TO_STRING(city_boundary), "MULTIPOLYGON")
            | STATS extent = ST_EXTENT_AGG(city_boundary)""" }) {
            var testData = airportsCityBoundaries;
            var plan = physicalPlan(query, testData);

            var limit = as(plan, LimitExec.class);
            var agg = as(limit.child(), AggregateExec.class);
            assertAggregation(agg, "extent", SpatialExtent.class, GEO_SHAPE, FieldExtractPreference.NONE);

            var optimized = optimizedPlan(plan, testData.stats);
            limit = as(optimized, LimitExec.class);
            agg = as(limit.child(), AggregateExec.class);
            assertAggregation(agg, "extent", SpatialExtent.class, GEO_SHAPE, FieldExtractPreference.NONE);
            var exchange = as(agg.child(), ExchangeExec.class);
            agg = as(exchange.child(), AggregateExec.class);
            // Because the shape was used in EVAL/WHERE we cannot use doc-values bounds extraction optimization
            assertAggregation(agg, "extent", SpatialExtent.class, GEO_SHAPE, FieldExtractPreference.NONE);
            var exec = agg.child() instanceof FieldExtractExec ? agg : as(agg.child(), UnaryExec.class);
            assertChildIsExtractedAs(exec, FieldExtractPreference.NONE, GEO_SHAPE);
        }
    }

    /**
     * Test cartesian_shape bounds extraction occurs when the shape has doc-values and not otherwise.
     */
    public void testSpatialTypesAndStatsExtentOfCartesianShapesWithAndWithoutDocValues() {
        for (boolean hasDocValues : new boolean[] { true, false }) {
            var query = "FROM cartesian_multipolygons | STATS extent = ST_EXTENT_AGG(shape)";
            var testData = cartesianMultipolygons;
            var fieldExtractPreference = FieldExtractPreference.EXTRACT_SPATIAL_BOUNDS;
            if (hasDocValues == false) {
                query = "FROM cartesian_multipolygons_no_doc_values | STATS extent = ST_EXTENT_AGG(shape)";
                testData = cartesianMultipolygonsNoDocValues;
                fieldExtractPreference = FieldExtractPreference.NONE;
            }
            var plan = physicalPlan(query, testData);

            var limit = as(plan, LimitExec.class);
            var agg = as(limit.child(), AggregateExec.class);
            assertAggregation(agg, "extent", SpatialExtent.class, CARTESIAN_SHAPE, FieldExtractPreference.NONE);

            var optimized = optimizedPlan(plan, testData.stats);
            limit = as(optimized, LimitExec.class);
            agg = as(limit.child(), AggregateExec.class);
            assertAggregation(agg, "extent", SpatialExtent.class, CARTESIAN_SHAPE, FieldExtractPreference.NONE);
            var exchange = as(agg.child(), ExchangeExec.class);
            agg = as(exchange.child(), AggregateExec.class);
            // We extract bounds from doc-values into a special int[] which the aggregation needs to know about.
            assertAggregation(agg, "extent", "hasDocValues:" + hasDocValues, SpatialExtent.class, CARTESIAN_SHAPE, fieldExtractPreference);
            var exec = agg.child() instanceof FieldExtractExec ? agg : as(agg.child(), UnaryExec.class);
            // For cartesian_shape, the bounds extraction is done in the FieldExtractExec, so it does need to know about this
            assertChildIsExtractedAs(exec, fieldExtractPreference, CARTESIAN_SHAPE);
        }
    }

    /**
     * This tests all four combinations of geo_point and geo_shape with and without doc-values.
     * Since each will be extracted differently (points as encoded longs, and shapes as int[5] bounds representing Extents),
     * we want to verify that the combinations do not clash and work together.
     * The optimized query plan in the case when both points and shapes have doc-values will look like:
     * <code>
     * LimitExec[1000[INTEGER]]
     * \_AggregateExec[[],[
     *     SPATIALEXTENT(city_boundary{f}#13,true[BOOLEAN]) AS extent,
     *     SPATIALCENTROID(city_location{f}#12,true[BOOLEAN]) AS centroid
     *   ],FINAL,[...bounds attributes..., ...centroid attributes...],221]
     *   \_ExchangeExec[[...bounds attributes..., ...centroid attributes...],true]
     *     \_AggregateExec[[],[
     *         SPATIALEXTENT(city_boundary{f}#13,true[BOOLEAN]) AS extent,
     *         SPATIALCENTROID(city_location{f}#12,true[BOOLEAN]) AS centroid
     *       ],INITIAL,[...bounds attributes..., ...centroid attributes...],221]
     *       \_FieldExtractExec[city_boundary{f}#13, city_location{f}#12][city_location{f}#12],[city_boundary{f}#13]
     *         \_EsQueryExec[airports_city_boundaries], indexMode[standard], query[
     *             {"bool":{"should":[
     *               {"exists":{"field":"city_boundary","boost":1.0}},
     *               {"exists":{"field":"city_location","boost":1.0}}
     *             ],"boost":1.0}}
     *           ][_doc{f}#55], limit[], sort[] estimatedRowSize[225]
     * </code>
     */
    public void testMixedSpatialBoundsAndPointsExtracted() {
        var query = """
            FROM INDEX \
            | STATS extent = ST_EXTENT_AGG(city_boundary), centroid = ST_CENTROID_AGG(city_location)""";
        for (boolean pointDocValues : new Boolean[] { true, false }) {
            for (boolean shapeDocValues : new Boolean[] { true, false }) {
                var testData = pointDocValues
                    ? (shapeDocValues ? airportsCityBoundaries : airportsCityBoundariesNoShapeDocValues)
                    : (shapeDocValues ? airportsCityBoundariesNoPointDocValues : airportsCityBoundariesNoDocValues);
                var msg = "DocValues[point:" + pointDocValues + ", shape:" + shapeDocValues + "]";
                var plan = physicalPlan(query.replace("INDEX", testData.index.name()), testData);

                var limit = as(plan, LimitExec.class);
                var agg = as(limit.child(), AggregateExec.class);
                // Before optimization the aggregation does not use doc-values
                assertAggregation(agg, "extent", msg, SpatialExtent.class, GEO_SHAPE, FieldExtractPreference.NONE);
                assertAggregation(agg, "centroid", msg, SpatialCentroid.class, GEO_POINT, FieldExtractPreference.NONE);

                var exchange = as(agg.child(), ExchangeExec.class);
                var fragment = as(exchange.child(), FragmentExec.class);
                var fAgg = as(fragment.fragment(), Aggregate.class);
                as(fAgg.child(), EsRelation.class);

                // Now optimize the plan and assert the aggregation uses both doc-values and bounds extraction
                var optimized = optimizedPlan(plan, testData.stats);
                limit = as(optimized, LimitExec.class);
                agg = as(limit.child(), AggregateExec.class);
                // Above the exchange (in coordinator) the aggregation is not field-optimized.
                assertAggregation(agg, "extent", msg, SpatialExtent.class, GEO_SHAPE, FieldExtractPreference.NONE);
                assertAggregation(agg, "centroid", msg, SpatialCentroid.class, GEO_POINT, FieldExtractPreference.NONE);
                exchange = as(agg.child(), ExchangeExec.class);
                agg = as(exchange.child(), AggregateExec.class);
                var fieldExtractExec = as(agg.child(), FieldExtractExec.class);
                // below the exchange (in data node) the aggregation is field optimized.
                var shapeExtractPreference = shapeDocValues ? FieldExtractPreference.EXTRACT_SPATIAL_BOUNDS : FieldExtractPreference.NONE;
                assertAggregation(agg, "extent", msg, SpatialExtent.class, GEO_SHAPE, shapeExtractPreference);
                List<String> boundsAttributes = shapeDocValues ? List.of("city_boundary") : List.of();
                List<String> docValuesAttributes = pointDocValues ? List.of("city_location") : List.of();
                assertThat(fieldExtractExec.boundsAttributes().stream().map(Node::sourceText).toList(), equalTo(boundsAttributes));
                assertThat(fieldExtractExec.docValuesAttributes().stream().map(Node::sourceText).toList(), equalTo(docValuesAttributes));
            }
        }
    }

    /**
     * This test does not have real index fields, and therefor asserts that doc-values field extraction does NOT occur.
     * Before local optimizations:
     * <code>
     * LimitExec[1000[INTEGER]]
     * \_AggregateExec[[],[SPATIALCENTROID(__centroid_SPATIALCENTROID@ec8dd77e{r}#7) AS centroid],FINAL,null]
     *   \_AggregateExec[[],[SPATIALCENTROID(__centroid_SPATIALCENTROID@ec8dd77e{r}#7) AS centroid],PARTIAL,null]
     *     \_EvalExec[[[1 1 0 0 0 0 0 30 e2 4c 7c 45 40 0 0 e0 92 b0 82 2d 40][GEO_POINT] AS __centroid_SPATIALCENTROID@ec8dd77e]]
     *       \_RowExec[[[50 4f 49 4e 54 28 34 32 2e 39 37 31 30 39 36 32 39 39 35 38 38 36 38 20 31 34 2e 37 35 35 32 35 33 34 30 30
     *       36 35 33 36 29][KEYWORD] AS wkt]]
     * </code>
     * After local optimizations we expect no changes because field is extracted:
     * <code>
     * LimitExec[1000[INTEGER]]
     * \_AggregateExec[[],[SPATIALCENTROID(__centroid_SPATIALCENTROID@7ff910a{r}#7) AS centroid],SINGLE,50]
     *     \_EvalExec[[[1 1 0 0 0 0 0 30 e2 4c 7c 45 40 0 0 e0 92 b0 82 2d 40][GEO_POINT] AS __centroid_SPATIALCENTROID@7ff910a]]
     *       \_RowExec[[[50 4f 49 4e 54 28 34 32 2e 39 37 31 30 39 36 32 39 39 35 38 38 36 38 20 31 34 2e 37 35 35 32 35 33 34 30 30
     *       36 35 33 36 29][KEYWORD] AS wkt]]
     * </code>
     */
    public void testSpatialTypesAndStatsUseDocValuesNestedLiteral() {
        var plan = this.physicalPlan("""
            row wkt = "POINT(42.97109629958868 14.7552534006536)"
            | stats centroid = st_centroid_agg(to_geopoint(wkt))
            """, airports);

        var limit = as(plan, LimitExec.class);
        var agg = as(limit.child(), AggregateExec.class);
        assertThat("Aggregation is SINGLE", agg.getMode(), equalTo(SINGLE));
        assertThat("No groupings in aggregation", agg.groupings().size(), equalTo(0));
        assertAggregation(agg, "centroid", SpatialCentroid.class, GEO_POINT, FieldExtractPreference.NONE);
        var eval = as(agg.child(), EvalExec.class);
        as(eval.child(), LocalSourceExec.class);

        // Now optimize the plan and assert the same plan again, since no FieldExtractExec is added
        var optimized = optimizedPlan(plan);
        limit = as(optimized, LimitExec.class);
        agg = as(limit.child(), AggregateExec.class);
        assertThat("Aggregation is SINGLE", agg.getMode(), equalTo(SINGLE));
        assertThat("No groupings in aggregation", agg.groupings().size(), equalTo(0));
        assertAggregation(agg, "centroid", SpatialCentroid.class, GEO_POINT, FieldExtractPreference.NONE);
        eval = as(agg.child(), EvalExec.class);
        as(eval.child(), LocalSourceExec.class);
    }

    /**
     * Before local optimizations:
     * <code>
     * LimitExec[1000[INTEGER]]
     * \_AggregateExec[[],[SPATIALCENTROID(location{f}#11) AS centroid, COUNT([2a][KEYWORD]) AS count],FINAL,null]
     *   \_ExchangeExec[[xVal{r}#12, xDel{r}#13, yVal{r}#14, yDel{r}#15, count{r}#16, count{r}#17, seen{r}#18],true]
     *     \_FragmentExec[filter=null, estimatedRowSize=0, fragment=[
     * Aggregate[[],[SPATIALCENTROID(location{f}#11) AS centroid, COUNT([2a][KEYWORD]) AS count]]
     * \_EsRelation[airports][abbrev{f}#7, location{f}#11, name{f}#8, scalerank{f..]]]
     * </code>
     * After local optimizations:
     * <code>
     * LimitExec[1000[INTEGER]]
     * \_AggregateExec[[],[SPATIALCENTROID(location{f}#11) AS centroid, COUNT([2a][KEYWORD]) AS count],FINAL,58]
     *   \_ExchangeExec[[xVal{r}#12, xDel{r}#13, yVal{r}#14, yDel{r}#15, count{r}#16, count{r}#17, seen{r}#18],true]
     *     \_AggregateExec[[],[COUNT([2a][KEYWORD]) AS count, SPATIALCENTROID(location{f}#11) AS centroid],PARTIAL,58]
     *       \_FieldExtractExec[location{f}#11][location{f}#11]
     *         \_EsQueryExec[airports], query[][_doc{f}#33], limit[], sort[] estimatedRowSize[54]
     * </code>
     * Note the FieldExtractExec has 'location' set for stats: FieldExtractExec[location{f}#9][location{f}#9]
     */
    public void testSpatialTypesAndStatsUseDocValuesMultiAggregations() {
        var plan = this.physicalPlan("""
            from airports
            | stats centroid = st_centroid_agg(location), count = COUNT()
            """, airports);

        var limit = as(plan, LimitExec.class);
        var agg = as(limit.child(), AggregateExec.class);
        assertThat("No groupings in aggregation", agg.groupings().size(), equalTo(0));
        // Before optimization the aggregation does not use doc-values
        assertAggregation(agg, "count", Count.class);
        assertAggregation(agg, "centroid", SpatialCentroid.class, GEO_POINT, FieldExtractPreference.NONE);

        var exchange = as(agg.child(), ExchangeExec.class);
        var fragment = as(exchange.child(), FragmentExec.class);
        var fAgg = as(fragment.fragment(), Aggregate.class);
        as(fAgg.child(), EsRelation.class);

        // Now optimize the plan and assert the aggregation uses doc-values
        var optimized = optimizedPlan(plan);
        limit = as(optimized, LimitExec.class);
        agg = as(limit.child(), AggregateExec.class);
        // Above the exchange (in coordinator) the aggregation is not using doc-values
        assertAggregation(agg, "count", Count.class);
        assertAggregation(agg, "centroid", SpatialCentroid.class, GEO_POINT, FieldExtractPreference.NONE);
        exchange = as(agg.child(), ExchangeExec.class);
        agg = as(exchange.child(), AggregateExec.class);
        assertThat("Aggregation is PARTIAL", agg.getMode(), equalTo(INITIAL));
        // below the exchange (in data node) the aggregation is using doc-values
        assertAggregation(agg, "count", Count.class);
        assertAggregation(agg, "centroid", SpatialCentroid.class, GEO_POINT, FieldExtractPreference.DOC_VALUES);
        assertChildIsGeoPointExtract(agg, FieldExtractPreference.DOC_VALUES);
    }

    /**
     * Before local optimizations:
     * <code>
     * LimitExec[1000[INTEGER]]
     * \_AggregateExec[[],[SPATIALCENTROID(location{f}#14) AS airports, SPATIALCENTROID(city_location{f}#17) AS cities, COUNT([2a][KEY
     * WORD]) AS count],FINAL,null]
     *   \_ExchangeExec[[xVal{r}#18, xDel{r}#19, yVal{r}#20, yDel{r}#21, count{r}#22, xVal{r}#23, xDel{r}#24, yVal{r}#25, yDel{r}#26,
     * count{r}#27, count{r}#28, seen{r}#29],true]
     *     \_FragmentExec[filter=null, estimatedRowSize=0, fragment=[
     * Aggregate[[],[SPATIALCENTROID(location{f}#14) AS airports, SPATIALCENTROID(city_location{f}#17) AS cities, COUNT([2a][KEY
     * WORD]) AS count]]
     * \_EsRelation[airports][abbrev{f}#10, city{f}#16, city_location{f}#17, coun..]]]
     * </code>
     * After local optimizations:
     * <code>
     * LimitExec[1000[INTEGER]]
     * \_AggregateExec[[],[SPATIALCENTROID(location{f}#14) AS airports, SPATIALCENTROID(city_location{f}#17) AS cities, COUNT([2a][KEY
     * WORD]) AS count],FINAL,108]
     *   \_ExchangeExec[[xVal{r}#18, xDel{r}#19, yVal{r}#20, yDel{r}#21, count{r}#22, xVal{r}#23, xDel{r}#24, yVal{r}#25, yDel{r}#26,
     * count{r}#27, count{r}#28, seen{r}#29],true]
     *     \_AggregateExec[[],[SPATIALCENTROID(location{f}#14) AS airports, SPATIALCENTROID(city_location{f}#17) AS cities, COUNT([2a][KEY
     * WORD]) AS count],PARTIAL,108]
     *       \_FieldExtractExec[location{f}#14, city_location{f}#17][location{f}#14, city_location{f}#17]
     *         \_EsQueryExec[airports], query[][_doc{f}#53], limit[], sort[] estimatedRowSize[104]
     * </code>
     * Note the FieldExtractExec has 'location' set for stats: FieldExtractExec[location{f}#9][location{f}#9]
     */
    public void testSpatialTypesAndStatsUseDocValuesMultiSpatialAggregations() {
        var plan = this.physicalPlan("""
            FROM airports
            | STATS airports=ST_CENTROID_AGG(location), cities=ST_CENTROID_AGG(city_location), count=COUNT()
            """, airports);

        var limit = as(plan, LimitExec.class);
        var agg = as(limit.child(), AggregateExec.class);
        assertThat("No groupings in aggregation", agg.groupings().size(), equalTo(0));
        // Before optimization the aggregation does not use doc-values
        assertAggregation(agg, "count", Count.class);
        assertAggregation(agg, "airports", SpatialCentroid.class, GEO_POINT, FieldExtractPreference.NONE);
        assertAggregation(agg, "cities", SpatialCentroid.class, GEO_POINT, FieldExtractPreference.NONE);

        var exchange = as(agg.child(), ExchangeExec.class);
        var fragment = as(exchange.child(), FragmentExec.class);
        var fAgg = as(fragment.fragment(), Aggregate.class);
        as(fAgg.child(), EsRelation.class);

        // Now optimize the plan and assert the aggregation uses doc-values
        var optimized = optimizedPlan(plan);
        limit = as(optimized, LimitExec.class);
        agg = as(limit.child(), AggregateExec.class);
        // Above the exchange (in coordinator) the aggregation is not using doc-values
        assertAggregation(agg, "count", Count.class);
        assertAggregation(agg, "airports", SpatialCentroid.class, GEO_POINT, FieldExtractPreference.NONE);
        assertAggregation(agg, "cities", SpatialCentroid.class, GEO_POINT, FieldExtractPreference.NONE);
        exchange = as(agg.child(), ExchangeExec.class);
        agg = as(exchange.child(), AggregateExec.class);
        assertThat("Aggregation is PARTIAL", agg.getMode(), equalTo(INITIAL));
        // below the exchange (in data node) the aggregation is using doc-values
        assertAggregation(agg, "count", Count.class);
        assertAggregation(agg, "airports", SpatialCentroid.class, GEO_POINT, FieldExtractPreference.DOC_VALUES);
        assertAggregation(agg, "cities", SpatialCentroid.class, GEO_POINT, FieldExtractPreference.DOC_VALUES);
        assertChildIsGeoPointExtract(agg, FieldExtractPreference.DOC_VALUES);
    }

    /**
     * Before local optimizations:
     * <code>
     * LimitExec[1000[INTEGER]]
     * \_AggregateExec[[],[SPATIALCENTROID(location{f}#12) AS centroid, COUNT([2a][KEYWORD]) AS count],FINAL,null]
     *   \_ExchangeExec[[xVal{r}#13, xDel{r}#14, yVal{r}#15, yDel{r}#16, count{r}#17, count{r}#18, seen{r}#19],true]
     *     \_FragmentExec[filter=null, estimatedRowSize=0, fragment=[
     * Aggregate[[],[SPATIALCENTROID(location{f}#12) AS centroid, COUNT([2a][KEYWORD]) AS count]]
     * \_Filter[scalerank{f}#10 == 9[INTEGER]]
     *   \_EsRelation[airports][abbrev{f}#8, location{f}#12, name{f}#9, scalerank{f..]]]
     * </code>
     * After local optimizations:
     * <code>
     * LimitExec[1000[INTEGER]]
     * \_AggregateExec[[],[SPATIALCENTROID(location{f}#11) AS centroid, COUNT([2a][KEYWORD]) AS count],FINAL,58]
     *   \_ExchangeExec[[xVal{r}#12, xDel{r}#13, yVal{r}#14, yDel{r}#15, count{r}#16, count{r}#17, seen{r}#18],true]
     *     \_AggregateExec[[],[COUNT([2a][KEYWORD]) AS count, SPATIALCENTROID(location{f}#11) AS centroid],PARTIAL,58]
     *       \_FieldExtractExec[location{f}#11][location{f}#11]
     *         \_EsQueryExec[airports], query[{"esql_single_value":{"field":"scalerank","next":{"term":{"scalerank":{"value":9}}},
     *                                         "source":"scalerank == 9@2:9"}}][_doc{f}#34], limit[], sort[] estimatedRowSize[54]
     * </code>
     * Note the FieldExtractExec has 'location' set for stats: FieldExtractExec[location{f}#9][location{f}#9]
     */
    public void testSpatialTypesAndStatsUseDocValuesMultiAggregationsFiltered() {
        var plan = this.physicalPlan("""
            FROM airports
            | WHERE scalerank == 9
            | STATS centroid=ST_CENTROID_AGG(location), count=COUNT()
            """, airports);

        var limit = as(plan, LimitExec.class);
        var agg = as(limit.child(), AggregateExec.class);
        assertThat("No groupings in aggregation", agg.groupings().size(), equalTo(0));
        // Before optimization the aggregation does not use doc-values
        assertAggregation(agg, "count", Count.class);
        assertAggregation(agg, "centroid", SpatialCentroid.class, GEO_POINT, FieldExtractPreference.NONE);

        var exchange = as(agg.child(), ExchangeExec.class);
        var fragment = as(exchange.child(), FragmentExec.class);
        var fAgg = as(fragment.fragment(), Aggregate.class);
        var filter = as(fAgg.child(), Filter.class);
        assertFilterCondition(filter, Equals.class, "scalerank", 9);
        as(filter.child(), EsRelation.class);

        // Now optimize the plan and assert the aggregation uses doc-values
        var optimized = optimizedPlan(plan);
        limit = as(optimized, LimitExec.class);
        agg = as(limit.child(), AggregateExec.class);
        // Above the exchange (in coordinator) the aggregation is not using doc-values
        assertAggregation(agg, "count", Count.class);
        assertAggregation(agg, "centroid", SpatialCentroid.class, GEO_POINT, FieldExtractPreference.NONE);
        exchange = as(agg.child(), ExchangeExec.class);
        agg = as(exchange.child(), AggregateExec.class);
        assertThat("Aggregation is PARTIAL", agg.getMode(), equalTo(INITIAL));
        // below the exchange (in data node) the aggregation is using doc-values
        assertAggregation(agg, "count", Count.class);
        assertAggregation(agg, "centroid", SpatialCentroid.class, GEO_POINT, FieldExtractPreference.DOC_VALUES);
        var source = assertChildIsGeoPointExtract(agg, FieldExtractPreference.DOC_VALUES);
        var qb = as(source.query(), SingleValueQuery.Builder.class);
        assertThat("Expected predicate to be passed to Lucene query", qb.source().text(), equalTo("scalerank == 9"));
    }

    /**
     * Before local optimizations:
     * <code>
     * LimitExec[1000[INTEGER]]
     * \_AggregateExec[[scalerank{f}#10],[SPATIALCENTROID(location{f}#12) AS centroid, COUNT([2a][KEYWORD]) AS count, scalerank{f}#10],
     * FINAL,null]
     *   \_ExchangeExec[[scalerank{f}#10, xVal{r}#13, xDel{r}#14, yVal{r}#15, yDel{r}#16, count{r}#17, count{r}#18, seen{r}#19],true]
     *     \_FragmentExec[filter=null, estimatedRowSize=0, fragment=[
     * Aggregate[[scalerank{f}#10],[SPATIALCENTROID(location{f}#12) AS centroid, COUNT([2a][KEYWORD]) AS count, scalerank{f}#10]]
     * \_EsRelation[airports][abbrev{f}#8, location{f}#12, name{f}#9, scalerank{f..]]]
     * </code>
     * After local optimizations:
     * <code>
     * LimitExec[1000[INTEGER]]
     * \_AggregateExec[[scalerank{f}#10],[SPATIALCENTROID(location{f}#12) AS centroid, COUNT([2a][KEYWORD]) AS count, scalerank{f}#10],
     * FINAL,62]
     *   \_ExchangeExec[[scalerank{f}#10, xVal{r}#13, xDel{r}#14, yVal{r}#15, yDel{r}#16, count{r}#17, count{r}#18, seen{r}#19],true]
     *     \_AggregateExec[[scalerank{f}#10],[SPATIALCENTROID(location{f}#12) AS centroid, COUNT([2a][KEYWORD]) AS count, scalerank{f}#10],
     * PARTIAL,62]
     *       \_FieldExtractExec[location{f}#12][location{f}#12]
     *         \_EsQueryExec[airports], query[][_doc{f}#34], limit[], sort[] estimatedRowSize[54]
     * </code>
     * Note the FieldExtractExec has 'location' set for stats: FieldExtractExec[location{f}#9][location{f}#9]
     */
    public void testSpatialTypesAndStatsUseDocValuesMultiAggregationsGrouped() {
        for (boolean useDocValues : new boolean[] { false }) {
            var testData = useDocValues ? airports : airportsNoDocValues;
            var fieldExtractPreference = useDocValues ? FieldExtractPreference.DOC_VALUES : FieldExtractPreference.NONE;
            var plan = this.physicalPlan("""
                FROM airports
                | STATS centroid=ST_CENTROID_AGG(location), count=COUNT() BY scalerank
                """.replace("airports", testData.index.name()), testData);

            var limit = as(plan, LimitExec.class);
            var agg = as(limit.child(), AggregateExec.class);
            assertThat("One grouping in aggregation", agg.groupings().size(), equalTo(1));
            var att = as(agg.groupings().get(0), Attribute.class);
            assertThat(att.name(), equalTo("scalerank"));
            // Before optimization the aggregation does not use doc-values
            assertAggregation(agg, "count", Count.class);
            assertAggregation(agg, "centroid", SpatialCentroid.class, GEO_POINT, FieldExtractPreference.NONE);

            var exchange = as(agg.child(), ExchangeExec.class);
            var fragment = as(exchange.child(), FragmentExec.class);
            var fAgg = as(fragment.fragment(), Aggregate.class);
            as(fAgg.child(), EsRelation.class);

            // Now optimize the plan and assert the aggregation uses doc-values
            var optimized = optimizedPlan(plan, testData.stats);
            limit = as(optimized, LimitExec.class);
            agg = as(limit.child(), AggregateExec.class);
            att = as(agg.groupings().get(0), Attribute.class);
            assertThat(att.name(), equalTo("scalerank"));
            // Above the exchange (in coordinator) the aggregation is not using doc-values
            assertAggregation(agg, "count", Count.class);
            assertAggregation(agg, "centroid", SpatialCentroid.class, GEO_POINT, FieldExtractPreference.NONE);
            exchange = as(agg.child(), ExchangeExec.class);
            agg = as(exchange.child(), AggregateExec.class);
            assertThat("Aggregation is PARTIAL", agg.getMode(), equalTo(INITIAL));
            att = as(agg.groupings().get(0), Attribute.class);
            assertThat(att.name(), equalTo("scalerank"));
            // below the exchange (in data node) the aggregation is using doc-values
            assertAggregation(agg, "count", Count.class);
            assertAggregation(agg, "centroid", SpatialCentroid.class, GEO_POINT, fieldExtractPreference);
            assertChildIsGeoPointExtract(agg, fieldExtractPreference);
        }
    }

    /**
     * Before local optimizations:
     * <code>
     * LimitExec[1000[INTEGER]]
     * \_AggregateExec[[],[SPATIALCENTROID(centroid{r}#4) AS centroid, SUM(count{r}#6) AS count],FINAL,null]
     *   \_AggregateExec[[],[SPATIALCENTROID(centroid{r}#4) AS centroid, SUM(count{r}#6) AS count],PARTIAL,null]
     *     \_AggregateExec[[scalerank{f}#16],[SPATIALCENTROID(location{f}#18) AS centroid, COUNT([2a][KEYWORD]) AS count],FINAL,null]
     *       \_ExchangeExec[[scalerank{f}#16, xVal{r}#19, xDel{r}#20, yVal{r}#21, yDel{r}#22, count{r}#23, count{r}#24, seen{r}#25],true]
     *         \_FragmentExec[filter=null, estimatedRowSize=0, fragment=[
     * Aggregate[[scalerank{f}#16],[SPATIALCENTROID(location{f}#18) AS centroid, COUNT([2a][KEYWORD]) AS count]]
     * \_EsRelation[airports][abbrev{f}#14, location{f}#18, name{f}#15, scalerank..]]]
     * </code>
     * After local optimizations:
     * <code>
     * LimitExec[1000[INTEGER]]
     * \_AggregateExec[[],[SPATIALCENTROID(centroid{r}#4) AS centroid, SUM(count{r}#6) AS count],SINGLE,58]
     *     \_AggregateExec[[scalerank{f}#16],[SPATIALCENTROID(location{f}#18) AS centroid, COUNT([2a][KEYWORD]) AS count],FINAL,58]
     *       \_ExchangeExec[[scalerank{f}#16, xVal{r}#19, xDel{r}#20, yVal{r}#21, yDel{r}#22, count{r}#23, count{r}#24, seen{r}#25],true]
     *         \_AggregateExec[[scalerank{f}#16],[SPATIALCENTROID(location{f}#18) AS centroid, COUNT([2a][KEYWORD]) AS count],PARTIAL,58]
     *           \_FieldExtractExec[scalerank{f}#16][location{f}#18][location{f}#18]
     *             \_EsQueryExec[airports], query[][_doc{f}#42], limit[], sort[] estimatedRowSize[54]
     * </code>
     * Note the FieldExtractExec has 'location' set for stats: FieldExtractExec[location{f}#9][location{f}#9]
     */
    public void testSpatialTypesAndStatsUseDocValuesMultiAggregationsGroupedAggregated() {
        var plan = this.physicalPlan("""
            FROM airports
            | STATS centroid=ST_CENTROID_AGG(location), count=COUNT() BY scalerank
            | STATS centroid=ST_CENTROID_AGG(centroid), count=SUM(count)
            """, airports);

        var limit = as(plan, LimitExec.class);
        var agg = as(limit.child(), AggregateExec.class);
        assertThat("Aggregation is SINGLE", agg.getMode(), equalTo(SINGLE));
        assertThat("No groupings in aggregation", agg.groupings().size(), equalTo(0));
        assertAggregation(agg, "count", Sum.class);
        assertAggregation(agg, "centroid", SpatialCentroid.class, GEO_POINT, FieldExtractPreference.NONE);
        agg = as(agg.child(), AggregateExec.class);
        assertThat("Aggregation is FINAL", agg.getMode(), equalTo(FINAL));
        assertThat("One grouping in aggregation", agg.groupings().size(), equalTo(1));
        var att = as(agg.groupings().get(0), Attribute.class);
        assertThat(att.name(), equalTo("scalerank"));
        assertAggregation(agg, "count", Count.class);
        assertAggregation(agg, "centroid", SpatialCentroid.class, GEO_POINT, FieldExtractPreference.NONE);

        var exchange = as(agg.child(), ExchangeExec.class);
        var fragment = as(exchange.child(), FragmentExec.class);
        var fAgg = as(fragment.fragment(), Aggregate.class);
        as(fAgg.child(), EsRelation.class);

        // Now optimize the plan and assert the aggregation uses doc-values
        var optimized = optimizedPlan(plan);
        limit = as(optimized, LimitExec.class);
        agg = as(limit.child(), AggregateExec.class);
        assertThat("Aggregation is SINGLE", agg.getMode(), equalTo(SINGLE));
        assertThat("No groupings in aggregation", agg.groupings().size(), equalTo(0));
        assertAggregation(agg, "count", Sum.class);
        assertAggregation(agg, "centroid", SpatialCentroid.class, GEO_POINT, FieldExtractPreference.NONE);
        agg = as(agg.child(), AggregateExec.class);
        assertThat("Aggregation is FINAL", agg.getMode(), equalTo(FINAL));
        assertThat("One grouping in aggregation", agg.groupings().size(), equalTo(1));
        att = as(agg.groupings().get(0), Attribute.class);
        assertThat(att.name(), equalTo("scalerank"));
        assertAggregation(agg, "count", Count.class);
        assertAggregation(agg, "centroid", SpatialCentroid.class, GEO_POINT, FieldExtractPreference.NONE);
        exchange = as(agg.child(), ExchangeExec.class);
        agg = as(exchange.child(), AggregateExec.class);
        assertThat("One grouping in aggregation", agg.groupings().size(), equalTo(1));
        att = as(agg.groupings().get(0), Attribute.class);
        assertThat(att.name(), equalTo("scalerank"));
        // below the exchange (in data node) the aggregation is using doc-values
        assertThat("Aggregation is PARTIAL", agg.getMode(), equalTo(INITIAL));
        assertAggregation(agg, "count", Count.class);
        assertAggregation(agg, "centroid", SpatialCentroid.class, GEO_POINT, FieldExtractPreference.DOC_VALUES);
        assertChildIsGeoPointExtract(agg, FieldExtractPreference.DOC_VALUES);
    }

    /**
     * Plan:
     * <code>
     * LimitExec[1000[INTEGER]]
     * \_AggregateExec[[],[SPATIALCENTROID(city_location{f}#16) AS centroid],FINAL,null]
     *   \_ExchangeExec[[xVal{r}#24, xDel{r}#25, yVal{r}#26, yDel{r}#27, count{r}#28],true]
     *     \_FragmentExec[filter=null, estimatedRowSize=0, fragment=[
     * Aggregate[[],[SPATIALCENTROID(city_location{f}#16) AS centroid]]
     * \_Enrich[ANY,[63 69 74 79 5f 62 6f 75 6e 64 61 72 69 65 73][KEYWORD],city_location{f}#16,{"geo_match":{"indices":[],"match
     * _field":"city_boundary","enrich_fields":["city","airport","region","city_boundary"]}},{=airport_city_boundaries
     * },[airport{r}#21, region{r}#22, city_boundary{r}#23]]
     *   \_EsRelation[airports][abbrev{f}#9, city{f}#15, city_location{f}#16, count..]]]
     * </code>
     * Optimized:
     * <code>
     * LimitExec[1000[INTEGER]]
     * \_AggregateExec[[],[SPATIALCENTROID(city_location{f}#16) AS centroid],FINAL,50]
     *   \_ExchangeExec[[xVal{r}#24, xDel{r}#25, yVal{r}#26, yDel{r}#27, count{r}#28],true]
     *     \_AggregateExec[[],[SPATIALCENTROID(city_location{f}#16) AS centroid],PARTIAL,50]
     *       \_EnrichExec[ANY,geo_match,city_location{f}#16,city_boundaries,city_boundary,{=airport_city_boundaries},[airport{r}#21,
     *                    region{r}#22, city_boundary{r}#23]]
     *         \_FieldExtractExec[city_location{f}#16][city_location{f}#16]
     *           \_EsQueryExec[airports], query[{"exists":{"field":"city_location","boost":1.0}}][_doc{f}#46], limit[], sort[]
     *                         estimatedRowSize[204]
     * </code>
     * Note the FieldExtractExec has 'city_location' set for doc-values: FieldExtractExec[city_location{f}#16][city_location{f}#16]
     */
    public void testEnrichBeforeSpatialAggregationSupportsDocValues() {
        var plan = physicalPlan("""
            from airports
            | enrich city_boundaries ON city_location WITH airport, region, city_boundary
            | stats centroid = st_centroid_agg(city_location)
            """, airports);

        var limit = as(plan, LimitExec.class);
        var agg = as(limit.child(), AggregateExec.class);
        // Before optimization the aggregation does not use doc-values
        assertAggregation(agg, "centroid", SpatialCentroid.class, GEO_POINT, FieldExtractPreference.NONE);

        var exchange = as(agg.child(), ExchangeExec.class);
        var fragment = as(exchange.child(), FragmentExec.class);
        var fAgg = as(fragment.fragment(), Aggregate.class);
        var enrich = as(fAgg.child(), Enrich.class);
        assertThat(enrich.mode(), equalTo(Enrich.Mode.ANY));
        assertThat(enrich.concreteIndices(), equalTo(Map.of("", "airport_city_boundaries")));
        assertThat(enrich.enrichFields().size(), equalTo(3));
        as(enrich.child(), EsRelation.class);

        // Now optimize the plan and assert the aggregation uses doc-values
        var optimized = optimizedPlan(plan);
        limit = as(optimized, LimitExec.class);
        agg = as(limit.child(), AggregateExec.class);
        // Above the exchange (in coordinator) the aggregation is not using doc-values
        assertAggregation(agg, "centroid", SpatialCentroid.class, GEO_POINT, FieldExtractPreference.NONE);
        exchange = as(agg.child(), ExchangeExec.class);
        agg = as(exchange.child(), AggregateExec.class);
        // below the exchange (in data node) the aggregation is using doc-values
        assertAggregation(agg, "centroid", SpatialCentroid.class, GEO_POINT, FieldExtractPreference.DOC_VALUES);
        var enrichExec = as(agg.child(), EnrichExec.class);
        assertThat(enrichExec.mode(), equalTo(Enrich.Mode.ANY));
        assertThat(enrichExec.concreteIndices(), equalTo(Map.of("", "airport_city_boundaries")));
        assertThat(enrichExec.enrichFields().size(), equalTo(3));
        assertChildIsGeoPointExtract(enrichExec, FieldExtractPreference.DOC_VALUES);
    }

    /**
     * Plan:
     * <code>
     * LimitExec[500[INTEGER]]
     * \_ExchangeExec[[],false]
     *   \_FragmentExec[filter=null, estimatedRowSize=0, fragment=[
     * Limit[500[INTEGER]]
     * \_Filter[SPATIALINTERSECTS(location{f}#7,[50 4f 4c 59 47 4f 4e 28 29][KEYWORD])]
     *   \_EsRelation[airports][abbrev{f}#3, city{f}#9, city_location{f}#10, countr..]]]
     * </code>
     * Optimized:
     * <code>
     * LimitExec[500[INTEGER]]
     * \_ExchangeExec[[],false]
     *   \_ProjectExec[[abbrev{f}#3, city{f}#9, city_location{f}#10, country{f}#8, location{f}#7, name{f}#4, scalerank{f}#5, type{f}#
     * 6]]
     *     \_FieldExtractExec[abbrev{f}#3, city{f}#9, city_location{f}#10, countr..][]
     *       \_EsQueryExec[airports], query[{
     *         "esql_single_value":{
     *           "field":"location",
     *           "next":{
     *             "geo_shape":{
     *               "location":{
     *                 "shape":{
     *                   "type":"Polygon",
     *                   "coordinates":[[[42.0,14.0],[43.0,14.0],[43.0,15.0],[42.0,15.0],[42.0,14.0]]]
     *                 },
     *                 "relation":"intersects"
     *               },
     *               "ignore_unmapped":false,
     *               "boost":1.0
     *             }
     *           },
     *           "source":"ST_INTERSECTS(location, \"POLYGON((42 14, 43 14, 43 15, 42 15, 42 14))\")@2:9"
     *         }
     *       }][_doc{f}#19], limit[500], sort[] estimatedRowSize[358]
     * </code>
     */
    public void testPushSpatialIntersectsStringToSource() {
        for (String query : new String[] { """
            FROM airports
            | WHERE ST_INTERSECTS(location, TO_GEOSHAPE("POLYGON((42 14, 43 14, 43 15, 42 15, 42 14))"))
            """, """
            FROM airports
            | WHERE ST_INTERSECTS(TO_GEOSHAPE("POLYGON((42 14, 43 14, 43 15, 42 15, 42 14))"), location)
            """ }) {

            var plan = this.physicalPlan(query, airports);
            var limit = as(plan, LimitExec.class);
            var exchange = as(limit.child(), ExchangeExec.class);
            var fragment = as(exchange.child(), FragmentExec.class);
            var limit2 = as(fragment.fragment(), Limit.class);
            var filter = as(limit2.child(), Filter.class);
            assertThat("filter contains ST_INTERSECTS", filter.condition(), instanceOf(SpatialIntersects.class));

            var optimized = optimizedPlan(plan);
            var topLimit = as(optimized, LimitExec.class);
            exchange = as(topLimit.child(), ExchangeExec.class);
            var project = as(exchange.child(), ProjectExec.class);
            var fieldExtract = as(project.child(), FieldExtractExec.class);
            var source = source(fieldExtract.child());
            var condition = as(source.query(), SpatialRelatesQuery.ShapeQueryBuilder.class);
            assertThat("Geometry field name", condition.fieldName(), equalTo("location"));
            assertThat("Spatial relationship", condition.relation(), equalTo(ShapeRelation.INTERSECTS));
            assertThat("Geometry is Polygon", condition.shape().type(), equalTo(ShapeType.POLYGON));
            var polygon = as(condition.shape(), Polygon.class);
            assertThat("Polygon shell length", polygon.getPolygon().length(), equalTo(5));
            assertThat("Polygon holes", polygon.getNumberOfHoles(), equalTo(0));
        }
    }

    /**
     * Plan:
     * <code>
     * EvalExec[[scalerank{f}#8 AS rank]]
     * \_LimitExec[1000[INTEGER]]
     *   \_ExchangeExec[[],false]
     *     \_FragmentExec[filter=null, estimatedRowSize=0, reducer=[], fragment=[
     * Limit[1000[INTEGER]]
     * \_Filter[scalerank{f}#8 &lt; 4[INTEGER]]
     *   \_EsRelation[airports][abbrev{f}#6, city{f}#12, city_location{f}#13, count..]]]
     * </code>
     * Optimized:
     * <code>
     * EvalExec[[scalerank{f}#8 AS rank]]
     * \_LimitExec[1000[INTEGER]]
     *   \_ExchangeExec[[abbrev{f}#6, city{f}#12, city_location{f}#13, country{f}#11, location{f}#10, name{f}#7, scalerank{f}#8,
     *       type{f}#9],false
     *     ]
     *     \_ProjectExec[[abbrev{f}#6, city{f}#12, city_location{f}#13, country{f}#11, location{f}#10, name{f}#7, scalerank{f}#8,
     *         type{f}#9]
     *       ]
     *       \_FieldExtractExec[abbrev{f}#6, city{f}#12, city_location{f}#13, count..][]
     *         \_EsQueryExec[airports], indexMode[standard], query[{
     *           "esql_single_value":{"field":"scalerank","next":{"range":{"scalerank":{"lt":4,"boost":1.0}}},"source":"rank &lt; 4@3:9"}
     *          ][_doc{f}#23], limit[1000], sort[] estimatedRowSize[304]
     * </code>
     */
    public void testPushWhereEvalToSource() {
        String query = """
            FROM airports
            | EVAL rank = scalerank
            | WHERE rank < 4
            """;

        var plan = this.physicalPlan(query, airports);
        var eval = as(plan, EvalExec.class);
        var limit = as(eval.child(), LimitExec.class);
        var exchange = as(limit.child(), ExchangeExec.class);
        var fragment = as(exchange.child(), FragmentExec.class);
        var limit2 = as(fragment.fragment(), Limit.class);
        var filter = as(limit2.child(), Filter.class);
        assertThat("filter contains LessThan", filter.condition(), instanceOf(LessThan.class));

        var optimized = optimizedPlan(plan);
        eval = as(optimized, EvalExec.class);
        var topLimit = as(eval.child(), LimitExec.class);
        exchange = as(topLimit.child(), ExchangeExec.class);
        var project = as(exchange.child(), ProjectExec.class);
        var fieldExtract = as(project.child(), FieldExtractExec.class);
        assertThat(fieldExtract.attributesToExtract().size(), greaterThan(5));
        var source = source(fieldExtract.child());
        assertThat(source.limit(), is(topLimit.limit()));
        var condition = as(source.query(), SingleValueQuery.Builder.class);
        assertThat("Expected predicate to be passed to Lucene query", condition.source().text(), equalTo("rank < 4"));
        assertThat("Expected field to be passed to Lucene query", condition.field(), equalTo("scalerank"));
        var range = as(condition.next(), RangeQueryBuilder.class);
        assertThat("Expected range have no lower bound", range.from(), nullValue());
        assertThat("Expected range to be less than 4", range.to(), equalTo(4));
    }

    public void testPushSpatialIntersectsEvalToSource() {
        for (String query : new String[] { """
            FROM airports
            | EVAL point = location
            | WHERE ST_INTERSECTS(point, TO_GEOSHAPE("POLYGON((42 14, 43 14, 43 15, 42 15, 42 14))"))
            """, """
            FROM airports
            | EVAL point = location
            | WHERE ST_INTERSECTS(TO_GEOSHAPE("POLYGON((42 14, 43 14, 43 15, 42 15, 42 14))"), point)
            """ }) {

            var plan = this.physicalPlan(query, airports);
            var eval = as(plan, EvalExec.class);
            var limit = as(eval.child(), LimitExec.class);
            var exchange = as(limit.child(), ExchangeExec.class);
            var fragment = as(exchange.child(), FragmentExec.class);
            var limit2 = as(fragment.fragment(), Limit.class);
            var filter = as(limit2.child(), Filter.class);
            assertThat("filter contains ST_INTERSECTS", filter.condition(), instanceOf(SpatialIntersects.class));

            var optimized = optimizedPlan(plan);
            eval = as(optimized, EvalExec.class);
            var topLimit = as(eval.child(), LimitExec.class);
            exchange = as(topLimit.child(), ExchangeExec.class);
            var project = as(exchange.child(), ProjectExec.class);
            var fieldExtract = as(project.child(), FieldExtractExec.class);
            assertThat(fieldExtract.attributesToExtract().size(), greaterThan(5));
            var source = source(fieldExtract.child());
            assertThat(source.limit(), is(topLimit.limit()));
            var condition = as(source.query(), SpatialRelatesQuery.ShapeQueryBuilder.class);
            assertThat("Geometry field name", condition.fieldName(), equalTo("location"));
            assertThat("Spatial relationship", condition.relation(), equalTo(ShapeRelation.INTERSECTS));
            assertThat("Geometry is Polygon", condition.shape().type(), equalTo(ShapeType.POLYGON));
            var polygon = as(condition.shape(), Polygon.class);
            assertThat("Polygon shell length", polygon.getPolygon().length(), equalTo(5));
            assertThat("Polygon holes", polygon.getNumberOfHoles(), equalTo(0));
        }
    }

    private record TestSpatialRelation(ShapeRelation relation, TestDataSource index, boolean literalRight, boolean canPushToSource) {
        String function() {
            return switch (relation) {
                case INTERSECTS -> "ST_INTERSECTS";
                case DISJOINT -> "ST_DISJOINT";
                case WITHIN -> "ST_WITHIN";
                case CONTAINS -> "ST_CONTAINS";
                default -> throw new IllegalArgumentException("Unsupported relation: " + relation);
            };
        }

        Class<? extends SpatialRelatesFunction> functionClass() {
            return switch (relation) {
                case INTERSECTS -> SpatialIntersects.class;
                case DISJOINT -> SpatialDisjoint.class;
                case WITHIN -> literalRight ? SpatialWithin.class : SpatialContains.class;
                case CONTAINS -> literalRight ? SpatialContains.class : SpatialWithin.class;
                default -> throw new IllegalArgumentException("Unsupported relation: " + relation);
            };
        }

        ShapeRelation relationship() {
            return switch (relation) {
                case WITHIN -> literalRight ? ShapeRelation.WITHIN : ShapeRelation.CONTAINS;
                case CONTAINS -> literalRight ? ShapeRelation.CONTAINS : ShapeRelation.WITHIN;
                default -> relation;
            };
        }

        DataType locationType() {
            return index.index.name().endsWith("_web") ? CARTESIAN_POINT : GEO_POINT;
        }

        String castFunction() {
            return index.index.name().endsWith("_web") ? "TO_CARTESIANSHAPE" : "TO_GEOSHAPE";
        }

        String predicate() {
            String field = "location";
            String literal = castFunction() + "(\"POLYGON((42 14, 43 14, 43 15, 42 15, 42 14))\")";
            return literalRight ? function() + "(" + field + ", " + literal + ")" : function() + "(" + literal + ", " + field + ")";
        }
    }

    public void testPushDownSpatialRelatesStringToSource() {
        TestSpatialRelation[] tests = new TestSpatialRelation[] {
            new TestSpatialRelation(ShapeRelation.INTERSECTS, airports, true, true),
            new TestSpatialRelation(ShapeRelation.INTERSECTS, airports, false, true),
            new TestSpatialRelation(ShapeRelation.DISJOINT, airports, true, true),
            new TestSpatialRelation(ShapeRelation.DISJOINT, airports, false, true),
            new TestSpatialRelation(ShapeRelation.WITHIN, airports, true, true),
            new TestSpatialRelation(ShapeRelation.WITHIN, airports, false, true),
            new TestSpatialRelation(ShapeRelation.CONTAINS, airports, true, true),
            new TestSpatialRelation(ShapeRelation.CONTAINS, airports, false, true),
            new TestSpatialRelation(ShapeRelation.INTERSECTS, airportsWeb, true, true),
            new TestSpatialRelation(ShapeRelation.INTERSECTS, airportsWeb, false, true),
            new TestSpatialRelation(ShapeRelation.DISJOINT, airportsWeb, true, true),
            new TestSpatialRelation(ShapeRelation.DISJOINT, airportsWeb, false, true),
            new TestSpatialRelation(ShapeRelation.WITHIN, airportsWeb, true, true),
            new TestSpatialRelation(ShapeRelation.WITHIN, airportsWeb, false, true),
            new TestSpatialRelation(ShapeRelation.CONTAINS, airportsWeb, true, true),
            new TestSpatialRelation(ShapeRelation.CONTAINS, airportsWeb, false, true) };
        for (TestSpatialRelation test : tests) {
            var plan = this.physicalPlan("FROM " + test.index.index.name() + " | WHERE " + test.predicate(), test.index);
            var limit = as(plan, LimitExec.class);
            var exchange = as(limit.child(), ExchangeExec.class);
            var fragment = as(exchange.child(), FragmentExec.class);
            var limit2 = as(fragment.fragment(), Limit.class);
            var filter = as(limit2.child(), Filter.class);
            assertThat(test.predicate(), filter.condition(), instanceOf(test.functionClass()));

            var optimized = optimizedPlan(plan);
            var topLimit = as(optimized, LimitExec.class);
            exchange = as(topLimit.child(), ExchangeExec.class);
            var project = as(exchange.child(), ProjectExec.class);
            var fieldExtract = as(project.child(), FieldExtractExec.class);
            if (test.canPushToSource) {
                var source = source(fieldExtract.child());
                var condition = as(source.query(), SpatialRelatesQuery.ShapeQueryBuilder.class);
                assertThat("Geometry field name: " + test.predicate(), condition.fieldName(), equalTo("location"));
                assertThat("Spatial relationship: " + test.predicate(), condition.relation(), equalTo(test.relationship()));
                assertThat("Geometry is Polygon: " + test.predicate(), condition.shape().type(), equalTo(ShapeType.POLYGON));
                var polygon = as(condition.shape(), Polygon.class);
                assertThat("Polygon shell length: " + test.predicate(), polygon.getPolygon().length(), equalTo(5));
                assertThat("Polygon holes: " + test.predicate(), polygon.getNumberOfHoles(), equalTo(0));
            } else {
                // Currently CARTESIAN fields do not support lucene push-down for CONTAINS/WITHIN
                var limitExec = as(fieldExtract.child(), LimitExec.class);
                var filterExec = as(limitExec.child(), FilterExec.class);
                var fieldExtractLocation = as(filterExec.child(), FieldExtractExec.class);
                assertThat(test.predicate(), fieldExtractLocation.attributesToExtract().size(), equalTo(1));
                assertThat(test.predicate(), fieldExtractLocation.attributesToExtract().get(0).name(), equalTo("location"));
                var source = source(fieldExtractLocation.child());
                assertThat(test.predicate(), source.query(), equalTo(null));
            }
        }
    }

    public void testPushDownSpatialRelatesStringToSourceAndUseDocValuesForCentroid() {
        TestSpatialRelation[] tests = new TestSpatialRelation[] {
            new TestSpatialRelation(ShapeRelation.INTERSECTS, airports, true, true),
            new TestSpatialRelation(ShapeRelation.INTERSECTS, airports, false, true),
            new TestSpatialRelation(ShapeRelation.DISJOINT, airports, true, true),
            new TestSpatialRelation(ShapeRelation.DISJOINT, airports, false, true),
            new TestSpatialRelation(ShapeRelation.WITHIN, airports, true, true),
            new TestSpatialRelation(ShapeRelation.WITHIN, airports, false, true),
            new TestSpatialRelation(ShapeRelation.CONTAINS, airports, true, true),
            new TestSpatialRelation(ShapeRelation.CONTAINS, airports, false, true),
            new TestSpatialRelation(ShapeRelation.INTERSECTS, airportsWeb, true, true),
            new TestSpatialRelation(ShapeRelation.INTERSECTS, airportsWeb, false, true),
            new TestSpatialRelation(ShapeRelation.DISJOINT, airportsWeb, true, true),
            new TestSpatialRelation(ShapeRelation.DISJOINT, airportsWeb, false, true),
            new TestSpatialRelation(ShapeRelation.WITHIN, airportsWeb, true, true),
            new TestSpatialRelation(ShapeRelation.WITHIN, airportsWeb, false, true),
            new TestSpatialRelation(ShapeRelation.CONTAINS, airportsWeb, true, true),
            new TestSpatialRelation(ShapeRelation.CONTAINS, airportsWeb, false, true) };
        for (TestSpatialRelation test : tests) {
            var centroidExpr = "centroid=ST_CENTROID_AGG(location), count=COUNT()";
            var plan = this.physicalPlan(
                "FROM " + test.index.index.name() + " | WHERE " + test.predicate() + " | STATS " + centroidExpr,
                test.index
            );
            var limit = as(plan, LimitExec.class);
            var agg = as(limit.child(), AggregateExec.class);
            assertThat("No groupings in aggregation", agg.groupings().size(), equalTo(0));
            // Before optimization the aggregation does not use doc-values
            assertAggregation(agg, "count", Count.class);
            assertAggregation(agg, "centroid", SpatialCentroid.class, test.locationType(), FieldExtractPreference.NONE);
            var exchange = as(agg.child(), ExchangeExec.class);
            var fragment = as(exchange.child(), FragmentExec.class);
            var fAgg = as(fragment.fragment(), Aggregate.class);
            var filter = as(fAgg.child(), Filter.class);
            assertThat(test.predicate(), filter.condition(), instanceOf(test.functionClass()));

            // Now verify that optimization re-writes the ExchangeExec and pushed down the filter into the Lucene query
            var optimized = optimizedPlan(plan);
            limit = as(optimized, LimitExec.class);
            agg = as(limit.child(), AggregateExec.class);
            // Above the exchange (in coordinator) the aggregation is not using doc-values
            assertAggregation(agg, "count", Count.class);
            assertAggregation(agg, "centroid", SpatialCentroid.class, test.locationType(), FieldExtractPreference.NONE);
            exchange = as(agg.child(), ExchangeExec.class);
            agg = as(exchange.child(), AggregateExec.class);
            assertThat("Aggregation is PARTIAL", agg.getMode(), equalTo(INITIAL));
            // below the exchange (in data node) the aggregation is using doc-values
            assertAggregation(agg, "count", Count.class);
            assertAggregation(agg, "centroid", SpatialCentroid.class, test.locationType(), FieldExtractPreference.DOC_VALUES);
            if (test.canPushToSource) {
                var source = assertChildIsExtractedAs(agg, FieldExtractPreference.DOC_VALUES, test.locationType());
                var condition = as(source.query(), SpatialRelatesQuery.ShapeQueryBuilder.class);
                assertThat("Geometry field name: " + test.predicate(), condition.fieldName(), equalTo("location"));
                assertThat("Spatial relationship: " + test.predicate(), condition.relation(), equalTo(test.relationship()));
                assertThat("Geometry is Polygon: " + test.predicate(), condition.shape().type(), equalTo(ShapeType.POLYGON));
                var polygon = as(condition.shape(), Polygon.class);
                assertThat("Polygon shell length: " + test.predicate(), polygon.getPolygon().length(), equalTo(5));
                assertThat("Polygon holes: " + test.predicate(), polygon.getNumberOfHoles(), equalTo(0));
            } else {
                // Currently CARTESIAN fields do not support lucene push-down for CONTAINS/WITHIN
                var filterExec = as(agg.child(), FilterExec.class);
                var fieldExtractLocation = as(filterExec.child(), FieldExtractExec.class);
                assertThat(test.predicate(), fieldExtractLocation.attributesToExtract().size(), equalTo(1));
                assertThat(test.predicate(), fieldExtractLocation.attributesToExtract().get(0).name(), equalTo("location"));
                var source = source(fieldExtractLocation.child());
                assertThat(test.predicate(), source.query(), equalTo(null));

            }
        }
    }

    /**
     * Plan:
     * <code>
     * LimitExec[500[INTEGER]]
     * \_AggregateExec[[],[SPATIALCENTROID(location{f}#12) AS centroid, COUNT([2a][KEYWORD]) AS count],FINAL,null]
     *   \_ExchangeExec[[xVal{r}#16, xDel{r}#17, yVal{r}#18, yDel{r}#19, count{r}#20, count{r}#21, seen{r}#22],true]
     *     \_FragmentExec[filter=null, estimatedRowSize=0, fragment=[
     * Aggregate[[],[SPATIALCENTROID(location{f}#12) AS centroid, COUNT([2a][KEYWORD]) AS count]]
     * \_Filter[SPATIALINTERSECTS(location{f}#12,[50 4f 4c 59 47 4f 4e 28 28 34 32 20 31 34 2c 20 34 33 20 31 34 2c 20 34 33 2
     * 0 31 35 2c 20 34 32 20 31 35 2c 20 34 32 20 31 34 29 29][KEYWORD])]
     *   \_EsRelation[airports][abbrev{f}#8, city{f}#14, city_location{f}#15, count..]]]
     * </code>
     * Optimized:
     * <code>
     * LimitExec[1000[INTEGER]]
     * \_AggregateExec[[],[SPATIALCENTROID(location{f}#12) AS centroid, COUNT([2a][KEYWORD]) AS count],FINAL,[...],29]
     *   \_ExchangeExec[[xVal{r}#16, xDel{r}#17, yVal{r}#18, yDel{r}#19, count{r}#20, count{r}#21, seen{r}#22],true]
     *     \_AggregateExec[[],[SPATIALCENTROID(location{f}#12) AS centroid, COUNT([2a][KEYWORD]) AS count],INITIAL,[...],29]
     *       \_FieldExtractExec[location{f}#12][location{f}#12]
     *         \_EsQueryExec[airports], indexMode[standard], query[{
     *           "geo_shape":{
     *             "location":{
     *               "relation":"INTERSECTS",
     *               "shape":{
     *                 "type":"Polygon",
     *                 "coordinates":[[[42.0,14.0],[43.0,14.0],[43.0,15.0],[42.0,15.0],[42.0,14.0]]]
     *               }
     *             }
     *           }
     *         }][_doc{f}#47], limit[], sort[] estimatedRowSize[25]
     * </code>
     */
    public void testPushSpatialIntersectsStringToSourceAndUseDocValuesForCentroid() {
        for (String query : new String[] { """
            FROM airports
            | WHERE ST_INTERSECTS(location, TO_GEOSHAPE("POLYGON((42 14, 43 14, 43 15, 42 15, 42 14))"))
            | STATS centroid=ST_CENTROID_AGG(location), count=COUNT()
            """, """
            FROM airports
            | WHERE ST_INTERSECTS(TO_GEOSHAPE("POLYGON((42 14, 43 14, 43 15, 42 15, 42 14))"), location)
            | STATS centroid=ST_CENTROID_AGG(location), count=COUNT()
            """ }) {

            for (boolean isIndexed : new boolean[] { true, false }) {
                for (boolean useDocValues : new boolean[] { true, false }) {
                    var fieldExtractPreference = useDocValues ? FieldExtractPreference.DOC_VALUES : FieldExtractPreference.NONE;
                    var testData = useDocValues
                        ? (isIndexed ? airports : airportsNotIndexed)
                        : (isIndexed ? airportsNoDocValues : airportsNotIndexedNorDocValues);
                    var plan = this.physicalPlan(query.replace("airports", testData.index.name()), testData);
                    var limit = as(plan, LimitExec.class);
                    var agg = as(limit.child(), AggregateExec.class);
                    assertThat("No groupings in aggregation", agg.groupings().size(), equalTo(0));
                    // Before optimization the aggregation does not use doc-values
                    assertAggregation(agg, "count", Count.class);
                    assertAggregation(agg, "centroid", SpatialCentroid.class, GEO_POINT, FieldExtractPreference.NONE);

                    var exchange = as(agg.child(), ExchangeExec.class);
                    var fragment = as(exchange.child(), FragmentExec.class);
                    var fAgg = as(fragment.fragment(), Aggregate.class);
                    var filter = as(fAgg.child(), Filter.class);
                    assertThat("filter contains ST_INTERSECTS", filter.condition(), instanceOf(SpatialIntersects.class));

                    // Now verify that optimization re-writes the ExchangeExec and pushed down the filter into the Lucene query
                    var optimized = optimizedPlan(plan, testData.stats);
                    limit = as(optimized, LimitExec.class);
                    agg = as(limit.child(), AggregateExec.class);
                    // Above the exchange (in coordinator) the aggregation is not using doc-values
                    assertAggregation(agg, "count", Count.class);
                    assertAggregation(agg, "centroid", SpatialCentroid.class, GEO_POINT, FieldExtractPreference.NONE);
                    exchange = as(agg.child(), ExchangeExec.class);
                    agg = as(exchange.child(), AggregateExec.class);
                    assertThat("Aggregation is PARTIAL", agg.getMode(), equalTo(INITIAL));
                    // below the exchange (in data node) the aggregation is using doc-values
                    assertAggregation(agg, "count", Count.class);
                    assertAggregation(agg, "centroid", SpatialCentroid.class, GEO_POINT, fieldExtractPreference);
                    if (isIndexed) {
                        var source = assertChildIsGeoPointExtract(agg, fieldExtractPreference);
                        // Query is pushed to lucene if field is indexed (and does not require doc-values or isAggregatable)
                        var condition = as(source.query(), SpatialRelatesQuery.ShapeQueryBuilder.class);
                        assertThat("Geometry field name", condition.fieldName(), equalTo("location"));
                        assertThat("Spatial relationship", condition.relation(), equalTo(ShapeRelation.INTERSECTS));
                        assertThat("Geometry is Polygon", condition.shape().type(), equalTo(ShapeType.POLYGON));
                        var polygon = as(condition.shape(), Polygon.class);
                        assertThat("Polygon shell length", polygon.getPolygon().length(), equalTo(5));
                        assertThat("Polygon holes", polygon.getNumberOfHoles(), equalTo(0));
                    } else {
                        // If the field is not indexed, we cannot push the filter down to source, so assert that we need to have an explicit
                        // filter as well as extract the field needed for that filter.
                        var filterExec = as(agg.child(), FilterExec.class);
                        assertThat("filter contains ST_INTERSECTS", filterExec.condition(), instanceOf(SpatialIntersects.class));
                        var fieldExtractLocation = as(filterExec.child(), FieldExtractExec.class);
                        assertThat("location field is extracted", fieldExtractLocation.attributesToExtract().size(), equalTo(1));
                        assertThat(
                            "location field is extracted",
                            fieldExtractLocation.attributesToExtract().get(0).name(),
                            equalTo("location")
                        );
                        var source = source(fieldExtractLocation.child());
                        assertThat("source query is null", source.query(), equalTo(null));
                    }
                }
            }
        }
    }

    public void testPushSpatialIntersectsStringToSourceCompoundPredicate() {
        for (String query : new String[] { """
            FROM airports
            | WHERE scalerank == 9
              AND ST_INTERSECTS(location, TO_GEOSHAPE("POLYGON((42 14, 43 14, 43 15, 42 15, 42 14))"))
              AND type == "mid"
            """, """
            FROM airports
            | WHERE scalerank == 9
              AND ST_INTERSECTS(TO_GEOSHAPE("POLYGON((42 14, 43 14, 43 15, 42 15, 42 14))"), location)
              AND type == "mid"
            """ }) {

            var plan = this.physicalPlan(query, airports);
            var limit = as(plan, LimitExec.class);
            var exchange = as(limit.child(), ExchangeExec.class);
            var fragment = as(exchange.child(), FragmentExec.class);
            var limit2 = as(fragment.fragment(), Limit.class);
            var filter = as(limit2.child(), Filter.class);
            var and = as(filter.condition(), And.class);
            var left = as(and.left(), And.class);
            assertThat("filter contains ST_INTERSECTS", left.right(), instanceOf(SpatialIntersects.class));

            var optimized = optimizedPlan(plan);
            var topLimit = as(optimized, LimitExec.class);
            exchange = as(topLimit.child(), ExchangeExec.class);
            var project = as(exchange.child(), ProjectExec.class);
            var fieldExtract = as(project.child(), FieldExtractExec.class);
            var source = source(fieldExtract.child());
            var booleanQuery = as(source.query(), BoolQueryBuilder.class);
            assertThat("Expected boolean query of three predicates", booleanQuery.must().size(), equalTo(3));
            var condition = as(booleanQuery.must().get(1), SpatialRelatesQuery.ShapeQueryBuilder.class);
            assertThat("Geometry field name", condition.fieldName(), equalTo("location"));
            assertThat("Spatial relationship", condition.relation(), equalTo(ShapeRelation.INTERSECTS));
            assertThat("Geometry is Polygon", condition.shape().type(), equalTo(ShapeType.POLYGON));
            var polygon = as(condition.shape(), Polygon.class);
            assertThat("Polygon shell length", polygon.getPolygon().length(), equalTo(5));
            assertThat("Polygon holes", polygon.getNumberOfHoles(), equalTo(0));
        }
    }

    public void testPushSpatialIntersectsStringToSourceCompoundPredicateAndUseDocValuesForCentroid() {
        for (String query : new String[] { """
            FROM airports
            | WHERE scalerank == 9
              AND ST_INTERSECTS(location, TO_GEOSHAPE("POLYGON((42 14, 43 14, 43 15, 42 15, 42 14))"))
              AND type == "mid"
            | STATS centroid=ST_CENTROID_AGG(location), count=COUNT()
            """, """
            FROM airports
            | WHERE scalerank == 9
              AND ST_INTERSECTS(TO_GEOSHAPE("POLYGON((42 14, 43 14, 43 15, 42 15, 42 14))"), location)
              AND type == "mid"
            | STATS centroid=ST_CENTROID_AGG(location), count=COUNT()
            """ }) {

            var plan = this.physicalPlan(query, airports);
            var limit = as(plan, LimitExec.class);
            var agg = as(limit.child(), AggregateExec.class);
            assertThat("No groupings in aggregation", agg.groupings().size(), equalTo(0));
            // Before optimization the aggregation does not use doc-values
            assertAggregation(agg, "count", Count.class);
            assertAggregation(agg, "centroid", SpatialCentroid.class, GEO_POINT, FieldExtractPreference.NONE);

            var exchange = as(agg.child(), ExchangeExec.class);
            var fragment = as(exchange.child(), FragmentExec.class);
            var fAgg = as(fragment.fragment(), Aggregate.class);
            var filter = as(fAgg.child(), Filter.class);
            var and = as(filter.condition(), And.class);
            var left = as(and.left(), And.class);
            assertThat("filter contains ST_INTERSECTS", left.right(), instanceOf(SpatialIntersects.class));

            // Now verify that optimization re-writes the ExchangeExec and pushed down the filter into the Lucene query
            var optimized = optimizedPlan(plan);
            limit = as(optimized, LimitExec.class);
            agg = as(limit.child(), AggregateExec.class);
            // Above the exchange (in coordinator) the aggregation is not using doc-values
            assertAggregation(agg, "count", Count.class);
            assertAggregation(agg, "centroid", SpatialCentroid.class, GEO_POINT, FieldExtractPreference.NONE);
            exchange = as(agg.child(), ExchangeExec.class);
            agg = as(exchange.child(), AggregateExec.class);
            assertThat("Aggregation is PARTIAL", agg.getMode(), equalTo(INITIAL));
            // below the exchange (in data node) the aggregation is using doc-values
            assertAggregation(agg, "count", Count.class);
            assertAggregation(agg, "centroid", SpatialCentroid.class, GEO_POINT, FieldExtractPreference.DOC_VALUES);
            var source = assertChildIsGeoPointExtract(agg, FieldExtractPreference.DOC_VALUES);
            var booleanQuery = as(source.query(), BoolQueryBuilder.class);
            assertThat("Expected boolean query of three predicates", booleanQuery.must().size(), equalTo(3));
            var condition = as(booleanQuery.must().get(1), SpatialRelatesQuery.ShapeQueryBuilder.class);
            assertThat("Geometry field name", condition.fieldName(), equalTo("location"));
            assertThat("Spatial relationship", condition.relation(), equalTo(ShapeRelation.INTERSECTS));
            assertThat("Geometry is Polygon", condition.shape().type(), equalTo(ShapeType.POLYGON));
            var polygon = as(condition.shape(), Polygon.class);
            assertThat("Polygon shell length", polygon.getPolygon().length(), equalTo(5));
            assertThat("Polygon holes", polygon.getNumberOfHoles(), equalTo(0));
        }
    }

    /**
     * Plan:
     * LimitExec[1000[INTEGER]]
     * \_AggregateExec[[],[SPATIALCENTROID(location{f}#16) AS location, SPATIALCENTROID(city_location{f}#19) AS city_location, COUNT([
     * 2a][KEYWORD]) AS count],FINAL,null]
     *   \_ExchangeExec[[xVal{r}#20, xDel{r}#21, yVal{r}#22, yDel{r}#23, count{r}#24, xVal{r}#25, xDel{r}#26, yVal{r}#27, yDel{r}#28,
     * count{r}#29, count{r}#30, seen{r}#31],true]
     *     \_FragmentExec[filter=null, estimatedRowSize=0, fragment=[
     * Aggregate[[],[SPATIALCENTROID(location{f}#16) AS location, SPATIALCENTROID(city_location{f}#19) AS city_location, COUNT([
     * 2a][KEYWORD]) AS count]]
     * \_Filter[SPATIALINTERSECTS(location{f}#16,city_location{f}#19)]
     *   \_EsRelation[airports][abbrev{f}#12, city{f}#18, city_location{f}#19, coun..]]]
     *
     * Optimized:
     * LimitExec[1000[INTEGER]]
     * \_AggregateExec[[],[SPATIALCENTROID(location{f}#16) AS location, SPATIALCENTROID(city_location{f}#19) AS city_location, COUNT([
     * 2a][KEYWORD]) AS count],FINAL,108]
     *   \_ExchangeExec[[xVal{r}#20, xDel{r}#21, yVal{r}#22, yDel{r}#23, count{r}#24, xVal{r}#25, xDel{r}#26, yVal{r}#27, yDel{r}#28,
     * count{r}#29, count{r}#30, seen{r}#31],true]
     *     \_AggregateExec[[],[SPATIALCENTROID(location{f}#16) AS location, SPATIALCENTROID(city_location{f}#19) AS city_location, COUNT([
     * 2a][KEYWORD]) AS count],PARTIAL,108]
     *       \_FilterExec[SPATIALINTERSECTS(location{f}#16,city_location{f}#19)]
     *         \_FieldExtractExec[location{f}#16, city_location{f}#19][city_location{f}#19, location{f}#16]
     *           \_EsQueryExec[airports], query[][_doc{f}#55], limit[], sort[] estimatedRowSize[104]
     */
    public void testIntersectsOnTwoPointFieldAndBothCentroidUsesDocValues() {
        String query = """
            FROM airports
            | WHERE ST_INTERSECTS(location, city_location)
            | STATS location=ST_CENTROID_AGG(location), city_location=ST_CENTROID_AGG(city_location), count=COUNT()
            """;

        var plan = this.physicalPlan(query, airports);
        var limit = as(plan, LimitExec.class);
        var agg = as(limit.child(), AggregateExec.class);
        assertThat("No groupings in aggregation", agg.groupings().size(), equalTo(0));
        // Before optimization the aggregation does not use doc-values
        assertAggregation(agg, "count", Count.class);
        assertAggregation(agg, "location", SpatialCentroid.class, GEO_POINT, FieldExtractPreference.NONE);
        assertAggregation(agg, "city_location", SpatialCentroid.class, GEO_POINT, FieldExtractPreference.NONE);

        var exchange = as(agg.child(), ExchangeExec.class);
        var fragment = as(exchange.child(), FragmentExec.class);
        var fAgg = as(fragment.fragment(), Aggregate.class);
        var filter = as(fAgg.child(), Filter.class);
        assertThat("filter contains ST_INTERSECTS", filter.condition(), instanceOf(SpatialIntersects.class));

        // Now verify that optimization re-writes the ExchangeExec and pushed down the filter into the Lucene query
        var optimized = optimizedPlan(plan);
        limit = as(optimized, LimitExec.class);
        agg = as(limit.child(), AggregateExec.class);
        // Above the exchange (in coordinator) the aggregation is not using doc-values
        assertAggregation(agg, "count", Count.class);
        assertAggregation(agg, "location", SpatialCentroid.class, GEO_POINT, FieldExtractPreference.NONE);
        assertAggregation(agg, "city_location", SpatialCentroid.class, GEO_POINT, FieldExtractPreference.NONE);
        exchange = as(agg.child(), ExchangeExec.class);
        agg = as(exchange.child(), AggregateExec.class);
        assertThat("Aggregation is PARTIAL", agg.getMode(), equalTo(INITIAL));
        // below the exchange (in data node) the aggregation is using doc-values
        assertAggregation(agg, "count", Count.class);
        assertAggregation(agg, "location", SpatialCentroid.class, GEO_POINT, FieldExtractPreference.DOC_VALUES);
        assertAggregation(agg, "city_location", SpatialCentroid.class, GEO_POINT, FieldExtractPreference.NONE);
        var filterExec = as(agg.child(), FilterExec.class);
        var extract = as(filterExec.child(), FieldExtractExec.class);
        assertFieldExtractionWithDocValues(extract, GEO_POINT, "location");
        source(extract.child());
    }

    public void testIntersectsOnTwoPointFieldAndOneCentroidUsesDocValues() {
        for (String query : new String[] { """
            FROM airports
            | WHERE ST_INTERSECTS(location, city_location)
            | STATS location=ST_CENTROID_AGG(location), count=COUNT()
            """, """
            FROM airports
            | WHERE ST_INTERSECTS(location, city_location)
            | STATS city_location=ST_CENTROID_AGG(city_location), count=COUNT()
            """ }) {

            var plan = this.physicalPlan(query, airports);
            var limit = as(plan, LimitExec.class);
            var agg = as(limit.child(), AggregateExec.class);
            assertThat("No groupings in aggregation", agg.groupings().size(), equalTo(0));
            // Before optimization the aggregation does not use doc-values
            assertAggregation(agg, "count", Count.class);
            var aggFieldName = findSingleAggregation(agg, "location", "city_location");
            assertAggregation(agg, aggFieldName, SpatialCentroid.class, GEO_POINT, FieldExtractPreference.NONE);

            var exchange = as(agg.child(), ExchangeExec.class);
            var fragment = as(exchange.child(), FragmentExec.class);
            var fAgg = as(fragment.fragment(), Aggregate.class);
            var filter = as(fAgg.child(), Filter.class);
            assertThat("filter contains ST_INTERSECTS", filter.condition(), instanceOf(SpatialIntersects.class));

            // Now verify that optimization re-writes the ExchangeExec and pushed down the filter into the Lucene query
            var optimized = optimizedPlan(plan);
            limit = as(optimized, LimitExec.class);
            agg = as(limit.child(), AggregateExec.class);
            // Above the exchange (in coordinator) the aggregation is not using doc-values
            assertAggregation(agg, "count", Count.class);
            assertAggregation(agg, aggFieldName, SpatialCentroid.class, GEO_POINT, FieldExtractPreference.NONE);
            exchange = as(agg.child(), ExchangeExec.class);
            agg = as(exchange.child(), AggregateExec.class);
            assertThat("Aggregation is PARTIAL", agg.getMode(), equalTo(INITIAL));
            // below the exchange (in data node) the aggregation is using doc-values
            assertAggregation(agg, "count", Count.class);
            assertAggregation(agg, aggFieldName, SpatialCentroid.class, GEO_POINT, FieldExtractPreference.DOC_VALUES);
            var filterExec = as(agg.child(), FilterExec.class);
            var extract = as(filterExec.child(), FieldExtractExec.class);
            assertFieldExtractionWithDocValues(extract, GEO_POINT, aggFieldName);
            source(extract.child());
        }
    }

    public void testTwoIntersectsWithTwoCentroidsUsesDocValues() {
        String query = """
            FROM airports
            | WHERE ST_INTERSECTS(location, TO_GEOSHAPE("POLYGON((42 14, 43 14, 43 15, 42 15, 42 14))"))
                AND ST_INTERSECTS(city_location, TO_GEOSHAPE("POLYGON((42 14, 43 14, 43 15, 42 15, 42 14))"))
            | STATS location=ST_CENTROID_AGG(location), city_location=ST_CENTROID_AGG(city_location), count=COUNT()
            """;

        var plan = this.physicalPlan(query, airports);
        var limit = as(plan, LimitExec.class);
        var agg = as(limit.child(), AggregateExec.class);
        assertThat("No groupings in aggregation", agg.groupings().size(), equalTo(0));
        // Before optimization the aggregation does not use doc-values
        assertAggregation(agg, "count", Count.class);
        assertAggregation(agg, "location", SpatialCentroid.class, GEO_POINT, FieldExtractPreference.NONE);
        assertAggregation(agg, "city_location", SpatialCentroid.class, GEO_POINT, FieldExtractPreference.NONE);

        var exchange = as(agg.child(), ExchangeExec.class);
        var fragment = as(exchange.child(), FragmentExec.class);
        var fAgg = as(fragment.fragment(), Aggregate.class);
        var filter = as(fAgg.child(), Filter.class);
        var and = as(filter.condition(), And.class);
        assertThat("filter contains ST_INTERSECTS", and.left(), instanceOf(SpatialIntersects.class));
        assertThat("filter contains ST_INTERSECTS", and.right(), instanceOf(SpatialIntersects.class));

        // Now verify that optimization re-writes the ExchangeExec and pushed down the filter into the Lucene query
        var optimized = optimizedPlan(plan);
        limit = as(optimized, LimitExec.class);
        agg = as(limit.child(), AggregateExec.class);
        // Above the exchange (in coordinator) the aggregation is not using doc-values
        assertAggregation(agg, "count", Count.class);
        assertAggregation(agg, "location", SpatialCentroid.class, GEO_POINT, FieldExtractPreference.NONE);
        assertAggregation(agg, "city_location", SpatialCentroid.class, GEO_POINT, FieldExtractPreference.NONE);
        exchange = as(agg.child(), ExchangeExec.class);
        agg = as(exchange.child(), AggregateExec.class);
        assertThat("Aggregation is PARTIAL", agg.getMode(), equalTo(INITIAL));
        // below the exchange (in data node) the aggregation is using doc-values
        assertAggregation(agg, "count", Count.class);
        assertAggregation(agg, "location", SpatialCentroid.class, GEO_POINT, FieldExtractPreference.DOC_VALUES);
        assertAggregation(agg, "city_location", SpatialCentroid.class, GEO_POINT, FieldExtractPreference.DOC_VALUES);
        var extract = as(agg.child(), FieldExtractExec.class);
        assertFieldExtractionWithDocValues(extract, GEO_POINT, "location", "city_location");
        var source = source(extract.child());
        var booleanQuery = as(source.query(), BoolQueryBuilder.class);
        assertThat("Expected boolean query of two predicates", booleanQuery.must().size(), equalTo(2));
        String[] fieldNames = new String[] { "location", "city_location" };
        for (String fieldName : fieldNames) {
            var condition = as(findQueryBuilder(booleanQuery, fieldName), SpatialRelatesQuery.ShapeQueryBuilder.class);
            assertThat("Geometry field name", condition.fieldName(), equalTo(fieldName));
            assertThat("Spatial relationship", condition.relation(), equalTo(ShapeRelation.INTERSECTS));
            assertThat("Geometry is Polygon", condition.shape().type(), equalTo(ShapeType.POLYGON));
            var polygon = as(condition.shape(), Polygon.class);
            assertThat("Polygon shell length", polygon.getPolygon().length(), equalTo(5));
            assertThat("Polygon holes", polygon.getNumberOfHoles(), equalTo(0));
        }
    }

    public void testPushSpatialIntersectsShapeToSource() {
        for (String query : new String[] { """
            FROM countriesBbox
            | WHERE ST_INTERSECTS(shape, TO_GEOSHAPE("POLYGON((42 14, 43 14, 43 15, 42 15, 42 14))"))
            """, """
            FROM countriesBbox
            | WHERE ST_INTERSECTS(TO_GEOSHAPE("POLYGON((42 14, 43 14, 43 15, 42 15, 42 14))"), shape)
            """ }) {

            var plan = this.physicalPlan(query, countriesBbox);
            var limit = as(plan, LimitExec.class);
            var exchange = as(limit.child(), ExchangeExec.class);
            var fragment = as(exchange.child(), FragmentExec.class);
            var limit2 = as(fragment.fragment(), Limit.class);
            var filter = as(limit2.child(), Filter.class);
            assertThat("filter contains ST_INTERSECTS", filter.condition(), instanceOf(SpatialIntersects.class));

            var optimized = optimizedPlan(plan);
            var topLimit = as(optimized, LimitExec.class);
            exchange = as(topLimit.child(), ExchangeExec.class);
            var project = as(exchange.child(), ProjectExec.class);
            var fieldExtract = as(project.child(), FieldExtractExec.class);
            var source = source(fieldExtract.child());
            var condition = as(source.query(), SpatialRelatesQuery.ShapeQueryBuilder.class);
            assertThat("Geometry field name", condition.fieldName(), equalTo("shape"));
            assertThat("Spatial relationship", condition.relation(), equalTo(ShapeRelation.INTERSECTS));
            assertThat("Geometry is Polygon", condition.shape().type(), equalTo(ShapeType.POLYGON));
            var polygon = as(condition.shape(), Polygon.class);
            assertThat("Polygon shell length", polygon.getPolygon().length(), equalTo(5));
            assertThat("Polygon holes", polygon.getNumberOfHoles(), equalTo(0));
        }
    }

    public void testPushSpatialDistanceToSource() {
        for (String distanceFunction : new String[] {
            "ST_DISTANCE(location, TO_GEOPOINT(\"POINT(12.565 55.673)\"))",
            "ST_DISTANCE(TO_GEOPOINT(\"POINT(12.565 55.673)\"), location)" }) {

            for (boolean reverse : new Boolean[] { false, true }) {
                for (String op : new String[] { "<", "<=", ">", ">=", "==" }) {
                    var expected = ExpectedComparison.from(op, reverse, 600000.0);
                    var predicate = reverse ? "600000 " + op + " " + distanceFunction : distanceFunction + " " + op + " 600000";
                    var query = "FROM airports | WHERE " + predicate + " AND scalerank > 1";
                    var plan = this.physicalPlan(query, airports);
                    var limit = as(plan, LimitExec.class);
                    var exchange = as(limit.child(), ExchangeExec.class);
                    var fragment = as(exchange.child(), FragmentExec.class);
                    var limit2 = as(fragment.fragment(), Limit.class);
                    var filter = as(limit2.child(), Filter.class);
                    var and = as(filter.condition(), And.class);
                    var comp = as(and.left(), EsqlBinaryComparison.class);
                    assertThat("filter contains expected binary comparison for " + predicate, comp, instanceOf(expected.comp));
                    assertThat("filter contains ST_DISTANCE", comp.left(), instanceOf(StDistance.class));

                    var optimized = optimizedPlan(plan);
                    var topLimit = as(optimized, LimitExec.class);
                    exchange = as(topLimit.child(), ExchangeExec.class);
                    var project = as(exchange.child(), ProjectExec.class);
                    var fieldExtract = as(project.child(), FieldExtractExec.class);
                    var source = source(fieldExtract.child());
                    var bool = as(source.query(), BoolQueryBuilder.class);
                    var rangeQueryBuilders = bool.filter().stream().filter(p -> p instanceof SingleValueQuery.Builder).toList();
                    assertThat("Expected one range query builder", rangeQueryBuilders.size(), equalTo(1));
                    assertThat(((SingleValueQuery.Builder) rangeQueryBuilders.get(0)).field(), equalTo("scalerank"));
                    if (op.equals("==")) {
                        var boolQueryBuilders = bool.filter().stream().filter(p -> p instanceof BoolQueryBuilder).toList();
                        assertThat("Expected one sub-bool query builder", boolQueryBuilders.size(), equalTo(1));
                        var bool2 = as(boolQueryBuilders.get(0), BoolQueryBuilder.class);
                        var shapeQueryBuilders = bool2.must()
                            .stream()
                            .filter(p -> p instanceof SpatialRelatesQuery.ShapeQueryBuilder)
                            .toList();
                        assertShapeQueryRange(shapeQueryBuilders, Math.nextDown(expected.value), expected.value);
                    } else {
                        var shapeQueryBuilders = bool.filter()
                            .stream()
                            .filter(p -> p instanceof SpatialRelatesQuery.ShapeQueryBuilder)
                            .toList();
                        assertThat("Expected one shape query builder", shapeQueryBuilders.size(), equalTo(1));
                        var condition = as(shapeQueryBuilders.get(0), SpatialRelatesQuery.ShapeQueryBuilder.class);
                        assertThat("Geometry field name", condition.fieldName(), equalTo("location"));
                        assertThat("Spatial relationship", condition.relation(), equalTo(expected.shapeRelation()));
                        assertThat("Geometry is Circle", condition.shape().type(), equalTo(ShapeType.CIRCLE));
                        var circle = as(condition.shape(), Circle.class);
                        assertThat("Circle center-x", circle.getX(), equalTo(12.565));
                        assertThat("Circle center-y", circle.getY(), equalTo(55.673));
                        assertThat("Circle radius for predicate " + predicate, circle.getRadiusMeters(), equalTo(expected.value));
                    }
                }
            }
        }
    }

    public void testPushSpatialDistanceBandToSource() {
        var query = """
            FROM airports
            | WHERE ST_DISTANCE(location, TO_GEOPOINT("POINT(12.565 55.673)")) <= 600000
                AND ST_DISTANCE(location, TO_GEOPOINT("POINT(12.565 55.673)")) >= 400000
            """;
        var plan = this.physicalPlan(query, airports);
        var limit = as(plan, LimitExec.class);
        var exchange = as(limit.child(), ExchangeExec.class);
        var fragment = as(exchange.child(), FragmentExec.class);
        var limit2 = as(fragment.fragment(), Limit.class);
        var filter = as(limit2.child(), Filter.class);
        var and = as(filter.condition(), And.class);
        for (Expression expression : and.arguments()) {
            var comp = as(expression, EsqlBinaryComparison.class);
            var expectedComp = comp.equals(and.left()) ? LessThanOrEqual.class : GreaterThanOrEqual.class;
            assertThat("filter contains expected binary comparison", comp, instanceOf(expectedComp));
            assertThat("filter contains ST_DISTANCE", comp.left(), instanceOf(StDistance.class));
        }

        var optimized = optimizedPlan(plan);
        var topLimit = as(optimized, LimitExec.class);
        exchange = as(topLimit.child(), ExchangeExec.class);
        var project = as(exchange.child(), ProjectExec.class);
        var fieldExtract = as(project.child(), FieldExtractExec.class);
        var source = source(fieldExtract.child());
        var bool = as(source.query(), BoolQueryBuilder.class);
        var rangeQueryBuilders = bool.filter().stream().filter(p -> p instanceof SingleValueQuery.Builder).toList();
        assertThat("Expected zero range query builder", rangeQueryBuilders.size(), equalTo(0));
        var shapeQueryBuilders = bool.must().stream().filter(p -> p instanceof SpatialRelatesQuery.ShapeQueryBuilder).toList();
        assertShapeQueryRange(shapeQueryBuilders, 400000.0, 600000.0);
    }

    /**
     * Plan:
     * <code>
     * LimitExec[1000[INTEGER]]
     * \_ExchangeExec[[],false]
     *   \_FragmentExec[filter=null, estimatedRowSize=0, reducer=[], fragment=[
     *     Limit[1000[INTEGER]]
     *     \_Filter[distance{r}#4 le 600000[INTEGER] AND distance{r}#4 ge 400000[INTEGER]]
     *        \_Eval[[STDISTANCE(location{f}#11,[1 1 0 0 0 e1 7a 14 ae 47 21 29 40 a0 1a 2f dd 24 d6 4b 40][GEO_POINT])
     *          AS distance]]
     *          \_EsRelation[airports][abbrev{f}#7, city{f}#13, city_location{f}#14, count..]]]
     * </code>
     * Optimized:
     * <code>
     * LimitExec[1000[INTEGER]]
     * \_ExchangeExec[[abbrev{f}#7, city{f}#13, city_location{f}#14, country{f}#12, location{f}#11, name{f}#8, scalerank{f}#9, type{
     * f}#10, distance{r}#4],false]
     *   \_ProjectExec[[abbrev{f}#7, city{f}#13, city_location{f}#14, country{f}#12, location{f}#11, name{f}#8, scalerank{f}#9, type{
     * f}#10, distance{r}#4]]
     *     \_FieldExtractExec[abbrev{f}#7, city{f}#13, city_location{f}#14, count..][]
     *       \_LimitExec[1000[INTEGER]]
     *         \_EvalExec[[STDISTANCE(location{f}#11,[1 1 0 0 0 e1 7a 14 ae 47 21 29 40 a0 1a 2f dd 24 d6 4b 40][GEO_POINT])
     *           AS distance]]
     *           \_FieldExtractExec[location{f}#11][]
     *             \_EsQueryExec[airports], indexMode[standard], query[{
     *               "bool":{
     *                 "must":[
     *                   {
     *                     "geo_shape":{
     *                       "location":{
     *                         "relation":"INTERSECTS",
     *                         "shape":{
     *                           "type":"Circle",
     *                           "radius":"600000.0m",
     *                           "coordinates":[12.565,55.673]
     *                         }
     *                       }
     *                     }
     *                   },
     *                   {
     *                     "geo_shape":{
     *                       "location":{
     *                         "relation":"DISJOINT",
     *                         "shape":{
     *                           "type":"Circle",
     *                           "radius":"400000.0m",
     *                           "coordinates":[12.565,55.673]
     *                         }
     *                       }
     *                     }
     *                   }
     *                 ],
     *                 "boost":1.0
     *               }}][_doc{f}#24], limit[], sort[] estimatedRowSize[308]
     * </code>
     */
    public void testPushSpatialDistanceEvalToSource() {
        var query = """
            FROM airports
            | EVAL distance = ST_DISTANCE(location, TO_GEOPOINT("POINT(12.565 55.673)"))
            | WHERE distance <= 600000
                AND distance >= 400000
            """;
        var plan = this.physicalPlan(query, airports);
        var limit = as(plan, LimitExec.class);
        var exchange = as(limit.child(), ExchangeExec.class);
        var fragment = as(exchange.child(), FragmentExec.class);
        var limit2 = as(fragment.fragment(), Limit.class);
        var filter = as(limit2.child(), Filter.class);

        // Validate the EVAL expression
        var eval = as(filter.child(), Eval.class);
        var alias = as(eval.fields().get(0), Alias.class);
        assertThat(alias.name(), is("distance"));
        var stDistance = as(alias.child(), StDistance.class);
        var location = as(stDistance.left(), FieldAttribute.class);
        assertThat(location.fieldName().string(), is("location"));

        // Validate the filter condition
        var and = as(filter.condition(), And.class);
        for (Expression expression : and.arguments()) {
            var comp = as(expression, EsqlBinaryComparison.class);
            var expectedComp = comp.equals(and.left()) ? LessThanOrEqual.class : GreaterThanOrEqual.class;
            assertThat("filter contains expected binary comparison", comp, instanceOf(expectedComp));
            var distance = as(comp.left(), ReferenceAttribute.class);
            assertThat(distance.name(), is("distance"));
        }

        var optimized = optimizedPlan(plan);
        var topLimit = as(optimized, LimitExec.class);
        exchange = as(topLimit.child(), ExchangeExec.class);
        var project = as(exchange.child(), ProjectExec.class);
        var fieldExtract = as(project.child(), FieldExtractExec.class);
        var limit3 = as(fieldExtract.child(), LimitExec.class);
        var evalExec = as(limit3.child(), EvalExec.class);
        var fieldExtract2 = as(evalExec.child(), FieldExtractExec.class);
        var source = source(fieldExtract2.child());
        var bool = as(source.query(), BoolQueryBuilder.class);
        var rangeQueryBuilders = bool.filter().stream().filter(p -> p instanceof SingleValueQuery.Builder).toList();
        assertThat("Expected zero range query builder", rangeQueryBuilders.size(), equalTo(0));
        var shapeQueryBuilders = bool.must().stream().filter(p -> p instanceof SpatialRelatesQuery.ShapeQueryBuilder).toList();
        assertShapeQueryRange(shapeQueryBuilders, 400000.0, 600000.0);
    }

    public void testPushSpatialDistanceMultiEvalToSource() {
        var query = """
            FROM airports
            | EVAL poi = TO_GEOPOINT("POINT(12.565 55.673)")
            | EVAL distance = ST_DISTANCE(location, poi)
            | WHERE distance <= 600000
                AND distance >= 400000
            """;
        var plan = this.physicalPlan(query, airports);
        var limit = as(plan, LimitExec.class);
        var exchange = as(limit.child(), ExchangeExec.class);
        var fragment = as(exchange.child(), FragmentExec.class);
        var limit2 = as(fragment.fragment(), Limit.class);
        var filter = as(limit2.child(), Filter.class);

        // Validate the EVAL expression
        var eval = as(filter.child(), Eval.class);
        assertThat(eval.fields().size(), is(2));
        var alias1 = as(eval.fields().get(0), Alias.class);
        assertThat(alias1.name(), is("poi"));
        var poi = as(alias1.child(), Literal.class);
        assertThat(poi.value(), instanceOf(BytesRef.class));
        var alias2 = as(eval.fields().get(1), Alias.class);
        assertThat(alias2.name(), is("distance"));
        var stDistance = as(alias2.child(), StDistance.class);
        var location = as(stDistance.left(), FieldAttribute.class);
        assertThat(location.fieldName().string(), is("location"));
        var poiRef = as(stDistance.right(), Literal.class);
        assertThat(poiRef.value(), instanceOf(BytesRef.class));
        assertThat(poiRef.value().toString(), is(poi.value().toString()));

        // Validate the filter condition
        var and = as(filter.condition(), And.class);
        for (Expression expression : and.arguments()) {
            var comp = as(expression, EsqlBinaryComparison.class);
            var expectedComp = comp.equals(and.left()) ? LessThanOrEqual.class : GreaterThanOrEqual.class;
            assertThat("filter contains expected binary comparison", comp, instanceOf(expectedComp));
            var distance = as(comp.left(), ReferenceAttribute.class);
            assertThat(distance.name(), is("distance"));
        }

        var optimized = optimizedPlan(plan);
        var topLimit = as(optimized, LimitExec.class);
        exchange = as(topLimit.child(), ExchangeExec.class);
        var project = as(exchange.child(), ProjectExec.class);
        var fieldExtract = as(project.child(), FieldExtractExec.class);
        var limit3 = as(fieldExtract.child(), LimitExec.class);
        var evalExec = as(limit3.child(), EvalExec.class);
        var fieldExtract2 = as(evalExec.child(), FieldExtractExec.class);
        var source = source(fieldExtract2.child());
        var bool = as(source.query(), BoolQueryBuilder.class);
        var rangeQueryBuilders = bool.filter().stream().filter(p -> p instanceof SingleValueQuery.Builder).toList();
        assertThat("Expected zero range query builder", rangeQueryBuilders.size(), equalTo(0));
        var shapeQueryBuilders = bool.must().stream().filter(p -> p instanceof SpatialRelatesQuery.ShapeQueryBuilder).toList();
        assertShapeQueryRange(shapeQueryBuilders, 400000.0, 600000.0);
    }

    public void testPushSpatialDistanceDisjointBandsToSource() {
        var query = """
            FROM airports
            | WHERE (ST_DISTANCE(location, TO_GEOPOINT("POINT(12.565 55.673)")) <= 600000
                 AND ST_DISTANCE(location, TO_GEOPOINT("POINT(12.565 55.673)")) >= 400000)
               OR
                    (ST_DISTANCE(location, TO_GEOPOINT("POINT(12.565 55.673)")) <= 300000
                 AND ST_DISTANCE(location, TO_GEOPOINT("POINT(12.565 55.673)")) >= 200000)
            """;
        var plan = this.physicalPlan(query, airports);
        var limit = as(plan, LimitExec.class);
        var exchange = as(limit.child(), ExchangeExec.class);
        var fragment = as(exchange.child(), FragmentExec.class);
        var limit2 = as(fragment.fragment(), Limit.class);
        var filter = as(limit2.child(), Filter.class);
        var or = as(filter.condition(), Or.class);
        assertThat("OR has two predicates", or.arguments().size(), equalTo(2));
        for (Expression expression : or.arguments()) {
            var and = as(expression, And.class);
            for (Expression exp : and.arguments()) {
                var comp = as(exp, EsqlBinaryComparison.class);
                var expectedComp = comp.equals(and.left()) ? LessThanOrEqual.class : GreaterThanOrEqual.class;
                assertThat("filter contains expected binary comparison", comp, instanceOf(expectedComp));
                assertThat("filter contains ST_DISTANCE", comp.left(), instanceOf(StDistance.class));
            }
        }

        var optimized = optimizedPlan(plan);
        var topLimit = as(optimized, LimitExec.class);
        exchange = as(topLimit.child(), ExchangeExec.class);
        var project = as(exchange.child(), ProjectExec.class);
        var fieldExtract = as(project.child(), FieldExtractExec.class);
        var source = source(fieldExtract.child());
        var bool = as(source.query(), BoolQueryBuilder.class);
        var disjuntiveQueryBuilders = bool.should().stream().filter(p -> p instanceof BoolQueryBuilder).toList();
        assertThat("Expected two disjunctive query builders", disjuntiveQueryBuilders.size(), equalTo(2));
        for (int i = 0; i < disjuntiveQueryBuilders.size(); i++) {
            var subRangeBool = as(disjuntiveQueryBuilders.get(i), BoolQueryBuilder.class);
            var shapeQueryBuilders = subRangeBool.must().stream().filter(p -> p instanceof SpatialRelatesQuery.ShapeQueryBuilder).toList();
            assertShapeQueryRange(shapeQueryBuilders, i == 0 ? 400000.0 : 200000.0, i == 0 ? 600000.0 : 300000.0);
        }
    }

    public void testPushSpatialDistanceComplexPredicateToSource() {
        var query = """
            FROM airports
            | WHERE ((ST_DISTANCE(location, TO_GEOPOINT("POINT(12.565 55.673)")) <= 600000
                  AND ST_DISTANCE(location, TO_GEOPOINT("POINT(12.565 55.673)")) >= 400000
                  AND NOT (ST_DISTANCE(location, TO_GEOPOINT("POINT(12.565 55.673)")) <= 500000
                       AND ST_DISTANCE(location, TO_GEOPOINT("POINT(12.565 55.673)")) >= 430000))
                  OR (ST_DISTANCE(location, TO_GEOPOINT("POINT(12.565 55.673)")) <= 300000
                           AND ST_DISTANCE(location, TO_GEOPOINT("POINT(12.565 55.673)")) >= 200000))
                AND NOT abbrev == "PLQ"
                AND scalerank < 6
            """;
        var plan = this.physicalPlan(query, airports);
        var limit = as(plan, LimitExec.class);
        var exchange = as(limit.child(), ExchangeExec.class);
        var fragment = as(exchange.child(), FragmentExec.class);
        var limit2 = as(fragment.fragment(), Limit.class);
        var filter = as(limit2.child(), Filter.class);
        var outerAnd = as(filter.condition(), And.class);
        var outerLeft = as(outerAnd.left(), And.class);
        as(outerLeft.right(), Not.class);
        as(outerAnd.right(), LessThan.class);
        var or = as(outerLeft.left(), Or.class);
        var innerAnd1 = as(or.left(), And.class);
        var innerAnd2 = as(or.right(), And.class);
        for (Expression exp : innerAnd2.arguments()) {
            var comp = as(exp, EsqlBinaryComparison.class);
            var expectedComp = comp.equals(innerAnd2.left()) ? LessThanOrEqual.class : GreaterThanOrEqual.class;
            assertThat("filter contains expected binary comparison", comp, instanceOf(expectedComp));
            assertThat("filter contains ST_DISTANCE", comp.left(), instanceOf(StDistance.class));
        }

        var optimized = optimizedPlan(plan);
        var topLimit = as(optimized, LimitExec.class);
        exchange = as(topLimit.child(), ExchangeExec.class);
        var project = as(exchange.child(), ProjectExec.class);
        var fieldExtract = as(project.child(), FieldExtractExec.class);
        var source = source(fieldExtract.child());
        var bool = as(source.query(), BoolQueryBuilder.class);
        assertThat("Expected boolean query of three MUST clauses", bool.must().size(), equalTo(2));
        assertThat("Expected boolean query of one FILTER clause", bool.filter().size(), equalTo(1));
        var boolDisjuntive = as(bool.filter().get(0), BoolQueryBuilder.class);
        var disjuntiveQueryBuilders = boolDisjuntive.should().stream().filter(p -> p instanceof BoolQueryBuilder).toList();
        assertThat("Expected two disjunctive query builders", disjuntiveQueryBuilders.size(), equalTo(2));
        for (int i = 0; i < disjuntiveQueryBuilders.size(); i++) {
            var subRangeBool = as(disjuntiveQueryBuilders.get(i), BoolQueryBuilder.class);
            var shapeQueryBuilders = subRangeBool.must().stream().filter(p -> p instanceof SpatialRelatesQuery.ShapeQueryBuilder).toList();
            assertShapeQueryRange(shapeQueryBuilders, i == 0 ? 400000.0 : 200000.0, i == 0 ? 600000.0 : 300000.0);
        }
    }

    /**
     * <code>
     * \_ExchangeExec[[abbrev{f}#22, city{f}#28, city_location{f}#29, country{f}#27, location{f}#26, name{f}#23, scalerank{f}#24,
     *     type{f}#25, poi_x{r}#3, distance_x{r}#7, poi{r}#10, distance{r}#13],false]
     *   \_ProjectExec[[abbrev{f}#22, city{f}#28, city_location{f}#29, country{f}#27, location{f}#26, name{f}#23, scalerank{f}#24,
     *       type{f}#25, poi_x{r}#3, distance_x{r}#7, poi{r}#10, distance{r}#13]]
     *     \_FieldExtractExec[abbrev{f}#22, city{f}#28, city_location{f}#29, coun..][]
     *       \_LimitExec[1000[INTEGER]]
     *         \_EvalExec[[
     *             [1 1 0 0 0 e1 7a 14 ae 47 21 29 40 a0 1a 2f dd 24 d6 4b 40][GEO_POINT] AS poi_x,
     *             DISTANCE(location{f}#26,[1 1 0 0 0 e1 7a 14 ae 47 21 29 40 a0 1a 2f dd 24 d6 4b 40][GEO_POINT]) AS distance_x,
     *             [1 1 0 0 0 e1 7a 14 ae 47 21 29 40 a0 1a 2f dd 24 d6 4b 40][GEO_POINT] AS poi,
     *             distance_x{r}#7 AS distance
     *           ]]
     *           \_FieldExtractExec[location{f}#26][]
     *             \_EsQueryExec[airports], indexMode[standard], query[{
     *               "bool":{
     *                 "must":[
     *                   {"esql_single_value":{
     *                     "field":"abbrev",
     *                     "next":{"bool":{"must_not":[{"term":{"abbrev":{"value":"PLQ"}}}],"boost":1.0}},
     *                     "source":"NOT abbrev == \"PLQ\"@10:9"
     *                   }},
     *                   {"esql_single_value":{
     *                     "field":"scalerank",
     *                     "next":{"range":{"scalerank":{"lt":6,"boost":1.0}}},
     *                     "source":"scalerank lt 6@11:9"
     *                   }}
     *                 ],
     *                 "filter":[
     *                   {"bool":{
     *                     "should":[
     *                       {"bool":{"must":[
     *                         {"geo_shape":{"location":{"relation":"INTERSECTS","shape":{...}}}},
     *                         {"geo_shape":{"location":{"relation":"DISJOINT","shape":{...}}}},
     *                         {"bool":{"must_not":[
     *                           {"bool":{"must":[
     *                             {"geo_shape":{"location":{"relation":"INTERSECTS","shape":{...}}}},
     *                             {"geo_shape":{"location":{"relation":"DISJOINT","shape":{...}}}}
     *                           ],"boost":1.0}}
     *                         ],"boost":1.0}}
     *                       ],"boost":1.0}},
     *                       {"bool":{"must":[
     *                         {"geo_shape":{"location":{"relation":"INTERSECTS","shape":{...}}}},
     *                         {"geo_shape":{"location":{"relation":"DISJOINT","shape":{...}}}}
     *                       ],"boost":1.0}}
     *                     ],"boost":1.0
     *                   }}
     *                 ],"boost":1.0}}][_doc{f}#34], limit[], sort[] estimatedRowSize[329]
     * </code>
     */
    public void testPushSpatialDistanceComplexPredicateWithEvalToSource() {
        var query = """
            FROM airports
            | EVAL poi_x = TO_GEOPOINT("POINT(12.565 55.673)")
            | EVAL distance_x = ST_DISTANCE(location, poi_x)
            | EVAL poi = poi_x
            | EVAL distance = distance_x
            | WHERE ((distance <= 600000
                  AND distance >= 400000
                  AND NOT (distance <= 500000
                       AND distance >= 430000))
                  OR (distance <= 300000
                           AND distance >= 200000))
                AND NOT abbrev == "PLQ"
                AND scalerank < 6
            """;
        var plan = this.physicalPlan(query, airports);
        var optimized = optimizedPlan(plan);
        var topLimit = as(optimized, LimitExec.class);
        var exchange = as(topLimit.child(), ExchangeExec.class);
        var project = as(exchange.child(), ProjectExec.class);
        var fieldExtract = as(project.child(), FieldExtractExec.class);
        var limit2 = as(fieldExtract.child(), LimitExec.class);
        var evalExec = as(limit2.child(), EvalExec.class);
        var fieldExtract2 = as(evalExec.child(), FieldExtractExec.class);
        var source = source(fieldExtract2.child());
        var bool = as(source.query(), BoolQueryBuilder.class);
        assertThat("Expected boolean query of three MUST clauses", bool.must().size(), equalTo(2));
        assertThat("Expected boolean query of one FILTER clause", bool.filter().size(), equalTo(1));
        var boolDisjuntive = as(bool.filter().get(0), BoolQueryBuilder.class);
        var disjuntiveQueryBuilders = boolDisjuntive.should().stream().filter(p -> p instanceof BoolQueryBuilder).toList();
        assertThat("Expected two disjunctive query builders", disjuntiveQueryBuilders.size(), equalTo(2));
        for (int i = 0; i < disjuntiveQueryBuilders.size(); i++) {
            var subRangeBool = as(disjuntiveQueryBuilders.get(i), BoolQueryBuilder.class);
            var shapeQueryBuilders = subRangeBool.must().stream().filter(p -> p instanceof SpatialRelatesQuery.ShapeQueryBuilder).toList();
            assertShapeQueryRange(shapeQueryBuilders, i == 0 ? 400000.0 : 200000.0, i == 0 ? 600000.0 : 300000.0);
        }
    }

    /**
     * Plan:
     * <code>
     * LimitExec[1000[INTEGER]]
     * \_AggregateExec[[],[COUNT([2a][KEYWORD]) AS count],FINAL,[count{r}#17, seen{r}#18],null]
     *   \_ExchangeExec[[count{r}#17, seen{r}#18],true]
     *     \_FragmentExec[filter=null, estimatedRowSize=0, reducer=[], fragment=[
     * Aggregate[STANDARD,[],[COUNT([2a][KEYWORD]) AS count]]
     * \_Filter[distance{r}#4 lt 1000000[INTEGER] AND distance{r}#4 gt 10000[INTEGER]]
     *   \_Eval[[
     *       STDISTANCE(location{f}#13,[1 1 0 0 0 e1 7a 14 ae 47 21 29 40 a0 1a 2f dd 24 d6 4b 40][GEO_POINT]) AS distance
     *     ]]
     *     \_EsRelation[airports][abbrev{f}#9, city{f}#15, city_location{f}#16, count..]]]
     * </code>
     * Optimized:
     * <code>
     * LimitExec[1000[INTEGER]]
     * \_AggregateExec[[],[COUNT([2a][KEYWORD]) AS count],FINAL,[count{r}#17, seen{r}#18],8]
     *   \_ExchangeExec[[count{r}#17, seen{r}#18],true]
     *     \_AggregateExec[[],[COUNT([2a][KEYWORD]) AS count],INITIAL,[count{r}#31, seen{r}#32],8]
     *       \_EvalExec[[
     *           STDISTANCE(location{f}#13,[1 1 0 0 0 e1 7a 14 ae 47 21 29 40 a0 1a 2f dd 24 d6 4b 40][GEO_POINT]) AS distance
     *         ]]
     *         \_FieldExtractExec[location{f}#13][]
     *           \_EsQueryExec[airports], indexMode[standard], query[{
     *             "bool":{
     *               "must":[
     *                 {"geo_shape":{"location":{"relation":"INTERSECTS","shape":{...}}}},
     *                 {"geo_shape":{"location":{"relation":"DISJOINT","shape":{...}}}}
     *               ],"boost":1.0}}][_doc{f}#33], limit[], sort[] estimatedRowSize[33]
     * </code>
     */
    public void testPushSpatialDistanceEvalWithSimpleStatsToSource() {
        var query = """
            FROM airports
            | EVAL distance = ST_DISTANCE(location, TO_GEOPOINT("POINT(12.565 55.673)"))
            | WHERE distance < 1000000 AND distance > 10000
            | STATS count=COUNT(*)
            """;
        var plan = this.physicalPlan(query, airports);
        var limit = as(plan, LimitExec.class);
        var agg = as(limit.child(), AggregateExec.class);
        var exchange = as(agg.child(), ExchangeExec.class);
        var fragment = as(exchange.child(), FragmentExec.class);
        var agg2 = as(fragment.fragment(), Aggregate.class);
        var filter = as(agg2.child(), Filter.class);

        // Validate the filter condition (two distance filters)
        var and = as(filter.condition(), And.class);
        for (Expression expression : and.arguments()) {
            var comp = as(expression, EsqlBinaryComparison.class);
            var expectedComp = comp.equals(and.left()) ? LessThan.class : GreaterThan.class;
            assertThat("filter contains expected binary comparison", comp, instanceOf(expectedComp));
            var distance = as(comp.left(), ReferenceAttribute.class);
            assertThat(distance.name(), is("distance"));
        }

        // Validate the eval (calculating distance)
        var eval = as(filter.child(), Eval.class);
        var alias = as(eval.fields().get(0), Alias.class);
        assertThat(alias.name(), is("distance"));
        as(eval.child(), EsRelation.class);

        // Now optimize the plan
        var optimized = optimizedPlan(plan);
        var topLimit = as(optimized, LimitExec.class);
        var aggExec = as(topLimit.child(), AggregateExec.class);
        var exchangeExec = as(aggExec.child(), ExchangeExec.class);
        var aggExec2 = as(exchangeExec.child(), AggregateExec.class);
        // TODO: Remove the eval entirely, since the distance is no longer required after filter pushdown
        // Right now we don't mark the distance field as doc-values, introducing a performance hit
        // However, fixing this to doc-values is not as good as removing the EVAL entirely, which is a more sensible optimization
        var evalExec = as(aggExec2.child(), EvalExec.class);
        var stDistance = as(evalExec.fields().get(0).child(), StDistance.class);
        assertThat("Expect distance function to expect doc-values", stDistance.leftDocValues(), is(false));
        var source = assertChildIsGeoPointExtract(evalExec, FieldExtractPreference.NONE);

        // No sort is pushed down
        assertThat(source.limit(), nullValue());
        assertThat(source.sorts(), nullValue());

        // Fine-grained checks on the pushed down query
        var bool = as(source.query(), BoolQueryBuilder.class);
        var shapeQueryBuilders = bool.must().stream().filter(p -> p instanceof SpatialRelatesQuery.ShapeQueryBuilder).toList();
        assertShapeQueryRange(shapeQueryBuilders, 10000.0, 1000000.0);
    }

    /**
     * Plan:
     * <code>
     * TopNExec[[Order[count{r}#10,DESC,FIRST], Order[country{f}#21,ASC,LAST]],1000[INTEGER],null]
     * \_AggregateExec[[country{f}#21],[COUNT([2a][KEYWORD]) AS count, SPATIALCENTROID(location{f}#20) AS centroid, country{f}#21],FINA
     * L,[country{f}#21, count{r}#24, seen{r}#25, xVal{r}#26, xDel{r}#27, yVal{r}#28, yDel{r}#29, count{r}#30],null]
     *   \_ExchangeExec[[country{f}#21, count{r}#24, seen{r}#25, xVal{r}#26, xDel{r}#27, yVal{r}#28, yDel{r}#29, count{r}#30],true]
     *     \_FragmentExec[filter=null, estimatedRowSize=0, reducer=[], fragment=[
     * Aggregate[STANDARD,[country{f}#21],[COUNT([2a][KEYWORD]) AS count, SPATIALCENTROID(location{f}#20) AS centroid, country{f}
     * #21]]
     * \_Filter[distance{r}#4 lt 1000000[INTEGER] AND distance{r}#4 gt 10000[INTEGER]]
     *   \_Eval[[STDISTANCE(location{f}#20,[1 1 0 0 0 e1 7a 14 ae 47 21 29 40 a0 1a 2f dd 24 d6 4b 40][GEO_POINT])
     *     AS distance]]
     *     \_Filter[scalerank{f}#18 lt 6[INTEGER]]
     *       \_EsRelation[airports][abbrev{f}#16, city{f}#22, city_location{f}#23, coun..]]]
     * </code>
     * Optimized:
     * <code>
     * TopNExec[[Order[count{r}#10,DESC,FIRST], Order[country{f}#21,ASC,LAST]],1000[INTEGER],0]
     * \_AggregateExec[[country{f}#21],[COUNT([2a][KEYWORD]) AS count, SPATIALCENTROID(location{f}#20) AS centroid, country{f}#21],FINA
     * L,[country{f}#21, count{r}#24, seen{r}#25, xVal{r}#26, xDel{r}#27, yVal{r}#28, yDel{r}#29, count{r}#30],79]
     *   \_ExchangeExec[[country{f}#21, count{r}#24, seen{r}#25, xVal{r}#26, xDel{r}#27, yVal{r}#28, yDel{r}#29, count{r}#30],true]
     *     \_AggregateExec[[country{f}#21],[COUNT([2a][KEYWORD]) AS count, SPATIALCENTROID(location{f}#20) AS centroid, country{f}#21],INIT
     * IAL,[country{f}#21, count{r}#49, seen{r}#50, xVal{r}#51, xDel{r}#52, yVal{r}#53, yDel{r}#54, count{r}#55],79]
     *      \_FieldExtractExec[country{f}#15254]
     *       \_EvalExec[[STDISTANCE(location{f}#20,[1 1 0 0 0 e1 7a 14 ae 47 21 29 40 a0 1a 2f dd 24 d6 4b 40][GEO_POINT])
     *         AS distance]]
     *         \_FieldExtractExec[location{f}#20][location{f}#20]
     *           \_EsQueryExec[airports], indexMode[standard], query[{
     *               "bool":{
     *                 "filter":[
     *                   {
     *                     "esql_single_value":{
     *                       "field":"scalerank",
     *                       "next":{"range":{"scalerank":{"lt":6,"boost":1.0}}},
     *                       "source":"scalerank lt 6@3:31"
     *                     }
     *                   },
     *                   {
     *                     "bool":{
     *                       "must":[
     *                         {"geo_shape":{
     *                           "location":{
     *                             "relation":"INTERSECTS",
     *                             "shape":{"type":"Circle","radius":"1000000m","coordinates":[12.565,55.673]}
     *                           }
     *                         }},
     *                         {"geo_shape":{
     *                           "location":{
     *                             "relation":"DISJOINT",
     *                             "shape":{"type":"Circle","radius":"10000m","coordinates":[12.565,55.673]}
     *                           }
     *                         }}
     *                       ],
     *                       "boost":1.0
     *                     }
     *                   }
     *                 ],
     *                 "boost":1.0
     *             }}][_doc{f}#56], limit[], sort[] estimatedRowSize[33]
     * </code>
     */
    public void testPushSpatialDistanceEvalWithStatsToSource() {
        var query = """
            FROM airports
            | EVAL distance = ST_DISTANCE(location, TO_GEOPOINT("POINT(12.565 55.673)"))
            | WHERE distance < 1000000 AND scalerank < 6 AND distance > 10000
            | STATS count=COUNT(*), centroid=ST_CENTROID_AGG(location) BY country
            | SORT count DESC, country ASC
            """;
        var plan = this.physicalPlan(query, airports);
        var topN = as(plan, TopNExec.class);
        var agg = as(topN.child(), AggregateExec.class);
        var exchange = as(agg.child(), ExchangeExec.class);
        var fragment = as(exchange.child(), FragmentExec.class);
        var agg2 = as(fragment.fragment(), Aggregate.class);
        var filter = as(agg2.child(), Filter.class);

        // Validate the filter condition (two distance filters)
        var and = as(filter.condition(), And.class);
        for (Expression expression : and.arguments()) {
            var comp = as(expression, EsqlBinaryComparison.class);
            var expectedComp = comp.equals(and.left()) ? LessThan.class : GreaterThan.class;
            assertThat("filter contains expected binary comparison", comp, instanceOf(expectedComp));
            var distance = as(comp.left(), ReferenceAttribute.class);
            assertThat(distance.name(), is("distance"));
        }

        // Validate the eval (calculating distance)
        var eval = as(filter.child(), Eval.class);
        var alias = as(eval.fields().get(0), Alias.class);
        assertThat(alias.name(), is("distance"));
        var filter2 = as(eval.child(), Filter.class);

        // Now optimize the plan
        var optimized = optimizedPlan(plan);
        var topLimit = as(optimized, TopNExec.class);
        var aggExec = as(topLimit.child(), AggregateExec.class);
        var exchangeExec = as(aggExec.child(), ExchangeExec.class);
        var aggExec2 = as(exchangeExec.child(), AggregateExec.class);
        // TODO: Remove the eval entirely, since the distance is no longer required after filter pushdown
        var extract = as(aggExec2.child(), FieldExtractExec.class);
        var evalExec = as(extract.child(), EvalExec.class);
        var stDistance = as(evalExec.fields().get(0).child(), StDistance.class);
        assertThat("Expect distance function to expect doc-values", stDistance.leftDocValues(), is(true));
        var source = assertChildIsGeoPointExtract(evalExec, FieldExtractPreference.DOC_VALUES);

        // No sort is pushed down
        assertThat(source.limit(), nullValue());
        assertThat(source.sorts(), nullValue());

        // Fine-grained checks on the pushed down query
        var bool = as(source.query(), BoolQueryBuilder.class);
        var rangeQueryBuilders = bool.filter().stream().filter(p -> p instanceof SingleValueQuery.Builder).toList();
        assertThat("Expected one range query builder", rangeQueryBuilders.size(), equalTo(1));
        assertThat(((SingleValueQuery.Builder) rangeQueryBuilders.get(0)).field(), equalTo("scalerank"));
        var filterBool = bool.filter().stream().filter(p -> p instanceof BoolQueryBuilder).toList();
        var fb = as(filterBool.get(0), BoolQueryBuilder.class);
        var shapeQueryBuilders = fb.must().stream().filter(p -> p instanceof SpatialRelatesQuery.ShapeQueryBuilder).toList();
        assertShapeQueryRange(shapeQueryBuilders, 10000.0, 1000000.0);
    }

    /**
     * ProjectExec[[languages{f}#8, salary{f}#10]]
     * \_TopNExec[[Order[salary{f}#10,DESC,FIRST]],10[INTEGER],0]
     *   \_ExchangeExec[[languages{f}#8, salary{f}#10],false]
     *     \_ProjectExec[[languages{f}#8, salary{f}#10]]
     *       \_FieldExtractExec[languages{f}#8, salary{f}#10][]
     *         \_EsQueryExec[test],
     *           indexMode[standard],
     *           query[][_doc{f}#25],
     *           limit[10],
     *           sort[[FieldSort[field=salary{f}#10, direction=DESC, nulls=FIRST]]] estimatedRowSize[24]
     */
    public void testPushTopNToSource() {
        var optimized = optimizedPlan(physicalPlan("""
            FROM test
            | SORT salary DESC
            | LIMIT 10
            | KEEP languages, salary
            """));

        var project = as(optimized, ProjectExec.class);
        var topN = as(project.child(), TopNExec.class);
        var exchange = asRemoteExchange(topN.child());

        project = as(exchange.child(), ProjectExec.class);
        assertThat(names(project.projections()), contains("languages", "salary"));
        var extract = as(project.child(), FieldExtractExec.class);
        assertThat(names(extract.attributesToExtract()), contains("languages", "salary"));
        var source = source(extract.child());
        assertThat(source.limit(), is(topN.limit()));
        assertThat(source.sorts(), is(fieldSorts(topN.order())));

        assertThat(source.limit(), is(l(10)));
        assertThat(source.sorts().size(), is(1));
        EsQueryExec.Sort sort = source.sorts().get(0);
        assertThat(sort.direction(), is(Order.OrderDirection.DESC));
        assertThat(name(sort.field()), is("salary"));
        assertThat(sort.sortBuilder(), isA(FieldSortBuilder.class));
        assertNull(source.query());
    }

    /**
     * ProjectExec[[languages{f}#9, salary{f}#11]]
     * \_TopNExec[[Order[salary{f}#11,DESC,FIRST]],10[INTEGER],0]
     *   \_ExchangeExec[[languages{f}#9, salary{f}#11],false]
     *     \_ProjectExec[[languages{f}#9, salary{f}#11]]
     *       \_FieldExtractExec[languages{f}#9, salary{f}#11][]
     *         \_EsQueryExec[test],
     *           indexMode[standard],
     *           query[{"esql_single_value":{
     *             "field":"salary",
     *             "next":{"range":{"salary":{"gt":50000,"boost":1.0}}},
     *             "source":"salary > 50000@2:9"
     *           }}][_doc{f}#26],
     *           limit[10],
     *           sort[[FieldSort[field=salary{f}#11, direction=DESC, nulls=FIRST]]] estimatedRowSize[24]
     */
    public void testPushTopNWithFilterToSource() {
        var optimized = optimizedPlan(physicalPlan("""
            FROM test
            | WHERE salary > 50000
            | SORT salary DESC
            | LIMIT 10
            | KEEP languages, salary
            """));

        var project = as(optimized, ProjectExec.class);
        var topN = as(project.child(), TopNExec.class);
        var exchange = asRemoteExchange(topN.child());

        project = as(exchange.child(), ProjectExec.class);
        assertThat(names(project.projections()), contains("languages", "salary"));
        var extract = as(project.child(), FieldExtractExec.class);
        assertThat(names(extract.attributesToExtract()), contains("languages", "salary"));
        var source = source(extract.child());
        assertThat(source.limit(), is(topN.limit()));
        assertThat(source.sorts(), is(fieldSorts(topN.order())));

        assertThat(source.limit(), is(l(10)));
        assertThat(source.sorts().size(), is(1));
        EsQueryExec.Sort sort = source.sorts().get(0);
        assertThat(sort.direction(), is(Order.OrderDirection.DESC));
        assertThat(name(sort.field()), is("salary"));
        assertThat(sort.sortBuilder(), isA(FieldSortBuilder.class));
        var rq = as(sv(source.query(), "salary"), RangeQueryBuilder.class);
        assertThat(rq.fieldName(), equalTo("salary"));
        assertThat(rq.from(), equalTo(50000));
        assertThat(rq.includeLower(), equalTo(false));
        assertThat(rq.to(), nullValue());
    }

    /**
     * ProjectExec[[abbrev{f}#4474, name{f}#4475, location{f}#4478, country{f}#4479, city{f}#4480]]
     * \_TopNExec[[Order[abbrev{f}#4474,ASC,LAST]],5[INTEGER],221]
     *   \_ExchangeExec[[abbrev{f}#4474, city{f}#4480, country{f}#4479, location{f}#4478, name{f}#4475],false]
     *     \_ProjectExec[[abbrev{f}#4474, city{f}#4480, country{f}#4479, location{f}#4478, name{f}#4475]]
     *       \_FieldExtractExec[abbrev{f}#4474, city{f}#4480, country{f}#4479, loca..]&lt;[],[]&gt;
     *         \_EsQueryExec[airports],
     *         indexMode[standard],
     *         query[][_doc{f}#4490],
     *         limit[5], sort[[FieldSort[field=abbrev{f}#4474, direction=ASC, nulls=LAST]]] estimatedRowSize[237]
     */
    public void testPushTopNKeywordToSource() {
        var optimized = optimizedPlan(physicalPlan("""
            FROM airports
            | SORT abbrev
            | LIMIT 5
            | KEEP abbrev, name, location, country, city
            """, airports));

        var project = as(optimized, ProjectExec.class);
        var topN = as(project.child(), TopNExec.class);
        var exchange = asRemoteExchange(topN.child());

        project = as(exchange.child(), ProjectExec.class);
        assertThat(names(project.projections()), contains("abbrev", "city", "country", "location", "name"));
        var extract = as(project.child(), FieldExtractExec.class);
        assertThat(names(extract.attributesToExtract()), contains("abbrev", "city", "country", "location", "name"));
        var source = source(extract.child());
        assertThat(source.limit(), is(topN.limit()));
        assertThat(source.sorts(), is(fieldSorts(topN.order())));

        assertThat(source.limit(), is(l(5)));
        assertThat(source.sorts().size(), is(1));
        EsQueryExec.Sort sort = source.sorts().get(0);
        assertThat(sort.direction(), is(Order.OrderDirection.ASC));
        assertThat(name(sort.field()), is("abbrev"));
        assertThat(sort.sortBuilder(), isA(FieldSortBuilder.class));
        assertNull(source.query());
    }

    /**
     * <code>
     * ProjectExec[[abbrev{f}#7828, name{f}#7829, location{f}#7832, country{f}#7833, city{f}#7834, abbrev{f}#7828 AS code#7820]]
     * \_TopNExec[[Order[abbrev{f}#7828,ASC,LAST]],5[INTEGER],221]
     *   \_ExchangeExec[[abbrev{f}#7828, city{f}#7834, country{f}#7833, location{f}#7832, name{f}#7829],false]
     *     \_ProjectExec[[abbrev{f}#7828, city{f}#7834, country{f}#7833, location{f}#7832, name{f}#7829]]
     *       \_FieldExtractExec[abbrev{f}#7828, city{f}#7834, country{f}#7833, loca..]&lt;[],[]&gt;
     *         \_EsQueryExec[airports], indexMode[standard], query[][_doc{f}#7845], limit[5],
     *         sort[[FieldSort[field=abbrev{f}#7828, direction=ASC, nulls=LAST]]] estimatedRowSize[237]
     * </code>
     */
    public void testPushTopNAliasedKeywordToSource() {
        var optimized = optimizedPlan(physicalPlan("""
            FROM airports
            | EVAL code = abbrev
            | SORT code
            | LIMIT 5
            | KEEP abbrev, name, location, country, city, code
            """, airports));

        var project = as(optimized, ProjectExec.class);
        assertThat(names(project.projections()), contains("abbrev", "name", "location", "country", "city", "code"));
        var topN = as(project.child(), TopNExec.class);
        var exchange = asRemoteExchange(topN.child());

        project = as(exchange.child(), ProjectExec.class);
        assertThat(names(project.projections()), contains("abbrev", "city", "country", "location", "name"));
        var extract = as(project.child(), FieldExtractExec.class);
        assertThat(names(extract.attributesToExtract()), contains("abbrev", "city", "country", "location", "name"));
        var source = source(extract.child());
        assertThat(source.limit(), is(topN.limit()));
        assertThat(source.sorts(), is(fieldSorts(topN.order())));

        assertThat(source.limit(), is(l(5)));
        assertThat(source.sorts().size(), is(1));
        EsQueryExec.Sort sort = source.sorts().get(0);
        assertThat(sort.direction(), is(Order.OrderDirection.ASC));
        assertThat(name(sort.field()), is("abbrev"));
        assertThat(sort.sortBuilder(), isA(FieldSortBuilder.class));
        assertNull(source.query());
    }

    /**
     * ProjectExec[[abbrev{f}#7283, name{f}#7284, location{f}#7287, country{f}#7288, city{f}#7289]]
     * \_TopNExec[[Order[distance{r}#7276,ASC,LAST]],5[INTEGER],229]
     *   \_ExchangeExec[[abbrev{f}#7283, city{f}#7289, country{f}#7288, location{f}#7287, name{f}#7284, distance{r}#7276],false]
     *     \_ProjectExec[[abbrev{f}#7283, city{f}#7289, country{f}#7288, location{f}#7287, name{f}#7284, distance{r}#7276]]
     *       \_FieldExtractExec[abbrev{f}#7283, city{f}#7289, country{f}#7288, name..]&lt;[],[]&gt;
     *         \_EvalExec[[STDISTANCE(location{f}#7287,[1 1 0 0 0 e1 7a 14 ae 47 21 29 40 a0 1a 2f dd 24 d6 4b 40][GEO_POINT]) AS distan
     * ce#7276]]
     *           \_FieldExtractExec[location{f}#7287]&lt;[],[]&gt;
     *             \_EsQueryExec[airports],
     *             indexMode[standard],
     *             query[][_doc{f}#7300],
     *             limit[5],
     *             sort[[GeoDistanceSort[field=location{f}#7287, direction=ASC, lat=55.673, lon=12.565]]] estimatedRowSize[245]
     */
    public void testPushTopNDistanceToSource() {
        var optimized = optimizedPlan(physicalPlan("""
            FROM airports
            | EVAL distance = ST_DISTANCE(location, TO_GEOPOINT("POINT(12.565 55.673)"))
            | SORT distance ASC
            | LIMIT 5
            | KEEP abbrev, name, location, country, city
            """, airports));

        var project = as(optimized, ProjectExec.class);
        var topN = as(project.child(), TopNExec.class);
        var exchange = asRemoteExchange(topN.child());

        project = as(exchange.child(), ProjectExec.class);
        assertThat(names(project.projections()), contains("abbrev", "city", "country", "location", "name", "distance"));
        var extract = as(project.child(), FieldExtractExec.class);
        assertThat(names(extract.attributesToExtract()), contains("abbrev", "city", "country", "name"));
        var evalExec = as(extract.child(), EvalExec.class);
        var alias = as(evalExec.fields().get(0), Alias.class);
        assertThat(alias.name(), is("distance"));
        var stDistance = as(alias.child(), StDistance.class);
        assertThat(stDistance.left().toString(), startsWith("location"));
        extract = as(evalExec.child(), FieldExtractExec.class);
        assertThat(names(extract.attributesToExtract()), contains("location"));
        var source = source(extract.child());

        // Assert that the TopN(distance) is pushed down as geo-sort(location)
        assertThat(source.limit(), is(topN.limit()));
        Set<String> orderSet = orderAsSet(topN.order());
        Set<String> sortsSet = sortsAsSet(source.sorts(), Map.of("location", "distance"));
        assertThat(orderSet, is(sortsSet));

        // Fine-grained checks on the pushed down sort
        assertThat(source.limit(), is(l(5)));
        assertThat(source.sorts().size(), is(1));
        EsQueryExec.Sort sort = source.sorts().get(0);
        assertThat(sort.direction(), is(Order.OrderDirection.ASC));
        assertThat(name(sort.field()), is("location"));
        assertThat(sort.sortBuilder(), isA(GeoDistanceSortBuilder.class));
        assertNull(source.query());
    }

    /**
     *ProjectExec[[abbrev{f}#5258, name{f}#5259, location{f}#5262, country{f}#5263, city{f}#5264]]
     * \_TopNExec[[Order[$$order_by$0$0{r}#5266,ASC,LAST]],5[INTEGER],229]
     *   \_ExchangeExec[[abbrev{f}#5258, city{f}#5264, country{f}#5263, location{f}#5262, name{f}#5259, $$order_by$0$0{r}#5266],false]
     *     \_ProjectExec[[abbrev{f}#5258, city{f}#5264, country{f}#5263, location{f}#5262, name{f}#5259, $$order_by$0$0{r}#5266]]
     *       \_FieldExtractExec[abbrev{f}#5258, city{f}#5264, country{f}#5263, name..]&lt;[],[]&gt;
     *         \_EvalExec[[STDISTANCE(location{f}#5262,[1 1 0 0 0 e1 7a 14 ae 47 21 29 40 a0 1a 2f dd 24 d6 4b 40][GEO_POINT]) AS $$orde
     * r_by$0$0#5266]]
     *           \_FieldExtractExec[location{f}#5262]&lt;[],[]&gt;
     *             \_EsQueryExec[airports],
     *             indexMode[standard],
     *             query[][_doc{f}#5276],
     *             limit[5],
     *             sort[[GeoDistanceSort[field=location{f}#5262, direction=ASC, lat=55.673, lon=12.565]]] estimatedRowSize[245]
     */
    public void testPushTopNInlineDistanceToSource() {
        var optimized = optimizedPlan(physicalPlan("""
            FROM airports
            | SORT ST_DISTANCE(location, TO_GEOPOINT("POINT(12.565 55.673)")) ASC
            | LIMIT 5
            | KEEP abbrev, name, location, country, city
            """, airports));

        var project = as(optimized, ProjectExec.class);
        var topN = as(project.child(), TopNExec.class);
        var exchange = asRemoteExchange(topN.child());

        project = as(exchange.child(), ProjectExec.class);
        // Depending on what is run before this test, the synthetic name could have variable suffixes, so we must only assert on the prefix
        assertThat(
            names(project.projections()),
            contains(
                equalTo("abbrev"),
                equalTo("city"),
                equalTo("country"),
                equalTo("location"),
                equalTo("name"),
                startsWith("$$order_by$0$")
            )
        );
        var extract = as(project.child(), FieldExtractExec.class);
        assertThat(names(extract.attributesToExtract()), contains("abbrev", "city", "country", "name"));
        var evalExec = as(extract.child(), EvalExec.class);
        var alias = as(evalExec.fields().get(0), Alias.class);
        assertThat(alias.name(), startsWith("$$order_by$0$"));
        var aliasName = alias.name();  // We need this name to know what to assert on later when comparing the Order to the Sort
        var stDistance = as(alias.child(), StDistance.class);
        assertThat(stDistance.left().toString(), startsWith("location"));
        extract = as(evalExec.child(), FieldExtractExec.class);
        assertThat(names(extract.attributesToExtract()), contains("location"));
        var source = source(extract.child());

        // Assert that the TopN(distance) is pushed down as geo-sort(location)
        assertThat(source.limit(), is(topN.limit()));
        Set<String> orderSet = orderAsSet(topN.order());
        Set<String> sortsSet = sortsAsSet(source.sorts(), Map.of("location", aliasName));
        assertThat(orderSet, is(sortsSet));

        // Fine-grained checks on the pushed down sort
        assertThat(source.limit(), is(l(5)));
        assertThat(source.sorts().size(), is(1));
        EsQueryExec.Sort sort = source.sorts().get(0);
        assertThat(sort.direction(), is(Order.OrderDirection.ASC));
        assertThat(name(sort.field()), is("location"));
        assertThat(sort.sortBuilder(), isA(GeoDistanceSortBuilder.class));
        assertNull(source.query());
    }

    /**
     * <code>
     * ProjectExec[[abbrev{f}#361, name{f}#362, location{f}#365, country{f}#366, city{f}#367]]
     * \_TopNExec[[Order[distance{r}#353,ASC,LAST]],5[INTEGER],229]
     *   \_ExchangeExec[[abbrev{f}#361, city{f}#367, country{f}#366, location{f}#365, name{f}#362, distance{r}#353],false]
     *     \_ProjectExec[[abbrev{f}#361, city{f}#367, country{f}#366, location{f}#365, name{f}#362, distance{r}#353]]
     *       \_FieldExtractExec[abbrev{f}#361, city{f}#367, country{f}#366, name{f}..]&lt;[],[]&gt;
     *         \_EvalExec[[STDISTANCE(location{f}#365,[1 1 0 0 0 e1 7a 14 ae 47 21 29 40 a0 1a 2f dd 24 d6 4b 40][GEO_POINT]) AS distanc
     * e#353]]
     *           \_FieldExtractExec[location{f}#365]&lt;[],[]&gt;
     *             \_EsQueryExec[airports], indexMode[standard], query[
     * {
     *   "geo_shape":{
     *     "location":{
     *       "relation":"DISJOINT",
     *       "shape":{
     *         "type":"Circle",
     *         "radius":"50000.00000000001m",
     *         "coordinates":[12.565,55.673]
     *       }
     *     }
     *   }
     * ][_doc{f}#378], limit[5], sort[[GeoDistanceSort[field=location{f}#365, direction=ASC, lat=55.673, lon=12.565]]] estimatedRowSize[245]
     * </code>
     */
    public void testPushTopNDistanceWithFilterToSource() {
        var optimized = optimizedPlan(physicalPlan("""
            FROM airports
            | EVAL distance = ST_DISTANCE(location, TO_GEOPOINT("POINT(12.565 55.673)"))
            | WHERE distance > 50000
            | SORT distance ASC
            | LIMIT 5
            | KEEP abbrev, name, location, country, city
            """, airports));

        var project = as(optimized, ProjectExec.class);
        var topN = as(project.child(), TopNExec.class);
        var exchange = asRemoteExchange(topN.child());

        project = as(exchange.child(), ProjectExec.class);
        assertThat(names(project.projections()), contains("abbrev", "city", "country", "location", "name", "distance"));
        var extract = as(project.child(), FieldExtractExec.class);
        assertThat(names(extract.attributesToExtract()), contains("abbrev", "city", "country", "name"));
        var evalExec = as(extract.child(), EvalExec.class);
        var alias = as(evalExec.fields().get(0), Alias.class);
        assertThat(alias.name(), is("distance"));
        var stDistance = as(alias.child(), StDistance.class);
        assertThat(stDistance.left().toString(), startsWith("location"));
        extract = as(evalExec.child(), FieldExtractExec.class);
        assertThat(names(extract.attributesToExtract()), contains("location"));
        var source = source(extract.child());

        // Assert that the TopN(distance) is pushed down as geo-sort(location)
        assertThat(source.limit(), is(topN.limit()));
        Set<String> orderSet = orderAsSet(topN.order());
        Set<String> sortsSet = sortsAsSet(source.sorts(), Map.of("location", "distance"));
        assertThat(orderSet, is(sortsSet));

        // Fine-grained checks on the pushed down sort
        assertThat(source.limit(), is(l(5)));
        assertThat(source.sorts().size(), is(1));
        EsQueryExec.Sort sort = source.sorts().get(0);
        assertThat(sort.direction(), is(Order.OrderDirection.ASC));
        assertThat(name(sort.field()), is("location"));
        assertThat(sort.sortBuilder(), isA(GeoDistanceSortBuilder.class));

        var condition = as(source.query(), SpatialRelatesQuery.ShapeQueryBuilder.class);
        assertThat("Geometry field name", condition.fieldName(), equalTo("location"));
        assertThat("Spatial relationship", condition.relation(), equalTo(ShapeRelation.DISJOINT));
        assertThat("Geometry is Circle", condition.shape().type(), equalTo(ShapeType.CIRCLE));
        var circle = as(condition.shape(), Circle.class);
        assertThat("Circle center-x", circle.getX(), equalTo(12.565));
        assertThat("Circle center-y", circle.getY(), equalTo(55.673));
        assertThat("Circle radius for predicate", circle.getRadiusMeters(), closeTo(50000.0, 1e-9));
    }

    /**
     * <code>
     * ProjectExec[[abbrev{f}#6367, name{f}#6368, location{f}#6371, country{f}#6372, city{f}#6373]]
     * \_TopNExec[[Order[distance{r}#6357,ASC,LAST]],5[INTEGER],229]
     *   \_ExchangeExec[[abbrev{f}#6367, city{f}#6373, country{f}#6372, location{f}#6371, name{f}#6368, distance{r}#6357],false]
     *     \_ProjectExec[[abbrev{f}#6367, city{f}#6373, country{f}#6372, location{f}#6371, name{f}#6368, distance{r}#6357]]
     *       \_FieldExtractExec[abbrev{f}#6367, city{f}#6373, country{f}#6372, name..]&lt;[],[]&gt;
     *         \_EvalExec[[STDISTANCE(location{f}#6371,[1 1 0 0 0 e1 7a 14 ae 47 21 29 40 a0 1a 2f dd 24 d6 4b 40][GEO_POINT]) AS distan
     * ce#6357]]
     *           \_FieldExtractExec[location{f}#6371]&lt;[],[]&gt;
     *             \_EsQueryExec[airports], indexMode[standard], query[
     *             {"bool":{"filter":[{"esql_single_value":{"field":"scalerank","next":{"range":
     *             {"scalerank":{"lt":6,"boost":0.0}}},"source":"scalerank &lt; 6@3:31"}},
     *             {"bool":{"must":[{"geo_shape":
     *             {"location":{"relation":"INTERSECTS","shape":
     *             {"type":"Circle","radius":"499999.99999999994m","coordinates":[12.565,55.673]}}}},
     *             {"geo_shape":{"location":{"relation":"DISJOINT","shape":
     *             {"type":"Circle","radius":"10000.000000000002m","coordinates":[12.565,55.673]}}}}]
     *             ,"boost":1.0}}],"boost":1.0}}
     *             ][_doc{f}#6384], limit[5], sort[
     *             [GeoDistanceSort[field=location{f}#6371, direction=ASC, lat=55.673, lon=12.565]]] estimatedRowSize[245]
     * </code>
     */
    public void testPushTopNDistanceWithCompoundFilterToSource() {
        var optimized = optimizedPlan(physicalPlan("""
            FROM airports
            | EVAL distance = ST_DISTANCE(location, TO_GEOPOINT("POINT(12.565 55.673)"))
            | WHERE distance < 500000 AND scalerank < 6 AND distance > 10000
            | SORT distance ASC
            | LIMIT 5
            | KEEP abbrev, name, location, country, city
            """, airports));

        var project = as(optimized, ProjectExec.class);
        var topN = as(project.child(), TopNExec.class);
        var exchange = asRemoteExchange(topN.child());

        project = as(exchange.child(), ProjectExec.class);
        assertThat(names(project.projections()), contains("abbrev", "city", "country", "location", "name", "distance"));
        var extract = as(project.child(), FieldExtractExec.class);
        assertThat(names(extract.attributesToExtract()), contains("abbrev", "city", "country", "name"));
        var evalExec = as(extract.child(), EvalExec.class);
        var alias = as(evalExec.fields().get(0), Alias.class);
        assertThat(alias.name(), is("distance"));
        var stDistance = as(alias.child(), StDistance.class);
        assertThat(stDistance.left().toString(), startsWith("location"));
        extract = as(evalExec.child(), FieldExtractExec.class);
        assertThat(names(extract.attributesToExtract()), contains("location"));
        var source = source(extract.child());

        // Assert that the TopN(distance) is pushed down as geo-sort(location)
        assertThat(source.limit(), is(topN.limit()));
        Set<String> orderSet = orderAsSet(topN.order());
        Set<String> sortsSet = sortsAsSet(source.sorts(), Map.of("location", "distance"));
        assertThat(orderSet, is(sortsSet));

        // Fine-grained checks on the pushed down sort
        assertThat(source.limit(), is(l(5)));
        assertThat(source.sorts().size(), is(1));
        EsQueryExec.Sort sort = source.sorts().get(0);
        assertThat(sort.direction(), is(Order.OrderDirection.ASC));
        assertThat(name(sort.field()), is("location"));
        assertThat(sort.sortBuilder(), isA(GeoDistanceSortBuilder.class));

        // Fine-grained checks on the pushed down query
        var bool = as(source.query(), BoolQueryBuilder.class);
        var rangeQueryBuilders = bool.filter().stream().filter(p -> p instanceof SingleValueQuery.Builder).toList();
        assertThat("Expected one range query builder", rangeQueryBuilders.size(), equalTo(1));
        assertThat(((SingleValueQuery.Builder) rangeQueryBuilders.get(0)).field(), equalTo("scalerank"));
        var filterBool = bool.filter().stream().filter(p -> p instanceof BoolQueryBuilder).toList();
        var fb = as(filterBool.get(0), BoolQueryBuilder.class);
        var shapeQueryBuilders = fb.must().stream().filter(p -> p instanceof SpatialRelatesQuery.ShapeQueryBuilder).toList();
        assertShapeQueryRange(shapeQueryBuilders, 10000.0, 500000.0);
    }

    /**
     * Tests that multiple sorts, including distance and a field, are pushed down to the source.
     * <code>
     * ProjectExec[[abbrev{f}#7429, name{f}#7430, location{f}#7433, country{f}#7434, city{f}#7435, scalerank{f}#7431, scale{r}#74
     * 11]]
     * \_TopNExec[[Order[distance{r}#7408,ASC,LAST], Order[scalerank{f}#7431,ASC,LAST], Order[scale{r}#7411,DESC,FIRST], Order[l
     * oc{r}#7414,DESC,FIRST]],5[INTEGER],287]
     *   \_ExchangeExec[[abbrev{f}#7429, city{f}#7435, country{f}#7434, location{f}#7433, name{f}#7430, scalerank{f}#7431, distance{r}
     * #7408, scale{r}#7411, loc{r}#7414],false]
     *     \_ProjectExec[[abbrev{f}#7429, city{f}#7435, country{f}#7434, location{f}#7433, name{f}#7430, scalerank{f}#7431, distance{r}
     * #7408, scale{r}#7411, loc{r}#7414]]
     *       \_FieldExtractExec[abbrev{f}#7429, city{f}#7435, country{f}#7434, name..]&lt;[],[]&gt;
     *         \_EvalExec[[STDISTANCE(location{f}#7433,[1 1 0 0 0 e1 7a 14 ae 47 21 29 40 a0 1a 2f dd 24 d6 4b 40][GEO_POINT]) AS distan
     * ce#7408, 10[INTEGER] - scalerank{f}#7431 AS scale#7411, TOSTRING(location{f}#7433) AS loc#7414]]
     *           \_FieldExtractExec[location{f}#7433, scalerank{f}#7431]&lt;[],[]&gt;
     *             \_EsQueryExec[airports], indexMode[standard], query[
     *             {"bool":{"filter":[{"esql_single_value":{"field":"scalerank","next":
     *             {"range":{"scalerank":{"lt":6,"boost":0.0}}},"source":"scalerank &lt; 6@3:31"}},
     *             {"bool":{"must":[{"geo_shape":{"location":{"relation":"INTERSECTS","shape":
     *             {"type":"Circle","radius":"499999.99999999994m","coordinates":[12.565,55.673]}}}},
     *             {"geo_shape":{"location":{"relation":"DISJOINT","shape":
     *             {"type":"Circle","radius":"10000.000000000002m","coordinates":[12.565,55.673]}}}}],
     *             "boost":1.0}}],"boost":1.0}}][_doc{f}#7448], limit[5], sort[
     *             [GeoDistanceSort[field=location{f}#7433, direction=ASC, lat=55.673, lon=12.565],
     *             FieldSort[field=scalerank{f}#7431, direction=ASC, nulls=LAST]]] estimatedRowSize[303]
     * </code>
     */
    public void testPushTopNDistanceAndPushableFieldWithCompoundFilterToSource() {
        var optimized = optimizedPlan(physicalPlan("""
            FROM airports
            | EVAL distance = ST_DISTANCE(location, TO_GEOPOINT("POINT(12.565 55.673)")), scale = 10 - scalerank, loc = location::string
            | WHERE distance < 500000 AND scalerank < 6 AND distance > 10000
            | SORT distance ASC, scalerank ASC, scale DESC, loc DESC
            | LIMIT 5
            | KEEP abbrev, name, location, country, city, scalerank, scale
            """, airports));

        var project = as(optimized, ProjectExec.class);
        var topN = as(project.child(), TopNExec.class);
        assertThat(topN.order().size(), is(4));
        var exchange = asRemoteExchange(topN.child());

        project = as(exchange.child(), ProjectExec.class);
        assertThat(
            names(project.projections()),
            contains("abbrev", "city", "country", "location", "name", "scalerank", "distance", "scale", "loc")
        );
        var extract = as(project.child(), FieldExtractExec.class);
        assertThat(names(extract.attributesToExtract()), contains("abbrev", "city", "country", "name"));
        var evalExec = as(extract.child(), EvalExec.class);
        var alias = as(evalExec.fields().get(0), Alias.class);
        assertThat(alias.name(), is("distance"));
        var stDistance = as(alias.child(), StDistance.class);
        assertThat(stDistance.left().toString(), startsWith("location"));
        extract = as(evalExec.child(), FieldExtractExec.class);
        assertThat(names(extract.attributesToExtract()), contains("location", "scalerank"));
        var source = source(extract.child());

        // Assert that the TopN(distance) is pushed down as geo-sort(location)
        assertThat(source.limit(), is(topN.limit()));
        Set<String> orderSet = orderAsSet(topN.order().subList(0, 2));
        Set<String> sortsSet = sortsAsSet(source.sorts(), Map.of("location", "distance"));
        assertThat(orderSet, is(sortsSet));

        // Fine-grained checks on the pushed down sort
        assertThat(source.limit(), is(l(5)));
        assertThat(source.sorts().size(), is(2));
        EsQueryExec.Sort sort = source.sorts().get(0);
        assertThat(sort.direction(), is(Order.OrderDirection.ASC));
        assertThat(name(sort.field()), is("location"));
        assertThat(sort.sortBuilder(), isA(GeoDistanceSortBuilder.class));
        sort = source.sorts().get(1);
        assertThat(sort.direction(), is(Order.OrderDirection.ASC));
        assertThat(name(sort.field()), is("scalerank"));
        assertThat(sort.sortBuilder(), isA(FieldSortBuilder.class));

        // Fine-grained checks on the pushed down query
        var bool = as(source.query(), BoolQueryBuilder.class);
        var rangeQueryBuilders = bool.filter().stream().filter(p -> p instanceof SingleValueQuery.Builder).toList();
        assertThat("Expected one range query builder", rangeQueryBuilders.size(), equalTo(1));
        assertThat(((SingleValueQuery.Builder) rangeQueryBuilders.get(0)).field(), equalTo("scalerank"));
        var filterBool = bool.filter().stream().filter(p -> p instanceof BoolQueryBuilder).toList();
        var fb = as(filterBool.get(0), BoolQueryBuilder.class);
        var shapeQueryBuilders = fb.must().stream().filter(p -> p instanceof SpatialRelatesQuery.ShapeQueryBuilder).toList();
        assertShapeQueryRange(shapeQueryBuilders, 10000.0, 500000.0);
    }

    /**
     * This test shows that if the filter contains a predicate on the same field that is sorted, we cannot push down the sort.
     * <code>
     * ProjectExec[[abbrev{f}#4856, name{f}#4857, location{f}#4860, country{f}#4861, city{f}#4862, scalerank{f}#4858 AS scale#484
     * 3]]
     * \_TopNExec[[Order[distance{r}#4837,ASC,LAST], Order[scalerank{f}#4858,ASC,LAST]],5[INTEGER],233]
     *   \_ExchangeExec[[abbrev{f}#4856, city{f}#4862, country{f}#4861, location{f}#4860, name{f}#4857, scalerank{f}#4858, distance{r}
     * #4837],false]
     *     \_ProjectExec[[abbrev{f}#4856, city{f}#4862, country{f}#4861, location{f}#4860, name{f}#4857, scalerank{f}#4858, distance{r}
     * #4837]]
     *       \_FieldExtractExec[abbrev{f}#4856, city{f}#4862, country{f}#4861, name..]&lt;[],[]&gt;
     *         \_TopNExec[[Order[distance{r}#4837,ASC,LAST], Order[scalerank{f}#4858,ASC,LAST]],5[INTEGER],303]
     *           \_FieldExtractExec[scalerank{f}#4858]&lt;[],[]&gt;
     *             \_FilterExec[SUBSTRING(position{r}#4840,1[INTEGER],5[INTEGER]) == POINT[KEYWORD]]
     *               \_EvalExec[[STDISTANCE(location{f}#4860,[1 1 0 0 0 e1 7a 14 ae 47 21 29 40 a0 1a 2f dd 24 d6 4b 40][GEO_POINT]) AS
     * distance#4837, TOSTRING(location{f}#4860) AS position#4840]]
     *                 \_FieldExtractExec[location{f}#4860]&lt;[],[]&gt;
     *                   \_EsQueryExec[airports], indexMode[standard], query[
     *                   {"bool":{"filter":[
     *                   {"esql_single_value":
     *                   {"field":"scalerank","next":{"range":{"scalerank":{"lt":6,"boost":0.0}}},"source":"scale &lt; 6@3:93"}},
     *                   {"bool":{"must":[
     *                   {"geo_shape":{"location":{"relation":"INTERSECTS","shape":
     *                   {"type":"Circle","radius":"499999.99999999994m","coordinates":[12.565,55.673]}}}},
     *                   {"geo_shape":{"location":{"relation":"DISJOINT","shape":
     *                   {"type":"Circle","radius":"10000.000000000002m","coordinates":[12.565,55.673]}}}}
     *                   ],"boost":1.0}}],"boost":1.0}}][_doc{f}#4875], limit[], sort[] estimatedRowSize[87]
     * </code>
     */
    public void testPushTopNDistanceAndNonPushableEvalWithCompoundFilterToSource() {
        var optimized = optimizedPlan(physicalPlan("""
            FROM airports
            | EVAL distance = ST_DISTANCE(location, TO_GEOPOINT("POINT(12.565 55.673)")), position = location::keyword, scale = scalerank
            | WHERE distance < 500000 AND SUBSTRING(position, 1, 5) == "POINT" AND distance > 10000 AND scale < 6
            | SORT distance ASC, scale ASC
            | LIMIT 5
            | KEEP abbrev, name, location, country, city, scale
            """, airports));

        var project = as(optimized, ProjectExec.class);
        var topN = as(project.child(), TopNExec.class);
        assertThat(topN.order().size(), is(2));
        var exchange = asRemoteExchange(topN.child());

        project = as(exchange.child(), ProjectExec.class);
        assertThat(names(project.projections()), contains("abbrev", "city", "country", "location", "name", "scalerank", "distance"));
        var extract = as(project.child(), FieldExtractExec.class);
        assertThat(names(extract.attributesToExtract()), contains("abbrev", "city", "country", "name"));
        var topNChild = as(extract.child(), TopNExec.class);
        extract = as(topNChild.child(), FieldExtractExec.class);
        assertThat(names(extract.attributesToExtract()), contains("scalerank"));
        var filter = as(extract.child(), FilterExec.class);
        var evalExec = as(filter.child(), EvalExec.class);
        assertThat(evalExec.fields().size(), is(2));
        var aliasDistance = as(evalExec.fields().get(0), Alias.class);
        assertThat(aliasDistance.name(), is("distance"));
        var stDistance = as(aliasDistance.child(), StDistance.class);
        assertThat(stDistance.left().toString(), startsWith("location"));
        var aliasPosition = as(evalExec.fields().get(1), Alias.class);
        assertThat(aliasPosition.name(), is("position"));
        extract = as(evalExec.child(), FieldExtractExec.class);
        assertThat(names(extract.attributesToExtract()), contains("location"));
        var source = source(extract.child());

        // In this example TopN is not pushed down (we can optimize that in later work)
        assertThat(source.limit(), nullValue());
        assertThat(source.sorts(), nullValue());

        // Fine-grained checks on the pushed down query
        var bool = as(source.query(), BoolQueryBuilder.class);
        var rangeQueryBuilders = bool.filter().stream().filter(p -> p instanceof SingleValueQuery.Builder).toList();
        assertThat("Expected one range query builder", rangeQueryBuilders.size(), equalTo(1));
        assertThat(((SingleValueQuery.Builder) rangeQueryBuilders.get(0)).field(), equalTo("scalerank"));
        var filterBool = bool.filter().stream().filter(p -> p instanceof BoolQueryBuilder).toList();
        var fb = as(filterBool.get(0), BoolQueryBuilder.class);
        var shapeQueryBuilders = fb.must().stream().filter(p -> p instanceof SpatialRelatesQuery.ShapeQueryBuilder).toList();
        assertShapeQueryRange(shapeQueryBuilders, 10000.0, 500000.0);
    }

    /**
     * This test shows that if the filter contains a predicate on the same field that is sorted, we cannot push down the sort.
     * <code>
     *ProjectExec[[abbrev{f}#1447, name{f}#1448, location{f}#1451, country{f}#1452, city{f}#1453, scalerank{r}#1434]]
     * \_TopNExec[[Order[distance{r}#1428,ASC,LAST], Order[scalerank{r}#1434,ASC,LAST]],5[INTEGER],233]
     *   \_ExchangeExec[[abbrev{f}#1447, city{f}#1453, country{f}#1452, location{f}#1451, name{f}#1448, distance{r}#1428, scalerank{r}
     * #1434],false]
     *     \_ProjectExec[[abbrev{f}#1447, city{f}#1453, country{f}#1452, location{f}#1451, name{f}#1448, distance{r}#1428, scalerank{r}
     * #1434]]
     *       \_FieldExtractExec[abbrev{f}#1447, city{f}#1453, country{f}#1452, name..]&lt;[],[]&gt;
     *         \_TopNExec[[Order[distance{r}#1428,ASC,LAST], Order[scalerank{r}#1434,ASC,LAST]],5[INTEGER],303]
     *           \_FilterExec[SUBSTRING(position{r}#1431,1[INTEGER],5[INTEGER]) == POINT[KEYWORD] AND scalerank{r}#1434 > 3[INTEGER]]
     *             \_EvalExec[[STDISTANCE(location{f}#1451,[1 1 0 0 0 e1 7a 14 ae 47 21 29 40 a0 1a 2f dd 24 d6 4b 40][GEO_POINT]) AS distan
     * ce#1428, TOSTRING(location{f}#1451) AS position#1431, 10[INTEGER] - scalerank{f}#1449 AS scalerank#1434]]
     *               \_FieldExtractExec[location{f}#1451, scalerank{f}#1449]&lt;[],[]&gt;
     *                 \_EsQueryExec[airports], indexMode[standard], query[
     *                 {"bool":{"must":[
     *                 {"geo_shape":{"location":{"relation":"INTERSECTS","shape":
     *                 {"type":"Circle","radius":"499999.99999999994m","coordinates":[12.565,55.673]}}}},
     *                 {"geo_shape":{"location":{"relation":"DISJOINT","shape":
     *                 {"type":"Circle","radius":"10000.000000000002m","coordinates":[12.565,55.673]}}}}
     *                 ],"boost":1.0}}][_doc{f}#1466], limit[], sort[] estimatedRowSize[91]
     * </code>
     */
    public void testPushTopNDistanceAndNonPushableEvalsWithCompoundFilterToSource() {
        var optimized = optimizedPlan(physicalPlan("""
            FROM airports
            | EVAL distance = ST_DISTANCE(location, TO_GEOPOINT("POINT(12.565 55.673)")),
                   position = location::keyword, scalerank = 10 - scalerank
            | WHERE distance < 500000 AND SUBSTRING(position, 1, 5) == "POINT" AND distance > 10000 AND scalerank > 3
            | SORT distance ASC, scalerank ASC
            | LIMIT 5
            | KEEP abbrev, name, location, country, city, scalerank
            """, airports));
        var project = as(optimized, ProjectExec.class);
        var topN = as(project.child(), TopNExec.class);
        assertThat(topN.order().size(), is(2));
        var exchange = asRemoteExchange(topN.child());

        project = as(exchange.child(), ProjectExec.class);
        assertThat(names(project.projections()), contains("abbrev", "city", "country", "location", "name", "distance", "scalerank"));
        var extract = as(project.child(), FieldExtractExec.class);
        assertThat(names(extract.attributesToExtract()), contains("abbrev", "city", "country", "name"));
        var topNChild = as(extract.child(), TopNExec.class);
        var filter = as(topNChild.child(), FilterExec.class);
        assertThat(filter.condition(), isA(And.class));
        var and = (And) filter.condition();
        assertThat(and.left(), isA(Equals.class));
        assertThat(and.right(), isA(GreaterThan.class));
        var evalExec = as(filter.child(), EvalExec.class);
        assertThat(evalExec.fields().size(), is(3));
        var aliasDistance = as(evalExec.fields().get(0), Alias.class);
        assertThat(aliasDistance.name(), is("distance"));
        var stDistance = as(aliasDistance.child(), StDistance.class);
        assertThat(stDistance.left().toString(), startsWith("location"));
        var aliasPosition = as(evalExec.fields().get(1), Alias.class);
        assertThat(aliasPosition.name(), is("position"));
        var aliasScale = as(evalExec.fields().get(2), Alias.class);
        assertThat(aliasScale.name(), is("scalerank"));
        extract = as(evalExec.child(), FieldExtractExec.class);
        assertThat(names(extract.attributesToExtract()), contains("location", "scalerank"));
        var source = source(extract.child());

        // In this example TopN is not pushed down (we can optimize that in later work)
        assertThat(source.limit(), nullValue());
        assertThat(source.sorts(), nullValue());

        // Fine-grained checks on the pushed down query, only the spatial distance gets pushed down, not the scale filter
        var bool = as(source.query(), BoolQueryBuilder.class);
        var shapeQueryBuilders = bool.must().stream().filter(p -> p instanceof SpatialRelatesQuery.ShapeQueryBuilder).toList();
        assertShapeQueryRange(shapeQueryBuilders, 10000.0, 500000.0);
    }

    /**
     * This test shows that with if the top level predicate contains a non-pushable component (eg. disjunction),
     * we should not push down the filter.
     * <code>
     * ProjectExec[[abbrev{f}#8612, name{f}#8613, location{f}#8616, country{f}#8617, city{f}#8618, scalerank{f}#8614 AS scale]]
     * \_TopNExec[[Order[distance{r}#8596,ASC,LAST], Order[scalerank{f}#8614,ASC,LAST]],5[INTEGER],0]
     *   \_ExchangeExec[[abbrev{f}#8612, name{f}#8613, location{f}#8616, country{f}#8617, city{f}#8618,
     *       scalerank{f}#8614, distance{r}#8596
     *     ],false]
     *     \_ProjectExec[[abbrev{f}#8612, name{f}#8613, location{f}#8616, country{f}#8617, city{f}#8618,
     *         scalerank{f}#8614, distance{r}#8596
     *       ]]
     *       \_FieldExtractExec[abbrev{f}#8612, name{f}#8613, country{f}#8617, city..][]
     *         \_TopNExec[[Order[distance{r}#8596,ASC,LAST], Order[scalerank{f}#8614,ASC,LAST]],5[INTEGER],208]
     *           \_FilterExec[
     *               distance{r}#8596 &lt; 500000[INTEGER]
     *               AND distance{r}#8596 &gt; 10000[INTEGER]
     *               AND scalerank{f}#8614 &lt; 6[INTEGER]
     *               OR SUBSTRING(TOSTRING(location{f}#8616),1[INTEGER],5[INTEGER]) == [50 4f 49 4e 54][KEYWORD]
     *             ]
     *             \_FieldExtractExec[scalerank{f}#8614][]
     *               \_EvalExec[[
     *                   STDISTANCE(location{f}#8616,[1 1 0 0 0 e1 7a 14 ae 47 21 29 40 a0 1a 2f dd 24 d6 4b 40][GEO_POINT]) AS distance
     *                 ]]
     *                 \_FieldExtractExec[location{f}#8616][]
     *                   \_EsQueryExec[airports], indexMode[standard], query[][_doc{f}#8630], limit[], sort[] estimatedRowSize[37]
     * </code>
     */
    public void testPushTopNDistanceWithCompoundFilterToSourceAndDisjunctiveNonPushableEval() {
        var optimized = optimizedPlan(physicalPlan("""
            FROM airports
            | EVAL distance = ST_DISTANCE(location, TO_GEOPOINT("POINT(12.565 55.673)")), scale = scalerank
            | WHERE distance < 500000 AND distance > 10000 AND scale < 6 OR SUBSTRING(location::keyword, 1, 5) == "POINT"
            | SORT distance ASC, scale ASC
            | LIMIT 5
            | KEEP abbrev, name, location, country, city, scale
            """, airports));

        var project = as(optimized, ProjectExec.class);
        var topN = as(project.child(), TopNExec.class);
        assertThat(topN.order().size(), is(2));
        var exchange = asRemoteExchange(topN.child());

        project = as(exchange.child(), ProjectExec.class);
        assertThat(names(project.projections()), contains("abbrev", "city", "country", "location", "name", "scalerank", "distance"));
        var extract = as(project.child(), FieldExtractExec.class);
        assertThat(names(extract.attributesToExtract()), contains("abbrev", "city", "country", "name"));
        var topNChild = as(extract.child(), TopNExec.class);
        var filter = as(topNChild.child(), FilterExec.class);
        assertThat(filter.condition(), isA(Or.class));
        var filterOr = (Or) filter.condition();
        assertThat(filterOr.left(), isA(And.class));
        assertThat(filterOr.right(), isA(Equals.class));
        extract = as(filter.child(), FieldExtractExec.class);
        assertThat(names(extract.attributesToExtract()), contains("scalerank"));
        var evalExec = as(extract.child(), EvalExec.class);
        assertThat(evalExec.fields().size(), is(1));
        var aliasDistance = as(evalExec.fields().get(0), Alias.class);
        assertThat(aliasDistance.name(), is("distance"));
        var stDistance = as(aliasDistance.child(), StDistance.class);
        assertThat(stDistance.left().toString(), startsWith("location"));
        extract = as(evalExec.child(), FieldExtractExec.class);
        assertThat(names(extract.attributesToExtract()), contains("location"));
        var source = source(extract.child());

        // In this example neither TopN not filter is pushed down
        assertThat(source.limit(), nullValue());
        assertThat(source.sorts(), nullValue());
        assertThat(source.query(), nullValue());
    }

    /**
     * <code>
     * ProjectExec[[abbrev{f}#6090, name{f}#6091, location{f}#6094, country{f}#6095, city{f}#6096]]
     * \_TopNExec[[Order[scalerank{f}#6092,ASC,LAST], Order[distance{r}#6079,ASC,LAST]],15[INTEGER],233]
     *   \_ExchangeExec[[abbrev{f}#6090, city{f}#6096, country{f}#6095, location{f}#6094, name{f}#6091, scalerank{f}#6092, distance{r}
     * #6079],false]
     *     \_ProjectExec[[abbrev{f}#6090, city{f}#6096, country{f}#6095, location{f}#6094, name{f}#6091, scalerank{f}#6092, distance{r}
     * #6079]]
     *       \_FieldExtractExec[abbrev{f}#6090, city{f}#6096, country{f}#6095, name..]&lt;[],[]&gt;
     *         \_EvalExec[[STDISTANCE(location{f}#6094,[1 1 0 0 0 e1 7a 14 ae 47 21 29 40 a0 1a 2f dd 24 d6 4b 40][GEO_POINT]) AS distan
     * ce#6079]]
     *           \_FieldExtractExec[location{f}#6094]&lt;[],[]&gt;
     *             \_EsQueryExec[airports], indexMode[standard], query[
     *             {"bool":{"filter":[
     *             {"esql_single_value":{"field":"scalerank","next":{"range":
     *             {"scalerank":{"lt":6,"boost":0.0}}},"source":"scalerank &lt; 6@3:31"}},
     *             {"bool":{"must":[
     *             {"geo_shape": {"location":{"relation":"INTERSECTS","shape":
     *             {"type":"Circle","radius":"499999.99999999994m","coordinates":[12.565,55.673]}}}},
     *             {"geo_shape":{"location":{"relation":"DISJOINT","shape":
     *             {"type":"Circle","radius":"10000.000000000002m","coordinates":[12.565,55.673]}}}}
     *             ],"boost":1.0}}],"boost":1.0}}
     *             ][_doc{f}#6107], limit[15], sort[
     *             [FieldSort[field=scalerank{f}#6092, direction=ASC, nulls=LAST],
     *             GeoDistanceSort[field=location{f}#6094, direction=ASC, lat=55.673, lon=12.565]]] estimatedRowSize[249]
     * </code>
     */
    public void testPushCompoundTopNDistanceWithCompoundFilterToSource() {
        var optimized = optimizedPlan(physicalPlan("""
            FROM airports
            | EVAL distance = ST_DISTANCE(location, TO_GEOPOINT("POINT(12.565 55.673)"))
            | WHERE distance < 500000 AND scalerank < 6 AND distance > 10000
            | SORT scalerank, distance
            | LIMIT 15
            | KEEP abbrev, name, location, country, city
            """, airports));

        var project = as(optimized, ProjectExec.class);
        assertThat(names(project.projections()), contains("abbrev", "name", "location", "country", "city"));
        var topN = as(project.child(), TopNExec.class);
        var exchange = asRemoteExchange(topN.child());

        project = as(exchange.child(), ProjectExec.class);
        assertThat(names(project.projections()), contains("abbrev", "city", "country", "location", "name", "scalerank", "distance"));
        var extract = as(project.child(), FieldExtractExec.class);
        assertThat(names(extract.attributesToExtract()), contains("abbrev", "city", "country", "name", "scalerank"));
        var evalExec = as(extract.child(), EvalExec.class);
        var alias = as(evalExec.fields().get(0), Alias.class);
        assertThat(alias.name(), is("distance"));
        var stDistance = as(alias.child(), StDistance.class);
        assertThat(stDistance.left().toString(), startsWith("location"));
        extract = as(evalExec.child(), FieldExtractExec.class);
        assertThat(names(extract.attributesToExtract()), contains("location"));
        var source = source(extract.child());

        // Assert that the TopN(distance) is pushed down as geo-sort(location)
        assertThat(source.limit(), is(topN.limit()));
        Set<String> orderSet = orderAsSet(topN.order());
        Set<String> sortsSet = sortsAsSet(source.sorts(), Map.of("location", "distance"));
        assertThat(orderSet, is(sortsSet));

        // Fine-grained checks on the pushed down sort
        assertThat(source.limit(), is(l(15)));
        assertThat(source.sorts().size(), is(2));
        EsQueryExec.Sort fieldSort = source.sorts().get(0);
        assertThat(fieldSort.direction(), is(Order.OrderDirection.ASC));
        assertThat(name(fieldSort.field()), is("scalerank"));
        assertThat(fieldSort.sortBuilder(), isA(FieldSortBuilder.class));
        EsQueryExec.Sort distSort = source.sorts().get(1);
        assertThat(distSort.direction(), is(Order.OrderDirection.ASC));
        assertThat(name(distSort.field()), is("location"));
        assertThat(distSort.sortBuilder(), isA(GeoDistanceSortBuilder.class));

        // Fine-grained checks on the pushed down query
        var bool = as(source.query(), BoolQueryBuilder.class);
        var rangeQueryBuilders = bool.filter().stream().filter(p -> p instanceof SingleValueQuery.Builder).toList();
        assertThat("Expected one range query builder", rangeQueryBuilders.size(), equalTo(1));
        assertThat(((SingleValueQuery.Builder) rangeQueryBuilders.get(0)).field(), equalTo("scalerank"));
        var filterBool = bool.filter().stream().filter(p -> p instanceof BoolQueryBuilder).toList();
        var fb = as(filterBool.get(0), BoolQueryBuilder.class);
        var shapeQueryBuilders = fb.must().stream().filter(p -> p instanceof SpatialRelatesQuery.ShapeQueryBuilder).toList();
        assertShapeQueryRange(shapeQueryBuilders, 10000.0, 500000.0);
    }

    /**
     * <code>
     * TopNExec[[Order[scalerank{f}#15,ASC,LAST], Order[distance{r}#7,ASC,LAST]],15[INTEGER],0]
     * \_ExchangeExec[[abbrev{f}#13, city{f}#19, city_location{f}#20, country{f}#18, location{f}#17, name{f}#14, scalerank{f}#15,
     *     type{f}#16, poi{r}#3, distance{r}#7],false]
     *   \_ProjectExec[[abbrev{f}#13, city{f}#19, city_location{f}#20, country{f}#18, location{f}#17, name{f}#14, scalerank{f}#15,
     *       type{f}#16, poi{r}#3, distance{r}#7]]
     *     \_FieldExtractExec[abbrev{f}#13, city{f}#19, city_location{f}#20, coun..][]
     *       \_EvalExec[[
     *           [1 1 0 0 0 e1 7a 14 ae 47 21 29 40 a0 1a 2f dd 24 d6 4b 40][GEO_POINT] AS poi,
     *           STDISTANCE(location{f}#17,[1 1 0 0 0 e1 7a 14 ae 47 21 29 40 a0 1a 2f dd 24 d6 4b 40][GEO_POINT]) AS distance
     *         ]]
     *         \_FieldExtractExec[location{f}#17][]
     *           \_EsQueryExec[airports], indexMode[standard], query[{
     *             "bool":{
     *               "filter":[
     *                 {"esql_single_value":{"field":"scalerank",...,"source":"scalerank lt 6@4:31"}},
     *                 {"bool":{"must":[
     *                   {"geo_shape":{"location":{"relation":"INTERSECTS","shape":{...}}}},
     *                   {"geo_shape":{"location":{"relation":"DISJOINT","shape":{...}}}}
     *                 ],"boost":1.0}}
     *               ],"boost":1.0
     *             }
     *           }][_doc{f}#31], limit[15], sort[[
     *             FieldSort[field=scalerank{f}#15, direction=ASC, nulls=LAST],
     *             GeoDistanceSort[field=location{f}#17, direction=ASC, lat=55.673, lon=12.565]
     *           ]] estimatedRowSize[341]
     * </code>
     */
    public void testPushCompoundTopNDistanceWithCompoundFilterAndCompoundEvalToSource() {
        var optimized = optimizedPlan(physicalPlan("""
            FROM airports
            | EVAL poi = TO_GEOPOINT("POINT(12.565 55.673)")
            | EVAL distance = ST_DISTANCE(location, poi)
            | WHERE distance < 500000 AND scalerank < 6 AND distance > 10000
            | SORT scalerank, distance
            | LIMIT 15
            """, airports));

        var topN = as(optimized, TopNExec.class);
        var exchange = asRemoteExchange(topN.child());

        var project = as(exchange.child(), ProjectExec.class);
        assertThat(
            names(project.projections()),
            containsInAnyOrder("abbrev", "name", "type", "location", "country", "city", "city_location", "scalerank", "poi", "distance")
        );
        var extract = as(project.child(), FieldExtractExec.class);
        assertThat(
            names(extract.attributesToExtract()),
            containsInAnyOrder("abbrev", "name", "type", "country", "city", "city_location", "scalerank")
        );
        var evalExec = as(extract.child(), EvalExec.class);
        assertThat(evalExec.fields().size(), is(2));
        var alias1 = as(evalExec.fields().get(0), Alias.class);
        assertThat(alias1.name(), is("poi"));
        var poi = as(alias1.child(), Literal.class);
        assertThat(poi.value(), instanceOf(BytesRef.class));
        var alias2 = as(evalExec.fields().get(1), Alias.class);
        assertThat(alias2.name(), is("distance"));
        var stDistance = as(alias2.child(), StDistance.class);
        var location = as(stDistance.left(), FieldAttribute.class);
        assertThat(location.fieldName().string(), is("location"));
        var poiRef = as(stDistance.right(), Literal.class);
        assertThat(poiRef.value(), instanceOf(BytesRef.class));
        assertThat(poiRef.value().toString(), is(poi.value().toString()));
        extract = as(evalExec.child(), FieldExtractExec.class);
        assertThat(names(extract.attributesToExtract()), contains("location"));
        var source = source(extract.child());

        // Assert that the TopN(distance) is pushed down as geo-sort(location)
        assertThat(source.limit(), is(topN.limit()));
        Set<String> orderSet = orderAsSet(topN.order());
        Set<String> sortsSet = sortsAsSet(source.sorts(), Map.of("location", "distance"));
        assertThat(orderSet, is(sortsSet));

        // Fine-grained checks on the pushed down sort
        assertThat(source.limit(), is(l(15)));
        assertThat(source.sorts().size(), is(2));
        EsQueryExec.Sort fieldSort = source.sorts().get(0);
        assertThat(fieldSort.direction(), is(Order.OrderDirection.ASC));
        assertThat(name(fieldSort.field()), is("scalerank"));
        assertThat(fieldSort.sortBuilder(), isA(FieldSortBuilder.class));
        EsQueryExec.Sort distSort = source.sorts().get(1);
        assertThat(distSort.direction(), is(Order.OrderDirection.ASC));
        assertThat(name(distSort.field()), is("location"));
        assertThat(distSort.sortBuilder(), isA(GeoDistanceSortBuilder.class));

        // Fine-grained checks on the pushed down query
        var bool = as(source.query(), BoolQueryBuilder.class);
        var rangeQueryBuilders = bool.filter().stream().filter(p -> p instanceof SingleValueQuery.Builder).toList();
        assertThat("Expected one range query builder", rangeQueryBuilders.size(), equalTo(1));
        assertThat(((SingleValueQuery.Builder) rangeQueryBuilders.get(0)).field(), equalTo("scalerank"));
        var filterBool = bool.filter().stream().filter(p -> p instanceof BoolQueryBuilder).toList();
        var fb = as(filterBool.get(0), BoolQueryBuilder.class);
        var shapeQueryBuilders = fb.must().stream().filter(p -> p instanceof SpatialRelatesQuery.ShapeQueryBuilder).toList();
        assertShapeQueryRange(shapeQueryBuilders, 10000.0, 500000.0);
    }

    public void testPushCompoundTopNDistanceWithDeeplyNestedCompoundEvalToSource() {
        var optimized = optimizedPlan(physicalPlan("""
            FROM airports
            | EVAL poi = TO_GEOPOINT("POINT(12.565 55.673)")
            | EVAL poi2 = poi, poi3 = poi2
            | EVAL loc2 = location
            | EVAL loc3 = loc2
            | EVAL dist = ST_DISTANCE(loc3, poi3)
            | EVAL distance = dist
            | SORT scalerank, distance
            | LIMIT 15
            """, airports));

        var topN = as(optimized, TopNExec.class);
        var exchange = asRemoteExchange(topN.child());

        var project = as(exchange.child(), ProjectExec.class);
        assertThat(
            names(project.projections()),
            containsInAnyOrder(
                "abbrev",
                "name",
                "type",
                "location",
                "country",
                "city",
                "city_location",
                "scalerank",
                "poi",
                "poi2",
                "poi3",
                "loc2",
                "loc3",
                "dist",
                "distance"
            )
        );
        var extract = as(project.child(), FieldExtractExec.class);
        assertThat(
            names(extract.attributesToExtract()),
            containsInAnyOrder("abbrev", "name", "type", "country", "city", "city_location", "scalerank")
        );
        var evalExec = as(extract.child(), EvalExec.class);
        assertThat(evalExec.fields().size(), is(7));
        var alias1 = as(evalExec.fields().get(0), Alias.class);
        assertThat(alias1.name(), is("poi"));
        var poi = as(alias1.child(), Literal.class);
        assertThat(poi.value(), instanceOf(BytesRef.class));
        var alias4 = as(evalExec.fields().get(3), Alias.class);
        assertThat(alias4.name(), is("loc2"));
        as(alias4.child(), FieldAttribute.class);
        var alias5 = as(evalExec.fields().get(4), Alias.class);
        assertThat(alias5.name(), is("loc3"));
        as(alias5.child(), ReferenceAttribute.class);
        var alias6 = as(evalExec.fields().get(5), Alias.class);
        assertThat(alias6.name(), is("dist"));
        var stDistance = as(alias6.child(), StDistance.class);
        var refLocation = as(stDistance.left(), ReferenceAttribute.class);
        assertThat(refLocation.name(), is("loc3"));
        var poiRef = as(stDistance.right(), Literal.class);
        assertThat(poiRef.value(), instanceOf(BytesRef.class));
        assertThat(poiRef.value().toString(), is(poi.value().toString()));
        var alias7 = as(evalExec.fields().get(6), Alias.class);
        assertThat(alias7.name(), is("distance"));
        as(alias7.child(), ReferenceAttribute.class);
        extract = as(evalExec.child(), FieldExtractExec.class);
        assertThat(names(extract.attributesToExtract()), contains("location"));
        var source = source(extract.child());

        // Assert that the TopN(distance) is pushed down as geo-sort(location)
        assertThat(source.limit(), is(topN.limit()));
        Set<String> orderSet = orderAsSet(topN.order());
        Set<String> sortsSet = sortsAsSet(source.sorts(), Map.of("location", "distance"));
        assertThat(orderSet, is(sortsSet));

        // Fine-grained checks on the pushed down sort
        assertThat(source.limit(), is(l(15)));
        assertThat(source.sorts().size(), is(2));
        EsQueryExec.Sort fieldSort = source.sorts().get(0);
        assertThat(fieldSort.direction(), is(Order.OrderDirection.ASC));
        assertThat(name(fieldSort.field()), is("scalerank"));
        assertThat(fieldSort.sortBuilder(), isA(FieldSortBuilder.class));
        EsQueryExec.Sort distSort = source.sorts().get(1);
        assertThat(distSort.direction(), is(Order.OrderDirection.ASC));
        assertThat(name(distSort.field()), is("location"));
        assertThat(distSort.sortBuilder(), isA(GeoDistanceSortBuilder.class));

        // No filter is pushed down
        assertThat(source.query(), nullValue());
    }

    /**
     * TopNExec[[Order[scalerank{f}#15,ASC,LAST], Order[distance{r}#7,ASC,LAST]],15[INTEGER],0]
     * \_ExchangeExec[[abbrev{f}#13, city{f}#19, city_location{f}#20, country{f}#18, location{f}#17, name{f}#14, scalerank{f}#15,
     *     type{f}#16, poi{r}#3, distance{r}#7],false]
     *   \_ProjectExec[[abbrev{f}#13, city{f}#19, city_location{f}#20, country{f}#18, location{f}#17, name{f}#14, scalerank{f}#15,
     *       type{f}#16, poi{r}#3, distance{r}#7]]
     *     \_FieldExtractExec[abbrev{f}#13, city{f}#19, city_location{f}#20, coun..][]
     *       \_EvalExec[[
     *           [1 1 0 0 0 e1 7a 14 ae 47 21 29 40 a0 1a 2f dd 24 d6 4b 40][GEO_POINT] AS poi,
     *           STDISTANCE(location{f}#17,[1 1 0 0 0 e1 7a 14 ae 47 21 29 40 a0 1a 2f dd 24 d6 4b 40][GEO_POINT]) AS distance]
     *         ]
     *         \_FieldExtractExec[location{f}#17][]
     *           \_EsQueryExec[airports], indexMode[standard], query[{"bool":{
     *             "filter":[
     *               {"esql_single_value":{"field":"scalerank","next":{"range":{...}},"source":"scalerank lt 6@4:31"}},
     *               {"bool":{"must":[
     *                 {"geo_shape":{"location":{"relation":"INTERSECTS","shape":{...}}}},
     *                 {"geo_shape":{"location":{"relation":"DISJOINT","shape":{...}}}}
     *               ],"boost":1.0}}
     *             ],"boost":1.0
     *           }}][_doc{f}#31], limit[15], sort[[
     *             FieldSort[field=scalerank{f}#15, direction=ASC, nulls=LAST],
     *             GeoDistanceSort[field=location{f}#17, direction=ASC, lat=55.673, lon=12.565]
     *           ]] estimatedRowSize[341]
     */
    public void testPushCompoundTopNDistanceWithCompoundFilterAndNestedCompoundEvalToSource() {
        var optimized = optimizedPlan(physicalPlan("""
            FROM airports
            | EVAL poi = TO_GEOPOINT("POINT(12.565 55.673)")
            | EVAL distance = ST_DISTANCE(location, poi)
            | WHERE distance < 500000 AND scalerank < 6 AND distance > 10000
            | SORT scalerank, distance
            | LIMIT 15
            """, airports));

        var topN = as(optimized, TopNExec.class);
        var exchange = asRemoteExchange(topN.child());

        var project = as(exchange.child(), ProjectExec.class);
        assertThat(
            names(project.projections()),
            containsInAnyOrder("abbrev", "name", "type", "location", "country", "city", "city_location", "scalerank", "poi", "distance")
        );
        var extract = as(project.child(), FieldExtractExec.class);
        assertThat(
            names(extract.attributesToExtract()),
            containsInAnyOrder("abbrev", "name", "type", "country", "city", "city_location", "scalerank")
        );
        var evalExec = as(extract.child(), EvalExec.class);
        assertThat(evalExec.fields().size(), is(2));
        var alias1 = as(evalExec.fields().get(0), Alias.class);
        assertThat(alias1.name(), is("poi"));
        var poi = as(alias1.child(), Literal.class);
        assertThat(poi.value(), instanceOf(BytesRef.class));
        var alias2 = as(evalExec.fields().get(1), Alias.class);
        assertThat(alias2.name(), is("distance"));
        var stDistance = as(alias2.child(), StDistance.class);
        var location = as(stDistance.left(), FieldAttribute.class);
        assertThat(location.fieldName().string(), is("location"));
        var poiRef = as(stDistance.right(), Literal.class);
        assertThat(poiRef.value(), instanceOf(BytesRef.class));
        assertThat(poiRef.value().toString(), is(poi.value().toString()));
        extract = as(evalExec.child(), FieldExtractExec.class);
        assertThat(names(extract.attributesToExtract()), contains("location"));
        var source = source(extract.child());

        // Assert that the TopN(distance) is pushed down as geo-sort(location)
        assertThat(source.limit(), is(topN.limit()));
        Set<String> orderSet = orderAsSet(topN.order());
        Set<String> sortsSet = sortsAsSet(source.sorts(), Map.of("location", "distance"));
        assertThat(orderSet, is(sortsSet));

        // Fine-grained checks on the pushed down sort
        assertThat(source.limit(), is(l(15)));
        assertThat(source.sorts().size(), is(2));
        EsQueryExec.Sort fieldSort = source.sorts().get(0);
        assertThat(fieldSort.direction(), is(Order.OrderDirection.ASC));
        assertThat(name(fieldSort.field()), is("scalerank"));
        assertThat(fieldSort.sortBuilder(), isA(FieldSortBuilder.class));
        EsQueryExec.Sort distSort = source.sorts().get(1);
        assertThat(distSort.direction(), is(Order.OrderDirection.ASC));
        assertThat(name(distSort.field()), is("location"));
        assertThat(distSort.sortBuilder(), isA(GeoDistanceSortBuilder.class));

        // Fine-grained checks on the pushed down query
        var bool = as(source.query(), BoolQueryBuilder.class);
        var rangeQueryBuilders = bool.filter().stream().filter(p -> p instanceof SingleValueQuery.Builder).toList();
        assertThat("Expected one range query builder", rangeQueryBuilders.size(), equalTo(1));
        assertThat(((SingleValueQuery.Builder) rangeQueryBuilders.get(0)).field(), equalTo("scalerank"));
        var filterBool = bool.filter().stream().filter(p -> p instanceof BoolQueryBuilder).toList();
        var fb = as(filterBool.get(0), BoolQueryBuilder.class);
        var shapeQueryBuilders = fb.must().stream().filter(p -> p instanceof SpatialRelatesQuery.ShapeQueryBuilder).toList();
        assertShapeQueryRange(shapeQueryBuilders, 10000.0, 500000.0);
    }

    private Set<String> orderAsSet(List<Order> sorts) {
        return sorts.stream().map(o -> ((Attribute) o.child()).name() + "->" + o.direction()).collect(Collectors.toSet());
    }

    private Set<String> sortsAsSet(List<EsQueryExec.Sort> sorts, Map<String, String> fieldMap) {
        return sorts.stream()
            .map(s -> fieldMap.getOrDefault(s.field().name(), s.field().name()) + "->" + s.direction())
            .collect(Collectors.toSet());
    }

    private void assertShapeQueryRange(List<QueryBuilder> shapeQueryBuilders, double min, double max) {
        assertThat("Expected two shape query builders", shapeQueryBuilders.size(), equalTo(2));
        var relationStats = new HashMap<ShapeRelation, Integer>();
        for (var builder : shapeQueryBuilders) {
            var condition = as(builder, SpatialRelatesQuery.ShapeQueryBuilder.class);
            var expected = condition.relation() == ShapeRelation.INTERSECTS ? max : min;
            relationStats.compute(condition.relation(), (r, c) -> c == null ? 1 : c + 1);
            assertThat("Geometry field name", condition.fieldName(), equalTo("location"));
            assertThat("Geometry is Circle", condition.shape().type(), equalTo(ShapeType.CIRCLE));
            var circle = as(condition.shape(), Circle.class);
            assertThat("Circle center-x", circle.getX(), equalTo(12.565));
            assertThat("Circle center-y", circle.getY(), equalTo(55.673));
            assertThat("Circle radius for shape relation " + condition.relation(), circle.getRadiusMeters(), closeTo(expected, 1e-9));
        }
        assertThat("Expected one INTERSECTS and one DISJOINT", relationStats.size(), equalTo(2));
        assertThat("Expected one INTERSECTS", relationStats.get(ShapeRelation.INTERSECTS), equalTo(1));
        assertThat("Expected one DISJOINT", relationStats.get(ShapeRelation.DISJOINT), equalTo(1));
    }

    private record ExpectedComparison(Class<? extends EsqlBinaryComparison> comp, double value) {
        ShapeRelation shapeRelation() {
            return comp.getSimpleName().startsWith("GreaterThan") ? ShapeRelation.DISJOINT : ShapeRelation.INTERSECTS;
        }

        static ExpectedComparison from(String op, boolean reverse, double value) {
            double up = Math.nextUp(value);
            double down = Math.nextDown(value);
            return switch (op) {
                case "<" -> reverse ? from(GreaterThan.class, up) : from(LessThan.class, down);
                case "<=" -> reverse ? from(GreaterThanOrEqual.class, value) : from(LessThanOrEqual.class, value);
                case ">" -> reverse ? from(LessThan.class, down) : from(GreaterThan.class, up);
                case ">=" -> reverse ? from(LessThanOrEqual.class, value) : from(GreaterThanOrEqual.class, value);
                default -> from(Equals.class, value);
            };
        }

        static ExpectedComparison from(Class<? extends EsqlBinaryComparison> comp, double value) {
            return new ExpectedComparison(comp, value);
        }
    }

    public void testPushCartesianSpatialIntersectsToSource() {
        for (String query : new String[] { """
            FROM airports_web
            | WHERE ST_INTERSECTS(
                location,
                TO_CARTESIANSHAPE("POLYGON((4700000 1600000, 4800000 1600000, 4800000 1700000, 4700000 1700000, 4700000 1600000))")
              )
            """, """
            FROM airports_web
            | WHERE ST_INTERSECTS(
                TO_CARTESIANSHAPE("POLYGON((4700000 1600000, 4800000 1600000, 4800000 1700000, 4700000 1700000, 4700000 1600000))"),
                location
              )
            """ }) {

            var plan = this.physicalPlan(query, airportsWeb);
            var limit = as(plan, LimitExec.class);
            var exchange = as(limit.child(), ExchangeExec.class);
            var fragment = as(exchange.child(), FragmentExec.class);
            var limit2 = as(fragment.fragment(), Limit.class);
            var filter = as(limit2.child(), Filter.class);
            assertThat("filter contains ST_INTERSECTS", filter.condition(), instanceOf(SpatialIntersects.class));

            var optimized = optimizedPlan(plan);
            var topLimit = as(optimized, LimitExec.class);
            exchange = as(topLimit.child(), ExchangeExec.class);
            var project = as(exchange.child(), ProjectExec.class);
            var fieldExtract = as(project.child(), FieldExtractExec.class);
            var source = source(fieldExtract.child());
            var condition = as(source.query(), SpatialRelatesQuery.ShapeQueryBuilder.class);
            assertThat("Geometry field name", condition.fieldName(), equalTo("location"));
            assertThat("Spatial relationship", condition.relation(), equalTo(ShapeRelation.INTERSECTS));
            assertThat("Geometry is Polygon", condition.shape().type(), equalTo(ShapeType.POLYGON));
            var polygon = as(condition.shape(), Polygon.class);
            assertThat("Polygon shell length", polygon.getPolygon().length(), equalTo(5));
            assertThat("Polygon holes", polygon.getNumberOfHoles(), equalTo(0));
        }
    }

    public void testPushCartesianSpatialIntersectsShapeToSource() {
        for (String query : new String[] { """
            FROM countriesBboxWeb
            | WHERE ST_INTERSECTS(
                shape,
                TO_CARTESIANSHAPE(
                  "POLYGON((4700000 1600000, 4800000 1600000, 4800000 1700000, 4700000 1700000, 4700000 1600000))"
                )
              )
            """, """
            FROM countriesBboxWeb
            | WHERE ST_INTERSECTS(
                TO_CARTESIANSHAPE(
                  "POLYGON((4700000 1600000, 4800000 1600000, 4800000 1700000, 4700000 1700000, 4700000 1600000))"
                ),
                shape
              )
            """ }) {

            var plan = this.physicalPlan(query, countriesBboxWeb);

            var limit = as(plan, LimitExec.class);
            var exchange = as(limit.child(), ExchangeExec.class);
            var fragment = as(exchange.child(), FragmentExec.class);
            var limit2 = as(fragment.fragment(), Limit.class);
            var filter = as(limit2.child(), Filter.class);
            assertThat("filter contains ST_INTERSECTS", filter.condition(), instanceOf(SpatialIntersects.class));

            var optimized = optimizedPlan(plan);
            var topLimit = as(optimized, LimitExec.class);
            exchange = as(topLimit.child(), ExchangeExec.class);
            var project = as(exchange.child(), ProjectExec.class);
            var fieldExtract = as(project.child(), FieldExtractExec.class);
            var source = source(fieldExtract.child());
            var condition = as(source.query(), SpatialRelatesQuery.ShapeQueryBuilder.class);
            assertThat("Geometry field name", condition.fieldName(), equalTo("shape"));
            assertThat("Spatial relationship", condition.relation(), equalTo(ShapeRelation.INTERSECTS));
            assertThat("Geometry is Polygon", condition.shape().type(), equalTo(ShapeType.POLYGON));
            var polygon = as(condition.shape(), Polygon.class);
            assertThat("Polygon shell length", polygon.getPolygon().length(), equalTo(5));
            assertThat("Polygon holes", polygon.getNumberOfHoles(), equalTo(0));
        }
    }

    public void testEnrichBeforeAggregation() {
        {
            var plan = physicalPlan("""
                from test
                | eval employee_id = to_str(emp_no)
                | ENRICH _any:departments
                | STATS size=count(*) BY department""");
            var limit = as(plan, LimitExec.class);
            var finalAggs = as(limit.child(), AggregateExec.class);
            assertThat(finalAggs.getMode(), equalTo(FINAL));
            var exchange = as(finalAggs.child(), ExchangeExec.class);
            var fragment = as(exchange.child(), FragmentExec.class);
            var partialAggs = as(fragment.fragment(), Aggregate.class);
            var enrich = as(partialAggs.child(), Enrich.class);
            assertThat(enrich.mode(), equalTo(Enrich.Mode.ANY));
            assertThat(enrich.concreteIndices(), equalTo(Map.of("", ".enrich-departments-1", "cluster_1", ".enrich-departments-2")));
            var eval = as(enrich.child(), Eval.class);
            as(eval.child(), EsRelation.class);
        }
        {
            var plan = physicalPlan("""
                from test
                | eval employee_id = to_str(emp_no)
                | ENRICH _coordinator:departments
                | STATS size=count(*) BY department""");
            var limit = as(plan, LimitExec.class);
            var aggs = as(limit.child(), AggregateExec.class);
            assertThat(aggs.getMode(), equalTo(SINGLE));
            var enrich = as(aggs.child(), EnrichExec.class);
            assertThat(enrich.mode(), equalTo(Enrich.Mode.COORDINATOR));
            assertThat(enrich.concreteIndices(), equalTo(Map.of("", ".enrich-departments-3")));
            var exchange = as(enrich.child(), ExchangeExec.class);
            var fragment = as(exchange.child(), FragmentExec.class);
            var eval = as(fragment.fragment(), Eval.class);
            as(eval.child(), EsRelation.class);
        }
        {
            var plan = physicalPlan("""
                from test
                | eval employee_id = to_str(emp_no)
                | ENRICH _remote:departments
                | STATS size=count(*) BY department""");
            var limit = as(plan, LimitExec.class);
            var finalAggs = as(limit.child(), AggregateExec.class);
            assertThat(finalAggs.getMode(), equalTo(FINAL));
            var exchange = as(finalAggs.child(), ExchangeExec.class);
            var fragment = as(exchange.child(), FragmentExec.class);
            var partialAggs = as(fragment.fragment(), Aggregate.class);
            var enrich = as(partialAggs.child(), Enrich.class);
            assertThat(enrich.mode(), equalTo(Enrich.Mode.REMOTE));
            assertThat(enrich.concreteIndices(), equalTo(Map.of("cluster_1", ".enrich-departments-2")));
            var eval = as(enrich.child(), Eval.class);
            as(eval.child(), EsRelation.class);
        }
    }

    public void testEnrichAfterAggregation() {
        {
            var plan = physicalPlan("""
                from test
                | STATS size=count(*) BY emp_no
                | eval employee_id = to_str(emp_no)
                | ENRICH _any:departments
                """);
            var enrich = as(plan, EnrichExec.class);
            assertThat(enrich.mode(), equalTo(Enrich.Mode.ANY));
            assertThat(enrich.concreteIndices(), equalTo(Map.of("", ".enrich-departments-1", "cluster_1", ".enrich-departments-2")));
            var eval = as(enrich.child(), EvalExec.class);
            var limit = as(eval.child(), LimitExec.class);
            var finalAggs = as(limit.child(), AggregateExec.class);
            assertThat(finalAggs.getMode(), equalTo(FINAL));
            var exchange = as(finalAggs.child(), ExchangeExec.class);
            var fragment = as(exchange.child(), FragmentExec.class);
            var partialAggs = as(fragment.fragment(), Aggregate.class);
            as(partialAggs.child(), EsRelation.class);
        }
        {
            var plan = physicalPlan("""
                from test
                | STATS size=count(*) BY emp_no
                | eval employee_id = to_str(emp_no)
                | ENRICH _coordinator:departments
                """);
            var enrich = as(plan, EnrichExec.class);
            assertThat(enrich.mode(), equalTo(Enrich.Mode.COORDINATOR));
            assertThat(enrich.concreteIndices(), equalTo(Map.of("", ".enrich-departments-3")));
            var eval = as(enrich.child(), EvalExec.class);
            var limit = as(eval.child(), LimitExec.class);
            var finalAggs = as(limit.child(), AggregateExec.class);
            assertThat(finalAggs.getMode(), equalTo(FINAL));
            var exchange = as(finalAggs.child(), ExchangeExec.class);
            var fragment = as(exchange.child(), FragmentExec.class);
            var partialAggs = as(fragment.fragment(), Aggregate.class);
            as(partialAggs.child(), EsRelation.class);
        }
    }

    public void testAggThenEnrichRemote() {
        var error = expectThrows(VerificationException.class, () -> physicalPlan("""
            from test
            | STATS size=count(*) BY emp_no
            | eval employee_id = to_str(emp_no)
            | ENRICH _remote:departments
            """));
        assertThat(
            error.getMessage(),
            containsString("line 4:3: ENRICH with remote policy can't be executed after [STATS size=count(*) BY emp_no]@2:3")
        );
    }

    public void testEnrichBeforeLimit() {
        {
            var plan = physicalPlan("""
                FROM test
                | EVAL employee_id = to_str(emp_no)
                | ENRICH _any:departments
                | LIMIT 10""");
            var enrich = as(plan, EnrichExec.class);
            assertThat(enrich.mode(), equalTo(Enrich.Mode.ANY));
            assertThat(enrich.concreteIndices(), equalTo(Map.of("", ".enrich-departments-1", "cluster_1", ".enrich-departments-2")));
            var eval = as(enrich.child(), EvalExec.class);
            var finalLimit = as(eval.child(), LimitExec.class);
            var exchange = as(finalLimit.child(), ExchangeExec.class);
            var fragment = as(exchange.child(), FragmentExec.class);
            var partialLimit = as(fragment.fragment(), Limit.class);
            as(partialLimit.child(), EsRelation.class);
        }
        {
            var plan = physicalPlan("""
                FROM test
                | EVAL employee_id = to_str(emp_no)
                | ENRICH _coordinator:departments
                | LIMIT 10""");
            var enrich = as(plan, EnrichExec.class);
            assertThat(enrich.mode(), equalTo(Enrich.Mode.COORDINATOR));
            assertThat(enrich.concreteIndices(), equalTo(Map.of("", ".enrich-departments-3")));
            var eval = as(enrich.child(), EvalExec.class);
            var finalLimit = as(eval.child(), LimitExec.class);
            var exchange = as(finalLimit.child(), ExchangeExec.class);
            var fragment = as(exchange.child(), FragmentExec.class);
            var partialLimit = as(fragment.fragment(), Limit.class);
            as(partialLimit.child(), EsRelation.class);
        }
        {
            // Do not assert serialization:
            // This has local LIMIT which does not serialize to a local LIMIT.
            var plan = physicalPlanNoSerializationCheck("""
                FROM test
                | EVAL employee_id = to_str(emp_no)
                | ENRICH _remote:departments
                | LIMIT 10""");
            var finalLimit = as(plan, LimitExec.class);
            var exchange = as(finalLimit.child(), ExchangeExec.class);
            var fragment = as(exchange.child(), FragmentExec.class);
            var enrichLimit = asLimit(fragment.fragment(), 10, true, false);
            var enrich = as(enrichLimit.child(), Enrich.class);
            assertThat(enrich.mode(), equalTo(Enrich.Mode.REMOTE));
            assertThat(enrich.concreteIndices(), equalTo(Map.of("cluster_1", ".enrich-departments-2")));
            var evalFragment = as(enrich.child(), Eval.class);
            var partialLimit = asLimit(evalFragment.child(), 10, false, true);
            as(partialLimit.child(), EsRelation.class);
        }
    }

    public void testLimitThenEnrich() {
        {
            var plan = physicalPlan("""
                FROM test
                | LIMIT 10
                | EVAL employee_id = to_str(emp_no)
                | ENRICH _any:departments
                """);
            var enrich = as(plan, EnrichExec.class);
            assertThat(enrich.mode(), equalTo(Enrich.Mode.ANY));
            assertThat(enrich.concreteIndices(), equalTo(Map.of("", ".enrich-departments-1", "cluster_1", ".enrich-departments-2")));
            var eval = as(enrich.child(), EvalExec.class);
            var finalLimit = as(eval.child(), LimitExec.class);
            var exchange = as(finalLimit.child(), ExchangeExec.class);
            var fragment = as(exchange.child(), FragmentExec.class);
            var partialLimit = as(fragment.fragment(), Limit.class);
            as(partialLimit.child(), EsRelation.class);
        }
        {
            var plan = physicalPlan("""
                FROM test
                | LIMIT 10
                | EVAL employee_id = to_str(emp_no)
                | ENRICH _coordinator:departments
                """);
            var enrich = as(plan, EnrichExec.class);
            assertThat(enrich.mode(), equalTo(Enrich.Mode.COORDINATOR));
            assertThat(enrich.concreteIndices(), equalTo(Map.of("", ".enrich-departments-3")));
            var eval = as(enrich.child(), EvalExec.class);
            var finalLimit = as(eval.child(), LimitExec.class);
            var exchange = as(finalLimit.child(), ExchangeExec.class);
            var fragment = as(exchange.child(), FragmentExec.class);
            var partialLimit = as(fragment.fragment(), Limit.class);
            as(partialLimit.child(), EsRelation.class);
        }
    }

    public void testLimitThenEnrichRemote() {
        // Do not assert serialization:
        // This has local LIMIT which does not serialize to a local LIMIT.
        var plan = physicalPlanNoSerializationCheck("""
            FROM test
            | LIMIT 10
            | EVAL employee_id = to_str(emp_no)
            | ENRICH _remote:departments
            """);
        var finalLimit = as(plan, LimitExec.class);
        var exchange = as(finalLimit.child(), ExchangeExec.class);
        var fragment = as(exchange.child(), FragmentExec.class);
        var enrichLimit = asLimit(fragment.fragment(), 10, true, false);
        var enrich = as(enrichLimit.child(), Enrich.class);
        assertThat(enrich.mode(), equalTo(Enrich.Mode.REMOTE));
        assertThat(enrich.concreteIndices(), equalTo(Map.of("cluster_1", ".enrich-departments-2")));
        var evalFragment = as(enrich.child(), Eval.class);
        var partialLimit = asLimit(evalFragment.child(), 10, false, true);
        assertTrue(partialLimit.local());
        as(partialLimit.child(), EsRelation.class);
    }

    public void testEnrichBeforeTopN() {
        {
            var plan = physicalPlan("""
                FROM test
                | EVAL employee_id = to_str(emp_no)
                | ENRICH _any:departments
                | SORT department
                | LIMIT 10""");
            var topN = as(plan, TopNExec.class);
            var exchange = as(topN.child(), ExchangeExec.class);
            var fragment = as(exchange.child(), FragmentExec.class);
            var partialTopN = as(fragment.fragment(), TopN.class);
            var enrich = as(partialTopN.child(), Enrich.class);
            assertThat(enrich.mode(), equalTo(Enrich.Mode.ANY));
            assertThat(enrich.concreteIndices(), equalTo(Map.of("", ".enrich-departments-1", "cluster_1", ".enrich-departments-2")));
            var eval = as(enrich.child(), Eval.class);
            as(eval.child(), EsRelation.class);
        }
        {
            var plan = physicalPlan("""
                FROM test
                | EVAL employee_id = to_str(emp_no)
                | ENRICH _coordinator:departments
                | SORT department
                | LIMIT 10""");
            var topN = as(plan, TopNExec.class);
            var enrich = as(topN.child(), EnrichExec.class);
            assertThat(enrich.mode(), equalTo(Enrich.Mode.COORDINATOR));
            assertThat(enrich.concreteIndices(), equalTo(Map.of("", ".enrich-departments-3")));
            var exchange = as(enrich.child(), ExchangeExec.class);
            var fragment = as(exchange.child(), FragmentExec.class);
            var eval = as(fragment.fragment(), Eval.class);
            as(eval.child(), EsRelation.class);
        }
        {
            // Do not assert serialization:
            // This has local LIMIT which does not serialize to a local LIMIT.
            var plan = physicalPlanNoSerializationCheck("""
                FROM test
                | EVAL employee_id = to_str(emp_no)
                | ENRICH _remote:departments
                | SORT department
                | LIMIT 10""");
            var topN = as(plan, TopNExec.class);
            var exchange = as(topN.child(), ExchangeExec.class);
            var fragment = as(exchange.child(), FragmentExec.class);
            var partialTopN = as(fragment.fragment(), TopN.class);
            var enrich = as(partialTopN.child(), Enrich.class);
            assertThat(enrich.mode(), equalTo(Enrich.Mode.REMOTE));
            assertThat(enrich.concreteIndices(), equalTo(Map.of("cluster_1", ".enrich-departments-2")));
            var eval = as(enrich.child(), Eval.class);
            as(eval.child(), EsRelation.class);
        }
        {
            // Do not assert serialization:
            // This has local LIMIT which does not serialize to a local LIMIT.
            var plan = physicalPlanNoSerializationCheck("""
                FROM test
                | EVAL employee_id = to_str(emp_no)
                | ENRICH _remote:departments
                | SORT department
                | LIMIT 10""");
            var topN = as(plan, TopNExec.class);
            var exchange = as(topN.child(), ExchangeExec.class);
            var fragment = as(exchange.child(), FragmentExec.class);
            var partialTopN = as(fragment.fragment(), TopN.class);
            var enrich = as(partialTopN.child(), Enrich.class);
            assertThat(enrich.mode(), equalTo(Enrich.Mode.REMOTE));
            assertThat(enrich.concreteIndices(), equalTo(Map.of("cluster_1", ".enrich-departments-2")));
            var eval = as(enrich.child(), Eval.class);
            as(eval.child(), EsRelation.class);
        }
    }

    public void testEnrichAfterTopN() {
        {
            // Do not assert serialization:
            // This has local LIMIT which does not serialize to a local LIMIT.
            var plan = physicalPlanNoSerializationCheck("""
                FROM test
                | SORT emp_no
                | LIMIT 10
                | EVAL employee_id = to_str(emp_no)
                | ENRICH _any:departments
                """);
            var enrich = as(plan, EnrichExec.class);
            assertThat(enrich.mode(), equalTo(Enrich.Mode.ANY));
            assertThat(enrich.concreteIndices(), equalTo(Map.of("", ".enrich-departments-1", "cluster_1", ".enrich-departments-2")));
            var eval = as(enrich.child(), EvalExec.class);
            var topN = as(eval.child(), TopNExec.class);
            var exchange = as(topN.child(), ExchangeExec.class);
            var fragment = as(exchange.child(), FragmentExec.class);
            var partialTopN = as(fragment.fragment(), TopN.class);
            as(partialTopN.child(), EsRelation.class);
        }
        {
            var plan = physicalPlan("""
                FROM test
                | SORT emp_no
                | LIMIT 10
                | EVAL employee_id = to_str(emp_no)
                | ENRICH _coordinator:departments
                """);
            var enrich = as(plan, EnrichExec.class);
            assertThat(enrich.mode(), equalTo(Enrich.Mode.COORDINATOR));
            assertThat(enrich.concreteIndices(), equalTo(Map.of("", ".enrich-departments-3")));
            var eval = as(enrich.child(), EvalExec.class);
            var topN = as(eval.child(), TopNExec.class);
            var exchange = as(topN.child(), ExchangeExec.class);
            var fragment = as(exchange.child(), FragmentExec.class);
            var partialTopN = as(fragment.fragment(), TopN.class);
            as(partialTopN.child(), EsRelation.class);
        }
        {
            // Do not assert serialization:
            // This has local LIMIT which does not serialize to a local LIMIT.
            var plan = physicalPlanNoSerializationCheck("""
                FROM test
                | SORT emp_no
                | LIMIT 10
                | EVAL employee_id = to_str(emp_no)
                | ENRICH _remote:departments
                """);
            var topN = as(plan, TopNExec.class);
            var exchange = as(topN.child(), ExchangeExec.class);
            var fragment = as(exchange.child(), FragmentExec.class);
            var dupTopN = as(fragment.fragment(), TopN.class);
            assertThat(Foldables.limitValue(dupTopN.limit(), dupTopN.sourceText()), equalTo(10));
            var enrich = as(dupTopN.child(), Enrich.class);
            assertThat(enrich.mode(), equalTo(Enrich.Mode.REMOTE));
            assertThat(enrich.concreteIndices(), equalTo(Map.of("cluster_1", ".enrich-departments-2")));
            var evalFragment = as(enrich.child(), Eval.class);
            var partialTopN = as(evalFragment.child(), TopN.class);
            assertThat(Foldables.limitValue(partialTopN.limit(), partialTopN.sourceText()), equalTo(10));
            assertTrue(partialTopN.local());
            as(partialTopN.child(), EsRelation.class);
        }
    }

    public void testManyEnrich() {
        {
            var plan = physicalPlan("""
                FROM test
                | EVAL employee_id = to_str(emp_no)
                | ENRICH _any:departments
                | SORT emp_no
                | LIMIT 100
                | ENRICH _any:supervisors
                | STATS teams=count(*) BY supervisor
                """);
            var limit = as(plan, LimitExec.class);
            var agg = as(limit.child(), AggregateExec.class);
            var enrich1 = as(agg.child(), EnrichExec.class);
            assertThat(enrich1.policyName(), equalTo("supervisors"));
            assertThat(enrich1.mode(), equalTo(Enrich.Mode.ANY));
            var finalTopN = as(enrich1.child(), TopNExec.class);
            var exchange = as(finalTopN.child(), ExchangeExec.class);
            var fragment = as(exchange.child(), FragmentExec.class);
            var partialTopN = as(fragment.fragment(), TopN.class);
            var enrich2 = as(partialTopN.child(), Enrich.class);
            assertThat(BytesRefs.toString(enrich2.policyName().fold(FoldContext.small())), equalTo("departments"));
            assertThat(enrich2.mode(), equalTo(Enrich.Mode.ANY));
            var eval = as(enrich2.child(), Eval.class);
            as(eval.child(), EsRelation.class);
        }
        {
            var plan = physicalPlan("""
                from test
                | eval employee_id = to_str(emp_no)
                | ENRICH _any:departments
                | SORT emp_no
                | LIMIT 100
                | ENRICH _coordinator:supervisors
                | STATS teams=count(*) BY supervisor
                """);
            var limit = as(plan, LimitExec.class);
            var agg = as(limit.child(), AggregateExec.class);
            var enrich1 = as(agg.child(), EnrichExec.class);
            assertThat(enrich1.policyName(), equalTo("supervisors"));
            assertThat(enrich1.mode(), equalTo(Enrich.Mode.COORDINATOR));
            var finalTopN = as(enrich1.child(), TopNExec.class);
            var exchange = as(finalTopN.child(), ExchangeExec.class);
            var fragment = as(exchange.child(), FragmentExec.class);
            var partialTopN = as(fragment.fragment(), TopN.class);
            var enrich2 = as(partialTopN.child(), Enrich.class);
            assertThat(BytesRefs.toString(enrich2.policyName().fold(FoldContext.small())), equalTo("departments"));
            assertThat(enrich2.mode(), equalTo(Enrich.Mode.ANY));
            var eval = as(enrich2.child(), Eval.class);
            as(eval.child(), EsRelation.class);
        }
        {
            var plan = physicalPlan("""
                from test
                | eval employee_id = to_str(emp_no)
                | ENRICH _coordinator:departments
                | SORT emp_no
                | LIMIT 100
                | ENRICH _any:supervisors
                | STATS teams=count(*) BY supervisor
                """);
            var limit = as(plan, LimitExec.class);
            var agg = as(limit.child(), AggregateExec.class);
            var enrich1 = as(agg.child(), EnrichExec.class);
            assertThat(enrich1.policyName(), equalTo("supervisors"));
            assertThat(enrich1.mode(), equalTo(Enrich.Mode.ANY));
            var topN = as(enrich1.child(), TopNExec.class);
            var enrich2 = as(topN.child(), EnrichExec.class);
            assertThat(enrich2.policyName(), equalTo("departments"));
            assertThat(enrich2.mode(), equalTo(Enrich.Mode.COORDINATOR));
            var exchange = as(enrich2.child(), ExchangeExec.class);
            var fragment = as(exchange.child(), FragmentExec.class);
            var eval = as(fragment.fragment(), Eval.class);
            as(eval.child(), EsRelation.class);
        }
        {
            var plan = physicalPlan("""
                from test
                | eval employee_id = to_str(emp_no)
                | ENRICH _coordinator:departments
                | SORT emp_no
                | LIMIT 100
                | ENRICH _any:supervisors
                | STATS teams=count(*) BY supervisor
                """);
            var limit = as(plan, LimitExec.class);
            var agg = as(limit.child(), AggregateExec.class);
            var enrich1 = as(agg.child(), EnrichExec.class);
            assertThat(enrich1.policyName(), equalTo("supervisors"));
            assertThat(enrich1.mode(), equalTo(Enrich.Mode.ANY));
            var topN = as(enrich1.child(), TopNExec.class);
            var enrich2 = as(topN.child(), EnrichExec.class);
            assertThat(enrich2.policyName(), equalTo("departments"));
            assertThat(enrich2.mode(), equalTo(Enrich.Mode.COORDINATOR));
            var exchange = as(enrich2.child(), ExchangeExec.class);
            var fragment = as(exchange.child(), FragmentExec.class);
            var eval = as(fragment.fragment(), Eval.class);
            as(eval.child(), EsRelation.class);
        }
    }

    public void testRejectRemoteEnrichAfterCoordinatorEnrich() {
        var error = expectThrows(VerificationException.class, () -> physicalPlan("""
            from test
            | eval employee_id = to_str(emp_no)
            | ENRICH _coordinator:departments
            | ENRICH _remote:supervisors
            """));
        assertThat(
            error.getMessage(),
            containsString("ENRICH with remote policy can't be executed after [ENRICH _coordinator:departments]@3:3")
        );
    }

    public void testMaxExpressionDepth_cast() {
        StringBuilder queryBuilder = new StringBuilder(randomBoolean() ? "row a = 1" : "row a = 1 | eval b = a");
        queryBuilder.append("::long::int".repeat(MAX_EXPRESSION_DEPTH / 2 - 1));
        var query = queryBuilder.toString();

        physicalPlan(query);

        var e = expectThrows(ParsingException.class, () -> physicalPlan(query + "::long"));
        assertThat(
            e.getMessage(),
            containsString("ESQL statement exceeded the maximum expression depth allowed (" + MAX_EXPRESSION_DEPTH + ")")
        );
    }

    public void testMaxExpressionDepth_math() {
        StringBuilder queryBuilder = new StringBuilder(randomBoolean() ? "row a = 1" : "row a = 1 | eval b = a");
        String expression = " " + randomFrom("+", "-", "*", "/") + " 1";
        queryBuilder.append(expression.repeat(MAX_EXPRESSION_DEPTH - 2));
        var query = queryBuilder.toString();

        physicalPlan(query);

        var e = expectThrows(ParsingException.class, () -> physicalPlan(query + expression));
        assertThat(
            e.getMessage(),
            containsString("ESQL statement exceeded the maximum expression depth allowed (" + MAX_EXPRESSION_DEPTH + ")")
        );
    }

    public void testMaxExpressionDepth_boolean() {
        StringBuilder queryBuilder = new StringBuilder(randomBoolean() ? "row a = true " : "row a = true | eval b = a");
        String expression = " " + randomFrom("and", "or") + " true";
        queryBuilder.append(expression.repeat(MAX_EXPRESSION_DEPTH - 2));
        var query = queryBuilder.toString();

        physicalPlan(query);

        var e = expectThrows(ParsingException.class, () -> physicalPlan(query + expression));
        assertThat(
            e.getMessage(),
            containsString("ESQL statement exceeded the maximum expression depth allowed (" + MAX_EXPRESSION_DEPTH + ")")
        );
    }

    public void testMaxExpressionDepth_parentheses() {
        String query = "row a = true | eval b = ";
        StringBuilder expression = new StringBuilder("(".repeat(MAX_EXPRESSION_DEPTH / 2 - 1));
        expression.append("a");
        expression.append(")".repeat(MAX_EXPRESSION_DEPTH / 2 - 1));

        physicalPlan(query + expression);

        var e = expectThrows(ParsingException.class, () -> physicalPlan(query + "(" + expression + ")"));
        assertThat(
            e.getMessage(),
            containsString("ESQL statement exceeded the maximum expression depth allowed (" + MAX_EXPRESSION_DEPTH + ")")
        );
    }

    public void testMaxExpressionDepth_mixed() {
        String prefix = "abs(";
        String suffix = " + 12)";

        String from = "row a = 1 | eval b = ";

        StringBuilder queryBuilder = new StringBuilder();
        queryBuilder.append(prefix.repeat(MAX_EXPRESSION_DEPTH / 2 - 1));
        queryBuilder.append("a");
        queryBuilder.append(suffix.repeat(MAX_EXPRESSION_DEPTH / 2 - 1));
        var expression = queryBuilder.toString();

        physicalPlan(from + expression);

        var e = expectThrows(ParsingException.class, () -> physicalPlan(from + prefix + expression + suffix));
        assertThat(
            e.getMessage(),
            containsString("ESQL statement exceeded the maximum expression depth allowed (" + MAX_EXPRESSION_DEPTH + ")")
        );
    }

    public void testMaxQueryDepth() {
        StringBuilder from = new StringBuilder("row a = 1 ");
        for (int i = 0; i < MAX_QUERY_DEPTH; i++) {
            from.append(randomBoolean() ? "| where a > 0 " : " | eval b" + i + " = a + " + i);
        }
        physicalPlan(from.toString());
        var e = expectThrows(ParsingException.class, () -> physicalPlan(from + (randomBoolean() ? "| sort a" : " | eval c = 10")));
        assertThat(e.getMessage(), containsString("ESQL statement exceeded the maximum query depth allowed (" + MAX_QUERY_DEPTH + ")"));
    }

    public void testMaxQueryDepthPlusExpressionDepth() {
        StringBuilder mainQuery = new StringBuilder("row a = 1 ");
        for (int i = 0; i < MAX_QUERY_DEPTH; i++) {
            mainQuery.append(" | eval b" + i + " = a + " + i);
        }

        physicalPlan(mainQuery.toString());

        var cast = "::long::int".repeat(MAX_EXPRESSION_DEPTH / 2 - 2) + "::long";

        physicalPlan(mainQuery + cast);

        var e = expectThrows(ParsingException.class, () -> physicalPlan(mainQuery + cast + "::int"));
        assertThat(
            e.getMessage(),
            containsString("ESQL statement exceeded the maximum expression depth allowed (" + MAX_EXPRESSION_DEPTH + ")")
        );

        e = expectThrows(ParsingException.class, () -> physicalPlan(mainQuery + cast + " | eval x = 10"));
        assertThat(e.getMessage(), containsString("ESQL statement exceeded the maximum query depth allowed (" + MAX_QUERY_DEPTH + ")"));
    }

    @AwaitsFix(bugUrl = "lookup functionality is not yet implemented")
    public void testLookupSimple() {
        String query = """
            FROM test
            | RENAME languages AS int
            | LOOKUP_🐔 int_number_names ON int""";
        if (Build.current().isSnapshot() == false) {
            var e = expectThrows(ParsingException.class, () -> analyze(query));
            assertThat(e.getMessage(), containsString("line 3:3: mismatched input 'LOOKUP' expecting {"));
            return;
        }
        PhysicalPlan plan = physicalPlan(query);
        var join = as(plan, HashJoinExec.class);
        assertMap(join.leftFields().stream().map(Object::toString).toList(), matchesList().item(startsWith("int{r}")));
        assertMap(
            join.output().stream().map(Object::toString).toList(),
            matchesList().item(startsWith("_meta_field{f}"))
                .item(startsWith("emp_no{f}"))
                .item(startsWith("first_name{f}"))
                .item(startsWith("gender{f}"))
                .item(startsWith("job{f}"))
                .item(startsWith("job.raw{f}"))
                .item(startsWith("int{r}"))
                .item(startsWith("last_name{f}"))
                .item(startsWith("long_noidx{f}"))
                .item(startsWith("salary{f}"))
                .item(startsWith("name{f}"))
        );
    }

    /**
     * Expected
     * {@code
     * ProjectExec[[emp_no{f}#17, int{r}#5 AS languages, name{f}#28 AS lang_name]]
     * \_HashJoinExec[
     *      LocalSourceExec[[int{f}#27, name{f}#28],[...]],
     *      [int{r}#5],
     *      [name{r}#28, _meta_field{f}#23, emp_no{f}#17, ...]]
     *   \_ProjectExec[[_meta_field{f}#23, emp_no{f}#17, ...]]
     *     \_TopNExec[[Order[emp_no{f}#17,ASC,LAST]],4[INTEGER],370]
     *       \_ExchangeExec[[],false]
     *         \_ProjectExec[[emp_no{f}#17, ..., languages{f}#20]]
     *           \_FieldExtractExec[emp_no{f}#17, _meta_field{f}#23, first_name{f}#18, ..]<[]>
     *             \_EsQueryExec[...]
     * }
     */
    @AwaitsFix(bugUrl = "lookup functionality is not yet implemented")
    public void testLookupThenProject() {
        String query = """
            FROM employees
            | SORT emp_no
            | LIMIT 4
            | RENAME languages AS int
            | LOOKUP_🐔 int_number_names ON int
            | RENAME int AS languages, name AS lang_name
            | KEEP emp_no, languages, lang_name""";
        if (Build.current().isSnapshot() == false) {
            var e = expectThrows(ParsingException.class, () -> analyze(query));
            assertThat(e.getMessage(), containsString("line 5:3: mismatched input 'LOOKUP_🐔' expecting {"));
            return;
        }
        PhysicalPlan plan = optimizedPlan(physicalPlan(query));

        var outerProject = as(plan, ProjectExec.class);
        assertThat(outerProject.projections().toString(), containsString("AS lang_name"));
        var join = as(outerProject.child(), HashJoinExec.class);
        assertMap(join.leftFields().stream().map(Object::toString).toList(), matchesList().item(startsWith("int{r}")));
        assertMap(
            join.output().stream().map(Object::toString).toList(),
            matchesList().item(startsWith("_meta_field{f}"))
                .item(startsWith("emp_no{f}"))
                .item(startsWith("first_name{f}"))
                .item(startsWith("gender{f}"))
                .item(startsWith("job{f}"))
                .item(startsWith("job.raw{f}"))
                .item(startsWith("int{r}"))
                .item(startsWith("last_name{f}"))
                .item(startsWith("long_noidx{f}"))
                .item(startsWith("salary{f}"))
                .item(startsWith("name{f}"))
        );

        var middleProject = as(join.left(), ProjectExec.class);
        assertThat(middleProject.projections().stream().map(Objects::toString).toList(), not(hasItem(startsWith("name{f}"))));
        /*
         * At the moment we don't push projections past the HashJoin so we still include first_name here
         */
        assertThat(middleProject.projections().stream().map(Objects::toString).toList(), hasItem(startsWith("first_name{f}")));

        var outerTopn = as(middleProject.child(), TopNExec.class);
        var exchange = as(outerTopn.child(), ExchangeExec.class);
        var innerProject = as(exchange.child(), ProjectExec.class);
        assertThat(innerProject.projections().stream().map(Objects::toString).toList(), not(hasItem(startsWith("name{f}"))));
    }

    /**
     * Expects optimized data node plan of
     * <pre>{@code
     * TopN[[Order[name{r}#25,ASC,LAST], Order[emp_no{f}#14,ASC,LAST]],1000[INTEGER]]
     * \_Join[JoinConfig[type=LEFT OUTER, unionFields=[int{r}#4]]]
     *   |_EsqlProject[[..., long_noidx{f}#23, salary{f}#19]]
     *   | \_EsRelation[test][_meta_field{f}#20, emp_no{f}#14, first_name{f}#15, ..]
     *   \_LocalRelation[[int{f}#24, name{f}#25],[...]]
     * }</pre>
     */
    @AwaitsFix(bugUrl = "lookup functionality is not yet implemented")
    public void testLookupThenTopN() {
        String query = """
            FROM employees
            | RENAME languages AS int
            | LOOKUP_🐔 int_number_names ON int
            | RENAME name AS languages
            | KEEP languages, emp_no
            | SORT languages ASC, emp_no ASC""";
        if (Build.current().isSnapshot() == false) {
            var e = expectThrows(ParsingException.class, () -> analyze(query));
            assertThat(e.getMessage(), containsString("line 3:3: mismatched input 'LOOKUP_🐔' expecting {"));
            return;
        }

        var plan = physicalPlan(query);

        ProjectExec outerProject = as(plan, ProjectExec.class);
        TopNExec outerTopN = as(outerProject.child(), TopNExec.class);
        ExchangeExec exchange = as(outerTopN.child(), ExchangeExec.class);
        FragmentExec frag = as(exchange.child(), FragmentExec.class);

        LogicalPlan opt = logicalOptimizer().optimize(frag.fragment());
        TopN innerTopN = as(opt, TopN.class);
        assertMap(
            innerTopN.order().stream().map(o -> o.child().toString()).toList(),
            matchesList().item(startsWith("name{f}")).item(startsWith("emp_no{f}"))
        );
        Join join = as(innerTopN.child(), Join.class);
        assertThat(join.config().type(), equalTo(JoinTypes.LEFT));
        assertMap(join.config().leftFields().stream().map(Objects::toString).toList(), matchesList().item(startsWith("int{r}")));

        Project innerProject = as(join.left(), Project.class);
        assertThat(innerProject.projections(), hasSize(10));
        assertMap(
            innerProject.projections().stream().map(Object::toString).toList(),
            matchesList().item(startsWith("_meta_field{f}"))
                .item(startsWith("emp_no{f}"))
                .item(startsWith("first_name{f}"))
                .item(startsWith("gender{f}"))
                .item(startsWith("job{f}"))
                .item(startsWith("job.raw{f}"))
                .item(matchesRegex("languages\\{f}#\\d+ AS int#\\d+"))
                .item(startsWith("last_name{f}"))
                .item(startsWith("long_noidx{f}"))
                .item(startsWith("salary{f}"))
        );

        LocalRelation lookup = as(join.right(), LocalRelation.class);
        assertMap(
            lookup.output().stream().map(Object::toString).toList(),
            matchesList().item(startsWith("int{f}")).item(startsWith("name{f}"))
        );
    }

    public void testLookupJoinFieldLoading() throws Exception {
        TestDataSource data = dataSetWithLookupIndices(Map.of("lookup_index", List.of("first_name", "foo", "bar", "baz")));

        String query = """
              FROM test
            | LOOKUP JOIN lookup_index ON first_name
            """;
        assertLookupJoinFieldNames(query, data, List.of(Set.of("foo", "bar", "baz")));

        query = """
              FROM test
            | LOOKUP JOIN lookup_index ON first_name
            | KEEP b*
            """;
        assertLookupJoinFieldNames(query, data, List.of(Set.of("bar", "baz")));

        query = """
              FROM test
            | LOOKUP JOIN lookup_index ON first_name
            | DROP b*
            """;
        assertLookupJoinFieldNames(query, data, List.of(Set.of("foo")));

        query = """
              FROM test
            | LOOKUP JOIN lookup_index ON first_name
            | EVAL bar = 10
            """;
        assertLookupJoinFieldNames(query, data, List.of(Set.of("foo", "baz")));

        query = """
              FROM test
            | LOOKUP JOIN lookup_index ON first_name
            | RENAME bar AS foobar
            | KEEP f*
            """;
        assertLookupJoinFieldNames(query, data, List.of(Set.of("foo", "bar")));

        query = """
              FROM test
            | LOOKUP JOIN lookup_index ON first_name
            | STATS count_distinct(foo) BY bar
            """;
        assertLookupJoinFieldNames(query, data, List.of(Set.of("foo", "bar")), true);

        query = """
              FROM test
            | LOOKUP JOIN lookup_index ON first_name
            | MV_EXPAND foo
            | KEEP foo
            """;
        assertLookupJoinFieldNames(query, data, List.of(Set.of("foo")));

        query = """
              FROM test
            | LOOKUP JOIN lookup_index ON first_name
            | MV_EXPAND foo
            | DROP foo
            """;
        assertLookupJoinFieldNames(query, data, List.of(Set.of("foo", "bar", "baz")));

        query = """
              FROM lookup_index
            | LOOKUP JOIN lookup_index ON first_name
            """;
        assertLookupJoinFieldNames(query, data, List.of(Set.of("foo", "bar", "baz")));

        query = """
              FROM lookup_index
            | LOOKUP JOIN lookup_index ON first_name
            | KEEP foo
            """;
        assertLookupJoinFieldNames(query, data, List.of(Set.of("foo")));
    }

    public void testLookupJoinFieldLoadingTwoLookups() throws Exception {
        TestDataSource data = dataSetWithLookupIndices(
            Map.of(
                "lookup_index1",
                List.of("first_name", "foo", "bar", "baz"),
                "lookup_index2",
                List.of("first_name", "foo", "bar2", "baz2")
            )
        );

        String query = """
              FROM test
            | LOOKUP JOIN lookup_index1 ON first_name
            | LOOKUP JOIN lookup_index2 ON first_name
            """;
        assertLookupJoinFieldNames(query, data, List.of(Set.of("bar", "baz"), Set.of("foo", "bar2", "baz2")));

        query = """
              FROM test
            | LOOKUP JOIN lookup_index1 ON first_name
            | LOOKUP JOIN lookup_index2 ON first_name
            | DROP foo
            """;
        assertLookupJoinFieldNames(query, data, List.of(Set.of("bar", "baz"), Set.of("bar2", "baz2")));

        query = """
              FROM test
            | LOOKUP JOIN lookup_index1 ON first_name
            | LOOKUP JOIN lookup_index2 ON first_name
            | KEEP b*
            """;
        assertLookupJoinFieldNames(query, data, List.of(Set.of("bar", "baz"), Set.of("bar2", "baz2")));

        query = """
              FROM test
            | LOOKUP JOIN lookup_index1 ON first_name
            | LOOKUP JOIN lookup_index2 ON first_name
            | DROP baz*
            """;
        assertLookupJoinFieldNames(query, data, List.of(Set.of("bar"), Set.of("foo", "bar2")));

        query = """
              FROM test
            | LOOKUP JOIN lookup_index1 ON first_name
            | EVAL foo = to_upper(foo)
            | LOOKUP JOIN lookup_index2 ON first_name
            | EVAL foo = to_lower(foo)
            """;
        assertLookupJoinFieldNames(query, data, List.of(Set.of("bar", "baz"), Set.of("foo", "bar2", "baz2")));
    }

    public void testLookupJoinFieldLoadingTwoLookupsProjectInBetween() throws Exception {
        TestDataSource data = dataSetWithLookupIndices(
            Map.of(
                "lookup_index1",
                List.of("first_name", "foo", "bar", "baz"),
                "lookup_index2",
                List.of("first_name", "foo", "bar2", "baz2")
            )
        );

        String query = """
              FROM test
            | LOOKUP JOIN lookup_index1 ON first_name
            | RENAME foo AS foo1
            | LOOKUP JOIN lookup_index2 ON first_name
            | DROP b*
            """;
        assertLookupJoinFieldNames(query, data, List.of(Set.of("foo"), Set.of("foo")));

        query = """
              FROM test
            | LOOKUP JOIN lookup_index1 ON first_name
            | DROP bar
            | LOOKUP JOIN lookup_index2 ON first_name
            | DROP b*
            """;
        assertLookupJoinFieldNames(query, data, List.of(Set.of(), Set.of("foo")));

        query = """
              FROM test
            | LOOKUP JOIN lookup_index1 ON first_name
            | KEEP first_name, b*
            | LOOKUP JOIN lookup_index2 ON first_name
            | DROP bar*
            """;
        assertLookupJoinFieldNames(query, data, List.of(Set.of("baz"), Set.of("foo", "baz2")));
    }

    public void testLookupJoinFieldLoadingDropAllFields() throws Exception {
        TestDataSource data = dataSetWithLookupIndices(Map.of("lookup_index", List.of("first_name", "foo", "bar", "baz")));

        String query = """
              FROM test
            | LOOKUP JOIN lookup_index ON first_name
            | DROP foo, b*
            """;
        assertLookupJoinFieldNames(query, data, List.of(Set.of()));

        query = """
              FROM test
            | LOOKUP JOIN lookup_index ON first_name
            | LOOKUP JOIN lookup_index ON first_name
            """;
        assertLookupJoinFieldNames(query, data, List.of(Set.of(), Set.of("foo", "bar", "baz")));
    }

    /**
     * LimitExec[1000[INTEGER],null]
     * \_AggregateExec[[last_name{r}#8],[COUNT(first_name{r}#5,true[BOOLEAN]) AS count(first_name)#11, last_name{r}#8],SINGLE,[last_name
     * {r}#8, $$count(first_name)$count{r}#25, $$count(first_name)$seen{r}#26],null]
     *   \_AggregateExec[[emp_no{f}#12],[VALUES(first_name{f}#13,true[BOOLEAN]) AS first_name#5, VALUES(last_name{f}#16,true[BOOLEAN]) A
     * S last_name#8],FINAL,[emp_no{f}#12, $$first_name$values{r}#23, $$last_name$values{r}#24],null]
     *     \_ExchangeExec[[emp_no{f}#12, $$first_name$values{r}#23, $$last_name$values{r}#24],true]
     *       \_FragmentExec[filter=null, estimatedRowSize=0, reducer=[], fragment=[
     * Aggregate[[emp_no{f}#12],[VALUES(first_name{f}#13,true[BOOLEAN]) AS first_name#5, VALUES(last_name{f}#16,true[BOOLEAN]) A
     * S last_name#8]]
     * \_EsRelation[test][_meta_field{f}#18, emp_no{f}#12, first_name{f}#13, ..]]]
     */
    public void testSingleModeAggregate() {
        String q = """
            FROM test
            | STATS first_name = VALUES(first_name), last_name = VALUES(last_name) BY emp_no
            | STATS count(first_name) BY last_name""";
        PhysicalPlan plan = physicalPlan(q);
        PhysicalPlan optimized = testData.physicalOptimizer().optimize(plan);
        LimitExec limit = as(optimized, LimitExec.class);
        AggregateExec second = as(limit.child(), AggregateExec.class);
        assertThat(second.getMode(), equalTo(SINGLE));
        AggregateExec first = as(second.child(), AggregateExec.class);
        assertThat(first.getMode(), equalTo(FINAL));
        as(first.child(), ExchangeExec.class);
    }

    private void assertLookupJoinFieldNames(String query, TestDataSource data, List<Set<String>> expectedFieldNames) {
        assertLookupJoinFieldNames(query, data, expectedFieldNames, false);
    }

    private void assertLookupJoinFieldNames(
        String query,
        TestDataSource data,
        List<Set<String>> expectedFieldNames,
        boolean useDataNodePlan
    ) {
        // Do not assert serialization:
        // This will have a LookupJoinExec, which is not serializable because it doesn't leave the coordinator.
        var plan = physicalOptimizer().optimize(physicalPlan(query, data, false));

        var physicalOperations = physicalOperationsFromPhysicalPlan(plan, useDataNodePlan);

        List<Set<String>> fields = findFieldNamesInLookupJoinDescription(physicalOperations);

        assertEquals(expectedFieldNames.size(), fields.size());
        for (int i = 0; i < expectedFieldNames.size(); i++) {
            assertThat(fields.get(i), equalTo(expectedFieldNames.get(i)));
        }
    }

    private TestDataSource dataSetWithLookupIndices(Map<String, Collection<String>> indexNameToFieldNames) {
        Map<String, IndexResolution> lookupIndices = new HashMap<>();

        for (Map.Entry<String, Collection<String>> entry : indexNameToFieldNames.entrySet()) {
            String lookupIndexName = entry.getKey();
            Map<String, EsField> lookup_fields = fields(entry.getValue());

            EsIndex lookupIndex = new EsIndex(lookupIndexName, lookup_fields, Map.of(lookupIndexName, IndexMode.LOOKUP));
            lookupIndices.put(lookupIndexName, IndexResolution.valid(lookupIndex));
        }

        return makeTestDataSource(
            "test",
            "mapping-basic.json",
            new EsqlFunctionRegistry(),
            lookupIndices,
            setupEnrichResolution(),
            TEST_SEARCH_STATS
        );
    }

    private Map<String, EsField> fields(Collection<String> fieldNames) {
        Map<String, EsField> fields = new HashMap<>();

        for (String fieldName : fieldNames) {
            fields.put(fieldName, new EsField(fieldName, DataType.KEYWORD, Map.of(), false, EsField.TimeSeriesFieldType.NONE));
        }

        return fields;
    }

    private LocalExecutionPlanner.LocalExecutionPlan physicalOperationsFromPhysicalPlan(PhysicalPlan plan, boolean useDataNodePlan) {
        // The TopN needs an estimated row size for the planner to work
        var plans = PlannerUtils.breakPlanBetweenCoordinatorAndDataNode(EstimatesRowSize.estimateRowSize(0, plan), config);
        plan = useDataNodePlan ? plans.v2() : plans.v1();
        var flags = new EsqlFlags(true);
        plan = PlannerUtils.localPlan(TEST_PLANNER_SETTINGS, flags, config, FoldContext.small(), plan, TEST_SEARCH_STATS);
        ExchangeSinkHandler exchangeSinkHandler = new ExchangeSinkHandler(null, 10, () -> 10);
        LocalExecutionPlanner planner = new LocalExecutionPlanner(
            "test",
            "",
            null,
            BigArrays.NON_RECYCLING_INSTANCE,
            TestBlockFactory.getNonBreakingInstance(),
            Settings.EMPTY,
            config,
            new ExchangeSourceHandler(10, null)::createExchangeSource,
            () -> exchangeSinkHandler.createExchangeSink(() -> {}),
            null,
            null,
            null,
            new EsPhysicalOperationProviders(FoldContext.small(), EmptyIndexedByShardId.instance(), null, TEST_PLANNER_SETTINGS)
        );

        return planner.plan("test", FoldContext.small(), plannerSettings, plan, EmptyIndexedByShardId.instance());
    }

    private List<Set<String>> findFieldNamesInLookupJoinDescription(LocalExecutionPlanner.LocalExecutionPlan physicalOperations) {

        String[] descriptionLines = physicalOperations.describe().split("\\r?\\n|\\r");

        // Capture the inside of "...load_fields=[field{f}#19, other_field{f}#20]".
        String insidePattern = "[^\\]]*";
        Pattern expected = Pattern.compile("\\\\_LookupOperator.*load_fields=\\[(" + insidePattern + ")].*");

        List<Set<String>> results = new ArrayList<>();
        for (String line : descriptionLines) {
            var matcher = expected.matcher(line);
            if (matcher.find()) {
                String allFields = matcher.group(1);
                if (allFields.isEmpty()) {
                    results.add(Set.of());
                } else {
                    Set<String> loadedFields = Arrays.stream(allFields.split(","))
                        .map(name -> name.trim().split("\\{f}#")[0])
                        .collect(Collectors.toSet());
                    results.add(loadedFields);
                }
            }
        }

        return results;
    }

    public void testScore() {
        var plan = physicalPlan("""
            from test metadata _score
            | where match(first_name, "john")
            | keep _score
            """);

        ProjectExec outerProject = as(plan, ProjectExec.class);
        LimitExec limitExec = as(outerProject.child(), LimitExec.class);
        ExchangeExec exchange = as(limitExec.child(), ExchangeExec.class);
        FragmentExec frag = as(exchange.child(), FragmentExec.class);

        LogicalPlan opt = logicalOptimizer().optimize(frag.fragment());
        Limit limit = as(opt, Limit.class);
        Filter filter = as(limit.child(), Filter.class);

        Match match = as(filter.condition(), Match.class);
        assertTrue(match.field() instanceof FieldAttribute);
        assertEquals("first_name", ((FieldAttribute) match.field()).field().getName());

        EsRelation esRelation = as(filter.child(), EsRelation.class);
        assertTrue(esRelation.optimized());
        assertTrue(esRelation.resolved());
        assertTrue(hasScoreAttribute(esRelation.output()));
    }

    public void testScoreTopN() {
        var plan = physicalPlan("""
            from test metadata _score
            | where match(first_name, "john")
            | keep _score
            | sort _score desc
            """);

        ProjectExec projectExec = as(plan, ProjectExec.class);
        TopNExec topNExec = as(projectExec.child(), TopNExec.class);
        ExchangeExec exchange = as(topNExec.child(), ExchangeExec.class);
        FragmentExec frag = as(exchange.child(), FragmentExec.class);

        LogicalPlan opt = logicalOptimizer().optimize(frag.fragment());
        TopN topN = as(opt, TopN.class);
        List<Order> order = topN.order();
        Order scoreOrer = order.getFirst();
        assertEquals(Order.OrderDirection.DESC, scoreOrer.direction());
        Expression child = scoreOrer.child();
        assertTrue(MetadataAttribute.isScoreAttribute(child));
        Filter filter = as(topN.child(), Filter.class);

        Match match = as(filter.condition(), Match.class);
        assertTrue(match.field() instanceof FieldAttribute);
        assertEquals("first_name", ((FieldAttribute) match.field()).field().getName());

        EsRelation esRelation = as(filter.child(), EsRelation.class);
        assertTrue(esRelation.optimized());
        assertTrue(esRelation.resolved());
        assertTrue(hasScoreAttribute(esRelation.output()));
    }

    public void testReductionPlanForTopN() {
        int limit = between(1, 100);
        var plan = physicalPlan(String.format(Locale.ROOT, """
            FROM test
            | sort emp_no
            | LIMIT %d
            """, limit));
        Tuple<PhysicalPlan, PhysicalPlan> plans = PlannerUtils.breakPlanBetweenCoordinatorAndDataNode(plan, config);
        var reductionPlan = ((PlannerUtils.TopNReduction) PlannerUtils.reductionPlan(plans.v2())).plan();
        var topN = as(reductionPlan, TopNExec.class);
        assertThat(topN.limit(), equalTo(new Literal(Source.EMPTY, limit, DataType.INTEGER)));
    }

    public void testReductionPlanForAggs() {
        var plan = physicalPlan("""
            FROM test
            | stats x = sum(salary) BY first_name
            """);
        Tuple<PhysicalPlan, PhysicalPlan> plans = PlannerUtils.breakPlanBetweenCoordinatorAndDataNode(plan, config);
        PhysicalPlan reduction = ((PlannerUtils.ReducedPlan) PlannerUtils.reductionPlan(plans.v2())).plan();
        AggregateExec reductionAggs = as(reduction, AggregateExec.class);
        assertThat(reductionAggs.estimatedRowSize(), equalTo(58)); // double and keyword
    }

    public void testReductionPlanForLimit() {
        var plan = physicalPlan("FROM test | LIMIT 10");
        Tuple<PhysicalPlan, PhysicalPlan> plans = PlannerUtils.breakPlanBetweenCoordinatorAndDataNode(plan, config);
        PhysicalPlan reduction = ((PlannerUtils.ReducedPlan) PlannerUtils.reductionPlan(plans.v2())).plan();
        LimitExec limitExec = as(reduction, LimitExec.class);
        assertThat(limitExec.estimatedRowSize(), equalTo(2276));
    }

    public void testEqualsPushdownToDelegate() {
        var optimized = optimizedPlan(physicalPlan("""
            FROM test
            | WHERE job == "v"
            """, testDataLimitedRaw), SEARCH_STATS_SHORT_DELEGATES);
        var limit = as(optimized, LimitExec.class);
        var exchange = as(limit.child(), ExchangeExec.class);
        var project = as(exchange.child(), ProjectExec.class);
        var extract = as(project.child(), FieldExtractExec.class);
        var query = as(extract.child(), EsQueryExec.class);
        assertThat(
            query.query(),
            equalTo(new SingleValueQuery(new EqualsSyntheticSourceDelegate(Source.EMPTY, "job", "v"), "job", true).toQueryBuilder())
        );
    }

    public void testEqualsPushdownToDelegateTooBig() {
        var optimized = optimizedPlan(physicalPlan("""
            FROM test
            | WHERE job == "too_long"
            """, testDataLimitedRaw), SEARCH_STATS_SHORT_DELEGATES);
        var limit = as(optimized, LimitExec.class);
        var exchange = as(limit.child(), ExchangeExec.class);
        var project = as(exchange.child(), ProjectExec.class);
        var extract = as(project.child(), FieldExtractExec.class);
        var limit2 = as(extract.child(), LimitExec.class);
        as(limit2.child(), FilterExec.class);
    }

    public void testNotEqualsPushdownToDelegate() {
        var optimized = optimizedPlan(physicalPlan("""
            FROM test
            | WHERE job != "v"
            """, testDataLimitedRaw), SEARCH_STATS_SHORT_DELEGATES);
        var limit = as(optimized, LimitExec.class);
        var exchange = as(limit.child(), ExchangeExec.class);
        var project = as(exchange.child(), ProjectExec.class);
        var extract = as(project.child(), FieldExtractExec.class);
        var limit2 = as(extract.child(), LimitExec.class);
        var filter = as(limit2.child(), FilterExec.class);
        var extract2 = as(filter.child(), FieldExtractExec.class);
        var query = as(extract2.child(), EsQueryExec.class);
        assertThat(
            query.query(),
            equalTo(
                new BoolQueryBuilder().filter(
                    new SingleValueQuery(
                        new NotQuery(Source.EMPTY, new EqualsSyntheticSourceDelegate(Source.EMPTY, "job", "v")),
                        "job",
                        SingleValueQuery.UseSyntheticSourceDelegate.YES_NEGATED
                    ).toQueryBuilder()
                )
            )
        );
    }

    /*
     *    LimitExec[1000[INTEGER]]
     *    \_ExchangeExec[[_meta_field{f}#8, emp_no{f}#2, first_name{f}#3, gender{f}#4, hire_date{f}#9, job{f}#10, job.raw{f}#11, langua
     *              ges{f}#5, last_name{f}#6, long_noidx{f}#12, salary{f}#7],false]
     *      \_ProjectExec[[_meta_field{f}#8, emp_no{f}#2, first_name{f}#3, gender{f}#4, hire_date{f}#9, job{f}#10, job.raw{f}#11, langua
     *              ges{f}#5, last_name{f}#6, long_noidx{f}#12, salary{f}#7]]
     *        \_FieldExtractExec[_meta_field{f}#8, emp_no{f}#2, first_name{f}#3, gen..]&lt;[],[]&gt;
     *          \_EsQueryExec[test], indexMode[standard],
     *                  query[{"bool":{"filter":[{"sampling":{"probability":0.1,"seed":234,"hash":0}}],"boost":1.0}}]
     *                  [_doc{f}#24], limit[1000], sort[] estimatedRowSize[332]
     */
    public void testSamplePushDown() {
        assumeTrue("sample must be enabled", EsqlCapabilities.Cap.SAMPLE_V3.isEnabled());

        var plan = physicalPlan("""
            FROM test
            | SAMPLE +0.1
            """);
        var optimized = optimizedPlan(plan);

        var limit = as(optimized, LimitExec.class);
        var exchange = as(limit.child(), ExchangeExec.class);
        var project = as(exchange.child(), ProjectExec.class);
        var fieldExtract = as(project.child(), FieldExtractExec.class);
        var esQuery = as(fieldExtract.child(), EsQueryExec.class);

        var boolQuery = as(esQuery.query(), BoolQueryBuilder.class);
        var filter = boolQuery.filter();
        var randomSampling = as(filter.get(0), RandomSamplingQueryBuilder.class);
        assertThat(randomSampling.probability(), equalTo(0.1));
        assertThat(randomSampling.hash(), equalTo(0));
    }

    @SuppressWarnings("SameParameterValue")
    private static void assertFilterCondition(
        Filter filter,
        Class<? extends BinaryComparison> conditionClass,
        String fieldName,
        Object expected
    ) {
        var condition = as(filter.condition(), conditionClass);
        var field = as(condition.left(), FieldAttribute.class);
        assertThat("Expected filter field", field.name(), equalTo(fieldName));
        var value = as(condition.right(), Literal.class);
        assertThat("Expected filter value", value.value(), equalTo(expected));
    }

    private EsQueryExec assertChildIsGeoPointExtract(UnaryExec parent, FieldExtractPreference fieldExtractPreference) {
        return assertChildIsExtractedAs(parent, fieldExtractPreference, GEO_POINT);
    }

    private static EsQueryExec assertChildIsExtractedAs(
        UnaryExec parent,
        FieldExtractPreference fieldExtractPreference,
        DataType dataType
    ) {
        var extract = as(parent.child(), FieldExtractExec.class);
        switch (fieldExtractPreference) {
            case NONE -> {
                assertThat(extract.docValuesAttributes(), is(empty()));
                assertThat(extract.boundsAttributes(), is(empty()));
            }
            case DOC_VALUES -> {
                assertThat(extract.docValuesAttributes(), is(not(empty())));
                assertThat(extract.boundsAttributes(), is(empty()));
            }
            case EXTRACT_SPATIAL_BOUNDS -> {
                assertThat(extract.docValuesAttributes(), is(empty()));
                assertThat(extract.boundsAttributes(), is(not(empty())));
            }
        }
        assertTrue(
            "Expect field attribute to be extracted as " + fieldExtractPreference,
            extract.attributesToExtract()
                .stream()
                .filter(t -> t.dataType() == dataType)
                .allMatch(attr -> extract.fieldExtractPreference(attr) == fieldExtractPreference)
        );
        return source(extract.child());
    }

    private static void assertAggregation(
        PhysicalPlan plan,
        String aliasName,
        Class<? extends AggregateFunction> aggClass,
        DataType fieldType,
        FieldExtractPreference fieldExtractPreference
    ) {
        assertAggregation(plan, aliasName, "Aggregation with fieldExtractPreference", aggClass, fieldType, fieldExtractPreference);
    }

    private static void assertAggregation(
        PhysicalPlan plan,
        String aliasName,
        String reason,
        Class<? extends AggregateFunction> aggClass,
        DataType fieldType,
        FieldExtractPreference fieldExtractPreference
    ) {
        var aggFunc = assertAggregation(plan, aliasName, aggClass);
        var aggField = as(aggFunc.field(), Attribute.class);
        var spatialAgg = as(aggFunc, SpatialAggregateFunction.class);
        assertThat(reason, spatialAgg.fieldExtractPreference(), equalTo(fieldExtractPreference));
        assertThat(reason, aggField.dataType(), equalTo(fieldType));
    }

    private static AggregateFunction assertAggregation(PhysicalPlan plan, String aliasName, Class<? extends AggregateFunction> aggClass) {
        var agg = as(plan, AggregateExec.class);
        var aggExp = agg.aggregates().stream().filter(a -> {
            var alias = as(a, Alias.class);
            return alias.name().equals(aliasName);
        }).findFirst().orElseThrow(() -> new AssertionError("Expected aggregation " + aliasName + " not found"));
        var alias = as(aggExp, Alias.class);
        assertThat(alias.name(), is(aliasName));
        var aggFunc = as(alias.child(), AggregateFunction.class);
        assertThat(aggFunc, instanceOf(aggClass));
        return aggFunc;
    }

    private static String findSingleAggregation(PhysicalPlan plan, String... aliasNames) {
        var agg = as(plan, AggregateExec.class);
        var aggExps = agg.aggregates().stream().filter(a -> {
            var alias = as(a, Alias.class);
            return Arrays.stream(aliasNames).anyMatch(name -> name.equals(alias.name()));
        }).toList();
        if (aggExps.size() != 1) {
            throw new AssertionError(
                "Expected single aggregation from " + Arrays.toString(aliasNames) + " but found " + aggExps.size() + " aggregations"
            );
        }
        var aggExp = aggExps.get(0);
        var alias = as(aggExp, Alias.class);
        return alias.name();
    }

    private static QueryBuilder findQueryBuilder(BoolQueryBuilder booleanQuery, String fieldName) {
        return booleanQuery.must()
            .stream()
            .filter(b -> ((SpatialRelatesQuery.ShapeQueryBuilder) b).fieldName().equals(fieldName))
            .findFirst()
            .get();
    }

    private void assertFieldExtractionWithDocValues(FieldExtractExec extract, DataType dataType, String... fieldNames) {
        var docValuesAttributes = extract.docValuesAttributes();
        extract.attributesToExtract().forEach(attr -> {
            String name = attr.name();
            if (asList(fieldNames).contains(name)) {
                assertThat("Expected field '" + name + "' to use doc-values", docValuesAttributes.contains(attr), equalTo(true));
                assertThat("Expected field '" + name + "' to have data type " + dataType, attr.dataType(), equalTo(dataType));
            } else {
                assertThat("Expected field '" + name + "' to NOT use doc-values", docValuesAttributes.contains(attr), equalTo(false));
            }
        });
    }

    private static EsQueryExec source(PhysicalPlan plan) {
        if (plan instanceof ExchangeExec exchange) {
            plan = exchange.child();
        }
        return as(plan, EsQueryExec.class);
    }

    private PhysicalPlan optimizedPlan(PhysicalPlan plan) {
        return optimizedPlan(plan, testData);
    }

    private PhysicalPlan optimizedPlan(PhysicalPlan plan, TestDataSource data) {
        return optimizedPlan(plan, data, data.stats());
    }

    private PhysicalPlan optimizedPlan(PhysicalPlan plan, SearchStats stats) {
        return optimizedPlan(plan, testData, stats);
    }

    private PhysicalPlan optimizedPlan(PhysicalPlan plan, TestDataSource data, SearchStats stats) {
        // System.out.println("* Physical Before\n" + plan);
        var p = EstimatesRowSize.estimateRowSize(0, data.physicalOptimizer().optimize(plan));
        // System.out.println("* Physical After\n" + p);
        // the real execution breaks the plan at the exchange and then decouples the plan
        // this is of no use in the unit tests, which checks the plan as a whole instead of each
        // individually hence why here the plan is kept as is

        var l = p.transformUp(FragmentExec.class, fragment -> {
            var flags = new EsqlFlags(true);
            var localPlan = PlannerUtils.localPlan(TEST_PLANNER_SETTINGS, flags, config, FoldContext.small(), fragment, stats);
            return EstimatesRowSize.estimateRowSize(fragment.estimatedRowSize(), localPlan);
        });

        // handle local reduction alignment
        l = localRelationshipAlignment(l);
        // System.out.println("* Localized DataNode Plan\n" + l);
        return l;
    }

    static SearchStats statsWithIndexedFields(String... names) {
        return new TestConfigurableSearchStats().include(Config.INDEXED, names);
    }

    static PhysicalPlan localRelationshipAlignment(PhysicalPlan l) {
        // handle local reduction alignment
        return l.transformUp(ExchangeExec.class, exg -> {
            PhysicalPlan pl = exg;
            if (exg.inBetweenAggs() && exg.child() instanceof LocalSourceExec lse) {
                var output = exg.output();
                if (lse.output().equals(output) == false) {
                    pl = exg.replaceChild(new LocalSourceExec(lse.source(), output, lse.supplier()));
                }
            }
            return pl;
        });

    }

    private PhysicalPlan physicalPlan(String query) {
        return physicalPlan(query, testData);
    }

    private PhysicalPlan physicalPlan(String query, TestDataSource dataSource) {
        return physicalPlan(query, dataSource, true);
    }

    private PhysicalPlan physicalPlanNoSerializationCheck(String query) {
        return physicalPlan(query, testData, false);
    }

    private PhysicalPlan physicalPlan(String query, TestDataSource dataSource, boolean assertSerialization) {
        var logicalOptimizer = dataSource.logicalOptimizer();
        var logical = logicalOptimizer.optimize(dataSource.analyzer.analyze(parser.createStatement(query)));
        // System.out.println("Logical\n" + logical);
        var physical = mapper.map(new Versioned<>(logical, dataSource.minimumVersion()));
        // System.out.println("Physical\n" + physical);
        if (assertSerialization) {
            assertSerialization(physical, config);
        }
        return physical;
    }

    private LogicalPlanOptimizer logicalOptimizer() {
        return testData.logicalOptimizer();
    }

    private PhysicalPlanOptimizer physicalOptimizer() {
        return testData.physicalOptimizer();
    }

    private List<FieldSort> fieldSorts(List<Order> orders) {
        return orders.stream().map(o -> new FieldSort((FieldAttribute) o.child(), o.direction(), o.nullsPosition())).toList();
    }

    private ExchangeExec asRemoteExchange(PhysicalPlan plan) {
        return as(plan, ExchangeExec.class);
    }

    /**
     * Asserts that a {@link QueryBuilder} is a {@link SingleValueQuery} that
     * acting on the provided field name and returns the {@link QueryBuilder}
     * that it wraps.
     */
    private QueryBuilder sv(QueryBuilder builder, String fieldName) {
        SingleValueQuery.Builder sv = as(builder, SingleValueQuery.Builder.class);
        assertThat(sv.field(), equalTo(fieldName));
        return sv.next();
    }

    private PhysicalPlanOptimizer getCustomRulesPhysicalPlanOptimizer(List<RuleExecutor.Batch<PhysicalPlan>> batches) {
        var analyzerContext = testData.analyzer.context();
        PhysicalOptimizerContext context = new PhysicalOptimizerContext(analyzerContext.configuration(), analyzerContext.minimumVersion());
        PhysicalPlanOptimizer PhysicalPlanOptimizer = new PhysicalPlanOptimizer(context) {
            @Override
            protected List<Batch<PhysicalPlan>> batches() {
                return batches;
            }
        };
        return PhysicalPlanOptimizer;
    }

    public void testVerifierOnAdditionalAttributeAdded() throws Exception {
        PhysicalPlan plan = physicalPlan("""
            from test
            | stats a = min(salary) by emp_no
            """);

        var limit = as(plan, LimitExec.class);
        var aggregate = as(limit.child(), AggregateExec.class);
        var min = as(Alias.unwrap(aggregate.aggregates().get(0)), Min.class);
        var salary = as(min.field(), NamedExpression.class);
        assertThat(salary.name(), is("salary"));
        Holder<Integer> appliedCount = new Holder<>(0);
        // use a custom rule that adds another output attribute
        var customRuleBatch = new RuleExecutor.Batch<>(
            "CustomRuleBatch",
            RuleExecutor.Limiter.ONCE,
            new PhysicalOptimizerRules.ParameterizedOptimizerRule<PhysicalPlan, PhysicalOptimizerContext>() {
                @Override
                public PhysicalPlan rule(PhysicalPlan plan, PhysicalOptimizerContext context) {
                    // This rule adds a missing attribute to the plan output
                    // We only want to apply it once, so we use a static counter
                    if (appliedCount.get() == 0) {
                        appliedCount.set(appliedCount.get() + 1);
                        Literal additionalLiteral = new Literal(Source.EMPTY, "additional literal", INTEGER);
                        return new EvalExec(
                            plan.source(),
                            plan,
                            List.of(new Alias(Source.EMPTY, "additionalAttribute", additionalLiteral))
                        );
                    }
                    return plan;
                }
            }
        );
        PhysicalPlanOptimizer customRulesPhysicalPlanOptimizer = getCustomRulesPhysicalPlanOptimizer(List.of(customRuleBatch));
        Exception e = expectThrows(VerificationException.class, () -> customRulesPhysicalPlanOptimizer.optimize(plan));
        assertThat(e.getMessage(), containsString("Output has changed from"));
        assertThat(e.getMessage(), containsString("additionalAttribute"));
    }

    public void testVerifierOnAttributeDatatypeChanged() throws Exception {
        PhysicalPlan plan = physicalPlan("""
            from test
            | stats a = min(salary) by emp_no
            """);

        var limit = as(plan, LimitExec.class);
        var aggregate = as(limit.child(), AggregateExec.class);
        var min = as(Alias.unwrap(aggregate.aggregates().get(0)), Min.class);
        var salary = as(min.field(), NamedExpression.class);
        assertThat(salary.name(), is("salary"));
        Holder<Integer> appliedCount = new Holder<>(0);
        // use a custom rule that changes the datatype of an output attribute
        var customRuleBatch = new RuleExecutor.Batch<>(
            "CustomRuleBatch",
            RuleExecutor.Limiter.ONCE,
            new PhysicalOptimizerRules.ParameterizedOptimizerRule<PhysicalPlan, PhysicalOptimizerContext>() {
                @Override
                public PhysicalPlan rule(PhysicalPlan plan, PhysicalOptimizerContext context) {
                    // We only want to apply it once, so we use a static counter
                    if (appliedCount.get() == 0) {
                        appliedCount.set(appliedCount.get() + 1);
                        LimitExec limit = as(plan, LimitExec.class);
                        LimitExec newLimit = new LimitExec(
                            plan.source(),
                            limit.child(),
                            new Literal(Source.EMPTY, 1000, INTEGER),
                            randomEstimatedRowSize()
                        ) {
                            @Override
                            public List<Attribute> output() {
                                List<Attribute> oldOutput = super.output();
                                List<Attribute> newOutput = new ArrayList<>(oldOutput);
                                newOutput.set(0, oldOutput.get(0).withDataType(DataType.DATETIME));
                                return newOutput;
                            }
                        };
                        return newLimit;
                    }
                    return plan;
                }
            }
        );
        PhysicalPlanOptimizer customRulesPhysicalPlanOptimizer = getCustomRulesPhysicalPlanOptimizer(List.of(customRuleBatch));
        Exception e = expectThrows(VerificationException.class, () -> customRulesPhysicalPlanOptimizer.optimize(plan));
        assertThat(e.getMessage(), containsString("Output has changed from"));
    }

    /**
     * <code>
     * LimitExec[1000[INTEGER],1774]
     * \_ExchangeExec[[@timestamp{f}#3, client.ip{f}#7, cluster{f}#4, event{f}#9, event_city{f}#12, event_city_boundary{f}#13, event
     * _location{f}#15, event_log{f}#10, event_shape{f}#14, events_received{f}#11, network.bytes_in{f}#17, network.cost{f}#20, ...],
     * false]
     *   \_ProjectExec[[@timestamp{f}#3, client.ip{f}#7, cluster{f}#4, event{f}#9, event_city{f}#12, event_city_boundary{f}#13, event
     * _location{f}#15, event_log{f}#10, event_shape{f}#14, events_received{f}#11, network.bytes_in{f}#17, network.cost{f}#20, ...]]
     *     \_FieldExtractExec[@timestamp{f}#3, client.ip{f}#7, cluster{f}#4, even..]
     *       \_EsQueryExec[k8s], indexMode[standard], [_doc{f}#30], limit[1000], sort[] estimatedRowSize[1778] queryBuilderAndTags
     *       [[QueryBuilderAndTags{queryBuilder=[{
     *   "esql_single_value" : {
     *     "field" : "@timestamp",
     *     "next" : {
     *       "range" : {
     *         "@timestamp" : {
     *           "gt" : "2023-10-23T12:00:00.000Z",
     *           "lte" : "2023-10-23T14:00:00.000Z",
     *           "format" : "strict_date_optional_time",
     *           "boost" : 0.0
     *         }
     *       }
     *     },
     *     "source" : "TRANGE(\"2023-10-23T12:00:00.000Z\", \"2023-10-23T14:00:00.000Z\")@2:9"
     *   }
     * }], tags=[]}]]
     * </code>
     */
    public void testPushTRangeFunction() {
        String startRange = "2023-10-23T12:00:00.000Z";
        String endRange = "2023-10-23T14:00:00.000Z";

        String query = String.format(Locale.ROOT, """
            FROM k8s
            | WHERE TRANGE("%s", "%s")
            """, startRange, endRange);

        var plan = physicalPlan(query, metricsData);
        var optimized = optimizedPlan(plan);
        var topLimit = as(optimized, LimitExec.class);
        var exchange = asRemoteExchange(topLimit.child());
        var project = as(exchange.child(), ProjectExec.class);
        var fieldExtract = as(project.child(), FieldExtractExec.class);
        var source = source(fieldExtract.child());

        var singleValue = as(source.query(), SingleValueQuery.Builder.class);
        assertThat(singleValue.fieldName(), equalTo("@timestamp"));

        var rangeQuery = as(sv(singleValue, "@timestamp"), RangeQueryBuilder.class);

        assertThat(rangeQuery.fieldName(), equalTo("@timestamp"));
        assertThat(rangeQuery.from(), equalTo(startRange));
        assertThat(rangeQuery.to(), equalTo(endRange));
        assertFalse(rangeQuery.includeLower());
        assertTrue(rangeQuery.includeUpper());
    }

    @Override
    protected List<String> filteredWarnings() {
        return withDefaultLimitWarning(super.filteredWarnings());
    }

    private static final SearchStats SEARCH_STATS_SHORT_DELEGATES = new EsqlTestUtils.TestSearchStats() {
        @Override
        public boolean hasExactSubfield(FieldAttribute.FieldName field) {
            return false;
        }

        @Override
        public boolean canUseEqualityOnSyntheticSourceDelegate(FieldAttribute.FieldName name, String value) {
            return value.length() < 4;
        }
    };
}<|MERGE_RESOLUTION|>--- conflicted
+++ resolved
@@ -250,11 +250,7 @@
     private TestDataSource cartesianMultipolygonsNoDocValues; // cartesian_shape field tests but has no doc values
     private TestDataSource countriesBbox;       // geo_shape field tests
     private TestDataSource countriesBboxWeb;    // cartesian_shape field tests
-<<<<<<< HEAD
-    private TestDataSource mappingAllTypes;
-=======
     private TestDataSource metricsData; // k8s metrics index with time-series fields
->>>>>>> 7e9049e7
 
     private final Configuration config;
     private PlannerSettings plannerSettings;
@@ -389,7 +385,6 @@
         );
         this.metricsData = makeTestDataSource("k8s", "k8s-mappings.json", functionRegistry, enrichResolution);
         this.plannerSettings = TEST_PLANNER_SETTINGS;
-        this.mappingAllTypes = makeTestDataSource("types", "mapping-all-types.json", functionRegistry, enrichResolution);
     }
 
     TestDataSource makeTestDataSource(

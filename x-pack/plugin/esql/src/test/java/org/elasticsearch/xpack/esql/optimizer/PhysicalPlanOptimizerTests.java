/*
 * Copyright Elasticsearch B.V. and/or licensed to Elasticsearch B.V. under one
 * or more contributor license agreements. Licensed under the Elastic License
 * 2.0; you may not use this file except in compliance with the Elastic License
 * 2.0.
 */

package org.elasticsearch.xpack.esql.optimizer;

import com.carrotsearch.randomizedtesting.annotations.ParametersFactory;

import org.apache.lucene.util.BytesRef;
import org.elasticsearch.Build;
import org.elasticsearch.TransportVersion;
import org.elasticsearch.common.geo.ShapeRelation;
import org.elasticsearch.common.lucene.BytesRefs;
import org.elasticsearch.common.settings.Settings;
import org.elasticsearch.common.util.BigArrays;
import org.elasticsearch.common.util.set.Sets;
import org.elasticsearch.compute.aggregation.AggregatorMode;
import org.elasticsearch.compute.lucene.EmptyIndexedByShardId;
import org.elasticsearch.compute.operator.exchange.ExchangeSinkHandler;
import org.elasticsearch.compute.operator.exchange.ExchangeSourceHandler;
import org.elasticsearch.compute.test.TestBlockFactory;
import org.elasticsearch.core.Tuple;
import org.elasticsearch.geometry.Circle;
import org.elasticsearch.geometry.Polygon;
import org.elasticsearch.geometry.ShapeType;
import org.elasticsearch.index.IndexMode;
import org.elasticsearch.index.mapper.MappedFieldType.FieldExtractPreference;
import org.elasticsearch.index.query.BoolQueryBuilder;
import org.elasticsearch.index.query.ExistsQueryBuilder;
import org.elasticsearch.index.query.QueryBuilder;
import org.elasticsearch.index.query.RangeQueryBuilder;
import org.elasticsearch.index.query.RegexpQueryBuilder;
import org.elasticsearch.index.query.TermQueryBuilder;
import org.elasticsearch.index.query.TermsQueryBuilder;
import org.elasticsearch.index.query.WildcardQueryBuilder;
import org.elasticsearch.search.aggregations.bucket.sampler.random.RandomSamplingQueryBuilder;
import org.elasticsearch.search.sort.FieldSortBuilder;
import org.elasticsearch.search.sort.GeoDistanceSortBuilder;
import org.elasticsearch.test.ESTestCase;
import org.elasticsearch.xpack.core.enrich.EnrichPolicy;
import org.elasticsearch.xpack.esql.EsqlTestUtils;
import org.elasticsearch.xpack.esql.EsqlTestUtils.TestConfigurableSearchStats;
import org.elasticsearch.xpack.esql.EsqlTestUtils.TestConfigurableSearchStats.Config;
import org.elasticsearch.xpack.esql.VerificationException;
import org.elasticsearch.xpack.esql.action.EsqlCapabilities;
import org.elasticsearch.xpack.esql.analysis.Analyzer;
import org.elasticsearch.xpack.esql.analysis.EnrichResolution;
import org.elasticsearch.xpack.esql.core.expression.Alias;
import org.elasticsearch.xpack.esql.core.expression.Attribute;
import org.elasticsearch.xpack.esql.core.expression.Expression;
import org.elasticsearch.xpack.esql.core.expression.Expressions;
import org.elasticsearch.xpack.esql.core.expression.FieldAttribute;
import org.elasticsearch.xpack.esql.core.expression.FoldContext;
import org.elasticsearch.xpack.esql.core.expression.Literal;
import org.elasticsearch.xpack.esql.core.expression.MetadataAttribute;
import org.elasticsearch.xpack.esql.core.expression.NamedExpression;
import org.elasticsearch.xpack.esql.core.expression.ReferenceAttribute;
import org.elasticsearch.xpack.esql.core.expression.predicate.operator.comparison.BinaryComparison;
import org.elasticsearch.xpack.esql.core.querydsl.query.NotQuery;
import org.elasticsearch.xpack.esql.core.tree.Node;
import org.elasticsearch.xpack.esql.core.tree.Source;
import org.elasticsearch.xpack.esql.core.type.DataType;
import org.elasticsearch.xpack.esql.core.type.EsField;
import org.elasticsearch.xpack.esql.core.util.Holder;
import org.elasticsearch.xpack.esql.enrich.ResolvedEnrichPolicy;
import org.elasticsearch.xpack.esql.expression.Foldables;
import org.elasticsearch.xpack.esql.expression.Order;
import org.elasticsearch.xpack.esql.expression.function.EsqlFunctionRegistry;
import org.elasticsearch.xpack.esql.expression.function.aggregate.AggregateFunction;
import org.elasticsearch.xpack.esql.expression.function.aggregate.Count;
import org.elasticsearch.xpack.esql.expression.function.aggregate.Min;
import org.elasticsearch.xpack.esql.expression.function.aggregate.SpatialAggregateFunction;
import org.elasticsearch.xpack.esql.expression.function.aggregate.SpatialCentroid;
import org.elasticsearch.xpack.esql.expression.function.aggregate.SpatialExtent;
import org.elasticsearch.xpack.esql.expression.function.aggregate.Sum;
import org.elasticsearch.xpack.esql.expression.function.fulltext.Match;
import org.elasticsearch.xpack.esql.expression.function.fulltext.Score;
import org.elasticsearch.xpack.esql.expression.function.scalar.math.Round;
import org.elasticsearch.xpack.esql.expression.function.scalar.spatial.SpatialContains;
import org.elasticsearch.xpack.esql.expression.function.scalar.spatial.SpatialDisjoint;
import org.elasticsearch.xpack.esql.expression.function.scalar.spatial.SpatialDocValuesFunction;
import org.elasticsearch.xpack.esql.expression.function.scalar.spatial.SpatialGridFunction;
import org.elasticsearch.xpack.esql.expression.function.scalar.spatial.SpatialIntersects;
import org.elasticsearch.xpack.esql.expression.function.scalar.spatial.SpatialRelatesFunction;
import org.elasticsearch.xpack.esql.expression.function.scalar.spatial.SpatialWithin;
import org.elasticsearch.xpack.esql.expression.function.scalar.spatial.StDistance;
import org.elasticsearch.xpack.esql.expression.function.scalar.spatial.StSimplify;
import org.elasticsearch.xpack.esql.expression.function.scalar.string.ToLower;
import org.elasticsearch.xpack.esql.expression.function.scalar.string.ToUpper;
import org.elasticsearch.xpack.esql.expression.function.scalar.string.regex.WildcardLike;
import org.elasticsearch.xpack.esql.expression.function.vector.DotProduct;
import org.elasticsearch.xpack.esql.expression.predicate.logical.And;
import org.elasticsearch.xpack.esql.expression.predicate.logical.Not;
import org.elasticsearch.xpack.esql.expression.predicate.logical.Or;
import org.elasticsearch.xpack.esql.expression.predicate.operator.comparison.Equals;
import org.elasticsearch.xpack.esql.expression.predicate.operator.comparison.EsqlBinaryComparison;
import org.elasticsearch.xpack.esql.expression.predicate.operator.comparison.GreaterThan;
import org.elasticsearch.xpack.esql.expression.predicate.operator.comparison.GreaterThanOrEqual;
import org.elasticsearch.xpack.esql.expression.predicate.operator.comparison.LessThan;
import org.elasticsearch.xpack.esql.expression.predicate.operator.comparison.LessThanOrEqual;
import org.elasticsearch.xpack.esql.index.EsIndex;
import org.elasticsearch.xpack.esql.index.EsIndexGenerator;
import org.elasticsearch.xpack.esql.index.IndexResolution;
import org.elasticsearch.xpack.esql.optimizer.rules.physical.ProjectAwayColumns;
import org.elasticsearch.xpack.esql.parser.EsqlParser;
import org.elasticsearch.xpack.esql.parser.ParsingException;
import org.elasticsearch.xpack.esql.plan.logical.Aggregate;
import org.elasticsearch.xpack.esql.plan.logical.Enrich;
import org.elasticsearch.xpack.esql.plan.logical.EsRelation;
import org.elasticsearch.xpack.esql.plan.logical.Eval;
import org.elasticsearch.xpack.esql.plan.logical.Filter;
import org.elasticsearch.xpack.esql.plan.logical.Limit;
import org.elasticsearch.xpack.esql.plan.logical.LogicalPlan;
import org.elasticsearch.xpack.esql.plan.logical.Project;
import org.elasticsearch.xpack.esql.plan.logical.TopN;
import org.elasticsearch.xpack.esql.plan.logical.join.Join;
import org.elasticsearch.xpack.esql.plan.logical.join.JoinTypes;
import org.elasticsearch.xpack.esql.plan.logical.local.EmptyLocalSupplier;
import org.elasticsearch.xpack.esql.plan.logical.local.LocalRelation;
import org.elasticsearch.xpack.esql.plan.physical.AggregateExec;
import org.elasticsearch.xpack.esql.plan.physical.DissectExec;
import org.elasticsearch.xpack.esql.plan.physical.EnrichExec;
import org.elasticsearch.xpack.esql.plan.physical.EsQueryExec;
import org.elasticsearch.xpack.esql.plan.physical.EsQueryExec.FieldSort;
import org.elasticsearch.xpack.esql.plan.physical.EsSourceExec;
import org.elasticsearch.xpack.esql.plan.physical.EstimatesRowSize;
import org.elasticsearch.xpack.esql.plan.physical.EvalExec;
import org.elasticsearch.xpack.esql.plan.physical.ExchangeExec;
import org.elasticsearch.xpack.esql.plan.physical.FieldExtractExec;
import org.elasticsearch.xpack.esql.plan.physical.FilterExec;
import org.elasticsearch.xpack.esql.plan.physical.FragmentExec;
import org.elasticsearch.xpack.esql.plan.physical.GrokExec;
import org.elasticsearch.xpack.esql.plan.physical.HashJoinExec;
import org.elasticsearch.xpack.esql.plan.physical.LimitExec;
import org.elasticsearch.xpack.esql.plan.physical.LocalSourceExec;
import org.elasticsearch.xpack.esql.plan.physical.LookupJoinExec;
import org.elasticsearch.xpack.esql.plan.physical.MvExpandExec;
import org.elasticsearch.xpack.esql.plan.physical.PhysicalPlan;
import org.elasticsearch.xpack.esql.plan.physical.ProjectExec;
import org.elasticsearch.xpack.esql.plan.physical.TopNExec;
import org.elasticsearch.xpack.esql.plan.physical.UnaryExec;
import org.elasticsearch.xpack.esql.planner.EsPhysicalOperationProviders;
import org.elasticsearch.xpack.esql.planner.LocalExecutionPlanner;
import org.elasticsearch.xpack.esql.planner.PlannerSettings;
import org.elasticsearch.xpack.esql.planner.PlannerUtils;
import org.elasticsearch.xpack.esql.planner.mapper.Mapper;
import org.elasticsearch.xpack.esql.plugin.EsqlFlags;
import org.elasticsearch.xpack.esql.plugin.QueryPragmas;
import org.elasticsearch.xpack.esql.querydsl.query.EqualsSyntheticSourceDelegate;
import org.elasticsearch.xpack.esql.querydsl.query.SingleValueQuery;
import org.elasticsearch.xpack.esql.querydsl.query.SpatialRelatesQuery;
import org.elasticsearch.xpack.esql.rule.RuleExecutor;
import org.elasticsearch.xpack.esql.session.Configuration;
import org.elasticsearch.xpack.esql.session.Versioned;
import org.elasticsearch.xpack.esql.stats.SearchStats;
import org.junit.Before;

import java.util.ArrayList;
import java.util.Arrays;
import java.util.Collection;
import java.util.HashMap;
import java.util.HashSet;
import java.util.List;
import java.util.Locale;
import java.util.Map;
import java.util.Objects;
import java.util.Set;
import java.util.function.Function;
import java.util.regex.Pattern;
import java.util.stream.Collectors;

import static java.util.Arrays.asList;
import static org.elasticsearch.compute.aggregation.AggregatorMode.FINAL;
import static org.elasticsearch.compute.aggregation.AggregatorMode.INITIAL;
import static org.elasticsearch.compute.aggregation.AggregatorMode.SINGLE;
import static org.elasticsearch.core.Tuple.tuple;
import static org.elasticsearch.index.query.QueryBuilders.boolQuery;
import static org.elasticsearch.index.query.QueryBuilders.existsQuery;
import static org.elasticsearch.test.ListMatcher.matchesList;
import static org.elasticsearch.test.MapMatcher.assertMap;
import static org.elasticsearch.xpack.esql.EsqlTestUtils.TEST_PLANNER_SETTINGS;
import static org.elasticsearch.xpack.esql.EsqlTestUtils.TEST_SEARCH_STATS;
import static org.elasticsearch.xpack.esql.EsqlTestUtils.TEST_VERIFIER;
import static org.elasticsearch.xpack.esql.EsqlTestUtils.as;
import static org.elasticsearch.xpack.esql.EsqlTestUtils.asLimit;
import static org.elasticsearch.xpack.esql.EsqlTestUtils.configuration;
import static org.elasticsearch.xpack.esql.EsqlTestUtils.emptyInferenceResolution;
import static org.elasticsearch.xpack.esql.EsqlTestUtils.loadMapping;
import static org.elasticsearch.xpack.esql.EsqlTestUtils.statsForMissingField;
import static org.elasticsearch.xpack.esql.EsqlTestUtils.testAnalyzerContext;
import static org.elasticsearch.xpack.esql.EsqlTestUtils.withDefaultLimitWarning;
import static org.elasticsearch.xpack.esql.SerializationTestUtils.assertSerialization;
import static org.elasticsearch.xpack.esql.analysis.AnalyzerTestUtils.analyze;
import static org.elasticsearch.xpack.esql.analysis.AnalyzerTestUtils.defaultLookupResolution;
import static org.elasticsearch.xpack.esql.analysis.AnalyzerTestUtils.indexResolutions;
import static org.elasticsearch.xpack.esql.core.expression.Expressions.name;
import static org.elasticsearch.xpack.esql.core.expression.Expressions.names;
import static org.elasticsearch.xpack.esql.core.expression.function.scalar.FunctionTestUtils.l;
import static org.elasticsearch.xpack.esql.core.querydsl.query.Query.unscore;
import static org.elasticsearch.xpack.esql.core.type.DataType.CARTESIAN_POINT;
import static org.elasticsearch.xpack.esql.core.type.DataType.CARTESIAN_SHAPE;
import static org.elasticsearch.xpack.esql.core.type.DataType.GEO_POINT;
import static org.elasticsearch.xpack.esql.core.type.DataType.GEO_SHAPE;
import static org.elasticsearch.xpack.esql.core.type.DataType.INTEGER;
import static org.elasticsearch.xpack.esql.core.util.TestUtils.stripThrough;
import static org.elasticsearch.xpack.esql.parser.ExpressionBuilder.MAX_EXPRESSION_DEPTH;
import static org.elasticsearch.xpack.esql.parser.LogicalPlanBuilder.MAX_QUERY_DEPTH;
import static org.elasticsearch.xpack.esql.plan.physical.AbstractPhysicalPlanSerializationTests.randomEstimatedRowSize;
import static org.elasticsearch.xpack.esql.planner.mapper.MapperUtils.hasScoreAttribute;
import static org.hamcrest.Matchers.allOf;
import static org.hamcrest.Matchers.closeTo;
import static org.hamcrest.Matchers.contains;
import static org.hamcrest.Matchers.containsInAnyOrder;
import static org.hamcrest.Matchers.containsInRelativeOrder;
import static org.hamcrest.Matchers.containsString;
import static org.hamcrest.Matchers.empty;
import static org.hamcrest.Matchers.equalTo;
import static org.hamcrest.Matchers.greaterThan;
import static org.hamcrest.Matchers.hasItem;
import static org.hamcrest.Matchers.hasItems;
import static org.hamcrest.Matchers.hasSize;
import static org.hamcrest.Matchers.instanceOf;
import static org.hamcrest.Matchers.is;
import static org.hamcrest.Matchers.isA;
import static org.hamcrest.Matchers.matchesRegex;
import static org.hamcrest.Matchers.not;
import static org.hamcrest.Matchers.nullValue;
import static org.hamcrest.Matchers.startsWith;

//@TestLogging(value = "org.elasticsearch.xpack.esql:TRACE", reason = "debug")
public class PhysicalPlanOptimizerTests extends ESTestCase {

    private static final String PARAM_FORMATTING = "%1$s";

    /**
     * Estimated size of a keyword field in bytes.
     */
    private static final int KEYWORD_EST = EstimatesRowSize.estimateSize(DataType.KEYWORD);

    private Mapper mapper;
    private TestDataSource testData;
    private TestDataSource testDataLimitedRaw;
    private int allFieldRowSize;    // TODO: Move this into testDataSource so tests that load other indexes can also assert on this
    private TestDataSource airports;
    private TestDataSource airportsNoDocValues; // Test when spatial field is indexed but has no doc values
    private TestDataSource airportsNotIndexed;  // Test when spatial field has doc values but is not indexed
    private TestDataSource airportsNotIndexedNorDocValues;  // Test when spatial field is neither indexed nor has doc-values
    private TestDataSource airportsWeb;         // Cartesian point field tests
    private TestDataSource airportsCityBoundaries;  // geo_shape field tests
    private TestDataSource airportsCityBoundariesNoPointDocValues; // Disable doc-values on geo_point fields, but not geo_shape fields
    private TestDataSource airportsCityBoundariesNoShapeDocValues; // Disable doc-values on geo_shape fields, but not geo_point fields
    private TestDataSource airportsCityBoundariesNoDocValues; // Dsiable doc-values on both geo_point and geo_shape fields
    private TestDataSource cartesianMultipolygons; // cartesian_shape field tests
    private TestDataSource cartesianMultipolygonsNoDocValues; // cartesian_shape field tests but has no doc values
    private TestDataSource countriesBbox;       // geo_shape field tests
    private TestDataSource countriesBboxWeb;    // cartesian_shape field tests
    private TestDataSource metricsData; // k8s metrics index with time-series fields
    private TestDataSource testAllMapping; // k8s metrics index with time-series fields

    private final Configuration config;
    private PlannerSettings plannerSettings;

    private record TestDataSource(Map<String, EsField> mapping, EsIndex index, Analyzer analyzer, SearchStats stats) {
        TransportVersion minimumVersion() {
            return analyzer.context().minimumVersion();
        }

        /**
         * A logical optimizer configured for the same minimum transport version as the analyzer.
         */
        LogicalPlanOptimizer logicalOptimizer() {
            return new LogicalPlanOptimizer(new LogicalOptimizerContext(EsqlTestUtils.TEST_CFG, FoldContext.small(), minimumVersion()));
        }

        /**
         * A physical optimizer configured for the same minimum transport version as the analyzer.
         */
        PhysicalPlanOptimizer physicalOptimizer() {
            return new PhysicalPlanOptimizer(new PhysicalOptimizerContext(analyzer.context().configuration(), minimumVersion()));
        }
    }

    @ParametersFactory(argumentFormatting = PARAM_FORMATTING)
    public static List<Object[]> params() {
        return settings().stream().map(t -> {
            var settings = Settings.builder().loadFromMap(t.v2()).build();
            return new Object[] { t.v1(), configuration(new QueryPragmas(settings)) };
        }).toList();
    }

    private static List<Tuple<String, Map<String, Object>>> settings() {
        return asList(new Tuple<>("default", Map.of()));
    }

    public PhysicalPlanOptimizerTests(String name, Configuration config) {
        this.config = config;
    }

    @Before
    public void init() {
        EsqlFunctionRegistry functionRegistry = new EsqlFunctionRegistry();
        mapper = new Mapper();
        var enrichResolution = setupEnrichResolution();
        // Most tests used data from the test index, so we load it here, and use it in the plan() function.
        this.testData = makeTestDataSource("test", "mapping-basic.json", functionRegistry, enrichResolution);
        this.testDataLimitedRaw = makeTestDataSource("test", "mapping-basic-limited-raw.json", functionRegistry, enrichResolution);
        allFieldRowSize = testData.mapping.values()
            .stream()
            .mapToInt(
                f -> (EstimatesRowSize.estimateSize(f.getDataType().widenSmallNumeric()) + f.getProperties()
                    .values()
                    .stream()
                    // check one more level since the mapping contains TEXT fields with KEYWORD multi-fields
                    .mapToInt(x -> EstimatesRowSize.estimateSize(x.getDataType().widenSmallNumeric()))
                    .sum())
            )
            .sum();

        // Some tests use data from the airports and countries indexes, so we load that here, and use it in the plan(q, airports) function.
        this.airports = makeTestDataSource("airports", "mapping-airports.json", functionRegistry, enrichResolution);
        this.airportsNoDocValues = makeTestDataSource(
            "airports-no-doc-values",
            "mapping-airports_no_doc_values.json",
            functionRegistry,
            enrichResolution,
            new TestConfigurableSearchStats().exclude(Config.DOC_VALUES, "location").exclude(Config.DOC_VALUES, "city_location")
        );
        this.airportsNotIndexed = makeTestDataSource(
            "airports-not-indexed",
            "mapping-airports_not_indexed.json",
            functionRegistry,
            enrichResolution,
            new TestConfigurableSearchStats().exclude(Config.INDEXED, "location")
        );
        this.airportsNotIndexedNorDocValues = makeTestDataSource(
            "airports-not-indexed-nor-doc-values",
            "mapping-airports_not_indexed_nor_doc_values.json",
            functionRegistry,
            enrichResolution,
            new TestConfigurableSearchStats().exclude(Config.INDEXED, "location").exclude(Config.DOC_VALUES, "location")
        );
        this.airportsWeb = makeTestDataSource("airports_web", "mapping-airports_web.json", functionRegistry, enrichResolution);
        this.airportsCityBoundaries = makeTestDataSource(
            "airports_city_boundaries",
            "mapping-airport_city_boundaries.json",
            functionRegistry,
            enrichResolution
        );
        this.airportsCityBoundariesNoPointDocValues = makeTestDataSource(
            "airports_city_boundaries",
            "mapping-airport_city_boundaries.json",
            functionRegistry,
            enrichResolution,
            new TestConfigurableSearchStats().exclude(Config.DOC_VALUES, "location", "city_location")
        );
        this.airportsCityBoundariesNoShapeDocValues = makeTestDataSource(
            "airports_city_boundaries",
            "mapping-airport_city_boundaries.json",
            functionRegistry,
            enrichResolution,
            new TestConfigurableSearchStats().exclude(Config.DOC_VALUES, "city_boundary")
        );
        this.airportsCityBoundariesNoDocValues = makeTestDataSource(
            "airports_city_boundaries",
            "mapping-airport_city_boundaries.json",
            functionRegistry,
            enrichResolution,
            new TestConfigurableSearchStats().exclude(Config.DOC_VALUES, "city_boundary", "location", "city_location")
        );
        this.cartesianMultipolygons = makeTestDataSource(
            "cartesian_multipolygons",
            "mapping-cartesian_multipolygons.json",
            functionRegistry,
            enrichResolution
        );
        this.cartesianMultipolygonsNoDocValues = makeTestDataSource(
            "cartesian_multipolygons_no_doc_values",
            "mapping-cartesian_multipolygons_no_doc_values.json",
            functionRegistry,
            enrichResolution,
            new TestConfigurableSearchStats().exclude(Config.DOC_VALUES, "shape")
        );
        this.countriesBbox = makeTestDataSource("countriesBbox", "mapping-countries_bbox.json", functionRegistry, enrichResolution);
        this.countriesBboxWeb = makeTestDataSource(
            "countriesBboxWeb",
            "mapping-countries_bbox_web.json",
            functionRegistry,
            enrichResolution
        );
        this.metricsData = makeTestDataSource("k8s", "k8s-mappings.json", functionRegistry, enrichResolution);
        this.plannerSettings = TEST_PLANNER_SETTINGS;
        this.testAllMapping = makeTestDataSource("test_all", "mapping-all-types.json", functionRegistry, enrichResolution);
    }

    TestDataSource makeTestDataSource(
        String indexName,
        String mappingFileName,
        EsqlFunctionRegistry functionRegistry,
        Map<String, IndexResolution> lookupResolution,
        EnrichResolution enrichResolution,
        SearchStats stats
    ) {
        Map<String, EsField> mapping = loadMapping(mappingFileName);
        EsIndex[] indexes = new EsIndex[1 + lookupResolution.size()];
        indexes[0] = EsIndexGenerator.esIndex(indexName, mapping, Map.of(indexName, IndexMode.STANDARD));
        for (int i = 0; i < lookupResolution.size(); i++) {
            indexes[i + 1] = lookupResolution.values().toArray(new IndexResolution[0])[i].get();
        }
        Analyzer analyzer = new Analyzer(
            testAnalyzerContext(
                config,
                functionRegistry,
                indexResolutions(indexes),
                lookupResolution,
                enrichResolution,
                emptyInferenceResolution()
            ),
            TEST_VERIFIER
        );
        return new TestDataSource(mapping, indexes[0], analyzer, stats);
    }

    TestDataSource makeTestDataSource(
        String indexName,
        String mappingFileName,
        EsqlFunctionRegistry functionRegistry,
        EnrichResolution enrichResolution,
        SearchStats stats
    ) {
        return makeTestDataSource(indexName, mappingFileName, functionRegistry, defaultLookupResolution(), enrichResolution, stats);
    }

    TestDataSource makeTestDataSource(
        String indexName,
        String mappingFileName,
        EsqlFunctionRegistry functionRegistry,
        EnrichResolution enrichResolution
    ) {
        return makeTestDataSource(indexName, mappingFileName, functionRegistry, enrichResolution, TEST_SEARCH_STATS);
    }

    private static EnrichResolution setupEnrichResolution() {
        EnrichResolution enrichResolution = new EnrichResolution();
        enrichResolution.addResolvedPolicy(
            "foo",
            Enrich.Mode.ANY,
            new ResolvedEnrichPolicy(
                "fld",
                EnrichPolicy.MATCH_TYPE,
                List.of("a", "b"),
                Map.of("", "idx"),
                Map.ofEntries(
                    Map.entry("a", new EsField("a", DataType.INTEGER, Map.of(), true, EsField.TimeSeriesFieldType.NONE)),
                    Map.entry("b", new EsField("b", DataType.LONG, Map.of(), true, EsField.TimeSeriesFieldType.NONE))
                )
            )
        );
        enrichResolution.addResolvedPolicy(
            "city_boundaries",
            Enrich.Mode.ANY,
            new ResolvedEnrichPolicy(
                "city_boundary",
                EnrichPolicy.GEO_MATCH_TYPE,
                List.of("city", "airport", "region", "city_boundary"),
                Map.of("", "airport_city_boundaries"),
                Map.ofEntries(
                    Map.entry("city", new EsField("city", DataType.KEYWORD, Map.of(), true, EsField.TimeSeriesFieldType.NONE)),
                    Map.entry("airport", new EsField("airport", DataType.TEXT, Map.of(), false, EsField.TimeSeriesFieldType.NONE)),
                    Map.entry("region", new EsField("region", DataType.TEXT, Map.of(), false, EsField.TimeSeriesFieldType.NONE)),
                    Map.entry(
                        "city_boundary",
                        new EsField("city_boundary", DataType.GEO_SHAPE, Map.of(), false, EsField.TimeSeriesFieldType.NONE)
                    )
                )
            )
        );
        enrichResolution.addResolvedPolicy(
            "departments",
            Enrich.Mode.ANY,
            new ResolvedEnrichPolicy(
                "employee_id",
                EnrichPolicy.MATCH_TYPE,
                List.of("department"),
                Map.of("", ".enrich-departments-1", "cluster_1", ".enrich-departments-2"),
                Map.of("department", new EsField("department", DataType.KEYWORD, Map.of(), true, EsField.TimeSeriesFieldType.NONE))
            )
        );
        enrichResolution.addResolvedPolicy(
            "departments",
            Enrich.Mode.COORDINATOR,
            new ResolvedEnrichPolicy(
                "employee_id",
                EnrichPolicy.MATCH_TYPE,
                List.of("department"),
                Map.of("", ".enrich-departments-3"),
                Map.of("department", new EsField("department", DataType.KEYWORD, Map.of(), true, EsField.TimeSeriesFieldType.NONE))
            )
        );
        enrichResolution.addResolvedPolicy(
            "departments",
            Enrich.Mode.REMOTE,
            new ResolvedEnrichPolicy(
                "employee_id",
                EnrichPolicy.MATCH_TYPE,
                List.of("department"),
                Map.of("cluster_1", ".enrich-departments-2"),
                Map.of("department", new EsField("department", DataType.KEYWORD, Map.of(), true, EsField.TimeSeriesFieldType.NONE))
            )
        );
        enrichResolution.addResolvedPolicy(
            "supervisors",
            Enrich.Mode.ANY,
            new ResolvedEnrichPolicy(
                "department",
                EnrichPolicy.MATCH_TYPE,
                List.of("supervisor"),
                Map.of("", ".enrich-supervisors-a", "cluster_1", ".enrich-supervisors-b"),
                Map.of("supervisor", new EsField("supervisor", DataType.KEYWORD, Map.of(), true, EsField.TimeSeriesFieldType.NONE))
            )
        );
        enrichResolution.addResolvedPolicy(
            "supervisors",
            Enrich.Mode.COORDINATOR,
            new ResolvedEnrichPolicy(
                "department",
                EnrichPolicy.MATCH_TYPE,
                List.of("supervisor"),
                Map.of("", ".enrich-supervisors-c"),
                Map.of("supervisor", new EsField("supervisor", DataType.KEYWORD, Map.of(), true, EsField.TimeSeriesFieldType.NONE))
            )
        );
        enrichResolution.addResolvedPolicy(
            "supervisors",
            Enrich.Mode.REMOTE,
            new ResolvedEnrichPolicy(
                "department",
                EnrichPolicy.MATCH_TYPE,
                List.of("supervisor"),
                Map.of("cluster_1", ".enrich-supervisors-b"),
                Map.of("supervisor", new EsField("supervisor", DataType.KEYWORD, Map.of(), true, EsField.TimeSeriesFieldType.NONE))
            )
        );
        return enrichResolution;
    }

    public void testSingleFieldExtractor() {
        // using a function (round()) here and following tests to prevent the optimizer from pushing the
        // filter down to the source and thus change the shape of the expected physical tree.
        var plan = physicalPlan("""
            from test
            | where round(emp_no) > 10
            """);

        var optimized = optimizedPlan(plan);
        var topLimit = as(optimized, LimitExec.class);
        var exchange = asRemoteExchange(topLimit.child());
        var project = as(exchange.child(), ProjectExec.class);
        var restExtract = as(project.child(), FieldExtractExec.class);
        var limit = as(restExtract.child(), LimitExec.class);
        var filter = as(limit.child(), FilterExec.class);
        var extract = as(filter.child(), FieldExtractExec.class);

        assertEquals(
            Sets.difference(allFields(testData.mapping), Set.of("emp_no")),
            Sets.newHashSet(names(restExtract.attributesToExtract()))
        );
        assertEquals(Set.of("emp_no"), Sets.newHashSet(names(extract.attributesToExtract())));

        var query = as(extract.child(), EsQueryExec.class);
        assertThat(query.estimatedRowSize(), equalTo(Integer.BYTES + allFieldRowSize));
    }

    private Set<String> allFields(Map<String, EsField> mapping) {
        Set<String> result = new HashSet<>();
        for (Map.Entry<String, EsField> entry : mapping.entrySet()) {
            String key = entry.getKey();
            result.add(key);
            for (Map.Entry<String, EsField> sub : entry.getValue().getProperties().entrySet()) {
                result.add(key + "." + sub.getKey());
            }
        }
        return result;
    }

    public void testExactlyOneExtractorPerFieldWithPruning() {
        var plan = physicalPlan("""
            from test
            | where round(emp_no) > 10
            | eval c = emp_no
            """);

        var optimized = optimizedPlan(plan);
        var eval = as(optimized, EvalExec.class);
        var topLimit = as(eval.child(), LimitExec.class);
        var exchange = asRemoteExchange(topLimit.child());
        var project = as(exchange.child(), ProjectExec.class);
        var restExtract = as(project.child(), FieldExtractExec.class);
        var limit = as(restExtract.child(), LimitExec.class);
        var filter = as(limit.child(), FilterExec.class);
        var extract = as(filter.child(), FieldExtractExec.class);

        assertEquals(
            Sets.difference(allFields(testData.mapping), Set.of("emp_no")),
            Sets.newHashSet(names(restExtract.attributesToExtract()))
        );
        assertThat(names(extract.attributesToExtract()), contains("emp_no"));

        var query = source(extract.child());
        // An int for doc id and one for c
        assertThat(query.estimatedRowSize(), equalTo(allFieldRowSize + Integer.BYTES * 2));
    }

    /**
     * Expects
     * LimitExec[1000[INTEGER]]
     * \_AggregateExec[[],[SUM(salary{f}#882) AS x],FINAL,null]
     *   \_ExchangeExec[[sum{r}#887, seen{r}#888],true]
     *     \_FragmentExec[filter=null, estimatedRowSize=0, fragment=[
     * Aggregate[[],[SUM(salary{f}#882) AS x]]
     * \_Filter[ROUND(emp_no{f}#877) > 10[INTEGER]]
     *   \_EsRelation[test][_meta_field{f}#883, emp_no{f}#877, first_name{f}#87..]]]
     */
    public void testDoubleExtractorPerFieldEvenWithAliasNoPruningDueToImplicitProjection() {
        var plan = physicalPlan("""
            from test
            | where round(emp_no) > 10
            | eval c = salary
            | stats x = sum(c)
            """);

        var optimized = optimizedPlan(plan);
        var limit = as(optimized, LimitExec.class);
        var aggregate = as(limit.child(), AggregateExec.class);
        assertThat(aggregate.estimatedRowSize(), equalTo(Long.BYTES));

        var exchange = asRemoteExchange(aggregate.child());
        aggregate = as(exchange.child(), AggregateExec.class);
        assertThat(aggregate.estimatedRowSize(), equalTo(Long.BYTES));

        var extract = as(aggregate.child(), FieldExtractExec.class);
        assertThat(names(extract.attributesToExtract()), contains("salary"));

        var filter = as(extract.child(), FilterExec.class);
        extract = as(filter.child(), FieldExtractExec.class);
        assertThat(names(extract.attributesToExtract()), contains("emp_no"));

        var query = source(extract.child());
        assertThat(query.estimatedRowSize(), equalTo(Integer.BYTES * 3 /* for doc id, emp_no and salary*/));
    }

    public void testTripleExtractorPerField() {
        var plan = physicalPlan("""
            from test
            | where round(emp_no) > 10
            | eval c = first_name
            | stats x = sum(salary)
            """);

        var optimized = optimizedPlan(plan);
        var limit = as(optimized, LimitExec.class);
        var aggregate = as(limit.child(), AggregateExec.class);
        var exchange = asRemoteExchange(aggregate.child());
        aggregate = as(exchange.child(), AggregateExec.class);

        var extract = as(aggregate.child(), FieldExtractExec.class);
        assertThat(names(extract.attributesToExtract()), contains("salary"));

        var filter = as(extract.child(), FilterExec.class);
        extract = as(filter.child(), FieldExtractExec.class);
        assertThat(names(extract.attributesToExtract()), contains("emp_no"));

        var query = source(extract.child());
        // for doc ids, emp_no, salary
        int estimatedSize = Integer.BYTES * 3;
        assertThat(query.estimatedRowSize(), equalTo(estimatedSize));
    }

    /** Expects
     * LimitExec[1000[INTEGER],2284]
     * \_ExchangeExec[[_meta_field{f}#11, emp_no{f}#5, first_name{f}#6, gender{f}#7, hire_date{f}#12, job{f}#13, job.raw{f}#14, lang
     * uages{f}#8, last_name{f}#9, long_noidx{f}#15, salary{f}#10, s{r}#4],false]
     *   \_ProjectExec[[_meta_field{f}#11, emp_no{f}#5, first_name{f}#6, gender{f}#7, hire_date{f}#12, job{f}#13, job.raw{f}#14, lang
     * uages{f}#8, last_name{f}#9, long_noidx{f}#15, salary{f}#10, s{r}#4]]
     *     \_FieldExtractExec[_meta_field{f}#11, emp_no{f}#5, gender{f}#7, hire_d..]
     *       \_EvalExec[[SCORE(MATCH(first_name{f}#6,foo[KEYWORD])) AS s#4]]
     *         \_FieldExtractExec[first_name{f}#6]
     *           \_EsQueryExec[test], indexMode[standard], [_doc{f}#28], limit[1000], sort[] estimatedRowSize[2288] queryBuilderAndTags
     *              [[QueryBuilderAndTags{queryBuilder=[null], tags=[]}]]
    */
    public void testEvalWithScoreImplicitLimit() {
        var plan = physicalPlan("""
            FROM test
            | EVAL s = SCORE(MATCH(first_name, "foo"))
            """);

        var optimized = optimizedPlan(plan);
        var limit = as(optimized, LimitExec.class);
        assertThat(limit.limit(), is(l(1000)));
        var exchange = asRemoteExchange(limit.child());
        var project = as(exchange.child(), ProjectExec.class);
        var fieldExtract = as(project.child(), FieldExtractExec.class);
        var eval = as(fieldExtract.child(), EvalExec.class);
        assertThat(eval.fields(), hasSize(1));
        assertThat(eval.fields().get(0).child(), isA(Score.class));
        var extract = as(eval.child(), FieldExtractExec.class);
        var query = source(extract.child());
        assertThat(query.limit(), is(l(1000)));
    }

    /**
     * LimitExec[42[INTEGER],2284]
     * \_ExchangeExec[[_meta_field{f}#11, emp_no{f}#5, first_name{f}#6, gender{f}#7, hire_date{f}#12, job{f}#13, job.raw{f}#14, lang
     * uages{f}#8, last_name{f}#9, long_noidx{f}#15, salary{f}#10, s{r}#4],false]
     *   \_ProjectExec[[_meta_field{f}#11, emp_no{f}#5, first_name{f}#6, gender{f}#7, hire_date{f}#12, job{f}#13, job.raw{f}#14, lang
     * uages{f}#8, last_name{f}#9, long_noidx{f}#15, salary{f}#10, s{r}#4]]
     *     \_FieldExtractExec[_meta_field{f}#11, emp_no{f}#5, gender{f}#7, hire_d..]
     *       \_EvalExec[[SCORE(MATCH(first_name{f}#6,foo[KEYWORD])) AS s#4]]
     *         \_FieldExtractExec[first_name{f}#6]
     *           \_EsQueryExec[test], indexMode[standard], [_doc{f}#28], limit[42], sort[] estimatedRowSize[2288] queryBuilderAndTags
     *              [[QueryBuilderAndTags{queryBuilder=[null], tags=[]}]]
     */
    public void testEvalWithScoreExplicitLimit() {
        var plan = physicalPlan("""
            FROM test
            | EVAL s = SCORE(MATCH(first_name, "foo"))
            | LIMIT 42
            """);

        var optimized = optimizedPlan(plan);
        var limit = as(optimized, LimitExec.class);
        assertThat(limit.limit(), is(l(42)));
        var exchange = asRemoteExchange(limit.child());
        var project = as(exchange.child(), ProjectExec.class);
        var fieldExtract = as(project.child(), FieldExtractExec.class);
        var eval = as(fieldExtract.child(), EvalExec.class);
        assertThat(eval.fields(), hasSize(1));
        assertThat(eval.fields().get(0).child(), isA(Score.class));
        var extract = as(eval.child(), FieldExtractExec.class);
        var query = source(extract.child());
        assertThat(query.limit(), is(l(42)));
    }

    /**
     * Expects
     * ProjectExec[[last_name{f}#13]]
     * \_TopNExec[[Order[emp_no{f}#9,ASC,LAST]],2[INTEGER],54]
     *   \_LimitExec[42[INTEGER],54]
     *     \_ExchangeExec[[emp_no{f}#9, last_name{f}#13],false]
     *       \_ProjectExec[[emp_no{f}#9, last_name{f}#13]]
     *         \_FieldExtractExec[emp_no{f}#9, last_name{f}#13]
     *           \_LimitExec[42[INTEGER],78]
     *             \_FilterExec[s{r}#4 > 0.5[DOUBLE]]
     *               \_EvalExec[[SCORE(MATCH(first_name{f}#10,foo[KEYWORD])) AS s#4]]
     *                 \_FieldExtractExec[first_name{f}#10]
     *                   \_EsQueryExec[test], indexMode[standard], [_doc{f}#32], limit[], sort[] estimatedRowSize[116] queryBuilderAndTags
     *                      [[QueryBuilderAndTags{queryBuilder=[{
     *   "exists" : {
     *     "field" : "last_name",
     *     "boost" : 0.0
     *   }
     * }], tags=[]}]]
     **/
    public void testEvalWithScoreAndFilterOnEval() {
        var plan = physicalPlan("""
            FROM test
            | EVAL s = SCORE(MATCH(first_name, "foo"))
            | WHERE s > 0.5 AND last_name IS NOT NULL
            | LIMIT 42
            | SORT emp_no
            | KEEP last_name
            | LIMIT 2
            """);

        var optimized = optimizedPlan(plan);
        var project = as(optimized, ProjectExec.class);
        assertThat(names(project.projections()), contains("last_name"));
        var topN = as(project.child(), TopNExec.class);
        assertThat(topN.limit(), is(l(2)));
        var limit = as(topN.child(), LimitExec.class);
        assertThat(limit.limit(), is(l(42)));
        var exchange = asRemoteExchange(limit.child());
        var project2 = as(exchange.child(), ProjectExec.class);
        var fieldExtract = as(project2.child(), FieldExtractExec.class);
        var dataNodeLimit = as(fieldExtract.child(), LimitExec.class);
        assertThat(dataNodeLimit.limit(), is(l(42)));
        var filter = as(dataNodeLimit.child(), FilterExec.class);
        var filterCondition = as(filter.condition(), GreaterThan.class);
        assertThat(filterCondition.toString(), equalTo("s > 0.5"));
        var eval = as(filter.child(), EvalExec.class);
        assertThat(eval.fields(), hasSize(1));
        assertThat(eval.fields().get(0).child(), isA(Score.class));
        var extract = as(eval.child(), FieldExtractExec.class);
        var query = source(extract.child());
        assertNull(query.limit());
        assertThat(query.query(), is(unscore(existsQuery("last_name"))));
    }

    /**
     * Expects
     *ProjectExec[[s{r}#4]]
     * \_TopNExec[[Order[emp_no{f}#8,ASC,LAST]],2[INTEGER],12]
     *   \_LimitExec[42[INTEGER],12]
     *     \_ExchangeExec[[emp_no{f}#8, s{r}#4],false]
     *       \_ProjectExec[[emp_no{f}#8, s{r}#4]]
     *         \_FieldExtractExec[emp_no{f}#8]
     *           \_EvalExec[[SCORE(MATCH(first_name{f}#9,foo[KEYWORD])) AS s#4]]
     *             \_FieldExtractExec[first_name{f}#9]
     *               \_EsQueryExec[test], indexMode[standard], [_doc{f}#31], limit[42], sort[] estimatedRowSize[66] queryBuilderAndTags
     *                  [[QueryBuilderAndTags{queryBuilder=[{
     *   "exists" : {
     *     "field" : "last_name",
     *     "boost" : 0.0
     *   }
     * }], tags=[]}]]
     **/
    public void testEvalWithScoreAndGenericFilter() {
        var plan = physicalPlan("""
            FROM test
            | EVAL s = SCORE(MATCH(first_name, "foo"))
            | WHERE last_name IS NOT NULL
            | LIMIT 42
            | SORT emp_no
            | KEEP s
            | LIMIT 2
            """);

        // this should drop the eval as it is not needed for the filter nor the final projection
        var optimized = optimizedPlan(plan);
        var project = as(optimized, ProjectExec.class);
        assertThat(names(project.projections()), contains("s"));
        var topN = as(project.child(), TopNExec.class);
        assertThat(topN.limit(), is(l(2)));
        var limit = as(topN.child(), LimitExec.class);
        assertThat(limit.limit(), is(l(42)));
        var exchange = asRemoteExchange(limit.child());
        var project2 = as(exchange.child(), ProjectExec.class);
        var fieldExtract = as(project2.child(), FieldExtractExec.class);
        var eval = as(fieldExtract.child(), EvalExec.class);
        assertThat(eval.fields(), hasSize(1));
        assertThat(eval.fields().get(0).child(), isA(Score.class));
        var extract = as(eval.child(), FieldExtractExec.class);
        var query = source(extract.child());
        assertThat(query.limit(), is(l(42)));
        assertThat(query.query(), is(unscore(existsQuery("last_name"))));
    }

    /**
     * Expects
     * TopNExec[[Order[last_name{f}#12,ASC,LAST]],2[INTEGER],2284]
     * \_TopNExec[[Order[s{r}#4,ASC,LAST]],42[INTEGER],2284]
     *   \_ExchangeExec[[_meta_field{f}#14, emp_no{f}#8, first_name{f}#9, gender{f}#10, hire_date{f}#15, job{f}#16, job.raw{f}#17, lan
     * guages{f}#11, last_name{f}#12, long_noidx{f}#18, salary{f}#13, s{r}#4],false]
     *     \_ProjectExec[[_meta_field{f}#14, emp_no{f}#8, first_name{f}#9, gender{f}#10, hire_date{f}#15, job{f}#16, job.raw{f}#17, lan
     * guages{f}#11, last_name{f}#12, long_noidx{f}#18, salary{f}#13, s{r}#4]]
     *       \_FieldExtractExec[_meta_field{f}#14, emp_no{f}#8, gender{f}#10, hire_..]
     *         \_TopNExec[[Order[s{r}#4,ASC,LAST]],42[INTEGER],2304]
     *           \_EvalExec[[SCORE(MATCH(first_name{f}#9,foo[KEYWORD])) AS s#4]]
     *             \_FieldExtractExec[first_name{f}#9]
     *               \_EsQueryExec[test], indexMode[standard], [_doc{f}#31], limit[], sort[] estimatedRowSize[62] queryBuilderAndTags
     *               [[QueryBuilderAndTags{queryBuilder=[{
     *   "exists" : {
     *     "field" : "last_name",
     *     "boost" : 0.0
     *   }
     * }], tags=[]}]]
     */
    public void testEvalWithScoreForTopN() {
        var plan = physicalPlan("""
            FROM test
            | EVAL s = SCORE(MATCH(first_name, "foo"))
            | WHERE last_name IS NOT NULL
            | SORT s
            | LIMIT 42
            | SORT last_name
            | LIMIT 2
            """);
        var optimized = optimizedPlan(plan);
        var topN = as(optimized, TopNExec.class);
        assertThat(topN.limit(), is(l(2)));
        var topN2 = as(topN.child(), TopNExec.class);
        assertThat(topN2.limit(), is(l(42)));
        var exchange = asRemoteExchange(topN2.child());
        var project = as(exchange.child(), ProjectExec.class);
        var fieldExtract = as(project.child(), FieldExtractExec.class);
        var dataNodeTopN = as(fieldExtract.child(), TopNExec.class);
        assertThat(dataNodeTopN.limit(), is(l(42)));
        var eval = as(dataNodeTopN.child(), EvalExec.class);
        assertThat(eval.fields(), hasSize(1));
        assertThat(eval.fields().getFirst().child(), isA(Score.class));
        var extract = as(eval.child(), FieldExtractExec.class);
        var query = source(extract.child());
        assertNull(query.limit());
        assertThat(query.query(), is(unscore(existsQuery("last_name"))));
    }

    /**
     *LimitExec[10000[INTEGER],8]
     * \_AggregateExec[[],[SUM(salary{f}#13460,true[BOOLEAN]) AS x#13454],SINGLE,[$$x$sum{r}#13466, $$x$seen{r}#13467],8]
     *     \_FilterExec[ROUND(emp_no{f}#13455) > 10[INTEGER]]
     *       \_TopNExec[[Order[last_name{f}#13459,ASC,LAST]],10[INTEGER],58]
     *         \_ExchangeExec[[emp_no{f}#13455, last_name{f}#13459, salary{f}#13460],false]
     *           \_ProjectExec[[emp_no{f}#13455, last_name{f}#13459, salary{f}#13460]]              -- project away _doc
     *             \_FieldExtractExec[emp_no{f}#13455, last_name{f}#13459, salary{f}#1346..] &lt;[],[]&gt; -- local field extraction
     *               \_EsQueryExec[test], indexMode[standard], query[][_doc{f}#13482], limit[10],
     *               sort[[FieldSort[field=last_name{f}#13459, direction=ASC, nulls=LAST]]] estimatedRowSize[74]
     */
    public void testExtractorForField() {
        var plan = physicalPlan("""
            from test
            | sort last_name
            | limit 10
            | where round(emp_no) > 10
            | eval c = first_name
            | stats x = sum(salary)
            """);

        var optimized = optimizedPlan(plan);
        var limit = as(optimized, LimitExec.class);
        var agg = as(limit.child(), AggregateExec.class);
        assertThat(agg.estimatedRowSize(), equalTo(Long.BYTES));

        var filter = as(agg.child(), FilterExec.class);
        var topN = as(filter.child(), TopNExec.class);

        var exchange = asRemoteExchange(topN.child());
        var project = as(exchange.child(), ProjectExec.class);
        var extract = as(project.child(), FieldExtractExec.class);
        assertThat(names(extract.attributesToExtract()), contains("emp_no", "last_name", "salary"));
        var source = source(extract.child());
        assertThat(source.limit(), is(topN.limit()));
        assertThat(source.sorts(), is(fieldSorts(topN.order())));

        assertThat(source.limit(), is(l(10)));
        assertThat(source.sorts().size(), is(1));
        EsQueryExec.Sort order = source.sorts().get(0);
        assertThat(order.direction(), is(Order.OrderDirection.ASC));
        assertThat(name(order.field()), is("last_name"));
        // last name is keyword, salary, emp_no, doc id, segment, forwards and backwards doc id maps are all ints
        int estimatedSize = KEYWORD_EST + Integer.BYTES * 6;
        assertThat(source.estimatedRowSize(), equalTo(estimatedSize));
    }

    /**
     * Expected
     * EvalExec[[emp_no{f}#7 + 1[INTEGER] AS e, emp_no{f}#7 + 1[INTEGER] AS emp_no]]
     * \_LimitExec[10000[INTEGER]]
     *   \_ExchangeExec[[],false]
     *     \_ProjectExec[[_meta_field{f}#13, emp_no{f}#7, first_name{f}#8, gender{f}#9, job{f}#14, job.raw{f}#15, languages{f}#10, last
     * _name{f}#11, salary{f}#12]]
     *       \_FieldExtractExec[_meta_field{f}#13, emp_no{f}#7, first_name{f}#8, ge..]
     *         \_EsQueryExec[test], query[][_doc{f}#16], limit[10000], sort[] estimatedRowSize[324]
     */
    public void testExtractorMultiEvalWithDifferentNames() {
        var plan = physicalPlan("""
            from test
            | eval e = emp_no + 1
            | eval emp_no = emp_no + 1
            """);

        var optimized = optimizedPlan(plan);

        var eval = as(optimized, EvalExec.class);
        var topLimit = as(eval.child(), LimitExec.class);
        var exchange = asRemoteExchange(topLimit.child());
        var project = as(exchange.child(), ProjectExec.class);
        var extract = as(project.child(), FieldExtractExec.class);
        assertThat(
            names(extract.attributesToExtract()),
            containsInAnyOrder(
                "_meta_field",
                "emp_no",
                "first_name",
                "gender",
                "hire_date",
                "job",
                "job.raw",
                "languages",
                "last_name",
                "long_noidx",
                "salary"
            )
        );
    }

    /**
     * Expected
     * EvalExec[[emp_no{f}#7 + 1[INTEGER] AS emp_no, emp_no{r}#3 + 1[INTEGER] AS emp_no]]
     * \_LimitExec[10000[INTEGER]]
     *   \_ExchangeExec[[],false]
     *     \_ProjectExec[[_meta_field{f}#13, emp_no{f}#7, first_name{f}#8, gender{f}#9, job{f}#14, job.raw{f}#15, languages{f}#10, last
     * _name{f}#11, salary{f}#12]]
     *       \_FieldExtractExec[_meta_field{f}#13, emp_no{f}#7, first_name{f}#8, ge..]
     *         \_EsQueryExec[test], query[][_doc{f}#16], limit[10000], sort[] estimatedRowSize[324]
     */
    public void testExtractorMultiEvalWithSameName() {
        var plan = physicalPlan("""
            from test
            | eval emp_no = emp_no + 1
            | eval emp_no = emp_no + 1
            """);

        var optimized = optimizedPlan(plan);

        var eval = as(optimized, EvalExec.class);
        var topLimit = as(eval.child(), LimitExec.class);
        var exchange = asRemoteExchange(topLimit.child());
        var project = as(exchange.child(), ProjectExec.class);
        var extract = as(project.child(), FieldExtractExec.class);
        assertThat(
            names(extract.attributesToExtract()),
            containsInAnyOrder(
                "_meta_field",
                "emp_no",
                "first_name",
                "gender",
                "hire_date",
                "job",
                "job.raw",
                "languages",
                "last_name",
                "long_noidx",
                "salary"
            )
        );
    }

    public void testExtractorsOverridingFields() {
        var plan = physicalPlan("""
            from test
            | stats emp_no = sum(emp_no)
            """);

        var optimized = optimizedPlan(plan);
        var limit = as(optimized, LimitExec.class);
        var node = as(limit.child(), AggregateExec.class);
        var exchange = asRemoteExchange(node.child());
        var aggregate = as(exchange.child(), AggregateExec.class);

        var extract = as(aggregate.child(), FieldExtractExec.class);
        assertThat(names(extract.attributesToExtract()), contains("emp_no"));
    }

    /**
     * LimitExec[1000[INTEGER],58]
     * \_AggregateExec[[first_name{f}#3520],[SUM(salary{f}#3524,true[BOOLEAN]) AS x#3518, first_name{f}#3520],FINAL,[first_name{f}#3520,
     *  $$x$sum{r}#3530, $$x$seen{r}#3531],58]
     *   \_ExchangeExec[[first_name{f}#3520, $$x$sum{r}#3530, $$x$seen{r}#3531],true]
     *     \_AggregateExec[[first_name{f}#3520],[SUM(salary{f}#3524,true[BOOLEAN]) AS x#3518, first_name{f}#3520],INITIAL,[first_name{f}#352
     * 0, $$x$sum{r}#3546, $$x$seen{r}#3547],58]
     *       \_FieldExtractExec[first_name{f}#3520, salary{f}#3524]
     *         \_EsQueryExec[test], indexMode[standard], query[][_doc{f}#3548], limit[], sort[] estimatedRowSize[58]
     */
    public void testDoExtractGroupingFields() {
        var plan = physicalPlan("""
            from test
            | stats x = sum(salary) by first_name
            """);

        var optimized = optimizedPlan(plan);
        var limit = as(optimized, LimitExec.class);
        var aggregate = as(limit.child(), AggregateExec.class);
        assertThat(aggregate.estimatedRowSize(), equalTo(Long.BYTES + KEYWORD_EST));
        assertThat(aggregate.groupings(), hasSize(1));

        var exchange = asRemoteExchange(aggregate.child());
        aggregate = as(exchange.child(), AggregateExec.class);
        assertThat(aggregate.estimatedRowSize(), equalTo(Long.BYTES + KEYWORD_EST));
        assertThat(aggregate.groupings(), hasSize(1));

        var extract = as(aggregate.child(), FieldExtractExec.class);
        assertThat(names(extract.attributesToExtract()), equalTo(List.of("first_name", "salary")));

        var source = source(extract.child());
        // doc id and salary are ints. salary isn't extracted.
        // TODO salary kind of is extracted. At least sometimes it is. should it count?
        assertThat(source.estimatedRowSize(), equalTo(Integer.BYTES * 2 + 50));
    }

    public void testExtractGroupingFieldsIfAggd() {
        var plan = physicalPlan("""
            from test
            | stats x = count(first_name) by first_name
            """);

        var optimized = optimizedPlan(plan);
        var limit = as(optimized, LimitExec.class);
        var aggregate = as(limit.child(), AggregateExec.class);
        assertThat(aggregate.groupings(), hasSize(1));
        assertThat(aggregate.estimatedRowSize(), equalTo(Long.BYTES + KEYWORD_EST));

        var exchange = asRemoteExchange(aggregate.child());
        aggregate = as(exchange.child(), AggregateExec.class);
        assertThat(aggregate.groupings(), hasSize(1));
        assertThat(aggregate.estimatedRowSize(), equalTo(Long.BYTES + KEYWORD_EST));

        var extract = as(aggregate.child(), FieldExtractExec.class);
        assertThat(names(extract.attributesToExtract()), equalTo(List.of("first_name")));

        var source = source(extract.child());
        assertThat(source.estimatedRowSize(), equalTo(Integer.BYTES + KEYWORD_EST));
    }

    public void testExtractGroupingFieldsIfAggdWithEval() {
        var plan = physicalPlan("""
            from test
            | eval g = first_name
            | stats x = count(first_name) by first_name
            """);

        var optimized = optimizedPlan(plan);
        var limit = as(optimized, LimitExec.class);
        var aggregate = as(limit.child(), AggregateExec.class);
        assertThat(aggregate.groupings(), hasSize(1));
        assertThat(aggregate.estimatedRowSize(), equalTo(Long.BYTES + KEYWORD_EST));

        var exchange = asRemoteExchange(aggregate.child());
        aggregate = as(exchange.child(), AggregateExec.class);
        assertThat(aggregate.groupings(), hasSize(1));
        assertThat(aggregate.estimatedRowSize(), equalTo(Long.BYTES + KEYWORD_EST));

        var extract = as(aggregate.child(), FieldExtractExec.class);
        assertThat(names(extract.attributesToExtract()), equalTo(List.of("first_name")));

        var source = source(extract.child());
        assertThat(source.estimatedRowSize(), equalTo(Integer.BYTES + KEYWORD_EST));
    }

    /**
     * Expects
     * EvalExec[[agg_emp{r}#4 + 7[INTEGER] AS x]]
     * \_LimitExec[1000[INTEGER]]
     *   \_AggregateExec[[],[SUM(emp_no{f}#8) AS agg_emp],FINAL,16]
     *     \_ExchangeExec[[sum{r}#18, seen{r}#19],true]
     *       \_AggregateExec[[],[SUM(emp_no{f}#8) AS agg_emp],PARTIAL,8]
     *         \_FieldExtractExec[emp_no{f}#8]
     *           \_EsQueryExec[test], query[{"exists":{"field":"emp_no","boost":1.0}}][_doc{f}#34], limit[], sort[] estimatedRowSize[8]
     */
    public void testQueryWithAggregation() {
        var plan = physicalPlan("""
            from test
            | stats sum(emp_no)
            """);

        var optimized = optimizedPlan(plan);
        var limit = as(optimized, LimitExec.class);
        var node = as(limit.child(), AggregateExec.class);
        var exchange = asRemoteExchange(node.child());
        var aggregate = as(exchange.child(), AggregateExec.class);
        assertThat(aggregate.estimatedRowSize(), equalTo(Long.BYTES));

        var extract = as(aggregate.child(), FieldExtractExec.class);
        assertThat(names(extract.attributesToExtract()), contains("emp_no"));
        assertThat(aggregate.estimatedRowSize(), equalTo(Long.BYTES));

        var query = source(extract.child());
        assertThat(query.estimatedRowSize(), equalTo(Integer.BYTES * 2 /* for doc id, emp_no*/));
        assertThat(query.query(), is(unscore(existsQuery("emp_no"))));
    }

    /**
     * Expects
     * EvalExec[[agg_emp{r}#4 + 7[INTEGER] AS x]]
     * \_LimitExec[1000[INTEGER]]
     *   \_AggregateExec[[],[SUM(emp_no{f}#8) AS agg_emp],FINAL,16]
     *     \_ExchangeExec[[sum{r}#18, seen{r}#19],true]
     *       \_AggregateExec[[],[SUM(emp_no{f}#8) AS agg_emp],PARTIAL,8]
     *         \_FieldExtractExec[emp_no{f}#8]
     *           \_EsQueryExec[test], query[{"exists":{"field":"emp_no","boost":1.0}}][_doc{f}#34], limit[], sort[] estimatedRowSize[8]
     */
    public void testQueryWithAggAfterEval() {
        var plan = physicalPlan("""
            from test
            | stats agg_emp = sum(emp_no)
            | eval x = agg_emp + 7
            """);

        var optimized = optimizedPlan(plan);
        var eval = as(optimized, EvalExec.class);
        var topLimit = as(eval.child(), LimitExec.class);
        var agg = as(topLimit.child(), AggregateExec.class);
        // sum and x are longs
        assertThat(agg.estimatedRowSize(), equalTo(Long.BYTES * 2));
        var exchange = asRemoteExchange(agg.child());
        var aggregate = as(exchange.child(), AggregateExec.class);
        // sum is long, x isn't calculated until the agg above
        assertThat(aggregate.estimatedRowSize(), equalTo(Long.BYTES));
        var extract = as(aggregate.child(), FieldExtractExec.class);
        assertThat(names(extract.attributesToExtract()), contains("emp_no"));

        var query = source(extract.child());
        assertThat(query.estimatedRowSize(), equalTo(Integer.BYTES * 2 /* for doc id, emp_no*/));
        assertThat(query.query(), is(unscore(existsQuery("emp_no"))));
    }

    public void testQueryForStatWithMultiAgg() {
        var plan = physicalPlan("""
            from test
            | stats agg_1 = sum(emp_no), agg_2 = min(salary)
            """);

        var stats = statsWithIndexedFields("emp_no", "salary");
        var optimized = optimizedPlan(plan, stats);
        var topLimit = as(optimized, LimitExec.class);
        var agg = as(topLimit.child(), AggregateExec.class);
        var exchange = asRemoteExchange(agg.child());
        var aggregate = as(exchange.child(), AggregateExec.class);
        // sum is long, x isn't calculated until the agg above
        var extract = as(aggregate.child(), FieldExtractExec.class);
        assertThat(names(extract.attributesToExtract()), contains("emp_no", "salary"));

        var query = source(extract.child());
        assertThat(query.estimatedRowSize(), equalTo(Integer.BYTES * 3 /* for doc id, emp_no, salary*/));
        assertThat(query.query(), is(boolQuery().should(unscore(existsQuery("emp_no"))).should(unscore(existsQuery("salary")))));
    }

    /**
     * This used to not allow pushing the sort down to the source, but now it does, since the eval is not used for the sort
     * <code>
     * TopNExec[[Order[emp_no{f}#6,ASC,LAST]],1[INTEGER],0]
     * \_ExchangeExec[[_meta_field{f}#12, emp_no{f}#6, first_name{f}#7, gender{f}#8, job{f}#13, job.raw{f}#14, ..],false]
     *   \_ProjectExec[[_meta_field{f}#12, emp_no{f}#6, first_name{f}#7, gender{f}#8, job{f}#13, job.raw{f}#14, ..]]
     *     \_FieldExtractExec[_meta_field{f}#12, emp_no{f}#6, first_name{f}#7, ge..][]
     *       \_EvalExec[[null[INTEGER] AS nullsum]]
     *         \_EsQueryExec[test], indexMode[standard], query[][_doc{f}#27], limit[1], sort[[
     *           FieldSort[field=emp_no{f}#6, direction=ASC, nulls=LAST]
     *         ]] estimatedRowSize[340]
     * </code>
     */
    public void testQueryWithNull() {
        var plan = physicalPlan("""
            from test
            | eval nullsum = emp_no + null
            | sort emp_no
            | limit 1
            """);

        var optimized = optimizedPlan(plan);
        var topN = as(optimized, TopNExec.class);
        // all fields + nullsum are loaded in the final TopN
        assertThat(topN.estimatedRowSize(), equalTo(allFieldRowSize + Integer.BYTES));

        var exchange = asRemoteExchange(topN.child());
        var project = as(exchange.child(), ProjectExec.class);
        var extract = as(project.child(), FieldExtractExec.class);
        var eval = as(extract.child(), EvalExec.class);
        var source = source(eval.child());
        // All fields loaded
        assertThat(source.estimatedRowSize(), equalTo(allFieldRowSize + 3 * Integer.BYTES + 2 * Integer.BYTES));
    }

    public void testPushAndInequalitiesFilter() {
        var plan = physicalPlan("""
            from test
            | where emp_no + 1 > 0
            | where salary < 10
            """);

        var optimized = optimizedPlan(plan);
        var topLimit = as(optimized, LimitExec.class);
        var exchange = asRemoteExchange(topLimit.child());
        var project = as(exchange.child(), ProjectExec.class);
        var fieldExtract = as(project.child(), FieldExtractExec.class);
        var source = source(fieldExtract.child());
        assertThat(source.estimatedRowSize(), equalTo(allFieldRowSize + Integer.BYTES));

        var bq = as(source.query(), BoolQueryBuilder.class);
        assertThat(bq.must(), hasSize(2));
        var first = as(sv(bq.must().get(0), "emp_no"), RangeQueryBuilder.class);
        assertThat(first.fieldName().toString(), equalTo("emp_no"));
        assertThat(first.from(), equalTo(-1));
        assertThat(first.includeLower(), equalTo(false));
        assertThat(first.to(), nullValue());
        var second = as(sv(bq.must().get(1), "salary"), RangeQueryBuilder.class);
        assertThat(second.fieldName().toString(), equalTo("salary"));
        assertThat(second.from(), nullValue());
        assertThat(second.to(), equalTo(10));
        assertThat(second.includeUpper(), equalTo(false));
    }

    public void testOnlyPushTranslatableConditionsInFilter() {
        var plan = physicalPlan("""
            from test
            | where round(emp_no) + 1 > 0
            | where salary < 10
            """);

        var optimized = optimizedPlan(plan);
        var topLimit = as(optimized, LimitExec.class);
        var exchange = asRemoteExchange(topLimit.child());
        var project = as(exchange.child(), ProjectExec.class);
        var extractRest = as(project.child(), FieldExtractExec.class);
        var limit = as(extractRest.child(), LimitExec.class);
        var filter = as(limit.child(), FilterExec.class);
        var extract = as(filter.child(), FieldExtractExec.class);
        var source = source(extract.child());
        assertThat(source.estimatedRowSize(), equalTo(allFieldRowSize + Integer.BYTES));

        var gt = as(filter.condition(), GreaterThan.class);
        as(gt.left(), Round.class);

        var rq = as(sv(source.query(), "salary"), RangeQueryBuilder.class);
        assertThat(rq.fieldName(), equalTo("salary"));
        assertThat(rq.to(), equalTo(10));
        assertThat(rq.includeLower(), equalTo(false));
        assertThat(rq.from(), nullValue());
    }

    public void testNoPushDownNonFoldableInComparisonFilter() {
        var plan = physicalPlan("""
            from test
            | where emp_no > salary
            """);

        var optimized = optimizedPlan(plan);
        var topLimit = as(optimized, LimitExec.class);
        var exchange = asRemoteExchange(topLimit.child());
        var project = as(exchange.child(), ProjectExec.class);
        var extractRest = as(project.child(), FieldExtractExec.class);
        var limit = as(extractRest.child(), LimitExec.class);
        var filter = as(limit.child(), FilterExec.class);
        var extract = as(filter.child(), FieldExtractExec.class);
        var source = source(extract.child());
        assertThat(source.estimatedRowSize(), equalTo(allFieldRowSize + Integer.BYTES));

        assertThat(names(filter.condition().collect(FieldAttribute.class::isInstance)), contains("emp_no", "salary"));
        assertThat(names(extract.attributesToExtract()), contains("emp_no", "salary"));
        assertNull(source.query());
    }

    public void testNoPushDownNonFieldAttributeInComparisonFilter() {
        var plan = physicalPlan("""
            from test
            | where round(emp_no) > 0
            """);

        var optimized = optimizedPlan(plan);
        var topLimit = as(optimized, LimitExec.class);
        var exchange = asRemoteExchange(topLimit.child());
        var project = as(exchange.child(), ProjectExec.class);
        var extractRest = as(project.child(), FieldExtractExec.class);
        var limit = as(extractRest.child(), LimitExec.class);
        var filter = as(limit.child(), FilterExec.class);
        var extract = as(filter.child(), FieldExtractExec.class);
        var source = source(extract.child());
        assertThat(source.estimatedRowSize(), equalTo(allFieldRowSize + Integer.BYTES));

        var gt = as(filter.condition(), GreaterThan.class);
        as(gt.left(), Round.class);
        assertNull(source.query());
    }

    public void testPushBinaryLogicFilters() {
        var plan = physicalPlan("""
            from test
            | where emp_no + 1 > 0 or salary < 10
            """);

        var optimized = optimizedPlan(plan);
        var topLimit = as(optimized, LimitExec.class);
        var exchange = asRemoteExchange(topLimit.child());
        var project = as(exchange.child(), ProjectExec.class);
        var fieldExtract = as(project.child(), FieldExtractExec.class);
        var source = source(fieldExtract.child());
        assertThat(source.estimatedRowSize(), equalTo(allFieldRowSize + Integer.BYTES));

        BoolQueryBuilder bq = as(source.query(), BoolQueryBuilder.class);
        assertThat(bq.should(), hasSize(2));
        var rq = as(sv(bq.should().get(0), "emp_no"), RangeQueryBuilder.class);
        assertThat(rq.fieldName(), equalTo("emp_no"));
        assertThat(rq.from(), equalTo(-1));
        assertThat(rq.includeLower(), equalTo(false));
        assertThat(rq.to(), nullValue());
        rq = as(sv(bq.should().get(1), "salary"), RangeQueryBuilder.class);
        assertThat(rq.fieldName(), equalTo("salary"));
        assertThat(rq.from(), nullValue());
        assertThat(rq.to(), equalTo(10));
        assertThat(rq.includeUpper(), equalTo(false));
    }

    public void testPushMultipleBinaryLogicFilters() {
        var plan = physicalPlan("""
            from test
            | where emp_no + 1 > 0 or salary < 10
            | where salary <= 10000 or salary >= 50000
            """);

        var optimized = optimizedPlan(plan);
        var topLimit = as(optimized, LimitExec.class);
        var exchange = asRemoteExchange(topLimit.child());
        var project = as(exchange.child(), ProjectExec.class);
        var fieldExtract = as(project.child(), FieldExtractExec.class);
        var source = source(fieldExtract.child());
        assertThat(source.estimatedRowSize(), equalTo(allFieldRowSize + Integer.BYTES));

        var top = as(source.query(), BoolQueryBuilder.class);
        assertThat(top.must(), hasSize(2));

        var first = as(top.must().get(0), BoolQueryBuilder.class);
        var rq = as(sv(first.should().get(0), "emp_no"), RangeQueryBuilder.class);
        assertThat(rq.fieldName(), equalTo("emp_no"));
        assertThat(rq.from(), equalTo(-1));
        assertThat(rq.includeLower(), equalTo(false));
        assertThat(rq.to(), nullValue());
        rq = as(sv(first.should().get(1), "salary"), RangeQueryBuilder.class);
        assertThat(rq.fieldName(), equalTo("salary"));
        assertThat(rq.from(), nullValue());
        assertThat(rq.to(), equalTo(10));
        assertThat(rq.includeUpper(), equalTo(false));

        var second = as(top.must().get(1), BoolQueryBuilder.class);
        rq = as(sv(second.should().get(0), "salary"), RangeQueryBuilder.class);
        assertThat(rq.fieldName(), equalTo("salary"));
        assertThat(rq.from(), nullValue());
        assertThat(rq.to(), equalTo(10000));
        assertThat(rq.includeUpper(), equalTo(true));
        rq = as(sv(second.should().get(1), "salary"), RangeQueryBuilder.class);
        assertThat(rq.fieldName(), equalTo("salary"));
        assertThat(rq.from(), equalTo(50000));
        assertThat(rq.includeLower(), equalTo(true));
        assertThat(rq.to(), nullValue());
    }

    /**
     * Expects
     *
     * LimitExec[1000[INTEGER]]
     * \_ExchangeExec[[_meta_field{f}#11, emp_no{f}#5, first_name{f}#6, gender{f}#7,
     *    hire_date{f}#12, job{f}#13, job.raw{f}#14, languages{f}#8, last_name{f}#9,
     *    long_noidx{f}#15, salary{f}#10],false]
     *   \_ProjectExec[[_meta_field{f}#11, emp_no{f}#5, first_name{f}#6, gender{f}#7,
     *      hire_date{f}#12, job{f}#13, job.raw{f}#14, languages{f}#8, last_name{f}#9,
     *      long_noidx{f}#15, salary{f}#10]]
     *     \_FieldExtractExec[_meta_field{f}#11, emp_no{f}#5, first_name{f}#6, ge..]
     *       \_EsQueryExec[test], indexMode[standard], query[
     *         {"bool":{"must":[
     *           {"bool":{"should":[
     *             {"esql_single_value":{"field":"first_name","next":
     *               {"wildcard":{"first_name":{"wildcard":"\\*Firs*","boost":1.0}}}
     *               "source":"starts_with(first_name, \"*Firs\")@2:9"}},
     *             {"esql_single_value":{"field":"first_name","next":
     *               {"wildcard":{"first_name":{"wildcard":"*irst\\*","boost":1.0}}},
     *               "source":"ends_with(first_name, \"irst*\")@2:45"}}],"boost":1.0}},
     *             {"esql_single_value":{"field":"last_name","next":
     *               {"wildcard":{"last_name":{"wildcard":"*ast","boost":1.0}}},
     *               "source":"ends_with(last_name, \"ast\")@3:9"}}
     *           ],"boost":1.0}}
     *       ][_doc{f}#27], limit[1000], sort[] estimatedRowSize[332]
     */
    public void testPushMultipleFunctions() {
        var plan = physicalPlan("""
            from test
            | where starts_with(first_name, "*Firs") or ends_with(first_name, "irst*")
            | where ends_with(last_name, "ast")
            """);

        var optimized = optimizedPlan(plan);
        var topLimit = as(optimized, LimitExec.class);
        var exchange = asRemoteExchange(topLimit.child());
        var project = as(exchange.child(), ProjectExec.class);
        var fieldExtract = as(project.child(), FieldExtractExec.class);
        var source = source(fieldExtract.child());
        assertThat(source.estimatedRowSize(), equalTo(allFieldRowSize + Integer.BYTES));

        var andBool = as(source.query(), BoolQueryBuilder.class);
        assertThat(andBool.must(), hasSize(2));
        assertThat(andBool.should(), hasSize(0));

        var orBool = as(andBool.must().get(0), BoolQueryBuilder.class);
        assertThat(orBool.should(), hasSize(2));
        assertThat(orBool.must(), hasSize(0));

        var orStartsWith = as(sv(orBool.should().get(0), "first_name"), WildcardQueryBuilder.class);
        assertThat(orStartsWith.fieldName(), equalTo("first_name"));
        assertThat(orStartsWith.caseInsensitive(), equalTo(false));
        assertThat(orStartsWith.value(), equalTo("\\*Firs*"));

        var orEndsWith = as(sv(orBool.should().get(1), "first_name"), WildcardQueryBuilder.class);
        assertThat(orEndsWith.fieldName(), equalTo("first_name"));
        assertThat(orEndsWith.caseInsensitive(), equalTo(false));
        assertThat(orEndsWith.value(), equalTo("*irst\\*"));

        var andEndsWith = as(sv(andBool.must().get(1), "last_name"), WildcardQueryBuilder.class);
        assertThat(andEndsWith.fieldName(), equalTo("last_name"));
        assertThat(andEndsWith.caseInsensitive(), equalTo(false));
        assertThat(andEndsWith.value(), equalTo("*ast"));
    }

    public void testLimit() {
        var optimized = optimizedPlan(physicalPlan("""
            from test
            | limit 10
            """));

        var topLimit = as(optimized, LimitExec.class);
        var exchange = asRemoteExchange(topLimit.child());
        var project = as(exchange.child(), ProjectExec.class);
        var fieldExtract = as(project.child(), FieldExtractExec.class);
        var source = source(fieldExtract.child());
        assertThat(source.estimatedRowSize(), equalTo(allFieldRowSize + Integer.BYTES));
        assertThat(source.limit().fold(FoldContext.small()), is(10));
    }

    /**
     * TopNExec[[Order[nullsum{r}#3,ASC,LAST]],1[INTEGER]]
     * \_ExchangeExec[]
     *   \_ProjectExec[[_meta_field{f}#11, emp_no{f}#5, first_name{f}#6, !gender, languages{f}#8, last_name{f}#9, salary{f}#10, nulls
     * um{r}#3]]
     *     \_FieldExtractExec[_meta_field{f}#11, emp_no{f}#5, first_name{f}#6, !g..]
     *       \_TopNExec[[Order[nullsum{r}#3,ASC,LAST]],1[INTEGER]]
     *         \_EvalExec[[null[INTEGER] AS nullsum]]
     *           \_EsQueryExec[test], query[][_doc{f}#12], limit[], sort[]
     */
    public void testExtractorForEvalWithoutProject() throws Exception {
        var optimized = optimizedPlan(physicalPlan("""
            from test
            | eval nullsum = emp_no + null
            | sort nullsum
            | limit 1
            """));
        var topN = as(optimized, TopNExec.class);
        var exchange = asRemoteExchange(topN.child());
        var project = as(exchange.child(), ProjectExec.class);
        var extract = as(project.child(), FieldExtractExec.class);
        var topNLocal = as(extract.child(), TopNExec.class);
        // all fields plus nullsum and shards, segments, docs and two extra ints for forwards and backwards map
        assertThat(topNLocal.estimatedRowSize(), equalTo(allFieldRowSize + Integer.BYTES + Integer.BYTES * 2 + Integer.BYTES * 3));

        var eval = as(topNLocal.child(), EvalExec.class);
        var source = source(eval.child());
        // nullsum and doc id are ints. we don't actually load emp_no here because we know we don't need it.
        assertThat(source.estimatedRowSize(), equalTo(Integer.BYTES * 2));
    }

    public void testProjectAfterTopN() throws Exception {
        var optimized = optimizedPlan(physicalPlan("""
            from test
            | sort emp_no
            | keep first_name
            | limit 2
            """));
        var topProject = as(optimized, ProjectExec.class);
        assertEquals(1, topProject.projections().size());
        assertEquals("first_name", topProject.projections().get(0).name());
        var topN = as(topProject.child(), TopNExec.class);
        var exchange = asRemoteExchange(topN.child());
        var project = as(exchange.child(), ProjectExec.class);
        List<String> projectionNames = project.projections().stream().map(NamedExpression::name).collect(Collectors.toList());
        assertTrue(projectionNames.containsAll(List.of("first_name", "emp_no")));
        var extract = as(project.child(), FieldExtractExec.class);
        var source = source(extract.child());
        assertThat(source.limit(), is(topN.limit()));
        assertThat(source.sorts(), is(fieldSorts(topN.order())));
        // an int for doc id, an int for segment id, two ints for doc id map, and int for emp_no.
        assertThat(source.estimatedRowSize(), equalTo(Integer.BYTES * 5 + KEYWORD_EST));
    }

    /**
     * Expected
     *
     * EvalExec[[emp_no{f}#248 * 10[INTEGER] AS emp_no_10]]
     * \_LimitExec[10[INTEGER]]
     *   \_ExchangeExec[]
     *     \_ProjectExec[[_meta_field{f}#247, emp_no{f}#248, first_name{f}#249, languages{f}#250, last_name{f}#251, salary{f}#252]]
     *       \_FieldExtractExec[_meta_field{f}#247, emp_no{f}#248, first_name{f}#24..]
     *         \_EsQueryExec[test], query[][_doc{f}#253], limit[10], sort[]
     */
    public void testPushLimitToSource() {
        var optimized = optimizedPlan(physicalPlan("""
            from test
            | eval emp_no_10 = emp_no * 10
            | limit 10
            """));

        var eval = as(optimized, EvalExec.class);
        var topLimit = as(eval.child(), LimitExec.class);
        var exchange = asRemoteExchange(topLimit.child());
        var project = as(exchange.child(), ProjectExec.class);
        var extract = as(project.child(), FieldExtractExec.class);
        var leaves = extract.collectLeaves();
        assertEquals(1, leaves.size());
        var source = as(leaves.get(0), EsQueryExec.class);
        assertThat(source.limit().fold(FoldContext.small()), is(10));
        // extra ints for doc id and emp_no_10
        assertThat(source.estimatedRowSize(), equalTo(allFieldRowSize + Integer.BYTES * 2));
    }

    /**
     * Expected
     * EvalExec[[emp_no{f}#5 * 10[INTEGER] AS emp_no_10]]
     * \_LimitExec[10[INTEGER]]
     *   \_ExchangeExec[]
     *     \_ProjectExec[[_meta_field{f}#11, emp_no{f}#5, first_name{f}#6, !gender, languages{f}#8, last_name{f}#9, salary{f}#10]]
     *       \_FieldExtractExec[_meta_field{f}#11, emp_no{f}#5, first_name{f}#6, !g..]
     *         \_EsQueryExec[test], query[{"range":{"emp_no":{"gt":0,"boost":1.0}}}][_doc{f}#12], limit[10], sort[]
     */
    public void testPushLimitAndFilterToSource() {
        var optimized = optimizedPlan(physicalPlan("""
            from test
            | eval emp_no_10 = emp_no * 10
            | where emp_no > 0
            | limit 10
            """));

        var eval = as(optimized, EvalExec.class);
        var topLimit = as(eval.child(), LimitExec.class);
        var exchange = asRemoteExchange(topLimit.child());
        var project = as(exchange.child(), ProjectExec.class);
        var extract = as(project.child(), FieldExtractExec.class);

        assertThat(
            names(extract.attributesToExtract()),
            contains(
                "_meta_field",
                "emp_no",
                "first_name",
                "gender",
                "hire_date",
                "job",
                "job.raw",
                "languages",
                "last_name",
                "long_noidx",
                "salary"
            )
        );

        var source = source(extract.child());
        assertThat(source.estimatedRowSize(), equalTo(allFieldRowSize + Integer.BYTES * 2));
        assertThat(source.limit().fold(FoldContext.small()), is(10));
        var rq = as(sv(source.query(), "emp_no"), RangeQueryBuilder.class);
        assertThat(rq.fieldName(), equalTo("emp_no"));
        assertThat(rq.from(), equalTo(0));
        assertThat(rq.includeLower(), equalTo(false));
        assertThat(rq.to(), nullValue());
    }

    /**
     * Expected
     * TopNExec[[Order[emp_no{f}#2,ASC,LAST]],1[INTEGER]]
     * \_LimitExec[1[INTEGER]]
     *   \_ExchangeExec[]
     *     \_ProjectExec[[_meta_field{f}#8, emp_no{f}#2, first_name{f}#3, !gender, languages{f}#5, last_name{f}#6, salary{f}#7]]
     *       \_FieldExtractExec[_meta_field{f}#8, emp_no{f}#2, first_name{f}#3, !ge..]
     *         \_EsQueryExec[test], query[][_doc{f}#9], limit[1], sort[]
     */
    public void testQueryWithLimitSort() throws Exception {
        var optimized = optimizedPlan(physicalPlan("""
            from test
            | limit 1
            | sort emp_no
            """));

        var topN = as(optimized, TopNExec.class);
        var limit = as(topN.child(), LimitExec.class);
        var exchange = asRemoteExchange(limit.child());
        var project = as(exchange.child(), ProjectExec.class);
        var extract = as(project.child(), FieldExtractExec.class);
        var source = source(extract.child());
        assertThat(source.estimatedRowSize(), equalTo(allFieldRowSize + Integer.BYTES));
    }

    /**
     * Expected
     * ProjectExec[[emp_no{f}#7, first_name{f}#8 AS x]]
     * \_TopNExec[[Order[emp_no{f}#7,ASC,LAST]],5[INTEGER],0]
     *   \_ExchangeExec[[],false]
     *     \_ProjectExec[[emp_no{f}#7, first_name{f}#8]]
     *       \_FieldExtractExec[emp_no{f}#7, first_name{f}#8]
     *         \_EsQueryExec[test], query[][_doc{f}#28], limit[5], sort[[FieldSort[field=emp_no{f}#7, direction=ASC, nulls=LAST]]]...
     */
    public void testLocalProjectIncludeLocalAlias() throws Exception {
        var optimized = optimizedPlan(physicalPlan("""
            from test
            | sort emp_no
            | eval x = first_name
            | keep emp_no, x
            | limit 5
            """));

        var project = as(optimized, ProjectExec.class);
        var topN = as(project.child(), TopNExec.class);
        var exchange = asRemoteExchange(topN.child());

        project = as(exchange.child(), ProjectExec.class);
        assertThat(names(project.projections()), contains("emp_no", "first_name"));
        var extract = as(project.child(), FieldExtractExec.class);
        var source = as(extract.child(), EsQueryExec.class);
    }

    /**
     * Expected
     * ProjectExec[[languages{f}#10, salary{f}#12, x{r}#6]]
     * \_EvalExec[[languages{f}#10 + 1[INTEGER] AS x]]
     *   \_TopNExec[[Order[salary{f}#12,ASC,LAST]],1[INTEGER]]
     *     \_ExchangeExec[]
     *       \_ProjectExec[[languages{f}#10, salary{f}#12]]
     *         \_FieldExtractExec[languages{f}#10]
     *           \_EsQueryExec[test], query[][_doc{f}#14], limit[1], sort[[salary]]
     */
    public void testDoNotAliasesDefinedAfterTheExchange() throws Exception {
        var optimized = optimizedPlan(physicalPlan("""
            from test
            | sort salary
            | limit 1
            | keep languages, salary
            | eval x = languages + 1
            """));

        var project = as(optimized, ProjectExec.class);
        var eval = as(project.child(), EvalExec.class);
        var topN = as(eval.child(), TopNExec.class);
        var exchange = asRemoteExchange(topN.child());

        project = as(exchange.child(), ProjectExec.class);
        assertThat(names(project.projections()), contains("languages", "salary"));
        var extract = as(project.child(), FieldExtractExec.class);
        assertThat(names(extract.attributesToExtract()), contains("languages", "salary"));
        var source = source(extract.child());
        assertThat(source.limit(), is(topN.limit()));
        assertThat(source.sorts(), is(fieldSorts(topN.order())));

        assertThat(source.limit(), is(l(1)));
        assertThat(source.sorts().size(), is(1));
        EsQueryExec.Sort order = source.sorts().get(0);
        assertThat(order.direction(), is(Order.OrderDirection.ASC));
        assertThat(name(order.field()), is("salary"));
        // ints for doc id, segment id, forwards and backwards mapping, languages, and salary
        assertThat(source.estimatedRowSize(), equalTo(Integer.BYTES * 6));
    }

    /**
     * Expected
     * TopNExec[[Order[emp_no{f}#3,ASC,LAST]],1[INTEGER]]
     * \_FilterExec[emp_no{f}#3 > 10[INTEGER]]
     *   \_LimitExec[1[INTEGER]]
     *     \_ExchangeExec[]
     *       \_ProjectExec[[_meta_field{f}#9, emp_no{f}#3, first_name{f}#4, !gender, languages{f}#6, last_name{f}#7, salary{f}#8]]
     *         \_FieldExtractExec[_meta_field{f}#9, emp_no{f}#3, first_name{f}#4, !ge..]
     *           \_EsQueryExec[test], query[][_doc{f}#10], limit[1], sort[]
     */
    public void testQueryWithLimitWhereSort() throws Exception {
        var optimized = optimizedPlan(physicalPlan("""
            from test
            | limit 1
            | where emp_no > 10
            | sort emp_no
            """));

        var topN = as(optimized, TopNExec.class);
        var filter = as(topN.child(), FilterExec.class);
        var limit = as(filter.child(), LimitExec.class);
        var exchange = asRemoteExchange(limit.child());
        var project = as(exchange.child(), ProjectExec.class);
        var extract = as(project.child(), FieldExtractExec.class);
        var source = source(extract.child());
        assertThat(source.limit(), is(topN.limit()));
        assertThat(source.limit(), is(l(1)));
        assertNull(source.sorts());
        assertThat(source.estimatedRowSize(), equalTo(allFieldRowSize + Integer.BYTES));
    }

    /**
     * Expected
     * TopNExec[[Order[x{r}#3,ASC,LAST]],3[INTEGER]]
     * \_EvalExec[[emp_no{f}#5 AS x]]
     *   \_LimitExec[3[INTEGER]]
     *     \_ExchangeExec[]
     *       \_ProjectExec[[_meta_field{f}#11, emp_no{f}#5, first_name{f}#6, !gender, languages{f}#8, last_name{f}#9, salary{f}#10]]
     *         \_FieldExtractExec[_meta_field{f}#11, emp_no{f}#5, first_name{f}#6, !g..]
     *           \_EsQueryExec[test], query[][_doc{f}#12], limit[3], sort[]
     */
    public void testQueryWithLimitWhereEvalSort() throws Exception {
        var optimized = optimizedPlan(physicalPlan("""
            from test
            | limit 3
            | eval x = emp_no
            | sort x
            """));

        var topN = as(optimized, TopNExec.class);
        var eval = as(topN.child(), EvalExec.class);
        var limit = as(eval.child(), LimitExec.class);
        var exchange = asRemoteExchange(limit.child());
        var project = as(exchange.child(), ProjectExec.class);
        var extract = as(project.child(), FieldExtractExec.class);
        var source = source(extract.child());
        // an int for doc id and one for x
        assertThat(source.estimatedRowSize(), equalTo(allFieldRowSize + Integer.BYTES * 2));
    }

    public void testQueryJustWithLimit() throws Exception {
        var optimized = optimizedPlan(physicalPlan("""
            from test
            | limit 3
            """));

        var limit = as(optimized, LimitExec.class);
        var exchange = asRemoteExchange(limit.child());
        var project = as(exchange.child(), ProjectExec.class);
        var extract = as(project.child(), FieldExtractExec.class);
        var source = source(extract.child());
        assertThat(source.estimatedRowSize(), equalTo(allFieldRowSize + Integer.BYTES));
    }

    public void testPushDownDisjunction() {
        var plan = physicalPlan("""
            from test
            | where emp_no == 10010 or emp_no == 10011
            """);

        var optimized = optimizedPlan(plan);
        var topLimit = as(optimized, LimitExec.class);
        var exchange = asRemoteExchange(topLimit.child());
        var project = as(exchange.child(), ProjectExec.class);
        var extractRest = as(project.child(), FieldExtractExec.class);
        var source = source(extractRest.child());
        assertThat(source.estimatedRowSize(), equalTo(allFieldRowSize + Integer.BYTES));

        var tqb = as(sv(source.query(), "emp_no"), TermsQueryBuilder.class);
        assertThat(tqb.fieldName(), is("emp_no"));
        assertThat(tqb.values(), is(List.of(10010, 10011)));
    }

    public void testPushDownDisjunctionAndConjunction() {
        var plan = physicalPlan("""
            from test
            | where first_name == "Bezalel" or first_name == "Suzette"
            | where salary > 50000
            """);

        var optimized = optimizedPlan(plan);
        var topLimit = as(optimized, LimitExec.class);
        var exchange = asRemoteExchange(topLimit.child());
        var project = as(exchange.child(), ProjectExec.class);
        var extractRest = as(project.child(), FieldExtractExec.class);
        var source = source(extractRest.child());
        assertThat(source.estimatedRowSize(), equalTo(allFieldRowSize + Integer.BYTES));

        BoolQueryBuilder query = as(source.query(), BoolQueryBuilder.class);
        assertThat(query.must(), hasSize(2));
        var tq = as(sv(query.must().get(0), "first_name"), TermsQueryBuilder.class);
        assertThat(tq.fieldName(), is("first_name"));
        assertThat(tq.values(), is(List.of("Bezalel", "Suzette")));
        var rqb = as(sv(query.must().get(1), "salary"), RangeQueryBuilder.class);
        assertThat(rqb.fieldName(), is("salary"));
        assertThat(rqb.from(), is(50_000));
        assertThat(rqb.includeLower(), is(false));
        assertThat(rqb.to(), nullValue());
    }

    public void testPushDownIn() {
        var plan = physicalPlan("""
            from test
            | where emp_no in (10020, 10030 + 10)
            """);

        var optimized = optimizedPlan(plan);
        var topLimit = as(optimized, LimitExec.class);
        var exchange = asRemoteExchange(topLimit.child());
        var project = as(exchange.child(), ProjectExec.class);
        var extractRest = as(project.child(), FieldExtractExec.class);
        var source = source(extractRest.child());
        assertThat(source.estimatedRowSize(), equalTo(allFieldRowSize + Integer.BYTES));

        var tqb = as(sv(source.query(), "emp_no"), TermsQueryBuilder.class);
        assertThat(tqb.fieldName(), is("emp_no"));
        assertThat(tqb.values(), is(List.of(10020, 10040)));
    }

    public void testPushDownInAndConjunction() {
        var plan = physicalPlan("""
            from test
            | where last_name in (concat("Sim", "mel"), "Pettey")
            | where salary > 60000
            """);

        var optimized = optimizedPlan(plan);
        var topLimit = as(optimized, LimitExec.class);
        var exchange = asRemoteExchange(topLimit.child());
        var project = as(exchange.child(), ProjectExec.class);
        var extractRest = as(project.child(), FieldExtractExec.class);
        var source = source(extractRest.child());
        assertThat(source.estimatedRowSize(), equalTo(allFieldRowSize + Integer.BYTES));

        BoolQueryBuilder bq = as(source.query(), BoolQueryBuilder.class);
        assertThat(bq.must(), hasSize(2));
        var tqb = as(sv(bq.must().get(0), "last_name"), TermsQueryBuilder.class);
        assertThat(tqb.fieldName(), is("last_name"));
        assertThat(tqb.values(), is(List.of("Simmel", "Pettey")));
        var rqb = as(sv(bq.must().get(1), "salary"), RangeQueryBuilder.class);
        assertThat(rqb.fieldName(), is("salary"));
        assertThat(rqb.from(), is(60_000));
    }

    // `where "Pettey" in (last_name, "Simmel") or last_name == "Parto"` --> `where last_name in ("Pettey", "Parto")`
    // LimitExec[10000[INTEGER]]
    // \_ExchangeExec[]
    // \_ProjectExec[[_meta_field{f}#9, emp_no{f}#3, first_name{f}#4, gender{f}#5, languages{f}#6, last_name{f}#7, salary{f}#8]]
    // \_FieldExtractExec[_meta_field{f}#9, emp_no{f}#3, first_name{f}#4, gen..]
    // \_EsQueryExec[test],
    // query[{"esql_single_value":{"field":"last_name","next":{"terms":{"last_name":["Pettey","Parto"],"boost":1.0}}}}][_doc{f}#10],
    // limit[10000], sort[]
    public void testPushDownRecombinedIn() {
        var plan = physicalPlan("""
            from test
            | where "Pettey" in (last_name, "Simmel") or last_name == "Parto"
            """);

        var optimized = optimizedPlan(plan);
        var topLimit = as(optimized, LimitExec.class);
        var exchange = asRemoteExchange(topLimit.child());
        var project = as(exchange.child(), ProjectExec.class);
        var extractRest = as(project.child(), FieldExtractExec.class);
        var source = source(extractRest.child());

        var tqb = as(sv(source.query(), "last_name"), TermsQueryBuilder.class);
        assertThat(tqb.fieldName(), is("last_name"));
        assertThat(tqb.values(), is(List.of("Pettey", "Parto")));
    }

    /**
     * Expected:
     *  LimitExec[10000[INTEGER]]
     *  \_ExchangeExec[REMOTE_SOURCE]
     *    \_ExchangeExec[REMOTE_SINK]
     *      \_ProjectExec[[_meta_field{f}#9, emp_no{f}#3, first_name{f}#4, !gender, languages{f}#6, last_name{f}#7, salary{f}#8]]
     *        \_FieldExtractExec[_meta_field{f}#9, emp_no{f}#3, first_name{f}#4, !ge..]
     *          \_EsQueryExec[test], query[sv(not(emp_no IN (10010, 10011)))][_doc{f}#10],
     *                                   limit[10000], sort[]
     */
    public void testPushDownNegatedDisjunction() {
        var plan = physicalPlan("""
            from test
            | where not (emp_no == 10010 or emp_no == 10011)
            """);

        var optimized = optimizedPlan(plan);
        var topLimit = as(optimized, LimitExec.class);
        var exchange = asRemoteExchange(topLimit.child());
        var project = as(exchange.child(), ProjectExec.class);
        var extractRest = as(project.child(), FieldExtractExec.class);
        var source = source(extractRest.child());
        assertThat(source.estimatedRowSize(), equalTo(allFieldRowSize + Integer.BYTES));

        var boolQuery = as(sv(source.query(), "emp_no"), BoolQueryBuilder.class);
        assertThat(boolQuery.mustNot(), hasSize(1));
        var termsQuery = as(boolQuery.mustNot().get(0), TermsQueryBuilder.class);
        assertThat(termsQuery.fieldName(), is("emp_no"));
        assertThat(termsQuery.values(), is(List.of(10010, 10011)));
    }

    /**
     * Expected:
     *  LimitExec[10000[INTEGER]]
     *  \_ExchangeExec[REMOTE_SOURCE]
     *    \_ExchangeExec[REMOTE_SINK]
     *      \_ProjectExec[[_meta_field{f}#9, emp_no{f}#3, first_name{f}#4, !gender, languages{f}#6, last_name{f}#7, salary{f}#8]]
     *        \_FieldExtractExec[_meta_field{f}#9, emp_no{f}#3, first_name{f}#4, !ge..]
     *          \_EsQueryExec[test], query[sv(emp_no, not(emp_no == 10010)) OR sv(not(first_name == "Parto"))], limit[10000], sort[]
     */
    public void testPushDownNegatedConjunction() {
        var plan = physicalPlan("""
            from test
            | where not (emp_no == 10010 and first_name == "Parto")
            """);

        var optimized = optimizedPlan(plan);
        var topLimit = as(optimized, LimitExec.class);
        var exchange = asRemoteExchange(topLimit.child());
        var project = as(exchange.child(), ProjectExec.class);
        var extractRest = as(project.child(), FieldExtractExec.class);
        var source = source(extractRest.child());
        assertThat(source.estimatedRowSize(), equalTo(allFieldRowSize + Integer.BYTES));

        var bq = as(source.query(), BoolQueryBuilder.class);
        assertThat(bq.should(), hasSize(2));
        var empNo = as(sv(bq.should().get(0), "emp_no"), BoolQueryBuilder.class);
        assertThat(empNo.mustNot(), hasSize(1));
        var tq = as(empNo.mustNot().get(0), TermQueryBuilder.class);
        assertThat(tq.fieldName(), equalTo("emp_no"));
        assertThat(tq.value(), equalTo(10010));
        var firstName = as(sv(bq.should().get(1), "first_name"), BoolQueryBuilder.class);
        assertThat(firstName.mustNot(), hasSize(1));
        tq = as(firstName.mustNot().get(0), TermQueryBuilder.class);
        assertThat(tq.fieldName(), equalTo("first_name"));
        assertThat(tq.value(), equalTo("Parto"));
    }

    /**
     * Expected:
     *  LimitExec[10000[INTEGER]]
     *  \_ExchangeExec[REMOTE_SOURCE]
     *    \_ExchangeExec[REMOTE_SINK]
     *      \_ProjectExec[[_meta_field{f}#8, emp_no{f}#2, first_name{f}#3, !gender, languages{f}#5, last_name{f}#6, salary{f}#7]]
     *        \_FieldExtractExec[_meta_field{f}#8, emp_no{f}#2, first_name{f}#3, !ge..]
     *          \_EsQueryExec[test], query[{"bool":{"must_not":[{"term":{"emp_no":{"value":10010}}}],"boost":1.0}}][_doc{f}#9],
     *                                     limit[10000], sort[]
     */
    public void testPushDownNegatedEquality() {
        var plan = physicalPlan("""
            from test
            | where not emp_no == 10010
            """);

        var optimized = optimizedPlan(plan);
        var topLimit = as(optimized, LimitExec.class);
        var exchange = asRemoteExchange(topLimit.child());
        var project = as(exchange.child(), ProjectExec.class);
        var extractRest = as(project.child(), FieldExtractExec.class);
        var source = source(extractRest.child());
        assertThat(source.estimatedRowSize(), equalTo(allFieldRowSize + Integer.BYTES));

        var boolQuery = as(sv(source.query(), "emp_no"), BoolQueryBuilder.class);
        assertThat(boolQuery.mustNot(), hasSize(1));
        var termQuery = as(boolQuery.mustNot().get(0), TermQueryBuilder.class);
        assertThat(termQuery.fieldName(), is("emp_no"));
        assertThat(termQuery.value(), is(10010));  // TODO this will match multivalued fields and we don't want that
    }

    /**
     * Expected:
     *  LimitExec[10000[INTEGER]]
     *  \_ExchangeExec[REMOTE_SOURCE]
     *    \_ExchangeExec[REMOTE_SINK]
     *      \_ProjectExec[[_meta_field{f}#9, emp_no{f}#3, first_name{f}#4, !gender, languages{f}#6, last_name{f}#7, salary{f}#8]]
     *        \_FieldExtractExec[_meta_field{f}#9, first_name{f}#4, !gender, last_na..]
     *          \_LimitExec[10000[INTEGER]]
     *            \_FilterExec[NOT(emp_no{f}#3 == languages{f}#6)]
     *              \_FieldExtractExec[emp_no{f}#3, languages{f}#6]
     *                \_EsQueryExec[test], query[][_doc{f}#10], limit[], sort[]
     */
    public void testDontPushDownNegatedEqualityBetweenAttributes() {
        var plan = physicalPlan("""
            from test
            | where not emp_no == languages
            """);

        var optimized = optimizedPlan(plan);
        var topLimit = as(optimized, LimitExec.class);
        var exchange = asRemoteExchange(topLimit.child());
        var project = as(exchange.child(), ProjectExec.class);
        var extractRest = as(project.child(), FieldExtractExec.class);
        var localLimit = as(extractRest.child(), LimitExec.class);
        var filterExec = as(localLimit.child(), FilterExec.class);
        assertThat(filterExec.condition(), instanceOf(Not.class));
        var extractForFilter = as(filterExec.child(), FieldExtractExec.class);
        var source = source(extractForFilter.child());
        assertNull(source.query());
        assertThat(source.estimatedRowSize(), equalTo(allFieldRowSize + Integer.BYTES));
    }

    public void testEvalLike() {
        var plan = physicalPlan("""
            from test
            | eval x = concat(first_name, "--")
            | where x like "%foo%"
            """);

        var optimized = optimizedPlan(plan);
        var topLimit = as(optimized, LimitExec.class);
        var exchange = asRemoteExchange(topLimit.child());
        var project = as(exchange.child(), ProjectExec.class);
        var extractRest = as(project.child(), FieldExtractExec.class);
        var limit = as(extractRest.child(), LimitExec.class);
        var filter = as(limit.child(), FilterExec.class);
        var eval = as(filter.child(), EvalExec.class);
        var fieldExtract = as(eval.child(), FieldExtractExec.class);
        assertEquals(EsQueryExec.class, fieldExtract.child().getClass());
        var source = source(fieldExtract.child());
        assertThat(source.estimatedRowSize(), equalTo(allFieldRowSize + Integer.BYTES + KEYWORD_EST));
    }

    public void testPushDownLike() {
        var plan = physicalPlan("""
            from test
            | where first_name like "*foo*"
            """);

        var optimized = optimizedPlan(plan);
        var topLimit = as(optimized, LimitExec.class);
        var exchange = asRemoteExchange(topLimit.child());
        var project = as(exchange.child(), ProjectExec.class);
        var extractRest = as(project.child(), FieldExtractExec.class);
        var source = source(extractRest.child());
        assertThat(source.estimatedRowSize(), equalTo(allFieldRowSize + Integer.BYTES));

        QueryBuilder query = source.query();
        assertNotNull(query);
        assertEquals(SingleValueQuery.Builder.class, query.getClass());
        assertThat(((SingleValueQuery.Builder) query).next(), instanceOf(WildcardQueryBuilder.class));
        WildcardQueryBuilder wildcard = ((WildcardQueryBuilder) ((SingleValueQuery.Builder) query).next());
        assertEquals("first_name", wildcard.fieldName());
        assertEquals("*foo*", wildcard.value());
    }

    public void testPushDownNotLike() {
        var plan = physicalPlan("""
            from test
            | where not first_name like "%foo%"
            """);

        var optimized = optimizedPlan(plan);
        var topLimit = as(optimized, LimitExec.class);
        var exchange = asRemoteExchange(topLimit.child());
        var project = as(exchange.child(), ProjectExec.class);
        var extractRest = as(project.child(), FieldExtractExec.class);
        var source = source(extractRest.child());
        assertThat(source.estimatedRowSize(), equalTo(allFieldRowSize + Integer.BYTES));

        var boolQuery = as(sv(source.query(), "first_name"), BoolQueryBuilder.class);
        assertThat(boolQuery.mustNot(), hasSize(1));
        var tq = as(boolQuery.mustNot().get(0), TermQueryBuilder.class);
        assertThat(tq.fieldName(), is("first_name"));
        assertThat(tq.value(), is("%foo%"));
    }

    public void testEvalRLike() {
        var plan = physicalPlan("""
            from test
            | eval x = concat(first_name, "--")
            | where x rlike ".*foo.*"
            """);

        var optimized = optimizedPlan(plan);
        var topLimit = as(optimized, LimitExec.class);
        var exchange = asRemoteExchange(topLimit.child());
        var project = as(exchange.child(), ProjectExec.class);
        var extractRest = as(project.child(), FieldExtractExec.class);
        var limit = as(extractRest.child(), LimitExec.class);
        var filter = as(limit.child(), FilterExec.class);
        var eval = as(filter.child(), EvalExec.class);
        var fieldExtract = as(eval.child(), FieldExtractExec.class);
        assertEquals(EsQueryExec.class, fieldExtract.child().getClass());

        var source = source(fieldExtract.child());
        assertThat(source.estimatedRowSize(), equalTo(allFieldRowSize + Integer.BYTES + KEYWORD_EST));
    }

    public void testPushDownRLike() {
        var plan = physicalPlan("""
            from test
            | where first_name rlike ".*foo.*"
            """);

        var optimized = optimizedPlan(plan);
        var topLimit = as(optimized, LimitExec.class);
        var exchange = asRemoteExchange(topLimit.child());
        var project = as(exchange.child(), ProjectExec.class);
        var extractRest = as(project.child(), FieldExtractExec.class);
        var source = source(extractRest.child());
        assertThat(source.estimatedRowSize(), equalTo(allFieldRowSize + Integer.BYTES));

        QueryBuilder query = source.query();
        assertNotNull(query);
        assertEquals(SingleValueQuery.Builder.class, query.getClass());
        assertThat(((SingleValueQuery.Builder) query).next(), instanceOf(RegexpQueryBuilder.class));
        RegexpQueryBuilder wildcard = ((RegexpQueryBuilder) ((SingleValueQuery.Builder) query).next());
        assertEquals("first_name", wildcard.fieldName());
        assertEquals(".*foo.*", wildcard.value());
    }

    /**
     * LimitExec[1000[INTEGER]]
     * \_ExchangeExec[[],false]
     *   \_ProjectExec[[_meta_field{f}#9, emp_no{f}#3, first_name{f}#4, gender{f}#5, job{f}#10, job.raw{f}#11, languages{f}#6, last_n
     * ame{f}#7, long_noidx{f}#12, salary{f}#8]]
     *     \_FieldExtractExec[_meta_field{f}#9, emp_no{f}#3, first_name{f}#4, gen..]
     *       \_EsQueryExec[test], query[{"esql_single_value":{"field":"first_name","next":
     *       {"term":{"first_name":{"value":"foo","case_insensitive":true}}},"source":"first_name =~ \"foo\"@2:9"}}]
     *       [_doc{f}#23], limit[1000], sort[] estimatedRowSize[324]
     */
    @AwaitsFix(bugUrl = "https://github.com/elastic/elasticsearch/issues/103599")
    public void testPushDownEqualsIgnoreCase() {
        var plan = physicalPlan("""
            from test
            | where first_name =~ "foo"
            """);

        var optimized = optimizedPlan(plan);
        var topLimit = as(optimized, LimitExec.class);
        var exchange = asRemoteExchange(topLimit.child());
        var project = as(exchange.child(), ProjectExec.class);
        var extractRest = as(project.child(), FieldExtractExec.class);
        var source = source(extractRest.child());
        assertThat(source.estimatedRowSize(), equalTo(allFieldRowSize + Integer.BYTES));

        QueryBuilder query = source.query();
        assertNotNull(query); // TODO: verify query
    }

    /**
     * LimitExec[1000[INTEGER]]
     * \_ExchangeExec[[],false]
     *   \_ProjectExec[[_meta_field{f}#12, emp_no{f}#6, first_name{f}#7, gender{f}#8, job{f}#13, job.raw{f}#14, languages{f}#9, last_
     * name{f}#10, long_noidx{f}#15, salary{f}#11, x{r}#4]]
     *     \_FieldExtractExec[_meta_field{f}#12, emp_no{f}#6, gender{f}#8, job{f}..]
     *       \_LimitExec[1000[INTEGER]]
     *         \_FilterExec[x{r}#4 =~ [66 6f 6f][KEYWORD]]
     *           \_EvalExec[[CONCAT(first_name{f}#7,[66 6f 6f][KEYWORD]) AS x]]
     *             \_FieldExtractExec[first_name{f}#7]
     *               \_EsQueryExec[test], query[][_doc{f}#27], limit[], sort[] estimatedRowSize[374]
     */
    @AwaitsFix(bugUrl = "https://github.com/elastic/elasticsearch/issues/103599")
    public void testNoPushDownEvalEqualsIgnoreCase() {
        var plan = physicalPlan("""
            from test
            | eval x = concat(first_name, "foo")
            | where x =~ "foo"
            """);

        var optimized = optimizedPlan(plan);
        var topLimit = as(optimized, LimitExec.class);
        var exchange = asRemoteExchange(topLimit.child());
        var project = as(exchange.child(), ProjectExec.class);
        var extractRest = as(project.child(), FieldExtractExec.class);
        var limit = as(extractRest.child(), LimitExec.class);
        var filter = as(limit.child(), FilterExec.class);
        var eval = as(filter.child(), EvalExec.class);
        var extract = as(eval.child(), FieldExtractExec.class);
        var source = source(extract.child());

        QueryBuilder query = source.query();
        assertNull(query); // TODO: verify query
    }

    public void testPushDownEqualsToUpper() {
        doTestPushDownChangeCase("""
            from test
            | where to_upper(first_name) == "FOO"
            """, """
            {
              "esql_single_value" : {
                "field" : "first_name",
                "next" : {
                  "term" : {
                    "first_name" : {
                      "value" : "FOO",
                      "case_insensitive" : true,
                      "boost": 0.0
                    }
                  }
                },
                "source" : "to_upper(first_name) == \\"FOO\\"@2:9"
              }
            }""");
    }

    /*
     * LimitExec[1000[INTEGER]]
     * \_ExchangeExec[[_meta_field{f}#9, emp_no{f}#3, first_name{f}#4, gender{f}#5, hire_date{f}#10, job{f}#11, job.raw{f}#12,
     *                languages{f}#6, last_name{f}#7, long_noidx{f}#13, salary{f}#8],false]
     *   \_ProjectExec[[_meta_field{f}#9, emp_no{f}#3, first_name{f}#4, gender{f}#5, hire_date{f}#10, job{f}#11, job.raw{f}#12,
     *                  languages{f}#6, last_name{f}#7, long_noidx{f}#13, salary{f}#8]]
     *     \_FieldExtractExec[_meta_field{f}#9, emp_no{f}#3, first_name{f}#4, gen..]<[]>
     *       \_EsQueryExec[test], indexMode[standard], query[{...}}][_doc{f}#25], limit[1000], sort[] estimatedRowSize[332]
     */
    private void doTestPushDownChangeCase(String esql, String expected) {
        var plan = physicalPlan(esql);
        var optimized = optimizedPlan(plan);
        var topLimit = as(optimized, LimitExec.class);
        var exchange = asRemoteExchange(topLimit.child());
        var project = as(exchange.child(), ProjectExec.class);
        var extractRest = as(project.child(), FieldExtractExec.class);
        var source = source(extractRest.child());
        assertThat(source.estimatedRowSize(), equalTo(allFieldRowSize + Integer.BYTES));

        QueryBuilder query = source.query();
        assertThat(stripThrough(query.toString()), is(stripThrough(expected)));
    }

    public void testPushDownEqualsToLower() {
        doTestPushDownChangeCase("""
            from test
            | where to_lower(first_name) == "foo"
            """, """
            {
              "esql_single_value" : {
                "field" : "first_name",
                "next" : {
                  "term" : {
                    "first_name" : {
                      "value" : "foo",
                      "case_insensitive" : true,
                      "boost": 0.0
                    }
                  }
                },
                "source" : "to_lower(first_name) == \\"foo\\"@2:9"
              }
            }""");
    }

    public void testPushDownNotEqualsToUpper() {
        doTestPushDownChangeCase("""
            from test
            | where to_upper(first_name) != "FOO"
            """, """
            {
              "esql_single_value" : {
                "field" : "first_name",
                "next" : {
                  "bool" : {
                    "must_not" : [
                      {
                        "term" : {
                          "first_name" : {
                            "value" : "FOO",
                            "case_insensitive" : true,
                            "boost": 0.0
                          }
                        }
                      }
                    ],
                    "boost": 0.0
                  }
                },
                "source" : "to_upper(first_name) != \\"FOO\\"@2:9"
              }
            }""");
    }

    public void testPushDownNotEqualsToLower() {
        doTestPushDownChangeCase("""
            from test
            | where to_lower(first_name) != "foo"
            """, """
            {
              "esql_single_value" : {
                "field" : "first_name",
                "next" : {
                  "bool" : {
                    "must_not" : [
                      {
                        "term" : {
                          "first_name" : {
                            "value" : "foo",
                            "case_insensitive" : true,
                            "boost": 0.0
                          }
                        }
                      }
                    ],
                    "boost" : 0.0
                  }
                },
                "source" : "to_lower(first_name) != \\"foo\\"@2:9"
              }
            }""");
    }

    public void testPushDownChangeCaseMultiplePredicates() {
        doTestPushDownChangeCase("""
            from test
            | where to_lower(first_name) != "foo" or to_upper(first_name) == "FOO" or emp_no > 10
            """, """
            {
              "bool" : {
                "should" : [
                  {
                    "esql_single_value" : {
                      "field" : "first_name",
                      "next" : {
                        "bool" : {
                          "must_not" : [
                            {
                              "term" : {
                                "first_name" : {
                                  "value" : "foo",
                                  "case_insensitive" : true,
                                  "boost": 0.0
                                }
                              }
                            }
                          ],
                          "boost": 0.0
                        }
                      },
                      "source" : "to_lower(first_name) != \\"foo\\"@2:9"
                    }
                  },
                  {
                    "esql_single_value" : {
                      "field" : "first_name",
                      "next" : {
                        "term" : {
                          "first_name" : {
                            "value" : "FOO",
                            "case_insensitive" : true,
                            "boost": 0.0
                          }
                        }
                      },
                      "source" : "to_upper(first_name) == \\"FOO\\"@2:42"
                    }
                  },
                  {
                    "esql_single_value" : {
                      "field" : "emp_no",
                      "next" : {
                        "range" : {
                          "emp_no" : {
                            "gt" : 10,
                            "boost" : 0.0
                          }
                        }
                      },
                      "source" : "emp_no > 10@2:75"
                    }
                  }
                ],
                "boost" : 1.0
              }
            }
            """);
    }

    // same tree as with doTestPushDownChangeCase(), but with a topping EvalExec (for `x`)
    public void testPushDownChangeCaseThroughEval() {
        var esql = """
            from test
            | eval x = first_name
            | where to_lower(x) == "foo"
            """;
        var plan = physicalPlan(esql);
        var optimized = optimizedPlan(plan);
        var eval = as(optimized, EvalExec.class);
        var topLimit = as(eval.child(), LimitExec.class);
        var exchange = asRemoteExchange(topLimit.child());
        var project = as(exchange.child(), ProjectExec.class);
        var extractRest = as(project.child(), FieldExtractExec.class);
        var source = source(extractRest.child());

        var expected = """
            {
              "esql_single_value" : {
                "field" : "first_name",
                "next" : {
                  "term" : {
                    "first_name" : {
                      "value" : "foo",
                      "case_insensitive" : true,
                      "boost" : 0.0
                    }
                  }
                },
                "source" : "to_lower(x) == \\"foo\\"@3:9"
              }
            }""";
        QueryBuilder query = source.query();
        assertThat(stripThrough(query.toString()), is(stripThrough(expected)));
    }

    /*
     * LimitExec[1000[INTEGER]]
     * \_ExchangeExec[[_meta_field{f}#9, emp_no{f}#3, first_name{f}#4, gender{f}#5, hire_date{f}#10, job{f}#11, job.raw{f}#12,
     *                languages{f}#6, last_name{f}#7, long_noidx{f}#13, salary{f}#8],false]
     *   \_ProjectExec[[_meta_field{f}#9, emp_no{f}#3, first_name{f}#4, gender{f}#5, hire_date{f}#10, job{f}#11, job.raw{f}#12,
     *                 languages{f}#6, last_name{f}#7, long_noidx{f}#13, salary{f}#8]]
     *     \_FieldExtractExec[_meta_field{f}#9, emp_no{f}#3, gender{f}#5, hire_da..]<[]>
     *       \_LimitExec[1000[INTEGER]]
     *         \_FilterExec[NOT(INSENSITIVEEQUALS(CONCAT(first_name{f}#4,[66 6f 6f][KEYWORD]),[66 6f 6f][KEYWORD]))]
     *           \_FieldExtractExec[first_name{f}#4]<[]>
     *             \_EsQueryExec[test], indexMode[standard], query[][_doc{f}#25], limit[], sort[] estimatedRowSize[332]
     */
    public void testNoPushDownChangeCase() {
        var plan = physicalPlan("""
            from test
            | where to_lower(concat(first_name, "foo")) != "foo"
            """);

        var optimized = optimizedPlan(plan);
        var topLimit = as(optimized, LimitExec.class);
        var exchange = asRemoteExchange(topLimit.child());
        var project = as(exchange.child(), ProjectExec.class);
        var fieldExtract = as(project.child(), FieldExtractExec.class);
        var limit = as(fieldExtract.child(), LimitExec.class);
        var filter = as(limit.child(), FilterExec.class);
        var fieldExtract2 = as(filter.child(), FieldExtractExec.class);
        var source = source(fieldExtract2.child());
        assertThat(source.query(), nullValue());
    }

    /*
     * LimitExec[1000[INTEGER]]
     * \_ExchangeExec[[_meta_field{f}#9, emp_no{f}#3, first_name{f}#4, gender{f}#5, hire_date{f}#10, job{f}#11, job.raw{f}#12, langu
     *      ages{f}#6, last_name{f}#7, long_noidx{f}#13, salary{f}#8],false]
     *   \_ProjectExec[[_meta_field{f}#9, emp_no{f}#3, first_name{f}#4, gender{f}#5, hire_date{f}#10, job{f}#11, job.raw{f}#12, langu
     *          ages{f}#6, last_name{f}#7, long_noidx{f}#13, salary{f}#8]]
     *     \_FieldExtractExec[_meta_field{f}#9, emp_no{f}#3, first_name{f}#4, gen..]&lt;[],[]&gt;
     *       \_EsQueryExec[test], indexMode[standard], query[{"esql_single_value":{"field":"first_name","next":{"regexp":{"first_name":
     *       {"value":"foo*","flags_value":65791,"case_insensitive":true,"max_determinized_states":10000,"boost":0.0}}},
     *       "source":"TO_LOWER(first_name) RLIKE \"foo*\"@2:9"}}][_doc{f}#25], limit[1000], sort[] estimatedRowSize[332]
     */
    private void doTestPushDownCaseChangeRegexMatch(String query, String expected) {
        var plan = physicalPlan(query);
        var optimized = optimizedPlan(plan);

        var topLimit = as(optimized, LimitExec.class);
        var exchange = asRemoteExchange(topLimit.child());
        var project = as(exchange.child(), ProjectExec.class);
        var fieldExtract = as(project.child(), FieldExtractExec.class);
        var source = as(fieldExtract.child(), EsQueryExec.class);

        var singleValue = as(source.query(), SingleValueQuery.Builder.class);
        assertThat(stripThrough(singleValue.toString()), is(stripThrough(expected)));
    }

    public void testPushDownLowerCaseChangeRLike() {
        doTestPushDownCaseChangeRegexMatch("""
            FROM test
            | WHERE TO_LOWER(first_name) RLIKE "foo*"
            """, """
            {
                "esql_single_value": {
                    "field": "first_name",
                    "next": {
                        "regexp": {
                            "first_name": {
                                "value": "foo*",
                                "flags_value": 65791,
                                "case_insensitive": true,
                                "max_determinized_states": 10000,
                                "boost": 0.0
                            }
                        }
                    },
                    "source": "TO_LOWER(first_name) RLIKE \\"foo*\\"@2:9"
                }
            }
            """);
    }

    public void testPushDownUpperCaseChangeRLike() {
        doTestPushDownCaseChangeRegexMatch("""
            FROM test
            | WHERE TO_UPPER(first_name) RLIKE "FOO*"
            """, """
            {
                "esql_single_value": {
                    "field": "first_name",
                    "next": {
                        "regexp": {
                            "first_name": {
                                "value": "FOO*",
                                "flags_value": 65791,
                                "case_insensitive": true,
                                "max_determinized_states": 10000,
                                "boost": 0.0
                            }
                        }
                    },
                    "source": "TO_UPPER(first_name) RLIKE \\"FOO*\\"@2:9"
                }
            }
            """);
    }

    public void testPushDownLowerCaseChangeLike() {
        doTestPushDownCaseChangeRegexMatch("""
            FROM test
            | WHERE TO_LOWER(first_name) LIKE "foo*"
            """, """
            {
                "esql_single_value": {
                    "field": "first_name",
                    "next": {
                        "wildcard": {
                            "first_name": {
                                "wildcard": "foo*",
                                "case_insensitive": true,
                                "boost": 0.0
                            }
                        }
                    },
                    "source": "TO_LOWER(first_name) LIKE \\"foo*\\"@2:9"
                }
            }
            """);
    }

    public void testPushDownUpperCaseChangeLike() {
        doTestPushDownCaseChangeRegexMatch("""
            FROM test
            | WHERE TO_UPPER(first_name) LIKE "FOO*"
            """, """
            {
                "esql_single_value": {
                    "field": "first_name",
                    "next": {
                        "wildcard": {
                            "first_name": {
                                "wildcard": "FOO*",
                                "case_insensitive": true,
                                "boost": 0.0
                            }
                        }
                    },
                    "source": "TO_UPPER(first_name) LIKE \\"FOO*\\"@2:9"
                }
            }
            """);
    }

    /*
     * LimitExec[1000[INTEGER]]
     * \_ExchangeExec[[_meta_field{f}#10, emp_no{f}#4, first_name{f}#5, gender{f}#6, hire_date{f}#11, job{f}#12, job.raw{f}#13, lang
     * uages{f}#7, last_name{f}#8, long_noidx{f}#14, salary{f}#9],false]
     *   \_ProjectExec[[_meta_field{f}#10, emp_no{f}#4, first_name{f}#5, gender{f}#6, hire_date{f}#11, job{f}#12, job.raw{f}#13, lang
     * uages{f}#7, last_name{f}#8, long_noidx{f}#14, salary{f}#9]]
     *     \_FieldExtractExec[_meta_field{f}#10, gender{f}#6, hire_date{f}#11, jo..]&lt;[],[]&gt;
     *       \_LimitExec[1000[INTEGER]]
     *         \_FilterExec[LIKE(first_name{f}#5, "FOO*", true) OR IN(1[INTEGER],2[INTEGER],3[INTEGER],emp_no{f}#4 + 1[INTEGER])]
     *           \_FieldExtractExec[first_name{f}#5, emp_no{f}#4]&lt;[],[]&gt;
     *             \_EsQueryExec[test], indexMode[standard], query[][_doc{f}#26], limit[], sort[] estimatedRowSize[332]
     */
    public void testChangeCaseAsInsensitiveWildcardLikeNotPushedDown() {
        var esql = """
            FROM test
            | WHERE TO_UPPER(first_name) LIKE "FOO*" OR emp_no + 1 IN (1, 2, 3)
            """;
        var plan = physicalPlan(esql);
        var optimized = optimizedPlan(plan);

        var topLimit = as(optimized, LimitExec.class);
        var exchange = asRemoteExchange(topLimit.child());
        var project = as(exchange.child(), ProjectExec.class);
        var fieldExtract = as(project.child(), FieldExtractExec.class);
        var limit = as(fieldExtract.child(), LimitExec.class);
        var filter = as(limit.child(), FilterExec.class);
        fieldExtract = as(filter.child(), FieldExtractExec.class);
        var source = as(fieldExtract.child(), EsQueryExec.class);

        var or = as(filter.condition(), Or.class);
        var wildcard = as(or.left(), WildcardLike.class);
        assertThat(Expressions.name(wildcard.field()), is("first_name"));
        assertThat(wildcard.pattern().pattern(), is("FOO*"));
        assertThat(wildcard.caseInsensitive(), is(true));
    }

    public void testPushDownNotRLike() {
        var plan = physicalPlan("""
            from test
            | where not first_name rlike ".*foo.*"
            """);

        var optimized = optimizedPlan(plan);
        var topLimit = as(optimized, LimitExec.class);
        var exchange = asRemoteExchange(topLimit.child());
        var project = as(exchange.child(), ProjectExec.class);
        var extractRest = as(project.child(), FieldExtractExec.class);
        var source = source(extractRest.child());
        assertThat(source.estimatedRowSize(), equalTo(allFieldRowSize + Integer.BYTES));

        QueryBuilder query = source.query();
        assertNotNull(query);
        assertThat(query, instanceOf(SingleValueQuery.Builder.class));
        assertThat(((SingleValueQuery.Builder) query).next(), instanceOf(BoolQueryBuilder.class));
        var boolQuery = (BoolQueryBuilder) ((SingleValueQuery.Builder) query).next();
        List<QueryBuilder> mustNot = boolQuery.mustNot();
        assertThat(mustNot.size(), is(1));
        assertThat(mustNot.get(0), instanceOf(RegexpQueryBuilder.class));
        var regexpQuery = (RegexpQueryBuilder) mustNot.get(0);
        assertThat(regexpQuery.fieldName(), is("first_name"));
        assertThat(regexpQuery.value(), is(".*foo.*"));
    }

    /**
     * <code>
     * TopNExec[[Order[name{r}#4,ASC,LAST]],1000[INTEGER],0]
     * \_ExchangeExec[[_meta_field{f}#20, emp_no{f}#14, gender{f}#16, job{f}#21, job.raw{f}#22, languages{f}#17,
     *     long_noidx{f}#23, salary{f}#19, name{r}#4, first_name{r}#7, last_name{r}#10
     *   ],false]
     *   \_ProjectExec[[_meta_field{f}#20, emp_no{f}#14, gender{f}#16, job{f}#21, job.raw{f}#22, languages{f}#17,
     *       long_noidx{f}#23, salary{f}#19, name{r}#4, first_name{r}#7, last_name{r}#10
     *     ]]
     *     \_FieldExtractExec[_meta_field{f}#20, emp_no{f}#14, gender{f}#16, job{..][]
     *       \_EvalExec[[first_name{f}#15 AS name, last_name{f}#18 AS first_name, name{r}#4 AS last_name]]
     *         \_FieldExtractExec[first_name{f}#15, last_name{f}#18][]
     *           \_EsQueryExec[test], indexMode[standard], query[{
     *             "bool":{"must":[
     *               {"esql_single_value":{"field":"last_name","next":{"term":{"last_name":{"value":"foo"}}},"source":...}},
     *               {"esql_single_value":{"field":"first_name","next":{"term":{"first_name":{"value":"bar"}}},"source":...}}
     *             ],"boost":1.0}}][_doc{f}#37], limit[1000], sort[[
     *               FieldSort[field=first_name{f}#15, direction=ASC, nulls=LAST]
     *             ]] estimatedRowSize[486]
     * </code>
     */
    public void testPushDownEvalFilter() {
        var plan = physicalPlan("""
            FROM test
            | EVAL name = first_name, first_name = last_name, last_name = name
            | WHERE first_name == "foo" AND last_name == "bar"
            | SORT name
            """);
        var optimized = optimizedPlan(plan);

        var topN = as(optimized, TopNExec.class);
        var exchange = asRemoteExchange(topN.child());
        var project = as(exchange.child(), ProjectExec.class);
        var extract = as(project.child(), FieldExtractExec.class);
        assertThat(extract.attributesToExtract().size(), greaterThan(5));
        var eval = as(extract.child(), EvalExec.class);
        extract = as(eval.child(), FieldExtractExec.class);
        assertThat(
            extract.attributesToExtract().stream().map(Attribute::name).collect(Collectors.toList()),
            contains("first_name", "last_name")
        );

        // Now verify the correct Lucene push-down of both the filter and the sort
        var source = source(extract.child());
        QueryBuilder query = source.query();
        assertNotNull(query);
        assertThat(query, instanceOf(BoolQueryBuilder.class));
        var boolQuery = (BoolQueryBuilder) query;
        var must = boolQuery.must();
        assertThat(must.size(), is(2));
        var range1 = (TermQueryBuilder) ((SingleValueQuery.Builder) must.get(0)).next();
        assertThat(range1.fieldName(), is("last_name"));
        var range2 = (TermQueryBuilder) ((SingleValueQuery.Builder) must.get(1)).next();
        assertThat(range2.fieldName(), is("first_name"));
        var sort = source.sorts();
        assertThat(sort.size(), is(1));
        assertThat(sort.get(0).field().fieldName().string(), is("first_name"));
    }

    /**
     * <code>
     * ProjectExec[[last_name{f}#13858 AS name#13841, first_name{f}#13855 AS last_name#13844, last_name{f}#13858 AS first_name#13
     * 847]]
     * \_TopNExec[[Order[last_name{f}#13858,ASC,LAST]],10[INTEGER],100]
     *   \_ExchangeExec[[first_name{f}#13855, last_name{f}#13858],false]
     *     \_ProjectExec[[first_name{f}#13855, last_name{f}#13858]]
     *       \_FieldExtractExec[first_name{f}#13855, last_name{f}#13858]&lt;[],[]&gt;
     *         \_EsQueryExec[test], indexMode[standard], query[
     *         {"bool":{"must":[{"esql_single_value":{"field":"last_name","next":
     *         {"range":{"last_name":{"gt":"B","boost":0.0}}},"source":"first_name > \"B\"@3:9"}},
     *         {"exists":{"field":"first_name","boost":0.0}}],"boost":1.0}}
     *         ][_doc{f}#13879], limit[10], sort[[FieldSort[field=last_name{f}#13858, direction=ASC, nulls=LAST]]] estimatedRowSize[116]
     * </code>
     */
    public void testPushDownEvalSwapFilter() {
        var plan = physicalPlan("""
            FROM test
            | EVAL name = last_name, last_name = first_name, first_name = name
            | WHERE first_name > "B" AND last_name IS NOT NULL
            | SORT name
            | LIMIT 10
            | KEEP name, last_name, first_name
            """);
        var optimized = optimizedPlan(plan);

        var topProject = as(optimized, ProjectExec.class);
        var topN = as(topProject.child(), TopNExec.class);
        var exchange = asRemoteExchange(topN.child());
        var project = as(exchange.child(), ProjectExec.class);
        var extract = as(project.child(), FieldExtractExec.class);
        assertThat(
            extract.attributesToExtract().stream().map(Attribute::name).collect(Collectors.toList()),
            contains("first_name", "last_name")
        );

        // Now verify the correct Lucene push-down of both the filter and the sort
        var source = source(extract.child());
        QueryBuilder query = source.query();
        assertNotNull(query);
        assertThat(query, instanceOf(BoolQueryBuilder.class));
        var boolQuery = (BoolQueryBuilder) query;
        var must = boolQuery.must();
        assertThat(must.size(), is(2));
        var svq = (SingleValueQuery.Builder) must.get(0);
        var range = (RangeQueryBuilder) svq.next();
        assertThat(range.fieldName(), is("last_name"));
        var exists = (ExistsQueryBuilder) must.get(1);
        assertThat(exists.fieldName(), is("first_name"));
        var sort = source.sorts();
        assertThat(sort.size(), is(1));
        assertThat(sort.get(0).field().fieldName().string(), is("last_name"));
    }

    /**
     * EnrichExec[first_name{f}#3,foo,fld,idx,[a{r}#11, b{r}#12]]
     *  \_LimitExec[10000[INTEGER]]
     *    \_ExchangeExec[]
     *      \_ProjectExec[[_meta_field{f}#8, emp_no{f}#2, first_name{f}#3, gender{f}#4, languages{f}#5, last_name{f}#6, salary{f}#7]]
     *        \_FieldExtractExec[_meta_field{f}#8, emp_no{f}#2, first_name{f}#3, gen..]
     *          \_EsQueryExec[test], query[][_doc{f}#13], limit[10000], sort[] estimatedRowSize[216]
     */
    public void testEnrich() {
        var plan = physicalPlan("""
            from test
            | enrich foo on first_name
            """);

        var optimized = optimizedPlan(plan);
        var enrich = as(optimized, EnrichExec.class);
        var limit = as(enrich.child(), LimitExec.class);
        var exchange = asRemoteExchange(limit.child());
        var project = as(exchange.child(), ProjectExec.class);
        var extract = as(project.child(), FieldExtractExec.class);
        var source = source(extract.child());
        // an int for doc id, and int for the "a" enriched field, and a long for the "b" enriched field
        assertThat(source.estimatedRowSize(), equalTo(allFieldRowSize + Integer.BYTES * 2 + Long.BYTES));
    }

    /**
     * Expects the filter to transform the source into a local relationship
     * LimitExec[10000[INTEGER]]
     * \_ExchangeExec[[],false]
     *   \_LocalSourceExec[[_meta_field{f}#8, emp_no{r}#2, first_name{f}#3, gender{f}#4, languages{f}#5, last_name{f}#6, salary{f}#7],EMPT
     * Y]
     */
    public void testLocallyMissingField() {
        var testStats = statsForMissingField("emp_no");

        var optimized = optimizedPlan(physicalPlan("""
              from test
            | where emp_no > 10
            """), testStats);

        var limit = as(optimized, LimitExec.class);
        var exchange = as(limit.child(), ExchangeExec.class);
        var source = as(exchange.child(), LocalSourceExec.class);
        assertEquals(EmptyLocalSupplier.EMPTY, source.supplier());
    }

    /**
     * GrokExec[first_name{f}#4,Parser[pattern=%{WORD:b}.*, grok=org.elasticsearch.grok.Grok@60a20ab6],[b{r}#2]]
     * \_LimitExec[10000[INTEGER]]
     *   \_ExchangeExec[]
     *     \_ProjectExec[[_meta_field{f}#9, emp_no{f}#3, first_name{f}#4, gender{f}#5, languages{f}#6, last_name{f}#7, salary{f}#8]]
     *       \_FieldExtractExec[_meta_field{f}#9, emp_no{f}#3, first_name{f}#4, gen..]
     *         \_EsQueryExec[test], query[][_doc{f}#10], limit[10000], sort[] estimatedRowSize[216]
     */
    public void testGrok() {
        var plan = physicalPlan("""
            from test
            | grok first_name "%{WORD:b}.*"
            """);

        var optimized = optimizedPlan(plan);
        var grok = as(optimized, GrokExec.class);
        var limit = as(grok.child(), LimitExec.class);
        var exchange = asRemoteExchange(limit.child());
        var project = as(exchange.child(), ProjectExec.class);
        var extract = as(project.child(), FieldExtractExec.class);
        var source = source(extract.child());
        assertThat(source.estimatedRowSize(), equalTo(allFieldRowSize + Integer.BYTES + KEYWORD_EST));
    }

    public void testDissect() {
        var plan = physicalPlan("""
            from test
            | dissect first_name "%{b} "
            """);

        var optimized = optimizedPlan(plan);
        var dissect = as(optimized, DissectExec.class);
        var limit = as(dissect.child(), LimitExec.class);
        var exchange = asRemoteExchange(limit.child());
        var project = as(exchange.child(), ProjectExec.class);
        var extract = as(project.child(), FieldExtractExec.class);
        var source = source(extract.child());
        assertThat(source.estimatedRowSize(), equalTo(allFieldRowSize + Integer.BYTES + KEYWORD_EST));
    }

    /*
     * LimitExec[1000[INTEGER]]
     * \_ExchangeExec[[_meta_field{f}#10, emp_no{f}#4, first_name{f}#5, gender{f}#6, hire_date{f}#11, job{f}#12, job.raw{f}#13, lang
     * uages{f}#7, last_name{f}#8, long_noidx{f}#14, salary{f}#9, _index{m}#2],false]
     *   \_ProjectExec[[_meta_field{f}#10, emp_no{f}#4, first_name{f}#5, gender{f}#6, hire_date{f}#11, job{f}#12, job.raw{f}#13, lang
     * uages{f}#7, last_name{f}#8, long_noidx{f}#14, salary{f}#9, _index{m}#2]]
     *     \_FieldExtractExec[_meta_field{f}#10, emp_no{f}#4, first_name{f}#5, ge..]&lt;[],[]&gt;
     *       \_EsQueryExec[test], indexMode[standard], query[{"wildcard":{"_index":{"wildcard":"test*","boost":0.0}}}][_doc{f}#27],
     *          limit[1000], sort[] estimatedRowSize[382]
     *
     */
    public void testPushDownMetadataIndexInWildcard() {
        var plan = physicalPlan("""
            from test metadata _index
            | where _index like "test*"
            """);

        var optimized = optimizedPlan(plan);
        var limit = as(optimized, LimitExec.class);
        var exchange = asRemoteExchange(limit.child());
        var project = as(exchange.child(), ProjectExec.class);
        var extract = as(project.child(), FieldExtractExec.class);
        var source = source(extract.child());

        var tq = as(source.query(), WildcardQueryBuilder.class);
        assertThat(tq.fieldName(), is("_index"));
        assertThat(tq.value(), is("test*"));
    }

    /*
     * LimitExec[10000[INTEGER]]
     * \_ExchangeExec[[],false]
     *   \_ProjectExec[[_meta_field{f}#9, emp_no{f}#3, first_name{f}#4, gender{f}#5, languages{f}#6, last_name{f}#7, salary{f}#8,
     *     _index{m}#1]]
     *     \_FieldExtractExec[_meta_field{f}#9, emp_no{f}#3, first_name{f}#4, gen..]
     *       \_EsQueryExec[test], query[{"esql_single_value":{"field":"_index","next":{"term":{"_index":{"value":"test"}}}}}]
     *         [_doc{f}#10], limit[10000], sort[] estimatedRowSize[266]
     */
    public void testPushDownMetadataIndexInEquality() {
        var plan = physicalPlan("""
            from test metadata _index
            | where _index == "test"
            """);

        var optimized = optimizedPlan(plan);
        var limit = as(optimized, LimitExec.class);
        var exchange = asRemoteExchange(limit.child());
        var project = as(exchange.child(), ProjectExec.class);
        var extract = as(project.child(), FieldExtractExec.class);
        var source = source(extract.child());

        var tq = as(source.query(), TermQueryBuilder.class);
        assertThat(tq.fieldName(), is("_index"));
        assertThat(tq.value(), is("test"));
    }

    /*
     * LimitExec[10000[INTEGER]]
     * \_ExchangeExec[[],false]
     *   \_ProjectExec[[_meta_field{f}#9, emp_no{f}#3, first_name{f}#4, gender{f}#5, languages{f}#6, last_name{f}#7, salary{f}#8,
     *     _index{m}#1]]
     *     \_FieldExtractExec[_meta_field{f}#9, emp_no{f}#3, first_name{f}#4, gen..]
     *       \_EsQueryExec[test], query[{"bool":{"must_not":[{"term":{"_index":{"value":"test"}}}],"boost":1.0}}]
     *         [_doc{f}#10], limit[10000], sort[] estimatedRowSize[266]
     */
    public void testPushDownMetadataIndexInNotEquality() {
        var plan = physicalPlan("""
            from test metadata _index
            | where _index != "test"
            """);

        var optimized = optimizedPlan(plan);
        var limit = as(optimized, LimitExec.class);
        var exchange = asRemoteExchange(limit.child());
        var project = as(exchange.child(), ProjectExec.class);
        var extract = as(project.child(), FieldExtractExec.class);
        var source = source(extract.child());

        var bq = as(source.query(), BoolQueryBuilder.class);
        assertThat(bq.mustNot().size(), is(1));
        var tq = as(bq.mustNot().get(0), TermQueryBuilder.class);
        assertThat(tq.fieldName(), is("_index"));
        assertThat(tq.value(), is("test"));
    }

    /*
     * LimitExec[10000[INTEGER]]
     * \_ExchangeExec[[],false]
     *   \_ProjectExec[[_meta_field{f}#9, emp_no{f}#3, first_name{f}#4, gender{f}#5, languages{f}#6, last_name{f}#7, salary{f}#8, _in
     *     dex{m}#1]]
     *     \_FieldExtractExec[_meta_field{f}#9, emp_no{f}#3, first_name{f}#4, gen..]
     *       \_LimitExec[10000[INTEGER]]
     *         \_FilterExec[_index{m}#1 > [74 65 73 74][KEYWORD]]
     *           \_FieldExtractExec[_index{m}#1]
     *             \_EsQueryExec[test], query[][_doc{f}#10], limit[], sort[] estimatedRowSize[266]
     */
    public void testDontPushDownMetadataIndexInInequality() {
        for (var t : List.of(
            tuple(">", GreaterThan.class),
            tuple(">=", GreaterThanOrEqual.class),
            tuple("<", LessThan.class),
            tuple("<=", LessThanOrEqual.class)
            // no NullEquals use
        )) {
            var plan = physicalPlan("from test metadata _index | where _index " + t.v1() + " \"test\"");

            var optimized = optimizedPlan(plan);
            var limit = as(optimized, LimitExec.class);
            var exchange = asRemoteExchange(limit.child());
            var project = as(exchange.child(), ProjectExec.class);
            var extract = as(project.child(), FieldExtractExec.class);
            limit = as(extract.child(), LimitExec.class);
            var filter = as(limit.child(), FilterExec.class);

            var comp = as(filter.condition(), t.v2());
            var metadataAttribute = as(comp.left(), MetadataAttribute.class);
            assertThat(metadataAttribute.name(), is("_index"));

            extract = as(filter.child(), FieldExtractExec.class);
            var source = source(extract.child());
        }
    }

    public void testDontPushDownMetadataVersionAndId() {
        for (var t : List.of(tuple("_version", "2"), tuple("_id", "\"2\""))) {
            var plan = physicalPlan("from test metadata " + t.v1() + " | where " + t.v1() + " == " + t.v2());

            var optimized = optimizedPlan(plan);
            var limit = as(optimized, LimitExec.class);
            var exchange = asRemoteExchange(limit.child());
            var project = as(exchange.child(), ProjectExec.class);
            var extract = as(project.child(), FieldExtractExec.class);
            limit = as(extract.child(), LimitExec.class);
            var filter = as(limit.child(), FilterExec.class);

            assertThat(filter.condition(), instanceOf(Equals.class));
            assertThat(((Equals) filter.condition()).left(), instanceOf(MetadataAttribute.class));
            var metadataAttribute = (MetadataAttribute) ((Equals) filter.condition()).left();
            assertThat(metadataAttribute.name(), is(t.v1()));

            extract = as(filter.child(), FieldExtractExec.class);
            var source = source(extract.child());
        }
    }

    public void testNoTextFilterPushDown() {
        var plan = physicalPlan("""
            from test
            | where gender == "M"
            """);

        var optimized = optimizedPlan(plan);
        var limit = as(optimized, LimitExec.class);
        var exchange = asRemoteExchange(limit.child());
        var project = as(exchange.child(), ProjectExec.class);
        var extract = as(project.child(), FieldExtractExec.class);
        var limit2 = as(extract.child(), LimitExec.class);
        var filter = as(limit2.child(), FilterExec.class);
        var extract2 = as(filter.child(), FieldExtractExec.class);
        var source = source(extract2.child());
        assertNull(source.query());
    }

    public void testNoNonIndexedFilterPushDown() {
        var plan = physicalPlan("""
            from test
            | where long_noidx == 1
            """);

        var optimized = optimizedPlan(plan, statsWithIndexedFields());
        var limit = as(optimized, LimitExec.class);
        var exchange = asRemoteExchange(limit.child());
        var project = as(exchange.child(), ProjectExec.class);
        var extract = as(project.child(), FieldExtractExec.class);
        var limit2 = as(extract.child(), LimitExec.class);
        var filter = as(limit2.child(), FilterExec.class);
        var extract2 = as(filter.child(), FieldExtractExec.class);
        var source = source(extract2.child());
        assertNull(source.query());
    }

    public void testTextWithRawFilterPushDown() {
        var plan = physicalPlan("""
            from test
            | where job == "foo"
            """);

        var optimized = optimizedPlan(plan);
        var limit = as(optimized, LimitExec.class);
        var exchange = asRemoteExchange(limit.child());
        var project = as(exchange.child(), ProjectExec.class);
        var extract = as(project.child(), FieldExtractExec.class);
        var source = as(extract.child(), EsQueryExec.class);
        var qb = as(source.query(), SingleValueQuery.Builder.class);
        assertThat(qb.field(), equalTo("job.raw"));
    }

    public void testNoTextSortPushDown() {
        var plan = physicalPlan("""
            from test
            | sort gender
            """);

        var optimized = optimizedPlan(plan);
        var topN = as(optimized, TopNExec.class);
        var exchange = as(topN.child(), ExchangeExec.class);
        var project = as(exchange.child(), ProjectExec.class);
        var extract = as(project.child(), FieldExtractExec.class);
        var topN2 = as(extract.child(), TopNExec.class);
        var extract2 = as(topN2.child(), FieldExtractExec.class);
        var source = source(extract2.child());
        assertNull(source.sorts());
    }

    public void testNoNonIndexedSortPushDown() {
        var plan = physicalPlan("""
            from test
            | sort long_noidx
            """);

        var optimized = optimizedPlan(plan, statsWithIndexedFields());
        var topN = as(optimized, TopNExec.class);
        var exchange = as(topN.child(), ExchangeExec.class);
        var project = as(exchange.child(), ProjectExec.class);
        var extract = as(project.child(), FieldExtractExec.class);
        var topN2 = as(extract.child(), TopNExec.class);
        var extract2 = as(topN2.child(), FieldExtractExec.class);
        var source = source(extract2.child());
        assertNull(source.sorts());
    }

    public void testTextWithRawSortPushDown() {
        var plan = physicalPlan("""
            from test
            | sort job
            """);

        var optimized = optimizedPlan(plan);
        var topN = as(optimized, TopNExec.class);
        var exchange = as(topN.child(), ExchangeExec.class);
        var project = as(exchange.child(), ProjectExec.class);
        var extract = as(project.child(), FieldExtractExec.class);
        var source = as(extract.child(), EsQueryExec.class);
        assertThat(source.sorts().size(), equalTo(1));
        assertThat(source.sorts().get(0).field().name(), equalTo("job.raw"));
    }

    public void testFieldExtractForTextAndSubfield() {
        var plan = physicalPlan("""
            from test
            | keep job*
            """);

        var project = as(plan, ProjectExec.class);
        assertThat(Expressions.names(project.projections()), contains("job", "job.raw"));
    }

    public void testFieldExtractWithoutSourceAttributes() {
        PhysicalPlan verifiedPlan = optimizedPlan(physicalPlan("""
            from test
            | where round(emp_no) > 10
            """));
        // Transform the verified plan so that it is invalid (i.e. no source attributes)
        var badPlan = verifiedPlan.transformDown(
            EsQueryExec.class,
            node -> new EsSourceExec(node.source(), node.indexPattern(), IndexMode.STANDARD, List.of(), node.query())
        );

        var e = expectThrows(VerificationException.class, () -> testData.physicalOptimizer().verify(badPlan, verifiedPlan.output()));
        assertThat(
            e.getMessage(),
            containsString(
                "Need to add field extractor for [[emp_no]] but cannot detect source attributes from node [EsSourceExec[test][]]"
            )
        );
    }

    public void testVerifierOnMissingReferences() {
        var plan = physicalPlan("""
            from test
            | stats s = sum(salary) by emp_no
            | where emp_no > 10
            """);
        final var planBeforeModification = plan;
        plan = plan.transformUp(
            AggregateExec.class,
            a -> new AggregateExec(
                a.source(),
                a.child(),
                a.groupings(),
                List.of(), // remove the aggs (and thus the groupings) entirely
                a.getMode(),
                a.intermediateAttributes(),
                a.estimatedRowSize()
            )
        );
        final var finalPlan = plan;
        var e = expectThrows(
            IllegalStateException.class,
            () -> testData.physicalOptimizer().verify(finalPlan, planBeforeModification.output())
        );
        assertThat(e.getMessage(), containsString(" > 10[INTEGER]]] optimized incorrectly due to missing references [emp_no{f}#"));
    }

    public void testVerifierOnMissingReferencesWithBinaryPlans() throws Exception {
        // Do not assert serialization:
        // This will have a LookupJoinExec, which is not serializable because it doesn't leave the coordinator.
        var plan = physicalPlanNoSerializationCheck("""
              FROM test
            | RENAME languages AS language_code
            | SORT language_code
            | LOOKUP JOIN languages_lookup ON language_code
            """);

        var planWithInvalidJoinLeftSide = plan.transformUp(LookupJoinExec.class, join -> join.replaceChildren(join.right(), join.right()));

        var e = expectThrows(
            IllegalStateException.class,
            () -> testData.physicalOptimizer().verify(planWithInvalidJoinLeftSide, plan.output())
        );
        assertThat(e.getMessage(), containsString(" optimized incorrectly due to missing references from left hand side [languages"));

        var planWithInvalidJoinRightSide = plan.transformUp(
            LookupJoinExec.class,
            // LookupJoinExec.rightReferences() is currently EMPTY (hack); use a HashJoinExec instead.
            join -> new HashJoinExec(join.source(), join.left(), join.left(), join.leftFields(), join.rightFields(), join.output())
        );

        e = expectThrows(
            IllegalStateException.class,
            () -> testData.physicalOptimizer().verify(planWithInvalidJoinRightSide, plan.output())
        );
        assertThat(e.getMessage(), containsString(" optimized incorrectly due to missing references from right hand side [language_code"));
    }

    public void testVerifierOnDuplicateOutputAttributes() {
        var plan = physicalPlan("""
            from test
            | stats s = sum(salary) by emp_no
            | where emp_no > 10
            """);
        final var planBeforeModification = plan;
        plan = plan.transformUp(AggregateExec.class, a -> {
            List<Attribute> intermediates = new ArrayList<>(a.intermediateAttributes());
            intermediates.add(intermediates.get(0));
            return new AggregateExec(
                a.source(),
                a.child(),
                a.groupings(),
                a.aggregates(),
                AggregatorMode.INTERMEDIATE,  // FINAL would deduplicate aggregates()
                intermediates,
                a.estimatedRowSize()
            );
        });
        final var finalPlan = plan;
        var e = expectThrows(
            IllegalStateException.class,
            () -> testData.physicalOptimizer().verify(finalPlan, planBeforeModification.output())
        );
        assertThat(
            e.getMessage(),
            containsString("Plan [LimitExec[1000[INTEGER],null]] optimized incorrectly due to duplicate output attribute emp_no{f}#")
        );
    }

    public void testProjectAwayColumns() {
        var rule = new ProjectAwayColumns();

        // FROM test | limit 10000
        //
        // as physical plan:
        //
        // LimitExec[10000[INTEGER]]
        // \_ExchangeExec[[],false]
        // \_FragmentExec[filter=null, estimatedRowSize=0, reducer=[], fragment=[<>
        // EsRelation[test][some_field1{f}#2, some_field2{f}#3]<>]]

        var esField = List.of(
            new EsField("some_field1", DataType.KEYWORD, Map.of(), true, EsField.TimeSeriesFieldType.NONE),
            new EsField("some_field2", DataType.KEYWORD, Map.of(), true, EsField.TimeSeriesFieldType.NONE)
        );
        var index = EsIndexGenerator.esIndex("test", esField.stream().collect(Collectors.toMap(EsField::getName, Function.identity())));
        var relation = new EsRelation(
            Source.EMPTY,
            index.name(),
            IndexMode.STANDARD,
            Map.of(),
            Map.of(),
            index.indexNameWithModes(),
            esField.stream().map(field -> (Attribute) new FieldAttribute(Source.EMPTY, null, null, field.getName(), field)).toList()
        );
        Attribute some_field1 = relation.output().get(0);
        Attribute some_field2 = relation.output().get(1);
        FragmentExec fragment = new FragmentExec(relation);
        ExchangeExec exchange = new ExchangeExec(Source.EMPTY, fragment);
        LimitExec limitThenFragment = new LimitExec(
            Source.EMPTY,
            exchange,
            new Literal(Source.EMPTY, 10000, DataType.INTEGER),
            randomIntBetween(0, 1024)
        );

        // All the relation's fields are required.
        PhysicalPlan plan = rule.apply(limitThenFragment);
        Project project = as(
            as(as(as(plan, LimitExec.class).child(), ExchangeExec.class).child(), FragmentExec.class).fragment(),
            Project.class
        );
        assertThat(project.projections(), containsInAnyOrder(some_field1, some_field2));

        // FROM test | limit 10000 | keep some_field1
        ProjectExec projectLimitThenFragment = new ProjectExec(Source.EMPTY, limitThenFragment, List.of(some_field1));
        plan = rule.apply(projectLimitThenFragment);
        project = as(
            as(as(as(as(plan, ProjectExec.class).child(), LimitExec.class).child(), ExchangeExec.class).child(), FragmentExec.class)
                .fragment(),
            Project.class
        );
        assertThat(project.projections(), contains(some_field1));

        // FROM test | limit 10000 | eval x = to_lower(some_field1)
        Alias x = new Alias(Source.EMPTY, "x", new ToLower(Source.EMPTY, some_field1, config));
        EvalExec evalLimitThenFragment = new EvalExec(Source.EMPTY, limitThenFragment, List.of(x));
        plan = rule.apply(evalLimitThenFragment);
        project = as(
            as(as(as(as(plan, EvalExec.class).child(), LimitExec.class).child(), ExchangeExec.class).child(), FragmentExec.class)
                .fragment(),
            Project.class
        );
        assertThat(project.projections(), containsInAnyOrder(some_field1, some_field2));

        // FROM test | limit 10000 | eval x = to_lower(some_field1) | keep x
        ProjectExec projectEvalLimitThenFragment = new ProjectExec(Source.EMPTY, evalLimitThenFragment, List.of(x.toAttribute()));
        plan = rule.apply(projectEvalLimitThenFragment);
        project = as(
            as(
                as(as(as(as(plan, ProjectExec.class).child(), EvalExec.class).child(), LimitExec.class).child(), ExchangeExec.class)
                    .child(),
                FragmentExec.class
            ).fragment(),
            Project.class
        );
        assertThat(project.projections(), contains(some_field1));

        // FROM test | limit 10000 | rename some_field1 as some_field2
        ProjectExec renameLimitThenFragment = new ProjectExec(
            Source.EMPTY,
            limitThenFragment,
            List.of(new Alias(Source.EMPTY, some_field2.name(), some_field1))
        );
        plan = rule.apply(renameLimitThenFragment);
        project = as(
            as(as(as(as(plan, ProjectExec.class).child(), LimitExec.class).child(), ExchangeExec.class).child(), FragmentExec.class)
                .fragment(),
            Project.class
        );
        assertThat(project.projections(), contains(some_field1));

        // FROM test | limit 10000 | eval x = to_lower(some_field1), y = to_upper(x) | keep y
        Alias y = new Alias(Source.EMPTY, "y", new ToUpper(Source.EMPTY, x.toAttribute(), config));
        EvalExec evalTwiceLimitThenFragment = new EvalExec(Source.EMPTY, limitThenFragment, List.of(x, y));
        ProjectExec projectEvalTwiceLimitThenFragment = new ProjectExec(Source.EMPTY, evalTwiceLimitThenFragment, List.of(y.toAttribute()));
        plan = rule.apply(projectEvalTwiceLimitThenFragment);
        project = as(
            as(
                as(as(as(as(plan, ProjectExec.class).child(), EvalExec.class).child(), LimitExec.class).child(), ExchangeExec.class)
                    .child(),
                FragmentExec.class
            ).fragment(),
            Project.class
        );
        assertThat(project.projections(), contains(some_field1));
    }

    /**
     * Expects
     * ProjectExec[[avg(emp_no){r}#3]]
     * \_EvalExec[[$$SUM$avg(emp_no)$0{r:s}#14 / $$COUNT$avg(emp_no)$1{r:s}#15 AS avg(emp_no)]]
     *   \_LimitExec[1000[INTEGER]]
     *     \_AggregateExec[[],[SUM(emp_no{f}#4) AS $$SUM$avg(emp_no)$0, COUNT(emp_no{f}#4) AS $$COUNT$avg(emp_no)$1],FINAL,[sum{r}#16, seen{
     * r}#17, count{r}#18, seen{r}#19],24]
     *       \_ExchangeExec[[sum{r}#16, seen{r}#17, count{r}#18, seen{r}#19],true]
     *         \_AggregateExec[[],[SUM(emp_no{f}#4) AS $$SUM$avg(emp_no)$0, COUNT(emp_no{f}#4) AS $$COUNT$avg(emp_no)$1],INITIAL,[sum{r}#37,
     *           seen{r}#38, count{r}#39, seen{r}#40],16]
     *           \_FieldExtractExec[emp_no{f}#4]
     *             \_EsQueryExec[test], indexMode[standard], query[{"exists":{"field":"emp_no","boost":1.0}}][_doc{f}#41], limit[], sort[]
     *               estimatedRowSize[8]
     */
    public void testProjectAwayColumnsDoesNothingForPipelineBreakingAggs() {
        var plan = optimizedPlan(physicalPlan("""
            from test
            | stats avg(emp_no)
            """));

        ProjectExec project = as(plan, ProjectExec.class);
        EvalExec eval = as(project.child(), EvalExec.class);
        LimitExec limit = as(eval.child(), LimitExec.class);
        AggregateExec finalAgg = as(limit.child(), AggregateExec.class);
        ExchangeExec exchange = as(finalAgg.child(), ExchangeExec.class);
        // No projection inserted here.
        AggregateExec initialAgg = as(exchange.child(), AggregateExec.class);
    }

    /**
     * Expects
     * ProjectExec[[x{r}#3]]
     * \_EvalExec[[1[INTEGER] AS x]]
     *   \_LimitExec[10000[INTEGER]]
     *     \_ExchangeExec[[],false]
     *       \_ProjectExec[[&lt;all-fields-projected&gt;{r}#12]]
     *         \_EvalExec[[null[NULL] AS &lt;all-fields-projected&gt;]]
     *           \_EsQueryExec[test], query[{"esql_single_value":{"field":"emp_no","next":{"range":{"emp_no":{"gt":10,"boost":1.0}}}}}]
     *            [_doc{f}#13], limit[10000], sort[] estimatedRowSize[8]
     */
    public void testProjectAwayAllColumnsWhenOnlyTheCountMatters() {
        var plan = optimizedPlan(physicalPlan("""
            from test
            | where emp_no > 10
            | eval x = 1
            | keep x
            """));

        var project = as(plan, ProjectExec.class);
        var eval = as(project.child(), EvalExec.class);
        var limit = as(eval.child(), LimitExec.class);
        var exchange = as(limit.child(), ExchangeExec.class);
        var nullField = "<all-fields-projected>";
        project = as(exchange.child(), ProjectExec.class);
        assertThat(Expressions.names(project.projections()), contains(nullField));
        eval = as(project.child(), EvalExec.class);
        assertThat(Expressions.names(eval.fields()), contains(nullField));
        var source = source(eval.child());
        assertThat(Expressions.names(source.attrs()), contains("_doc"));
    }

    /**
     * Expects
     *
     * LimitExec[10000[INTEGER]]
     * \_AggregateExec[[],[COUNT([2a][KEYWORD]) AS count(*)],SINGLE,[count{r}#13, seen{r}#14],8]
     *     \_LimitExec[10[INTEGER]]
     *       \_ExchangeExec[[&lt;all-fields-projected&gt;{r:s}#28],false]
     *         \_ProjectExec[[&lt;all-fields-projected&gt;{r:s}#28]]
     *           \_EvalExec[[null[NULL] AS &lt;all-fields-projected&gt;]]
     *             \_EsQueryExec[test], indexMode[standard], query[][_doc{f}#29], limit[10], sort[] estimatedRowSize[4]
     */
    public void testProjectAwayAllColumnsWhenOnlyTheCountMattersInStats() {
        var plan = optimizedPlan(physicalPlan("""
            from test
            | limit 10
            | stats count(*)
            """));

        var limit = as(plan, LimitExec.class);
        var agg = as(limit.child(), AggregateExec.class);
        assertThat(agg.getMode(), equalTo(SINGLE));
        var limit10 = as(agg.child(), LimitExec.class);

        var exchange = as(limit10.child(), ExchangeExec.class);
        var project = as(exchange.child(), ProjectExec.class);
        var eval = as(project.child(), EvalExec.class);
        EsQueryExec esQuery = as(eval.child(), EsQueryExec.class);

        var nullField = "<all-fields-projected>";
        assertThat(Expressions.names(project.projections()), contains(nullField));
        assertThat(Expressions.names(eval.fields()), contains(nullField));
        assertThat(Expressions.names(esQuery.attrs()), contains("_doc"));
    }

    /**
     * LimitExec[1000[INTEGER],336]
     * \_MvExpandExec[foo_1{r}#4236,foo_1{r}#4253]
     *   \_TopNExec[[Order[emp_no{f}#4242,ASC,LAST]],1000[INTEGER],336]
     *     \_ExchangeExec[[_meta_field{f}#4248, emp_no{f}#4242, first_name{f}#4243, gender{f}#4244, hire_date{f}#4249, job{f}#4250, job.
     * raw{f}#4251, languages{f}#4245, last_name{f}#4246, long_noidx{f}#4252, salary{f}#4247, foo_1{r}#4236, foo_2{r}#4238],
     * false]
     *       \_ProjectExec[[_meta_field{f}#4248, emp_no{f}#4242, first_name{f}#4243, gender{f}#4244, hire_date{f}#4249, job{f}#4250, job.
     * raw{f}#4251, languages{f}#4245, last_name{f}#4246, long_noidx{f}#4252, salary{f}#4247, foo_1{r}#4236, foo_2{r}#4238]]
     *         \_FieldExtractExec[_meta_field{f}#4248, emp_no{f}#4242, first_name{f}#..]&lt;[],[]&gt;
     *           \_EvalExec[[1[INTEGER] AS foo_1#4236, 1[INTEGER] AS foo_2#4238]]
     *             \_EsQueryExec[test], indexMode[standard], query[][_doc{f}#4268], limit[1000], sort[[FieldSort[field=emp_no{f}#4242,
     *             direction=ASC, nulls=LAST]]] estimatedRowSize[352]
     */
    public void testProjectAwayMvExpandColumnOrder() {
        var plan = optimizedPlan(physicalPlan("""
            from test
            | eval foo_1 = 1, foo_2 = 1
            | sort emp_no
            | mv_expand foo_1
            """));
        var limit = as(plan, LimitExec.class);
        var mvExpand = as(limit.child(), MvExpandExec.class);
        var topN = as(mvExpand.child(), TopNExec.class);
        var exchange = as(topN.child(), ExchangeExec.class);
        var project = as(exchange.child(), ProjectExec.class);

        assertThat(
            Expressions.names(project.projections()),
            containsInRelativeOrder(
                "_meta_field",
                "emp_no",
                "first_name",
                "gender",
                "hire_date",
                "job",
                "job.raw",
                "languages",
                "last_name",
                "long_noidx",
                "salary",
                "foo_1",
                "foo_2"
            )
        );
        var fieldExtract = as(project.child(), FieldExtractExec.class);
        var eval = as(fieldExtract.child(), EvalExec.class);
        EsQueryExec esQuery = as(eval.child(), EsQueryExec.class);
    }

    /**
     * ProjectExec[[a{r}#5]]
     * \_EvalExec[[__a_SUM@81823521{r}#15 / __a_COUNT@31645621{r}#16 AS a]]
     *   \_LimitExec[10000[INTEGER]]
     *     \_AggregateExec[[],[SUM(salary{f}#11) AS __a_SUM@81823521, COUNT(salary{f}#11) AS __a_COUNT@31645621],SINGLE,24]
     *         \_LimitExec[10[INTEGER]]
     *           \_ExchangeExec[[],false]
     *             \_ProjectExec[[salary{f}#11]]
     *               \_FieldExtractExec[salary{f}#11]
     *                 \_EsQueryExec[test], query[][_doc{f}#17], limit[10], sort[] estimatedRowSize[8]
     */
    public void testAvgSurrogateFunctionAfterRenameAndLimit() {
        var plan = optimizedPlan(physicalPlan("""
            from test
            | limit 10
            | rename first_name as FN
            | stats a = avg(salary)
            """));

        var project = as(plan, ProjectExec.class);
        var eval = as(project.child(), EvalExec.class);
        var limit = as(eval.child(), LimitExec.class);
        assertThat(limit.limit(), instanceOf(Literal.class));
        assertThat(limit.limit().fold(FoldContext.small()), equalTo(10000));
        var agg = as(limit.child(), AggregateExec.class);
        assertThat(agg.getMode(), equalTo(SINGLE));
        limit = as(agg.child(), LimitExec.class);
        assertThat(limit.limit(), instanceOf(Literal.class));
        assertThat(limit.limit().fold(FoldContext.small()), equalTo(10));

        var exchange = as(limit.child(), ExchangeExec.class);
        project = as(exchange.child(), ProjectExec.class);
        var expectedFields = List.of("salary");
        assertThat(Expressions.names(project.projections()), is(expectedFields));
        var fieldExtract = as(project.child(), FieldExtractExec.class);
        assertThat(Expressions.names(fieldExtract.attributesToExtract()), is(expectedFields));
        var source = source(fieldExtract.child());
        assertThat(source.limit().fold(FoldContext.small()), equalTo(10));
    }

    /**
     * Expects
     * LimitExec[1000[INTEGER]]
     * \_AggregateExec[[languages{f}#9],[MIN(salary{f}#11) AS m, languages{f}#9],FINAL,8]
     *   \_ExchangeExec[[languages{f}#9, min{r}#16, seen{r}#17],true]
     *     \_LocalSourceExec[[languages{f}#9, min{r}#16, seen{r}#17],EMPTY]
     */
    public void testAggToLocalRelationOnDataNode() {
        var plan = physicalPlan("""
            from test
            | where first_name is not null
            | stats m = min(salary) by languages
            """);

        var stats = new EsqlTestUtils.TestSearchStats() {
            @Override
            public boolean exists(FieldAttribute.FieldName field) {
                return "salary".equals(field.string());
            }
        };
        var optimized = optimizedPlan(plan, stats);

        var limit = as(optimized, LimitExec.class);
        var aggregate = as(limit.child(), AggregateExec.class);
        assertThat(aggregate.groupings(), hasSize(1));
        assertThat(aggregate.estimatedRowSize(), equalTo(Long.BYTES));

        var exchange = asRemoteExchange(aggregate.child());
        var localSourceExec = as(exchange.child(), LocalSourceExec.class);
        assertThat(Expressions.names(localSourceExec.output()), contains("languages", "$$m$min", "$$m$seen"));
    }

    /**
     * Expects
     * intermediate plan
     * <code>
     * LimitExec[1000[INTEGER]]
     * \_AggregateExec[[],[COUNT(emp_no{f}#6) AS c],FINAL,null]
     *   \_ExchangeExec[[count{r}#16, seen{r}#17],true]
     *     \_FragmentExec[filter=null, estimatedRowSize=0, fragment=[
     * Aggregate[[],[COUNT(emp_no{f}#6) AS c]]
     * \_Filter[emp_no{f}#6 > 10[INTEGER]]
     *   \_EsRelation[test][_meta_field{f}#12, emp_no{f}#6, first_name{f}#7, ge..]]]
     * </code>
     * and final plan is
     * <code>
     * LimitExec[1000[INTEGER]]
     * \_AggregateExec[[],[COUNT(emp_no{f}#6) AS c],FINAL,8]
     *   \_ExchangeExec[[count{r}#16, seen{r}#17],true]
     *     \_LocalSourceExec[[count{r}#16, seen{r}#17],[LongVectorBlock[vector=ConstantLongVector[positions=1, value=0]]]]
     * </code>
     */
    public void testPartialAggFoldingOutput() {
        var plan = physicalPlan("""
              from test
            | where emp_no > 10
            | stats c = count(emp_no)
            """);

        var stats = statsForMissingField("emp_no");
        var optimized = optimizedPlan(plan, stats);

        var limit = as(optimized, LimitExec.class);
        var agg = as(limit.child(), AggregateExec.class);
        var exchange = as(agg.child(), ExchangeExec.class);
        assertThat(Expressions.names(exchange.output()), contains("$$c$count", "$$c$seen"));
        var source = as(exchange.child(), LocalSourceExec.class);
        assertThat(Expressions.names(source.output()), contains("$$c$count", "$$c$seen"));
    }

    /**
     * Checks that when the folding happens on the coordinator, the intermediate agg state
     * are not used anymore.
     * <code>
     * Expects
     * LimitExec[10000[INTEGER]]
     * \_AggregateExec[[],[COUNT(emp_no{f}#5) AS c],FINAL,8]
     *   \_AggregateExec[[],[COUNT(emp_no{f}#5) AS c],PARTIAL,8]
     *     \_LimitExec[10[INTEGER]]
     *       \_ExchangeExec[[],false]
     *         \_ProjectExec[[emp_no{r}#5]]
     *           \_EvalExec[[null[INTEGER] AS emp_no]]
     *             \_EsQueryExec[test], query[][_doc{f}#26], limit[10], sort[] estimatedRowSize[8]
     * </code>
     */
    public void testGlobalAggFoldingOutput() {
        var plan = physicalPlan("""
              from test
            | limit 10
            | stats c = count(emp_no)
            """);

        var stats = statsForMissingField("emp_no");
        var optimized = optimizedPlan(plan, stats);

        var limit = as(optimized, LimitExec.class);
        var agg = as(limit.child(), AggregateExec.class);
        assertThat(agg.getMode(), equalTo(SINGLE));
        limit = as(agg.child(), LimitExec.class);
        var exchange = as(limit.child(), ExchangeExec.class);
        var project = as(exchange.child(), ProjectExec.class);
    }

    /**
     * Checks the folded aggregation preserves the intermediate output.
     * <code>
     * Expects
     * ProjectExec[[a{r}#5]]
     * \_EvalExec[[__a_SUM@734e2841{r}#16 / __a_COUNT@12536eab{r}#17 AS a]]
     *   \_LimitExec[1000[INTEGER]]
     *     \_AggregateExec[[],[SUM(emp_no{f}#6) AS __a_SUM@734e2841, COUNT(emp_no{f}#6) AS __a_COUNT@12536eab],FINAL,24]
     *       \_ExchangeExec[[sum{r}#18, seen{r}#19, count{r}#20, seen{r}#21],true]
     *         \_LocalSourceExec[[sum{r}#18, seen{r}#19, count{r}#20, seen{r}#21],[LongArrayBlock[positions=1, mvOrdering=UNORDERED,
     *         values=[0,
     * 0]], BooleanVectorBlock[vector=ConstantBooleanVector[positions=1, value=true]],
     *      LongVectorBlock[vector=ConstantLongVector[positions=1, value=0]],
     *      BooleanVectorBlock[vector=ConstantBooleanVector[positions=1, value=true]]]]
     * </code>
     */
    public void testPartialAggFoldingOutputForSyntheticAgg() {
        var plan = physicalPlan("""
              from test
            | where emp_no > 10
            | stats a = avg(emp_no)
            """);

        var stats = statsForMissingField("emp_no");
        var optimized = optimizedPlan(plan, stats);

        var project = as(optimized, ProjectExec.class);
        var eval = as(project.child(), EvalExec.class);
        var limit = as(eval.child(), LimitExec.class);
        var aggFinal = as(limit.child(), AggregateExec.class);
        assertThat(aggFinal.output(), hasSize(2));
        var exchange = as(aggFinal.child(), ExchangeExec.class);
        assertThat(
            Expressions.names(exchange.output()),
            contains("$$SUM$a$0$sum", "$$SUM$a$0$seen", "$$COUNT$a$1$count", "$$COUNT$a$1$seen")
        );
        var source = as(exchange.child(), LocalSourceExec.class);
        assertThat(
            Expressions.names(source.output()),
            contains("$$SUM$a$0$sum", "$$SUM$a$0$seen", "$$COUNT$a$1$count", "$$COUNT$a$1$seen")
        );
    }

    /**
     * Before local optimizations:
     * <code>
     * LimitExec[1000[INTEGER]]
     * \_AggregateExec[[],[SPATIALCENTROID(location{f}#9) AS centroid],FINAL,null]
     *   \_ExchangeExec[[xVal{r}#10, xDel{r}#11, yVal{r}#12, yDel{r}#13, count{r}#14],true]
     *     \_FragmentExec[filter=null, estimatedRowSize=0, fragment=[
     * Aggregate[[],[SPATIALCENTROID(location{f}#9) AS centroid]]
     * \_EsRelation[airports][abbrev{f}#5, location{f}#9, name{f}#6, scalerank{f}..]]]
     * </code>
     * After local optimizations:
     * <code>
     * LimitExec[1000[INTEGER]]
     * \_AggregateExec[[],[SPATIALCENTROID(location{f}#9) AS centroid],FINAL,50]
     *   \_ExchangeExec[[xVal{r}#10, xDel{r}#11, yVal{r}#12, yDel{r}#13, count{r}#14],true]
     *     \_AggregateExec[[],[SPATIALCENTROID(location{f}#9) AS centroid],PARTIAL,50]
     *       \_FilterExec[ISNOTNULL(location{f}#9)]
     *         \_FieldExtractExec[location{f}#9][location{f}#9]
     *           \_EsQueryExec[airports], query[][_doc{f}#26], limit[], sort[] estimatedRowSize[54]
     * </code>
     * Note the FieldExtractExec has 'location' set for stats: FieldExtractExec[location{f}#9][location{f}#9]
     * <p>
     * Also note that the type converting function is removed when it does not actually convert the type,
     * ensuring that ReferenceAttributes are not created for the same field, and the optimization can still work.
     */
    public void testSpatialTypesAndStatsCentroidUseDocValues() {
        for (String query : new String[] {
            "from airports | stats centroid = st_centroid_agg(location)",
            "from airports | stats centroid = st_centroid_agg(to_geopoint(location))",
            "from airports | eval location = to_geopoint(location) | stats centroid = st_centroid_agg(location)" }) {
            for (boolean withDocValues : new boolean[] { false, true }) {
                var testData = withDocValues ? airports : airportsNoDocValues;
                var fieldExtractPreference = withDocValues ? FieldExtractPreference.DOC_VALUES : FieldExtractPreference.NONE;
                var plan = physicalPlan(query.replace("airports", testData.index.name()), testData);

                var limit = as(plan, LimitExec.class);
                var agg = as(limit.child(), AggregateExec.class);
                // Before optimization the aggregation does not use doc-values
                assertAggregation(agg, "centroid", SpatialCentroid.class, GEO_POINT, FieldExtractPreference.NONE);

                var exchange = as(agg.child(), ExchangeExec.class);
                var fragment = as(exchange.child(), FragmentExec.class);
                var fAgg = as(fragment.fragment(), Aggregate.class);
                as(fAgg.child(), EsRelation.class);

                // Now optimize the plan and assert the aggregation uses doc-values
                var optimized = optimizedPlan(plan, testData.stats);
                limit = as(optimized, LimitExec.class);
                agg = as(limit.child(), AggregateExec.class);
                // Above the exchange (in coordinator) the aggregation is not using doc-values
                assertAggregation(agg, "centroid", SpatialCentroid.class, GEO_POINT, FieldExtractPreference.NONE);
                exchange = as(agg.child(), ExchangeExec.class);
                agg = as(exchange.child(), AggregateExec.class);
                // below the exchange (in data node) the aggregation is using doc-values
                assertAggregation(agg, "centroid", SpatialCentroid.class, GEO_POINT, fieldExtractPreference);
                assertChildIsGeoPointExtract(withDocValues ? agg : as(agg.child(), FilterExec.class), fieldExtractPreference);
            }
        }
    }

    /**
     * Before local optimizations:
     * <code>
     * LimitExec[1000[INTEGER]]
     *   \_AggregateExec[[],[SPATIALSTEXTENT(location{f}#48,true[BOOLEAN]) AS extent],FINAL,[minNegX{r}#52, minPosX{r}#53, maxNegX{r}#54,
     * maxPosX{r}#55, maxY{r}#56, minY{r}#57],null]
     *     \_ExchangeExec[[minNegX{r}#52, minPosX{r}#53, maxNegX{r}#54, maxPosX{r}#55, maxY{r}#56, minY{r}#57],true]
     *       \_FragmentExec[filter=null, estimatedRowSize=0, reducer=[], fragment=[
     * Aggregate[STANDARD,[],[SPATIALSTEXTENT(location{f}#48,true[BOOLEAN]) AS extent]]
     *         \_EsRelation[airports][abbrev{f}#44, city{f}#50, city_location{f}#51, coun..]]]
     * </code>
     * After local optimizations:
     * <code>
     * LimitExec[1000[INTEGER]]
     *   \_AggregateExec[[],[SPATIALSTEXTENT(location{f}#48,true[BOOLEAN]) AS extent],FINAL,[minNegX{r}#52, minPosX{r}#53, maxNegX{r}#54,
     * maxPosX{r}#55, maxY{r}#56, minY{r}#57],21]
     *     \_ExchangeExec[[minNegX{r}#52, minPosX{r}#53, maxNegX{r}#54, maxPosX{r}#55, maxY{r}#56, minY{r}#57],true]
     *       \_AggregateExec[[],[SPATIALSTEXTENT(location{f}#48,true[BOOLEAN]) AS extent],INITIAL,[
     * minNegX{r}#73, minPosX{r}#74, maxNegX{rb#75, maxPosX{r}#76, maxY{r}#77, minY{r}#78],21]
     *         \_FieldExtractExec[location{f}#48][location{f}#48]
     *           \_EsQueryExec[airports], indexMode[standard], query[{"exists":{"field":"location","boost":1.0}}][
     * _doc{f}#79], limit[], sort[] estimatedRowSize[25]
     * </code>
     * Note the FieldExtractExec has 'location' set for stats: FieldExtractExec[location{f}#9][location{f}#9]
     * <p>
     * Also note that the type converting function is removed when it does not actually convert the type,
     * ensuring that ReferenceAttributes are not created for the same field, and the optimization can still work.
     */
    public void testSpatialTypesAndStatsExtentUseDocValues() {
        for (String query : new String[] {
            "from airports | stats extent = st_extent_agg(location)",
            "from airports | stats extent = st_extent_agg(to_geopoint(location))",
            "from airports | eval location = to_geopoint(location) | stats extent = st_extent_agg(location)" }) {
            for (boolean withDocValues : new boolean[] { false, true }) {
                var fieldExtractPreference = withDocValues ? FieldExtractPreference.DOC_VALUES : FieldExtractPreference.NONE;
                var testData = withDocValues ? airports : airportsNoDocValues;
                var plan = physicalPlan(query.replace("airports", testData.index.name()), testData);

                var limit = as(plan, LimitExec.class);
                var agg = as(limit.child(), AggregateExec.class);
                // Before optimization the aggregation does not use doc-values
                assertAggregation(agg, "extent", SpatialExtent.class, GEO_POINT, FieldExtractPreference.NONE);

                var exchange = as(agg.child(), ExchangeExec.class);
                var fragment = as(exchange.child(), FragmentExec.class);
                var fAgg = as(fragment.fragment(), Aggregate.class);
                as(fAgg.child(), EsRelation.class);

                // Now optimize the plan and assert the aggregation uses doc-values
                var optimized = optimizedPlan(plan, testData.stats);
                limit = as(optimized, LimitExec.class);
                agg = as(limit.child(), AggregateExec.class);
                // Above the exchange (in coordinator) the aggregation is not using doc-values
                assertAggregation(agg, "extent", SpatialExtent.class, GEO_POINT, FieldExtractPreference.NONE);
                exchange = as(agg.child(), ExchangeExec.class);
                agg = as(exchange.child(), AggregateExec.class);
                // below the exchange (in data node) the aggregation is using doc-values
                assertAggregation(agg, "extent", SpatialExtent.class, GEO_POINT, fieldExtractPreference);
                assertChildIsGeoPointExtract(withDocValues ? agg : as(agg.child(), FilterExec.class), fieldExtractPreference);
            }
        }
    }

    /**
     * Before local optimizations:
     * <code>
     * LimitExec[1000[INTEGER]]
     * \_AggregateExec[[],[SPATIALEXTENT(location{f}#70,true[BOOLEAN]) AS extent, SPATIALCENTROID(location{f}#70,true[BOOLEAN]) AS cen
     * troid],FINAL,[...]]
     *   \_ExchangeExec[[...]]
     *     \_FragmentExec[filter=null, estimatedRowSize=0, reducer=[], fragment=[
     * Aggregate[STANDARD,[],[SPATIALEXTENT(location{f}#70,true[BOOLEAN]) AS extent, SPATIALCENTROID(location{f}#70,true[BOOLEAN]
     * ) AS centroid]]
     * \_EsRelation[airports][abbrev{f}#66, city{f}#72, city_location{f}#73, coun..]]]
     * </code>
     * After local optimizations:
     * <code>
     * LimitExec[1000[INTEGER]]
     * \_AggregateExec[[],[SPATIALEXTENT(location{f}#70,true[BOOLEAN]) AS extent, SPATIALCENTROID(location{f}#70,true[BOOLEAN]) AS cen
     * troid],FINAL,[...]]
     *   \_ExchangeExec[[...]]
     *     \_AggregateExec[[],[SPATIALEXTENT(location{f}#70,true[BOOLEAN]) AS extent, SPATIALCENTROID(location{f}#70,true[BOOLEAN]) AS cen
     * troid],INITIAL,[...]]
     *       \_FieldExtractExec[location{f}#70][location{f}#70],[]
     *         \_EsQueryExec[airports], indexMode[standard], query[{"exists":{"field":"location","boost":1.0}}][
     * _doc{f}#117], limit[], sort[] estimatedRowSize[25]
     * </code>
     * Note the FieldExtractExec has 'location' set for stats: FieldExtractExec[location{f}#9][location{f}#9]
     * <p>
     * Also note that the type converting function is removed when it does not actually convert the type,
     * ensuring that ReferenceAttributes are not created for the same field, and the optimization can still work.
     */
    public void testSpatialTypesAndStatsExtentAndCentroidUseDocValues() {
        for (String query : new String[] {
            "from airports | stats extent = st_extent_agg(location), centroid = st_centroid_agg(location)",
            "from airports | stats extent = st_extent_agg(location), centroid = st_centroid_agg(city_location)", }) {
            for (boolean withDocValues : new boolean[] { false, true }) {
                var fieldExtractPreference = withDocValues ? FieldExtractPreference.DOC_VALUES : FieldExtractPreference.NONE;
                var testData = withDocValues ? airports : airportsNoDocValues;
                var plan = physicalPlan(query.replace("airports", testData.index.name()), testData);

                var limit = as(plan, LimitExec.class);
                var agg = as(limit.child(), AggregateExec.class);
                // Before optimization the aggregation does not use doc-values
                assertAggregation(agg, "extent", SpatialExtent.class, GEO_POINT, FieldExtractPreference.NONE);

                var exchange = as(agg.child(), ExchangeExec.class);
                var fragment = as(exchange.child(), FragmentExec.class);
                var fAgg = as(fragment.fragment(), Aggregate.class);
                as(fAgg.child(), EsRelation.class);

                // Now optimize the plan and assert the aggregation uses doc-values
                var optimized = optimizedPlan(plan, testData.stats);
                limit = as(optimized, LimitExec.class);
                agg = as(limit.child(), AggregateExec.class);
                // Above the exchange (in coordinator) the aggregation is not using doc-values
                assertAggregation(agg, "extent", SpatialExtent.class, GEO_POINT, FieldExtractPreference.NONE);
                exchange = as(agg.child(), ExchangeExec.class);
                agg = as(exchange.child(), AggregateExec.class);
                // below the exchange (in data node) the aggregation is using doc-values
                assertAggregation(agg, "extent", SpatialExtent.class, GEO_POINT, fieldExtractPreference);
                assertChildIsGeoPointExtract(withDocValues ? agg : as(agg.child(), FilterExec.class), fieldExtractPreference);
            }
        }
    }

    /**
     * Before local optimizations:
     * <code>
     * LimitExec[1000[INTEGER],null]
     * \_AggregateExec[[grid{r}#5],[SPATIALCENTROID(location{f}#14,true[BOOLEAN],PT0S[TIME_DURATION]) AS centroid#9, grid{r}#5],FINAL,[g
     * rid{r}#5, $$centroid$xVal{r}#18, $$centroid$xDel{r}#19, $$centroid$yVal{r}#20, $$centroid$yDel{r}#21, $$centroid$count{r}#22],
     * null]
     *   \_ExchangeExec[[grid{r}#5, $$centroid$xVal{r}#18, $$centroid$xDel{r}#19, $$centroid$yVal{r}#20, $$centroid$yDel{r}#21, $$cent
     * roid$count{r}#22],true]
     *     \_FragmentExec[filter=null, estimatedRowSize=0, reducer=[], fragment=[
     *          Aggregate[[grid{r}#5],[SPATIALCENTROID(location{f}#14,true[BOOLEAN],PT0S[TIME_DURATION]) AS centroid#9, grid{r}#5]]
     *          \_Eval[[STGEOHASH(location{f}#14,2[INTEGER]) AS grid#5]]
     *          \_EsRelation[airports-no-doc-values][abbrev{f}#10, city{f}#16, city_location{f}#17, coun..]]
     *     ]
     * </code>
     *
     * After local optimizations:
     * <code>
     * LimitExec[1000[INTEGER],29]
     * \_AggregateExec[
     *     [grid{r}#5],
     *     [SPATIALCENTROID(location{f}#14,true[BOOLEAN],PT0S[TIME_DURATION]) AS centroid#9, grid{r}#5],
     *     FINAL,
     *     [grid{r}#5, $$centroid$xVal{r}#18, $$centroid$xDel{r}#19, $$centroid$yVal{r}#20, $$centroid$yDel{r}#21, $$centroid$count{r}#22],
     *     29]
     *   \_ExchangeExec[[grid{r}#5, $$centroid$xVal{r}#18, $$centroid$xDel{r}#19, $$centroid$yVal{r}#20, $$centroid$yDel{r}#21,
     *       $$centroid$count{r}#22],true]
     *     \_AggregateExec[
     *         [grid{r}#5]
     *         [SPATIALCENTROID(location{f}#14,true[BOOLEAN],PT0S[TIME_DURATION]) AS centroid#9, grid{r}#5],
     *         INITIAL,
     *         [grid{r}#5, $$centroid$xVal{r}#23, $$centroid$xDel{r}#24, $$centroid$yVal{r}#25, $$centroid$yDel{r}#26,
     *           $$centroid$count{r}#27],
     *         29]
     *       \_EvalExec[[STGEOHASH(location{f}#14,2[INTEGER]) AS grid#5]]
     *         \_FieldExtractExec[location{f}#14][location{f}#14],[]
     *           \_EsQueryExec[airports], indexMode[standard], [_doc{f}#28], limit[], sort[] estimatedRowSize[33]
     *               queryBuilderAndTags [[QueryBuilderAndTags[query=null, tags=[]]]]
     * </code>
     * Note the FieldExtractExec has 'location' set for stats: FieldExtractExec[location{f}#14][location{f}#14]
     * <p>
     * Also note that the type converting function is removed when it does not actually convert the type,
     * ensuring that ReferenceAttributes are not created for the same field, and the optimization can still work.
     */
    public void testSpatialTypesAndStatsCentroidByGeoGridUseDocValues() {
        for (String grid : new String[] { "geohash", "geotile", "geohex" }) {
            var dataType = DataType.fromEs(grid);
            String query = "FROM airports | EVAL grid = st_" + grid + "(location, 2) | STATS centroid=ST_CENTROID_AGG(location) BY grid";
            for (boolean withDocValues : new boolean[] { false, true }) {
                var fieldExtractPreference = withDocValues ? FieldExtractPreference.DOC_VALUES : FieldExtractPreference.NONE;
                var testData = withDocValues ? airports : airportsNoDocValues;
                var plan = physicalPlan(query.replace("airports", testData.index.name()), testData);
                var optimized = optimizedPlan(plan, testData.stats);
                var limit = as(optimized, LimitExec.class);
                var agg = as(limit.child(), AggregateExec.class);
                // Above the exchange (in coordinator) the aggregation is not using doc-values
                assertAggregation(agg, "centroid", SpatialCentroid.class, GEO_POINT, FieldExtractPreference.NONE);
                assertThat(agg.groupings().size(), equalTo(1));
                var grouping = agg.groupings().getFirst();
                var attribute = as(grouping, ReferenceAttribute.class);
                assertThat(attribute.name(), equalTo("grid"));
                assertThat(grouping.dataType(), equalTo(dataType));
                var exchange = as(agg.child(), ExchangeExec.class);
                agg = as(exchange.child(), AggregateExec.class);
                // below the exchange (in data node) the aggregation is using doc-values.
                assertAggregation(agg, "centroid", SpatialCentroid.class, GEO_POINT, fieldExtractPreference);
                var evalExec = as(agg.child(), EvalExec.class);
                var alias = as(evalExec.fields().getFirst(), Alias.class);
                var spatialFunction = as(alias.child(), SpatialDocValuesFunction.class);
                assertThat(
                    "Expected spatial doc values to be used for spatial function",
                    spatialFunction.spatialDocValues(),
                    equalTo(withDocValues)
                );
                assertChildIsGeoPointExtract(evalExec, fieldExtractPreference);
            }
        }
    }

    /**
     * Before local optimizations:
     * LimitExec[1000[INTEGER],null]
     * \_AggregateExec[[simplified{r}#5],[SPATIALEXTENT(location{f}#14,true[BOOLEAN],PT0S[TIME_DURATION]) AS extent#9, simplified{r}#5
     * ],FINAL,[simplified{r}#5, $$extent$top{r}#18, $$extent$bottom{r}#19, $$extent$negLeft{r}#20, $$extent$negRight{r
     * }#21, $$extent$posLeft{r}#22, $$extent$posRight{r}#23],null]
     *   \_ExchangeExec[[simplified{r}#5, $$extent$top{r}#18, $$extent$bottom{r}#19, $$extent$negLeft{r}#20, $$extent$negRight{r}#21,
     * $$extent$posLeft{r}#22, $$extent$posRight{r}#23],true]
     *     \_FragmentExec[filter=null, estimatedRowSize=0, reducer=[], fragment=[
     *          Aggregate[[simplified{r}#5],[SPATIALEXTENT(location{f}#14,true[BOOLEAN],PT0S[TIME_DURATION]) AS extent#9, simplified{r}#5]
     * ]
     * \_Eval[[STSIMPLIFY(location{f}#14,0.05[DOUBLE]) AS simplified#5]]
     *   \_EsRelation[airports-no-doc-values][abbrev{f}#10, city{f}#16, city_location{f}#17, coun..]]]
     *
     * After local optimizations:
     * <code>
     * LimitExec[1000[INTEGER],221]
     * \_AggregateExec[[simplified{r}#5],[SPATIALEXTENT(location{f}#14,true[BOOLEAN],PT0S[TIME_DURATION]) AS extent#9, simplified{r}#5
     * ],FINAL,[simplified{r}#5, $$extent$top{r}#18, $$extent$bottom{r}#19, $$extent$negLeft{r}#20, $$extent$negRight{r
     * }#21, $$extent$posLeft{r}#22, $$extent$posRight{r}#23],221]
     *   \_ExchangeExec[[simplified{r}#5, $$extent$top{r}#18, $$extent$bottom{r}#19, $$extent$negLeft{r}#20, $$extent$negRight{r}#21,
     * $$extent$posLeft{r}#22, $$extent$posRight{r}#23],true]
     *     \_AggregateExec[[simplified{r}#5],[SPATIALEXTENT(location{f}#14,true[BOOLEAN],PT0S[TIME_DURATION]) AS extent#9, simplified{r}#5
     * ],INITIAL,[simplified{r}#5, $$extent$top{r}#24, $$extent$bottom{r}#25, $$extent$negLeft{r}#26, $$extent$negRight
     * {r}#27, $$extent$posLeft{r}#28, $$extent$posRight{r}#29],221]
     *       \_EvalExec[[STSIMPLIFY(location{f}#14,0.05[DOUBLE]) AS simplified#5]]
     *         \_FieldExtractExec[location{f}#14][]
     *           \_EsQueryExec[airports-no-doc-values], indexMode[standard], [_doc{f}#30], limit[],
     *              sort[] estimatedRowSize[46] queryBuilderAndTags [[QueryBuilderAndTags[query=null, tags=[]]]]
     * </code>
     * Note the FieldExtractExec has 'location' set for stats: FieldExtractExec[location{f}#14][location{f}#14]
     * <p>
     * Also note that the type converting function is removed when it does not actually convert the type,
     * ensuring that ReferenceAttributes are not created for the same field, and the optimization can still work.
     */
    public void testSpatialSimplifyAndStatsExtentUseDocValues() {
        String query = """
            FROM airports
            | EVAL simplified = ST_SIMPLIFY(location, 0.05)
            | STATS extent = ST_EXTENT_AGG(location) BY simplified""";
        for (boolean withDocValues : new boolean[] { false, true }) {
            var fieldExtractPreference = withDocValues ? FieldExtractPreference.DOC_VALUES : FieldExtractPreference.NONE;
            var testData = withDocValues ? airports : airportsNoDocValues;
            var plan = physicalPlan(query.replace("airports", testData.index.name()), testData);
            var optimized = optimizedPlan(plan, testData.stats);
            var limit = as(optimized, LimitExec.class);
            var agg = as(limit.child(), AggregateExec.class);
            // Above the exchange (in coordinator) the aggregation is not using doc-values
            assertAggregation(agg, "extent", SpatialExtent.class, GEO_POINT, FieldExtractPreference.NONE);
            assertThat(agg.groupings().size(), equalTo(1));
            var exchange = as(agg.child(), ExchangeExec.class);
            agg = as(exchange.child(), AggregateExec.class);
            // below the exchange (in data node) the aggregation is using doc-values.
            assertAggregation(agg, "extent", SpatialExtent.class, GEO_POINT, fieldExtractPreference);
            var evalExec = as(agg.child(), EvalExec.class);
            var alias = as(evalExec.fields().getFirst(), Alias.class);
            var spatialFunction = as(alias.child(), SpatialDocValuesFunction.class);
            assertThat(
                "Expected spatial doc values to be used for spatial function",
                spatialFunction.spatialDocValues(),
                equalTo(withDocValues)
            );
            assertChildIsGeoPointExtract(evalExec, fieldExtractPreference);
        }
    }

    /**
     * Before local optimizations:
     * <code>
     * ProjectExec[[abbrev{f}#9, grid{r}#5]]
     * \_TopNExec[[Order[abbrev{f}#9,ASC,LAST]],1000[INTEGER],null]
     *   \_ExchangeExec[[],false]
     *     \_FragmentExec[filter=null, estimatedRowSize=0, reducer=[], fragment=[
     *          TopN[[Order[abbrev{f}#9,ASC,LAST]],1000[INTEGER],false
     *      ]
     * \_Eval[[STGEOHASH(location{f}#13,2[INTEGER]) AS grid#5]]
     *   \_EsRelation[airports][abbrev{f}#9, city{f}#15, city_location{f}#16, count..]]]
     * </code>
     * After local optimizations:
     * <code>
     * ProjectExec[[abbrev{f}#9, grid{r}#5]]
     * \_TopNExec[[Order[abbrev{f}#9,ASC,LAST]],1000[INTEGER],58]
     *   \_ExchangeExec[[abbrev{f}#9, grid{r}#5],false]
     *     \_ProjectExec[[abbrev{f}#9, grid{r}#5]]
     *       \_FieldExtractExec[abbrev{f}#9][],[]
     *         \_EvalExec[[STGEOHASH(location{f}#13,2[INTEGER]) AS grid#5]]
     *           \_FieldExtractExec[location{f}#13][location{f}#13],[]
     *             \_EsQueryExec[airports], indexMode[standard], [_doc{f}#17], limit[1000],
     *                 sort[[FieldSort[field=abbrev{f}#9, direction=ASC, nulls=LAST]]]
     *                 estimatedRowSize[95] queryBuilderAndTags [[QueryBuilderAndTags[query=null, tags=[]]]]
     * </code>
     * Note the FieldExtractExec has 'location' set for stats: FieldExtractExec[location{f}#9][location{f}#9]
     * <p>
     * Also note that the type converting function is removed when it does not actually convert the type,
     * ensuring that ReferenceAttributes are not created for the same field, and the optimization can still work.
     */
    public void testSpatialTypesAndSortGeoGridUseDocValues() {
        for (String grid : new String[] { "geohash", "geotile", "geohex" }) {
            for (boolean keepLocation : new boolean[] { false, true }) {
                String query = """
                    FROM airports
                    | EVAL grid = ST_GRID(location, 2)
                    | SORT abbrev
                    """.replace("GRID", grid) + (keepLocation ? "| KEEP abbrev, location, grid" : "| KEEP abbrev, grid");
                for (boolean withDocValues : new boolean[] { false, true }) {
                    withDocValues &= keepLocation == false; // if we keep location, we cannot use doc-values
                    var fieldExtractPreference = withDocValues ? FieldExtractPreference.DOC_VALUES : FieldExtractPreference.NONE;
                    var testData = withDocValues ? airports : airportsNoDocValues;
                    var plan = physicalPlan(query.replace("airports", testData.index.name()), testData);
                    var optimized = optimizedPlan(plan, testData.stats);
                    var project = as(optimized, ProjectExec.class);
                    var topNExec = as(project.child(), TopNExec.class);
                    var exchange = as(topNExec.child(), ExchangeExec.class);
                    project = as(exchange.child(), ProjectExec.class);
                    if (keepLocation) {
                        assertThat(Expressions.names(project.projections()), hasItems("abbrev", "location", "grid"));
                    } else {
                        assertThat(Expressions.names(project.projections()), allOf(hasItems("abbrev", "grid"), not(hasItems("location"))));
                    }
                    var fieldExtract = as(project.child(), FieldExtractExec.class);
                    assertThat(Expressions.names(fieldExtract.attributesToExtract()), allOf(hasItems("abbrev"), not(hasItems("location"))));
                    var evalExec = as(fieldExtract.child(), EvalExec.class);
                    var alias = as(evalExec.fields().getLast(), Alias.class);
                    assertThat(alias.name(), equalTo("grid"));
                    var gridFunction = as(alias.child(), SpatialGridFunction.class);
                    var spatialField = as(gridFunction.spatialField(), FieldAttribute.class);
                    assertThat(spatialField.name(), equalTo("location"));
                    assertThat(spatialField.dataType(), equalTo(GEO_POINT));
                    fieldExtract = as(evalExec.child(), FieldExtractExec.class);
                    assertThat(Expressions.names(fieldExtract.attributesToExtract()), is(List.of("location")));
                    assertChildIsGeoPointExtract(evalExec, fieldExtractPreference);
                }
            }
        }
    }

    /**
     * Before local optimizations:
     * <code>
     * LimitExec[1000[INTEGER],null]
     * \_AggregateExec[[grid{r}#5],[COUNT(*[KEYWORD],true[BOOLEAN],PT0S[TIME_DURATION]) AS count#8, grid{r}#5],FINAL,[grid{r}#5, $$count
     * $count{r}#17, $$count$seen{r}#18],null]
     *   \_ExchangeExec[[grid{r}#5, $$count$count{r}#17, $$count$seen{r}#18],true]
     *     \_FragmentExec[filter=null, estimatedRowSize=0, reducer=[], fragment=[
     * Aggregate[[grid{r}#5],[COUNT(*[KEYWORD],true[BOOLEAN],PT0S[TIME_DURATION]) AS count#8, grid{r}#5]]
     * \_Eval[[STGEOHASH(location{f}#13,2[INTEGER]) AS grid#5]]
     *   \_EsRelation[airports-no-doc-values][abbrev{f}#9, city{f}#15, city_location{f}#16, count..]]]
     * </code>
     * After local optimizations:
     * <code>
     * EvalExec[[STGEOHASH(location{f}#10,2[INTEGER]) AS grid#5]]
     * \_LimitExec[1000[INTEGER],1270]
     *   \_ExchangeExec[
     *       [abbrev{f}#6, city{f}#12, city_location{f}#13, country{f}#11, location{f}#10, name{f}#7, scalerank{f}#8,type{f}#9],false]
     *     \_ProjectExec[
     *         [abbrev{f}#6, city{f}#12, city_location{f}#13, country{f}#11, location{f}#10, name{f}#7, scalerank{f}#8, type{f}#9]]
     *       \_FieldExtractExec[abbrev{f}#6, city{f}#12, city_location{f}#13, count..][],[]
     *         \_EsQueryExec[airports-no-doc-values],
     *             indexMode[standard], [_doc{f}#14], limit[1000], sort[] estimatedRowSize[1282]
     *             queryBuilderAndTags [[QueryBuilderAndTags[query=null, tags=[]]]] _doc{f}#79], limit[], sort[] estimatedRowSize[25]
     * </code>
     * Note the FieldExtractExec has 'location' set for stats: FieldExtractExec[location{f}#9][location{f}#9]
     * <p>
     * Also note that the type converting function is removed when it does not actually convert the type,
     * ensuring that ReferenceAttributes are not created for the same field, and the optimization can still work.
     */
    public void testSpatialTypesAndStatsGeoGridUseDocValues() {
        for (String grid : new String[] { "geohash", "geotile", "geohex" }) {
            var dataType = DataType.fromEs(grid);
            for (String query : new String[] { "FROM airports | EVAL grid = st_" + grid + "(location, 2) | STATS count=COUNT() BY grid" }) {
                for (boolean withDocValues : new boolean[] { true, false, true }) {
                    var fieldExtractPreference = withDocValues ? FieldExtractPreference.DOC_VALUES : FieldExtractPreference.NONE;
                    var testData = withDocValues ? airports : airportsNoDocValues;
                    var plan = physicalPlan(query.replace("airports", testData.index.name()), testData);

                    var limit = as(plan, LimitExec.class);
                    var agg = as(limit.child(), AggregateExec.class);
                    assertAggregation(agg, "count", Count.class);
                    assertThat(agg.groupings().size(), equalTo(1));
                    var grouping = agg.groupings().getFirst();
                    var attribute = as(grouping, ReferenceAttribute.class);
                    var nameId = attribute.id();
                    assertThat(attribute.name(), equalTo("grid"));
                    assertThat(grouping.dataType(), equalTo(dataType));

                    var exchange = as(agg.child(), ExchangeExec.class);
                    var fragment = as(exchange.child(), FragmentExec.class);
                    var fAgg = as(fragment.fragment(), Aggregate.class);
                    var eval = as(fAgg.child(), Eval.class);
                    assertThat(eval.fields().size(), equalTo(1));
                    var alias = as(eval.fields().getFirst(), Alias.class);
                    assertThat(alias.name(), equalTo("grid"));
                    assertThat(alias.id(), equalTo(nameId));
                    var gridFunction = as(alias.child(), SpatialGridFunction.class);
                    var spatialField = as(gridFunction.spatialField(), FieldAttribute.class);
                    assertThat(spatialField.name(), equalTo("location"));
                    assertThat(spatialField.dataType(), equalTo(GEO_POINT));
                    var spatialNameId = spatialField.id();
                    as(eval.child(), EsRelation.class);

                    // Now optimize the plan and assert the aggregation uses doc-values
                    var optimized = optimizedPlan(plan, testData.stats);
                    limit = as(optimized, LimitExec.class);
                    agg = as(limit.child(), AggregateExec.class);
                    assertAggregation(agg, "count", Count.class);
                    assertThat(agg.groupings().size(), equalTo(1));
                    grouping = agg.groupings().getFirst();
                    attribute = as(grouping, ReferenceAttribute.class);
                    assertThat(attribute.name(), equalTo("grid"));
                    assertThat(grouping.dataType(), equalTo(dataType));
                    exchange = as(agg.child(), ExchangeExec.class);
                    agg = as(exchange.child(), AggregateExec.class);
                    assertAggregation(agg, "count", Count.class);
                    var evalExec = as(agg.child(), EvalExec.class);
                    assertChildIsGeoPointExtract(evalExec, fieldExtractPreference);
                }
            }
        }
    }

    /**
     * Before local optimizations:
     * <code>
     * ProjectExec[[abbrev{f}#13, gridString{r}#9]]
     * \_TopNExec[[Order[abbrev{f}#13,ASC,LAST]],1000[INTEGER],null]
     *   \_ExchangeExec[[],false]
     *     \_FragmentExec[filter=null, estimatedRowSize=0, reducer=[], fragment=[
     *          TopN[[Order[abbrev{f}#13,ASC,LAST]],1000[INTEGER],false
     *     ]
     * \_Eval[[TOSTRING(STGEOHASH(location{f}#17,1[INTEGER])) AS gridString#9]]
     *   \_Filter[TOSTRING(grid{r}#5) == 8108bffffffffff[KEYWORD]]
     *     \_Eval[[STGEOHASH(location{f}#17,1[INTEGER],[1 12 0 0 0 0 0 0 0 0 0 0 0 0 0 0 0 0 0 28 40 0 0 0 0 0 0 4e 40 0 0 0 0 0
     *  0 3e 40][GEO_SHAPE]) AS grid#5]]
     *       \_EsRelation[airports-no-doc-values][abbrev{f}#13, city{f}#19, city_location{f}#20, coun..]]]
     * </code>
     * After local optimizations:
     * <code>
     * ProjectExec[[abbrev{f}#13, gridString{r}#9]]
     * \_TopNExec[[Order[abbrev{f}#13,ASC,LAST]],1000[INTEGER],100]
     *   \_ExchangeExec[[abbrev{f}#13, gridString{r}#9],false]
     *     \_ProjectExec[[abbrev{f}#13, gridString{r}#9]]
     *       \_TopNExec[[Order[abbrev{f}#13,ASC,LAST]],1000[INTEGER],149]
     *         \_FieldExtractExec[abbrev{f}#13][],[]
     *           \_EvalExec[[TOSTRING(STGEOHASH(location{f}#17,1[INTEGER])) AS gridString#9]]
     *             \_FilterExec[TOSTRING(grid{r}#5) == 8108bffffffffff[KEYWORD]]
     *               \_EvalExec[[STGEOHASH(location{f}#17,1[INTEGER],
     *                   [1 12 0 0 0 0 0 0 0 0 0 0 0 0 0 0 0 0 0 28 40 0 0 0 0 0 0 4e 40 0 0 0 0 0 0 3e 40][GEO_SHAPE]) AS grid#5]]
     *                 \_FieldExtractExec[location{f}#17][],[]
     *                   \_EsQueryExec[airports-no-doc-values], indexMode[standard], [_doc{f}#21], limit[], sort[]
     *                       estimatedRowSize[133] queryBuilderAndTags [[QueryBuilderAndTags[query=null, tags=[]]]]
     * </code>
     * Note the FieldExtractExec has 'location' set for stats: FieldExtractExec[location{f}#9][location{f}#9]
     * <p>
     * Also note that the type converting function is removed when it does not actually convert the type,
     * ensuring that ReferenceAttributes are not created for the same field, and the optimization can still work.
     */
    public void testSpatialTypesAndSortGeoGridUseDocValues2() {
        for (String grid : new String[] { "geohash", "geotile", "geohex" }) {
            for (boolean keepLocation : new boolean[] { false, true }) {
                String query = """
                    FROM airports
                    | EVAL grid = ST_GRID(location, 1, TO_GEOSHAPE("BBOX(0.0, 12.0, 60.0, 30.0)"))
                    | WHERE TO_STRING(grid) == "8108bffffffffff"
                    | EVAL gridString = TO_STRING(ST_GRID(location, 1))
                    | KEEP abbrev, location, gridString
                    | SORT abbrev ASC""".replace("GRID", grid);
                if (keepLocation == false) {
                    query = query.replace("| KEEP abbrev, location, gridString", "| KEEP abbrev, gridString");
                }
                for (boolean withDocValues : new boolean[] { true, false }) {
                    withDocValues &= keepLocation == false; // if we keep location, we cannot use doc-values
                    var fieldExtractPreference = withDocValues ? FieldExtractPreference.DOC_VALUES : FieldExtractPreference.NONE;
                    var testData = withDocValues ? airports : airportsNoDocValues;
                    var plan = physicalPlan(query.replace("airports", testData.index.name()), testData);
                    var optimized = optimizedPlan(plan, testData.stats);
                    var project = as(optimized, ProjectExec.class);
                    var topNExec = as(project.child(), TopNExec.class);
                    assertThat(Expressions.names(topNExec.docValuesAttributes()), is(List.of()));
                    var exchange = as(topNExec.child(), ExchangeExec.class);
                    project = as(exchange.child(), ProjectExec.class);
                    if (keepLocation) {
                        assertThat(Expressions.names(project.projections()), hasItems("abbrev", "location", "gridString"));
                    } else {
                        assertThat(
                            Expressions.names(project.projections()),
                            allOf(hasItems("abbrev", "gridString"), not(hasItems("location")))
                        );
                    }
                    topNExec = as(project.child(), TopNExec.class);
                    assertThat(Expressions.names(topNExec.docValuesAttributes()), is(withDocValues ? List.of("location") : List.of()));
                    var fieldExtract = as(topNExec.child(), FieldExtractExec.class);
                    assertThat(Expressions.names(fieldExtract.attributesToExtract()), allOf(hasItems("abbrev"), not(hasItems("location"))));
                    var evalExec = as(fieldExtract.child(), EvalExec.class);
                    var alias = as(evalExec.fields().getLast(), Alias.class);
                    assertThat(alias.name(), equalTo("gridString"));
                    var filter = as(evalExec.child(), FilterExec.class);
                    evalExec = as(filter.child(), EvalExec.class);
                    alias = as(evalExec.fields().getLast(), Alias.class);
                    assertThat(alias.name(), equalTo("grid"));
                    var gridFunction = as(alias.child(), SpatialGridFunction.class);
                    var spatialField = as(gridFunction.spatialField(), FieldAttribute.class);
                    assertThat(spatialField.name(), equalTo("location"));
                    assertThat(spatialField.dataType(), equalTo(GEO_POINT));
                    fieldExtract = as(evalExec.child(), FieldExtractExec.class);
                    assertThat(Expressions.names(fieldExtract.attributesToExtract()), is(List.of("location")));
                    assertThat(Expressions.names(fieldExtract.docValuesAttributes()), is(withDocValues ? List.of("location") : List.of()));
                    assertChildIsGeoPointExtract(evalExec, fieldExtractPreference);
                }
            }
        }
    }

    /**
<<<<<<< HEAD
     * The combination of spatial grid functions and SORT will lead to doc-values being extracted for points.
     * We test that all nine spatial functions get correctly notified that they will receive doc value points.
     */
    public void testSpatialGridTypesAndSortWithEnvelopeUseDocValues() {
        for (String grid : new String[] { "geohash", "geotile", "geohex" }) {
            for (boolean keepLocation : new boolean[] { false, true }) {
                String query = """
                    FROM airports
                    | EVAL envelope = ST_ENVELOPE(location)
                    | EVAL points = ST_NPOINTS(location)
                    | EVAL grid = ST_GRID(location, 2)
                    | EVAL x = ST_X(location)
                    | EVAL xmin = ST_XMIN(location)
                    | EVAL xmax = ST_XMAX(location)
                    | EVAL y = ST_Y(location)
                    | EVAL ymin = ST_YMIN(location)
                    | EVAL ymax = ST_YMAX(location)
                    | SORT abbrev
                    | KEEP abbrev, location, grid, envelope, points, x, y, xmin, xmax, ymin, ymax
                    """.replace("GRID", grid).replace("KEEP abbrev, location", (keepLocation ? "KEEP abbrev, location" : "KEEP abbrev"));
                for (boolean withDocValues : new boolean[] { false, true }) {
                    withDocValues &= keepLocation == false; // if we keep location, we cannot use doc-values
                    var fieldExtractPreference = withDocValues ? FieldExtractPreference.DOC_VALUES : FieldExtractPreference.NONE;
                    var testData = withDocValues ? airports : airportsNoDocValues;
                    var plan = physicalPlan(query.replace("airports", testData.index.name()), testData);
                    var optimized = optimizedPlan(plan, testData.stats);
                    var project = as(optimized, ProjectExec.class);
                    var topNExec = as(project.child(), TopNExec.class);
                    var exchange = as(topNExec.child(), ExchangeExec.class);
                    project = as(exchange.child(), ProjectExec.class);
                    if (keepLocation) {
                        assertThat(Expressions.names(project.projections()), hasItems("abbrev", "location", "grid", "envelope", "points"));
                    } else {
                        assertThat(
                            Expressions.names(project.projections()),
                            allOf(hasItems("abbrev", "grid", "envelope", "points"), not(hasItems("location")))
                        );
                    }
                    var fieldExtract = as(project.child(), FieldExtractExec.class);
                    assertThat(Expressions.names(fieldExtract.attributesToExtract()), allOf(hasItems("abbrev"), not(hasItems("location"))));
                    var evalExec = as(fieldExtract.child(), EvalExec.class);
                    assertThat(Expressions.names(evalExec.fields()), hasItems("grid", "envelope", "points"));
                    for (var field : evalExec.fields()) {
                        var alias = as(field, Alias.class);
                        var gridFunction = as(alias.child(), SpatialDocValuesFunction.class);
                        assertThat(alias.name(), gridFunction.spatialDocValues(), is(withDocValues));
                        var spatialField = as(gridFunction.spatialField(), FieldAttribute.class);
                        assertThat(alias.name(), spatialField.name(), equalTo("location"));
                        assertThat(alias.name(), spatialField.dataType(), equalTo(GEO_POINT));
                    }
                    fieldExtract = as(evalExec.child(), FieldExtractExec.class);
                    assertThat(Expressions.names(fieldExtract.attributesToExtract()), is(List.of("location")));
                    assertChildIsGeoPointExtract(evalExec, fieldExtractPreference);
                }
=======
     * Before local optimizations:
     * <code>
     * ProjectExec[[airport{f}#10, simplified_city_location{r}#5]]
     * \_TopNExec[[Order[airport{f}#10,ASC,LAST]],1000[INTEGER],null]
     *   \_ExchangeExec[[],false]
     *     \_FragmentExec[filter=null, estimatedRowSize=0, reducer=[], fragment=[
     *          TopN[[Order[airport{f}#10,ASC,LAST]],1000[INTEGER],false
     *     ]
     * \_Eval[[STSIMPLIFY(city_location{f}#13,0.05[DOUBLE]) AS simplified_city_location#5]]
     *   \_EsRelation[airports_city_boundaries][abbrev{f}#9, airport{f}#10, city{f}#12, city_bounda..][]]]
     * </code>
     *
     * After local optimizations:
     * <code>
     * ProjectExec[[airport{f}#10, simplified_city_location{r}#5]]
     * \_TopNExec[[Order[airport{f}#10,ASC,LAST]],1000[INTEGER],1045]
     *   \_ExchangeExec[[airport{f}#10, simplified_city_location{r}#5],false]
     *     \_ProjectExec[[airport{f}#10, simplified_city_location{r}#5]]
     *       \_TopNExec[[Order[airport{f}#10,ASC,LAST]],1000[INTEGER],1086]
     *         \_FieldExtractExec[airport{f}#10][]
     *           \_EvalExec[[STSIMPLIFY(city_location{f}#13,0.05[DOUBLE]) AS simplified_city_location#5]]
     *             \_FieldExtractExec[city_location{f}#13][[city_location{f}#13],[]]
     *               \_EsQueryExec[airports_city_boundaries], indexMode[standard], [_doc{f}#15], limit[],
     *                  sort[] estimatedRowSize[1070] queryBuilderAndTags [[QueryBuilderAndTags[query=null, tags=[]]]]
     * </code>
     */
    public void testSpatialSimplifyUsesDocValues() {
        for (boolean keepLocation : new boolean[] { false, true }) {
            String query = """
                FROM airport_city_boundaries
                | EVAL simplified_city_location = ST_SIMPLIFY(city_location, 0.05)
                | SORT airport
                """ + (keepLocation
                ? "| KEEP airport, simplified_city_location, city_location"
                : "| KEEP airport, simplified_city_location");
            for (boolean withDocValues : new boolean[] { true, false }) {
                withDocValues &= keepLocation == false; // if we keep location, we cannot use doc-values
                var fieldExtractPreference = withDocValues ? FieldExtractPreference.DOC_VALUES : FieldExtractPreference.NONE;
                var testData = withDocValues ? airportsCityBoundaries : airportsCityBoundariesNoDocValues;
                var plan = physicalPlan(query.replace("airport_city_boundaries", testData.index.name()), testData);
                var optimized = optimizedPlan(plan, testData.stats);
                var project = as(optimized, ProjectExec.class);
                var topNExec = as(project.child(), TopNExec.class);
                var exchange = as(topNExec.child(), ExchangeExec.class);
                project = as(exchange.child(), ProjectExec.class);
                if (keepLocation) {
                    assertThat(Expressions.names(project.projections()), hasItems("airport", "simplified_city_location", "city_location"));
                } else {
                    assertThat(
                        Expressions.names(project.projections()),
                        allOf(hasItems("airport", "simplified_city_location"), not(hasItems("city_location")))
                    );
                }

                var topNExecDataNode = as(project.child(), TopNExec.class);
                var fieldExtract = as(topNExecDataNode.child(), FieldExtractExec.class);
                assertThat(
                    Expressions.names(fieldExtract.attributesToExtract()),
                    allOf(hasItems("airport"), not(hasItems("city_location")))
                );
                var evalExec = as(fieldExtract.child(), EvalExec.class);
                var alias = as(evalExec.fields().getLast(), Alias.class);
                assertThat(alias.name(), equalTo("simplified_city_location"));
                var stSimplifyFunction = as(alias.child(), StSimplify.class);
                var spatialField = as(stSimplifyFunction.spatialField(), FieldAttribute.class);
                assertThat(spatialField.name(), equalTo("city_location"));
                assertThat(spatialField.dataType(), equalTo(GEO_POINT));
                fieldExtract = as(evalExec.child(), FieldExtractExec.class);
                assertThat(Expressions.names(fieldExtract.attributesToExtract()), is(List.of("city_location")));
                assertChildIsGeoPointExtract(evalExec, fieldExtractPreference);
>>>>>>> 77519e56
            }
        }
    }

    /**
     * <code>
     * LimitExec[1000[INTEGER]]
     * \_AggregateExec[[],[SPATIALEXTENT(city_boundary{f}#10,true[BOOLEAN]) AS extent],FINAL,[
     *     $$extent$minNegX{r}#11, $$extent$minPosX{r}#12, $$extent$maxNegX{r}#13,
     *     $$extent$maxPosX{r}#14, $$extent$maxY{r}#15, $$extent$minY{r}#16],200]
     *   \_ExchangeExec[[
     *       $$extent$minNegX{r}#11, $$extent$minPosX{r}#12, $$extent$maxNegX{r}#13,
     *       $$extent$maxPosX{r}#14, $$extent$maxY{r}#15, $$extent$minY{r}#16],true]
     *     \_AggregateExec[[],[SPATIALEXTENT(city_boundary{f}#10,true[BOOLEAN]) AS extent],INITIAL,[
     *         $$extent$minNegX{r}#30, $$extent$minPosX{r}#31, $$extent$maxNegX{r}#32,
     *         $$extent$maxPosX{r}#33, $$extent$maxY{r}#34, $$extent$minY{r}#35],200]
     *       \_FieldExtractExec[city_boundary{f}#10][],[city_boundary{f}#10]
     *         \_EsQueryExec[airports_city_boundaries], indexMode[standard], query[
     *             {"exists":{"field":"city_boundary","boost":1.0}}
     *           ][_doc{f}#36], limit[], sort[] estimatedRowSize[204]
     * </code>
     */
    public void testSpatialTypesAndStatsExtentOfGeoShapeUsesBinaryExtraction() {
        var query = "FROM airports_city_boundaries | STATS extent = ST_EXTENT_AGG(city_boundary)";
        for (boolean useDocValues : new Boolean[] { true, false }) {
            var testData = useDocValues ? airportsCityBoundaries : airportsCityBoundariesNoDocValues;
            var plan = physicalPlan(query.replace("airports_city_boundaries", testData.index.name()), testData);

            var limit = as(plan, LimitExec.class);
            var agg = as(limit.child(), AggregateExec.class);
            // Before optimization the aggregation does not use extent extraction
            assertAggregation(agg, "extent", SpatialExtent.class, GEO_SHAPE, FieldExtractPreference.NONE);

            var exchange = as(agg.child(), ExchangeExec.class);
            var fragment = as(exchange.child(), FragmentExec.class);
            var fAgg = as(fragment.fragment(), Aggregate.class);
            as(fAgg.child(), EsRelation.class);

            // Now optimize the plan and assert the aggregation uses extent extraction
            var optimized = optimizedPlan(plan, testData.stats);
            limit = as(optimized, LimitExec.class);
            agg = as(limit.child(), AggregateExec.class);
            // Above the exchange (in coordinator) the aggregation is not using doc-values
            assertAggregation(agg, "extent", SpatialExtent.class, GEO_SHAPE, FieldExtractPreference.NONE);
            exchange = as(agg.child(), ExchangeExec.class);
            agg = as(exchange.child(), AggregateExec.class);
            // below the exchange (in data node) the aggregation is using a specific int[] which the aggregation needs to know about.
            var fieldExtractPreference = useDocValues ? FieldExtractPreference.EXTRACT_SPATIAL_BOUNDS : FieldExtractPreference.NONE;
            assertAggregation(agg, "extent", SpatialExtent.class, GEO_SHAPE, fieldExtractPreference);
            assertChildIsExtractedAs(agg, fieldExtractPreference, GEO_SHAPE);
        }
    }

    /**
     * This test verifies that the aggregation does not use spatial bounds extraction when the shape appears in an eval or filter.
     */
    public void testSpatialTypesAndStatsExtentOfShapesNegativeCases() {
        for (String query : new String[] { """
            FROM airports_city_boundaries
            | EVAL prefix = SUBSTRING(TO_STRING(city_boundary), 5)
            | STATS extent = ST_EXTENT_AGG(city_boundary) BY prefix""", """
            FROM airports_city_boundaries
            | WHERE STARTS_WITH(TO_STRING(city_boundary), "MULTIPOLYGON")
            | STATS extent = ST_EXTENT_AGG(city_boundary)""" }) {
            var testData = airportsCityBoundaries;
            var plan = physicalPlan(query, testData);

            var limit = as(plan, LimitExec.class);
            var agg = as(limit.child(), AggregateExec.class);
            assertAggregation(agg, "extent", SpatialExtent.class, GEO_SHAPE, FieldExtractPreference.NONE);

            var optimized = optimizedPlan(plan, testData.stats);
            limit = as(optimized, LimitExec.class);
            agg = as(limit.child(), AggregateExec.class);
            assertAggregation(agg, "extent", SpatialExtent.class, GEO_SHAPE, FieldExtractPreference.NONE);
            var exchange = as(agg.child(), ExchangeExec.class);
            agg = as(exchange.child(), AggregateExec.class);
            // Because the shape was used in EVAL/WHERE we cannot use doc-values bounds extraction optimization
            assertAggregation(agg, "extent", SpatialExtent.class, GEO_SHAPE, FieldExtractPreference.NONE);
            var exec = agg.child() instanceof FieldExtractExec ? agg : as(agg.child(), UnaryExec.class);
            assertChildIsExtractedAs(exec, FieldExtractPreference.NONE, GEO_SHAPE);
        }
    }

    /**
     * Test cartesian_shape bounds extraction occurs when the shape has doc-values and not otherwise.
     */
    public void testSpatialTypesAndStatsExtentOfCartesianShapesWithAndWithoutDocValues() {
        for (boolean hasDocValues : new boolean[] { true, false }) {
            var query = "FROM cartesian_multipolygons | STATS extent = ST_EXTENT_AGG(shape)";
            var testData = cartesianMultipolygons;
            var fieldExtractPreference = FieldExtractPreference.EXTRACT_SPATIAL_BOUNDS;
            if (hasDocValues == false) {
                query = "FROM cartesian_multipolygons_no_doc_values | STATS extent = ST_EXTENT_AGG(shape)";
                testData = cartesianMultipolygonsNoDocValues;
                fieldExtractPreference = FieldExtractPreference.NONE;
            }
            var plan = physicalPlan(query, testData);

            var limit = as(plan, LimitExec.class);
            var agg = as(limit.child(), AggregateExec.class);
            assertAggregation(agg, "extent", SpatialExtent.class, CARTESIAN_SHAPE, FieldExtractPreference.NONE);

            var optimized = optimizedPlan(plan, testData.stats);
            limit = as(optimized, LimitExec.class);
            agg = as(limit.child(), AggregateExec.class);
            assertAggregation(agg, "extent", SpatialExtent.class, CARTESIAN_SHAPE, FieldExtractPreference.NONE);
            var exchange = as(agg.child(), ExchangeExec.class);
            agg = as(exchange.child(), AggregateExec.class);
            // We extract bounds from doc-values into a special int[] which the aggregation needs to know about.
            assertAggregation(agg, "extent", "hasDocValues:" + hasDocValues, SpatialExtent.class, CARTESIAN_SHAPE, fieldExtractPreference);
            var exec = agg.child() instanceof FieldExtractExec ? agg : as(agg.child(), UnaryExec.class);
            // For cartesian_shape, the bounds extraction is done in the FieldExtractExec, so it does need to know about this
            assertChildIsExtractedAs(exec, fieldExtractPreference, CARTESIAN_SHAPE);
        }
    }

    /**
     * This tests all four combinations of geo_point and geo_shape with and without doc-values.
     * Since each will be extracted differently (points as encoded longs, and shapes as int[5] bounds representing Extents),
     * we want to verify that the combinations do not clash and work together.
     * The optimized query plan in the case when both points and shapes have doc-values will look like:
     * <code>
     * LimitExec[1000[INTEGER]]
     * \_AggregateExec[[],[
     *     SPATIALEXTENT(city_boundary{f}#13,true[BOOLEAN]) AS extent,
     *     SPATIALCENTROID(city_location{f}#12,true[BOOLEAN]) AS centroid
     *   ],FINAL,[...bounds attributes..., ...centroid attributes...],221]
     *   \_ExchangeExec[[...bounds attributes..., ...centroid attributes...],true]
     *     \_AggregateExec[[],[
     *         SPATIALEXTENT(city_boundary{f}#13,true[BOOLEAN]) AS extent,
     *         SPATIALCENTROID(city_location{f}#12,true[BOOLEAN]) AS centroid
     *       ],INITIAL,[...bounds attributes..., ...centroid attributes...],221]
     *       \_FieldExtractExec[city_boundary{f}#13, city_location{f}#12][city_location{f}#12],[city_boundary{f}#13]
     *         \_EsQueryExec[airports_city_boundaries], indexMode[standard], query[
     *             {"bool":{"should":[
     *               {"exists":{"field":"city_boundary","boost":1.0}},
     *               {"exists":{"field":"city_location","boost":1.0}}
     *             ],"boost":1.0}}
     *           ][_doc{f}#55], limit[], sort[] estimatedRowSize[225]
     * </code>
     */
    public void testMixedSpatialBoundsAndPointsExtracted() {
        var query = """
            FROM INDEX \
            | STATS extent = ST_EXTENT_AGG(city_boundary), centroid = ST_CENTROID_AGG(city_location)""";
        for (boolean pointDocValues : new Boolean[] { true, false }) {
            for (boolean shapeDocValues : new Boolean[] { true, false }) {
                var testData = pointDocValues
                    ? (shapeDocValues ? airportsCityBoundaries : airportsCityBoundariesNoShapeDocValues)
                    : (shapeDocValues ? airportsCityBoundariesNoPointDocValues : airportsCityBoundariesNoDocValues);
                var msg = "DocValues[point:" + pointDocValues + ", shape:" + shapeDocValues + "]";
                var plan = physicalPlan(query.replace("INDEX", testData.index.name()), testData);

                var limit = as(plan, LimitExec.class);
                var agg = as(limit.child(), AggregateExec.class);
                // Before optimization the aggregation does not use doc-values
                assertAggregation(agg, "extent", msg, SpatialExtent.class, GEO_SHAPE, FieldExtractPreference.NONE);
                assertAggregation(agg, "centroid", msg, SpatialCentroid.class, GEO_POINT, FieldExtractPreference.NONE);

                var exchange = as(agg.child(), ExchangeExec.class);
                var fragment = as(exchange.child(), FragmentExec.class);
                var fAgg = as(fragment.fragment(), Aggregate.class);
                as(fAgg.child(), EsRelation.class);

                // Now optimize the plan and assert the aggregation uses both doc-values and bounds extraction
                var optimized = optimizedPlan(plan, testData.stats);
                limit = as(optimized, LimitExec.class);
                agg = as(limit.child(), AggregateExec.class);
                // Above the exchange (in coordinator) the aggregation is not field-optimized.
                assertAggregation(agg, "extent", msg, SpatialExtent.class, GEO_SHAPE, FieldExtractPreference.NONE);
                assertAggregation(agg, "centroid", msg, SpatialCentroid.class, GEO_POINT, FieldExtractPreference.NONE);
                exchange = as(agg.child(), ExchangeExec.class);
                agg = as(exchange.child(), AggregateExec.class);
                var fieldExtractExec = as(agg.child(), FieldExtractExec.class);
                // below the exchange (in data node) the aggregation is field optimized.
                var shapeExtractPreference = shapeDocValues ? FieldExtractPreference.EXTRACT_SPATIAL_BOUNDS : FieldExtractPreference.NONE;
                assertAggregation(agg, "extent", msg, SpatialExtent.class, GEO_SHAPE, shapeExtractPreference);
                List<String> boundsAttributes = shapeDocValues ? List.of("city_boundary") : List.of();
                List<String> docValuesAttributes = pointDocValues ? List.of("city_location") : List.of();
                assertThat(fieldExtractExec.boundsAttributes().stream().map(Node::sourceText).toList(), equalTo(boundsAttributes));
                assertThat(fieldExtractExec.docValuesAttributes().stream().map(Node::sourceText).toList(), equalTo(docValuesAttributes));
            }
        }
    }

    /**
     * This test does not have real index fields, and therefor asserts that doc-values field extraction does NOT occur.
     * Before local optimizations:
     * <code>
     * LimitExec[1000[INTEGER]]
     * \_AggregateExec[[],[SPATIALCENTROID(__centroid_SPATIALCENTROID@ec8dd77e{r}#7) AS centroid],FINAL,null]
     *   \_AggregateExec[[],[SPATIALCENTROID(__centroid_SPATIALCENTROID@ec8dd77e{r}#7) AS centroid],PARTIAL,null]
     *     \_EvalExec[[[1 1 0 0 0 0 0 30 e2 4c 7c 45 40 0 0 e0 92 b0 82 2d 40][GEO_POINT] AS __centroid_SPATIALCENTROID@ec8dd77e]]
     *       \_RowExec[[[50 4f 49 4e 54 28 34 32 2e 39 37 31 30 39 36 32 39 39 35 38 38 36 38 20 31 34 2e 37 35 35 32 35 33 34 30 30
     *       36 35 33 36 29][KEYWORD] AS wkt]]
     * </code>
     * After local optimizations we expect no changes because field is extracted:
     * <code>
     * LimitExec[1000[INTEGER]]
     * \_AggregateExec[[],[SPATIALCENTROID(__centroid_SPATIALCENTROID@7ff910a{r}#7) AS centroid],SINGLE,50]
     *     \_EvalExec[[[1 1 0 0 0 0 0 30 e2 4c 7c 45 40 0 0 e0 92 b0 82 2d 40][GEO_POINT] AS __centroid_SPATIALCENTROID@7ff910a]]
     *       \_RowExec[[[50 4f 49 4e 54 28 34 32 2e 39 37 31 30 39 36 32 39 39 35 38 38 36 38 20 31 34 2e 37 35 35 32 35 33 34 30 30
     *       36 35 33 36 29][KEYWORD] AS wkt]]
     * </code>
     */
    public void testSpatialTypesAndStatsUseDocValuesNestedLiteral() {
        var plan = this.physicalPlan("""
            row wkt = "POINT(42.97109629958868 14.7552534006536)"
            | stats centroid = st_centroid_agg(to_geopoint(wkt))
            """, airports);

        var limit = as(plan, LimitExec.class);
        var agg = as(limit.child(), AggregateExec.class);
        assertThat("Aggregation is SINGLE", agg.getMode(), equalTo(SINGLE));
        assertThat("No groupings in aggregation", agg.groupings().size(), equalTo(0));
        assertAggregation(agg, "centroid", SpatialCentroid.class, GEO_POINT, FieldExtractPreference.NONE);
        var eval = as(agg.child(), EvalExec.class);
        as(eval.child(), LocalSourceExec.class);

        // Now optimize the plan and assert the same plan again, since no FieldExtractExec is added
        var optimized = optimizedPlan(plan);
        limit = as(optimized, LimitExec.class);
        agg = as(limit.child(), AggregateExec.class);
        assertThat("Aggregation is SINGLE", agg.getMode(), equalTo(SINGLE));
        assertThat("No groupings in aggregation", agg.groupings().size(), equalTo(0));
        assertAggregation(agg, "centroid", SpatialCentroid.class, GEO_POINT, FieldExtractPreference.NONE);
        eval = as(agg.child(), EvalExec.class);
        as(eval.child(), LocalSourceExec.class);
    }

    /**
     * Before local optimizations:
     * <code>
     * LimitExec[1000[INTEGER]]
     * \_AggregateExec[[],[SPATIALCENTROID(location{f}#11) AS centroid, COUNT([2a][KEYWORD]) AS count],FINAL,null]
     *   \_ExchangeExec[[xVal{r}#12, xDel{r}#13, yVal{r}#14, yDel{r}#15, count{r}#16, count{r}#17, seen{r}#18],true]
     *     \_FragmentExec[filter=null, estimatedRowSize=0, fragment=[
     * Aggregate[[],[SPATIALCENTROID(location{f}#11) AS centroid, COUNT([2a][KEYWORD]) AS count]]
     * \_EsRelation[airports][abbrev{f}#7, location{f}#11, name{f}#8, scalerank{f..]]]
     * </code>
     * After local optimizations:
     * <code>
     * LimitExec[1000[INTEGER]]
     * \_AggregateExec[[],[SPATIALCENTROID(location{f}#11) AS centroid, COUNT([2a][KEYWORD]) AS count],FINAL,58]
     *   \_ExchangeExec[[xVal{r}#12, xDel{r}#13, yVal{r}#14, yDel{r}#15, count{r}#16, count{r}#17, seen{r}#18],true]
     *     \_AggregateExec[[],[COUNT([2a][KEYWORD]) AS count, SPATIALCENTROID(location{f}#11) AS centroid],PARTIAL,58]
     *       \_FieldExtractExec[location{f}#11][location{f}#11]
     *         \_EsQueryExec[airports], query[][_doc{f}#33], limit[], sort[] estimatedRowSize[54]
     * </code>
     * Note the FieldExtractExec has 'location' set for stats: FieldExtractExec[location{f}#9][location{f}#9]
     */
    public void testSpatialTypesAndStatsUseDocValuesMultiAggregations() {
        var plan = this.physicalPlan("""
            from airports
            | stats centroid = st_centroid_agg(location), count = COUNT()
            """, airports);

        var limit = as(plan, LimitExec.class);
        var agg = as(limit.child(), AggregateExec.class);
        assertThat("No groupings in aggregation", agg.groupings().size(), equalTo(0));
        // Before optimization the aggregation does not use doc-values
        assertAggregation(agg, "count", Count.class);
        assertAggregation(agg, "centroid", SpatialCentroid.class, GEO_POINT, FieldExtractPreference.NONE);

        var exchange = as(agg.child(), ExchangeExec.class);
        var fragment = as(exchange.child(), FragmentExec.class);
        var fAgg = as(fragment.fragment(), Aggregate.class);
        as(fAgg.child(), EsRelation.class);

        // Now optimize the plan and assert the aggregation uses doc-values
        var optimized = optimizedPlan(plan);
        limit = as(optimized, LimitExec.class);
        agg = as(limit.child(), AggregateExec.class);
        // Above the exchange (in coordinator) the aggregation is not using doc-values
        assertAggregation(agg, "count", Count.class);
        assertAggregation(agg, "centroid", SpatialCentroid.class, GEO_POINT, FieldExtractPreference.NONE);
        exchange = as(agg.child(), ExchangeExec.class);
        agg = as(exchange.child(), AggregateExec.class);
        assertThat("Aggregation is PARTIAL", agg.getMode(), equalTo(INITIAL));
        // below the exchange (in data node) the aggregation is using doc-values
        assertAggregation(agg, "count", Count.class);
        assertAggregation(agg, "centroid", SpatialCentroid.class, GEO_POINT, FieldExtractPreference.DOC_VALUES);
        assertChildIsGeoPointExtract(agg, FieldExtractPreference.DOC_VALUES);
    }

    /**
     * Before local optimizations:
     * <code>
     * LimitExec[1000[INTEGER]]
     * \_AggregateExec[[],[SPATIALCENTROID(location{f}#14) AS airports, SPATIALCENTROID(city_location{f}#17) AS cities, COUNT([2a][KEY
     * WORD]) AS count],FINAL,null]
     *   \_ExchangeExec[[xVal{r}#18, xDel{r}#19, yVal{r}#20, yDel{r}#21, count{r}#22, xVal{r}#23, xDel{r}#24, yVal{r}#25, yDel{r}#26,
     * count{r}#27, count{r}#28, seen{r}#29],true]
     *     \_FragmentExec[filter=null, estimatedRowSize=0, fragment=[
     * Aggregate[[],[SPATIALCENTROID(location{f}#14) AS airports, SPATIALCENTROID(city_location{f}#17) AS cities, COUNT([2a][KEY
     * WORD]) AS count]]
     * \_EsRelation[airports][abbrev{f}#10, city{f}#16, city_location{f}#17, coun..]]]
     * </code>
     * After local optimizations:
     * <code>
     * LimitExec[1000[INTEGER]]
     * \_AggregateExec[[],[SPATIALCENTROID(location{f}#14) AS airports, SPATIALCENTROID(city_location{f}#17) AS cities, COUNT([2a][KEY
     * WORD]) AS count],FINAL,108]
     *   \_ExchangeExec[[xVal{r}#18, xDel{r}#19, yVal{r}#20, yDel{r}#21, count{r}#22, xVal{r}#23, xDel{r}#24, yVal{r}#25, yDel{r}#26,
     * count{r}#27, count{r}#28, seen{r}#29],true]
     *     \_AggregateExec[[],[SPATIALCENTROID(location{f}#14) AS airports, SPATIALCENTROID(city_location{f}#17) AS cities, COUNT([2a][KEY
     * WORD]) AS count],PARTIAL,108]
     *       \_FieldExtractExec[location{f}#14, city_location{f}#17][location{f}#14, city_location{f}#17]
     *         \_EsQueryExec[airports], query[][_doc{f}#53], limit[], sort[] estimatedRowSize[104]
     * </code>
     * Note the FieldExtractExec has 'location' set for stats: FieldExtractExec[location{f}#9][location{f}#9]
     */
    public void testSpatialTypesAndStatsUseDocValuesMultiSpatialAggregations() {
        var plan = this.physicalPlan("""
            FROM airports
            | STATS airports=ST_CENTROID_AGG(location), cities=ST_CENTROID_AGG(city_location), count=COUNT()
            """, airports);

        var limit = as(plan, LimitExec.class);
        var agg = as(limit.child(), AggregateExec.class);
        assertThat("No groupings in aggregation", agg.groupings().size(), equalTo(0));
        // Before optimization the aggregation does not use doc-values
        assertAggregation(agg, "count", Count.class);
        assertAggregation(agg, "airports", SpatialCentroid.class, GEO_POINT, FieldExtractPreference.NONE);
        assertAggregation(agg, "cities", SpatialCentroid.class, GEO_POINT, FieldExtractPreference.NONE);

        var exchange = as(agg.child(), ExchangeExec.class);
        var fragment = as(exchange.child(), FragmentExec.class);
        var fAgg = as(fragment.fragment(), Aggregate.class);
        as(fAgg.child(), EsRelation.class);

        // Now optimize the plan and assert the aggregation uses doc-values
        var optimized = optimizedPlan(plan);
        limit = as(optimized, LimitExec.class);
        agg = as(limit.child(), AggregateExec.class);
        // Above the exchange (in coordinator) the aggregation is not using doc-values
        assertAggregation(agg, "count", Count.class);
        assertAggregation(agg, "airports", SpatialCentroid.class, GEO_POINT, FieldExtractPreference.NONE);
        assertAggregation(agg, "cities", SpatialCentroid.class, GEO_POINT, FieldExtractPreference.NONE);
        exchange = as(agg.child(), ExchangeExec.class);
        agg = as(exchange.child(), AggregateExec.class);
        assertThat("Aggregation is PARTIAL", agg.getMode(), equalTo(INITIAL));
        // below the exchange (in data node) the aggregation is using doc-values
        assertAggregation(agg, "count", Count.class);
        assertAggregation(agg, "airports", SpatialCentroid.class, GEO_POINT, FieldExtractPreference.DOC_VALUES);
        assertAggregation(agg, "cities", SpatialCentroid.class, GEO_POINT, FieldExtractPreference.DOC_VALUES);
        assertChildIsGeoPointExtract(agg, FieldExtractPreference.DOC_VALUES);
    }

    /**
     * Before local optimizations:
     * <code>
     * LimitExec[1000[INTEGER]]
     * \_AggregateExec[[],[SPATIALCENTROID(location{f}#12) AS centroid, COUNT([2a][KEYWORD]) AS count],FINAL,null]
     *   \_ExchangeExec[[xVal{r}#13, xDel{r}#14, yVal{r}#15, yDel{r}#16, count{r}#17, count{r}#18, seen{r}#19],true]
     *     \_FragmentExec[filter=null, estimatedRowSize=0, fragment=[
     * Aggregate[[],[SPATIALCENTROID(location{f}#12) AS centroid, COUNT([2a][KEYWORD]) AS count]]
     * \_Filter[scalerank{f}#10 == 9[INTEGER]]
     *   \_EsRelation[airports][abbrev{f}#8, location{f}#12, name{f}#9, scalerank{f..]]]
     * </code>
     * After local optimizations:
     * <code>
     * LimitExec[1000[INTEGER]]
     * \_AggregateExec[[],[SPATIALCENTROID(location{f}#11) AS centroid, COUNT([2a][KEYWORD]) AS count],FINAL,58]
     *   \_ExchangeExec[[xVal{r}#12, xDel{r}#13, yVal{r}#14, yDel{r}#15, count{r}#16, count{r}#17, seen{r}#18],true]
     *     \_AggregateExec[[],[COUNT([2a][KEYWORD]) AS count, SPATIALCENTROID(location{f}#11) AS centroid],PARTIAL,58]
     *       \_FieldExtractExec[location{f}#11][location{f}#11]
     *         \_EsQueryExec[airports], query[{"esql_single_value":{"field":"scalerank","next":{"term":{"scalerank":{"value":9}}},
     *                                         "source":"scalerank == 9@2:9"}}][_doc{f}#34], limit[], sort[] estimatedRowSize[54]
     * </code>
     * Note the FieldExtractExec has 'location' set for stats: FieldExtractExec[location{f}#9][location{f}#9]
     */
    public void testSpatialTypesAndStatsUseDocValuesMultiAggregationsFiltered() {
        var plan = this.physicalPlan("""
            FROM airports
            | WHERE scalerank == 9
            | STATS centroid=ST_CENTROID_AGG(location), count=COUNT()
            """, airports);

        var limit = as(plan, LimitExec.class);
        var agg = as(limit.child(), AggregateExec.class);
        assertThat("No groupings in aggregation", agg.groupings().size(), equalTo(0));
        // Before optimization the aggregation does not use doc-values
        assertAggregation(agg, "count", Count.class);
        assertAggregation(agg, "centroid", SpatialCentroid.class, GEO_POINT, FieldExtractPreference.NONE);

        var exchange = as(agg.child(), ExchangeExec.class);
        var fragment = as(exchange.child(), FragmentExec.class);
        var fAgg = as(fragment.fragment(), Aggregate.class);
        var filter = as(fAgg.child(), Filter.class);
        assertFilterCondition(filter, Equals.class, "scalerank", 9);
        as(filter.child(), EsRelation.class);

        // Now optimize the plan and assert the aggregation uses doc-values
        var optimized = optimizedPlan(plan);
        limit = as(optimized, LimitExec.class);
        agg = as(limit.child(), AggregateExec.class);
        // Above the exchange (in coordinator) the aggregation is not using doc-values
        assertAggregation(agg, "count", Count.class);
        assertAggregation(agg, "centroid", SpatialCentroid.class, GEO_POINT, FieldExtractPreference.NONE);
        exchange = as(agg.child(), ExchangeExec.class);
        agg = as(exchange.child(), AggregateExec.class);
        assertThat("Aggregation is PARTIAL", agg.getMode(), equalTo(INITIAL));
        // below the exchange (in data node) the aggregation is using doc-values
        assertAggregation(agg, "count", Count.class);
        assertAggregation(agg, "centroid", SpatialCentroid.class, GEO_POINT, FieldExtractPreference.DOC_VALUES);
        var source = assertChildIsGeoPointExtract(agg, FieldExtractPreference.DOC_VALUES);
        var qb = as(source.query(), SingleValueQuery.Builder.class);
        assertThat("Expected predicate to be passed to Lucene query", qb.source().text(), equalTo("scalerank == 9"));
    }

    /**
     * Before local optimizations:
     * <code>
     * LimitExec[1000[INTEGER]]
     * \_AggregateExec[[scalerank{f}#10],[SPATIALCENTROID(location{f}#12) AS centroid, COUNT([2a][KEYWORD]) AS count, scalerank{f}#10],
     * FINAL,null]
     *   \_ExchangeExec[[scalerank{f}#10, xVal{r}#13, xDel{r}#14, yVal{r}#15, yDel{r}#16, count{r}#17, count{r}#18, seen{r}#19],true]
     *     \_FragmentExec[filter=null, estimatedRowSize=0, fragment=[
     * Aggregate[[scalerank{f}#10],[SPATIALCENTROID(location{f}#12) AS centroid, COUNT([2a][KEYWORD]) AS count, scalerank{f}#10]]
     * \_EsRelation[airports][abbrev{f}#8, location{f}#12, name{f}#9, scalerank{f..]]]
     * </code>
     * After local optimizations:
     * <code>
     * LimitExec[1000[INTEGER]]
     * \_AggregateExec[[scalerank{f}#10],[SPATIALCENTROID(location{f}#12) AS centroid, COUNT([2a][KEYWORD]) AS count, scalerank{f}#10],
     * FINAL,62]
     *   \_ExchangeExec[[scalerank{f}#10, xVal{r}#13, xDel{r}#14, yVal{r}#15, yDel{r}#16, count{r}#17, count{r}#18, seen{r}#19],true]
     *     \_AggregateExec[[scalerank{f}#10],[SPATIALCENTROID(location{f}#12) AS centroid, COUNT([2a][KEYWORD]) AS count, scalerank{f}#10],
     * PARTIAL,62]
     *       \_FieldExtractExec[location{f}#12][location{f}#12]
     *         \_EsQueryExec[airports], query[][_doc{f}#34], limit[], sort[] estimatedRowSize[54]
     * </code>
     * Note the FieldExtractExec has 'location' set for stats: FieldExtractExec[location{f}#9][location{f}#9]
     */
    public void testSpatialTypesAndStatsUseDocValuesMultiAggregationsGrouped() {
        for (boolean useDocValues : new boolean[] { false }) {
            var testData = useDocValues ? airports : airportsNoDocValues;
            var fieldExtractPreference = useDocValues ? FieldExtractPreference.DOC_VALUES : FieldExtractPreference.NONE;
            var plan = this.physicalPlan("""
                FROM airports
                | STATS centroid=ST_CENTROID_AGG(location), count=COUNT() BY scalerank
                """.replace("airports", testData.index.name()), testData);

            var limit = as(plan, LimitExec.class);
            var agg = as(limit.child(), AggregateExec.class);
            assertThat("One grouping in aggregation", agg.groupings().size(), equalTo(1));
            var att = as(agg.groupings().get(0), Attribute.class);
            assertThat(att.name(), equalTo("scalerank"));
            // Before optimization the aggregation does not use doc-values
            assertAggregation(agg, "count", Count.class);
            assertAggregation(agg, "centroid", SpatialCentroid.class, GEO_POINT, FieldExtractPreference.NONE);

            var exchange = as(agg.child(), ExchangeExec.class);
            var fragment = as(exchange.child(), FragmentExec.class);
            var fAgg = as(fragment.fragment(), Aggregate.class);
            as(fAgg.child(), EsRelation.class);

            // Now optimize the plan and assert the aggregation uses doc-values
            var optimized = optimizedPlan(plan, testData.stats);
            limit = as(optimized, LimitExec.class);
            agg = as(limit.child(), AggregateExec.class);
            att = as(agg.groupings().get(0), Attribute.class);
            assertThat(att.name(), equalTo("scalerank"));
            // Above the exchange (in coordinator) the aggregation is not using doc-values
            assertAggregation(agg, "count", Count.class);
            assertAggregation(agg, "centroid", SpatialCentroid.class, GEO_POINT, FieldExtractPreference.NONE);
            exchange = as(agg.child(), ExchangeExec.class);
            agg = as(exchange.child(), AggregateExec.class);
            assertThat("Aggregation is PARTIAL", agg.getMode(), equalTo(INITIAL));
            att = as(agg.groupings().get(0), Attribute.class);
            assertThat(att.name(), equalTo("scalerank"));
            // below the exchange (in data node) the aggregation is using doc-values
            assertAggregation(agg, "count", Count.class);
            assertAggregation(agg, "centroid", SpatialCentroid.class, GEO_POINT, fieldExtractPreference);
            assertChildIsGeoPointExtract(agg, fieldExtractPreference);
        }
    }

    /**
     * Before local optimizations:
     * <code>
     * LimitExec[1000[INTEGER]]
     * \_AggregateExec[[],[SPATIALCENTROID(centroid{r}#4) AS centroid, SUM(count{r}#6) AS count],FINAL,null]
     *   \_AggregateExec[[],[SPATIALCENTROID(centroid{r}#4) AS centroid, SUM(count{r}#6) AS count],PARTIAL,null]
     *     \_AggregateExec[[scalerank{f}#16],[SPATIALCENTROID(location{f}#18) AS centroid, COUNT([2a][KEYWORD]) AS count],FINAL,null]
     *       \_ExchangeExec[[scalerank{f}#16, xVal{r}#19, xDel{r}#20, yVal{r}#21, yDel{r}#22, count{r}#23, count{r}#24, seen{r}#25],true]
     *         \_FragmentExec[filter=null, estimatedRowSize=0, fragment=[
     * Aggregate[[scalerank{f}#16],[SPATIALCENTROID(location{f}#18) AS centroid, COUNT([2a][KEYWORD]) AS count]]
     * \_EsRelation[airports][abbrev{f}#14, location{f}#18, name{f}#15, scalerank..]]]
     * </code>
     * After local optimizations:
     * <code>
     * LimitExec[1000[INTEGER]]
     * \_AggregateExec[[],[SPATIALCENTROID(centroid{r}#4) AS centroid, SUM(count{r}#6) AS count],SINGLE,58]
     *     \_AggregateExec[[scalerank{f}#16],[SPATIALCENTROID(location{f}#18) AS centroid, COUNT([2a][KEYWORD]) AS count],FINAL,58]
     *       \_ExchangeExec[[scalerank{f}#16, xVal{r}#19, xDel{r}#20, yVal{r}#21, yDel{r}#22, count{r}#23, count{r}#24, seen{r}#25],true]
     *         \_AggregateExec[[scalerank{f}#16],[SPATIALCENTROID(location{f}#18) AS centroid, COUNT([2a][KEYWORD]) AS count],PARTIAL,58]
     *           \_FieldExtractExec[scalerank{f}#16][location{f}#18][location{f}#18]
     *             \_EsQueryExec[airports], query[][_doc{f}#42], limit[], sort[] estimatedRowSize[54]
     * </code>
     * Note the FieldExtractExec has 'location' set for stats: FieldExtractExec[location{f}#9][location{f}#9]
     */
    public void testSpatialTypesAndStatsUseDocValuesMultiAggregationsGroupedAggregated() {
        var plan = this.physicalPlan("""
            FROM airports
            | STATS centroid=ST_CENTROID_AGG(location), count=COUNT() BY scalerank
            | STATS centroid=ST_CENTROID_AGG(centroid), count=SUM(count)
            """, airports);

        var limit = as(plan, LimitExec.class);
        var agg = as(limit.child(), AggregateExec.class);
        assertThat("Aggregation is SINGLE", agg.getMode(), equalTo(SINGLE));
        assertThat("No groupings in aggregation", agg.groupings().size(), equalTo(0));
        assertAggregation(agg, "count", Sum.class);
        assertAggregation(agg, "centroid", SpatialCentroid.class, GEO_POINT, FieldExtractPreference.NONE);
        agg = as(agg.child(), AggregateExec.class);
        assertThat("Aggregation is FINAL", agg.getMode(), equalTo(FINAL));
        assertThat("One grouping in aggregation", agg.groupings().size(), equalTo(1));
        var att = as(agg.groupings().get(0), Attribute.class);
        assertThat(att.name(), equalTo("scalerank"));
        assertAggregation(agg, "count", Count.class);
        assertAggregation(agg, "centroid", SpatialCentroid.class, GEO_POINT, FieldExtractPreference.NONE);

        var exchange = as(agg.child(), ExchangeExec.class);
        var fragment = as(exchange.child(), FragmentExec.class);
        var fAgg = as(fragment.fragment(), Aggregate.class);
        as(fAgg.child(), EsRelation.class);

        // Now optimize the plan and assert the aggregation uses doc-values
        var optimized = optimizedPlan(plan);
        limit = as(optimized, LimitExec.class);
        agg = as(limit.child(), AggregateExec.class);
        assertThat("Aggregation is SINGLE", agg.getMode(), equalTo(SINGLE));
        assertThat("No groupings in aggregation", agg.groupings().size(), equalTo(0));
        assertAggregation(agg, "count", Sum.class);
        assertAggregation(agg, "centroid", SpatialCentroid.class, GEO_POINT, FieldExtractPreference.NONE);
        agg = as(agg.child(), AggregateExec.class);
        assertThat("Aggregation is FINAL", agg.getMode(), equalTo(FINAL));
        assertThat("One grouping in aggregation", agg.groupings().size(), equalTo(1));
        att = as(agg.groupings().get(0), Attribute.class);
        assertThat(att.name(), equalTo("scalerank"));
        assertAggregation(agg, "count", Count.class);
        assertAggregation(agg, "centroid", SpatialCentroid.class, GEO_POINT, FieldExtractPreference.NONE);
        exchange = as(agg.child(), ExchangeExec.class);
        agg = as(exchange.child(), AggregateExec.class);
        assertThat("One grouping in aggregation", agg.groupings().size(), equalTo(1));
        att = as(agg.groupings().get(0), Attribute.class);
        assertThat(att.name(), equalTo("scalerank"));
        // below the exchange (in data node) the aggregation is using doc-values
        assertThat("Aggregation is PARTIAL", agg.getMode(), equalTo(INITIAL));
        assertAggregation(agg, "count", Count.class);
        assertAggregation(agg, "centroid", SpatialCentroid.class, GEO_POINT, FieldExtractPreference.DOC_VALUES);
        assertChildIsGeoPointExtract(agg, FieldExtractPreference.DOC_VALUES);
    }

    /**
     * Plan:
     * <code>
     * LimitExec[1000[INTEGER]]
     * \_AggregateExec[[],[SPATIALCENTROID(city_location{f}#16) AS centroid],FINAL,null]
     *   \_ExchangeExec[[xVal{r}#24, xDel{r}#25, yVal{r}#26, yDel{r}#27, count{r}#28],true]
     *     \_FragmentExec[filter=null, estimatedRowSize=0, fragment=[
     * Aggregate[[],[SPATIALCENTROID(city_location{f}#16) AS centroid]]
     * \_Enrich[ANY,[63 69 74 79 5f 62 6f 75 6e 64 61 72 69 65 73][KEYWORD],city_location{f}#16,{"geo_match":{"indices":[],"match
     * _field":"city_boundary","enrich_fields":["city","airport","region","city_boundary"]}},{=airport_city_boundaries
     * },[airport{r}#21, region{r}#22, city_boundary{r}#23]]
     *   \_EsRelation[airports][abbrev{f}#9, city{f}#15, city_location{f}#16, count..]]]
     * </code>
     * Optimized:
     * <code>
     * LimitExec[1000[INTEGER]]
     * \_AggregateExec[[],[SPATIALCENTROID(city_location{f}#16) AS centroid],FINAL,50]
     *   \_ExchangeExec[[xVal{r}#24, xDel{r}#25, yVal{r}#26, yDel{r}#27, count{r}#28],true]
     *     \_AggregateExec[[],[SPATIALCENTROID(city_location{f}#16) AS centroid],PARTIAL,50]
     *       \_EnrichExec[ANY,geo_match,city_location{f}#16,city_boundaries,city_boundary,{=airport_city_boundaries},[airport{r}#21,
     *                    region{r}#22, city_boundary{r}#23]]
     *         \_FieldExtractExec[city_location{f}#16][city_location{f}#16]
     *           \_EsQueryExec[airports], query[{"exists":{"field":"city_location","boost":1.0}}][_doc{f}#46], limit[], sort[]
     *                         estimatedRowSize[204]
     * </code>
     * Note the FieldExtractExec has 'city_location' set for doc-values: FieldExtractExec[city_location{f}#16][city_location{f}#16]
     */
    public void testEnrichBeforeSpatialAggregationSupportsDocValues() {
        var plan = physicalPlan("""
            from airports
            | enrich city_boundaries ON city_location WITH airport, region, city_boundary
            | stats centroid = st_centroid_agg(city_location)
            """, airports);

        var limit = as(plan, LimitExec.class);
        var agg = as(limit.child(), AggregateExec.class);
        // Before optimization the aggregation does not use doc-values
        assertAggregation(agg, "centroid", SpatialCentroid.class, GEO_POINT, FieldExtractPreference.NONE);

        var exchange = as(agg.child(), ExchangeExec.class);
        var fragment = as(exchange.child(), FragmentExec.class);
        var fAgg = as(fragment.fragment(), Aggregate.class);
        var enrich = as(fAgg.child(), Enrich.class);
        assertThat(enrich.mode(), equalTo(Enrich.Mode.ANY));
        assertThat(enrich.concreteIndices(), equalTo(Map.of("", "airport_city_boundaries")));
        assertThat(enrich.enrichFields().size(), equalTo(3));
        as(enrich.child(), EsRelation.class);

        // Now optimize the plan and assert the aggregation uses doc-values
        var optimized = optimizedPlan(plan);
        limit = as(optimized, LimitExec.class);
        agg = as(limit.child(), AggregateExec.class);
        // Above the exchange (in coordinator) the aggregation is not using doc-values
        assertAggregation(agg, "centroid", SpatialCentroid.class, GEO_POINT, FieldExtractPreference.NONE);
        exchange = as(agg.child(), ExchangeExec.class);
        agg = as(exchange.child(), AggregateExec.class);
        // below the exchange (in data node) the aggregation is using doc-values
        assertAggregation(agg, "centroid", SpatialCentroid.class, GEO_POINT, FieldExtractPreference.DOC_VALUES);
        var enrichExec = as(agg.child(), EnrichExec.class);
        assertThat(enrichExec.mode(), equalTo(Enrich.Mode.ANY));
        assertThat(enrichExec.concreteIndices(), equalTo(Map.of("", "airport_city_boundaries")));
        assertThat(enrichExec.enrichFields().size(), equalTo(3));
        assertChildIsGeoPointExtract(enrichExec, FieldExtractPreference.DOC_VALUES);
    }

    /**
     * Plan:
     * <code>
     * LimitExec[500[INTEGER]]
     * \_ExchangeExec[[],false]
     *   \_FragmentExec[filter=null, estimatedRowSize=0, fragment=[
     * Limit[500[INTEGER]]
     * \_Filter[SPATIALINTERSECTS(location{f}#7,[50 4f 4c 59 47 4f 4e 28 29][KEYWORD])]
     *   \_EsRelation[airports][abbrev{f}#3, city{f}#9, city_location{f}#10, countr..]]]
     * </code>
     * Optimized:
     * <code>
     * LimitExec[500[INTEGER]]
     * \_ExchangeExec[[],false]
     *   \_ProjectExec[[abbrev{f}#3, city{f}#9, city_location{f}#10, country{f}#8, location{f}#7, name{f}#4, scalerank{f}#5, type{f}#
     * 6]]
     *     \_FieldExtractExec[abbrev{f}#3, city{f}#9, city_location{f}#10, countr..][]
     *       \_EsQueryExec[airports], query[{
     *         "esql_single_value":{
     *           "field":"location",
     *           "next":{
     *             "geo_shape":{
     *               "location":{
     *                 "shape":{
     *                   "type":"Polygon",
     *                   "coordinates":[[[42.0,14.0],[43.0,14.0],[43.0,15.0],[42.0,15.0],[42.0,14.0]]]
     *                 },
     *                 "relation":"intersects"
     *               },
     *               "ignore_unmapped":false,
     *               "boost":1.0
     *             }
     *           },
     *           "source":"ST_INTERSECTS(location, \"POLYGON((42 14, 43 14, 43 15, 42 15, 42 14))\")@2:9"
     *         }
     *       }][_doc{f}#19], limit[500], sort[] estimatedRowSize[358]
     * </code>
     */
    public void testPushSpatialIntersectsStringToSource() {
        for (String query : new String[] { """
            FROM airports
            | WHERE ST_INTERSECTS(location, TO_GEOSHAPE("POLYGON((42 14, 43 14, 43 15, 42 15, 42 14))"))
            """, """
            FROM airports
            | WHERE ST_INTERSECTS(TO_GEOSHAPE("POLYGON((42 14, 43 14, 43 15, 42 15, 42 14))"), location)
            """ }) {

            var plan = this.physicalPlan(query, airports);
            var limit = as(plan, LimitExec.class);
            var exchange = as(limit.child(), ExchangeExec.class);
            var fragment = as(exchange.child(), FragmentExec.class);
            var limit2 = as(fragment.fragment(), Limit.class);
            var filter = as(limit2.child(), Filter.class);
            assertThat("filter contains ST_INTERSECTS", filter.condition(), instanceOf(SpatialIntersects.class));

            var optimized = optimizedPlan(plan);
            var topLimit = as(optimized, LimitExec.class);
            exchange = as(topLimit.child(), ExchangeExec.class);
            var project = as(exchange.child(), ProjectExec.class);
            var fieldExtract = as(project.child(), FieldExtractExec.class);
            var source = source(fieldExtract.child());
            var condition = as(source.query(), SpatialRelatesQuery.ShapeQueryBuilder.class);
            assertThat("Geometry field name", condition.fieldName(), equalTo("location"));
            assertThat("Spatial relationship", condition.relation(), equalTo(ShapeRelation.INTERSECTS));
            assertThat("Geometry is Polygon", condition.shape().type(), equalTo(ShapeType.POLYGON));
            var polygon = as(condition.shape(), Polygon.class);
            assertThat("Polygon shell length", polygon.getPolygon().length(), equalTo(5));
            assertThat("Polygon holes", polygon.getNumberOfHoles(), equalTo(0));
        }
    }

    /**
     * Plan:
     * <code>
     * EvalExec[[scalerank{f}#8 AS rank]]
     * \_LimitExec[1000[INTEGER]]
     *   \_ExchangeExec[[],false]
     *     \_FragmentExec[filter=null, estimatedRowSize=0, reducer=[], fragment=[
     * Limit[1000[INTEGER]]
     * \_Filter[scalerank{f}#8 &lt; 4[INTEGER]]
     *   \_EsRelation[airports][abbrev{f}#6, city{f}#12, city_location{f}#13, count..]]]
     * </code>
     * Optimized:
     * <code>
     * EvalExec[[scalerank{f}#8 AS rank]]
     * \_LimitExec[1000[INTEGER]]
     *   \_ExchangeExec[[abbrev{f}#6, city{f}#12, city_location{f}#13, country{f}#11, location{f}#10, name{f}#7, scalerank{f}#8,
     *       type{f}#9],false
     *     ]
     *     \_ProjectExec[[abbrev{f}#6, city{f}#12, city_location{f}#13, country{f}#11, location{f}#10, name{f}#7, scalerank{f}#8,
     *         type{f}#9]
     *       ]
     *       \_FieldExtractExec[abbrev{f}#6, city{f}#12, city_location{f}#13, count..][]
     *         \_EsQueryExec[airports], indexMode[standard], query[{
     *           "esql_single_value":{"field":"scalerank","next":{"range":{"scalerank":{"lt":4,"boost":1.0}}},"source":"rank &lt; 4@3:9"}
     *          ][_doc{f}#23], limit[1000], sort[] estimatedRowSize[304]
     * </code>
     */
    public void testPushWhereEvalToSource() {
        String query = """
            FROM airports
            | EVAL rank = scalerank
            | WHERE rank < 4
            """;

        var plan = this.physicalPlan(query, airports);
        var eval = as(plan, EvalExec.class);
        var limit = as(eval.child(), LimitExec.class);
        var exchange = as(limit.child(), ExchangeExec.class);
        var fragment = as(exchange.child(), FragmentExec.class);
        var limit2 = as(fragment.fragment(), Limit.class);
        var filter = as(limit2.child(), Filter.class);
        assertThat("filter contains LessThan", filter.condition(), instanceOf(LessThan.class));

        var optimized = optimizedPlan(plan);
        eval = as(optimized, EvalExec.class);
        var topLimit = as(eval.child(), LimitExec.class);
        exchange = as(topLimit.child(), ExchangeExec.class);
        var project = as(exchange.child(), ProjectExec.class);
        var fieldExtract = as(project.child(), FieldExtractExec.class);
        assertThat(fieldExtract.attributesToExtract().size(), greaterThan(5));
        var source = source(fieldExtract.child());
        assertThat(source.limit(), is(topLimit.limit()));
        var condition = as(source.query(), SingleValueQuery.Builder.class);
        assertThat("Expected predicate to be passed to Lucene query", condition.source().text(), equalTo("rank < 4"));
        assertThat("Expected field to be passed to Lucene query", condition.field(), equalTo("scalerank"));
        var range = as(condition.next(), RangeQueryBuilder.class);
        assertThat("Expected range have no lower bound", range.from(), nullValue());
        assertThat("Expected range to be less than 4", range.to(), equalTo(4));
    }

    public void testPushSpatialIntersectsEvalToSource() {
        for (String query : new String[] { """
            FROM airports
            | EVAL point = location
            | WHERE ST_INTERSECTS(point, TO_GEOSHAPE("POLYGON((42 14, 43 14, 43 15, 42 15, 42 14))"))
            """, """
            FROM airports
            | EVAL point = location
            | WHERE ST_INTERSECTS(TO_GEOSHAPE("POLYGON((42 14, 43 14, 43 15, 42 15, 42 14))"), point)
            """ }) {

            var plan = this.physicalPlan(query, airports);
            var eval = as(plan, EvalExec.class);
            var limit = as(eval.child(), LimitExec.class);
            var exchange = as(limit.child(), ExchangeExec.class);
            var fragment = as(exchange.child(), FragmentExec.class);
            var limit2 = as(fragment.fragment(), Limit.class);
            var filter = as(limit2.child(), Filter.class);
            assertThat("filter contains ST_INTERSECTS", filter.condition(), instanceOf(SpatialIntersects.class));

            var optimized = optimizedPlan(plan);
            eval = as(optimized, EvalExec.class);
            var topLimit = as(eval.child(), LimitExec.class);
            exchange = as(topLimit.child(), ExchangeExec.class);
            var project = as(exchange.child(), ProjectExec.class);
            var fieldExtract = as(project.child(), FieldExtractExec.class);
            assertThat(fieldExtract.attributesToExtract().size(), greaterThan(5));
            var source = source(fieldExtract.child());
            assertThat(source.limit(), is(topLimit.limit()));
            var condition = as(source.query(), SpatialRelatesQuery.ShapeQueryBuilder.class);
            assertThat("Geometry field name", condition.fieldName(), equalTo("location"));
            assertThat("Spatial relationship", condition.relation(), equalTo(ShapeRelation.INTERSECTS));
            assertThat("Geometry is Polygon", condition.shape().type(), equalTo(ShapeType.POLYGON));
            var polygon = as(condition.shape(), Polygon.class);
            assertThat("Polygon shell length", polygon.getPolygon().length(), equalTo(5));
            assertThat("Polygon holes", polygon.getNumberOfHoles(), equalTo(0));
        }
    }

    private record TestSpatialRelation(ShapeRelation relation, TestDataSource index, boolean literalRight, boolean canPushToSource) {
        String function() {
            return switch (relation) {
                case INTERSECTS -> "ST_INTERSECTS";
                case DISJOINT -> "ST_DISJOINT";
                case WITHIN -> "ST_WITHIN";
                case CONTAINS -> "ST_CONTAINS";
                default -> throw new IllegalArgumentException("Unsupported relation: " + relation);
            };
        }

        Class<? extends SpatialRelatesFunction> functionClass() {
            return switch (relation) {
                case INTERSECTS -> SpatialIntersects.class;
                case DISJOINT -> SpatialDisjoint.class;
                case WITHIN -> literalRight ? SpatialWithin.class : SpatialContains.class;
                case CONTAINS -> literalRight ? SpatialContains.class : SpatialWithin.class;
                default -> throw new IllegalArgumentException("Unsupported relation: " + relation);
            };
        }

        ShapeRelation relationship() {
            return switch (relation) {
                case WITHIN -> literalRight ? ShapeRelation.WITHIN : ShapeRelation.CONTAINS;
                case CONTAINS -> literalRight ? ShapeRelation.CONTAINS : ShapeRelation.WITHIN;
                default -> relation;
            };
        }

        DataType locationType() {
            return index.index.name().endsWith("_web") ? CARTESIAN_POINT : GEO_POINT;
        }

        String castFunction() {
            return index.index.name().endsWith("_web") ? "TO_CARTESIANSHAPE" : "TO_GEOSHAPE";
        }

        String predicate() {
            String field = "location";
            String literal = castFunction() + "(\"POLYGON((42 14, 43 14, 43 15, 42 15, 42 14))\")";
            return literalRight ? function() + "(" + field + ", " + literal + ")" : function() + "(" + literal + ", " + field + ")";
        }
    }

    public void testPushDownSpatialRelatesStringToSource() {
        TestSpatialRelation[] tests = new TestSpatialRelation[] {
            new TestSpatialRelation(ShapeRelation.INTERSECTS, airports, true, true),
            new TestSpatialRelation(ShapeRelation.INTERSECTS, airports, false, true),
            new TestSpatialRelation(ShapeRelation.DISJOINT, airports, true, true),
            new TestSpatialRelation(ShapeRelation.DISJOINT, airports, false, true),
            new TestSpatialRelation(ShapeRelation.WITHIN, airports, true, true),
            new TestSpatialRelation(ShapeRelation.WITHIN, airports, false, true),
            new TestSpatialRelation(ShapeRelation.CONTAINS, airports, true, true),
            new TestSpatialRelation(ShapeRelation.CONTAINS, airports, false, true),
            new TestSpatialRelation(ShapeRelation.INTERSECTS, airportsWeb, true, true),
            new TestSpatialRelation(ShapeRelation.INTERSECTS, airportsWeb, false, true),
            new TestSpatialRelation(ShapeRelation.DISJOINT, airportsWeb, true, true),
            new TestSpatialRelation(ShapeRelation.DISJOINT, airportsWeb, false, true),
            new TestSpatialRelation(ShapeRelation.WITHIN, airportsWeb, true, true),
            new TestSpatialRelation(ShapeRelation.WITHIN, airportsWeb, false, true),
            new TestSpatialRelation(ShapeRelation.CONTAINS, airportsWeb, true, true),
            new TestSpatialRelation(ShapeRelation.CONTAINS, airportsWeb, false, true) };
        for (TestSpatialRelation test : tests) {
            var plan = this.physicalPlan("FROM " + test.index.index.name() + " | WHERE " + test.predicate(), test.index);
            var limit = as(plan, LimitExec.class);
            var exchange = as(limit.child(), ExchangeExec.class);
            var fragment = as(exchange.child(), FragmentExec.class);
            var limit2 = as(fragment.fragment(), Limit.class);
            var filter = as(limit2.child(), Filter.class);
            assertThat(test.predicate(), filter.condition(), instanceOf(test.functionClass()));

            var optimized = optimizedPlan(plan);
            var topLimit = as(optimized, LimitExec.class);
            exchange = as(topLimit.child(), ExchangeExec.class);
            var project = as(exchange.child(), ProjectExec.class);
            var fieldExtract = as(project.child(), FieldExtractExec.class);
            if (test.canPushToSource) {
                var source = source(fieldExtract.child());
                var condition = as(source.query(), SpatialRelatesQuery.ShapeQueryBuilder.class);
                assertThat("Geometry field name: " + test.predicate(), condition.fieldName(), equalTo("location"));
                assertThat("Spatial relationship: " + test.predicate(), condition.relation(), equalTo(test.relationship()));
                assertThat("Geometry is Polygon: " + test.predicate(), condition.shape().type(), equalTo(ShapeType.POLYGON));
                var polygon = as(condition.shape(), Polygon.class);
                assertThat("Polygon shell length: " + test.predicate(), polygon.getPolygon().length(), equalTo(5));
                assertThat("Polygon holes: " + test.predicate(), polygon.getNumberOfHoles(), equalTo(0));
            } else {
                // Currently CARTESIAN fields do not support lucene push-down for CONTAINS/WITHIN
                var limitExec = as(fieldExtract.child(), LimitExec.class);
                var filterExec = as(limitExec.child(), FilterExec.class);
                var fieldExtractLocation = as(filterExec.child(), FieldExtractExec.class);
                assertThat(test.predicate(), fieldExtractLocation.attributesToExtract().size(), equalTo(1));
                assertThat(test.predicate(), fieldExtractLocation.attributesToExtract().get(0).name(), equalTo("location"));
                var source = source(fieldExtractLocation.child());
                assertThat(test.predicate(), source.query(), equalTo(null));
            }
        }
    }

    public void testPushDownSpatialRelatesStringToSourceAndUseDocValuesForCentroid() {
        TestSpatialRelation[] tests = new TestSpatialRelation[] {
            new TestSpatialRelation(ShapeRelation.INTERSECTS, airports, true, true),
            new TestSpatialRelation(ShapeRelation.INTERSECTS, airports, false, true),
            new TestSpatialRelation(ShapeRelation.DISJOINT, airports, true, true),
            new TestSpatialRelation(ShapeRelation.DISJOINT, airports, false, true),
            new TestSpatialRelation(ShapeRelation.WITHIN, airports, true, true),
            new TestSpatialRelation(ShapeRelation.WITHIN, airports, false, true),
            new TestSpatialRelation(ShapeRelation.CONTAINS, airports, true, true),
            new TestSpatialRelation(ShapeRelation.CONTAINS, airports, false, true),
            new TestSpatialRelation(ShapeRelation.INTERSECTS, airportsWeb, true, true),
            new TestSpatialRelation(ShapeRelation.INTERSECTS, airportsWeb, false, true),
            new TestSpatialRelation(ShapeRelation.DISJOINT, airportsWeb, true, true),
            new TestSpatialRelation(ShapeRelation.DISJOINT, airportsWeb, false, true),
            new TestSpatialRelation(ShapeRelation.WITHIN, airportsWeb, true, true),
            new TestSpatialRelation(ShapeRelation.WITHIN, airportsWeb, false, true),
            new TestSpatialRelation(ShapeRelation.CONTAINS, airportsWeb, true, true),
            new TestSpatialRelation(ShapeRelation.CONTAINS, airportsWeb, false, true) };
        for (TestSpatialRelation test : tests) {
            var centroidExpr = "centroid=ST_CENTROID_AGG(location), count=COUNT()";
            var plan = this.physicalPlan(
                "FROM " + test.index.index.name() + " | WHERE " + test.predicate() + " | STATS " + centroidExpr,
                test.index
            );
            var limit = as(plan, LimitExec.class);
            var agg = as(limit.child(), AggregateExec.class);
            assertThat("No groupings in aggregation", agg.groupings().size(), equalTo(0));
            // Before optimization the aggregation does not use doc-values
            assertAggregation(agg, "count", Count.class);
            assertAggregation(agg, "centroid", SpatialCentroid.class, test.locationType(), FieldExtractPreference.NONE);
            var exchange = as(agg.child(), ExchangeExec.class);
            var fragment = as(exchange.child(), FragmentExec.class);
            var fAgg = as(fragment.fragment(), Aggregate.class);
            var filter = as(fAgg.child(), Filter.class);
            assertThat(test.predicate(), filter.condition(), instanceOf(test.functionClass()));

            // Now verify that optimization re-writes the ExchangeExec and pushed down the filter into the Lucene query
            var optimized = optimizedPlan(plan);
            limit = as(optimized, LimitExec.class);
            agg = as(limit.child(), AggregateExec.class);
            // Above the exchange (in coordinator) the aggregation is not using doc-values
            assertAggregation(agg, "count", Count.class);
            assertAggregation(agg, "centroid", SpatialCentroid.class, test.locationType(), FieldExtractPreference.NONE);
            exchange = as(agg.child(), ExchangeExec.class);
            agg = as(exchange.child(), AggregateExec.class);
            assertThat("Aggregation is PARTIAL", agg.getMode(), equalTo(INITIAL));
            // below the exchange (in data node) the aggregation is using doc-values
            assertAggregation(agg, "count", Count.class);
            assertAggregation(agg, "centroid", SpatialCentroid.class, test.locationType(), FieldExtractPreference.DOC_VALUES);
            if (test.canPushToSource) {
                var source = assertChildIsExtractedAs(agg, FieldExtractPreference.DOC_VALUES, test.locationType());
                var condition = as(source.query(), SpatialRelatesQuery.ShapeQueryBuilder.class);
                assertThat("Geometry field name: " + test.predicate(), condition.fieldName(), equalTo("location"));
                assertThat("Spatial relationship: " + test.predicate(), condition.relation(), equalTo(test.relationship()));
                assertThat("Geometry is Polygon: " + test.predicate(), condition.shape().type(), equalTo(ShapeType.POLYGON));
                var polygon = as(condition.shape(), Polygon.class);
                assertThat("Polygon shell length: " + test.predicate(), polygon.getPolygon().length(), equalTo(5));
                assertThat("Polygon holes: " + test.predicate(), polygon.getNumberOfHoles(), equalTo(0));
            } else {
                // Currently CARTESIAN fields do not support lucene push-down for CONTAINS/WITHIN
                var filterExec = as(agg.child(), FilterExec.class);
                var fieldExtractLocation = as(filterExec.child(), FieldExtractExec.class);
                assertThat(test.predicate(), fieldExtractLocation.attributesToExtract().size(), equalTo(1));
                assertThat(test.predicate(), fieldExtractLocation.attributesToExtract().get(0).name(), equalTo("location"));
                var source = source(fieldExtractLocation.child());
                assertThat(test.predicate(), source.query(), equalTo(null));

            }
        }
    }

    /**
     * Plan:
     * <code>
     * LimitExec[500[INTEGER]]
     * \_AggregateExec[[],[SPATIALCENTROID(location{f}#12) AS centroid, COUNT([2a][KEYWORD]) AS count],FINAL,null]
     *   \_ExchangeExec[[xVal{r}#16, xDel{r}#17, yVal{r}#18, yDel{r}#19, count{r}#20, count{r}#21, seen{r}#22],true]
     *     \_FragmentExec[filter=null, estimatedRowSize=0, fragment=[
     * Aggregate[[],[SPATIALCENTROID(location{f}#12) AS centroid, COUNT([2a][KEYWORD]) AS count]]
     * \_Filter[SPATIALINTERSECTS(location{f}#12,[50 4f 4c 59 47 4f 4e 28 28 34 32 20 31 34 2c 20 34 33 20 31 34 2c 20 34 33 2
     * 0 31 35 2c 20 34 32 20 31 35 2c 20 34 32 20 31 34 29 29][KEYWORD])]
     *   \_EsRelation[airports][abbrev{f}#8, city{f}#14, city_location{f}#15, count..]]]
     * </code>
     * Optimized:
     * <code>
     * LimitExec[1000[INTEGER]]
     * \_AggregateExec[[],[SPATIALCENTROID(location{f}#12) AS centroid, COUNT([2a][KEYWORD]) AS count],FINAL,[...],29]
     *   \_ExchangeExec[[xVal{r}#16, xDel{r}#17, yVal{r}#18, yDel{r}#19, count{r}#20, count{r}#21, seen{r}#22],true]
     *     \_AggregateExec[[],[SPATIALCENTROID(location{f}#12) AS centroid, COUNT([2a][KEYWORD]) AS count],INITIAL,[...],29]
     *       \_FieldExtractExec[location{f}#12][location{f}#12]
     *         \_EsQueryExec[airports], indexMode[standard], query[{
     *           "geo_shape":{
     *             "location":{
     *               "relation":"INTERSECTS",
     *               "shape":{
     *                 "type":"Polygon",
     *                 "coordinates":[[[42.0,14.0],[43.0,14.0],[43.0,15.0],[42.0,15.0],[42.0,14.0]]]
     *               }
     *             }
     *           }
     *         }][_doc{f}#47], limit[], sort[] estimatedRowSize[25]
     * </code>
     */
    public void testPushSpatialIntersectsStringToSourceAndUseDocValuesForCentroid() {
        for (String query : new String[] { """
            FROM airports
            | WHERE ST_INTERSECTS(location, TO_GEOSHAPE("POLYGON((42 14, 43 14, 43 15, 42 15, 42 14))"))
            | STATS centroid=ST_CENTROID_AGG(location), count=COUNT()
            """, """
            FROM airports
            | WHERE ST_INTERSECTS(TO_GEOSHAPE("POLYGON((42 14, 43 14, 43 15, 42 15, 42 14))"), location)
            | STATS centroid=ST_CENTROID_AGG(location), count=COUNT()
            """ }) {

            for (boolean isIndexed : new boolean[] { true, false }) {
                for (boolean useDocValues : new boolean[] { true, false }) {
                    var fieldExtractPreference = useDocValues ? FieldExtractPreference.DOC_VALUES : FieldExtractPreference.NONE;
                    var testData = useDocValues
                        ? (isIndexed ? airports : airportsNotIndexed)
                        : (isIndexed ? airportsNoDocValues : airportsNotIndexedNorDocValues);
                    var plan = this.physicalPlan(query.replace("airports", testData.index.name()), testData);
                    var limit = as(plan, LimitExec.class);
                    var agg = as(limit.child(), AggregateExec.class);
                    assertThat("No groupings in aggregation", agg.groupings().size(), equalTo(0));
                    // Before optimization the aggregation does not use doc-values
                    assertAggregation(agg, "count", Count.class);
                    assertAggregation(agg, "centroid", SpatialCentroid.class, GEO_POINT, FieldExtractPreference.NONE);

                    var exchange = as(agg.child(), ExchangeExec.class);
                    var fragment = as(exchange.child(), FragmentExec.class);
                    var fAgg = as(fragment.fragment(), Aggregate.class);
                    var filter = as(fAgg.child(), Filter.class);
                    assertThat("filter contains ST_INTERSECTS", filter.condition(), instanceOf(SpatialIntersects.class));

                    // Now verify that optimization re-writes the ExchangeExec and pushed down the filter into the Lucene query
                    var optimized = optimizedPlan(plan, testData.stats);
                    limit = as(optimized, LimitExec.class);
                    agg = as(limit.child(), AggregateExec.class);
                    // Above the exchange (in coordinator) the aggregation is not using doc-values
                    assertAggregation(agg, "count", Count.class);
                    assertAggregation(agg, "centroid", SpatialCentroid.class, GEO_POINT, FieldExtractPreference.NONE);
                    exchange = as(agg.child(), ExchangeExec.class);
                    agg = as(exchange.child(), AggregateExec.class);
                    assertThat("Aggregation is PARTIAL", agg.getMode(), equalTo(INITIAL));
                    // below the exchange (in data node) the aggregation is using doc-values
                    assertAggregation(agg, "count", Count.class);
                    assertAggregation(agg, "centroid", SpatialCentroid.class, GEO_POINT, fieldExtractPreference);
                    if (isIndexed) {
                        var source = assertChildIsGeoPointExtract(agg, fieldExtractPreference);
                        // Query is pushed to lucene if field is indexed (and does not require doc-values or isAggregatable)
                        var condition = as(source.query(), SpatialRelatesQuery.ShapeQueryBuilder.class);
                        assertThat("Geometry field name", condition.fieldName(), equalTo("location"));
                        assertThat("Spatial relationship", condition.relation(), equalTo(ShapeRelation.INTERSECTS));
                        assertThat("Geometry is Polygon", condition.shape().type(), equalTo(ShapeType.POLYGON));
                        var polygon = as(condition.shape(), Polygon.class);
                        assertThat("Polygon shell length", polygon.getPolygon().length(), equalTo(5));
                        assertThat("Polygon holes", polygon.getNumberOfHoles(), equalTo(0));
                    } else {
                        // If the field is not indexed, we cannot push the filter down to source, so assert that we need to have an explicit
                        // filter as well as extract the field needed for that filter.
                        var filterExec = as(agg.child(), FilterExec.class);
                        assertThat("filter contains ST_INTERSECTS", filterExec.condition(), instanceOf(SpatialIntersects.class));
                        var fieldExtractLocation = as(filterExec.child(), FieldExtractExec.class);
                        assertThat("location field is extracted", fieldExtractLocation.attributesToExtract().size(), equalTo(1));
                        assertThat(
                            "location field is extracted",
                            fieldExtractLocation.attributesToExtract().get(0).name(),
                            equalTo("location")
                        );
                        var source = source(fieldExtractLocation.child());
                        assertThat("source query is null", source.query(), equalTo(null));
                    }
                }
            }
        }
    }

    public void testPushSpatialIntersectsStringToSourceCompoundPredicate() {
        for (String query : new String[] { """
            FROM airports
            | WHERE scalerank == 9
              AND ST_INTERSECTS(location, TO_GEOSHAPE("POLYGON((42 14, 43 14, 43 15, 42 15, 42 14))"))
              AND type == "mid"
            """, """
            FROM airports
            | WHERE scalerank == 9
              AND ST_INTERSECTS(TO_GEOSHAPE("POLYGON((42 14, 43 14, 43 15, 42 15, 42 14))"), location)
              AND type == "mid"
            """ }) {

            var plan = this.physicalPlan(query, airports);
            var limit = as(plan, LimitExec.class);
            var exchange = as(limit.child(), ExchangeExec.class);
            var fragment = as(exchange.child(), FragmentExec.class);
            var limit2 = as(fragment.fragment(), Limit.class);
            var filter = as(limit2.child(), Filter.class);
            var and = as(filter.condition(), And.class);
            var left = as(and.left(), And.class);
            assertThat("filter contains ST_INTERSECTS", left.right(), instanceOf(SpatialIntersects.class));

            var optimized = optimizedPlan(plan);
            var topLimit = as(optimized, LimitExec.class);
            exchange = as(topLimit.child(), ExchangeExec.class);
            var project = as(exchange.child(), ProjectExec.class);
            var fieldExtract = as(project.child(), FieldExtractExec.class);
            var source = source(fieldExtract.child());
            var booleanQuery = as(source.query(), BoolQueryBuilder.class);
            assertThat("Expected boolean query of three predicates", booleanQuery.must().size(), equalTo(3));
            var condition = as(booleanQuery.must().get(1), SpatialRelatesQuery.ShapeQueryBuilder.class);
            assertThat("Geometry field name", condition.fieldName(), equalTo("location"));
            assertThat("Spatial relationship", condition.relation(), equalTo(ShapeRelation.INTERSECTS));
            assertThat("Geometry is Polygon", condition.shape().type(), equalTo(ShapeType.POLYGON));
            var polygon = as(condition.shape(), Polygon.class);
            assertThat("Polygon shell length", polygon.getPolygon().length(), equalTo(5));
            assertThat("Polygon holes", polygon.getNumberOfHoles(), equalTo(0));
        }
    }

    public void testPushSpatialIntersectsStringToSourceCompoundPredicateAndUseDocValuesForCentroid() {
        for (String query : new String[] { """
            FROM airports
            | WHERE scalerank == 9
              AND ST_INTERSECTS(location, TO_GEOSHAPE("POLYGON((42 14, 43 14, 43 15, 42 15, 42 14))"))
              AND type == "mid"
            | STATS centroid=ST_CENTROID_AGG(location), count=COUNT()
            """, """
            FROM airports
            | WHERE scalerank == 9
              AND ST_INTERSECTS(TO_GEOSHAPE("POLYGON((42 14, 43 14, 43 15, 42 15, 42 14))"), location)
              AND type == "mid"
            | STATS centroid=ST_CENTROID_AGG(location), count=COUNT()
            """ }) {

            var plan = this.physicalPlan(query, airports);
            var limit = as(plan, LimitExec.class);
            var agg = as(limit.child(), AggregateExec.class);
            assertThat("No groupings in aggregation", agg.groupings().size(), equalTo(0));
            // Before optimization the aggregation does not use doc-values
            assertAggregation(agg, "count", Count.class);
            assertAggregation(agg, "centroid", SpatialCentroid.class, GEO_POINT, FieldExtractPreference.NONE);

            var exchange = as(agg.child(), ExchangeExec.class);
            var fragment = as(exchange.child(), FragmentExec.class);
            var fAgg = as(fragment.fragment(), Aggregate.class);
            var filter = as(fAgg.child(), Filter.class);
            var and = as(filter.condition(), And.class);
            var left = as(and.left(), And.class);
            assertThat("filter contains ST_INTERSECTS", left.right(), instanceOf(SpatialIntersects.class));

            // Now verify that optimization re-writes the ExchangeExec and pushed down the filter into the Lucene query
            var optimized = optimizedPlan(plan);
            limit = as(optimized, LimitExec.class);
            agg = as(limit.child(), AggregateExec.class);
            // Above the exchange (in coordinator) the aggregation is not using doc-values
            assertAggregation(agg, "count", Count.class);
            assertAggregation(agg, "centroid", SpatialCentroid.class, GEO_POINT, FieldExtractPreference.NONE);
            exchange = as(agg.child(), ExchangeExec.class);
            agg = as(exchange.child(), AggregateExec.class);
            assertThat("Aggregation is PARTIAL", agg.getMode(), equalTo(INITIAL));
            // below the exchange (in data node) the aggregation is using doc-values
            assertAggregation(agg, "count", Count.class);
            assertAggregation(agg, "centroid", SpatialCentroid.class, GEO_POINT, FieldExtractPreference.DOC_VALUES);
            var source = assertChildIsGeoPointExtract(agg, FieldExtractPreference.DOC_VALUES);
            var booleanQuery = as(source.query(), BoolQueryBuilder.class);
            assertThat("Expected boolean query of three predicates", booleanQuery.must().size(), equalTo(3));
            var condition = as(booleanQuery.must().get(1), SpatialRelatesQuery.ShapeQueryBuilder.class);
            assertThat("Geometry field name", condition.fieldName(), equalTo("location"));
            assertThat("Spatial relationship", condition.relation(), equalTo(ShapeRelation.INTERSECTS));
            assertThat("Geometry is Polygon", condition.shape().type(), equalTo(ShapeType.POLYGON));
            var polygon = as(condition.shape(), Polygon.class);
            assertThat("Polygon shell length", polygon.getPolygon().length(), equalTo(5));
            assertThat("Polygon holes", polygon.getNumberOfHoles(), equalTo(0));
        }
    }

    /**
     * Plan:
     * LimitExec[1000[INTEGER]]
     * \_AggregateExec[[],[SPATIALCENTROID(location{f}#16) AS location, SPATIALCENTROID(city_location{f}#19) AS city_location, COUNT([
     * 2a][KEYWORD]) AS count],FINAL,null]
     *   \_ExchangeExec[[xVal{r}#20, xDel{r}#21, yVal{r}#22, yDel{r}#23, count{r}#24, xVal{r}#25, xDel{r}#26, yVal{r}#27, yDel{r}#28,
     * count{r}#29, count{r}#30, seen{r}#31],true]
     *     \_FragmentExec[filter=null, estimatedRowSize=0, fragment=[
     * Aggregate[[],[SPATIALCENTROID(location{f}#16) AS location, SPATIALCENTROID(city_location{f}#19) AS city_location, COUNT([
     * 2a][KEYWORD]) AS count]]
     * \_Filter[SPATIALINTERSECTS(location{f}#16,city_location{f}#19)]
     *   \_EsRelation[airports][abbrev{f}#12, city{f}#18, city_location{f}#19, coun..]]]
     *
     * Optimized:
     * LimitExec[1000[INTEGER]]
     * \_AggregateExec[[],[SPATIALCENTROID(location{f}#16) AS location, SPATIALCENTROID(city_location{f}#19) AS city_location, COUNT([
     * 2a][KEYWORD]) AS count],FINAL,108]
     *   \_ExchangeExec[[xVal{r}#20, xDel{r}#21, yVal{r}#22, yDel{r}#23, count{r}#24, xVal{r}#25, xDel{r}#26, yVal{r}#27, yDel{r}#28,
     * count{r}#29, count{r}#30, seen{r}#31],true]
     *     \_AggregateExec[[],[SPATIALCENTROID(location{f}#16) AS location, SPATIALCENTROID(city_location{f}#19) AS city_location, COUNT([
     * 2a][KEYWORD]) AS count],PARTIAL,108]
     *       \_FilterExec[SPATIALINTERSECTS(location{f}#16,city_location{f}#19)]
     *         \_FieldExtractExec[location{f}#16, city_location{f}#19][city_location{f}#19, location{f}#16]
     *           \_EsQueryExec[airports], query[][_doc{f}#55], limit[], sort[] estimatedRowSize[104]
     */
    public void testIntersectsOnTwoPointFieldAndBothCentroidUsesDocValues() {
        String query = """
            FROM airports
            | WHERE ST_INTERSECTS(location, city_location)
            | STATS location=ST_CENTROID_AGG(location), city_location=ST_CENTROID_AGG(city_location), count=COUNT()
            """;

        var plan = this.physicalPlan(query, airports);
        var limit = as(plan, LimitExec.class);
        var agg = as(limit.child(), AggregateExec.class);
        assertThat("No groupings in aggregation", agg.groupings().size(), equalTo(0));
        // Before optimization the aggregation does not use doc-values
        assertAggregation(agg, "count", Count.class);
        assertAggregation(agg, "location", SpatialCentroid.class, GEO_POINT, FieldExtractPreference.NONE);
        assertAggregation(agg, "city_location", SpatialCentroid.class, GEO_POINT, FieldExtractPreference.NONE);

        var exchange = as(agg.child(), ExchangeExec.class);
        var fragment = as(exchange.child(), FragmentExec.class);
        var fAgg = as(fragment.fragment(), Aggregate.class);
        var filter = as(fAgg.child(), Filter.class);
        assertThat("filter contains ST_INTERSECTS", filter.condition(), instanceOf(SpatialIntersects.class));

        // Now verify that optimization re-writes the ExchangeExec and pushed down the filter into the Lucene query
        var optimized = optimizedPlan(plan);
        limit = as(optimized, LimitExec.class);
        agg = as(limit.child(), AggregateExec.class);
        // Above the exchange (in coordinator) the aggregation is not using doc-values
        assertAggregation(agg, "count", Count.class);
        assertAggregation(agg, "location", SpatialCentroid.class, GEO_POINT, FieldExtractPreference.NONE);
        assertAggregation(agg, "city_location", SpatialCentroid.class, GEO_POINT, FieldExtractPreference.NONE);
        exchange = as(agg.child(), ExchangeExec.class);
        agg = as(exchange.child(), AggregateExec.class);
        assertThat("Aggregation is PARTIAL", agg.getMode(), equalTo(INITIAL));
        // below the exchange (in data node) the aggregation is using doc-values
        assertAggregation(agg, "count", Count.class);
        assertAggregation(agg, "location", SpatialCentroid.class, GEO_POINT, FieldExtractPreference.DOC_VALUES);
        assertAggregation(agg, "city_location", SpatialCentroid.class, GEO_POINT, FieldExtractPreference.NONE);
        var filterExec = as(agg.child(), FilterExec.class);
        var extract = as(filterExec.child(), FieldExtractExec.class);
        assertFieldExtractionWithDocValues(extract, GEO_POINT, "location");
        source(extract.child());
    }

    public void testIntersectsOnTwoPointFieldAndOneCentroidUsesDocValues() {
        for (String query : new String[] { """
            FROM airports
            | WHERE ST_INTERSECTS(location, city_location)
            | STATS location=ST_CENTROID_AGG(location), count=COUNT()
            """, """
            FROM airports
            | WHERE ST_INTERSECTS(location, city_location)
            | STATS city_location=ST_CENTROID_AGG(city_location), count=COUNT()
            """ }) {

            var plan = this.physicalPlan(query, airports);
            var limit = as(plan, LimitExec.class);
            var agg = as(limit.child(), AggregateExec.class);
            assertThat("No groupings in aggregation", agg.groupings().size(), equalTo(0));
            // Before optimization the aggregation does not use doc-values
            assertAggregation(agg, "count", Count.class);
            var aggFieldName = findSingleAggregation(agg, "location", "city_location");
            assertAggregation(agg, aggFieldName, SpatialCentroid.class, GEO_POINT, FieldExtractPreference.NONE);

            var exchange = as(agg.child(), ExchangeExec.class);
            var fragment = as(exchange.child(), FragmentExec.class);
            var fAgg = as(fragment.fragment(), Aggregate.class);
            var filter = as(fAgg.child(), Filter.class);
            assertThat("filter contains ST_INTERSECTS", filter.condition(), instanceOf(SpatialIntersects.class));

            // Now verify that optimization re-writes the ExchangeExec and pushed down the filter into the Lucene query
            var optimized = optimizedPlan(plan);
            limit = as(optimized, LimitExec.class);
            agg = as(limit.child(), AggregateExec.class);
            // Above the exchange (in coordinator) the aggregation is not using doc-values
            assertAggregation(agg, "count", Count.class);
            assertAggregation(agg, aggFieldName, SpatialCentroid.class, GEO_POINT, FieldExtractPreference.NONE);
            exchange = as(agg.child(), ExchangeExec.class);
            agg = as(exchange.child(), AggregateExec.class);
            assertThat("Aggregation is PARTIAL", agg.getMode(), equalTo(INITIAL));
            // below the exchange (in data node) the aggregation is using doc-values
            assertAggregation(agg, "count", Count.class);
            assertAggregation(agg, aggFieldName, SpatialCentroid.class, GEO_POINT, FieldExtractPreference.DOC_VALUES);
            var filterExec = as(agg.child(), FilterExec.class);
            var extract = as(filterExec.child(), FieldExtractExec.class);
            assertFieldExtractionWithDocValues(extract, GEO_POINT, aggFieldName);
            source(extract.child());
        }
    }

    public void testTwoIntersectsWithTwoCentroidsUsesDocValues() {
        String query = """
            FROM airports
            | WHERE ST_INTERSECTS(location, TO_GEOSHAPE("POLYGON((42 14, 43 14, 43 15, 42 15, 42 14))"))
                AND ST_INTERSECTS(city_location, TO_GEOSHAPE("POLYGON((42 14, 43 14, 43 15, 42 15, 42 14))"))
            | STATS location=ST_CENTROID_AGG(location), city_location=ST_CENTROID_AGG(city_location), count=COUNT()
            """;

        var plan = this.physicalPlan(query, airports);
        var limit = as(plan, LimitExec.class);
        var agg = as(limit.child(), AggregateExec.class);
        assertThat("No groupings in aggregation", agg.groupings().size(), equalTo(0));
        // Before optimization the aggregation does not use doc-values
        assertAggregation(agg, "count", Count.class);
        assertAggregation(agg, "location", SpatialCentroid.class, GEO_POINT, FieldExtractPreference.NONE);
        assertAggregation(agg, "city_location", SpatialCentroid.class, GEO_POINT, FieldExtractPreference.NONE);

        var exchange = as(agg.child(), ExchangeExec.class);
        var fragment = as(exchange.child(), FragmentExec.class);
        var fAgg = as(fragment.fragment(), Aggregate.class);
        var filter = as(fAgg.child(), Filter.class);
        var and = as(filter.condition(), And.class);
        assertThat("filter contains ST_INTERSECTS", and.left(), instanceOf(SpatialIntersects.class));
        assertThat("filter contains ST_INTERSECTS", and.right(), instanceOf(SpatialIntersects.class));

        // Now verify that optimization re-writes the ExchangeExec and pushed down the filter into the Lucene query
        var optimized = optimizedPlan(plan);
        limit = as(optimized, LimitExec.class);
        agg = as(limit.child(), AggregateExec.class);
        // Above the exchange (in coordinator) the aggregation is not using doc-values
        assertAggregation(agg, "count", Count.class);
        assertAggregation(agg, "location", SpatialCentroid.class, GEO_POINT, FieldExtractPreference.NONE);
        assertAggregation(agg, "city_location", SpatialCentroid.class, GEO_POINT, FieldExtractPreference.NONE);
        exchange = as(agg.child(), ExchangeExec.class);
        agg = as(exchange.child(), AggregateExec.class);
        assertThat("Aggregation is PARTIAL", agg.getMode(), equalTo(INITIAL));
        // below the exchange (in data node) the aggregation is using doc-values
        assertAggregation(agg, "count", Count.class);
        assertAggregation(agg, "location", SpatialCentroid.class, GEO_POINT, FieldExtractPreference.DOC_VALUES);
        assertAggregation(agg, "city_location", SpatialCentroid.class, GEO_POINT, FieldExtractPreference.DOC_VALUES);
        var extract = as(agg.child(), FieldExtractExec.class);
        assertFieldExtractionWithDocValues(extract, GEO_POINT, "location", "city_location");
        var source = source(extract.child());
        var booleanQuery = as(source.query(), BoolQueryBuilder.class);
        assertThat("Expected boolean query of two predicates", booleanQuery.must().size(), equalTo(2));
        String[] fieldNames = new String[] { "location", "city_location" };
        for (String fieldName : fieldNames) {
            var condition = as(findQueryBuilder(booleanQuery, fieldName), SpatialRelatesQuery.ShapeQueryBuilder.class);
            assertThat("Geometry field name", condition.fieldName(), equalTo(fieldName));
            assertThat("Spatial relationship", condition.relation(), equalTo(ShapeRelation.INTERSECTS));
            assertThat("Geometry is Polygon", condition.shape().type(), equalTo(ShapeType.POLYGON));
            var polygon = as(condition.shape(), Polygon.class);
            assertThat("Polygon shell length", polygon.getPolygon().length(), equalTo(5));
            assertThat("Polygon holes", polygon.getNumberOfHoles(), equalTo(0));
        }
    }

    public void testPushSpatialIntersectsShapeToSource() {
        for (String query : new String[] { """
            FROM countriesBbox
            | WHERE ST_INTERSECTS(shape, TO_GEOSHAPE("POLYGON((42 14, 43 14, 43 15, 42 15, 42 14))"))
            """, """
            FROM countriesBbox
            | WHERE ST_INTERSECTS(TO_GEOSHAPE("POLYGON((42 14, 43 14, 43 15, 42 15, 42 14))"), shape)
            """ }) {

            var plan = this.physicalPlan(query, countriesBbox);
            var limit = as(plan, LimitExec.class);
            var exchange = as(limit.child(), ExchangeExec.class);
            var fragment = as(exchange.child(), FragmentExec.class);
            var limit2 = as(fragment.fragment(), Limit.class);
            var filter = as(limit2.child(), Filter.class);
            assertThat("filter contains ST_INTERSECTS", filter.condition(), instanceOf(SpatialIntersects.class));

            var optimized = optimizedPlan(plan);
            var topLimit = as(optimized, LimitExec.class);
            exchange = as(topLimit.child(), ExchangeExec.class);
            var project = as(exchange.child(), ProjectExec.class);
            var fieldExtract = as(project.child(), FieldExtractExec.class);
            var source = source(fieldExtract.child());
            var condition = as(source.query(), SpatialRelatesQuery.ShapeQueryBuilder.class);
            assertThat("Geometry field name", condition.fieldName(), equalTo("shape"));
            assertThat("Spatial relationship", condition.relation(), equalTo(ShapeRelation.INTERSECTS));
            assertThat("Geometry is Polygon", condition.shape().type(), equalTo(ShapeType.POLYGON));
            var polygon = as(condition.shape(), Polygon.class);
            assertThat("Polygon shell length", polygon.getPolygon().length(), equalTo(5));
            assertThat("Polygon holes", polygon.getNumberOfHoles(), equalTo(0));
        }
    }

    public void testPushSpatialDistanceToSource() {
        for (String distanceFunction : new String[] {
            "ST_DISTANCE(location, TO_GEOPOINT(\"POINT(12.565 55.673)\"))",
            "ST_DISTANCE(TO_GEOPOINT(\"POINT(12.565 55.673)\"), location)" }) {

            for (boolean reverse : new Boolean[] { false, true }) {
                for (String op : new String[] { "<", "<=", ">", ">=", "==" }) {
                    var expected = ExpectedComparison.from(op, reverse, 600000.0);
                    var predicate = reverse ? "600000 " + op + " " + distanceFunction : distanceFunction + " " + op + " 600000";
                    var query = "FROM airports | WHERE " + predicate + " AND scalerank > 1";
                    var plan = this.physicalPlan(query, airports);
                    var limit = as(plan, LimitExec.class);
                    var exchange = as(limit.child(), ExchangeExec.class);
                    var fragment = as(exchange.child(), FragmentExec.class);
                    var limit2 = as(fragment.fragment(), Limit.class);
                    var filter = as(limit2.child(), Filter.class);
                    var and = as(filter.condition(), And.class);
                    var comp = as(and.left(), EsqlBinaryComparison.class);
                    assertThat("filter contains expected binary comparison for " + predicate, comp, instanceOf(expected.comp));
                    assertThat("filter contains ST_DISTANCE", comp.left(), instanceOf(StDistance.class));

                    var optimized = optimizedPlan(plan);
                    var topLimit = as(optimized, LimitExec.class);
                    exchange = as(topLimit.child(), ExchangeExec.class);
                    var project = as(exchange.child(), ProjectExec.class);
                    var fieldExtract = as(project.child(), FieldExtractExec.class);
                    var source = source(fieldExtract.child());
                    var bool = as(source.query(), BoolQueryBuilder.class);
                    var rangeQueryBuilders = bool.filter().stream().filter(p -> p instanceof SingleValueQuery.Builder).toList();
                    assertThat("Expected one range query builder", rangeQueryBuilders.size(), equalTo(1));
                    assertThat(((SingleValueQuery.Builder) rangeQueryBuilders.get(0)).field(), equalTo("scalerank"));
                    if (op.equals("==")) {
                        var boolQueryBuilders = bool.filter().stream().filter(p -> p instanceof BoolQueryBuilder).toList();
                        assertThat("Expected one sub-bool query builder", boolQueryBuilders.size(), equalTo(1));
                        var bool2 = as(boolQueryBuilders.get(0), BoolQueryBuilder.class);
                        var shapeQueryBuilders = bool2.must()
                            .stream()
                            .filter(p -> p instanceof SpatialRelatesQuery.ShapeQueryBuilder)
                            .toList();
                        assertShapeQueryRange(shapeQueryBuilders, Math.nextDown(expected.value), expected.value);
                    } else {
                        var shapeQueryBuilders = bool.filter()
                            .stream()
                            .filter(p -> p instanceof SpatialRelatesQuery.ShapeQueryBuilder)
                            .toList();
                        assertThat("Expected one shape query builder", shapeQueryBuilders.size(), equalTo(1));
                        var condition = as(shapeQueryBuilders.get(0), SpatialRelatesQuery.ShapeQueryBuilder.class);
                        assertThat("Geometry field name", condition.fieldName(), equalTo("location"));
                        assertThat("Spatial relationship", condition.relation(), equalTo(expected.shapeRelation()));
                        assertThat("Geometry is Circle", condition.shape().type(), equalTo(ShapeType.CIRCLE));
                        var circle = as(condition.shape(), Circle.class);
                        assertThat("Circle center-x", circle.getX(), equalTo(12.565));
                        assertThat("Circle center-y", circle.getY(), equalTo(55.673));
                        assertThat("Circle radius for predicate " + predicate, circle.getRadiusMeters(), equalTo(expected.value));
                    }
                }
            }
        }
    }

    public void testPushSpatialDistanceBandToSource() {
        var query = """
            FROM airports
            | WHERE ST_DISTANCE(location, TO_GEOPOINT("POINT(12.565 55.673)")) <= 600000
                AND ST_DISTANCE(location, TO_GEOPOINT("POINT(12.565 55.673)")) >= 400000
            """;
        var plan = this.physicalPlan(query, airports);
        var limit = as(plan, LimitExec.class);
        var exchange = as(limit.child(), ExchangeExec.class);
        var fragment = as(exchange.child(), FragmentExec.class);
        var limit2 = as(fragment.fragment(), Limit.class);
        var filter = as(limit2.child(), Filter.class);
        var and = as(filter.condition(), And.class);
        for (Expression expression : and.arguments()) {
            var comp = as(expression, EsqlBinaryComparison.class);
            var expectedComp = comp.equals(and.left()) ? LessThanOrEqual.class : GreaterThanOrEqual.class;
            assertThat("filter contains expected binary comparison", comp, instanceOf(expectedComp));
            assertThat("filter contains ST_DISTANCE", comp.left(), instanceOf(StDistance.class));
        }

        var optimized = optimizedPlan(plan);
        var topLimit = as(optimized, LimitExec.class);
        exchange = as(topLimit.child(), ExchangeExec.class);
        var project = as(exchange.child(), ProjectExec.class);
        var fieldExtract = as(project.child(), FieldExtractExec.class);
        var source = source(fieldExtract.child());
        var bool = as(source.query(), BoolQueryBuilder.class);
        var rangeQueryBuilders = bool.filter().stream().filter(p -> p instanceof SingleValueQuery.Builder).toList();
        assertThat("Expected zero range query builder", rangeQueryBuilders.size(), equalTo(0));
        var shapeQueryBuilders = bool.must().stream().filter(p -> p instanceof SpatialRelatesQuery.ShapeQueryBuilder).toList();
        assertShapeQueryRange(shapeQueryBuilders, 400000.0, 600000.0);
    }

    /**
     * Plan:
     * <code>
     * LimitExec[1000[INTEGER]]
     * \_ExchangeExec[[],false]
     *   \_FragmentExec[filter=null, estimatedRowSize=0, reducer=[], fragment=[
     *     Limit[1000[INTEGER]]
     *     \_Filter[distance{r}#4 le 600000[INTEGER] AND distance{r}#4 ge 400000[INTEGER]]
     *        \_Eval[[STDISTANCE(location{f}#11,[1 1 0 0 0 e1 7a 14 ae 47 21 29 40 a0 1a 2f dd 24 d6 4b 40][GEO_POINT])
     *          AS distance]]
     *          \_EsRelation[airports][abbrev{f}#7, city{f}#13, city_location{f}#14, count..]]]
     * </code>
     * Optimized:
     * <code>
     * LimitExec[1000[INTEGER]]
     * \_ExchangeExec[[abbrev{f}#7, city{f}#13, city_location{f}#14, country{f}#12, location{f}#11, name{f}#8, scalerank{f}#9, type{
     * f}#10, distance{r}#4],false]
     *   \_ProjectExec[[abbrev{f}#7, city{f}#13, city_location{f}#14, country{f}#12, location{f}#11, name{f}#8, scalerank{f}#9, type{
     * f}#10, distance{r}#4]]
     *     \_FieldExtractExec[abbrev{f}#7, city{f}#13, city_location{f}#14, count..][]
     *       \_LimitExec[1000[INTEGER]]
     *         \_EvalExec[[STDISTANCE(location{f}#11,[1 1 0 0 0 e1 7a 14 ae 47 21 29 40 a0 1a 2f dd 24 d6 4b 40][GEO_POINT])
     *           AS distance]]
     *           \_FieldExtractExec[location{f}#11][]
     *             \_EsQueryExec[airports], indexMode[standard], query[{
     *               "bool":{
     *                 "must":[
     *                   {
     *                     "geo_shape":{
     *                       "location":{
     *                         "relation":"INTERSECTS",
     *                         "shape":{
     *                           "type":"Circle",
     *                           "radius":"600000.0m",
     *                           "coordinates":[12.565,55.673]
     *                         }
     *                       }
     *                     }
     *                   },
     *                   {
     *                     "geo_shape":{
     *                       "location":{
     *                         "relation":"DISJOINT",
     *                         "shape":{
     *                           "type":"Circle",
     *                           "radius":"400000.0m",
     *                           "coordinates":[12.565,55.673]
     *                         }
     *                       }
     *                     }
     *                   }
     *                 ],
     *                 "boost":1.0
     *               }}][_doc{f}#24], limit[], sort[] estimatedRowSize[308]
     * </code>
     */
    public void testPushSpatialDistanceEvalToSource() {
        var query = """
            FROM airports
            | EVAL distance = ST_DISTANCE(location, TO_GEOPOINT("POINT(12.565 55.673)"))
            | WHERE distance <= 600000
                AND distance >= 400000
            """;
        var plan = this.physicalPlan(query, airports);
        var limit = as(plan, LimitExec.class);
        var exchange = as(limit.child(), ExchangeExec.class);
        var fragment = as(exchange.child(), FragmentExec.class);
        var limit2 = as(fragment.fragment(), Limit.class);
        var filter = as(limit2.child(), Filter.class);

        // Validate the EVAL expression
        var eval = as(filter.child(), Eval.class);
        var alias = as(eval.fields().get(0), Alias.class);
        assertThat(alias.name(), is("distance"));
        var stDistance = as(alias.child(), StDistance.class);
        var location = as(stDistance.left(), FieldAttribute.class);
        assertThat(location.fieldName().string(), is("location"));

        // Validate the filter condition
        var and = as(filter.condition(), And.class);
        for (Expression expression : and.arguments()) {
            var comp = as(expression, EsqlBinaryComparison.class);
            var expectedComp = comp.equals(and.left()) ? LessThanOrEqual.class : GreaterThanOrEqual.class;
            assertThat("filter contains expected binary comparison", comp, instanceOf(expectedComp));
            var distance = as(comp.left(), ReferenceAttribute.class);
            assertThat(distance.name(), is("distance"));
        }

        var optimized = optimizedPlan(plan);
        var topLimit = as(optimized, LimitExec.class);
        exchange = as(topLimit.child(), ExchangeExec.class);
        var project = as(exchange.child(), ProjectExec.class);
        var fieldExtract = as(project.child(), FieldExtractExec.class);
        var limit3 = as(fieldExtract.child(), LimitExec.class);
        var evalExec = as(limit3.child(), EvalExec.class);
        var fieldExtract2 = as(evalExec.child(), FieldExtractExec.class);
        var source = source(fieldExtract2.child());
        var bool = as(source.query(), BoolQueryBuilder.class);
        var rangeQueryBuilders = bool.filter().stream().filter(p -> p instanceof SingleValueQuery.Builder).toList();
        assertThat("Expected zero range query builder", rangeQueryBuilders.size(), equalTo(0));
        var shapeQueryBuilders = bool.must().stream().filter(p -> p instanceof SpatialRelatesQuery.ShapeQueryBuilder).toList();
        assertShapeQueryRange(shapeQueryBuilders, 400000.0, 600000.0);
    }

    public void testPushSpatialDistanceMultiEvalToSource() {
        var query = """
            FROM airports
            | EVAL poi = TO_GEOPOINT("POINT(12.565 55.673)")
            | EVAL distance = ST_DISTANCE(location, poi)
            | WHERE distance <= 600000
                AND distance >= 400000
            """;
        var plan = this.physicalPlan(query, airports);
        var limit = as(plan, LimitExec.class);
        var exchange = as(limit.child(), ExchangeExec.class);
        var fragment = as(exchange.child(), FragmentExec.class);
        var limit2 = as(fragment.fragment(), Limit.class);
        var filter = as(limit2.child(), Filter.class);

        // Validate the EVAL expression
        var eval = as(filter.child(), Eval.class);
        assertThat(eval.fields().size(), is(2));
        var alias1 = as(eval.fields().get(0), Alias.class);
        assertThat(alias1.name(), is("poi"));
        var poi = as(alias1.child(), Literal.class);
        assertThat(poi.value(), instanceOf(BytesRef.class));
        var alias2 = as(eval.fields().get(1), Alias.class);
        assertThat(alias2.name(), is("distance"));
        var stDistance = as(alias2.child(), StDistance.class);
        var location = as(stDistance.left(), FieldAttribute.class);
        assertThat(location.fieldName().string(), is("location"));
        var poiRef = as(stDistance.right(), Literal.class);
        assertThat(poiRef.value(), instanceOf(BytesRef.class));
        assertThat(poiRef.value().toString(), is(poi.value().toString()));

        // Validate the filter condition
        var and = as(filter.condition(), And.class);
        for (Expression expression : and.arguments()) {
            var comp = as(expression, EsqlBinaryComparison.class);
            var expectedComp = comp.equals(and.left()) ? LessThanOrEqual.class : GreaterThanOrEqual.class;
            assertThat("filter contains expected binary comparison", comp, instanceOf(expectedComp));
            var distance = as(comp.left(), ReferenceAttribute.class);
            assertThat(distance.name(), is("distance"));
        }

        var optimized = optimizedPlan(plan);
        var topLimit = as(optimized, LimitExec.class);
        exchange = as(topLimit.child(), ExchangeExec.class);
        var project = as(exchange.child(), ProjectExec.class);
        var fieldExtract = as(project.child(), FieldExtractExec.class);
        var limit3 = as(fieldExtract.child(), LimitExec.class);
        var evalExec = as(limit3.child(), EvalExec.class);
        var fieldExtract2 = as(evalExec.child(), FieldExtractExec.class);
        var source = source(fieldExtract2.child());
        var bool = as(source.query(), BoolQueryBuilder.class);
        var rangeQueryBuilders = bool.filter().stream().filter(p -> p instanceof SingleValueQuery.Builder).toList();
        assertThat("Expected zero range query builder", rangeQueryBuilders.size(), equalTo(0));
        var shapeQueryBuilders = bool.must().stream().filter(p -> p instanceof SpatialRelatesQuery.ShapeQueryBuilder).toList();
        assertShapeQueryRange(shapeQueryBuilders, 400000.0, 600000.0);
    }

    public void testPushSpatialDistanceDisjointBandsToSource() {
        var query = """
            FROM airports
            | WHERE (ST_DISTANCE(location, TO_GEOPOINT("POINT(12.565 55.673)")) <= 600000
                 AND ST_DISTANCE(location, TO_GEOPOINT("POINT(12.565 55.673)")) >= 400000)
               OR
                    (ST_DISTANCE(location, TO_GEOPOINT("POINT(12.565 55.673)")) <= 300000
                 AND ST_DISTANCE(location, TO_GEOPOINT("POINT(12.565 55.673)")) >= 200000)
            """;
        var plan = this.physicalPlan(query, airports);
        var limit = as(plan, LimitExec.class);
        var exchange = as(limit.child(), ExchangeExec.class);
        var fragment = as(exchange.child(), FragmentExec.class);
        var limit2 = as(fragment.fragment(), Limit.class);
        var filter = as(limit2.child(), Filter.class);
        var or = as(filter.condition(), Or.class);
        assertThat("OR has two predicates", or.arguments().size(), equalTo(2));
        for (Expression expression : or.arguments()) {
            var and = as(expression, And.class);
            for (Expression exp : and.arguments()) {
                var comp = as(exp, EsqlBinaryComparison.class);
                var expectedComp = comp.equals(and.left()) ? LessThanOrEqual.class : GreaterThanOrEqual.class;
                assertThat("filter contains expected binary comparison", comp, instanceOf(expectedComp));
                assertThat("filter contains ST_DISTANCE", comp.left(), instanceOf(StDistance.class));
            }
        }

        var optimized = optimizedPlan(plan);
        var topLimit = as(optimized, LimitExec.class);
        exchange = as(topLimit.child(), ExchangeExec.class);
        var project = as(exchange.child(), ProjectExec.class);
        var fieldExtract = as(project.child(), FieldExtractExec.class);
        var source = source(fieldExtract.child());
        var bool = as(source.query(), BoolQueryBuilder.class);
        var disjuntiveQueryBuilders = bool.should().stream().filter(p -> p instanceof BoolQueryBuilder).toList();
        assertThat("Expected two disjunctive query builders", disjuntiveQueryBuilders.size(), equalTo(2));
        for (int i = 0; i < disjuntiveQueryBuilders.size(); i++) {
            var subRangeBool = as(disjuntiveQueryBuilders.get(i), BoolQueryBuilder.class);
            var shapeQueryBuilders = subRangeBool.must().stream().filter(p -> p instanceof SpatialRelatesQuery.ShapeQueryBuilder).toList();
            assertShapeQueryRange(shapeQueryBuilders, i == 0 ? 400000.0 : 200000.0, i == 0 ? 600000.0 : 300000.0);
        }
    }

    public void testPushSpatialDistanceComplexPredicateToSource() {
        var query = """
            FROM airports
            | WHERE ((ST_DISTANCE(location, TO_GEOPOINT("POINT(12.565 55.673)")) <= 600000
                  AND ST_DISTANCE(location, TO_GEOPOINT("POINT(12.565 55.673)")) >= 400000
                  AND NOT (ST_DISTANCE(location, TO_GEOPOINT("POINT(12.565 55.673)")) <= 500000
                       AND ST_DISTANCE(location, TO_GEOPOINT("POINT(12.565 55.673)")) >= 430000))
                  OR (ST_DISTANCE(location, TO_GEOPOINT("POINT(12.565 55.673)")) <= 300000
                           AND ST_DISTANCE(location, TO_GEOPOINT("POINT(12.565 55.673)")) >= 200000))
                AND NOT abbrev == "PLQ"
                AND scalerank < 6
            """;
        var plan = this.physicalPlan(query, airports);
        var limit = as(plan, LimitExec.class);
        var exchange = as(limit.child(), ExchangeExec.class);
        var fragment = as(exchange.child(), FragmentExec.class);
        var limit2 = as(fragment.fragment(), Limit.class);
        var filter = as(limit2.child(), Filter.class);
        var outerAnd = as(filter.condition(), And.class);
        var outerLeft = as(outerAnd.left(), And.class);
        as(outerLeft.right(), Not.class);
        as(outerAnd.right(), LessThan.class);
        var or = as(outerLeft.left(), Or.class);
        var innerAnd1 = as(or.left(), And.class);
        var innerAnd2 = as(or.right(), And.class);
        for (Expression exp : innerAnd2.arguments()) {
            var comp = as(exp, EsqlBinaryComparison.class);
            var expectedComp = comp.equals(innerAnd2.left()) ? LessThanOrEqual.class : GreaterThanOrEqual.class;
            assertThat("filter contains expected binary comparison", comp, instanceOf(expectedComp));
            assertThat("filter contains ST_DISTANCE", comp.left(), instanceOf(StDistance.class));
        }

        var optimized = optimizedPlan(plan);
        var topLimit = as(optimized, LimitExec.class);
        exchange = as(topLimit.child(), ExchangeExec.class);
        var project = as(exchange.child(), ProjectExec.class);
        var fieldExtract = as(project.child(), FieldExtractExec.class);
        var source = source(fieldExtract.child());
        var bool = as(source.query(), BoolQueryBuilder.class);
        assertThat("Expected boolean query of three MUST clauses", bool.must().size(), equalTo(2));
        assertThat("Expected boolean query of one FILTER clause", bool.filter().size(), equalTo(1));
        var boolDisjuntive = as(bool.filter().get(0), BoolQueryBuilder.class);
        var disjuntiveQueryBuilders = boolDisjuntive.should().stream().filter(p -> p instanceof BoolQueryBuilder).toList();
        assertThat("Expected two disjunctive query builders", disjuntiveQueryBuilders.size(), equalTo(2));
        for (int i = 0; i < disjuntiveQueryBuilders.size(); i++) {
            var subRangeBool = as(disjuntiveQueryBuilders.get(i), BoolQueryBuilder.class);
            var shapeQueryBuilders = subRangeBool.must().stream().filter(p -> p instanceof SpatialRelatesQuery.ShapeQueryBuilder).toList();
            assertShapeQueryRange(shapeQueryBuilders, i == 0 ? 400000.0 : 200000.0, i == 0 ? 600000.0 : 300000.0);
        }
    }

    /**
     * <code>
     * \_ExchangeExec[[abbrev{f}#22, city{f}#28, city_location{f}#29, country{f}#27, location{f}#26, name{f}#23, scalerank{f}#24,
     *     type{f}#25, poi_x{r}#3, distance_x{r}#7, poi{r}#10, distance{r}#13],false]
     *   \_ProjectExec[[abbrev{f}#22, city{f}#28, city_location{f}#29, country{f}#27, location{f}#26, name{f}#23, scalerank{f}#24,
     *       type{f}#25, poi_x{r}#3, distance_x{r}#7, poi{r}#10, distance{r}#13]]
     *     \_FieldExtractExec[abbrev{f}#22, city{f}#28, city_location{f}#29, coun..][]
     *       \_LimitExec[1000[INTEGER]]
     *         \_EvalExec[[
     *             [1 1 0 0 0 e1 7a 14 ae 47 21 29 40 a0 1a 2f dd 24 d6 4b 40][GEO_POINT] AS poi_x,
     *             DISTANCE(location{f}#26,[1 1 0 0 0 e1 7a 14 ae 47 21 29 40 a0 1a 2f dd 24 d6 4b 40][GEO_POINT]) AS distance_x,
     *             [1 1 0 0 0 e1 7a 14 ae 47 21 29 40 a0 1a 2f dd 24 d6 4b 40][GEO_POINT] AS poi,
     *             distance_x{r}#7 AS distance
     *           ]]
     *           \_FieldExtractExec[location{f}#26][]
     *             \_EsQueryExec[airports], indexMode[standard], query[{
     *               "bool":{
     *                 "must":[
     *                   {"esql_single_value":{
     *                     "field":"abbrev",
     *                     "next":{"bool":{"must_not":[{"term":{"abbrev":{"value":"PLQ"}}}],"boost":1.0}},
     *                     "source":"NOT abbrev == \"PLQ\"@10:9"
     *                   }},
     *                   {"esql_single_value":{
     *                     "field":"scalerank",
     *                     "next":{"range":{"scalerank":{"lt":6,"boost":1.0}}},
     *                     "source":"scalerank lt 6@11:9"
     *                   }}
     *                 ],
     *                 "filter":[
     *                   {"bool":{
     *                     "should":[
     *                       {"bool":{"must":[
     *                         {"geo_shape":{"location":{"relation":"INTERSECTS","shape":{...}}}},
     *                         {"geo_shape":{"location":{"relation":"DISJOINT","shape":{...}}}},
     *                         {"bool":{"must_not":[
     *                           {"bool":{"must":[
     *                             {"geo_shape":{"location":{"relation":"INTERSECTS","shape":{...}}}},
     *                             {"geo_shape":{"location":{"relation":"DISJOINT","shape":{...}}}}
     *                           ],"boost":1.0}}
     *                         ],"boost":1.0}}
     *                       ],"boost":1.0}},
     *                       {"bool":{"must":[
     *                         {"geo_shape":{"location":{"relation":"INTERSECTS","shape":{...}}}},
     *                         {"geo_shape":{"location":{"relation":"DISJOINT","shape":{...}}}}
     *                       ],"boost":1.0}}
     *                     ],"boost":1.0
     *                   }}
     *                 ],"boost":1.0}}][_doc{f}#34], limit[], sort[] estimatedRowSize[329]
     * </code>
     */
    public void testPushSpatialDistanceComplexPredicateWithEvalToSource() {
        var query = """
            FROM airports
            | EVAL poi_x = TO_GEOPOINT("POINT(12.565 55.673)")
            | EVAL distance_x = ST_DISTANCE(location, poi_x)
            | EVAL poi = poi_x
            | EVAL distance = distance_x
            | WHERE ((distance <= 600000
                  AND distance >= 400000
                  AND NOT (distance <= 500000
                       AND distance >= 430000))
                  OR (distance <= 300000
                           AND distance >= 200000))
                AND NOT abbrev == "PLQ"
                AND scalerank < 6
            """;
        var plan = this.physicalPlan(query, airports);
        var optimized = optimizedPlan(plan);
        var topLimit = as(optimized, LimitExec.class);
        var exchange = as(topLimit.child(), ExchangeExec.class);
        var project = as(exchange.child(), ProjectExec.class);
        var fieldExtract = as(project.child(), FieldExtractExec.class);
        var limit2 = as(fieldExtract.child(), LimitExec.class);
        var evalExec = as(limit2.child(), EvalExec.class);
        var fieldExtract2 = as(evalExec.child(), FieldExtractExec.class);
        var source = source(fieldExtract2.child());
        var bool = as(source.query(), BoolQueryBuilder.class);
        assertThat("Expected boolean query of three MUST clauses", bool.must().size(), equalTo(2));
        assertThat("Expected boolean query of one FILTER clause", bool.filter().size(), equalTo(1));
        var boolDisjuntive = as(bool.filter().get(0), BoolQueryBuilder.class);
        var disjuntiveQueryBuilders = boolDisjuntive.should().stream().filter(p -> p instanceof BoolQueryBuilder).toList();
        assertThat("Expected two disjunctive query builders", disjuntiveQueryBuilders.size(), equalTo(2));
        for (int i = 0; i < disjuntiveQueryBuilders.size(); i++) {
            var subRangeBool = as(disjuntiveQueryBuilders.get(i), BoolQueryBuilder.class);
            var shapeQueryBuilders = subRangeBool.must().stream().filter(p -> p instanceof SpatialRelatesQuery.ShapeQueryBuilder).toList();
            assertShapeQueryRange(shapeQueryBuilders, i == 0 ? 400000.0 : 200000.0, i == 0 ? 600000.0 : 300000.0);
        }
    }

    /**
     * Plan:
     * <code>
     * LimitExec[1000[INTEGER]]
     * \_AggregateExec[[],[COUNT([2a][KEYWORD]) AS count],FINAL,[count{r}#17, seen{r}#18],null]
     *   \_ExchangeExec[[count{r}#17, seen{r}#18],true]
     *     \_FragmentExec[filter=null, estimatedRowSize=0, reducer=[], fragment=[
     * Aggregate[STANDARD,[],[COUNT([2a][KEYWORD]) AS count]]
     * \_Filter[distance{r}#4 lt 1000000[INTEGER] AND distance{r}#4 gt 10000[INTEGER]]
     *   \_Eval[[
     *       STDISTANCE(location{f}#13,[1 1 0 0 0 e1 7a 14 ae 47 21 29 40 a0 1a 2f dd 24 d6 4b 40][GEO_POINT]) AS distance
     *     ]]
     *     \_EsRelation[airports][abbrev{f}#9, city{f}#15, city_location{f}#16, count..]]]
     * </code>
     * Optimized:
     * <code>
     * LimitExec[1000[INTEGER]]
     * \_AggregateExec[[],[COUNT([2a][KEYWORD]) AS count],FINAL,[count{r}#17, seen{r}#18],8]
     *   \_ExchangeExec[[count{r}#17, seen{r}#18],true]
     *     \_AggregateExec[[],[COUNT([2a][KEYWORD]) AS count],INITIAL,[count{r}#31, seen{r}#32],8]
     *       \_EvalExec[[
     *           STDISTANCE(location{f}#13,[1 1 0 0 0 e1 7a 14 ae 47 21 29 40 a0 1a 2f dd 24 d6 4b 40][GEO_POINT]) AS distance
     *         ]]
     *         \_FieldExtractExec[location{f}#13][]
     *           \_EsQueryExec[airports], indexMode[standard], query[{
     *             "bool":{
     *               "must":[
     *                 {"geo_shape":{"location":{"relation":"INTERSECTS","shape":{...}}}},
     *                 {"geo_shape":{"location":{"relation":"DISJOINT","shape":{...}}}}
     *               ],"boost":1.0}}][_doc{f}#33], limit[], sort[] estimatedRowSize[33]
     * </code>
     */
    public void testPushSpatialDistanceEvalWithSimpleStatsToSource() {
        var query = """
            FROM airports
            | EVAL distance = ST_DISTANCE(location, TO_GEOPOINT("POINT(12.565 55.673)"))
            | WHERE distance < 1000000 AND distance > 10000
            | STATS count=COUNT(*)
            """;
        var plan = this.physicalPlan(query, airports);
        var limit = as(plan, LimitExec.class);
        var agg = as(limit.child(), AggregateExec.class);
        var exchange = as(agg.child(), ExchangeExec.class);
        var fragment = as(exchange.child(), FragmentExec.class);
        var agg2 = as(fragment.fragment(), Aggregate.class);
        var filter = as(agg2.child(), Filter.class);

        // Validate the filter condition (two distance filters)
        var and = as(filter.condition(), And.class);
        for (Expression expression : and.arguments()) {
            var comp = as(expression, EsqlBinaryComparison.class);
            var expectedComp = comp.equals(and.left()) ? LessThan.class : GreaterThan.class;
            assertThat("filter contains expected binary comparison", comp, instanceOf(expectedComp));
            var distance = as(comp.left(), ReferenceAttribute.class);
            assertThat(distance.name(), is("distance"));
        }

        // Validate the eval (calculating distance)
        var eval = as(filter.child(), Eval.class);
        var alias = as(eval.fields().get(0), Alias.class);
        assertThat(alias.name(), is("distance"));
        as(eval.child(), EsRelation.class);

        // Now optimize the plan
        var optimized = optimizedPlan(plan);
        var topLimit = as(optimized, LimitExec.class);
        var aggExec = as(topLimit.child(), AggregateExec.class);
        var exchangeExec = as(aggExec.child(), ExchangeExec.class);
        var aggExec2 = as(exchangeExec.child(), AggregateExec.class);
        // TODO: Remove the eval entirely, since the distance is no longer required after filter pushdown
        // Right now we don't mark the distance field as doc-values, introducing a performance hit
        // However, fixing this to doc-values is not as good as removing the EVAL entirely, which is a more sensible optimization
        var evalExec = as(aggExec2.child(), EvalExec.class);
        var stDistance = as(evalExec.fields().get(0).child(), StDistance.class);
        assertThat("Expect distance function to expect doc-values", stDistance.leftDocValues(), is(false));
        var source = assertChildIsGeoPointExtract(evalExec, FieldExtractPreference.NONE);

        // No sort is pushed down
        assertThat(source.limit(), nullValue());
        assertThat(source.sorts(), nullValue());

        // Fine-grained checks on the pushed down query
        var bool = as(source.query(), BoolQueryBuilder.class);
        var shapeQueryBuilders = bool.must().stream().filter(p -> p instanceof SpatialRelatesQuery.ShapeQueryBuilder).toList();
        assertShapeQueryRange(shapeQueryBuilders, 10000.0, 1000000.0);
    }

    /**
     * Plan:
     * <code>
     * TopNExec[[Order[count{r}#10,DESC,FIRST], Order[country{f}#21,ASC,LAST]],1000[INTEGER],null]
     * \_AggregateExec[[country{f}#21],[COUNT([2a][KEYWORD]) AS count, SPATIALCENTROID(location{f}#20) AS centroid, country{f}#21],FINA
     * L,[country{f}#21, count{r}#24, seen{r}#25, xVal{r}#26, xDel{r}#27, yVal{r}#28, yDel{r}#29, count{r}#30],null]
     *   \_ExchangeExec[[country{f}#21, count{r}#24, seen{r}#25, xVal{r}#26, xDel{r}#27, yVal{r}#28, yDel{r}#29, count{r}#30],true]
     *     \_FragmentExec[filter=null, estimatedRowSize=0, reducer=[], fragment=[
     * Aggregate[STANDARD,[country{f}#21],[COUNT([2a][KEYWORD]) AS count, SPATIALCENTROID(location{f}#20) AS centroid, country{f}
     * #21]]
     * \_Filter[distance{r}#4 lt 1000000[INTEGER] AND distance{r}#4 gt 10000[INTEGER]]
     *   \_Eval[[STDISTANCE(location{f}#20,[1 1 0 0 0 e1 7a 14 ae 47 21 29 40 a0 1a 2f dd 24 d6 4b 40][GEO_POINT])
     *     AS distance]]
     *     \_Filter[scalerank{f}#18 lt 6[INTEGER]]
     *       \_EsRelation[airports][abbrev{f}#16, city{f}#22, city_location{f}#23, coun..]]]
     * </code>
     * Optimized:
     * <code>
     * TopNExec[[Order[count{r}#10,DESC,FIRST], Order[country{f}#21,ASC,LAST]],1000[INTEGER],0]
     * \_AggregateExec[[country{f}#21],[COUNT([2a][KEYWORD]) AS count, SPATIALCENTROID(location{f}#20) AS centroid, country{f}#21],FINA
     * L,[country{f}#21, count{r}#24, seen{r}#25, xVal{r}#26, xDel{r}#27, yVal{r}#28, yDel{r}#29, count{r}#30],79]
     *   \_ExchangeExec[[country{f}#21, count{r}#24, seen{r}#25, xVal{r}#26, xDel{r}#27, yVal{r}#28, yDel{r}#29, count{r}#30],true]
     *     \_AggregateExec[[country{f}#21],[COUNT([2a][KEYWORD]) AS count, SPATIALCENTROID(location{f}#20) AS centroid, country{f}#21],INIT
     * IAL,[country{f}#21, count{r}#49, seen{r}#50, xVal{r}#51, xDel{r}#52, yVal{r}#53, yDel{r}#54, count{r}#55],79]
     *      \_FieldExtractExec[country{f}#15254]
     *       \_EvalExec[[STDISTANCE(location{f}#20,[1 1 0 0 0 e1 7a 14 ae 47 21 29 40 a0 1a 2f dd 24 d6 4b 40][GEO_POINT])
     *         AS distance]]
     *         \_FieldExtractExec[location{f}#20][location{f}#20]
     *           \_EsQueryExec[airports], indexMode[standard], query[{
     *               "bool":{
     *                 "filter":[
     *                   {
     *                     "esql_single_value":{
     *                       "field":"scalerank",
     *                       "next":{"range":{"scalerank":{"lt":6,"boost":1.0}}},
     *                       "source":"scalerank lt 6@3:31"
     *                     }
     *                   },
     *                   {
     *                     "bool":{
     *                       "must":[
     *                         {"geo_shape":{
     *                           "location":{
     *                             "relation":"INTERSECTS",
     *                             "shape":{"type":"Circle","radius":"1000000m","coordinates":[12.565,55.673]}
     *                           }
     *                         }},
     *                         {"geo_shape":{
     *                           "location":{
     *                             "relation":"DISJOINT",
     *                             "shape":{"type":"Circle","radius":"10000m","coordinates":[12.565,55.673]}
     *                           }
     *                         }}
     *                       ],
     *                       "boost":1.0
     *                     }
     *                   }
     *                 ],
     *                 "boost":1.0
     *             }}][_doc{f}#56], limit[], sort[] estimatedRowSize[33]
     * </code>
     */
    public void testPushSpatialDistanceEvalWithStatsToSource() {
        var query = """
            FROM airports
            | EVAL distance = ST_DISTANCE(location, TO_GEOPOINT("POINT(12.565 55.673)"))
            | WHERE distance < 1000000 AND scalerank < 6 AND distance > 10000
            | STATS count=COUNT(*), centroid=ST_CENTROID_AGG(location) BY country
            | SORT count DESC, country ASC
            """;
        var plan = this.physicalPlan(query, airports);
        var topN = as(plan, TopNExec.class);
        var agg = as(topN.child(), AggregateExec.class);
        var exchange = as(agg.child(), ExchangeExec.class);
        var fragment = as(exchange.child(), FragmentExec.class);
        var agg2 = as(fragment.fragment(), Aggregate.class);
        var filter = as(agg2.child(), Filter.class);

        // Validate the filter condition (two distance filters)
        var and = as(filter.condition(), And.class);
        for (Expression expression : and.arguments()) {
            var comp = as(expression, EsqlBinaryComparison.class);
            var expectedComp = comp.equals(and.left()) ? LessThan.class : GreaterThan.class;
            assertThat("filter contains expected binary comparison", comp, instanceOf(expectedComp));
            var distance = as(comp.left(), ReferenceAttribute.class);
            assertThat(distance.name(), is("distance"));
        }

        // Validate the eval (calculating distance)
        var eval = as(filter.child(), Eval.class);
        var alias = as(eval.fields().get(0), Alias.class);
        assertThat(alias.name(), is("distance"));
        var filter2 = as(eval.child(), Filter.class);

        // Now optimize the plan
        var optimized = optimizedPlan(plan);
        var topLimit = as(optimized, TopNExec.class);
        var aggExec = as(topLimit.child(), AggregateExec.class);
        var exchangeExec = as(aggExec.child(), ExchangeExec.class);
        var aggExec2 = as(exchangeExec.child(), AggregateExec.class);
        // TODO: Remove the eval entirely, since the distance is no longer required after filter pushdown
        var extract = as(aggExec2.child(), FieldExtractExec.class);
        var evalExec = as(extract.child(), EvalExec.class);
        var stDistance = as(evalExec.fields().get(0).child(), StDistance.class);
        assertThat("Expect distance function to expect doc-values", stDistance.leftDocValues(), is(true));
        var source = assertChildIsGeoPointExtract(evalExec, FieldExtractPreference.DOC_VALUES);

        // No sort is pushed down
        assertThat(source.limit(), nullValue());
        assertThat(source.sorts(), nullValue());

        // Fine-grained checks on the pushed down query
        var bool = as(source.query(), BoolQueryBuilder.class);
        var rangeQueryBuilders = bool.filter().stream().filter(p -> p instanceof SingleValueQuery.Builder).toList();
        assertThat("Expected one range query builder", rangeQueryBuilders.size(), equalTo(1));
        assertThat(((SingleValueQuery.Builder) rangeQueryBuilders.get(0)).field(), equalTo("scalerank"));
        var filterBool = bool.filter().stream().filter(p -> p instanceof BoolQueryBuilder).toList();
        var fb = as(filterBool.get(0), BoolQueryBuilder.class);
        var shapeQueryBuilders = fb.must().stream().filter(p -> p instanceof SpatialRelatesQuery.ShapeQueryBuilder).toList();
        assertShapeQueryRange(shapeQueryBuilders, 10000.0, 1000000.0);
    }

    /**
     * ProjectExec[[languages{f}#8, salary{f}#10]]
     * \_TopNExec[[Order[salary{f}#10,DESC,FIRST]],10[INTEGER],0]
     *   \_ExchangeExec[[languages{f}#8, salary{f}#10],false]
     *     \_ProjectExec[[languages{f}#8, salary{f}#10]]
     *       \_FieldExtractExec[languages{f}#8, salary{f}#10][]
     *         \_EsQueryExec[test],
     *           indexMode[standard],
     *           query[][_doc{f}#25],
     *           limit[10],
     *           sort[[FieldSort[field=salary{f}#10, direction=DESC, nulls=FIRST]]] estimatedRowSize[24]
     */
    public void testPushTopNToSource() {
        var optimized = optimizedPlan(physicalPlan("""
            FROM test
            | SORT salary DESC
            | LIMIT 10
            | KEEP languages, salary
            """));

        var project = as(optimized, ProjectExec.class);
        var topN = as(project.child(), TopNExec.class);
        var exchange = asRemoteExchange(topN.child());

        project = as(exchange.child(), ProjectExec.class);
        assertThat(names(project.projections()), contains("languages", "salary"));
        var extract = as(project.child(), FieldExtractExec.class);
        assertThat(names(extract.attributesToExtract()), contains("languages", "salary"));
        var source = source(extract.child());
        assertThat(source.limit(), is(topN.limit()));
        assertThat(source.sorts(), is(fieldSorts(topN.order())));

        assertThat(source.limit(), is(l(10)));
        assertThat(source.sorts().size(), is(1));
        EsQueryExec.Sort sort = source.sorts().get(0);
        assertThat(sort.direction(), is(Order.OrderDirection.DESC));
        assertThat(name(sort.field()), is("salary"));
        assertThat(sort.sortBuilder(), isA(FieldSortBuilder.class));
        assertNull(source.query());
    }

    /**
     * ProjectExec[[languages{f}#9, salary{f}#11]]
     * \_TopNExec[[Order[salary{f}#11,DESC,FIRST]],10[INTEGER],0]
     *   \_ExchangeExec[[languages{f}#9, salary{f}#11],false]
     *     \_ProjectExec[[languages{f}#9, salary{f}#11]]
     *       \_FieldExtractExec[languages{f}#9, salary{f}#11][]
     *         \_EsQueryExec[test],
     *           indexMode[standard],
     *           query[{"esql_single_value":{
     *             "field":"salary",
     *             "next":{"range":{"salary":{"gt":50000,"boost":1.0}}},
     *             "source":"salary > 50000@2:9"
     *           }}][_doc{f}#26],
     *           limit[10],
     *           sort[[FieldSort[field=salary{f}#11, direction=DESC, nulls=FIRST]]] estimatedRowSize[24]
     */
    public void testPushTopNWithFilterToSource() {
        var optimized = optimizedPlan(physicalPlan("""
            FROM test
            | WHERE salary > 50000
            | SORT salary DESC
            | LIMIT 10
            | KEEP languages, salary
            """));

        var project = as(optimized, ProjectExec.class);
        var topN = as(project.child(), TopNExec.class);
        var exchange = asRemoteExchange(topN.child());

        project = as(exchange.child(), ProjectExec.class);
        assertThat(names(project.projections()), contains("languages", "salary"));
        var extract = as(project.child(), FieldExtractExec.class);
        assertThat(names(extract.attributesToExtract()), contains("languages", "salary"));
        var source = source(extract.child());
        assertThat(source.limit(), is(topN.limit()));
        assertThat(source.sorts(), is(fieldSorts(topN.order())));

        assertThat(source.limit(), is(l(10)));
        assertThat(source.sorts().size(), is(1));
        EsQueryExec.Sort sort = source.sorts().get(0);
        assertThat(sort.direction(), is(Order.OrderDirection.DESC));
        assertThat(name(sort.field()), is("salary"));
        assertThat(sort.sortBuilder(), isA(FieldSortBuilder.class));
        var rq = as(sv(source.query(), "salary"), RangeQueryBuilder.class);
        assertThat(rq.fieldName(), equalTo("salary"));
        assertThat(rq.from(), equalTo(50000));
        assertThat(rq.includeLower(), equalTo(false));
        assertThat(rq.to(), nullValue());
    }

    /**
     * ProjectExec[[abbrev{f}#4474, name{f}#4475, location{f}#4478, country{f}#4479, city{f}#4480]]
     * \_TopNExec[[Order[abbrev{f}#4474,ASC,LAST]],5[INTEGER],221]
     *   \_ExchangeExec[[abbrev{f}#4474, city{f}#4480, country{f}#4479, location{f}#4478, name{f}#4475],false]
     *     \_ProjectExec[[abbrev{f}#4474, city{f}#4480, country{f}#4479, location{f}#4478, name{f}#4475]]
     *       \_FieldExtractExec[abbrev{f}#4474, city{f}#4480, country{f}#4479, loca..]&lt;[],[]&gt;
     *         \_EsQueryExec[airports],
     *         indexMode[standard],
     *         query[][_doc{f}#4490],
     *         limit[5], sort[[FieldSort[field=abbrev{f}#4474, direction=ASC, nulls=LAST]]] estimatedRowSize[237]
     */
    public void testPushTopNKeywordToSource() {
        var optimized = optimizedPlan(physicalPlan("""
            FROM airports
            | SORT abbrev
            | LIMIT 5
            | KEEP abbrev, name, location, country, city
            """, airports));

        var project = as(optimized, ProjectExec.class);
        var topN = as(project.child(), TopNExec.class);
        var exchange = asRemoteExchange(topN.child());

        project = as(exchange.child(), ProjectExec.class);
        assertThat(names(project.projections()), contains("abbrev", "city", "country", "location", "name"));
        var extract = as(project.child(), FieldExtractExec.class);
        assertThat(names(extract.attributesToExtract()), contains("abbrev", "city", "country", "location", "name"));
        var source = source(extract.child());
        assertThat(source.limit(), is(topN.limit()));
        assertThat(source.sorts(), is(fieldSorts(topN.order())));

        assertThat(source.limit(), is(l(5)));
        assertThat(source.sorts().size(), is(1));
        EsQueryExec.Sort sort = source.sorts().get(0);
        assertThat(sort.direction(), is(Order.OrderDirection.ASC));
        assertThat(name(sort.field()), is("abbrev"));
        assertThat(sort.sortBuilder(), isA(FieldSortBuilder.class));
        assertNull(source.query());
    }

    /**
     * <code>
     * ProjectExec[[abbrev{f}#7828, name{f}#7829, location{f}#7832, country{f}#7833, city{f}#7834, abbrev{f}#7828 AS code#7820]]
     * \_TopNExec[[Order[abbrev{f}#7828,ASC,LAST]],5[INTEGER],221]
     *   \_ExchangeExec[[abbrev{f}#7828, city{f}#7834, country{f}#7833, location{f}#7832, name{f}#7829],false]
     *     \_ProjectExec[[abbrev{f}#7828, city{f}#7834, country{f}#7833, location{f}#7832, name{f}#7829]]
     *       \_FieldExtractExec[abbrev{f}#7828, city{f}#7834, country{f}#7833, loca..]&lt;[],[]&gt;
     *         \_EsQueryExec[airports], indexMode[standard], query[][_doc{f}#7845], limit[5],
     *         sort[[FieldSort[field=abbrev{f}#7828, direction=ASC, nulls=LAST]]] estimatedRowSize[237]
     * </code>
     */
    public void testPushTopNAliasedKeywordToSource() {
        var optimized = optimizedPlan(physicalPlan("""
            FROM airports
            | EVAL code = abbrev
            | SORT code
            | LIMIT 5
            | KEEP abbrev, name, location, country, city, code
            """, airports));

        var project = as(optimized, ProjectExec.class);
        assertThat(names(project.projections()), contains("abbrev", "name", "location", "country", "city", "code"));
        var topN = as(project.child(), TopNExec.class);
        var exchange = asRemoteExchange(topN.child());

        project = as(exchange.child(), ProjectExec.class);
        assertThat(names(project.projections()), contains("abbrev", "city", "country", "location", "name"));
        var extract = as(project.child(), FieldExtractExec.class);
        assertThat(names(extract.attributesToExtract()), contains("abbrev", "city", "country", "location", "name"));
        var source = source(extract.child());
        assertThat(source.limit(), is(topN.limit()));
        assertThat(source.sorts(), is(fieldSorts(topN.order())));

        assertThat(source.limit(), is(l(5)));
        assertThat(source.sorts().size(), is(1));
        EsQueryExec.Sort sort = source.sorts().get(0);
        assertThat(sort.direction(), is(Order.OrderDirection.ASC));
        assertThat(name(sort.field()), is("abbrev"));
        assertThat(sort.sortBuilder(), isA(FieldSortBuilder.class));
        assertNull(source.query());
    }

    /**
     * ProjectExec[[abbrev{f}#7283, name{f}#7284, location{f}#7287, country{f}#7288, city{f}#7289]]
     * \_TopNExec[[Order[distance{r}#7276,ASC,LAST]],5[INTEGER],229]
     *   \_ExchangeExec[[abbrev{f}#7283, city{f}#7289, country{f}#7288, location{f}#7287, name{f}#7284, distance{r}#7276],false]
     *     \_ProjectExec[[abbrev{f}#7283, city{f}#7289, country{f}#7288, location{f}#7287, name{f}#7284, distance{r}#7276]]
     *       \_FieldExtractExec[abbrev{f}#7283, city{f}#7289, country{f}#7288, name..]&lt;[],[]&gt;
     *         \_EvalExec[[STDISTANCE(location{f}#7287,[1 1 0 0 0 e1 7a 14 ae 47 21 29 40 a0 1a 2f dd 24 d6 4b 40][GEO_POINT]) AS distan
     * ce#7276]]
     *           \_FieldExtractExec[location{f}#7287]&lt;[],[]&gt;
     *             \_EsQueryExec[airports],
     *             indexMode[standard],
     *             query[][_doc{f}#7300],
     *             limit[5],
     *             sort[[GeoDistanceSort[field=location{f}#7287, direction=ASC, lat=55.673, lon=12.565]]] estimatedRowSize[245]
     */
    public void testPushTopNDistanceToSource() {
        var optimized = optimizedPlan(physicalPlan("""
            FROM airports
            | EVAL distance = ST_DISTANCE(location, TO_GEOPOINT("POINT(12.565 55.673)"))
            | SORT distance ASC
            | LIMIT 5
            | KEEP abbrev, name, location, country, city
            """, airports));

        var project = as(optimized, ProjectExec.class);
        var topN = as(project.child(), TopNExec.class);
        var exchange = asRemoteExchange(topN.child());

        project = as(exchange.child(), ProjectExec.class);
        assertThat(names(project.projections()), contains("abbrev", "city", "country", "location", "name", "distance"));
        var extract = as(project.child(), FieldExtractExec.class);
        assertThat(names(extract.attributesToExtract()), contains("abbrev", "city", "country", "name"));
        var evalExec = as(extract.child(), EvalExec.class);
        var alias = as(evalExec.fields().get(0), Alias.class);
        assertThat(alias.name(), is("distance"));
        var stDistance = as(alias.child(), StDistance.class);
        assertThat(stDistance.left().toString(), startsWith("location"));
        extract = as(evalExec.child(), FieldExtractExec.class);
        assertThat(names(extract.attributesToExtract()), contains("location"));
        var source = source(extract.child());

        // Assert that the TopN(distance) is pushed down as geo-sort(location)
        assertThat(source.limit(), is(topN.limit()));
        Set<String> orderSet = orderAsSet(topN.order());
        Set<String> sortsSet = sortsAsSet(source.sorts(), Map.of("location", "distance"));
        assertThat(orderSet, is(sortsSet));

        // Fine-grained checks on the pushed down sort
        assertThat(source.limit(), is(l(5)));
        assertThat(source.sorts().size(), is(1));
        EsQueryExec.Sort sort = source.sorts().get(0);
        assertThat(sort.direction(), is(Order.OrderDirection.ASC));
        assertThat(name(sort.field()), is("location"));
        assertThat(sort.sortBuilder(), isA(GeoDistanceSortBuilder.class));
        assertNull(source.query());
    }

    /**
     *ProjectExec[[abbrev{f}#5258, name{f}#5259, location{f}#5262, country{f}#5263, city{f}#5264]]
     * \_TopNExec[[Order[$$order_by$0$0{r}#5266,ASC,LAST]],5[INTEGER],229]
     *   \_ExchangeExec[[abbrev{f}#5258, city{f}#5264, country{f}#5263, location{f}#5262, name{f}#5259, $$order_by$0$0{r}#5266],false]
     *     \_ProjectExec[[abbrev{f}#5258, city{f}#5264, country{f}#5263, location{f}#5262, name{f}#5259, $$order_by$0$0{r}#5266]]
     *       \_FieldExtractExec[abbrev{f}#5258, city{f}#5264, country{f}#5263, name..]&lt;[],[]&gt;
     *         \_EvalExec[[STDISTANCE(location{f}#5262,[1 1 0 0 0 e1 7a 14 ae 47 21 29 40 a0 1a 2f dd 24 d6 4b 40][GEO_POINT]) AS $$orde
     * r_by$0$0#5266]]
     *           \_FieldExtractExec[location{f}#5262]&lt;[],[]&gt;
     *             \_EsQueryExec[airports],
     *             indexMode[standard],
     *             query[][_doc{f}#5276],
     *             limit[5],
     *             sort[[GeoDistanceSort[field=location{f}#5262, direction=ASC, lat=55.673, lon=12.565]]] estimatedRowSize[245]
     */
    public void testPushTopNInlineDistanceToSource() {
        var optimized = optimizedPlan(physicalPlan("""
            FROM airports
            | SORT ST_DISTANCE(location, TO_GEOPOINT("POINT(12.565 55.673)")) ASC
            | LIMIT 5
            | KEEP abbrev, name, location, country, city
            """, airports));

        var project = as(optimized, ProjectExec.class);
        var topN = as(project.child(), TopNExec.class);
        var exchange = asRemoteExchange(topN.child());

        project = as(exchange.child(), ProjectExec.class);
        // Depending on what is run before this test, the synthetic name could have variable suffixes, so we must only assert on the prefix
        assertThat(
            names(project.projections()),
            contains(
                equalTo("abbrev"),
                equalTo("city"),
                equalTo("country"),
                equalTo("location"),
                equalTo("name"),
                startsWith("$$order_by$0$")
            )
        );
        var extract = as(project.child(), FieldExtractExec.class);
        assertThat(names(extract.attributesToExtract()), contains("abbrev", "city", "country", "name"));
        var evalExec = as(extract.child(), EvalExec.class);
        var alias = as(evalExec.fields().get(0), Alias.class);
        assertThat(alias.name(), startsWith("$$order_by$0$"));
        var aliasName = alias.name();  // We need this name to know what to assert on later when comparing the Order to the Sort
        var stDistance = as(alias.child(), StDistance.class);
        assertThat(stDistance.left().toString(), startsWith("location"));
        extract = as(evalExec.child(), FieldExtractExec.class);
        assertThat(names(extract.attributesToExtract()), contains("location"));
        var source = source(extract.child());

        // Assert that the TopN(distance) is pushed down as geo-sort(location)
        assertThat(source.limit(), is(topN.limit()));
        Set<String> orderSet = orderAsSet(topN.order());
        Set<String> sortsSet = sortsAsSet(source.sorts(), Map.of("location", aliasName));
        assertThat(orderSet, is(sortsSet));

        // Fine-grained checks on the pushed down sort
        assertThat(source.limit(), is(l(5)));
        assertThat(source.sorts().size(), is(1));
        EsQueryExec.Sort sort = source.sorts().get(0);
        assertThat(sort.direction(), is(Order.OrderDirection.ASC));
        assertThat(name(sort.field()), is("location"));
        assertThat(sort.sortBuilder(), isA(GeoDistanceSortBuilder.class));
        assertNull(source.query());
    }

    /**
     * <code>
     * ProjectExec[[abbrev{f}#361, name{f}#362, location{f}#365, country{f}#366, city{f}#367]]
     * \_TopNExec[[Order[distance{r}#353,ASC,LAST]],5[INTEGER],229]
     *   \_ExchangeExec[[abbrev{f}#361, city{f}#367, country{f}#366, location{f}#365, name{f}#362, distance{r}#353],false]
     *     \_ProjectExec[[abbrev{f}#361, city{f}#367, country{f}#366, location{f}#365, name{f}#362, distance{r}#353]]
     *       \_FieldExtractExec[abbrev{f}#361, city{f}#367, country{f}#366, name{f}..]&lt;[],[]&gt;
     *         \_EvalExec[[STDISTANCE(location{f}#365,[1 1 0 0 0 e1 7a 14 ae 47 21 29 40 a0 1a 2f dd 24 d6 4b 40][GEO_POINT]) AS distanc
     * e#353]]
     *           \_FieldExtractExec[location{f}#365]&lt;[],[]&gt;
     *             \_EsQueryExec[airports], indexMode[standard], query[
     * {
     *   "geo_shape":{
     *     "location":{
     *       "relation":"DISJOINT",
     *       "shape":{
     *         "type":"Circle",
     *         "radius":"50000.00000000001m",
     *         "coordinates":[12.565,55.673]
     *       }
     *     }
     *   }
     * ][_doc{f}#378], limit[5], sort[[GeoDistanceSort[field=location{f}#365, direction=ASC, lat=55.673, lon=12.565]]] estimatedRowSize[245]
     * </code>
     */
    public void testPushTopNDistanceWithFilterToSource() {
        var optimized = optimizedPlan(physicalPlan("""
            FROM airports
            | EVAL distance = ST_DISTANCE(location, TO_GEOPOINT("POINT(12.565 55.673)"))
            | WHERE distance > 50000
            | SORT distance ASC
            | LIMIT 5
            | KEEP abbrev, name, location, country, city
            """, airports));

        var project = as(optimized, ProjectExec.class);
        var topN = as(project.child(), TopNExec.class);
        var exchange = asRemoteExchange(topN.child());

        project = as(exchange.child(), ProjectExec.class);
        assertThat(names(project.projections()), contains("abbrev", "city", "country", "location", "name", "distance"));
        var extract = as(project.child(), FieldExtractExec.class);
        assertThat(names(extract.attributesToExtract()), contains("abbrev", "city", "country", "name"));
        var evalExec = as(extract.child(), EvalExec.class);
        var alias = as(evalExec.fields().get(0), Alias.class);
        assertThat(alias.name(), is("distance"));
        var stDistance = as(alias.child(), StDistance.class);
        assertThat(stDistance.left().toString(), startsWith("location"));
        extract = as(evalExec.child(), FieldExtractExec.class);
        assertThat(names(extract.attributesToExtract()), contains("location"));
        var source = source(extract.child());

        // Assert that the TopN(distance) is pushed down as geo-sort(location)
        assertThat(source.limit(), is(topN.limit()));
        Set<String> orderSet = orderAsSet(topN.order());
        Set<String> sortsSet = sortsAsSet(source.sorts(), Map.of("location", "distance"));
        assertThat(orderSet, is(sortsSet));

        // Fine-grained checks on the pushed down sort
        assertThat(source.limit(), is(l(5)));
        assertThat(source.sorts().size(), is(1));
        EsQueryExec.Sort sort = source.sorts().get(0);
        assertThat(sort.direction(), is(Order.OrderDirection.ASC));
        assertThat(name(sort.field()), is("location"));
        assertThat(sort.sortBuilder(), isA(GeoDistanceSortBuilder.class));

        var condition = as(source.query(), SpatialRelatesQuery.ShapeQueryBuilder.class);
        assertThat("Geometry field name", condition.fieldName(), equalTo("location"));
        assertThat("Spatial relationship", condition.relation(), equalTo(ShapeRelation.DISJOINT));
        assertThat("Geometry is Circle", condition.shape().type(), equalTo(ShapeType.CIRCLE));
        var circle = as(condition.shape(), Circle.class);
        assertThat("Circle center-x", circle.getX(), equalTo(12.565));
        assertThat("Circle center-y", circle.getY(), equalTo(55.673));
        assertThat("Circle radius for predicate", circle.getRadiusMeters(), closeTo(50000.0, 1e-9));
    }

    /**
     * <code>
     * ProjectExec[[abbrev{f}#6367, name{f}#6368, location{f}#6371, country{f}#6372, city{f}#6373]]
     * \_TopNExec[[Order[distance{r}#6357,ASC,LAST]],5[INTEGER],229]
     *   \_ExchangeExec[[abbrev{f}#6367, city{f}#6373, country{f}#6372, location{f}#6371, name{f}#6368, distance{r}#6357],false]
     *     \_ProjectExec[[abbrev{f}#6367, city{f}#6373, country{f}#6372, location{f}#6371, name{f}#6368, distance{r}#6357]]
     *       \_FieldExtractExec[abbrev{f}#6367, city{f}#6373, country{f}#6372, name..]&lt;[],[]&gt;
     *         \_EvalExec[[STDISTANCE(location{f}#6371,[1 1 0 0 0 e1 7a 14 ae 47 21 29 40 a0 1a 2f dd 24 d6 4b 40][GEO_POINT]) AS distan
     * ce#6357]]
     *           \_FieldExtractExec[location{f}#6371]&lt;[],[]&gt;
     *             \_EsQueryExec[airports], indexMode[standard], query[
     *             {"bool":{"filter":[{"esql_single_value":{"field":"scalerank","next":{"range":
     *             {"scalerank":{"lt":6,"boost":0.0}}},"source":"scalerank &lt; 6@3:31"}},
     *             {"bool":{"must":[{"geo_shape":
     *             {"location":{"relation":"INTERSECTS","shape":
     *             {"type":"Circle","radius":"499999.99999999994m","coordinates":[12.565,55.673]}}}},
     *             {"geo_shape":{"location":{"relation":"DISJOINT","shape":
     *             {"type":"Circle","radius":"10000.000000000002m","coordinates":[12.565,55.673]}}}}]
     *             ,"boost":1.0}}],"boost":1.0}}
     *             ][_doc{f}#6384], limit[5], sort[
     *             [GeoDistanceSort[field=location{f}#6371, direction=ASC, lat=55.673, lon=12.565]]] estimatedRowSize[245]
     * </code>
     */
    public void testPushTopNDistanceWithCompoundFilterToSource() {
        var optimized = optimizedPlan(physicalPlan("""
            FROM airports
            | EVAL distance = ST_DISTANCE(location, TO_GEOPOINT("POINT(12.565 55.673)"))
            | WHERE distance < 500000 AND scalerank < 6 AND distance > 10000
            | SORT distance ASC
            | LIMIT 5
            | KEEP abbrev, name, location, country, city
            """, airports));

        var project = as(optimized, ProjectExec.class);
        var topN = as(project.child(), TopNExec.class);
        var exchange = asRemoteExchange(topN.child());

        project = as(exchange.child(), ProjectExec.class);
        assertThat(names(project.projections()), contains("abbrev", "city", "country", "location", "name", "distance"));
        var extract = as(project.child(), FieldExtractExec.class);
        assertThat(names(extract.attributesToExtract()), contains("abbrev", "city", "country", "name"));
        var evalExec = as(extract.child(), EvalExec.class);
        var alias = as(evalExec.fields().get(0), Alias.class);
        assertThat(alias.name(), is("distance"));
        var stDistance = as(alias.child(), StDistance.class);
        assertThat(stDistance.left().toString(), startsWith("location"));
        extract = as(evalExec.child(), FieldExtractExec.class);
        assertThat(names(extract.attributesToExtract()), contains("location"));
        var source = source(extract.child());

        // Assert that the TopN(distance) is pushed down as geo-sort(location)
        assertThat(source.limit(), is(topN.limit()));
        Set<String> orderSet = orderAsSet(topN.order());
        Set<String> sortsSet = sortsAsSet(source.sorts(), Map.of("location", "distance"));
        assertThat(orderSet, is(sortsSet));

        // Fine-grained checks on the pushed down sort
        assertThat(source.limit(), is(l(5)));
        assertThat(source.sorts().size(), is(1));
        EsQueryExec.Sort sort = source.sorts().get(0);
        assertThat(sort.direction(), is(Order.OrderDirection.ASC));
        assertThat(name(sort.field()), is("location"));
        assertThat(sort.sortBuilder(), isA(GeoDistanceSortBuilder.class));

        // Fine-grained checks on the pushed down query
        var bool = as(source.query(), BoolQueryBuilder.class);
        var rangeQueryBuilders = bool.filter().stream().filter(p -> p instanceof SingleValueQuery.Builder).toList();
        assertThat("Expected one range query builder", rangeQueryBuilders.size(), equalTo(1));
        assertThat(((SingleValueQuery.Builder) rangeQueryBuilders.get(0)).field(), equalTo("scalerank"));
        var filterBool = bool.filter().stream().filter(p -> p instanceof BoolQueryBuilder).toList();
        var fb = as(filterBool.get(0), BoolQueryBuilder.class);
        var shapeQueryBuilders = fb.must().stream().filter(p -> p instanceof SpatialRelatesQuery.ShapeQueryBuilder).toList();
        assertShapeQueryRange(shapeQueryBuilders, 10000.0, 500000.0);
    }

    /**
     * Tests that multiple sorts, including distance and a field, are pushed down to the source.
     * <code>
     * ProjectExec[[abbrev{f}#7429, name{f}#7430, location{f}#7433, country{f}#7434, city{f}#7435, scalerank{f}#7431, scale{r}#74
     * 11]]
     * \_TopNExec[[Order[distance{r}#7408,ASC,LAST], Order[scalerank{f}#7431,ASC,LAST], Order[scale{r}#7411,DESC,FIRST], Order[l
     * oc{r}#7414,DESC,FIRST]],5[INTEGER],287]
     *   \_ExchangeExec[[abbrev{f}#7429, city{f}#7435, country{f}#7434, location{f}#7433, name{f}#7430, scalerank{f}#7431, distance{r}
     * #7408, scale{r}#7411, loc{r}#7414],false]
     *     \_ProjectExec[[abbrev{f}#7429, city{f}#7435, country{f}#7434, location{f}#7433, name{f}#7430, scalerank{f}#7431, distance{r}
     * #7408, scale{r}#7411, loc{r}#7414]]
     *       \_FieldExtractExec[abbrev{f}#7429, city{f}#7435, country{f}#7434, name..]&lt;[],[]&gt;
     *         \_EvalExec[[STDISTANCE(location{f}#7433,[1 1 0 0 0 e1 7a 14 ae 47 21 29 40 a0 1a 2f dd 24 d6 4b 40][GEO_POINT]) AS distan
     * ce#7408, 10[INTEGER] - scalerank{f}#7431 AS scale#7411, TOSTRING(location{f}#7433) AS loc#7414]]
     *           \_FieldExtractExec[location{f}#7433, scalerank{f}#7431]&lt;[],[]&gt;
     *             \_EsQueryExec[airports], indexMode[standard], query[
     *             {"bool":{"filter":[{"esql_single_value":{"field":"scalerank","next":
     *             {"range":{"scalerank":{"lt":6,"boost":0.0}}},"source":"scalerank &lt; 6@3:31"}},
     *             {"bool":{"must":[{"geo_shape":{"location":{"relation":"INTERSECTS","shape":
     *             {"type":"Circle","radius":"499999.99999999994m","coordinates":[12.565,55.673]}}}},
     *             {"geo_shape":{"location":{"relation":"DISJOINT","shape":
     *             {"type":"Circle","radius":"10000.000000000002m","coordinates":[12.565,55.673]}}}}],
     *             "boost":1.0}}],"boost":1.0}}][_doc{f}#7448], limit[5], sort[
     *             [GeoDistanceSort[field=location{f}#7433, direction=ASC, lat=55.673, lon=12.565],
     *             FieldSort[field=scalerank{f}#7431, direction=ASC, nulls=LAST]]] estimatedRowSize[303]
     * </code>
     */
    public void testPushTopNDistanceAndPushableFieldWithCompoundFilterToSource() {
        var optimized = optimizedPlan(physicalPlan("""
            FROM airports
            | EVAL distance = ST_DISTANCE(location, TO_GEOPOINT("POINT(12.565 55.673)")), scale = 10 - scalerank, loc = location::string
            | WHERE distance < 500000 AND scalerank < 6 AND distance > 10000
            | SORT distance ASC, scalerank ASC, scale DESC, loc DESC
            | LIMIT 5
            | KEEP abbrev, name, location, country, city, scalerank, scale
            """, airports));

        var project = as(optimized, ProjectExec.class);
        var topN = as(project.child(), TopNExec.class);
        assertThat(topN.order().size(), is(4));
        var exchange = asRemoteExchange(topN.child());

        project = as(exchange.child(), ProjectExec.class);
        assertThat(
            names(project.projections()),
            contains("abbrev", "city", "country", "location", "name", "scalerank", "distance", "scale", "loc")
        );
        var extract = as(project.child(), FieldExtractExec.class);
        assertThat(names(extract.attributesToExtract()), contains("abbrev", "city", "country", "name"));
        var evalExec = as(extract.child(), EvalExec.class);
        var alias = as(evalExec.fields().get(0), Alias.class);
        assertThat(alias.name(), is("distance"));
        var stDistance = as(alias.child(), StDistance.class);
        assertThat(stDistance.left().toString(), startsWith("location"));
        extract = as(evalExec.child(), FieldExtractExec.class);
        assertThat(names(extract.attributesToExtract()), contains("location", "scalerank"));
        var source = source(extract.child());

        // Assert that the TopN(distance) is pushed down as geo-sort(location)
        assertThat(source.limit(), is(topN.limit()));
        Set<String> orderSet = orderAsSet(topN.order().subList(0, 2));
        Set<String> sortsSet = sortsAsSet(source.sorts(), Map.of("location", "distance"));
        assertThat(orderSet, is(sortsSet));

        // Fine-grained checks on the pushed down sort
        assertThat(source.limit(), is(l(5)));
        assertThat(source.sorts().size(), is(2));
        EsQueryExec.Sort sort = source.sorts().get(0);
        assertThat(sort.direction(), is(Order.OrderDirection.ASC));
        assertThat(name(sort.field()), is("location"));
        assertThat(sort.sortBuilder(), isA(GeoDistanceSortBuilder.class));
        sort = source.sorts().get(1);
        assertThat(sort.direction(), is(Order.OrderDirection.ASC));
        assertThat(name(sort.field()), is("scalerank"));
        assertThat(sort.sortBuilder(), isA(FieldSortBuilder.class));

        // Fine-grained checks on the pushed down query
        var bool = as(source.query(), BoolQueryBuilder.class);
        var rangeQueryBuilders = bool.filter().stream().filter(p -> p instanceof SingleValueQuery.Builder).toList();
        assertThat("Expected one range query builder", rangeQueryBuilders.size(), equalTo(1));
        assertThat(((SingleValueQuery.Builder) rangeQueryBuilders.get(0)).field(), equalTo("scalerank"));
        var filterBool = bool.filter().stream().filter(p -> p instanceof BoolQueryBuilder).toList();
        var fb = as(filterBool.get(0), BoolQueryBuilder.class);
        var shapeQueryBuilders = fb.must().stream().filter(p -> p instanceof SpatialRelatesQuery.ShapeQueryBuilder).toList();
        assertShapeQueryRange(shapeQueryBuilders, 10000.0, 500000.0);
    }

    /**
     * This test shows that if the filter contains a predicate on the same field that is sorted, we cannot push down the sort.
     * <code>
     * ProjectExec[[abbrev{f}#4856, name{f}#4857, location{f}#4860, country{f}#4861, city{f}#4862, scalerank{f}#4858 AS scale#484
     * 3]]
     * \_TopNExec[[Order[distance{r}#4837,ASC,LAST], Order[scalerank{f}#4858,ASC,LAST]],5[INTEGER],233]
     *   \_ExchangeExec[[abbrev{f}#4856, city{f}#4862, country{f}#4861, location{f}#4860, name{f}#4857, scalerank{f}#4858, distance{r}
     * #4837],false]
     *     \_ProjectExec[[abbrev{f}#4856, city{f}#4862, country{f}#4861, location{f}#4860, name{f}#4857, scalerank{f}#4858, distance{r}
     * #4837]]
     *       \_FieldExtractExec[abbrev{f}#4856, city{f}#4862, country{f}#4861, name..]&lt;[],[]&gt;
     *         \_TopNExec[[Order[distance{r}#4837,ASC,LAST], Order[scalerank{f}#4858,ASC,LAST]],5[INTEGER],303]
     *           \_FieldExtractExec[scalerank{f}#4858]&lt;[],[]&gt;
     *             \_FilterExec[SUBSTRING(position{r}#4840,1[INTEGER],5[INTEGER]) == POINT[KEYWORD]]
     *               \_EvalExec[[STDISTANCE(location{f}#4860,[1 1 0 0 0 e1 7a 14 ae 47 21 29 40 a0 1a 2f dd 24 d6 4b 40][GEO_POINT]) AS
     * distance#4837, TOSTRING(location{f}#4860) AS position#4840]]
     *                 \_FieldExtractExec[location{f}#4860]&lt;[],[]&gt;
     *                   \_EsQueryExec[airports], indexMode[standard], query[
     *                   {"bool":{"filter":[
     *                   {"esql_single_value":
     *                   {"field":"scalerank","next":{"range":{"scalerank":{"lt":6,"boost":0.0}}},"source":"scale &lt; 6@3:93"}},
     *                   {"bool":{"must":[
     *                   {"geo_shape":{"location":{"relation":"INTERSECTS","shape":
     *                   {"type":"Circle","radius":"499999.99999999994m","coordinates":[12.565,55.673]}}}},
     *                   {"geo_shape":{"location":{"relation":"DISJOINT","shape":
     *                   {"type":"Circle","radius":"10000.000000000002m","coordinates":[12.565,55.673]}}}}
     *                   ],"boost":1.0}}],"boost":1.0}}][_doc{f}#4875], limit[], sort[] estimatedRowSize[87]
     * </code>
     */
    public void testPushTopNDistanceAndNonPushableEvalWithCompoundFilterToSource() {
        var optimized = optimizedPlan(physicalPlan("""
            FROM airports
            | EVAL distance = ST_DISTANCE(location, TO_GEOPOINT("POINT(12.565 55.673)")), position = location::keyword, scale = scalerank
            | WHERE distance < 500000 AND SUBSTRING(position, 1, 5) == "POINT" AND distance > 10000 AND scale < 6
            | SORT distance ASC, scale ASC
            | LIMIT 5
            | KEEP abbrev, name, location, country, city, scale
            """, airports));

        var project = as(optimized, ProjectExec.class);
        var topN = as(project.child(), TopNExec.class);
        assertThat(topN.order().size(), is(2));
        var exchange = asRemoteExchange(topN.child());

        project = as(exchange.child(), ProjectExec.class);
        assertThat(names(project.projections()), contains("abbrev", "city", "country", "location", "name", "scalerank", "distance"));
        var extract = as(project.child(), FieldExtractExec.class);
        assertThat(names(extract.attributesToExtract()), contains("abbrev", "city", "country", "name"));
        var topNChild = as(extract.child(), TopNExec.class);
        extract = as(topNChild.child(), FieldExtractExec.class);
        assertThat(names(extract.attributesToExtract()), contains("scalerank"));
        var filter = as(extract.child(), FilterExec.class);
        var evalExec = as(filter.child(), EvalExec.class);
        assertThat(evalExec.fields().size(), is(2));
        var aliasDistance = as(evalExec.fields().get(0), Alias.class);
        assertThat(aliasDistance.name(), is("distance"));
        var stDistance = as(aliasDistance.child(), StDistance.class);
        assertThat(stDistance.left().toString(), startsWith("location"));
        var aliasPosition = as(evalExec.fields().get(1), Alias.class);
        assertThat(aliasPosition.name(), is("position"));
        extract = as(evalExec.child(), FieldExtractExec.class);
        assertThat(names(extract.attributesToExtract()), contains("location"));
        var source = source(extract.child());

        // In this example TopN is not pushed down (we can optimize that in later work)
        assertThat(source.limit(), nullValue());
        assertThat(source.sorts(), nullValue());

        // Fine-grained checks on the pushed down query
        var bool = as(source.query(), BoolQueryBuilder.class);
        var rangeQueryBuilders = bool.filter().stream().filter(p -> p instanceof SingleValueQuery.Builder).toList();
        assertThat("Expected one range query builder", rangeQueryBuilders.size(), equalTo(1));
        assertThat(((SingleValueQuery.Builder) rangeQueryBuilders.get(0)).field(), equalTo("scalerank"));
        var filterBool = bool.filter().stream().filter(p -> p instanceof BoolQueryBuilder).toList();
        var fb = as(filterBool.get(0), BoolQueryBuilder.class);
        var shapeQueryBuilders = fb.must().stream().filter(p -> p instanceof SpatialRelatesQuery.ShapeQueryBuilder).toList();
        assertShapeQueryRange(shapeQueryBuilders, 10000.0, 500000.0);
    }

    /**
     * This test shows that if the filter contains a predicate on the same field that is sorted, we cannot push down the sort.
     * <code>
     *ProjectExec[[abbrev{f}#1447, name{f}#1448, location{f}#1451, country{f}#1452, city{f}#1453, scalerank{r}#1434]]
     * \_TopNExec[[Order[distance{r}#1428,ASC,LAST], Order[scalerank{r}#1434,ASC,LAST]],5[INTEGER],233]
     *   \_ExchangeExec[[abbrev{f}#1447, city{f}#1453, country{f}#1452, location{f}#1451, name{f}#1448, distance{r}#1428, scalerank{r}
     * #1434],false]
     *     \_ProjectExec[[abbrev{f}#1447, city{f}#1453, country{f}#1452, location{f}#1451, name{f}#1448, distance{r}#1428, scalerank{r}
     * #1434]]
     *       \_FieldExtractExec[abbrev{f}#1447, city{f}#1453, country{f}#1452, name..]&lt;[],[]&gt;
     *         \_TopNExec[[Order[distance{r}#1428,ASC,LAST], Order[scalerank{r}#1434,ASC,LAST]],5[INTEGER],303]
     *           \_FilterExec[SUBSTRING(position{r}#1431,1[INTEGER],5[INTEGER]) == POINT[KEYWORD] AND scalerank{r}#1434 > 3[INTEGER]]
     *             \_EvalExec[[STDISTANCE(location{f}#1451,[1 1 0 0 0 e1 7a 14 ae 47 21 29 40 a0 1a 2f dd 24 d6 4b 40][GEO_POINT]) AS distan
     * ce#1428, TOSTRING(location{f}#1451) AS position#1431, 10[INTEGER] - scalerank{f}#1449 AS scalerank#1434]]
     *               \_FieldExtractExec[location{f}#1451, scalerank{f}#1449]&lt;[],[]&gt;
     *                 \_EsQueryExec[airports], indexMode[standard], query[
     *                 {"bool":{"must":[
     *                 {"geo_shape":{"location":{"relation":"INTERSECTS","shape":
     *                 {"type":"Circle","radius":"499999.99999999994m","coordinates":[12.565,55.673]}}}},
     *                 {"geo_shape":{"location":{"relation":"DISJOINT","shape":
     *                 {"type":"Circle","radius":"10000.000000000002m","coordinates":[12.565,55.673]}}}}
     *                 ],"boost":1.0}}][_doc{f}#1466], limit[], sort[] estimatedRowSize[91]
     * </code>
     */
    public void testPushTopNDistanceAndNonPushableEvalsWithCompoundFilterToSource() {
        var optimized = optimizedPlan(physicalPlan("""
            FROM airports
            | EVAL distance = ST_DISTANCE(location, TO_GEOPOINT("POINT(12.565 55.673)")),
                   position = location::keyword, scalerank = 10 - scalerank
            | WHERE distance < 500000 AND SUBSTRING(position, 1, 5) == "POINT" AND distance > 10000 AND scalerank > 3
            | SORT distance ASC, scalerank ASC
            | LIMIT 5
            | KEEP abbrev, name, location, country, city, scalerank
            """, airports));
        var project = as(optimized, ProjectExec.class);
        var topN = as(project.child(), TopNExec.class);
        assertThat(topN.order().size(), is(2));
        var exchange = asRemoteExchange(topN.child());

        project = as(exchange.child(), ProjectExec.class);
        assertThat(names(project.projections()), contains("abbrev", "city", "country", "location", "name", "distance", "scalerank"));
        var extract = as(project.child(), FieldExtractExec.class);
        assertThat(names(extract.attributesToExtract()), contains("abbrev", "city", "country", "name"));
        var topNChild = as(extract.child(), TopNExec.class);
        var filter = as(topNChild.child(), FilterExec.class);
        assertThat(filter.condition(), isA(And.class));
        var and = (And) filter.condition();
        assertThat(and.left(), isA(Equals.class));
        assertThat(and.right(), isA(GreaterThan.class));
        var evalExec = as(filter.child(), EvalExec.class);
        assertThat(evalExec.fields().size(), is(3));
        var aliasDistance = as(evalExec.fields().get(0), Alias.class);
        assertThat(aliasDistance.name(), is("distance"));
        var stDistance = as(aliasDistance.child(), StDistance.class);
        assertThat(stDistance.left().toString(), startsWith("location"));
        var aliasPosition = as(evalExec.fields().get(1), Alias.class);
        assertThat(aliasPosition.name(), is("position"));
        var aliasScale = as(evalExec.fields().get(2), Alias.class);
        assertThat(aliasScale.name(), is("scalerank"));
        extract = as(evalExec.child(), FieldExtractExec.class);
        assertThat(names(extract.attributesToExtract()), contains("location", "scalerank"));
        var source = source(extract.child());

        // In this example TopN is not pushed down (we can optimize that in later work)
        assertThat(source.limit(), nullValue());
        assertThat(source.sorts(), nullValue());

        // Fine-grained checks on the pushed down query, only the spatial distance gets pushed down, not the scale filter
        var bool = as(source.query(), BoolQueryBuilder.class);
        var shapeQueryBuilders = bool.must().stream().filter(p -> p instanceof SpatialRelatesQuery.ShapeQueryBuilder).toList();
        assertShapeQueryRange(shapeQueryBuilders, 10000.0, 500000.0);
    }

    /**
     * This test shows that with if the top level predicate contains a non-pushable component (eg. disjunction),
     * we should not push down the filter.
     * <code>
     * ProjectExec[[abbrev{f}#8612, name{f}#8613, location{f}#8616, country{f}#8617, city{f}#8618, scalerank{f}#8614 AS scale]]
     * \_TopNExec[[Order[distance{r}#8596,ASC,LAST], Order[scalerank{f}#8614,ASC,LAST]],5[INTEGER],0]
     *   \_ExchangeExec[[abbrev{f}#8612, name{f}#8613, location{f}#8616, country{f}#8617, city{f}#8618,
     *       scalerank{f}#8614, distance{r}#8596
     *     ],false]
     *     \_ProjectExec[[abbrev{f}#8612, name{f}#8613, location{f}#8616, country{f}#8617, city{f}#8618,
     *         scalerank{f}#8614, distance{r}#8596
     *       ]]
     *       \_FieldExtractExec[abbrev{f}#8612, name{f}#8613, country{f}#8617, city..][]
     *         \_TopNExec[[Order[distance{r}#8596,ASC,LAST], Order[scalerank{f}#8614,ASC,LAST]],5[INTEGER],208]
     *           \_FilterExec[
     *               distance{r}#8596 &lt; 500000[INTEGER]
     *               AND distance{r}#8596 &gt; 10000[INTEGER]
     *               AND scalerank{f}#8614 &lt; 6[INTEGER]
     *               OR SUBSTRING(TOSTRING(location{f}#8616),1[INTEGER],5[INTEGER]) == [50 4f 49 4e 54][KEYWORD]
     *             ]
     *             \_FieldExtractExec[scalerank{f}#8614][]
     *               \_EvalExec[[
     *                   STDISTANCE(location{f}#8616,[1 1 0 0 0 e1 7a 14 ae 47 21 29 40 a0 1a 2f dd 24 d6 4b 40][GEO_POINT]) AS distance
     *                 ]]
     *                 \_FieldExtractExec[location{f}#8616][]
     *                   \_EsQueryExec[airports], indexMode[standard], query[][_doc{f}#8630], limit[], sort[] estimatedRowSize[37]
     * </code>
     */
    public void testPushTopNDistanceWithCompoundFilterToSourceAndDisjunctiveNonPushableEval() {
        var optimized = optimizedPlan(physicalPlan("""
            FROM airports
            | EVAL distance = ST_DISTANCE(location, TO_GEOPOINT("POINT(12.565 55.673)")), scale = scalerank
            | WHERE distance < 500000 AND distance > 10000 AND scale < 6 OR SUBSTRING(location::keyword, 1, 5) == "POINT"
            | SORT distance ASC, scale ASC
            | LIMIT 5
            | KEEP abbrev, name, location, country, city, scale
            """, airports));

        var project = as(optimized, ProjectExec.class);
        var topN = as(project.child(), TopNExec.class);
        assertThat(topN.order().size(), is(2));
        var exchange = asRemoteExchange(topN.child());

        project = as(exchange.child(), ProjectExec.class);
        assertThat(names(project.projections()), contains("abbrev", "city", "country", "location", "name", "scalerank", "distance"));
        var extract = as(project.child(), FieldExtractExec.class);
        assertThat(names(extract.attributesToExtract()), contains("abbrev", "city", "country", "name"));
        var topNChild = as(extract.child(), TopNExec.class);
        var filter = as(topNChild.child(), FilterExec.class);
        assertThat(filter.condition(), isA(Or.class));
        var filterOr = (Or) filter.condition();
        assertThat(filterOr.left(), isA(And.class));
        assertThat(filterOr.right(), isA(Equals.class));
        extract = as(filter.child(), FieldExtractExec.class);
        assertThat(names(extract.attributesToExtract()), contains("scalerank"));
        var evalExec = as(extract.child(), EvalExec.class);
        assertThat(evalExec.fields().size(), is(1));
        var aliasDistance = as(evalExec.fields().get(0), Alias.class);
        assertThat(aliasDistance.name(), is("distance"));
        var stDistance = as(aliasDistance.child(), StDistance.class);
        assertThat(stDistance.left().toString(), startsWith("location"));
        extract = as(evalExec.child(), FieldExtractExec.class);
        assertThat(names(extract.attributesToExtract()), contains("location"));
        var source = source(extract.child());

        // In this example neither TopN not filter is pushed down
        assertThat(source.limit(), nullValue());
        assertThat(source.sorts(), nullValue());
        assertThat(source.query(), nullValue());
    }

    /**
     * <code>
     * ProjectExec[[abbrev{f}#6090, name{f}#6091, location{f}#6094, country{f}#6095, city{f}#6096]]
     * \_TopNExec[[Order[scalerank{f}#6092,ASC,LAST], Order[distance{r}#6079,ASC,LAST]],15[INTEGER],233]
     *   \_ExchangeExec[[abbrev{f}#6090, city{f}#6096, country{f}#6095, location{f}#6094, name{f}#6091, scalerank{f}#6092, distance{r}
     * #6079],false]
     *     \_ProjectExec[[abbrev{f}#6090, city{f}#6096, country{f}#6095, location{f}#6094, name{f}#6091, scalerank{f}#6092, distance{r}
     * #6079]]
     *       \_FieldExtractExec[abbrev{f}#6090, city{f}#6096, country{f}#6095, name..]&lt;[],[]&gt;
     *         \_EvalExec[[STDISTANCE(location{f}#6094,[1 1 0 0 0 e1 7a 14 ae 47 21 29 40 a0 1a 2f dd 24 d6 4b 40][GEO_POINT]) AS distan
     * ce#6079]]
     *           \_FieldExtractExec[location{f}#6094]&lt;[],[]&gt;
     *             \_EsQueryExec[airports], indexMode[standard], query[
     *             {"bool":{"filter":[
     *             {"esql_single_value":{"field":"scalerank","next":{"range":
     *             {"scalerank":{"lt":6,"boost":0.0}}},"source":"scalerank &lt; 6@3:31"}},
     *             {"bool":{"must":[
     *             {"geo_shape": {"location":{"relation":"INTERSECTS","shape":
     *             {"type":"Circle","radius":"499999.99999999994m","coordinates":[12.565,55.673]}}}},
     *             {"geo_shape":{"location":{"relation":"DISJOINT","shape":
     *             {"type":"Circle","radius":"10000.000000000002m","coordinates":[12.565,55.673]}}}}
     *             ],"boost":1.0}}],"boost":1.0}}
     *             ][_doc{f}#6107], limit[15], sort[
     *             [FieldSort[field=scalerank{f}#6092, direction=ASC, nulls=LAST],
     *             GeoDistanceSort[field=location{f}#6094, direction=ASC, lat=55.673, lon=12.565]]] estimatedRowSize[249]
     * </code>
     */
    public void testPushCompoundTopNDistanceWithCompoundFilterToSource() {
        var optimized = optimizedPlan(physicalPlan("""
            FROM airports
            | EVAL distance = ST_DISTANCE(location, TO_GEOPOINT("POINT(12.565 55.673)"))
            | WHERE distance < 500000 AND scalerank < 6 AND distance > 10000
            | SORT scalerank, distance
            | LIMIT 15
            | KEEP abbrev, name, location, country, city
            """, airports));

        var project = as(optimized, ProjectExec.class);
        assertThat(names(project.projections()), contains("abbrev", "name", "location", "country", "city"));
        var topN = as(project.child(), TopNExec.class);
        var exchange = asRemoteExchange(topN.child());

        project = as(exchange.child(), ProjectExec.class);
        assertThat(names(project.projections()), contains("abbrev", "city", "country", "location", "name", "scalerank", "distance"));
        var extract = as(project.child(), FieldExtractExec.class);
        assertThat(names(extract.attributesToExtract()), contains("abbrev", "city", "country", "name", "scalerank"));
        var evalExec = as(extract.child(), EvalExec.class);
        var alias = as(evalExec.fields().get(0), Alias.class);
        assertThat(alias.name(), is("distance"));
        var stDistance = as(alias.child(), StDistance.class);
        assertThat(stDistance.left().toString(), startsWith("location"));
        extract = as(evalExec.child(), FieldExtractExec.class);
        assertThat(names(extract.attributesToExtract()), contains("location"));
        var source = source(extract.child());

        // Assert that the TopN(distance) is pushed down as geo-sort(location)
        assertThat(source.limit(), is(topN.limit()));
        Set<String> orderSet = orderAsSet(topN.order());
        Set<String> sortsSet = sortsAsSet(source.sorts(), Map.of("location", "distance"));
        assertThat(orderSet, is(sortsSet));

        // Fine-grained checks on the pushed down sort
        assertThat(source.limit(), is(l(15)));
        assertThat(source.sorts().size(), is(2));
        EsQueryExec.Sort fieldSort = source.sorts().get(0);
        assertThat(fieldSort.direction(), is(Order.OrderDirection.ASC));
        assertThat(name(fieldSort.field()), is("scalerank"));
        assertThat(fieldSort.sortBuilder(), isA(FieldSortBuilder.class));
        EsQueryExec.Sort distSort = source.sorts().get(1);
        assertThat(distSort.direction(), is(Order.OrderDirection.ASC));
        assertThat(name(distSort.field()), is("location"));
        assertThat(distSort.sortBuilder(), isA(GeoDistanceSortBuilder.class));

        // Fine-grained checks on the pushed down query
        var bool = as(source.query(), BoolQueryBuilder.class);
        var rangeQueryBuilders = bool.filter().stream().filter(p -> p instanceof SingleValueQuery.Builder).toList();
        assertThat("Expected one range query builder", rangeQueryBuilders.size(), equalTo(1));
        assertThat(((SingleValueQuery.Builder) rangeQueryBuilders.get(0)).field(), equalTo("scalerank"));
        var filterBool = bool.filter().stream().filter(p -> p instanceof BoolQueryBuilder).toList();
        var fb = as(filterBool.get(0), BoolQueryBuilder.class);
        var shapeQueryBuilders = fb.must().stream().filter(p -> p instanceof SpatialRelatesQuery.ShapeQueryBuilder).toList();
        assertShapeQueryRange(shapeQueryBuilders, 10000.0, 500000.0);
    }

    /**
     * <code>
     * TopNExec[[Order[scalerank{f}#15,ASC,LAST], Order[distance{r}#7,ASC,LAST]],15[INTEGER],0]
     * \_ExchangeExec[[abbrev{f}#13, city{f}#19, city_location{f}#20, country{f}#18, location{f}#17, name{f}#14, scalerank{f}#15,
     *     type{f}#16, poi{r}#3, distance{r}#7],false]
     *   \_ProjectExec[[abbrev{f}#13, city{f}#19, city_location{f}#20, country{f}#18, location{f}#17, name{f}#14, scalerank{f}#15,
     *       type{f}#16, poi{r}#3, distance{r}#7]]
     *     \_FieldExtractExec[abbrev{f}#13, city{f}#19, city_location{f}#20, coun..][]
     *       \_EvalExec[[
     *           [1 1 0 0 0 e1 7a 14 ae 47 21 29 40 a0 1a 2f dd 24 d6 4b 40][GEO_POINT] AS poi,
     *           STDISTANCE(location{f}#17,[1 1 0 0 0 e1 7a 14 ae 47 21 29 40 a0 1a 2f dd 24 d6 4b 40][GEO_POINT]) AS distance
     *         ]]
     *         \_FieldExtractExec[location{f}#17][]
     *           \_EsQueryExec[airports], indexMode[standard], query[{
     *             "bool":{
     *               "filter":[
     *                 {"esql_single_value":{"field":"scalerank",...,"source":"scalerank lt 6@4:31"}},
     *                 {"bool":{"must":[
     *                   {"geo_shape":{"location":{"relation":"INTERSECTS","shape":{...}}}},
     *                   {"geo_shape":{"location":{"relation":"DISJOINT","shape":{...}}}}
     *                 ],"boost":1.0}}
     *               ],"boost":1.0
     *             }
     *           }][_doc{f}#31], limit[15], sort[[
     *             FieldSort[field=scalerank{f}#15, direction=ASC, nulls=LAST],
     *             GeoDistanceSort[field=location{f}#17, direction=ASC, lat=55.673, lon=12.565]
     *           ]] estimatedRowSize[341]
     * </code>
     */
    public void testPushCompoundTopNDistanceWithCompoundFilterAndCompoundEvalToSource() {
        var optimized = optimizedPlan(physicalPlan("""
            FROM airports
            | EVAL poi = TO_GEOPOINT("POINT(12.565 55.673)")
            | EVAL distance = ST_DISTANCE(location, poi)
            | WHERE distance < 500000 AND scalerank < 6 AND distance > 10000
            | SORT scalerank, distance
            | LIMIT 15
            """, airports));

        var topN = as(optimized, TopNExec.class);
        var exchange = asRemoteExchange(topN.child());

        var project = as(exchange.child(), ProjectExec.class);
        assertThat(
            names(project.projections()),
            containsInAnyOrder("abbrev", "name", "type", "location", "country", "city", "city_location", "scalerank", "poi", "distance")
        );
        var extract = as(project.child(), FieldExtractExec.class);
        assertThat(
            names(extract.attributesToExtract()),
            containsInAnyOrder("abbrev", "name", "type", "country", "city", "city_location", "scalerank")
        );
        var evalExec = as(extract.child(), EvalExec.class);
        assertThat(evalExec.fields().size(), is(2));
        var alias1 = as(evalExec.fields().get(0), Alias.class);
        assertThat(alias1.name(), is("poi"));
        var poi = as(alias1.child(), Literal.class);
        assertThat(poi.value(), instanceOf(BytesRef.class));
        var alias2 = as(evalExec.fields().get(1), Alias.class);
        assertThat(alias2.name(), is("distance"));
        var stDistance = as(alias2.child(), StDistance.class);
        var location = as(stDistance.left(), FieldAttribute.class);
        assertThat(location.fieldName().string(), is("location"));
        var poiRef = as(stDistance.right(), Literal.class);
        assertThat(poiRef.value(), instanceOf(BytesRef.class));
        assertThat(poiRef.value().toString(), is(poi.value().toString()));
        extract = as(evalExec.child(), FieldExtractExec.class);
        assertThat(names(extract.attributesToExtract()), contains("location"));
        var source = source(extract.child());

        // Assert that the TopN(distance) is pushed down as geo-sort(location)
        assertThat(source.limit(), is(topN.limit()));
        Set<String> orderSet = orderAsSet(topN.order());
        Set<String> sortsSet = sortsAsSet(source.sorts(), Map.of("location", "distance"));
        assertThat(orderSet, is(sortsSet));

        // Fine-grained checks on the pushed down sort
        assertThat(source.limit(), is(l(15)));
        assertThat(source.sorts().size(), is(2));
        EsQueryExec.Sort fieldSort = source.sorts().get(0);
        assertThat(fieldSort.direction(), is(Order.OrderDirection.ASC));
        assertThat(name(fieldSort.field()), is("scalerank"));
        assertThat(fieldSort.sortBuilder(), isA(FieldSortBuilder.class));
        EsQueryExec.Sort distSort = source.sorts().get(1);
        assertThat(distSort.direction(), is(Order.OrderDirection.ASC));
        assertThat(name(distSort.field()), is("location"));
        assertThat(distSort.sortBuilder(), isA(GeoDistanceSortBuilder.class));

        // Fine-grained checks on the pushed down query
        var bool = as(source.query(), BoolQueryBuilder.class);
        var rangeQueryBuilders = bool.filter().stream().filter(p -> p instanceof SingleValueQuery.Builder).toList();
        assertThat("Expected one range query builder", rangeQueryBuilders.size(), equalTo(1));
        assertThat(((SingleValueQuery.Builder) rangeQueryBuilders.get(0)).field(), equalTo("scalerank"));
        var filterBool = bool.filter().stream().filter(p -> p instanceof BoolQueryBuilder).toList();
        var fb = as(filterBool.get(0), BoolQueryBuilder.class);
        var shapeQueryBuilders = fb.must().stream().filter(p -> p instanceof SpatialRelatesQuery.ShapeQueryBuilder).toList();
        assertShapeQueryRange(shapeQueryBuilders, 10000.0, 500000.0);
    }

    public void testPushCompoundTopNDistanceWithDeeplyNestedCompoundEvalToSource() {
        var optimized = optimizedPlan(physicalPlan("""
            FROM airports
            | EVAL poi = TO_GEOPOINT("POINT(12.565 55.673)")
            | EVAL poi2 = poi, poi3 = poi2
            | EVAL loc2 = location
            | EVAL loc3 = loc2
            | EVAL dist = ST_DISTANCE(loc3, poi3)
            | EVAL distance = dist
            | SORT scalerank, distance
            | LIMIT 15
            """, airports));

        var topN = as(optimized, TopNExec.class);
        var exchange = asRemoteExchange(topN.child());

        var project = as(exchange.child(), ProjectExec.class);
        assertThat(
            names(project.projections()),
            containsInAnyOrder(
                "abbrev",
                "name",
                "type",
                "location",
                "country",
                "city",
                "city_location",
                "scalerank",
                "poi",
                "poi2",
                "poi3",
                "loc2",
                "loc3",
                "dist",
                "distance"
            )
        );
        var extract = as(project.child(), FieldExtractExec.class);
        assertThat(
            names(extract.attributesToExtract()),
            containsInAnyOrder("abbrev", "name", "type", "country", "city", "city_location", "scalerank")
        );
        var evalExec = as(extract.child(), EvalExec.class);
        assertThat(evalExec.fields().size(), is(7));
        var alias1 = as(evalExec.fields().get(0), Alias.class);
        assertThat(alias1.name(), is("poi"));
        var poi = as(alias1.child(), Literal.class);
        assertThat(poi.value(), instanceOf(BytesRef.class));
        var alias4 = as(evalExec.fields().get(3), Alias.class);
        assertThat(alias4.name(), is("loc2"));
        as(alias4.child(), FieldAttribute.class);
        var alias5 = as(evalExec.fields().get(4), Alias.class);
        assertThat(alias5.name(), is("loc3"));
        as(alias5.child(), ReferenceAttribute.class);
        var alias6 = as(evalExec.fields().get(5), Alias.class);
        assertThat(alias6.name(), is("dist"));
        var stDistance = as(alias6.child(), StDistance.class);
        var refLocation = as(stDistance.left(), ReferenceAttribute.class);
        assertThat(refLocation.name(), is("loc3"));
        var poiRef = as(stDistance.right(), Literal.class);
        assertThat(poiRef.value(), instanceOf(BytesRef.class));
        assertThat(poiRef.value().toString(), is(poi.value().toString()));
        var alias7 = as(evalExec.fields().get(6), Alias.class);
        assertThat(alias7.name(), is("distance"));
        as(alias7.child(), ReferenceAttribute.class);
        extract = as(evalExec.child(), FieldExtractExec.class);
        assertThat(names(extract.attributesToExtract()), contains("location"));
        var source = source(extract.child());

        // Assert that the TopN(distance) is pushed down as geo-sort(location)
        assertThat(source.limit(), is(topN.limit()));
        Set<String> orderSet = orderAsSet(topN.order());
        Set<String> sortsSet = sortsAsSet(source.sorts(), Map.of("location", "distance"));
        assertThat(orderSet, is(sortsSet));

        // Fine-grained checks on the pushed down sort
        assertThat(source.limit(), is(l(15)));
        assertThat(source.sorts().size(), is(2));
        EsQueryExec.Sort fieldSort = source.sorts().get(0);
        assertThat(fieldSort.direction(), is(Order.OrderDirection.ASC));
        assertThat(name(fieldSort.field()), is("scalerank"));
        assertThat(fieldSort.sortBuilder(), isA(FieldSortBuilder.class));
        EsQueryExec.Sort distSort = source.sorts().get(1);
        assertThat(distSort.direction(), is(Order.OrderDirection.ASC));
        assertThat(name(distSort.field()), is("location"));
        assertThat(distSort.sortBuilder(), isA(GeoDistanceSortBuilder.class));

        // No filter is pushed down
        assertThat(source.query(), nullValue());
    }

    /**
     * TopNExec[[Order[scalerank{f}#15,ASC,LAST], Order[distance{r}#7,ASC,LAST]],15[INTEGER],0]
     * \_ExchangeExec[[abbrev{f}#13, city{f}#19, city_location{f}#20, country{f}#18, location{f}#17, name{f}#14, scalerank{f}#15,
     *     type{f}#16, poi{r}#3, distance{r}#7],false]
     *   \_ProjectExec[[abbrev{f}#13, city{f}#19, city_location{f}#20, country{f}#18, location{f}#17, name{f}#14, scalerank{f}#15,
     *       type{f}#16, poi{r}#3, distance{r}#7]]
     *     \_FieldExtractExec[abbrev{f}#13, city{f}#19, city_location{f}#20, coun..][]
     *       \_EvalExec[[
     *           [1 1 0 0 0 e1 7a 14 ae 47 21 29 40 a0 1a 2f dd 24 d6 4b 40][GEO_POINT] AS poi,
     *           STDISTANCE(location{f}#17,[1 1 0 0 0 e1 7a 14 ae 47 21 29 40 a0 1a 2f dd 24 d6 4b 40][GEO_POINT]) AS distance]
     *         ]
     *         \_FieldExtractExec[location{f}#17][]
     *           \_EsQueryExec[airports], indexMode[standard], query[{"bool":{
     *             "filter":[
     *               {"esql_single_value":{"field":"scalerank","next":{"range":{...}},"source":"scalerank lt 6@4:31"}},
     *               {"bool":{"must":[
     *                 {"geo_shape":{"location":{"relation":"INTERSECTS","shape":{...}}}},
     *                 {"geo_shape":{"location":{"relation":"DISJOINT","shape":{...}}}}
     *               ],"boost":1.0}}
     *             ],"boost":1.0
     *           }}][_doc{f}#31], limit[15], sort[[
     *             FieldSort[field=scalerank{f}#15, direction=ASC, nulls=LAST],
     *             GeoDistanceSort[field=location{f}#17, direction=ASC, lat=55.673, lon=12.565]
     *           ]] estimatedRowSize[341]
     */
    public void testPushCompoundTopNDistanceWithCompoundFilterAndNestedCompoundEvalToSource() {
        var optimized = optimizedPlan(physicalPlan("""
            FROM airports
            | EVAL poi = TO_GEOPOINT("POINT(12.565 55.673)")
            | EVAL distance = ST_DISTANCE(location, poi)
            | WHERE distance < 500000 AND scalerank < 6 AND distance > 10000
            | SORT scalerank, distance
            | LIMIT 15
            """, airports));

        var topN = as(optimized, TopNExec.class);
        var exchange = asRemoteExchange(topN.child());

        var project = as(exchange.child(), ProjectExec.class);
        assertThat(
            names(project.projections()),
            containsInAnyOrder("abbrev", "name", "type", "location", "country", "city", "city_location", "scalerank", "poi", "distance")
        );
        var extract = as(project.child(), FieldExtractExec.class);
        assertThat(
            names(extract.attributesToExtract()),
            containsInAnyOrder("abbrev", "name", "type", "country", "city", "city_location", "scalerank")
        );
        var evalExec = as(extract.child(), EvalExec.class);
        assertThat(evalExec.fields().size(), is(2));
        var alias1 = as(evalExec.fields().get(0), Alias.class);
        assertThat(alias1.name(), is("poi"));
        var poi = as(alias1.child(), Literal.class);
        assertThat(poi.value(), instanceOf(BytesRef.class));
        var alias2 = as(evalExec.fields().get(1), Alias.class);
        assertThat(alias2.name(), is("distance"));
        var stDistance = as(alias2.child(), StDistance.class);
        var location = as(stDistance.left(), FieldAttribute.class);
        assertThat(location.fieldName().string(), is("location"));
        var poiRef = as(stDistance.right(), Literal.class);
        assertThat(poiRef.value(), instanceOf(BytesRef.class));
        assertThat(poiRef.value().toString(), is(poi.value().toString()));
        extract = as(evalExec.child(), FieldExtractExec.class);
        assertThat(names(extract.attributesToExtract()), contains("location"));
        var source = source(extract.child());

        // Assert that the TopN(distance) is pushed down as geo-sort(location)
        assertThat(source.limit(), is(topN.limit()));
        Set<String> orderSet = orderAsSet(topN.order());
        Set<String> sortsSet = sortsAsSet(source.sorts(), Map.of("location", "distance"));
        assertThat(orderSet, is(sortsSet));

        // Fine-grained checks on the pushed down sort
        assertThat(source.limit(), is(l(15)));
        assertThat(source.sorts().size(), is(2));
        EsQueryExec.Sort fieldSort = source.sorts().get(0);
        assertThat(fieldSort.direction(), is(Order.OrderDirection.ASC));
        assertThat(name(fieldSort.field()), is("scalerank"));
        assertThat(fieldSort.sortBuilder(), isA(FieldSortBuilder.class));
        EsQueryExec.Sort distSort = source.sorts().get(1);
        assertThat(distSort.direction(), is(Order.OrderDirection.ASC));
        assertThat(name(distSort.field()), is("location"));
        assertThat(distSort.sortBuilder(), isA(GeoDistanceSortBuilder.class));

        // Fine-grained checks on the pushed down query
        var bool = as(source.query(), BoolQueryBuilder.class);
        var rangeQueryBuilders = bool.filter().stream().filter(p -> p instanceof SingleValueQuery.Builder).toList();
        assertThat("Expected one range query builder", rangeQueryBuilders.size(), equalTo(1));
        assertThat(((SingleValueQuery.Builder) rangeQueryBuilders.get(0)).field(), equalTo("scalerank"));
        var filterBool = bool.filter().stream().filter(p -> p instanceof BoolQueryBuilder).toList();
        var fb = as(filterBool.get(0), BoolQueryBuilder.class);
        var shapeQueryBuilders = fb.must().stream().filter(p -> p instanceof SpatialRelatesQuery.ShapeQueryBuilder).toList();
        assertShapeQueryRange(shapeQueryBuilders, 10000.0, 500000.0);
    }

    private Set<String> orderAsSet(List<Order> sorts) {
        return sorts.stream().map(o -> ((Attribute) o.child()).name() + "->" + o.direction()).collect(Collectors.toSet());
    }

    private Set<String> sortsAsSet(List<EsQueryExec.Sort> sorts, Map<String, String> fieldMap) {
        return sorts.stream()
            .map(s -> fieldMap.getOrDefault(s.field().name(), s.field().name()) + "->" + s.direction())
            .collect(Collectors.toSet());
    }

    private void assertShapeQueryRange(List<QueryBuilder> shapeQueryBuilders, double min, double max) {
        assertThat("Expected two shape query builders", shapeQueryBuilders.size(), equalTo(2));
        var relationStats = new HashMap<ShapeRelation, Integer>();
        for (var builder : shapeQueryBuilders) {
            var condition = as(builder, SpatialRelatesQuery.ShapeQueryBuilder.class);
            var expected = condition.relation() == ShapeRelation.INTERSECTS ? max : min;
            relationStats.compute(condition.relation(), (r, c) -> c == null ? 1 : c + 1);
            assertThat("Geometry field name", condition.fieldName(), equalTo("location"));
            assertThat("Geometry is Circle", condition.shape().type(), equalTo(ShapeType.CIRCLE));
            var circle = as(condition.shape(), Circle.class);
            assertThat("Circle center-x", circle.getX(), equalTo(12.565));
            assertThat("Circle center-y", circle.getY(), equalTo(55.673));
            assertThat("Circle radius for shape relation " + condition.relation(), circle.getRadiusMeters(), closeTo(expected, 1e-9));
        }
        assertThat("Expected one INTERSECTS and one DISJOINT", relationStats.size(), equalTo(2));
        assertThat("Expected one INTERSECTS", relationStats.get(ShapeRelation.INTERSECTS), equalTo(1));
        assertThat("Expected one DISJOINT", relationStats.get(ShapeRelation.DISJOINT), equalTo(1));
    }

    private record ExpectedComparison(Class<? extends EsqlBinaryComparison> comp, double value) {
        ShapeRelation shapeRelation() {
            return comp.getSimpleName().startsWith("GreaterThan") ? ShapeRelation.DISJOINT : ShapeRelation.INTERSECTS;
        }

        static ExpectedComparison from(String op, boolean reverse, double value) {
            double up = Math.nextUp(value);
            double down = Math.nextDown(value);
            return switch (op) {
                case "<" -> reverse ? from(GreaterThan.class, up) : from(LessThan.class, down);
                case "<=" -> reverse ? from(GreaterThanOrEqual.class, value) : from(LessThanOrEqual.class, value);
                case ">" -> reverse ? from(LessThan.class, down) : from(GreaterThan.class, up);
                case ">=" -> reverse ? from(LessThanOrEqual.class, value) : from(GreaterThanOrEqual.class, value);
                default -> from(Equals.class, value);
            };
        }

        static ExpectedComparison from(Class<? extends EsqlBinaryComparison> comp, double value) {
            return new ExpectedComparison(comp, value);
        }
    }

    public void testPushCartesianSpatialIntersectsToSource() {
        for (String query : new String[] { """
            FROM airports_web
            | WHERE ST_INTERSECTS(
                location,
                TO_CARTESIANSHAPE("POLYGON((4700000 1600000, 4800000 1600000, 4800000 1700000, 4700000 1700000, 4700000 1600000))")
              )
            """, """
            FROM airports_web
            | WHERE ST_INTERSECTS(
                TO_CARTESIANSHAPE("POLYGON((4700000 1600000, 4800000 1600000, 4800000 1700000, 4700000 1700000, 4700000 1600000))"),
                location
              )
            """ }) {

            var plan = this.physicalPlan(query, airportsWeb);
            var limit = as(plan, LimitExec.class);
            var exchange = as(limit.child(), ExchangeExec.class);
            var fragment = as(exchange.child(), FragmentExec.class);
            var limit2 = as(fragment.fragment(), Limit.class);
            var filter = as(limit2.child(), Filter.class);
            assertThat("filter contains ST_INTERSECTS", filter.condition(), instanceOf(SpatialIntersects.class));

            var optimized = optimizedPlan(plan);
            var topLimit = as(optimized, LimitExec.class);
            exchange = as(topLimit.child(), ExchangeExec.class);
            var project = as(exchange.child(), ProjectExec.class);
            var fieldExtract = as(project.child(), FieldExtractExec.class);
            var source = source(fieldExtract.child());
            var condition = as(source.query(), SpatialRelatesQuery.ShapeQueryBuilder.class);
            assertThat("Geometry field name", condition.fieldName(), equalTo("location"));
            assertThat("Spatial relationship", condition.relation(), equalTo(ShapeRelation.INTERSECTS));
            assertThat("Geometry is Polygon", condition.shape().type(), equalTo(ShapeType.POLYGON));
            var polygon = as(condition.shape(), Polygon.class);
            assertThat("Polygon shell length", polygon.getPolygon().length(), equalTo(5));
            assertThat("Polygon holes", polygon.getNumberOfHoles(), equalTo(0));
        }
    }

    public void testPushCartesianSpatialIntersectsShapeToSource() {
        for (String query : new String[] { """
            FROM countriesBboxWeb
            | WHERE ST_INTERSECTS(
                shape,
                TO_CARTESIANSHAPE(
                  "POLYGON((4700000 1600000, 4800000 1600000, 4800000 1700000, 4700000 1700000, 4700000 1600000))"
                )
              )
            """, """
            FROM countriesBboxWeb
            | WHERE ST_INTERSECTS(
                TO_CARTESIANSHAPE(
                  "POLYGON((4700000 1600000, 4800000 1600000, 4800000 1700000, 4700000 1700000, 4700000 1600000))"
                ),
                shape
              )
            """ }) {

            var plan = this.physicalPlan(query, countriesBboxWeb);

            var limit = as(plan, LimitExec.class);
            var exchange = as(limit.child(), ExchangeExec.class);
            var fragment = as(exchange.child(), FragmentExec.class);
            var limit2 = as(fragment.fragment(), Limit.class);
            var filter = as(limit2.child(), Filter.class);
            assertThat("filter contains ST_INTERSECTS", filter.condition(), instanceOf(SpatialIntersects.class));

            var optimized = optimizedPlan(plan);
            var topLimit = as(optimized, LimitExec.class);
            exchange = as(topLimit.child(), ExchangeExec.class);
            var project = as(exchange.child(), ProjectExec.class);
            var fieldExtract = as(project.child(), FieldExtractExec.class);
            var source = source(fieldExtract.child());
            var condition = as(source.query(), SpatialRelatesQuery.ShapeQueryBuilder.class);
            assertThat("Geometry field name", condition.fieldName(), equalTo("shape"));
            assertThat("Spatial relationship", condition.relation(), equalTo(ShapeRelation.INTERSECTS));
            assertThat("Geometry is Polygon", condition.shape().type(), equalTo(ShapeType.POLYGON));
            var polygon = as(condition.shape(), Polygon.class);
            assertThat("Polygon shell length", polygon.getPolygon().length(), equalTo(5));
            assertThat("Polygon holes", polygon.getNumberOfHoles(), equalTo(0));
        }
    }

    public void testEnrichBeforeAggregation() {
        {
            var plan = physicalPlan("""
                from test
                | eval employee_id = to_str(emp_no)
                | ENRICH _any:departments
                | STATS size=count(*) BY department""");
            var limit = as(plan, LimitExec.class);
            var finalAggs = as(limit.child(), AggregateExec.class);
            assertThat(finalAggs.getMode(), equalTo(FINAL));
            var exchange = as(finalAggs.child(), ExchangeExec.class);
            var fragment = as(exchange.child(), FragmentExec.class);
            var partialAggs = as(fragment.fragment(), Aggregate.class);
            var enrich = as(partialAggs.child(), Enrich.class);
            assertThat(enrich.mode(), equalTo(Enrich.Mode.ANY));
            assertThat(enrich.concreteIndices(), equalTo(Map.of("", ".enrich-departments-1", "cluster_1", ".enrich-departments-2")));
            var eval = as(enrich.child(), Eval.class);
            as(eval.child(), EsRelation.class);
        }
        {
            var plan = physicalPlan("""
                from test
                | eval employee_id = to_str(emp_no)
                | ENRICH _coordinator:departments
                | STATS size=count(*) BY department""");
            var limit = as(plan, LimitExec.class);
            var aggs = as(limit.child(), AggregateExec.class);
            assertThat(aggs.getMode(), equalTo(SINGLE));
            var enrich = as(aggs.child(), EnrichExec.class);
            assertThat(enrich.mode(), equalTo(Enrich.Mode.COORDINATOR));
            assertThat(enrich.concreteIndices(), equalTo(Map.of("", ".enrich-departments-3")));
            var exchange = as(enrich.child(), ExchangeExec.class);
            var fragment = as(exchange.child(), FragmentExec.class);
            var eval = as(fragment.fragment(), Eval.class);
            as(eval.child(), EsRelation.class);
        }
        {
            var plan = physicalPlan("""
                from test
                | eval employee_id = to_str(emp_no)
                | ENRICH _remote:departments
                | STATS size=count(*) BY department""");
            var limit = as(plan, LimitExec.class);
            var finalAggs = as(limit.child(), AggregateExec.class);
            assertThat(finalAggs.getMode(), equalTo(FINAL));
            var exchange = as(finalAggs.child(), ExchangeExec.class);
            var fragment = as(exchange.child(), FragmentExec.class);
            var partialAggs = as(fragment.fragment(), Aggregate.class);
            var enrich = as(partialAggs.child(), Enrich.class);
            assertThat(enrich.mode(), equalTo(Enrich.Mode.REMOTE));
            assertThat(enrich.concreteIndices(), equalTo(Map.of("cluster_1", ".enrich-departments-2")));
            var eval = as(enrich.child(), Eval.class);
            as(eval.child(), EsRelation.class);
        }
    }

    public void testEnrichAfterAggregation() {
        {
            var plan = physicalPlan("""
                from test
                | STATS size=count(*) BY emp_no
                | eval employee_id = to_str(emp_no)
                | ENRICH _any:departments
                """);
            var enrich = as(plan, EnrichExec.class);
            assertThat(enrich.mode(), equalTo(Enrich.Mode.ANY));
            assertThat(enrich.concreteIndices(), equalTo(Map.of("", ".enrich-departments-1", "cluster_1", ".enrich-departments-2")));
            var eval = as(enrich.child(), EvalExec.class);
            var limit = as(eval.child(), LimitExec.class);
            var finalAggs = as(limit.child(), AggregateExec.class);
            assertThat(finalAggs.getMode(), equalTo(FINAL));
            var exchange = as(finalAggs.child(), ExchangeExec.class);
            var fragment = as(exchange.child(), FragmentExec.class);
            var partialAggs = as(fragment.fragment(), Aggregate.class);
            as(partialAggs.child(), EsRelation.class);
        }
        {
            var plan = physicalPlan("""
                from test
                | STATS size=count(*) BY emp_no
                | eval employee_id = to_str(emp_no)
                | ENRICH _coordinator:departments
                """);
            var enrich = as(plan, EnrichExec.class);
            assertThat(enrich.mode(), equalTo(Enrich.Mode.COORDINATOR));
            assertThat(enrich.concreteIndices(), equalTo(Map.of("", ".enrich-departments-3")));
            var eval = as(enrich.child(), EvalExec.class);
            var limit = as(eval.child(), LimitExec.class);
            var finalAggs = as(limit.child(), AggregateExec.class);
            assertThat(finalAggs.getMode(), equalTo(FINAL));
            var exchange = as(finalAggs.child(), ExchangeExec.class);
            var fragment = as(exchange.child(), FragmentExec.class);
            var partialAggs = as(fragment.fragment(), Aggregate.class);
            as(partialAggs.child(), EsRelation.class);
        }
    }

    public void testAggThenEnrichRemote() {
        var error = expectThrows(VerificationException.class, () -> physicalPlan("""
            from test
            | STATS size=count(*) BY emp_no
            | eval employee_id = to_str(emp_no)
            | ENRICH _remote:departments
            """));
        assertThat(
            error.getMessage(),
            containsString("line 4:3: ENRICH with remote policy can't be executed after [STATS size=count(*) BY emp_no]@2:3")
        );
    }

    public void testEnrichBeforeLimit() {
        {
            var plan = physicalPlan("""
                FROM test
                | EVAL employee_id = to_str(emp_no)
                | ENRICH _any:departments
                | LIMIT 10""");
            var enrich = as(plan, EnrichExec.class);
            assertThat(enrich.mode(), equalTo(Enrich.Mode.ANY));
            assertThat(enrich.concreteIndices(), equalTo(Map.of("", ".enrich-departments-1", "cluster_1", ".enrich-departments-2")));
            var eval = as(enrich.child(), EvalExec.class);
            var finalLimit = as(eval.child(), LimitExec.class);
            var exchange = as(finalLimit.child(), ExchangeExec.class);
            var fragment = as(exchange.child(), FragmentExec.class);
            var partialLimit = as(fragment.fragment(), Limit.class);
            as(partialLimit.child(), EsRelation.class);
        }
        {
            var plan = physicalPlan("""
                FROM test
                | EVAL employee_id = to_str(emp_no)
                | ENRICH _coordinator:departments
                | LIMIT 10""");
            var enrich = as(plan, EnrichExec.class);
            assertThat(enrich.mode(), equalTo(Enrich.Mode.COORDINATOR));
            assertThat(enrich.concreteIndices(), equalTo(Map.of("", ".enrich-departments-3")));
            var eval = as(enrich.child(), EvalExec.class);
            var finalLimit = as(eval.child(), LimitExec.class);
            var exchange = as(finalLimit.child(), ExchangeExec.class);
            var fragment = as(exchange.child(), FragmentExec.class);
            var partialLimit = as(fragment.fragment(), Limit.class);
            as(partialLimit.child(), EsRelation.class);
        }
        {
            // Do not assert serialization:
            // This has local LIMIT which does not serialize to a local LIMIT.
            var plan = physicalPlanNoSerializationCheck("""
                FROM test
                | EVAL employee_id = to_str(emp_no)
                | ENRICH _remote:departments
                | LIMIT 10""");
            var finalLimit = as(plan, LimitExec.class);
            var exchange = as(finalLimit.child(), ExchangeExec.class);
            var fragment = as(exchange.child(), FragmentExec.class);
            var enrichLimit = asLimit(fragment.fragment(), 10, true, false);
            var enrich = as(enrichLimit.child(), Enrich.class);
            assertThat(enrich.mode(), equalTo(Enrich.Mode.REMOTE));
            assertThat(enrich.concreteIndices(), equalTo(Map.of("cluster_1", ".enrich-departments-2")));
            var evalFragment = as(enrich.child(), Eval.class);
            var partialLimit = asLimit(evalFragment.child(), 10, false, true);
            as(partialLimit.child(), EsRelation.class);
        }
    }

    public void testLimitThenEnrich() {
        {
            var plan = physicalPlan("""
                FROM test
                | LIMIT 10
                | EVAL employee_id = to_str(emp_no)
                | ENRICH _any:departments
                """);
            var enrich = as(plan, EnrichExec.class);
            assertThat(enrich.mode(), equalTo(Enrich.Mode.ANY));
            assertThat(enrich.concreteIndices(), equalTo(Map.of("", ".enrich-departments-1", "cluster_1", ".enrich-departments-2")));
            var eval = as(enrich.child(), EvalExec.class);
            var finalLimit = as(eval.child(), LimitExec.class);
            var exchange = as(finalLimit.child(), ExchangeExec.class);
            var fragment = as(exchange.child(), FragmentExec.class);
            var partialLimit = as(fragment.fragment(), Limit.class);
            as(partialLimit.child(), EsRelation.class);
        }
        {
            var plan = physicalPlan("""
                FROM test
                | LIMIT 10
                | EVAL employee_id = to_str(emp_no)
                | ENRICH _coordinator:departments
                """);
            var enrich = as(plan, EnrichExec.class);
            assertThat(enrich.mode(), equalTo(Enrich.Mode.COORDINATOR));
            assertThat(enrich.concreteIndices(), equalTo(Map.of("", ".enrich-departments-3")));
            var eval = as(enrich.child(), EvalExec.class);
            var finalLimit = as(eval.child(), LimitExec.class);
            var exchange = as(finalLimit.child(), ExchangeExec.class);
            var fragment = as(exchange.child(), FragmentExec.class);
            var partialLimit = as(fragment.fragment(), Limit.class);
            as(partialLimit.child(), EsRelation.class);
        }
    }

    public void testLimitThenEnrichRemote() {
        // Do not assert serialization:
        // This has local LIMIT which does not serialize to a local LIMIT.
        var plan = physicalPlanNoSerializationCheck("""
            FROM test
            | LIMIT 10
            | EVAL employee_id = to_str(emp_no)
            | ENRICH _remote:departments
            """);
        var finalLimit = as(plan, LimitExec.class);
        var exchange = as(finalLimit.child(), ExchangeExec.class);
        var fragment = as(exchange.child(), FragmentExec.class);
        var enrichLimit = asLimit(fragment.fragment(), 10, true, false);
        var enrich = as(enrichLimit.child(), Enrich.class);
        assertThat(enrich.mode(), equalTo(Enrich.Mode.REMOTE));
        assertThat(enrich.concreteIndices(), equalTo(Map.of("cluster_1", ".enrich-departments-2")));
        var evalFragment = as(enrich.child(), Eval.class);
        var partialLimit = asLimit(evalFragment.child(), 10, false, true);
        assertTrue(partialLimit.local());
        as(partialLimit.child(), EsRelation.class);
    }

    public void testEnrichBeforeTopN() {
        {
            var plan = physicalPlan("""
                FROM test
                | EVAL employee_id = to_str(emp_no)
                | ENRICH _any:departments
                | SORT department
                | LIMIT 10""");
            var topN = as(plan, TopNExec.class);
            var exchange = as(topN.child(), ExchangeExec.class);
            var fragment = as(exchange.child(), FragmentExec.class);
            var partialTopN = as(fragment.fragment(), TopN.class);
            var enrich = as(partialTopN.child(), Enrich.class);
            assertThat(enrich.mode(), equalTo(Enrich.Mode.ANY));
            assertThat(enrich.concreteIndices(), equalTo(Map.of("", ".enrich-departments-1", "cluster_1", ".enrich-departments-2")));
            var eval = as(enrich.child(), Eval.class);
            as(eval.child(), EsRelation.class);
        }
        {
            var plan = physicalPlan("""
                FROM test
                | EVAL employee_id = to_str(emp_no)
                | ENRICH _coordinator:departments
                | SORT department
                | LIMIT 10""");
            var topN = as(plan, TopNExec.class);
            var enrich = as(topN.child(), EnrichExec.class);
            assertThat(enrich.mode(), equalTo(Enrich.Mode.COORDINATOR));
            assertThat(enrich.concreteIndices(), equalTo(Map.of("", ".enrich-departments-3")));
            var exchange = as(enrich.child(), ExchangeExec.class);
            var fragment = as(exchange.child(), FragmentExec.class);
            var eval = as(fragment.fragment(), Eval.class);
            as(eval.child(), EsRelation.class);
        }
        {
            // Do not assert serialization:
            // This has local LIMIT which does not serialize to a local LIMIT.
            var plan = physicalPlanNoSerializationCheck("""
                FROM test
                | EVAL employee_id = to_str(emp_no)
                | ENRICH _remote:departments
                | SORT department
                | LIMIT 10""");
            var topN = as(plan, TopNExec.class);
            var exchange = as(topN.child(), ExchangeExec.class);
            var fragment = as(exchange.child(), FragmentExec.class);
            var partialTopN = as(fragment.fragment(), TopN.class);
            var enrich = as(partialTopN.child(), Enrich.class);
            assertThat(enrich.mode(), equalTo(Enrich.Mode.REMOTE));
            assertThat(enrich.concreteIndices(), equalTo(Map.of("cluster_1", ".enrich-departments-2")));
            var eval = as(enrich.child(), Eval.class);
            as(eval.child(), EsRelation.class);
        }
        {
            // Do not assert serialization:
            // This has local LIMIT which does not serialize to a local LIMIT.
            var plan = physicalPlanNoSerializationCheck("""
                FROM test
                | EVAL employee_id = to_str(emp_no)
                | ENRICH _remote:departments
                | SORT department
                | LIMIT 10""");
            var topN = as(plan, TopNExec.class);
            var exchange = as(topN.child(), ExchangeExec.class);
            var fragment = as(exchange.child(), FragmentExec.class);
            var partialTopN = as(fragment.fragment(), TopN.class);
            var enrich = as(partialTopN.child(), Enrich.class);
            assertThat(enrich.mode(), equalTo(Enrich.Mode.REMOTE));
            assertThat(enrich.concreteIndices(), equalTo(Map.of("cluster_1", ".enrich-departments-2")));
            var eval = as(enrich.child(), Eval.class);
            as(eval.child(), EsRelation.class);
        }
    }

    public void testEnrichAfterTopN() {
        {
            // Do not assert serialization:
            // This has local LIMIT which does not serialize to a local LIMIT.
            var plan = physicalPlanNoSerializationCheck("""
                FROM test
                | SORT emp_no
                | LIMIT 10
                | EVAL employee_id = to_str(emp_no)
                | ENRICH _any:departments
                """);
            var enrich = as(plan, EnrichExec.class);
            assertThat(enrich.mode(), equalTo(Enrich.Mode.ANY));
            assertThat(enrich.concreteIndices(), equalTo(Map.of("", ".enrich-departments-1", "cluster_1", ".enrich-departments-2")));
            var eval = as(enrich.child(), EvalExec.class);
            var topN = as(eval.child(), TopNExec.class);
            var exchange = as(topN.child(), ExchangeExec.class);
            var fragment = as(exchange.child(), FragmentExec.class);
            var partialTopN = as(fragment.fragment(), TopN.class);
            as(partialTopN.child(), EsRelation.class);
        }
        {
            var plan = physicalPlan("""
                FROM test
                | SORT emp_no
                | LIMIT 10
                | EVAL employee_id = to_str(emp_no)
                | ENRICH _coordinator:departments
                """);
            var enrich = as(plan, EnrichExec.class);
            assertThat(enrich.mode(), equalTo(Enrich.Mode.COORDINATOR));
            assertThat(enrich.concreteIndices(), equalTo(Map.of("", ".enrich-departments-3")));
            var eval = as(enrich.child(), EvalExec.class);
            var topN = as(eval.child(), TopNExec.class);
            var exchange = as(topN.child(), ExchangeExec.class);
            var fragment = as(exchange.child(), FragmentExec.class);
            var partialTopN = as(fragment.fragment(), TopN.class);
            as(partialTopN.child(), EsRelation.class);
        }
        {
            // Do not assert serialization:
            // This has local LIMIT which does not serialize to a local LIMIT.
            var plan = physicalPlanNoSerializationCheck("""
                FROM test
                | SORT emp_no
                | LIMIT 10
                | EVAL employee_id = to_str(emp_no)
                | ENRICH _remote:departments
                """);
            var topN = as(plan, TopNExec.class);
            var exchange = as(topN.child(), ExchangeExec.class);
            var fragment = as(exchange.child(), FragmentExec.class);
            var dupTopN = as(fragment.fragment(), TopN.class);
            assertThat(Foldables.limitValue(dupTopN.limit(), dupTopN.sourceText()), equalTo(10));
            var enrich = as(dupTopN.child(), Enrich.class);
            assertThat(enrich.mode(), equalTo(Enrich.Mode.REMOTE));
            assertThat(enrich.concreteIndices(), equalTo(Map.of("cluster_1", ".enrich-departments-2")));
            var evalFragment = as(enrich.child(), Eval.class);
            var partialTopN = as(evalFragment.child(), TopN.class);
            assertThat(Foldables.limitValue(partialTopN.limit(), partialTopN.sourceText()), equalTo(10));
            assertTrue(partialTopN.local());
            as(partialTopN.child(), EsRelation.class);
        }
    }

    public void testManyEnrich() {
        {
            var plan = physicalPlan("""
                FROM test
                | EVAL employee_id = to_str(emp_no)
                | ENRICH _any:departments
                | SORT emp_no
                | LIMIT 100
                | ENRICH _any:supervisors
                | STATS teams=count(*) BY supervisor
                """);
            var limit = as(plan, LimitExec.class);
            var agg = as(limit.child(), AggregateExec.class);
            var enrich1 = as(agg.child(), EnrichExec.class);
            assertThat(enrich1.policyName(), equalTo("supervisors"));
            assertThat(enrich1.mode(), equalTo(Enrich.Mode.ANY));
            var finalTopN = as(enrich1.child(), TopNExec.class);
            var exchange = as(finalTopN.child(), ExchangeExec.class);
            var fragment = as(exchange.child(), FragmentExec.class);
            var partialTopN = as(fragment.fragment(), TopN.class);
            var enrich2 = as(partialTopN.child(), Enrich.class);
            assertThat(BytesRefs.toString(enrich2.policyName().fold(FoldContext.small())), equalTo("departments"));
            assertThat(enrich2.mode(), equalTo(Enrich.Mode.ANY));
            var eval = as(enrich2.child(), Eval.class);
            as(eval.child(), EsRelation.class);
        }
        {
            var plan = physicalPlan("""
                from test
                | eval employee_id = to_str(emp_no)
                | ENRICH _any:departments
                | SORT emp_no
                | LIMIT 100
                | ENRICH _coordinator:supervisors
                | STATS teams=count(*) BY supervisor
                """);
            var limit = as(plan, LimitExec.class);
            var agg = as(limit.child(), AggregateExec.class);
            var enrich1 = as(agg.child(), EnrichExec.class);
            assertThat(enrich1.policyName(), equalTo("supervisors"));
            assertThat(enrich1.mode(), equalTo(Enrich.Mode.COORDINATOR));
            var finalTopN = as(enrich1.child(), TopNExec.class);
            var exchange = as(finalTopN.child(), ExchangeExec.class);
            var fragment = as(exchange.child(), FragmentExec.class);
            var partialTopN = as(fragment.fragment(), TopN.class);
            var enrich2 = as(partialTopN.child(), Enrich.class);
            assertThat(BytesRefs.toString(enrich2.policyName().fold(FoldContext.small())), equalTo("departments"));
            assertThat(enrich2.mode(), equalTo(Enrich.Mode.ANY));
            var eval = as(enrich2.child(), Eval.class);
            as(eval.child(), EsRelation.class);
        }
        {
            var plan = physicalPlan("""
                from test
                | eval employee_id = to_str(emp_no)
                | ENRICH _coordinator:departments
                | SORT emp_no
                | LIMIT 100
                | ENRICH _any:supervisors
                | STATS teams=count(*) BY supervisor
                """);
            var limit = as(plan, LimitExec.class);
            var agg = as(limit.child(), AggregateExec.class);
            var enrich1 = as(agg.child(), EnrichExec.class);
            assertThat(enrich1.policyName(), equalTo("supervisors"));
            assertThat(enrich1.mode(), equalTo(Enrich.Mode.ANY));
            var topN = as(enrich1.child(), TopNExec.class);
            var enrich2 = as(topN.child(), EnrichExec.class);
            assertThat(enrich2.policyName(), equalTo("departments"));
            assertThat(enrich2.mode(), equalTo(Enrich.Mode.COORDINATOR));
            var exchange = as(enrich2.child(), ExchangeExec.class);
            var fragment = as(exchange.child(), FragmentExec.class);
            var eval = as(fragment.fragment(), Eval.class);
            as(eval.child(), EsRelation.class);
        }
        {
            var plan = physicalPlan("""
                from test
                | eval employee_id = to_str(emp_no)
                | ENRICH _coordinator:departments
                | SORT emp_no
                | LIMIT 100
                | ENRICH _any:supervisors
                | STATS teams=count(*) BY supervisor
                """);
            var limit = as(plan, LimitExec.class);
            var agg = as(limit.child(), AggregateExec.class);
            var enrich1 = as(agg.child(), EnrichExec.class);
            assertThat(enrich1.policyName(), equalTo("supervisors"));
            assertThat(enrich1.mode(), equalTo(Enrich.Mode.ANY));
            var topN = as(enrich1.child(), TopNExec.class);
            var enrich2 = as(topN.child(), EnrichExec.class);
            assertThat(enrich2.policyName(), equalTo("departments"));
            assertThat(enrich2.mode(), equalTo(Enrich.Mode.COORDINATOR));
            var exchange = as(enrich2.child(), ExchangeExec.class);
            var fragment = as(exchange.child(), FragmentExec.class);
            var eval = as(fragment.fragment(), Eval.class);
            as(eval.child(), EsRelation.class);
        }
    }

    public void testRejectRemoteEnrichAfterCoordinatorEnrich() {
        var error = expectThrows(VerificationException.class, () -> physicalPlan("""
            from test
            | eval employee_id = to_str(emp_no)
            | ENRICH _coordinator:departments
            | ENRICH _remote:supervisors
            """));
        assertThat(
            error.getMessage(),
            containsString("ENRICH with remote policy can't be executed after [ENRICH _coordinator:departments]@3:3")
        );
    }

    public void testMaxExpressionDepth_cast() {
        StringBuilder queryBuilder = new StringBuilder(randomBoolean() ? "row a = 1" : "row a = 1 | eval b = a");
        queryBuilder.append("::long::int".repeat(MAX_EXPRESSION_DEPTH / 2 - 1));
        var query = queryBuilder.toString();

        physicalPlan(query);

        var e = expectThrows(ParsingException.class, () -> physicalPlan(query + "::long"));
        assertThat(
            e.getMessage(),
            containsString("ESQL statement exceeded the maximum expression depth allowed (" + MAX_EXPRESSION_DEPTH + ")")
        );
    }

    public void testMaxExpressionDepth_math() {
        StringBuilder queryBuilder = new StringBuilder(randomBoolean() ? "row a = 1" : "row a = 1 | eval b = a");
        String expression = " " + randomFrom("+", "-", "*", "/") + " 1";
        queryBuilder.append(expression.repeat(MAX_EXPRESSION_DEPTH - 2));
        var query = queryBuilder.toString();

        physicalPlan(query);

        var e = expectThrows(ParsingException.class, () -> physicalPlan(query + expression));
        assertThat(
            e.getMessage(),
            containsString("ESQL statement exceeded the maximum expression depth allowed (" + MAX_EXPRESSION_DEPTH + ")")
        );
    }

    public void testMaxExpressionDepth_boolean() {
        StringBuilder queryBuilder = new StringBuilder(randomBoolean() ? "row a = true " : "row a = true | eval b = a");
        String expression = " " + randomFrom("and", "or") + " true";
        queryBuilder.append(expression.repeat(MAX_EXPRESSION_DEPTH - 2));
        var query = queryBuilder.toString();

        physicalPlan(query);

        var e = expectThrows(ParsingException.class, () -> physicalPlan(query + expression));
        assertThat(
            e.getMessage(),
            containsString("ESQL statement exceeded the maximum expression depth allowed (" + MAX_EXPRESSION_DEPTH + ")")
        );
    }

    public void testMaxExpressionDepth_parentheses() {
        String query = "row a = true | eval b = ";
        StringBuilder expression = new StringBuilder("(".repeat(MAX_EXPRESSION_DEPTH / 2 - 1));
        expression.append("a");
        expression.append(")".repeat(MAX_EXPRESSION_DEPTH / 2 - 1));

        physicalPlan(query + expression);

        var e = expectThrows(ParsingException.class, () -> physicalPlan(query + "(" + expression + ")"));
        assertThat(
            e.getMessage(),
            containsString("ESQL statement exceeded the maximum expression depth allowed (" + MAX_EXPRESSION_DEPTH + ")")
        );
    }

    public void testMaxExpressionDepth_mixed() {
        String prefix = "abs(";
        String suffix = " + 12)";

        String from = "row a = 1 | eval b = ";

        StringBuilder queryBuilder = new StringBuilder();
        queryBuilder.append(prefix.repeat(MAX_EXPRESSION_DEPTH / 2 - 1));
        queryBuilder.append("a");
        queryBuilder.append(suffix.repeat(MAX_EXPRESSION_DEPTH / 2 - 1));
        var expression = queryBuilder.toString();

        physicalPlan(from + expression);

        var e = expectThrows(ParsingException.class, () -> physicalPlan(from + prefix + expression + suffix));
        assertThat(
            e.getMessage(),
            containsString("ESQL statement exceeded the maximum expression depth allowed (" + MAX_EXPRESSION_DEPTH + ")")
        );
    }

    public void testMaxQueryDepth() {
        StringBuilder from = new StringBuilder("row a = 1 ");
        for (int i = 0; i < MAX_QUERY_DEPTH; i++) {
            from.append(randomBoolean() ? "| where a > 0 " : " | eval b" + i + " = a + " + i);
        }
        physicalPlan(from.toString());
        var e = expectThrows(ParsingException.class, () -> physicalPlan(from + (randomBoolean() ? "| sort a" : " | eval c = 10")));
        assertThat(e.getMessage(), containsString("ESQL statement exceeded the maximum query depth allowed (" + MAX_QUERY_DEPTH + ")"));
    }

    public void testMaxQueryDepthPlusExpressionDepth() {
        StringBuilder mainQuery = new StringBuilder("row a = 1 ");
        for (int i = 0; i < MAX_QUERY_DEPTH; i++) {
            mainQuery.append(" | eval b" + i + " = a + " + i);
        }

        physicalPlan(mainQuery.toString());

        var cast = "::long::int".repeat(MAX_EXPRESSION_DEPTH / 2 - 2) + "::long";

        physicalPlan(mainQuery + cast);

        var e = expectThrows(ParsingException.class, () -> physicalPlan(mainQuery + cast + "::int"));
        assertThat(
            e.getMessage(),
            containsString("ESQL statement exceeded the maximum expression depth allowed (" + MAX_EXPRESSION_DEPTH + ")")
        );

        e = expectThrows(ParsingException.class, () -> physicalPlan(mainQuery + cast + " | eval x = 10"));
        assertThat(e.getMessage(), containsString("ESQL statement exceeded the maximum query depth allowed (" + MAX_QUERY_DEPTH + ")"));
    }

    @AwaitsFix(bugUrl = "lookup functionality is not yet implemented")
    public void testLookupSimple() {
        String query = """
            FROM test
            | RENAME languages AS int
            | LOOKUP_🐔 int_number_names ON int""";
        if (Build.current().isSnapshot() == false) {
            var e = expectThrows(ParsingException.class, () -> analyze(query));
            assertThat(e.getMessage(), containsString("line 3:3: mismatched input 'LOOKUP' expecting {"));
            return;
        }
        PhysicalPlan plan = physicalPlan(query);
        var join = as(plan, HashJoinExec.class);
        assertMap(join.leftFields().stream().map(Object::toString).toList(), matchesList().item(startsWith("int{r}")));
        assertMap(
            join.output().stream().map(Object::toString).toList(),
            matchesList().item(startsWith("_meta_field{f}"))
                .item(startsWith("emp_no{f}"))
                .item(startsWith("first_name{f}"))
                .item(startsWith("gender{f}"))
                .item(startsWith("job{f}"))
                .item(startsWith("job.raw{f}"))
                .item(startsWith("int{r}"))
                .item(startsWith("last_name{f}"))
                .item(startsWith("long_noidx{f}"))
                .item(startsWith("salary{f}"))
                .item(startsWith("name{f}"))
        );
    }

    /**
     * Expected
     * {@code
     * ProjectExec[[emp_no{f}#17, int{r}#5 AS languages, name{f}#28 AS lang_name]]
     * \_HashJoinExec[
     *      LocalSourceExec[[int{f}#27, name{f}#28],[...]],
     *      [int{r}#5],
     *      [name{r}#28, _meta_field{f}#23, emp_no{f}#17, ...]]
     *   \_ProjectExec[[_meta_field{f}#23, emp_no{f}#17, ...]]
     *     \_TopNExec[[Order[emp_no{f}#17,ASC,LAST]],4[INTEGER],370]
     *       \_ExchangeExec[[],false]
     *         \_ProjectExec[[emp_no{f}#17, ..., languages{f}#20]]
     *           \_FieldExtractExec[emp_no{f}#17, _meta_field{f}#23, first_name{f}#18, ..]<[]>
     *             \_EsQueryExec[...]
     * }
     */
    @AwaitsFix(bugUrl = "lookup functionality is not yet implemented")
    public void testLookupThenProject() {
        String query = """
            FROM employees
            | SORT emp_no
            | LIMIT 4
            | RENAME languages AS int
            | LOOKUP_🐔 int_number_names ON int
            | RENAME int AS languages, name AS lang_name
            | KEEP emp_no, languages, lang_name""";
        if (Build.current().isSnapshot() == false) {
            var e = expectThrows(ParsingException.class, () -> analyze(query));
            assertThat(e.getMessage(), containsString("line 5:3: mismatched input 'LOOKUP_🐔' expecting {"));
            return;
        }
        PhysicalPlan plan = optimizedPlan(physicalPlan(query));

        var outerProject = as(plan, ProjectExec.class);
        assertThat(outerProject.projections().toString(), containsString("AS lang_name"));
        var join = as(outerProject.child(), HashJoinExec.class);
        assertMap(join.leftFields().stream().map(Object::toString).toList(), matchesList().item(startsWith("int{r}")));
        assertMap(
            join.output().stream().map(Object::toString).toList(),
            matchesList().item(startsWith("_meta_field{f}"))
                .item(startsWith("emp_no{f}"))
                .item(startsWith("first_name{f}"))
                .item(startsWith("gender{f}"))
                .item(startsWith("job{f}"))
                .item(startsWith("job.raw{f}"))
                .item(startsWith("int{r}"))
                .item(startsWith("last_name{f}"))
                .item(startsWith("long_noidx{f}"))
                .item(startsWith("salary{f}"))
                .item(startsWith("name{f}"))
        );

        var middleProject = as(join.left(), ProjectExec.class);
        assertThat(middleProject.projections().stream().map(Objects::toString).toList(), not(hasItem(startsWith("name{f}"))));
        /*
         * At the moment we don't push projections past the HashJoin so we still include first_name here
         */
        assertThat(middleProject.projections().stream().map(Objects::toString).toList(), hasItem(startsWith("first_name{f}")));

        var outerTopn = as(middleProject.child(), TopNExec.class);
        var exchange = as(outerTopn.child(), ExchangeExec.class);
        var innerProject = as(exchange.child(), ProjectExec.class);
        assertThat(innerProject.projections().stream().map(Objects::toString).toList(), not(hasItem(startsWith("name{f}"))));
    }

    /**
     * Expects optimized data node plan of
     * <pre>{@code
     * TopN[[Order[name{r}#25,ASC,LAST], Order[emp_no{f}#14,ASC,LAST]],1000[INTEGER]]
     * \_Join[JoinConfig[type=LEFT OUTER, unionFields=[int{r}#4]]]
     *   |_EsqlProject[[..., long_noidx{f}#23, salary{f}#19]]
     *   | \_EsRelation[test][_meta_field{f}#20, emp_no{f}#14, first_name{f}#15, ..]
     *   \_LocalRelation[[int{f}#24, name{f}#25],[...]]
     * }</pre>
     */
    @AwaitsFix(bugUrl = "lookup functionality is not yet implemented")
    public void testLookupThenTopN() {
        String query = """
            FROM employees
            | RENAME languages AS int
            | LOOKUP_🐔 int_number_names ON int
            | RENAME name AS languages
            | KEEP languages, emp_no
            | SORT languages ASC, emp_no ASC""";
        if (Build.current().isSnapshot() == false) {
            var e = expectThrows(ParsingException.class, () -> analyze(query));
            assertThat(e.getMessage(), containsString("line 3:3: mismatched input 'LOOKUP_🐔' expecting {"));
            return;
        }

        var plan = physicalPlan(query);

        ProjectExec outerProject = as(plan, ProjectExec.class);
        TopNExec outerTopN = as(outerProject.child(), TopNExec.class);
        ExchangeExec exchange = as(outerTopN.child(), ExchangeExec.class);
        FragmentExec frag = as(exchange.child(), FragmentExec.class);

        LogicalPlan opt = logicalOptimizer().optimize(frag.fragment());
        TopN innerTopN = as(opt, TopN.class);
        assertMap(
            innerTopN.order().stream().map(o -> o.child().toString()).toList(),
            matchesList().item(startsWith("name{f}")).item(startsWith("emp_no{f}"))
        );
        Join join = as(innerTopN.child(), Join.class);
        assertThat(join.config().type(), equalTo(JoinTypes.LEFT));
        assertMap(join.config().leftFields().stream().map(Objects::toString).toList(), matchesList().item(startsWith("int{r}")));

        Project innerProject = as(join.left(), Project.class);
        assertThat(innerProject.projections(), hasSize(10));
        assertMap(
            innerProject.projections().stream().map(Object::toString).toList(),
            matchesList().item(startsWith("_meta_field{f}"))
                .item(startsWith("emp_no{f}"))
                .item(startsWith("first_name{f}"))
                .item(startsWith("gender{f}"))
                .item(startsWith("job{f}"))
                .item(startsWith("job.raw{f}"))
                .item(matchesRegex("languages\\{f}#\\d+ AS int#\\d+"))
                .item(startsWith("last_name{f}"))
                .item(startsWith("long_noidx{f}"))
                .item(startsWith("salary{f}"))
        );

        LocalRelation lookup = as(join.right(), LocalRelation.class);
        assertMap(
            lookup.output().stream().map(Object::toString).toList(),
            matchesList().item(startsWith("int{f}")).item(startsWith("name{f}"))
        );
    }

    public void testLookupJoinFieldLoading() throws Exception {
        TestDataSource data = dataSetWithLookupIndices(Map.of("lookup_index", List.of("first_name", "foo", "bar", "baz")));

        String query = """
              FROM test
            | LOOKUP JOIN lookup_index ON first_name
            """;
        assertLookupJoinFieldNames(query, data, List.of(Set.of("foo", "bar", "baz")));

        query = """
              FROM test
            | LOOKUP JOIN lookup_index ON first_name
            | KEEP b*
            """;
        assertLookupJoinFieldNames(query, data, List.of(Set.of("bar", "baz")));

        query = """
              FROM test
            | LOOKUP JOIN lookup_index ON first_name
            | DROP b*
            """;
        assertLookupJoinFieldNames(query, data, List.of(Set.of("foo")));

        query = """
              FROM test
            | LOOKUP JOIN lookup_index ON first_name
            | EVAL bar = 10
            """;
        assertLookupJoinFieldNames(query, data, List.of(Set.of("foo", "baz")));

        query = """
              FROM test
            | LOOKUP JOIN lookup_index ON first_name
            | RENAME bar AS foobar
            | KEEP f*
            """;
        assertLookupJoinFieldNames(query, data, List.of(Set.of("foo", "bar")));

        query = """
              FROM test
            | LOOKUP JOIN lookup_index ON first_name
            | STATS count_distinct(foo) BY bar
            """;
        assertLookupJoinFieldNames(query, data, List.of(Set.of("foo", "bar")), true);

        query = """
              FROM test
            | LOOKUP JOIN lookup_index ON first_name
            | MV_EXPAND foo
            | KEEP foo
            """;
        assertLookupJoinFieldNames(query, data, List.of(Set.of("foo")));

        query = """
              FROM test
            | LOOKUP JOIN lookup_index ON first_name
            | MV_EXPAND foo
            | DROP foo
            """;
        assertLookupJoinFieldNames(query, data, List.of(Set.of("foo", "bar", "baz")));

        query = """
              FROM lookup_index
            | LOOKUP JOIN lookup_index ON first_name
            """;
        assertLookupJoinFieldNames(query, data, List.of(Set.of("foo", "bar", "baz")));

        query = """
              FROM lookup_index
            | LOOKUP JOIN lookup_index ON first_name
            | KEEP foo
            """;
        assertLookupJoinFieldNames(query, data, List.of(Set.of("foo")));
    }

    public void testLookupJoinFieldLoadingTwoLookups() throws Exception {
        TestDataSource data = dataSetWithLookupIndices(
            Map.of(
                "lookup_index1",
                List.of("first_name", "foo", "bar", "baz"),
                "lookup_index2",
                List.of("first_name", "foo", "bar2", "baz2")
            )
        );

        String query = """
              FROM test
            | LOOKUP JOIN lookup_index1 ON first_name
            | LOOKUP JOIN lookup_index2 ON first_name
            """;
        assertLookupJoinFieldNames(query, data, List.of(Set.of("bar", "baz"), Set.of("foo", "bar2", "baz2")));

        query = """
              FROM test
            | LOOKUP JOIN lookup_index1 ON first_name
            | LOOKUP JOIN lookup_index2 ON first_name
            | DROP foo
            """;
        assertLookupJoinFieldNames(query, data, List.of(Set.of("bar", "baz"), Set.of("bar2", "baz2")));

        query = """
              FROM test
            | LOOKUP JOIN lookup_index1 ON first_name
            | LOOKUP JOIN lookup_index2 ON first_name
            | KEEP b*
            """;
        assertLookupJoinFieldNames(query, data, List.of(Set.of("bar", "baz"), Set.of("bar2", "baz2")));

        query = """
              FROM test
            | LOOKUP JOIN lookup_index1 ON first_name
            | LOOKUP JOIN lookup_index2 ON first_name
            | DROP baz*
            """;
        assertLookupJoinFieldNames(query, data, List.of(Set.of("bar"), Set.of("foo", "bar2")));

        query = """
              FROM test
            | LOOKUP JOIN lookup_index1 ON first_name
            | EVAL foo = to_upper(foo)
            | LOOKUP JOIN lookup_index2 ON first_name
            | EVAL foo = to_lower(foo)
            """;
        assertLookupJoinFieldNames(query, data, List.of(Set.of("bar", "baz"), Set.of("foo", "bar2", "baz2")));
    }

    public void testLookupJoinFieldLoadingTwoLookupsProjectInBetween() throws Exception {
        TestDataSource data = dataSetWithLookupIndices(
            Map.of(
                "lookup_index1",
                List.of("first_name", "foo", "bar", "baz"),
                "lookup_index2",
                List.of("first_name", "foo", "bar2", "baz2")
            )
        );

        String query = """
              FROM test
            | LOOKUP JOIN lookup_index1 ON first_name
            | RENAME foo AS foo1
            | LOOKUP JOIN lookup_index2 ON first_name
            | DROP b*
            """;
        assertLookupJoinFieldNames(query, data, List.of(Set.of("foo"), Set.of("foo")));

        query = """
              FROM test
            | LOOKUP JOIN lookup_index1 ON first_name
            | DROP bar
            | LOOKUP JOIN lookup_index2 ON first_name
            | DROP b*
            """;
        assertLookupJoinFieldNames(query, data, List.of(Set.of(), Set.of("foo")));

        query = """
              FROM test
            | LOOKUP JOIN lookup_index1 ON first_name
            | KEEP first_name, b*
            | LOOKUP JOIN lookup_index2 ON first_name
            | DROP bar*
            """;
        assertLookupJoinFieldNames(query, data, List.of(Set.of("baz"), Set.of("foo", "baz2")));
    }

    public void testLookupJoinFieldLoadingDropAllFields() throws Exception {
        TestDataSource data = dataSetWithLookupIndices(Map.of("lookup_index", List.of("first_name", "foo", "bar", "baz")));

        String query = """
              FROM test
            | LOOKUP JOIN lookup_index ON first_name
            | DROP foo, b*
            """;
        assertLookupJoinFieldNames(query, data, List.of(Set.of()));

        query = """
              FROM test
            | LOOKUP JOIN lookup_index ON first_name
            | LOOKUP JOIN lookup_index ON first_name
            """;
        assertLookupJoinFieldNames(query, data, List.of(Set.of(), Set.of("foo", "bar", "baz")));
    }

    /**
     * LimitExec[1000[INTEGER],null]
     * \_AggregateExec[[last_name{r}#8],[COUNT(first_name{r}#5,true[BOOLEAN]) AS count(first_name)#11, last_name{r}#8],SINGLE,[last_name
     * {r}#8, $$count(first_name)$count{r}#25, $$count(first_name)$seen{r}#26],null]
     *   \_AggregateExec[[emp_no{f}#12],[VALUES(first_name{f}#13,true[BOOLEAN]) AS first_name#5, VALUES(last_name{f}#16,true[BOOLEAN]) A
     * S last_name#8],FINAL,[emp_no{f}#12, $$first_name$values{r}#23, $$last_name$values{r}#24],null]
     *     \_ExchangeExec[[emp_no{f}#12, $$first_name$values{r}#23, $$last_name$values{r}#24],true]
     *       \_FragmentExec[filter=null, estimatedRowSize=0, reducer=[], fragment=[
     * Aggregate[[emp_no{f}#12],[VALUES(first_name{f}#13,true[BOOLEAN]) AS first_name#5, VALUES(last_name{f}#16,true[BOOLEAN]) A
     * S last_name#8]]
     * \_EsRelation[test][_meta_field{f}#18, emp_no{f}#12, first_name{f}#13, ..]]]
     */
    public void testSingleModeAggregate() {
        String q = """
            FROM test
            | STATS first_name = VALUES(first_name), last_name = VALUES(last_name) BY emp_no
            | STATS count(first_name) BY last_name""";
        PhysicalPlan plan = physicalPlan(q);
        PhysicalPlan optimized = testData.physicalOptimizer().optimize(plan);
        LimitExec limit = as(optimized, LimitExec.class);
        AggregateExec second = as(limit.child(), AggregateExec.class);
        assertThat(second.getMode(), equalTo(SINGLE));
        AggregateExec first = as(second.child(), AggregateExec.class);
        assertThat(first.getMode(), equalTo(FINAL));
        as(first.child(), ExchangeExec.class);
    }

    public void testVectorFunctionsNotPushedInCoordinator() {
        String query = """
            from test_all
            | sort long
            | limit 10
            | eval s = v_dot_product(dense_vector, [1.0, 2.0, 3.0])
            | keep s
            """;

        PhysicalPlan plan = physicalPlan(query, testAllMapping);
        PhysicalPlan optimized = testData.physicalOptimizer().optimize(plan);

        // ProjectExec[[s{r}#6]]
        var project = as(optimized, ProjectExec.class);
        assertThat(Expressions.names(project.projections()), contains("s"));

        // Eval uses DotProduct for calculating the value, not pushed down as a field extraction
        var eval = as(project.child(), EvalExec.class);
        assertThat(eval.fields(), hasSize(1));
        var alias = eval.fields().get(0);
        assertThat(alias.name(), equalTo("s"));
        assertThat(alias.child(), instanceOf(DotProduct.class));

        var topN = as(eval.child(), TopNExec.class);
        // ExchangeExec has dense_vector instead of pushed down field extraction
        var exchange = asRemoteExchange(topN.child());
        assertThat(Expressions.names(exchange.output()), containsInAnyOrder("dense_vector", "long"));

        var fragment = as(exchange.child(), FragmentExec.class);
        var fragmentPlan = fragment.fragment();
        var fragmentProject = as(fragmentPlan, Project.class);
        assertThat(Expressions.names(fragmentProject.projections()), containsInAnyOrder("dense_vector", "long"));
    }

    private void assertLookupJoinFieldNames(String query, TestDataSource data, List<Set<String>> expectedFieldNames) {
        assertLookupJoinFieldNames(query, data, expectedFieldNames, false);
    }

    private void assertLookupJoinFieldNames(
        String query,
        TestDataSource data,
        List<Set<String>> expectedFieldNames,
        boolean useDataNodePlan
    ) {
        // Do not assert serialization:
        // This will have a LookupJoinExec, which is not serializable because it doesn't leave the coordinator.
        var plan = physicalOptimizer().optimize(physicalPlan(query, data, false));

        var physicalOperations = physicalOperationsFromPhysicalPlan(plan, useDataNodePlan);

        List<Set<String>> fields = findFieldNamesInLookupJoinDescription(physicalOperations);

        assertEquals(expectedFieldNames.size(), fields.size());
        for (int i = 0; i < expectedFieldNames.size(); i++) {
            assertThat(fields.get(i), equalTo(expectedFieldNames.get(i)));
        }
    }

    private TestDataSource dataSetWithLookupIndices(Map<String, Collection<String>> indexNameToFieldNames) {
        Map<String, IndexResolution> lookupIndices = new HashMap<>();

        for (Map.Entry<String, Collection<String>> entry : indexNameToFieldNames.entrySet()) {
            String lookupIndexName = entry.getKey();
            Map<String, EsField> lookup_fields = fields(entry.getValue());

            EsIndex lookupIndex = EsIndexGenerator.esIndex(lookupIndexName, lookup_fields, Map.of(lookupIndexName, IndexMode.LOOKUP));
            lookupIndices.put(lookupIndexName, IndexResolution.valid(lookupIndex));
        }

        return makeTestDataSource(
            "test",
            "mapping-basic.json",
            new EsqlFunctionRegistry(),
            lookupIndices,
            setupEnrichResolution(),
            TEST_SEARCH_STATS
        );
    }

    private Map<String, EsField> fields(Collection<String> fieldNames) {
        Map<String, EsField> fields = new HashMap<>();

        for (String fieldName : fieldNames) {
            fields.put(fieldName, new EsField(fieldName, DataType.KEYWORD, Map.of(), false, EsField.TimeSeriesFieldType.NONE));
        }

        return fields;
    }

    private LocalExecutionPlanner.LocalExecutionPlan physicalOperationsFromPhysicalPlan(PhysicalPlan plan, boolean useDataNodePlan) {
        // The TopN needs an estimated row size for the planner to work
        var plans = PlannerUtils.breakPlanBetweenCoordinatorAndDataNode(EstimatesRowSize.estimateRowSize(0, plan), config);
        plan = useDataNodePlan ? plans.v2() : plans.v1();
        var flags = new EsqlFlags(true);
        plan = PlannerUtils.localPlan(TEST_PLANNER_SETTINGS, flags, config, FoldContext.small(), plan, TEST_SEARCH_STATS, null);
        ExchangeSinkHandler exchangeSinkHandler = new ExchangeSinkHandler(null, 10, () -> 10);
        LocalExecutionPlanner planner = new LocalExecutionPlanner(
            "test",
            "",
            null,
            BigArrays.NON_RECYCLING_INSTANCE,
            TestBlockFactory.getNonBreakingInstance(),
            Settings.EMPTY,
            config,
            new ExchangeSourceHandler(10, null)::createExchangeSource,
            () -> exchangeSinkHandler.createExchangeSink(() -> {}),
            null,
            null,
            null,
            new EsPhysicalOperationProviders(FoldContext.small(), EmptyIndexedByShardId.instance(), null, TEST_PLANNER_SETTINGS)
        );

        return planner.plan("test", FoldContext.small(), plannerSettings, plan, EmptyIndexedByShardId.instance());
    }

    private List<Set<String>> findFieldNamesInLookupJoinDescription(LocalExecutionPlanner.LocalExecutionPlan physicalOperations) {

        String[] descriptionLines = physicalOperations.describe().split("\\r?\\n|\\r");

        // Capture the inside of "...load_fields=[field{f}#19, other_field{f}#20]".
        String insidePattern = "[^\\]]*";
        Pattern expected = Pattern.compile("\\\\_LookupOperator.*load_fields=\\[(" + insidePattern + ")].*");

        List<Set<String>> results = new ArrayList<>();
        for (String line : descriptionLines) {
            var matcher = expected.matcher(line);
            if (matcher.find()) {
                String allFields = matcher.group(1);
                if (allFields.isEmpty()) {
                    results.add(Set.of());
                } else {
                    Set<String> loadedFields = Arrays.stream(allFields.split(","))
                        .map(name -> name.trim().split("\\{f}#")[0])
                        .collect(Collectors.toSet());
                    results.add(loadedFields);
                }
            }
        }

        return results;
    }

    public void testScore() {
        var plan = physicalPlan("""
            from test metadata _score
            | where match(first_name, "john")
            | keep _score
            """);

        ProjectExec outerProject = as(plan, ProjectExec.class);
        LimitExec limitExec = as(outerProject.child(), LimitExec.class);
        ExchangeExec exchange = as(limitExec.child(), ExchangeExec.class);
        FragmentExec frag = as(exchange.child(), FragmentExec.class);

        LogicalPlan opt = logicalOptimizer().optimize(frag.fragment());
        Limit limit = as(opt, Limit.class);
        Filter filter = as(limit.child(), Filter.class);

        Match match = as(filter.condition(), Match.class);
        assertTrue(match.field() instanceof FieldAttribute);
        assertEquals("first_name", ((FieldAttribute) match.field()).field().getName());

        EsRelation esRelation = as(filter.child(), EsRelation.class);
        assertTrue(esRelation.optimized());
        assertTrue(esRelation.resolved());
        assertTrue(hasScoreAttribute(esRelation.output()));
    }

    public void testScoreTopN() {
        var plan = physicalPlan("""
            from test metadata _score
            | where match(first_name, "john")
            | keep _score
            | sort _score desc
            """);

        ProjectExec projectExec = as(plan, ProjectExec.class);
        TopNExec topNExec = as(projectExec.child(), TopNExec.class);
        ExchangeExec exchange = as(topNExec.child(), ExchangeExec.class);
        FragmentExec frag = as(exchange.child(), FragmentExec.class);

        LogicalPlan opt = logicalOptimizer().optimize(frag.fragment());
        TopN topN = as(opt, TopN.class);
        List<Order> order = topN.order();
        Order scoreOrer = order.getFirst();
        assertEquals(Order.OrderDirection.DESC, scoreOrer.direction());
        Expression child = scoreOrer.child();
        assertTrue(MetadataAttribute.isScoreAttribute(child));
        Filter filter = as(topN.child(), Filter.class);

        Match match = as(filter.condition(), Match.class);
        assertTrue(match.field() instanceof FieldAttribute);
        assertEquals("first_name", ((FieldAttribute) match.field()).field().getName());

        EsRelation esRelation = as(filter.child(), EsRelation.class);
        assertTrue(esRelation.optimized());
        assertTrue(esRelation.resolved());
        assertTrue(hasScoreAttribute(esRelation.output()));
    }

    public void testReductionPlanForTopN() {
        int limit = between(1, 100);
        var plan = physicalPlan(String.format(Locale.ROOT, """
            FROM test
            | sort emp_no
            | LIMIT %d
            """, limit));
        Tuple<PhysicalPlan, PhysicalPlan> plans = PlannerUtils.breakPlanBetweenCoordinatorAndDataNode(plan, config);
        var reductionPlan = ((PlannerUtils.TopNReduction) PlannerUtils.reductionPlan(plans.v2())).plan();
        var topN = as(reductionPlan, TopNExec.class);
        assertThat(topN.limit(), equalTo(new Literal(Source.EMPTY, limit, DataType.INTEGER)));
    }

    public void testReductionPlanForAggs() {
        var plan = physicalPlan("""
            FROM test
            | stats x = sum(salary) BY first_name
            """);
        Tuple<PhysicalPlan, PhysicalPlan> plans = PlannerUtils.breakPlanBetweenCoordinatorAndDataNode(plan, config);
        PhysicalPlan reduction = ((PlannerUtils.ReducedPlan) PlannerUtils.reductionPlan(plans.v2())).plan();
        AggregateExec reductionAggs = as(reduction, AggregateExec.class);
        assertThat(reductionAggs.estimatedRowSize(), equalTo(58)); // double and keyword
    }

    public void testReductionPlanForLimit() {
        var plan = physicalPlan("FROM test | LIMIT 10");
        Tuple<PhysicalPlan, PhysicalPlan> plans = PlannerUtils.breakPlanBetweenCoordinatorAndDataNode(plan, config);
        PhysicalPlan reduction = ((PlannerUtils.ReducedPlan) PlannerUtils.reductionPlan(plans.v2())).plan();
        LimitExec limitExec = as(reduction, LimitExec.class);
        assertThat(limitExec.estimatedRowSize(), equalTo(2276));
    }

    public void testEqualsPushdownToDelegate() {
        var optimized = optimizedPlan(physicalPlan("""
            FROM test
            | WHERE job == "v"
            """, testDataLimitedRaw), SEARCH_STATS_SHORT_DELEGATES);
        var limit = as(optimized, LimitExec.class);
        var exchange = as(limit.child(), ExchangeExec.class);
        var project = as(exchange.child(), ProjectExec.class);
        var extract = as(project.child(), FieldExtractExec.class);
        var query = as(extract.child(), EsQueryExec.class);
        assertThat(
            query.query(),
            equalTo(new SingleValueQuery(new EqualsSyntheticSourceDelegate(Source.EMPTY, "job", "v"), "job", true).toQueryBuilder())
        );
    }

    public void testEqualsPushdownToDelegateTooBig() {
        var optimized = optimizedPlan(physicalPlan("""
            FROM test
            | WHERE job == "too_long"
            """, testDataLimitedRaw), SEARCH_STATS_SHORT_DELEGATES);
        var limit = as(optimized, LimitExec.class);
        var exchange = as(limit.child(), ExchangeExec.class);
        var project = as(exchange.child(), ProjectExec.class);
        var extract = as(project.child(), FieldExtractExec.class);
        var limit2 = as(extract.child(), LimitExec.class);
        as(limit2.child(), FilterExec.class);
    }

    public void testNotEqualsPushdownToDelegate() {
        var optimized = optimizedPlan(physicalPlan("""
            FROM test
            | WHERE job != "v"
            """, testDataLimitedRaw), SEARCH_STATS_SHORT_DELEGATES);
        var limit = as(optimized, LimitExec.class);
        var exchange = as(limit.child(), ExchangeExec.class);
        var project = as(exchange.child(), ProjectExec.class);
        var extract = as(project.child(), FieldExtractExec.class);
        var limit2 = as(extract.child(), LimitExec.class);
        var filter = as(limit2.child(), FilterExec.class);
        var extract2 = as(filter.child(), FieldExtractExec.class);
        var query = as(extract2.child(), EsQueryExec.class);
        assertThat(
            query.query(),
            equalTo(
                new BoolQueryBuilder().filter(
                    new SingleValueQuery(
                        new NotQuery(Source.EMPTY, new EqualsSyntheticSourceDelegate(Source.EMPTY, "job", "v")),
                        "job",
                        SingleValueQuery.UseSyntheticSourceDelegate.YES_NEGATED
                    ).toQueryBuilder()
                )
            )
        );
    }

    /*
     *    LimitExec[1000[INTEGER]]
     *    \_ExchangeExec[[_meta_field{f}#8, emp_no{f}#2, first_name{f}#3, gender{f}#4, hire_date{f}#9, job{f}#10, job.raw{f}#11, langua
     *              ges{f}#5, last_name{f}#6, long_noidx{f}#12, salary{f}#7],false]
     *      \_ProjectExec[[_meta_field{f}#8, emp_no{f}#2, first_name{f}#3, gender{f}#4, hire_date{f}#9, job{f}#10, job.raw{f}#11, langua
     *              ges{f}#5, last_name{f}#6, long_noidx{f}#12, salary{f}#7]]
     *        \_FieldExtractExec[_meta_field{f}#8, emp_no{f}#2, first_name{f}#3, gen..]&lt;[],[]&gt;
     *          \_EsQueryExec[test], indexMode[standard],
     *                  query[{"bool":{"filter":[{"sampling":{"probability":0.1,"seed":234,"hash":0}}],"boost":1.0}}]
     *                  [_doc{f}#24], limit[1000], sort[] estimatedRowSize[332]
     */
    public void testSamplePushDown() {
        assumeTrue("sample must be enabled", EsqlCapabilities.Cap.SAMPLE_V3.isEnabled());

        var plan = physicalPlan("""
            FROM test
            | SAMPLE +0.1
            """);
        var optimized = optimizedPlan(plan);

        var limit = as(optimized, LimitExec.class);
        var exchange = as(limit.child(), ExchangeExec.class);
        var project = as(exchange.child(), ProjectExec.class);
        var fieldExtract = as(project.child(), FieldExtractExec.class);
        var esQuery = as(fieldExtract.child(), EsQueryExec.class);

        var boolQuery = as(esQuery.query(), BoolQueryBuilder.class);
        var filter = boolQuery.filter();
        var randomSampling = as(filter.get(0), RandomSamplingQueryBuilder.class);
        assertThat(randomSampling.probability(), equalTo(0.1));
        assertThat(randomSampling.hash(), equalTo(0));
    }

    @SuppressWarnings("SameParameterValue")
    private static void assertFilterCondition(
        Filter filter,
        Class<? extends BinaryComparison> conditionClass,
        String fieldName,
        Object expected
    ) {
        var condition = as(filter.condition(), conditionClass);
        var field = as(condition.left(), FieldAttribute.class);
        assertThat("Expected filter field", field.name(), equalTo(fieldName));
        var value = as(condition.right(), Literal.class);
        assertThat("Expected filter value", value.value(), equalTo(expected));
    }

    private EsQueryExec assertChildIsGeoPointExtract(UnaryExec parent, FieldExtractPreference fieldExtractPreference) {
        return assertChildIsExtractedAs(parent, fieldExtractPreference, GEO_POINT);
    }

    private static EsQueryExec assertChildIsExtractedAs(
        UnaryExec parent,
        FieldExtractPreference fieldExtractPreference,
        DataType dataType
    ) {
        var extract = as(parent.child(), FieldExtractExec.class);
        switch (fieldExtractPreference) {
            case NONE -> {
                assertThat("Extracting without doc-values", extract.docValuesAttributes(), is(empty()));
                assertThat("Extracting without doc-values", extract.boundsAttributes(), is(empty()));
            }
            case DOC_VALUES -> {
                assertThat("Extracting from doc-values", extract.docValuesAttributes(), is(not(empty())));
                assertThat("Extracting from doc-values", extract.boundsAttributes(), is(empty()));
            }
            case EXTRACT_SPATIAL_BOUNDS -> {
                assertThat("Extracting spatial bounds from doc-values", extract.docValuesAttributes(), is(empty()));
                assertThat("Extracting spatial bounds from doc-values", extract.boundsAttributes(), is(not(empty())));
            }
        }
        assertTrue(
            "Expect field attribute to be extracted as " + fieldExtractPreference,
            extract.attributesToExtract()
                .stream()
                .filter(t -> t.dataType() == dataType)
                .allMatch(attr -> extract.fieldExtractPreference(attr) == fieldExtractPreference)
        );
        return source(extract.child());
    }

    private static void assertAggregation(
        PhysicalPlan plan,
        String aliasName,
        Class<? extends AggregateFunction> aggClass,
        DataType fieldType,
        FieldExtractPreference fieldExtractPreference
    ) {
        assertAggregation(plan, aliasName, "Aggregation with fieldExtractPreference", aggClass, fieldType, fieldExtractPreference);
    }

    private static void assertAggregation(
        PhysicalPlan plan,
        String aliasName,
        String reason,
        Class<? extends AggregateFunction> aggClass,
        DataType fieldType,
        FieldExtractPreference fieldExtractPreference
    ) {
        var aggFunc = assertAggregation(plan, aliasName, aggClass);
        var aggField = as(aggFunc.field(), Attribute.class);
        var spatialAgg = as(aggFunc, SpatialAggregateFunction.class);
        assertThat(reason, spatialAgg.fieldExtractPreference(), equalTo(fieldExtractPreference));
        assertThat(reason, aggField.dataType(), equalTo(fieldType));
    }

    private static AggregateFunction assertAggregation(PhysicalPlan plan, String aliasName, Class<? extends AggregateFunction> aggClass) {
        var agg = as(plan, AggregateExec.class);
        var aggExp = agg.aggregates().stream().filter(a -> {
            var alias = as(a, Alias.class);
            return alias.name().equals(aliasName);
        }).findFirst().orElseThrow(() -> new AssertionError("Expected aggregation " + aliasName + " not found"));
        var alias = as(aggExp, Alias.class);
        assertThat(alias.name(), is(aliasName));
        var aggFunc = as(alias.child(), AggregateFunction.class);
        assertThat(aggFunc, instanceOf(aggClass));
        return aggFunc;
    }

    private static String findSingleAggregation(PhysicalPlan plan, String... aliasNames) {
        var agg = as(plan, AggregateExec.class);
        var aggExps = agg.aggregates().stream().filter(a -> {
            var alias = as(a, Alias.class);
            return Arrays.stream(aliasNames).anyMatch(name -> name.equals(alias.name()));
        }).toList();
        if (aggExps.size() != 1) {
            throw new AssertionError(
                "Expected single aggregation from " + Arrays.toString(aliasNames) + " but found " + aggExps.size() + " aggregations"
            );
        }
        var aggExp = aggExps.get(0);
        var alias = as(aggExp, Alias.class);
        return alias.name();
    }

    private static QueryBuilder findQueryBuilder(BoolQueryBuilder booleanQuery, String fieldName) {
        return booleanQuery.must()
            .stream()
            .filter(b -> ((SpatialRelatesQuery.ShapeQueryBuilder) b).fieldName().equals(fieldName))
            .findFirst()
            .get();
    }

    private void assertFieldExtractionWithDocValues(FieldExtractExec extract, DataType dataType, String... fieldNames) {
        var docValuesAttributes = extract.docValuesAttributes();
        extract.attributesToExtract().forEach(attr -> {
            String name = attr.name();
            if (asList(fieldNames).contains(name)) {
                assertThat("Expected field '" + name + "' to use doc-values", docValuesAttributes.contains(attr), equalTo(true));
                assertThat("Expected field '" + name + "' to have data type " + dataType, attr.dataType(), equalTo(dataType));
            } else {
                assertThat("Expected field '" + name + "' to NOT use doc-values", docValuesAttributes.contains(attr), equalTo(false));
            }
        });
    }

    private static EsQueryExec source(PhysicalPlan plan) {
        if (plan instanceof ExchangeExec exchange) {
            plan = exchange.child();
        }
        return as(plan, EsQueryExec.class);
    }

    private PhysicalPlan optimizedPlan(PhysicalPlan plan) {
        return optimizedPlan(plan, testData);
    }

    private PhysicalPlan optimizedPlan(PhysicalPlan plan, TestDataSource data) {
        return optimizedPlan(plan, data, data.stats());
    }

    private PhysicalPlan optimizedPlan(PhysicalPlan plan, SearchStats stats) {
        return optimizedPlan(plan, testData, stats);
    }

    private PhysicalPlan optimizedPlan(PhysicalPlan plan, TestDataSource data, SearchStats stats) {
        // System.out.println("* Physical Before\n" + plan);
        var p = EstimatesRowSize.estimateRowSize(0, data.physicalOptimizer().optimize(plan));
        // System.out.println("* Physical After\n" + p);
        // the real execution breaks the plan at the exchange and then decouples the plan
        // this is of no use in the unit tests, which checks the plan as a whole instead of each
        // individually hence why here the plan is kept as is

        var l = p.transformUp(FragmentExec.class, fragment -> {
            var flags = new EsqlFlags(true);
            var localPlan = PlannerUtils.localPlan(TEST_PLANNER_SETTINGS, flags, config, FoldContext.small(), fragment, stats, null);
            return EstimatesRowSize.estimateRowSize(fragment.estimatedRowSize(), localPlan);
        });

        // handle local reduction alignment
        l = localRelationshipAlignment(l);
        // System.out.println("* Localized DataNode Plan\n" + l);
        return l;
    }

    static SearchStats statsWithIndexedFields(String... names) {
        return new TestConfigurableSearchStats().include(Config.INDEXED, names);
    }

    static PhysicalPlan localRelationshipAlignment(PhysicalPlan l) {
        // handle local reduction alignment
        return l.transformUp(ExchangeExec.class, exg -> {
            PhysicalPlan pl = exg;
            if (exg.inBetweenAggs() && exg.child() instanceof LocalSourceExec lse) {
                var output = exg.output();
                if (lse.output().equals(output) == false) {
                    pl = exg.replaceChild(new LocalSourceExec(lse.source(), output, lse.supplier()));
                }
            }
            return pl;
        });

    }

    private PhysicalPlan physicalPlan(String query) {
        return physicalPlan(query, testData);
    }

    private PhysicalPlan physicalPlan(String query, TestDataSource dataSource) {
        return physicalPlan(query, dataSource, true);
    }

    private PhysicalPlan physicalPlanNoSerializationCheck(String query) {
        return physicalPlan(query, testData, false);
    }

    private PhysicalPlan physicalPlan(String query, TestDataSource dataSource, boolean assertSerialization) {
        var logicalOptimizer = dataSource.logicalOptimizer();
        var logical = logicalOptimizer.optimize(dataSource.analyzer.analyze(EsqlParser.INSTANCE.parseQuery(query)));
        // System.out.println("Logical\n" + logical);
        var physical = mapper.map(new Versioned<>(logical, dataSource.minimumVersion()));
        // System.out.println("Physical\n" + physical);
        if (assertSerialization) {
            assertSerialization(physical, config);
        }
        return physical;
    }

    private LogicalPlanOptimizer logicalOptimizer() {
        return testData.logicalOptimizer();
    }

    private PhysicalPlanOptimizer physicalOptimizer() {
        return testData.physicalOptimizer();
    }

    private List<FieldSort> fieldSorts(List<Order> orders) {
        return orders.stream().map(o -> new FieldSort((FieldAttribute) o.child(), o.direction(), o.nullsPosition())).toList();
    }

    private ExchangeExec asRemoteExchange(PhysicalPlan plan) {
        return as(plan, ExchangeExec.class);
    }

    /**
     * Asserts that a {@link QueryBuilder} is a {@link SingleValueQuery} that
     * acting on the provided field name and returns the {@link QueryBuilder}
     * that it wraps.
     */
    private QueryBuilder sv(QueryBuilder builder, String fieldName) {
        SingleValueQuery.Builder sv = as(builder, SingleValueQuery.Builder.class);
        assertThat(sv.field(), equalTo(fieldName));
        return sv.next();
    }

    private PhysicalPlanOptimizer getCustomRulesPhysicalPlanOptimizer(List<RuleExecutor.Batch<PhysicalPlan>> batches) {
        var analyzerContext = testData.analyzer.context();
        PhysicalOptimizerContext context = new PhysicalOptimizerContext(analyzerContext.configuration(), analyzerContext.minimumVersion());
        PhysicalPlanOptimizer PhysicalPlanOptimizer = new PhysicalPlanOptimizer(context) {
            @Override
            protected List<Batch<PhysicalPlan>> batches() {
                return batches;
            }
        };
        return PhysicalPlanOptimizer;
    }

    public void testVerifierOnAdditionalAttributeAdded() throws Exception {
        PhysicalPlan plan = physicalPlan("""
            from test
            | stats a = min(salary) by emp_no
            """);

        var limit = as(plan, LimitExec.class);
        var aggregate = as(limit.child(), AggregateExec.class);
        var min = as(Alias.unwrap(aggregate.aggregates().get(0)), Min.class);
        var salary = as(min.field(), NamedExpression.class);
        assertThat(salary.name(), is("salary"));
        Holder<Integer> appliedCount = new Holder<>(0);
        // use a custom rule that adds another output attribute
        var customRuleBatch = new RuleExecutor.Batch<>(
            "CustomRuleBatch",
            RuleExecutor.Limiter.ONCE,
            new PhysicalOptimizerRules.ParameterizedOptimizerRule<PhysicalPlan, PhysicalOptimizerContext>() {
                @Override
                public PhysicalPlan rule(PhysicalPlan plan, PhysicalOptimizerContext context) {
                    // This rule adds a missing attribute to the plan output
                    // We only want to apply it once, so we use a static counter
                    if (appliedCount.get() == 0) {
                        appliedCount.set(appliedCount.get() + 1);
                        Literal additionalLiteral = new Literal(Source.EMPTY, "additional literal", INTEGER);
                        return new EvalExec(
                            plan.source(),
                            plan,
                            List.of(new Alias(Source.EMPTY, "additionalAttribute", additionalLiteral))
                        );
                    }
                    return plan;
                }
            }
        );
        PhysicalPlanOptimizer customRulesPhysicalPlanOptimizer = getCustomRulesPhysicalPlanOptimizer(List.of(customRuleBatch));
        Exception e = expectThrows(VerificationException.class, () -> customRulesPhysicalPlanOptimizer.optimize(plan));
        assertThat(e.getMessage(), containsString("Output has changed from"));
        assertThat(e.getMessage(), containsString("additionalAttribute"));
    }

    public void testVerifierOnAttributeDatatypeChanged() throws Exception {
        PhysicalPlan plan = physicalPlan("""
            from test
            | stats a = min(salary) by emp_no
            """);

        var limit = as(plan, LimitExec.class);
        var aggregate = as(limit.child(), AggregateExec.class);
        var min = as(Alias.unwrap(aggregate.aggregates().get(0)), Min.class);
        var salary = as(min.field(), NamedExpression.class);
        assertThat(salary.name(), is("salary"));
        Holder<Integer> appliedCount = new Holder<>(0);
        // use a custom rule that changes the datatype of an output attribute
        var customRuleBatch = new RuleExecutor.Batch<>(
            "CustomRuleBatch",
            RuleExecutor.Limiter.ONCE,
            new PhysicalOptimizerRules.ParameterizedOptimizerRule<PhysicalPlan, PhysicalOptimizerContext>() {
                @Override
                public PhysicalPlan rule(PhysicalPlan plan, PhysicalOptimizerContext context) {
                    // We only want to apply it once, so we use a static counter
                    if (appliedCount.get() == 0) {
                        appliedCount.set(appliedCount.get() + 1);
                        LimitExec limit = as(plan, LimitExec.class);
                        LimitExec newLimit = new LimitExec(
                            plan.source(),
                            limit.child(),
                            new Literal(Source.EMPTY, 1000, INTEGER),
                            randomEstimatedRowSize()
                        ) {
                            @Override
                            public List<Attribute> output() {
                                List<Attribute> oldOutput = super.output();
                                List<Attribute> newOutput = new ArrayList<>(oldOutput);
                                newOutput.set(0, oldOutput.get(0).withDataType(DataType.DATETIME));
                                return newOutput;
                            }
                        };
                        return newLimit;
                    }
                    return plan;
                }
            }
        );
        PhysicalPlanOptimizer customRulesPhysicalPlanOptimizer = getCustomRulesPhysicalPlanOptimizer(List.of(customRuleBatch));
        Exception e = expectThrows(VerificationException.class, () -> customRulesPhysicalPlanOptimizer.optimize(plan));
        assertThat(e.getMessage(), containsString("Output has changed from"));
    }

    /**
     * <code>
     * LimitExec[1000[INTEGER],1774]
     * \_ExchangeExec[[@timestamp{f}#3, client.ip{f}#7, cluster{f}#4, event{f}#9, event_city{f}#12, event_city_boundary{f}#13, event
     * _location{f}#15, event_log{f}#10, event_shape{f}#14, events_received{f}#11, network.bytes_in{f}#17, network.cost{f}#20, ...],
     * false]
     *   \_ProjectExec[[@timestamp{f}#3, client.ip{f}#7, cluster{f}#4, event{f}#9, event_city{f}#12, event_city_boundary{f}#13, event
     * _location{f}#15, event_log{f}#10, event_shape{f}#14, events_received{f}#11, network.bytes_in{f}#17, network.cost{f}#20, ...]]
     *     \_FieldExtractExec[@timestamp{f}#3, client.ip{f}#7, cluster{f}#4, even..]
     *       \_EsQueryExec[k8s], indexMode[standard], [_doc{f}#30], limit[1000], sort[] estimatedRowSize[1778] queryBuilderAndTags
     *       [[QueryBuilderAndTags{queryBuilder=[{
     *   "esql_single_value" : {
     *     "field" : "@timestamp",
     *     "next" : {
     *       "range" : {
     *         "@timestamp" : {
     *           "gt" : "2023-10-23T12:00:00.000Z",
     *           "lte" : "2023-10-23T14:00:00.000Z",
     *           "format" : "strict_date_optional_time",
     *           "boost" : 0.0
     *         }
     *       }
     *     },
     *     "source" : "TRANGE(\"2023-10-23T12:00:00.000Z\", \"2023-10-23T14:00:00.000Z\")@2:9"
     *   }
     * }], tags=[]}]]
     * </code>
     */
    public void testPushTRangeFunction() {
        String startRange = "2023-10-23T12:00:00.000Z";
        String endRange = "2023-10-23T14:00:00.000Z";

        String query = String.format(Locale.ROOT, """
            FROM k8s
            | WHERE TRANGE("%s", "%s")
            """, startRange, endRange);

        var plan = physicalPlan(query, metricsData);
        var optimized = optimizedPlan(plan);
        var topLimit = as(optimized, LimitExec.class);
        var exchange = asRemoteExchange(topLimit.child());
        var project = as(exchange.child(), ProjectExec.class);
        var fieldExtract = as(project.child(), FieldExtractExec.class);
        var source = source(fieldExtract.child());

        var singleValue = as(source.query(), SingleValueQuery.Builder.class);
        assertThat(singleValue.fieldName(), equalTo("@timestamp"));

        var rangeQuery = as(sv(singleValue, "@timestamp"), RangeQueryBuilder.class);

        assertThat(rangeQuery.fieldName(), equalTo("@timestamp"));
        assertThat(rangeQuery.from(), equalTo(startRange));
        assertThat(rangeQuery.to(), equalTo(endRange));
        assertFalse(rangeQuery.includeLower());
        assertTrue(rangeQuery.includeUpper());
    }

    @Override
    protected List<String> filteredWarnings() {
        return withDefaultLimitWarning(super.filteredWarnings());
    }

    private static final SearchStats SEARCH_STATS_SHORT_DELEGATES = new EsqlTestUtils.TestSearchStats() {
        @Override
        public boolean hasExactSubfield(FieldAttribute.FieldName field) {
            return false;
        }

        @Override
        public boolean canUseEqualityOnSyntheticSourceDelegate(FieldAttribute.FieldName name, String value) {
            return value.length() < 4;
        }
    };
}<|MERGE_RESOLUTION|>--- conflicted
+++ resolved
@@ -4250,7 +4250,81 @@
     }
 
     /**
-<<<<<<< HEAD
+     * Before local optimizations:
+     * <code>
+     * ProjectExec[[airport{f}#10, simplified_city_location{r}#5]]
+     * \_TopNExec[[Order[airport{f}#10,ASC,LAST]],1000[INTEGER],null]
+     *   \_ExchangeExec[[],false]
+     *     \_FragmentExec[filter=null, estimatedRowSize=0, reducer=[], fragment=[
+     *          TopN[[Order[airport{f}#10,ASC,LAST]],1000[INTEGER],false
+     *     ]
+     * \_Eval[[STSIMPLIFY(city_location{f}#13,0.05[DOUBLE]) AS simplified_city_location#5]]
+     *   \_EsRelation[airports_city_boundaries][abbrev{f}#9, airport{f}#10, city{f}#12, city_bounda..][]]]
+     * </code>
+     *
+     * After local optimizations:
+     * <code>
+     * ProjectExec[[airport{f}#10, simplified_city_location{r}#5]]
+     * \_TopNExec[[Order[airport{f}#10,ASC,LAST]],1000[INTEGER],1045]
+     *   \_ExchangeExec[[airport{f}#10, simplified_city_location{r}#5],false]
+     *     \_ProjectExec[[airport{f}#10, simplified_city_location{r}#5]]
+     *       \_TopNExec[[Order[airport{f}#10,ASC,LAST]],1000[INTEGER],1086]
+     *         \_FieldExtractExec[airport{f}#10][]
+     *           \_EvalExec[[STSIMPLIFY(city_location{f}#13,0.05[DOUBLE]) AS simplified_city_location#5]]
+     *             \_FieldExtractExec[city_location{f}#13][[city_location{f}#13],[]]
+     *               \_EsQueryExec[airports_city_boundaries], indexMode[standard], [_doc{f}#15], limit[],
+     *                  sort[] estimatedRowSize[1070] queryBuilderAndTags [[QueryBuilderAndTags[query=null, tags=[]]]]
+     * </code>
+     */
+    public void testSpatialSimplifyUsesDocValues() {
+        for (boolean keepLocation : new boolean[] { false, true }) {
+            String query = """
+                FROM airport_city_boundaries
+                | EVAL simplified_city_location = ST_SIMPLIFY(city_location, 0.05)
+                | SORT airport
+                """ + (keepLocation
+                ? "| KEEP airport, simplified_city_location, city_location"
+                : "| KEEP airport, simplified_city_location");
+            for (boolean withDocValues : new boolean[] { true, false }) {
+                withDocValues &= keepLocation == false; // if we keep location, we cannot use doc-values
+                var fieldExtractPreference = withDocValues ? FieldExtractPreference.DOC_VALUES : FieldExtractPreference.NONE;
+                var testData = withDocValues ? airportsCityBoundaries : airportsCityBoundariesNoDocValues;
+                var plan = physicalPlan(query.replace("airport_city_boundaries", testData.index.name()), testData);
+                var optimized = optimizedPlan(plan, testData.stats);
+                var project = as(optimized, ProjectExec.class);
+                var topNExec = as(project.child(), TopNExec.class);
+                var exchange = as(topNExec.child(), ExchangeExec.class);
+                project = as(exchange.child(), ProjectExec.class);
+                if (keepLocation) {
+                    assertThat(Expressions.names(project.projections()), hasItems("airport", "simplified_city_location", "city_location"));
+                } else {
+                    assertThat(
+                        Expressions.names(project.projections()),
+                        allOf(hasItems("airport", "simplified_city_location"), not(hasItems("city_location")))
+                    );
+                }
+
+                var topNExecDataNode = as(project.child(), TopNExec.class);
+                var fieldExtract = as(topNExecDataNode.child(), FieldExtractExec.class);
+                assertThat(
+                    Expressions.names(fieldExtract.attributesToExtract()),
+                    allOf(hasItems("airport"), not(hasItems("city_location")))
+                );
+                var evalExec = as(fieldExtract.child(), EvalExec.class);
+                var alias = as(evalExec.fields().getLast(), Alias.class);
+                assertThat(alias.name(), equalTo("simplified_city_location"));
+                var stSimplifyFunction = as(alias.child(), StSimplify.class);
+                var spatialField = as(stSimplifyFunction.spatialField(), FieldAttribute.class);
+                assertThat(spatialField.name(), equalTo("city_location"));
+                assertThat(spatialField.dataType(), equalTo(GEO_POINT));
+                fieldExtract = as(evalExec.child(), FieldExtractExec.class);
+                assertThat(Expressions.names(fieldExtract.attributesToExtract()), is(List.of("city_location")));
+                assertChildIsGeoPointExtract(evalExec, fieldExtractPreference);
+            }
+        }
+    }
+
+    /**
      * The combination of spatial grid functions and SORT will lead to doc-values being extracted for points.
      * We test that all nine spatial functions get correctly notified that they will receive doc value points.
      */
@@ -4305,78 +4379,6 @@
                     assertThat(Expressions.names(fieldExtract.attributesToExtract()), is(List.of("location")));
                     assertChildIsGeoPointExtract(evalExec, fieldExtractPreference);
                 }
-=======
-     * Before local optimizations:
-     * <code>
-     * ProjectExec[[airport{f}#10, simplified_city_location{r}#5]]
-     * \_TopNExec[[Order[airport{f}#10,ASC,LAST]],1000[INTEGER],null]
-     *   \_ExchangeExec[[],false]
-     *     \_FragmentExec[filter=null, estimatedRowSize=0, reducer=[], fragment=[
-     *          TopN[[Order[airport{f}#10,ASC,LAST]],1000[INTEGER],false
-     *     ]
-     * \_Eval[[STSIMPLIFY(city_location{f}#13,0.05[DOUBLE]) AS simplified_city_location#5]]
-     *   \_EsRelation[airports_city_boundaries][abbrev{f}#9, airport{f}#10, city{f}#12, city_bounda..][]]]
-     * </code>
-     *
-     * After local optimizations:
-     * <code>
-     * ProjectExec[[airport{f}#10, simplified_city_location{r}#5]]
-     * \_TopNExec[[Order[airport{f}#10,ASC,LAST]],1000[INTEGER],1045]
-     *   \_ExchangeExec[[airport{f}#10, simplified_city_location{r}#5],false]
-     *     \_ProjectExec[[airport{f}#10, simplified_city_location{r}#5]]
-     *       \_TopNExec[[Order[airport{f}#10,ASC,LAST]],1000[INTEGER],1086]
-     *         \_FieldExtractExec[airport{f}#10][]
-     *           \_EvalExec[[STSIMPLIFY(city_location{f}#13,0.05[DOUBLE]) AS simplified_city_location#5]]
-     *             \_FieldExtractExec[city_location{f}#13][[city_location{f}#13],[]]
-     *               \_EsQueryExec[airports_city_boundaries], indexMode[standard], [_doc{f}#15], limit[],
-     *                  sort[] estimatedRowSize[1070] queryBuilderAndTags [[QueryBuilderAndTags[query=null, tags=[]]]]
-     * </code>
-     */
-    public void testSpatialSimplifyUsesDocValues() {
-        for (boolean keepLocation : new boolean[] { false, true }) {
-            String query = """
-                FROM airport_city_boundaries
-                | EVAL simplified_city_location = ST_SIMPLIFY(city_location, 0.05)
-                | SORT airport
-                """ + (keepLocation
-                ? "| KEEP airport, simplified_city_location, city_location"
-                : "| KEEP airport, simplified_city_location");
-            for (boolean withDocValues : new boolean[] { true, false }) {
-                withDocValues &= keepLocation == false; // if we keep location, we cannot use doc-values
-                var fieldExtractPreference = withDocValues ? FieldExtractPreference.DOC_VALUES : FieldExtractPreference.NONE;
-                var testData = withDocValues ? airportsCityBoundaries : airportsCityBoundariesNoDocValues;
-                var plan = physicalPlan(query.replace("airport_city_boundaries", testData.index.name()), testData);
-                var optimized = optimizedPlan(plan, testData.stats);
-                var project = as(optimized, ProjectExec.class);
-                var topNExec = as(project.child(), TopNExec.class);
-                var exchange = as(topNExec.child(), ExchangeExec.class);
-                project = as(exchange.child(), ProjectExec.class);
-                if (keepLocation) {
-                    assertThat(Expressions.names(project.projections()), hasItems("airport", "simplified_city_location", "city_location"));
-                } else {
-                    assertThat(
-                        Expressions.names(project.projections()),
-                        allOf(hasItems("airport", "simplified_city_location"), not(hasItems("city_location")))
-                    );
-                }
-
-                var topNExecDataNode = as(project.child(), TopNExec.class);
-                var fieldExtract = as(topNExecDataNode.child(), FieldExtractExec.class);
-                assertThat(
-                    Expressions.names(fieldExtract.attributesToExtract()),
-                    allOf(hasItems("airport"), not(hasItems("city_location")))
-                );
-                var evalExec = as(fieldExtract.child(), EvalExec.class);
-                var alias = as(evalExec.fields().getLast(), Alias.class);
-                assertThat(alias.name(), equalTo("simplified_city_location"));
-                var stSimplifyFunction = as(alias.child(), StSimplify.class);
-                var spatialField = as(stSimplifyFunction.spatialField(), FieldAttribute.class);
-                assertThat(spatialField.name(), equalTo("city_location"));
-                assertThat(spatialField.dataType(), equalTo(GEO_POINT));
-                fieldExtract = as(evalExec.child(), FieldExtractExec.class);
-                assertThat(Expressions.names(fieldExtract.attributesToExtract()), is(List.of("city_location")));
-                assertChildIsGeoPointExtract(evalExec, fieldExtractPreference);
->>>>>>> 77519e56
             }
         }
     }

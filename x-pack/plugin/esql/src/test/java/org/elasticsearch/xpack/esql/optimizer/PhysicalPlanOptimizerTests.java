/*
 * Copyright Elasticsearch B.V. and/or licensed to Elasticsearch B.V. under one
 * or more contributor license agreements. Licensed under the Elastic License
 * 2.0; you may not use this file except in compliance with the Elastic License
 * 2.0.
 */

package org.elasticsearch.xpack.esql.optimizer;

import com.carrotsearch.randomizedtesting.annotations.ParametersFactory;

import org.apache.lucene.util.BytesRef;
import org.elasticsearch.Build;
import org.elasticsearch.common.geo.ShapeRelation;
import org.elasticsearch.common.lucene.BytesRefs;
import org.elasticsearch.common.settings.Settings;
import org.elasticsearch.common.util.BigArrays;
import org.elasticsearch.common.util.set.Sets;
import org.elasticsearch.compute.aggregation.AggregatorMode;
import org.elasticsearch.compute.operator.exchange.ExchangeSinkHandler;
import org.elasticsearch.compute.operator.exchange.ExchangeSourceHandler;
import org.elasticsearch.core.Tuple;
import org.elasticsearch.geometry.Circle;
import org.elasticsearch.geometry.Polygon;
import org.elasticsearch.geometry.ShapeType;
import org.elasticsearch.index.IndexMode;
import org.elasticsearch.index.mapper.MappedFieldType.FieldExtractPreference;
import org.elasticsearch.index.query.BoolQueryBuilder;
import org.elasticsearch.index.query.ExistsQueryBuilder;
import org.elasticsearch.index.query.QueryBuilder;
import org.elasticsearch.index.query.RangeQueryBuilder;
import org.elasticsearch.index.query.RegexpQueryBuilder;
import org.elasticsearch.index.query.TermQueryBuilder;
import org.elasticsearch.index.query.TermsQueryBuilder;
import org.elasticsearch.index.query.WildcardQueryBuilder;
import org.elasticsearch.search.sort.FieldSortBuilder;
import org.elasticsearch.search.sort.GeoDistanceSortBuilder;
import org.elasticsearch.test.ESTestCase;
import org.elasticsearch.xpack.core.enrich.EnrichPolicy;
import org.elasticsearch.xpack.esql.EsqlTestUtils;
import org.elasticsearch.xpack.esql.EsqlTestUtils.TestConfigurableSearchStats;
import org.elasticsearch.xpack.esql.EsqlTestUtils.TestConfigurableSearchStats.Config;
import org.elasticsearch.xpack.esql.TestBlockFactory;
import org.elasticsearch.xpack.esql.VerificationException;
import org.elasticsearch.xpack.esql.action.EsqlCapabilities;
import org.elasticsearch.xpack.esql.analysis.Analyzer;
import org.elasticsearch.xpack.esql.analysis.AnalyzerContext;
import org.elasticsearch.xpack.esql.analysis.EnrichResolution;
import org.elasticsearch.xpack.esql.core.expression.Alias;
import org.elasticsearch.xpack.esql.core.expression.Attribute;
import org.elasticsearch.xpack.esql.core.expression.Expression;
import org.elasticsearch.xpack.esql.core.expression.Expressions;
import org.elasticsearch.xpack.esql.core.expression.FieldAttribute;
import org.elasticsearch.xpack.esql.core.expression.Literal;
import org.elasticsearch.xpack.esql.core.expression.MetadataAttribute;
import org.elasticsearch.xpack.esql.core.expression.NamedExpression;
import org.elasticsearch.xpack.esql.core.expression.ReferenceAttribute;
import org.elasticsearch.xpack.esql.core.expression.predicate.logical.And;
import org.elasticsearch.xpack.esql.core.expression.predicate.logical.Not;
import org.elasticsearch.xpack.esql.core.expression.predicate.logical.Or;
import org.elasticsearch.xpack.esql.core.expression.predicate.operator.comparison.BinaryComparison;
import org.elasticsearch.xpack.esql.core.tree.Source;
import org.elasticsearch.xpack.esql.core.type.DataType;
import org.elasticsearch.xpack.esql.core.type.EsField;
import org.elasticsearch.xpack.esql.enrich.ResolvedEnrichPolicy;
import org.elasticsearch.xpack.esql.expression.Order;
import org.elasticsearch.xpack.esql.expression.function.EsqlFunctionRegistry;
import org.elasticsearch.xpack.esql.expression.function.aggregate.AggregateFunction;
import org.elasticsearch.xpack.esql.expression.function.aggregate.Count;
import org.elasticsearch.xpack.esql.expression.function.aggregate.SpatialAggregateFunction;
import org.elasticsearch.xpack.esql.expression.function.aggregate.SpatialCentroid;
import org.elasticsearch.xpack.esql.expression.function.aggregate.SpatialExtent;
import org.elasticsearch.xpack.esql.expression.function.aggregate.Sum;
import org.elasticsearch.xpack.esql.expression.function.fulltext.Match;
import org.elasticsearch.xpack.esql.expression.function.scalar.math.Round;
import org.elasticsearch.xpack.esql.expression.function.scalar.spatial.SpatialContains;
import org.elasticsearch.xpack.esql.expression.function.scalar.spatial.SpatialDisjoint;
import org.elasticsearch.xpack.esql.expression.function.scalar.spatial.SpatialIntersects;
import org.elasticsearch.xpack.esql.expression.function.scalar.spatial.SpatialRelatesFunction;
import org.elasticsearch.xpack.esql.expression.function.scalar.spatial.SpatialWithin;
import org.elasticsearch.xpack.esql.expression.function.scalar.spatial.StDistance;
import org.elasticsearch.xpack.esql.expression.function.scalar.string.ToLower;
import org.elasticsearch.xpack.esql.expression.function.scalar.string.ToUpper;
import org.elasticsearch.xpack.esql.expression.predicate.operator.comparison.Equals;
import org.elasticsearch.xpack.esql.expression.predicate.operator.comparison.EsqlBinaryComparison;
import org.elasticsearch.xpack.esql.expression.predicate.operator.comparison.GreaterThan;
import org.elasticsearch.xpack.esql.expression.predicate.operator.comparison.GreaterThanOrEqual;
import org.elasticsearch.xpack.esql.expression.predicate.operator.comparison.LessThan;
import org.elasticsearch.xpack.esql.expression.predicate.operator.comparison.LessThanOrEqual;
import org.elasticsearch.xpack.esql.index.EsIndex;
import org.elasticsearch.xpack.esql.index.IndexResolution;
import org.elasticsearch.xpack.esql.optimizer.rules.physical.ProjectAwayColumns;
import org.elasticsearch.xpack.esql.parser.EsqlParser;
import org.elasticsearch.xpack.esql.parser.ParsingException;
import org.elasticsearch.xpack.esql.plan.logical.Aggregate;
import org.elasticsearch.xpack.esql.plan.logical.Enrich;
import org.elasticsearch.xpack.esql.plan.logical.EsRelation;
import org.elasticsearch.xpack.esql.plan.logical.Eval;
import org.elasticsearch.xpack.esql.plan.logical.Filter;
import org.elasticsearch.xpack.esql.plan.logical.Limit;
import org.elasticsearch.xpack.esql.plan.logical.LogicalPlan;
import org.elasticsearch.xpack.esql.plan.logical.Project;
import org.elasticsearch.xpack.esql.plan.logical.TopN;
import org.elasticsearch.xpack.esql.plan.logical.join.Join;
import org.elasticsearch.xpack.esql.plan.logical.join.JoinTypes;
import org.elasticsearch.xpack.esql.plan.logical.local.LocalRelation;
import org.elasticsearch.xpack.esql.plan.logical.local.LocalSupplier;
import org.elasticsearch.xpack.esql.plan.physical.AggregateExec;
import org.elasticsearch.xpack.esql.plan.physical.DissectExec;
import org.elasticsearch.xpack.esql.plan.physical.EnrichExec;
import org.elasticsearch.xpack.esql.plan.physical.EsQueryExec;
import org.elasticsearch.xpack.esql.plan.physical.EsQueryExec.FieldSort;
import org.elasticsearch.xpack.esql.plan.physical.EsSourceExec;
import org.elasticsearch.xpack.esql.plan.physical.EstimatesRowSize;
import org.elasticsearch.xpack.esql.plan.physical.EvalExec;
import org.elasticsearch.xpack.esql.plan.physical.ExchangeExec;
import org.elasticsearch.xpack.esql.plan.physical.FieldExtractExec;
import org.elasticsearch.xpack.esql.plan.physical.FilterExec;
import org.elasticsearch.xpack.esql.plan.physical.FragmentExec;
import org.elasticsearch.xpack.esql.plan.physical.GrokExec;
import org.elasticsearch.xpack.esql.plan.physical.HashJoinExec;
import org.elasticsearch.xpack.esql.plan.physical.LimitExec;
import org.elasticsearch.xpack.esql.plan.physical.LocalSourceExec;
import org.elasticsearch.xpack.esql.plan.physical.LookupJoinExec;
import org.elasticsearch.xpack.esql.plan.physical.PhysicalPlan;
import org.elasticsearch.xpack.esql.plan.physical.ProjectExec;
import org.elasticsearch.xpack.esql.plan.physical.TopNExec;
import org.elasticsearch.xpack.esql.plan.physical.UnaryExec;
import org.elasticsearch.xpack.esql.planner.EsPhysicalOperationProviders;
import org.elasticsearch.xpack.esql.planner.LocalExecutionPlanner;
import org.elasticsearch.xpack.esql.planner.PlannerUtils;
import org.elasticsearch.xpack.esql.planner.mapper.Mapper;
import org.elasticsearch.xpack.esql.plugin.QueryPragmas;
import org.elasticsearch.xpack.esql.querydsl.query.SingleValueQuery;
import org.elasticsearch.xpack.esql.querydsl.query.SpatialRelatesQuery;
import org.elasticsearch.xpack.esql.session.Configuration;
import org.elasticsearch.xpack.esql.stats.SearchStats;
import org.junit.Before;

import java.util.ArrayList;
import java.util.Arrays;
import java.util.Collection;
import java.util.HashMap;
import java.util.HashSet;
import java.util.List;
import java.util.Map;
import java.util.Objects;
import java.util.Set;
import java.util.regex.Pattern;
import java.util.stream.Collectors;

import static java.util.Arrays.asList;
import static org.elasticsearch.compute.aggregation.AggregatorMode.FINAL;
import static org.elasticsearch.compute.aggregation.AggregatorMode.INITIAL;
import static org.elasticsearch.core.Tuple.tuple;
import static org.elasticsearch.index.query.QueryBuilders.boolQuery;
import static org.elasticsearch.index.query.QueryBuilders.existsQuery;
import static org.elasticsearch.test.ListMatcher.matchesList;
import static org.elasticsearch.test.MapMatcher.assertMap;
import static org.elasticsearch.xpack.esql.EsqlTestUtils.TEST_SEARCH_STATS;
import static org.elasticsearch.xpack.esql.EsqlTestUtils.TEST_VERIFIER;
import static org.elasticsearch.xpack.esql.EsqlTestUtils.as;
import static org.elasticsearch.xpack.esql.EsqlTestUtils.configuration;
import static org.elasticsearch.xpack.esql.EsqlTestUtils.loadMapping;
import static org.elasticsearch.xpack.esql.EsqlTestUtils.statsForMissingField;
import static org.elasticsearch.xpack.esql.EsqlTestUtils.withDefaultLimitWarning;
import static org.elasticsearch.xpack.esql.SerializationTestUtils.assertSerialization;
import static org.elasticsearch.xpack.esql.analysis.AnalyzerTestUtils.analyze;
import static org.elasticsearch.xpack.esql.analysis.AnalyzerTestUtils.defaultLookupResolution;
import static org.elasticsearch.xpack.esql.core.expression.Expressions.name;
import static org.elasticsearch.xpack.esql.core.expression.Expressions.names;
import static org.elasticsearch.xpack.esql.core.expression.function.scalar.FunctionTestUtils.l;
import static org.elasticsearch.xpack.esql.core.type.DataType.CARTESIAN_POINT;
import static org.elasticsearch.xpack.esql.core.type.DataType.CARTESIAN_SHAPE;
import static org.elasticsearch.xpack.esql.core.type.DataType.GEO_POINT;
import static org.elasticsearch.xpack.esql.core.type.DataType.GEO_SHAPE;
import static org.elasticsearch.xpack.esql.parser.ExpressionBuilder.MAX_EXPRESSION_DEPTH;
import static org.elasticsearch.xpack.esql.parser.LogicalPlanBuilder.MAX_QUERY_DEPTH;
import static org.hamcrest.Matchers.closeTo;
import static org.hamcrest.Matchers.contains;
import static org.hamcrest.Matchers.containsInAnyOrder;
import static org.hamcrest.Matchers.containsString;
import static org.hamcrest.Matchers.empty;
import static org.hamcrest.Matchers.equalTo;
import static org.hamcrest.Matchers.greaterThan;
import static org.hamcrest.Matchers.hasItem;
import static org.hamcrest.Matchers.hasSize;
import static org.hamcrest.Matchers.instanceOf;
import static org.hamcrest.Matchers.is;
import static org.hamcrest.Matchers.isA;
import static org.hamcrest.Matchers.matchesRegex;
import static org.hamcrest.Matchers.not;
import static org.hamcrest.Matchers.nullValue;
import static org.hamcrest.Matchers.startsWith;

// @TestLogging(value = "org.elasticsearch.xpack.esql:DEBUG", reason = "debug")
public class PhysicalPlanOptimizerTests extends ESTestCase {

    private static final String PARAM_FORMATTING = "%1$s";

    /**
     * Estimated size of a keyword field in bytes.
     */
    private static final int KEYWORD_EST = EstimatesRowSize.estimateSize(DataType.KEYWORD);

    private EsqlParser parser;
    private LogicalPlanOptimizer logicalOptimizer;
    private PhysicalPlanOptimizer physicalPlanOptimizer;
    private Mapper mapper;
    private TestDataSource testData;
    private int allFieldRowSize;    // TODO: Move this into testDataSource so tests that load other indexes can also assert on this
    private TestDataSource airports;
    private TestDataSource airportsCityBoundaries;
    private TestDataSource airportsNoDocValues; // Test when spatial field is indexed but has no doc values
    private TestDataSource airportsNotIndexed;  // Test when spatial field has doc values but is not indexed
    private TestDataSource airportsNotIndexedNorDocValues;  // Test when spatial field is neither indexed nor has doc-values
    private TestDataSource airportsWeb;         // Cartesian point field tests
    private TestDataSource cartesianMultipolygons; // cartesian_shape field tests
    private TestDataSource cartesianMultipolygonsNoDocValues; // cartesian_shape field tests but has no doc values
    private TestDataSource countriesBbox;       // geo_shape field tests
    private TestDataSource countriesBboxWeb;    // cartesian_shape field tests

    private final Configuration config;

    private record TestDataSource(Map<String, EsField> mapping, EsIndex index, Analyzer analyzer, SearchStats stats) {}

    @ParametersFactory(argumentFormatting = PARAM_FORMATTING)
    public static List<Object[]> readScriptSpec() {
        return settings().stream().map(t -> {
            var settings = Settings.builder().loadFromMap(t.v2()).build();
            return new Object[] { t.v1(), configuration(new QueryPragmas(settings)) };
        }).toList();
    }

    private static List<Tuple<String, Map<String, Object>>> settings() {
        return asList(new Tuple<>("default", Map.of()));
    }

    public PhysicalPlanOptimizerTests(String name, Configuration config) {
        this.config = config;
    }

    @Before
    public void init() {
        parser = new EsqlParser();
        logicalOptimizer = new LogicalPlanOptimizer(new LogicalOptimizerContext(EsqlTestUtils.TEST_CFG));
        physicalPlanOptimizer = new PhysicalPlanOptimizer(new PhysicalOptimizerContext(config));
        EsqlFunctionRegistry functionRegistry = new EsqlFunctionRegistry();
        mapper = new Mapper();
        var enrichResolution = setupEnrichResolution();
        // Most tests used data from the test index, so we load it here, and use it in the plan() function.
        this.testData = makeTestDataSource("test", "mapping-basic.json", functionRegistry, enrichResolution);
        allFieldRowSize = testData.mapping.values()
            .stream()
            .mapToInt(
                f -> (EstimatesRowSize.estimateSize(f.getDataType().widenSmallNumeric()) + f.getProperties()
                    .values()
                    .stream()
                    // check one more level since the mapping contains TEXT fields with KEYWORD multi-fields
                    .mapToInt(x -> EstimatesRowSize.estimateSize(x.getDataType().widenSmallNumeric()))
                    .sum())
            )
            .sum();

        // Some tests use data from the airports and countries indexes, so we load that here, and use it in the plan(q, airports) function.
        this.airports = makeTestDataSource("airports", "mapping-airports.json", functionRegistry, enrichResolution);
        this.airportsCityBoundaries = makeTestDataSource(
            "airports_city_boundaries",
            "mapping-airport_city_boundaries.json",
            functionRegistry,
            enrichResolution
        );
        this.airportsNoDocValues = makeTestDataSource(
            "airports-no-doc-values",
            "mapping-airports_no_doc_values.json",
            functionRegistry,
            enrichResolution,
            new TestConfigurableSearchStats().exclude(Config.DOC_VALUES, "location").exclude(Config.DOC_VALUES, "city_location")
        );
        this.airportsNotIndexed = makeTestDataSource(
            "airports-not-indexed",
            "mapping-airports_not_indexed.json",
            functionRegistry,
            enrichResolution,
            new TestConfigurableSearchStats().exclude(Config.INDEXED, "location")
        );
        this.airportsNotIndexedNorDocValues = makeTestDataSource(
            "airports-not-indexed-nor-doc-values",
            "mapping-airports_not_indexed_nor_doc_values.json",
            functionRegistry,
            enrichResolution,
            new TestConfigurableSearchStats().exclude(Config.INDEXED, "location").exclude(Config.DOC_VALUES, "location")
        );
        this.airportsWeb = makeTestDataSource("airports_web", "mapping-airports_web.json", functionRegistry, enrichResolution);
        this.cartesianMultipolygons = makeTestDataSource(
            "cartesian_multipolygons",
            "mapping-cartesian_multipolygons.json",
            functionRegistry,
            enrichResolution
        );
        this.cartesianMultipolygonsNoDocValues = makeTestDataSource(
            "cartesian_multipolygons_no_doc_values",
            "mapping-cartesian_multipolygons_no_doc_values.json",
            functionRegistry,
            enrichResolution,
            new TestConfigurableSearchStats().exclude(Config.DOC_VALUES, "shape")
        );
        this.countriesBbox = makeTestDataSource("countriesBbox", "mapping-countries_bbox.json", functionRegistry, enrichResolution);
        this.countriesBboxWeb = makeTestDataSource(
            "countriesBboxWeb",
            "mapping-countries_bbox_web.json",
            functionRegistry,
            enrichResolution
        );
    }

    TestDataSource makeTestDataSource(
        String indexName,
        String mappingFileName,
        EsqlFunctionRegistry functionRegistry,
        Map<String, IndexResolution> lookupResolution,
        EnrichResolution enrichResolution,
        SearchStats stats
    ) {
        Map<String, EsField> mapping = loadMapping(mappingFileName);
        EsIndex index = new EsIndex(indexName, mapping, Map.of("test", IndexMode.STANDARD));
        IndexResolution getIndexResult = IndexResolution.valid(index);
        Analyzer analyzer = new Analyzer(
            new AnalyzerContext(config, functionRegistry, getIndexResult, lookupResolution, enrichResolution),
            TEST_VERIFIER
        );
        return new TestDataSource(mapping, index, analyzer, stats);
    }

    TestDataSource makeTestDataSource(
        String indexName,
        String mappingFileName,
        EsqlFunctionRegistry functionRegistry,
        EnrichResolution enrichResolution,
        SearchStats stats
    ) {
        return makeTestDataSource(indexName, mappingFileName, functionRegistry, defaultLookupResolution(), enrichResolution, stats);
    }

    TestDataSource makeTestDataSource(
        String indexName,
        String mappingFileName,
        EsqlFunctionRegistry functionRegistry,
        EnrichResolution enrichResolution
    ) {
        return makeTestDataSource(indexName, mappingFileName, functionRegistry, enrichResolution, TEST_SEARCH_STATS);
    }

    private static EnrichResolution setupEnrichResolution() {
        EnrichResolution enrichResolution = new EnrichResolution();
        enrichResolution.addResolvedPolicy(
            "foo",
            Enrich.Mode.ANY,
            new ResolvedEnrichPolicy(
                "fld",
                EnrichPolicy.MATCH_TYPE,
                List.of("a", "b"),
                Map.of("", "idx"),
                Map.ofEntries(
                    Map.entry("a", new EsField("a", DataType.INTEGER, Map.of(), true)),
                    Map.entry("b", new EsField("b", DataType.LONG, Map.of(), true))
                )
            )
        );
        enrichResolution.addResolvedPolicy(
            "city_boundaries",
            Enrich.Mode.ANY,
            new ResolvedEnrichPolicy(
                "city_boundary",
                EnrichPolicy.GEO_MATCH_TYPE,
                List.of("city", "airport", "region", "city_boundary"),
                Map.of("", "airport_city_boundaries"),
                Map.ofEntries(
                    Map.entry("city", new EsField("city", DataType.KEYWORD, Map.of(), true)),
                    Map.entry("airport", new EsField("airport", DataType.TEXT, Map.of(), false)),
                    Map.entry("region", new EsField("region", DataType.TEXT, Map.of(), false)),
                    Map.entry("city_boundary", new EsField("city_boundary", DataType.GEO_SHAPE, Map.of(), false))
                )
            )
        );
        enrichResolution.addResolvedPolicy(
            "departments",
            Enrich.Mode.ANY,
            new ResolvedEnrichPolicy(
                "employee_id",
                EnrichPolicy.MATCH_TYPE,
                List.of("department"),
                Map.of("", ".enrich-departments-1", "cluster_1", ".enrich-departments-2"),
                Map.of("department", new EsField("department", DataType.KEYWORD, Map.of(), true))
            )
        );
        enrichResolution.addResolvedPolicy(
            "departments",
            Enrich.Mode.COORDINATOR,
            new ResolvedEnrichPolicy(
                "employee_id",
                EnrichPolicy.MATCH_TYPE,
                List.of("department"),
                Map.of("", ".enrich-departments-3"),
                Map.of("department", new EsField("department", DataType.KEYWORD, Map.of(), true))
            )
        );
        enrichResolution.addResolvedPolicy(
            "departments",
            Enrich.Mode.REMOTE,
            new ResolvedEnrichPolicy(
                "employee_id",
                EnrichPolicy.MATCH_TYPE,
                List.of("department"),
                Map.of("cluster_1", ".enrich-departments-2"),
                Map.of("department", new EsField("department", DataType.KEYWORD, Map.of(), true))
            )
        );
        enrichResolution.addResolvedPolicy(
            "supervisors",
            Enrich.Mode.ANY,
            new ResolvedEnrichPolicy(
                "department",
                EnrichPolicy.MATCH_TYPE,
                List.of("supervisor"),
                Map.of("", ".enrich-supervisors-a", "cluster_1", ".enrich-supervisors-b"),
                Map.of("supervisor", new EsField("supervisor", DataType.KEYWORD, Map.of(), true))
            )
        );
        enrichResolution.addResolvedPolicy(
            "supervisors",
            Enrich.Mode.COORDINATOR,
            new ResolvedEnrichPolicy(
                "department",
                EnrichPolicy.MATCH_TYPE,
                List.of("supervisor"),
                Map.of("", ".enrich-supervisors-c"),
                Map.of("supervisor", new EsField("supervisor", DataType.KEYWORD, Map.of(), true))
            )
        );
        enrichResolution.addResolvedPolicy(
            "supervisors",
            Enrich.Mode.REMOTE,
            new ResolvedEnrichPolicy(
                "department",
                EnrichPolicy.MATCH_TYPE,
                List.of("supervisor"),
                Map.of("cluster_1", ".enrich-supervisors-b"),
                Map.of("supervisor", new EsField("supervisor", DataType.KEYWORD, Map.of(), true))
            )
        );
        return enrichResolution;
    }

    public void testSingleFieldExtractor() {
        // using a function (round()) here and following tests to prevent the optimizer from pushing the
        // filter down to the source and thus change the shape of the expected physical tree.
        var plan = physicalPlan("""
            from test
            | where round(emp_no) > 10
            """);

        var optimized = optimizedPlan(plan);
        var topLimit = as(optimized, LimitExec.class);
        var exchange = asRemoteExchange(topLimit.child());
        var project = as(exchange.child(), ProjectExec.class);
        var restExtract = as(project.child(), FieldExtractExec.class);
        var limit = as(restExtract.child(), LimitExec.class);
        var filter = as(limit.child(), FilterExec.class);
        var extract = as(filter.child(), FieldExtractExec.class);

        assertEquals(
            Sets.difference(allFields(testData.mapping), Set.of("emp_no")),
            Sets.newHashSet(names(restExtract.attributesToExtract()))
        );
        assertEquals(Set.of("emp_no"), Sets.newHashSet(names(extract.attributesToExtract())));

        var query = as(extract.child(), EsQueryExec.class);
        assertThat(query.estimatedRowSize(), equalTo(Integer.BYTES + allFieldRowSize));
    }

    private Set<String> allFields(Map<String, EsField> mapping) {
        Set<String> result = new HashSet<>();
        for (Map.Entry<String, EsField> entry : mapping.entrySet()) {
            String key = entry.getKey();
            result.add(key);
            for (Map.Entry<String, EsField> sub : entry.getValue().getProperties().entrySet()) {
                result.add(key + "." + sub.getKey());
            }
        }
        return result;
    }

    public void testExactlyOneExtractorPerFieldWithPruning() {
        var plan = physicalPlan("""
            from test
            | where round(emp_no) > 10
            | eval c = emp_no
            """);

        var optimized = optimizedPlan(plan);
        var eval = as(optimized, EvalExec.class);
        var topLimit = as(eval.child(), LimitExec.class);
        var exchange = asRemoteExchange(topLimit.child());
        var project = as(exchange.child(), ProjectExec.class);
        var restExtract = as(project.child(), FieldExtractExec.class);
        var limit = as(restExtract.child(), LimitExec.class);
        var filter = as(limit.child(), FilterExec.class);
        var extract = as(filter.child(), FieldExtractExec.class);

        assertEquals(
            Sets.difference(allFields(testData.mapping), Set.of("emp_no")),
            Sets.newHashSet(names(restExtract.attributesToExtract()))
        );
        assertThat(names(extract.attributesToExtract()), contains("emp_no"));

        var query = source(extract.child());
        // An int for doc id and one for c
        assertThat(query.estimatedRowSize(), equalTo(allFieldRowSize + Integer.BYTES * 2));
    }

    /**
     * Expects
     * LimitExec[1000[INTEGER]]
     * \_AggregateExec[[],[SUM(salary{f}#882) AS x],FINAL,null]
     *   \_ExchangeExec[[sum{r}#887, seen{r}#888],true]
     *     \_FragmentExec[filter=null, estimatedRowSize=0, fragment=[
     * Aggregate[[],[SUM(salary{f}#882) AS x]]
     * \_Filter[ROUND(emp_no{f}#877) > 10[INTEGER]]
     *   \_EsRelation[test][_meta_field{f}#883, emp_no{f}#877, first_name{f}#87..]]]
     */
    public void testDoubleExtractorPerFieldEvenWithAliasNoPruningDueToImplicitProjection() {
        var plan = physicalPlan("""
            from test
            | where round(emp_no) > 10
            | eval c = salary
            | stats x = sum(c)
            """);

        var optimized = optimizedPlan(plan);
        var limit = as(optimized, LimitExec.class);
        var aggregate = as(limit.child(), AggregateExec.class);
        assertThat(aggregate.estimatedRowSize(), equalTo(Long.BYTES));

        var exchange = asRemoteExchange(aggregate.child());
        aggregate = as(exchange.child(), AggregateExec.class);
        assertThat(aggregate.estimatedRowSize(), equalTo(Long.BYTES));

        var extract = as(aggregate.child(), FieldExtractExec.class);
        assertThat(names(extract.attributesToExtract()), contains("salary"));

        var filter = as(extract.child(), FilterExec.class);
        extract = as(filter.child(), FieldExtractExec.class);
        assertThat(names(extract.attributesToExtract()), contains("emp_no"));

        var query = source(extract.child());
        assertThat(query.estimatedRowSize(), equalTo(Integer.BYTES * 3 /* for doc id, emp_no and salary*/));
    }

    public void testTripleExtractorPerField() {
        var plan = physicalPlan("""
            from test
            | where round(emp_no) > 10
            | eval c = first_name
            | stats x = sum(salary)
            """);

        var optimized = optimizedPlan(plan);
        var limit = as(optimized, LimitExec.class);
        var aggregate = as(limit.child(), AggregateExec.class);
        var exchange = asRemoteExchange(aggregate.child());
        aggregate = as(exchange.child(), AggregateExec.class);

        var extract = as(aggregate.child(), FieldExtractExec.class);
        assertThat(names(extract.attributesToExtract()), contains("salary"));

        var filter = as(extract.child(), FilterExec.class);
        extract = as(filter.child(), FieldExtractExec.class);
        assertThat(names(extract.attributesToExtract()), contains("emp_no"));

        var query = source(extract.child());
        // for doc ids, emp_no, salary
        int estimatedSize = Integer.BYTES * 3;
        assertThat(query.estimatedRowSize(), equalTo(estimatedSize));
    }

    /**
     * Expected
     * LimitExec[10000[INTEGER]]
     * \_AggregateExec[[],[AVG(salary{f}#14) AS x],FINAL]
     *   \_AggregateExec[[],[AVG(salary{f}#14) AS x],PARTIAL]
     *     \_FilterExec[ROUND(emp_no{f}#9) > 10[INTEGER]]
     *       \_TopNExec[[Order[last_name{f}#13,ASC,LAST]],10[INTEGER]]
     *         \_ExchangeExec[]
     *           \_ProjectExec[[salary{f}#14, first_name{f}#10, emp_no{f}#9, last_name{f}#13]]     -- project away _doc
     *             \_FieldExtractExec[salary{f}#14, first_name{f}#10, emp_no{f}#9, last_n..]       -- local field extraction
     *               \_EsQueryExec[test], query[][_doc{f}#16], limit[10], sort[[last_name]]
     */
    public void testExtractorForField() {
        var plan = physicalPlan("""
            from test
            | sort last_name
            | limit 10
            | where round(emp_no) > 10
            | eval c = first_name
            | stats x = sum(salary)
            """);

        var optimized = optimizedPlan(plan);
        var limit = as(optimized, LimitExec.class);
        var aggregateFinal = as(limit.child(), AggregateExec.class);
        assertThat(aggregateFinal.estimatedRowSize(), equalTo(Long.BYTES));

        var aggregatePartial = as(aggregateFinal.child(), AggregateExec.class);
        var filter = as(aggregatePartial.child(), FilterExec.class);
        var topN = as(filter.child(), TopNExec.class);

        var exchange = asRemoteExchange(topN.child());
        var project = as(exchange.child(), ProjectExec.class);
        var extract = as(project.child(), FieldExtractExec.class);
        assertThat(names(extract.attributesToExtract()), contains("salary", "emp_no", "last_name"));
        var source = source(extract.child());
        assertThat(source.limit(), is(topN.limit()));
        assertThat(source.sorts(), is(fieldSorts(topN.order())));

        assertThat(source.limit(), is(l(10)));
        assertThat(source.sorts().size(), is(1));
        EsQueryExec.Sort order = source.sorts().get(0);
        assertThat(order.direction(), is(Order.OrderDirection.ASC));
        assertThat(name(order.field()), is("last_name"));
        // last name is keyword, salary, emp_no, doc id, segment, forwards and backwards doc id maps are all ints
        int estimatedSize = KEYWORD_EST + Integer.BYTES * 6;
        assertThat(source.estimatedRowSize(), equalTo(estimatedSize));
    }

    /**
     * Expected
     * EvalExec[[emp_no{f}#7 + 1[INTEGER] AS e, emp_no{f}#7 + 1[INTEGER] AS emp_no]]
     * \_LimitExec[10000[INTEGER]]
     *   \_ExchangeExec[[],false]
     *     \_ProjectExec[[_meta_field{f}#13, emp_no{f}#7, first_name{f}#8, gender{f}#9, job{f}#14, job.raw{f}#15, languages{f}#10, last
     * _name{f}#11, salary{f}#12]]
     *       \_FieldExtractExec[_meta_field{f}#13, emp_no{f}#7, first_name{f}#8, ge..]
     *         \_EsQueryExec[test], query[][_doc{f}#16], limit[10000], sort[] estimatedRowSize[324]
     */
    public void testExtractorMultiEvalWithDifferentNames() {
        var plan = physicalPlan("""
            from test
            | eval e = emp_no + 1
            | eval emp_no = emp_no + 1
            """);

        var optimized = optimizedPlan(plan);

        var eval = as(optimized, EvalExec.class);
        var topLimit = as(eval.child(), LimitExec.class);
        var exchange = asRemoteExchange(topLimit.child());
        var project = as(exchange.child(), ProjectExec.class);
        var extract = as(project.child(), FieldExtractExec.class);
        assertThat(
            names(extract.attributesToExtract()),
            containsInAnyOrder(
                "_meta_field",
                "emp_no",
                "first_name",
                "gender",
                "hire_date",
                "job",
                "job.raw",
                "languages",
                "last_name",
                "long_noidx",
                "salary"
            )
        );
    }

    /**
     * Expected
     * EvalExec[[emp_no{f}#7 + 1[INTEGER] AS emp_no, emp_no{r}#3 + 1[INTEGER] AS emp_no]]
     * \_LimitExec[10000[INTEGER]]
     *   \_ExchangeExec[[],false]
     *     \_ProjectExec[[_meta_field{f}#13, emp_no{f}#7, first_name{f}#8, gender{f}#9, job{f}#14, job.raw{f}#15, languages{f}#10, last
     * _name{f}#11, salary{f}#12]]
     *       \_FieldExtractExec[_meta_field{f}#13, emp_no{f}#7, first_name{f}#8, ge..]
     *         \_EsQueryExec[test], query[][_doc{f}#16], limit[10000], sort[] estimatedRowSize[324]
     */
    public void testExtractorMultiEvalWithSameName() {
        var plan = physicalPlan("""
            from test
            | eval emp_no = emp_no + 1
            | eval emp_no = emp_no + 1
            """);

        var optimized = optimizedPlan(plan);

        var eval = as(optimized, EvalExec.class);
        var topLimit = as(eval.child(), LimitExec.class);
        var exchange = asRemoteExchange(topLimit.child());
        var project = as(exchange.child(), ProjectExec.class);
        var extract = as(project.child(), FieldExtractExec.class);
        assertThat(
            names(extract.attributesToExtract()),
            containsInAnyOrder(
                "_meta_field",
                "emp_no",
                "first_name",
                "gender",
                "hire_date",
                "job",
                "job.raw",
                "languages",
                "last_name",
                "long_noidx",
                "salary"
            )
        );
    }

    public void testExtractorsOverridingFields() {
        var plan = physicalPlan("""
            from test
            | stats emp_no = sum(emp_no)
            """);

        var optimized = optimizedPlan(plan);
        var limit = as(optimized, LimitExec.class);
        var node = as(limit.child(), AggregateExec.class);
        var exchange = asRemoteExchange(node.child());
        var aggregate = as(exchange.child(), AggregateExec.class);

        var extract = as(aggregate.child(), FieldExtractExec.class);
        assertThat(names(extract.attributesToExtract()), contains("emp_no"));
    }

    public void testDoNotExtractGroupingFields() {
        var plan = physicalPlan("""
            from test
            | stats x = sum(salary) by first_name
            """);

        var optimized = optimizedPlan(plan);
        var limit = as(optimized, LimitExec.class);
        var aggregate = as(limit.child(), AggregateExec.class);
        assertThat(aggregate.estimatedRowSize(), equalTo(Long.BYTES + KEYWORD_EST));
        assertThat(aggregate.groupings(), hasSize(1));

        var exchange = asRemoteExchange(aggregate.child());
        aggregate = as(exchange.child(), AggregateExec.class);
        assertThat(aggregate.estimatedRowSize(), equalTo(Long.BYTES + KEYWORD_EST));
        assertThat(aggregate.groupings(), hasSize(1));

        var extract = as(aggregate.child(), FieldExtractExec.class);
        assertThat(names(extract.attributesToExtract()), equalTo(List.of("salary")));

        var source = source(extract.child());
        // doc id and salary are ints. salary isn't extracted.
        // TODO salary kind of is extracted. At least sometimes it is. should it count?
        assertThat(source.estimatedRowSize(), equalTo(Integer.BYTES * 2));
    }

    public void testExtractGroupingFieldsIfAggd() {
        var plan = physicalPlan("""
            from test
            | stats x = count(first_name) by first_name
            """);

        var optimized = optimizedPlan(plan);
        var limit = as(optimized, LimitExec.class);
        var aggregate = as(limit.child(), AggregateExec.class);
        assertThat(aggregate.groupings(), hasSize(1));
        assertThat(aggregate.estimatedRowSize(), equalTo(Long.BYTES + KEYWORD_EST));

        var exchange = asRemoteExchange(aggregate.child());
        aggregate = as(exchange.child(), AggregateExec.class);
        assertThat(aggregate.groupings(), hasSize(1));
        assertThat(aggregate.estimatedRowSize(), equalTo(Long.BYTES + KEYWORD_EST));

        var extract = as(aggregate.child(), FieldExtractExec.class);
        assertThat(names(extract.attributesToExtract()), equalTo(List.of("first_name")));

        var source = source(extract.child());
        assertThat(source.estimatedRowSize(), equalTo(Integer.BYTES + KEYWORD_EST));
    }

    public void testExtractGroupingFieldsIfAggdWithEval() {
        var plan = physicalPlan("""
            from test
            | eval g = first_name
            | stats x = count(first_name) by first_name
            """);

        var optimized = optimizedPlan(plan);
        var limit = as(optimized, LimitExec.class);
        var aggregate = as(limit.child(), AggregateExec.class);
        assertThat(aggregate.groupings(), hasSize(1));
        assertThat(aggregate.estimatedRowSize(), equalTo(Long.BYTES + KEYWORD_EST));

        var exchange = asRemoteExchange(aggregate.child());
        aggregate = as(exchange.child(), AggregateExec.class);
        assertThat(aggregate.groupings(), hasSize(1));
        assertThat(aggregate.estimatedRowSize(), equalTo(Long.BYTES + KEYWORD_EST));

        var extract = as(aggregate.child(), FieldExtractExec.class);
        assertThat(names(extract.attributesToExtract()), equalTo(List.of("first_name")));

        var source = source(extract.child());
        assertThat(source.estimatedRowSize(), equalTo(Integer.BYTES + KEYWORD_EST));
    }

    /**
     * Expects
     * EvalExec[[agg_emp{r}#4 + 7[INTEGER] AS x]]
     * \_LimitExec[1000[INTEGER]]
     *   \_AggregateExec[[],[SUM(emp_no{f}#8) AS agg_emp],FINAL,16]
     *     \_ExchangeExec[[sum{r}#18, seen{r}#19],true]
     *       \_AggregateExec[[],[SUM(emp_no{f}#8) AS agg_emp],PARTIAL,8]
     *         \_FieldExtractExec[emp_no{f}#8]
     *           \_EsQueryExec[test], query[{"exists":{"field":"emp_no","boost":1.0}}][_doc{f}#34], limit[], sort[] estimatedRowSize[8]
     */
    public void testQueryWithAggregation() {
        var plan = physicalPlan("""
            from test
            | stats sum(emp_no)
            """);

        var optimized = optimizedPlan(plan);
        var limit = as(optimized, LimitExec.class);
        var node = as(limit.child(), AggregateExec.class);
        var exchange = asRemoteExchange(node.child());
        var aggregate = as(exchange.child(), AggregateExec.class);
        assertThat(aggregate.estimatedRowSize(), equalTo(Long.BYTES));

        var extract = as(aggregate.child(), FieldExtractExec.class);
        assertThat(names(extract.attributesToExtract()), contains("emp_no"));
        assertThat(aggregate.estimatedRowSize(), equalTo(Long.BYTES));

        var query = source(extract.child());
        assertThat(query.estimatedRowSize(), equalTo(Integer.BYTES * 2 /* for doc id, emp_no*/));
        assertThat(query.query(), is(existsQuery("emp_no")));
    }

    /**
     * Expects
     * EvalExec[[agg_emp{r}#4 + 7[INTEGER] AS x]]
     * \_LimitExec[1000[INTEGER]]
     *   \_AggregateExec[[],[SUM(emp_no{f}#8) AS agg_emp],FINAL,16]
     *     \_ExchangeExec[[sum{r}#18, seen{r}#19],true]
     *       \_AggregateExec[[],[SUM(emp_no{f}#8) AS agg_emp],PARTIAL,8]
     *         \_FieldExtractExec[emp_no{f}#8]
     *           \_EsQueryExec[test], query[{"exists":{"field":"emp_no","boost":1.0}}][_doc{f}#34], limit[], sort[] estimatedRowSize[8]
     */
    public void testQueryWithAggAfterEval() {
        var plan = physicalPlan("""
            from test
            | stats agg_emp = sum(emp_no)
            | eval x = agg_emp + 7
            """);

        var optimized = optimizedPlan(plan);
        var eval = as(optimized, EvalExec.class);
        var topLimit = as(eval.child(), LimitExec.class);
        var agg = as(topLimit.child(), AggregateExec.class);
        // sum and x are longs
        assertThat(agg.estimatedRowSize(), equalTo(Long.BYTES * 2));
        var exchange = asRemoteExchange(agg.child());
        var aggregate = as(exchange.child(), AggregateExec.class);
        // sum is long, x isn't calculated until the agg above
        assertThat(aggregate.estimatedRowSize(), equalTo(Long.BYTES));
        var extract = as(aggregate.child(), FieldExtractExec.class);
        assertThat(names(extract.attributesToExtract()), contains("emp_no"));

        var query = source(extract.child());
        assertThat(query.estimatedRowSize(), equalTo(Integer.BYTES * 2 /* for doc id, emp_no*/));
        assertThat(query.query(), is(existsQuery("emp_no")));
    }

    public void testQueryForStatWithMultiAgg() {
        var plan = physicalPlan("""
            from test
            | stats agg_1 = sum(emp_no), agg_2 = min(salary)
            """);

        var stats = statsWithIndexedFields("emp_no", "salary");
        var optimized = optimizedPlan(plan, stats);
        var topLimit = as(optimized, LimitExec.class);
        var agg = as(topLimit.child(), AggregateExec.class);
        var exchange = asRemoteExchange(agg.child());
        var aggregate = as(exchange.child(), AggregateExec.class);
        // sum is long, x isn't calculated until the agg above
        var extract = as(aggregate.child(), FieldExtractExec.class);
        assertThat(names(extract.attributesToExtract()), contains("emp_no", "salary"));

        var query = source(extract.child());
        assertThat(query.estimatedRowSize(), equalTo(Integer.BYTES * 3 /* for doc id, emp_no, salary*/));
        assertThat(query.query(), is(boolQuery().should(existsQuery("emp_no")).should(existsQuery("salary"))));
    }

    /**
     * This used to not allow pushing the sort down to the source, but now it does, since the eval is not used for the sort
     * <code>
     * TopNExec[[Order[emp_no{f}#6,ASC,LAST]],1[INTEGER],0]
     * \_ExchangeExec[[_meta_field{f}#12, emp_no{f}#6, first_name{f}#7, gender{f}#8, job{f}#13, job.raw{f}#14, ..],false]
     *   \_ProjectExec[[_meta_field{f}#12, emp_no{f}#6, first_name{f}#7, gender{f}#8, job{f}#13, job.raw{f}#14, ..]]
     *     \_FieldExtractExec[_meta_field{f}#12, emp_no{f}#6, first_name{f}#7, ge..][]
     *       \_EvalExec[[null[INTEGER] AS nullsum]]
     *         \_EsQueryExec[test], indexMode[standard], query[][_doc{f}#27], limit[1], sort[[
     *           FieldSort[field=emp_no{f}#6, direction=ASC, nulls=LAST]
     *         ]] estimatedRowSize[340]
     * </code>
     */
    public void testQueryWithNull() {
        var plan = physicalPlan("""
            from test
            | eval nullsum = emp_no + null
            | sort emp_no
            | limit 1
            """);

        var optimized = optimizedPlan(plan);
        var topN = as(optimized, TopNExec.class);
        // no fields are added after the top n - so 0 here
        assertThat(topN.estimatedRowSize(), equalTo(0));

        var exchange = asRemoteExchange(topN.child());
        var project = as(exchange.child(), ProjectExec.class);
        var extract = as(project.child(), FieldExtractExec.class);
        var eval = as(extract.child(), EvalExec.class);
        var source = source(eval.child());
        // All fields loaded
        assertThat(source.estimatedRowSize(), equalTo(allFieldRowSize + 3 * Integer.BYTES + Long.BYTES));
    }

    public void testPushAndInequalitiesFilter() {
        var plan = physicalPlan("""
            from test
            | where emp_no + 1 > 0
            | where salary < 10
            """);

        var optimized = optimizedPlan(plan);
        var topLimit = as(optimized, LimitExec.class);
        var exchange = asRemoteExchange(topLimit.child());
        var project = as(exchange.child(), ProjectExec.class);
        var fieldExtract = as(project.child(), FieldExtractExec.class);
        var source = source(fieldExtract.child());
        assertThat(source.estimatedRowSize(), equalTo(allFieldRowSize + Integer.BYTES));

        var bq = as(source.query(), BoolQueryBuilder.class);
        assertThat(bq.must(), hasSize(2));
        var first = as(sv(bq.must().get(0), "emp_no"), RangeQueryBuilder.class);
        assertThat(first.fieldName(), equalTo("emp_no"));
        assertThat(first.from(), equalTo(-1));
        assertThat(first.includeLower(), equalTo(false));
        assertThat(first.to(), nullValue());
        var second = as(sv(bq.must().get(1), "salary"), RangeQueryBuilder.class);
        assertThat(second.fieldName(), equalTo("salary"));
        assertThat(second.from(), nullValue());
        assertThat(second.to(), equalTo(10));
        assertThat(second.includeUpper(), equalTo(false));
    }

    public void testOnlyPushTranslatableConditionsInFilter() {
        var plan = physicalPlan("""
            from test
            | where round(emp_no) + 1 > 0
            | where salary < 10
            """);

        var optimized = optimizedPlan(plan);
        var topLimit = as(optimized, LimitExec.class);
        var exchange = asRemoteExchange(topLimit.child());
        var project = as(exchange.child(), ProjectExec.class);
        var extractRest = as(project.child(), FieldExtractExec.class);
        var limit = as(extractRest.child(), LimitExec.class);
        var filter = as(limit.child(), FilterExec.class);
        var extract = as(filter.child(), FieldExtractExec.class);
        var source = source(extract.child());
        assertThat(source.estimatedRowSize(), equalTo(allFieldRowSize + Integer.BYTES));

        var gt = as(filter.condition(), GreaterThan.class);
        as(gt.left(), Round.class);

        var rq = as(sv(source.query(), "salary"), RangeQueryBuilder.class);
        assertThat(rq.fieldName(), equalTo("salary"));
        assertThat(rq.to(), equalTo(10));
        assertThat(rq.includeLower(), equalTo(false));
        assertThat(rq.from(), nullValue());
    }

    public void testNoPushDownNonFoldableInComparisonFilter() {
        var plan = physicalPlan("""
            from test
            | where emp_no > salary
            """);

        var optimized = optimizedPlan(plan);
        var topLimit = as(optimized, LimitExec.class);
        var exchange = asRemoteExchange(topLimit.child());
        var project = as(exchange.child(), ProjectExec.class);
        var extractRest = as(project.child(), FieldExtractExec.class);
        var limit = as(extractRest.child(), LimitExec.class);
        var filter = as(limit.child(), FilterExec.class);
        var extract = as(filter.child(), FieldExtractExec.class);
        var source = source(extract.child());
        assertThat(source.estimatedRowSize(), equalTo(allFieldRowSize + Integer.BYTES));

        assertThat(names(filter.condition().collect(FieldAttribute.class::isInstance)), contains("emp_no", "salary"));
        assertThat(names(extract.attributesToExtract()), contains("emp_no", "salary"));
        assertNull(source.query());
    }

    public void testNoPushDownNonFieldAttributeInComparisonFilter() {
        var plan = physicalPlan("""
            from test
            | where round(emp_no) > 0
            """);

        var optimized = optimizedPlan(plan);
        var topLimit = as(optimized, LimitExec.class);
        var exchange = asRemoteExchange(topLimit.child());
        var project = as(exchange.child(), ProjectExec.class);
        var extractRest = as(project.child(), FieldExtractExec.class);
        var limit = as(extractRest.child(), LimitExec.class);
        var filter = as(limit.child(), FilterExec.class);
        var extract = as(filter.child(), FieldExtractExec.class);
        var source = source(extract.child());
        assertThat(source.estimatedRowSize(), equalTo(allFieldRowSize + Integer.BYTES));

        var gt = as(filter.condition(), GreaterThan.class);
        as(gt.left(), Round.class);
        assertNull(source.query());
    }

    public void testPushBinaryLogicFilters() {
        var plan = physicalPlan("""
            from test
            | where emp_no + 1 > 0 or salary < 10
            """);

        var optimized = optimizedPlan(plan);
        var topLimit = as(optimized, LimitExec.class);
        var exchange = asRemoteExchange(topLimit.child());
        var project = as(exchange.child(), ProjectExec.class);
        var fieldExtract = as(project.child(), FieldExtractExec.class);
        var source = source(fieldExtract.child());
        assertThat(source.estimatedRowSize(), equalTo(allFieldRowSize + Integer.BYTES));

        BoolQueryBuilder bq = as(source.query(), BoolQueryBuilder.class);
        assertThat(bq.should(), hasSize(2));
        var rq = as(sv(bq.should().get(0), "emp_no"), RangeQueryBuilder.class);
        assertThat(rq.fieldName(), equalTo("emp_no"));
        assertThat(rq.from(), equalTo(-1));
        assertThat(rq.includeLower(), equalTo(false));
        assertThat(rq.to(), nullValue());
        rq = as(sv(bq.should().get(1), "salary"), RangeQueryBuilder.class);
        assertThat(rq.fieldName(), equalTo("salary"));
        assertThat(rq.from(), nullValue());
        assertThat(rq.to(), equalTo(10));
        assertThat(rq.includeUpper(), equalTo(false));
    }

    public void testPushMultipleBinaryLogicFilters() {
        var plan = physicalPlan("""
            from test
            | where emp_no + 1 > 0 or salary < 10
            | where salary <= 10000 or salary >= 50000
            """);

        var optimized = optimizedPlan(plan);
        var topLimit = as(optimized, LimitExec.class);
        var exchange = asRemoteExchange(topLimit.child());
        var project = as(exchange.child(), ProjectExec.class);
        var fieldExtract = as(project.child(), FieldExtractExec.class);
        var source = source(fieldExtract.child());
        assertThat(source.estimatedRowSize(), equalTo(allFieldRowSize + Integer.BYTES));

        var top = as(source.query(), BoolQueryBuilder.class);
        assertThat(top.must(), hasSize(2));

        var first = as(top.must().get(0), BoolQueryBuilder.class);
        var rq = as(sv(first.should().get(0), "emp_no"), RangeQueryBuilder.class);
        assertThat(rq.fieldName(), equalTo("emp_no"));
        assertThat(rq.from(), equalTo(-1));
        assertThat(rq.includeLower(), equalTo(false));
        assertThat(rq.to(), nullValue());
        rq = as(sv(first.should().get(1), "salary"), RangeQueryBuilder.class);
        assertThat(rq.fieldName(), equalTo("salary"));
        assertThat(rq.from(), nullValue());
        assertThat(rq.to(), equalTo(10));
        assertThat(rq.includeUpper(), equalTo(false));

        var second = as(top.must().get(1), BoolQueryBuilder.class);
        rq = as(sv(second.should().get(0), "salary"), RangeQueryBuilder.class);
        assertThat(rq.fieldName(), equalTo("salary"));
        assertThat(rq.from(), nullValue());
        assertThat(rq.to(), equalTo(10000));
        assertThat(rq.includeUpper(), equalTo(true));
        rq = as(sv(second.should().get(1), "salary"), RangeQueryBuilder.class);
        assertThat(rq.fieldName(), equalTo("salary"));
        assertThat(rq.from(), equalTo(50000));
        assertThat(rq.includeLower(), equalTo(true));
        assertThat(rq.to(), nullValue());
    }

    public void testLimit() {
        var optimized = optimizedPlan(physicalPlan("""
            from test
            | limit 10
            """));

        var topLimit = as(optimized, LimitExec.class);
        var exchange = asRemoteExchange(topLimit.child());
        var project = as(exchange.child(), ProjectExec.class);
        var fieldExtract = as(project.child(), FieldExtractExec.class);
        var source = source(fieldExtract.child());
        assertThat(source.estimatedRowSize(), equalTo(allFieldRowSize + Integer.BYTES));
        assertThat(source.limit().fold(), is(10));
    }

    /**
     * TopNExec[[Order[nullsum{r}#3,ASC,LAST]],1[INTEGER]]
     * \_ExchangeExec[]
     *   \_ProjectExec[[_meta_field{f}#11, emp_no{f}#5, first_name{f}#6, !gender, languages{f}#8, last_name{f}#9, salary{f}#10, nulls
     * um{r}#3]]
     *     \_FieldExtractExec[_meta_field{f}#11, emp_no{f}#5, first_name{f}#6, !g..]
     *       \_TopNExec[[Order[nullsum{r}#3,ASC,LAST]],1[INTEGER]]
     *         \_EvalExec[[null[INTEGER] AS nullsum]]
     *           \_EsQueryExec[test], query[][_doc{f}#12], limit[], sort[]
     */
    public void testExtractorForEvalWithoutProject() throws Exception {
        var optimized = optimizedPlan(physicalPlan("""
            from test
            | eval nullsum = emp_no + null
            | sort nullsum
            | limit 1
            """));
        var topN = as(optimized, TopNExec.class);
        var exchange = asRemoteExchange(topN.child());
        var project = as(exchange.child(), ProjectExec.class);
        var extract = as(project.child(), FieldExtractExec.class);
        var topNLocal = as(extract.child(), TopNExec.class);
        // two extra ints for forwards and backwards map
        assertThat(topNLocal.estimatedRowSize(), equalTo(allFieldRowSize + Integer.BYTES * 2));

        var eval = as(topNLocal.child(), EvalExec.class);
        var source = source(eval.child());
        // nullsum and doc id are ints. we don't actually load emp_no here because we know we don't need it.
        assertThat(source.estimatedRowSize(), equalTo(Integer.BYTES * 2));
    }

    public void testProjectAfterTopN() throws Exception {
        var optimized = optimizedPlan(physicalPlan("""
            from test
            | sort emp_no
            | keep first_name
            | limit 2
            """));
        var topProject = as(optimized, ProjectExec.class);
        assertEquals(1, topProject.projections().size());
        assertEquals("first_name", topProject.projections().get(0).name());
        var topN = as(topProject.child(), TopNExec.class);
        var exchange = asRemoteExchange(topN.child());
        var project = as(exchange.child(), ProjectExec.class);
        List<String> projectionNames = project.projections().stream().map(NamedExpression::name).collect(Collectors.toList());
        assertTrue(projectionNames.containsAll(List.of("first_name", "emp_no")));
        var extract = as(project.child(), FieldExtractExec.class);
        var source = source(extract.child());
        assertThat(source.limit(), is(topN.limit()));
        assertThat(source.sorts(), is(fieldSorts(topN.order())));
        // an int for doc id, an int for segment id, two ints for doc id map, and int for emp_no.
        assertThat(source.estimatedRowSize(), equalTo(Integer.BYTES * 5 + KEYWORD_EST));
    }

    /**
     * Expected
     *
     * EvalExec[[emp_no{f}#248 * 10[INTEGER] AS emp_no_10]]
     * \_LimitExec[10[INTEGER]]
     *   \_ExchangeExec[]
     *     \_ProjectExec[[_meta_field{f}#247, emp_no{f}#248, first_name{f}#249, languages{f}#250, last_name{f}#251, salary{f}#252]]
     *       \_FieldExtractExec[_meta_field{f}#247, emp_no{f}#248, first_name{f}#24..]
     *         \_EsQueryExec[test], query[][_doc{f}#253], limit[10], sort[]
     */
    public void testPushLimitToSource() {
        var optimized = optimizedPlan(physicalPlan("""
            from test
            | eval emp_no_10 = emp_no * 10
            | limit 10
            """));

        var eval = as(optimized, EvalExec.class);
        var topLimit = as(eval.child(), LimitExec.class);
        var exchange = asRemoteExchange(topLimit.child());
        var project = as(exchange.child(), ProjectExec.class);
        var extract = as(project.child(), FieldExtractExec.class);
        var leaves = extract.collectLeaves();
        assertEquals(1, leaves.size());
        var source = as(leaves.get(0), EsQueryExec.class);
        assertThat(source.limit().fold(), is(10));
        // extra ints for doc id and emp_no_10
        assertThat(source.estimatedRowSize(), equalTo(allFieldRowSize + Integer.BYTES * 2));
    }

    /**
     * Expected
     * EvalExec[[emp_no{f}#5 * 10[INTEGER] AS emp_no_10]]
     * \_LimitExec[10[INTEGER]]
     *   \_ExchangeExec[]
     *     \_ProjectExec[[_meta_field{f}#11, emp_no{f}#5, first_name{f}#6, !gender, languages{f}#8, last_name{f}#9, salary{f}#10]]
     *       \_FieldExtractExec[_meta_field{f}#11, emp_no{f}#5, first_name{f}#6, !g..]
     *         \_EsQueryExec[test], query[{"range":{"emp_no":{"gt":0,"boost":1.0}}}][_doc{f}#12], limit[10], sort[]
     */
    public void testPushLimitAndFilterToSource() {
        var optimized = optimizedPlan(physicalPlan("""
            from test
            | eval emp_no_10 = emp_no * 10
            | where emp_no > 0
            | limit 10
            """));

        var eval = as(optimized, EvalExec.class);
        var topLimit = as(eval.child(), LimitExec.class);
        var exchange = asRemoteExchange(topLimit.child());
        var project = as(exchange.child(), ProjectExec.class);
        var extract = as(project.child(), FieldExtractExec.class);

        assertThat(
            names(extract.attributesToExtract()),
            contains(
                "_meta_field",
                "emp_no",
                "first_name",
                "gender",
                "hire_date",
                "job",
                "job.raw",
                "languages",
                "last_name",
                "long_noidx",
                "salary"
            )
        );

        var source = source(extract.child());
        assertThat(source.estimatedRowSize(), equalTo(allFieldRowSize + Integer.BYTES * 2));
        assertThat(source.limit().fold(), is(10));
        var rq = as(sv(source.query(), "emp_no"), RangeQueryBuilder.class);
        assertThat(rq.fieldName(), equalTo("emp_no"));
        assertThat(rq.from(), equalTo(0));
        assertThat(rq.includeLower(), equalTo(false));
        assertThat(rq.to(), nullValue());
    }

    /**
     * Expected
     * TopNExec[[Order[emp_no{f}#2,ASC,LAST]],1[INTEGER]]
     * \_LimitExec[1[INTEGER]]
     *   \_ExchangeExec[]
     *     \_ProjectExec[[_meta_field{f}#8, emp_no{f}#2, first_name{f}#3, !gender, languages{f}#5, last_name{f}#6, salary{f}#7]]
     *       \_FieldExtractExec[_meta_field{f}#8, emp_no{f}#2, first_name{f}#3, !ge..]
     *         \_EsQueryExec[test], query[][_doc{f}#9], limit[1], sort[]
     */
    public void testQueryWithLimitSort() throws Exception {
        var optimized = optimizedPlan(physicalPlan("""
            from test
            | limit 1
            | sort emp_no
            """));

        var topN = as(optimized, TopNExec.class);
        var limit = as(topN.child(), LimitExec.class);
        var exchange = asRemoteExchange(limit.child());
        var project = as(exchange.child(), ProjectExec.class);
        var extract = as(project.child(), FieldExtractExec.class);
        var source = source(extract.child());
        assertThat(source.estimatedRowSize(), equalTo(allFieldRowSize + Integer.BYTES));
    }

    /**
     * Expected
     * ProjectExec[[emp_no{f}#7, first_name{f}#8 AS x]]
     * \_TopNExec[[Order[emp_no{f}#7,ASC,LAST]],5[INTEGER],0]
     *   \_ExchangeExec[[],false]
     *     \_ProjectExec[[emp_no{f}#7, first_name{f}#8]]
     *       \_FieldExtractExec[emp_no{f}#7, first_name{f}#8]
     *         \_EsQueryExec[test], query[][_doc{f}#28], limit[5], sort[[FieldSort[field=emp_no{f}#7, direction=ASC, nulls=LAST]]]...
     */
    public void testLocalProjectIncludeLocalAlias() throws Exception {
        var optimized = optimizedPlan(physicalPlan("""
            from test
            | sort emp_no
            | eval x = first_name
            | keep emp_no, x
            | limit 5
            """));

        var project = as(optimized, ProjectExec.class);
        var topN = as(project.child(), TopNExec.class);
        var exchange = asRemoteExchange(topN.child());

        project = as(exchange.child(), ProjectExec.class);
        assertThat(names(project.projections()), contains("emp_no", "first_name"));
        var extract = as(project.child(), FieldExtractExec.class);
        var source = as(extract.child(), EsQueryExec.class);
    }

    /**
     * Expected
     * ProjectExec[[languages{f}#10, salary{f}#12, x{r}#6]]
     * \_EvalExec[[languages{f}#10 + 1[INTEGER] AS x]]
     *   \_TopNExec[[Order[salary{f}#12,ASC,LAST]],1[INTEGER]]
     *     \_ExchangeExec[]
     *       \_ProjectExec[[languages{f}#10, salary{f}#12]]
     *         \_FieldExtractExec[languages{f}#10]
     *           \_EsQueryExec[test], query[][_doc{f}#14], limit[1], sort[[salary]]
     */
    public void testDoNotAliasesDefinedAfterTheExchange() throws Exception {
        var optimized = optimizedPlan(physicalPlan("""
            from test
            | sort salary
            | limit 1
            | keep languages, salary
            | eval x = languages + 1
            """));

        var project = as(optimized, ProjectExec.class);
        var eval = as(project.child(), EvalExec.class);
        var topN = as(eval.child(), TopNExec.class);
        var exchange = asRemoteExchange(topN.child());

        project = as(exchange.child(), ProjectExec.class);
        assertThat(names(project.projections()), contains("languages", "salary"));
        var extract = as(project.child(), FieldExtractExec.class);
        assertThat(names(extract.attributesToExtract()), contains("languages", "salary"));
        var source = source(extract.child());
        assertThat(source.limit(), is(topN.limit()));
        assertThat(source.sorts(), is(fieldSorts(topN.order())));

        assertThat(source.limit(), is(l(1)));
        assertThat(source.sorts().size(), is(1));
        EsQueryExec.Sort order = source.sorts().get(0);
        assertThat(order.direction(), is(Order.OrderDirection.ASC));
        assertThat(name(order.field()), is("salary"));
        // ints for doc id, segment id, forwards and backwards mapping, languages, and salary
        assertThat(source.estimatedRowSize(), equalTo(Integer.BYTES * 6));
    }

    /**
     * Expected
     * TopNExec[[Order[emp_no{f}#3,ASC,LAST]],1[INTEGER]]
     * \_FilterExec[emp_no{f}#3 > 10[INTEGER]]
     *   \_LimitExec[1[INTEGER]]
     *     \_ExchangeExec[]
     *       \_ProjectExec[[_meta_field{f}#9, emp_no{f}#3, first_name{f}#4, !gender, languages{f}#6, last_name{f}#7, salary{f}#8]]
     *         \_FieldExtractExec[_meta_field{f}#9, emp_no{f}#3, first_name{f}#4, !ge..]
     *           \_EsQueryExec[test], query[][_doc{f}#10], limit[1], sort[]
     */
    public void testQueryWithLimitWhereSort() throws Exception {
        var optimized = optimizedPlan(physicalPlan("""
            from test
            | limit 1
            | where emp_no > 10
            | sort emp_no
            """));

        var topN = as(optimized, TopNExec.class);
        var filter = as(topN.child(), FilterExec.class);
        var limit = as(filter.child(), LimitExec.class);
        var exchange = asRemoteExchange(limit.child());
        var project = as(exchange.child(), ProjectExec.class);
        var extract = as(project.child(), FieldExtractExec.class);
        var source = source(extract.child());
        assertThat(source.limit(), is(topN.limit()));
        assertThat(source.limit(), is(l(1)));
        assertNull(source.sorts());
        assertThat(source.estimatedRowSize(), equalTo(allFieldRowSize + Integer.BYTES));
    }

    /**
     * Expected
     * TopNExec[[Order[x{r}#3,ASC,LAST]],3[INTEGER]]
     * \_EvalExec[[emp_no{f}#5 AS x]]
     *   \_LimitExec[3[INTEGER]]
     *     \_ExchangeExec[]
     *       \_ProjectExec[[_meta_field{f}#11, emp_no{f}#5, first_name{f}#6, !gender, languages{f}#8, last_name{f}#9, salary{f}#10]]
     *         \_FieldExtractExec[_meta_field{f}#11, emp_no{f}#5, first_name{f}#6, !g..]
     *           \_EsQueryExec[test], query[][_doc{f}#12], limit[3], sort[]
     */
    public void testQueryWithLimitWhereEvalSort() throws Exception {
        var optimized = optimizedPlan(physicalPlan("""
            from test
            | limit 3
            | eval x = emp_no
            | sort x
            """));

        var topN = as(optimized, TopNExec.class);
        var eval = as(topN.child(), EvalExec.class);
        var limit = as(eval.child(), LimitExec.class);
        var exchange = asRemoteExchange(limit.child());
        var project = as(exchange.child(), ProjectExec.class);
        var extract = as(project.child(), FieldExtractExec.class);
        var source = source(extract.child());
        // an int for doc id and one for x
        assertThat(source.estimatedRowSize(), equalTo(allFieldRowSize + Integer.BYTES * 2));
    }

    public void testQueryJustWithLimit() throws Exception {
        var optimized = optimizedPlan(physicalPlan("""
            from test
            | limit 3
            """));

        var limit = as(optimized, LimitExec.class);
        var exchange = asRemoteExchange(limit.child());
        var project = as(exchange.child(), ProjectExec.class);
        var extract = as(project.child(), FieldExtractExec.class);
        var source = source(extract.child());
        assertThat(source.estimatedRowSize(), equalTo(allFieldRowSize + Integer.BYTES));
    }

    public void testPushDownDisjunction() {
        var plan = physicalPlan("""
            from test
            | where emp_no == 10010 or emp_no == 10011
            """);

        var optimized = optimizedPlan(plan);
        var topLimit = as(optimized, LimitExec.class);
        var exchange = asRemoteExchange(topLimit.child());
        var project = as(exchange.child(), ProjectExec.class);
        var extractRest = as(project.child(), FieldExtractExec.class);
        var source = source(extractRest.child());
        assertThat(source.estimatedRowSize(), equalTo(allFieldRowSize + Integer.BYTES));

        var tqb = as(sv(source.query(), "emp_no"), TermsQueryBuilder.class);
        assertThat(tqb.fieldName(), is("emp_no"));
        assertThat(tqb.values(), is(List.of(10010, 10011)));
    }

    public void testPushDownDisjunctionAndConjunction() {
        var plan = physicalPlan("""
            from test
            | where first_name == "Bezalel" or first_name == "Suzette"
            | where salary > 50000
            """);

        var optimized = optimizedPlan(plan);
        var topLimit = as(optimized, LimitExec.class);
        var exchange = asRemoteExchange(topLimit.child());
        var project = as(exchange.child(), ProjectExec.class);
        var extractRest = as(project.child(), FieldExtractExec.class);
        var source = source(extractRest.child());
        assertThat(source.estimatedRowSize(), equalTo(allFieldRowSize + Integer.BYTES));

        BoolQueryBuilder query = as(source.query(), BoolQueryBuilder.class);
        assertThat(query.must(), hasSize(2));
        var tq = as(sv(query.must().get(0), "first_name"), TermsQueryBuilder.class);
        assertThat(tq.fieldName(), is("first_name"));
        assertThat(tq.values(), is(List.of("Bezalel", "Suzette")));
        var rqb = as(sv(query.must().get(1), "salary"), RangeQueryBuilder.class);
        assertThat(rqb.fieldName(), is("salary"));
        assertThat(rqb.from(), is(50_000));
        assertThat(rqb.includeLower(), is(false));
        assertThat(rqb.to(), nullValue());
    }

    public void testPushDownIn() {
        var plan = physicalPlan("""
            from test
            | where emp_no in (10020, 10030 + 10)
            """);

        var optimized = optimizedPlan(plan);
        var topLimit = as(optimized, LimitExec.class);
        var exchange = asRemoteExchange(topLimit.child());
        var project = as(exchange.child(), ProjectExec.class);
        var extractRest = as(project.child(), FieldExtractExec.class);
        var source = source(extractRest.child());
        assertThat(source.estimatedRowSize(), equalTo(allFieldRowSize + Integer.BYTES));

        var tqb = as(sv(source.query(), "emp_no"), TermsQueryBuilder.class);
        assertThat(tqb.fieldName(), is("emp_no"));
        assertThat(tqb.values(), is(List.of(10020, 10040)));
    }

    public void testPushDownInAndConjunction() {
        var plan = physicalPlan("""
            from test
            | where last_name in (concat("Sim", "mel"), "Pettey")
            | where salary > 60000
            """);

        var optimized = optimizedPlan(plan);
        var topLimit = as(optimized, LimitExec.class);
        var exchange = asRemoteExchange(topLimit.child());
        var project = as(exchange.child(), ProjectExec.class);
        var extractRest = as(project.child(), FieldExtractExec.class);
        var source = source(extractRest.child());
        assertThat(source.estimatedRowSize(), equalTo(allFieldRowSize + Integer.BYTES));

        BoolQueryBuilder bq = as(source.query(), BoolQueryBuilder.class);
        assertThat(bq.must(), hasSize(2));
        var tqb = as(sv(bq.must().get(0), "last_name"), TermsQueryBuilder.class);
        assertThat(tqb.fieldName(), is("last_name"));
        assertThat(tqb.values(), is(List.of("Simmel", "Pettey")));
        var rqb = as(sv(bq.must().get(1), "salary"), RangeQueryBuilder.class);
        assertThat(rqb.fieldName(), is("salary"));
        assertThat(rqb.from(), is(60_000));
    }

    // `where "Pettey" in (last_name, "Simmel") or last_name == "Parto"` --> `where last_name in ("Pettey", "Parto")`
    // LimitExec[10000[INTEGER]]
    // \_ExchangeExec[]
    // \_ProjectExec[[_meta_field{f}#9, emp_no{f}#3, first_name{f}#4, gender{f}#5, languages{f}#6, last_name{f}#7, salary{f}#8]]
    // \_FieldExtractExec[_meta_field{f}#9, emp_no{f}#3, first_name{f}#4, gen..]
    // \_EsQueryExec[test],
    // query[{"esql_single_value":{"field":"last_name","next":{"terms":{"last_name":["Pettey","Parto"],"boost":1.0}}}}][_doc{f}#10],
    // limit[10000], sort[]
    public void testPushDownRecombinedIn() {
        var plan = physicalPlan("""
            from test
            | where "Pettey" in (last_name, "Simmel") or last_name == "Parto"
            """);

        var optimized = optimizedPlan(plan);
        var topLimit = as(optimized, LimitExec.class);
        var exchange = asRemoteExchange(topLimit.child());
        var project = as(exchange.child(), ProjectExec.class);
        var extractRest = as(project.child(), FieldExtractExec.class);
        var source = source(extractRest.child());

        var tqb = as(sv(source.query(), "last_name"), TermsQueryBuilder.class);
        assertThat(tqb.fieldName(), is("last_name"));
        assertThat(tqb.values(), is(List.of("Pettey", "Parto")));
    }

    /**
     * Expected:
     *  LimitExec[10000[INTEGER]]
     *  \_ExchangeExec[REMOTE_SOURCE]
     *    \_ExchangeExec[REMOTE_SINK]
     *      \_ProjectExec[[_meta_field{f}#9, emp_no{f}#3, first_name{f}#4, !gender, languages{f}#6, last_name{f}#7, salary{f}#8]]
     *        \_FieldExtractExec[_meta_field{f}#9, emp_no{f}#3, first_name{f}#4, !ge..]
     *          \_EsQueryExec[test], query[sv(not(emp_no IN (10010, 10011)))][_doc{f}#10],
     *                                   limit[10000], sort[]
     */
    public void testPushDownNegatedDisjunction() {
        var plan = physicalPlan("""
            from test
            | where not (emp_no == 10010 or emp_no == 10011)
            """);

        var optimized = optimizedPlan(plan);
        var topLimit = as(optimized, LimitExec.class);
        var exchange = asRemoteExchange(topLimit.child());
        var project = as(exchange.child(), ProjectExec.class);
        var extractRest = as(project.child(), FieldExtractExec.class);
        var source = source(extractRest.child());
        assertThat(source.estimatedRowSize(), equalTo(allFieldRowSize + Integer.BYTES));

        var boolQuery = as(sv(source.query(), "emp_no"), BoolQueryBuilder.class);
        assertThat(boolQuery.mustNot(), hasSize(1));
        var termsQuery = as(boolQuery.mustNot().get(0), TermsQueryBuilder.class);
        assertThat(termsQuery.fieldName(), is("emp_no"));
        assertThat(termsQuery.values(), is(List.of(10010, 10011)));
    }

    /**
     * Expected:
     *  LimitExec[10000[INTEGER]]
     *  \_ExchangeExec[REMOTE_SOURCE]
     *    \_ExchangeExec[REMOTE_SINK]
     *      \_ProjectExec[[_meta_field{f}#9, emp_no{f}#3, first_name{f}#4, !gender, languages{f}#6, last_name{f}#7, salary{f}#8]]
     *        \_FieldExtractExec[_meta_field{f}#9, emp_no{f}#3, first_name{f}#4, !ge..]
     *          \_EsQueryExec[test], query[sv(emp_no, not(emp_no == 10010)) OR sv(not(first_name == "Parto"))], limit[10000], sort[]
     */
    public void testPushDownNegatedConjunction() {
        var plan = physicalPlan("""
            from test
            | where not (emp_no == 10010 and first_name == "Parto")
            """);

        var optimized = optimizedPlan(plan);
        var topLimit = as(optimized, LimitExec.class);
        var exchange = asRemoteExchange(topLimit.child());
        var project = as(exchange.child(), ProjectExec.class);
        var extractRest = as(project.child(), FieldExtractExec.class);
        var source = source(extractRest.child());
        assertThat(source.estimatedRowSize(), equalTo(allFieldRowSize + Integer.BYTES));

        var bq = as(source.query(), BoolQueryBuilder.class);
        assertThat(bq.should(), hasSize(2));
        var empNo = as(sv(bq.should().get(0), "emp_no"), BoolQueryBuilder.class);
        assertThat(empNo.mustNot(), hasSize(1));
        var tq = as(empNo.mustNot().get(0), TermQueryBuilder.class);
        assertThat(tq.fieldName(), equalTo("emp_no"));
        assertThat(tq.value(), equalTo(10010));
        var firstName = as(sv(bq.should().get(1), "first_name"), BoolQueryBuilder.class);
        assertThat(firstName.mustNot(), hasSize(1));
        tq = as(firstName.mustNot().get(0), TermQueryBuilder.class);
        assertThat(tq.fieldName(), equalTo("first_name"));
        assertThat(tq.value(), equalTo("Parto"));
    }

    /**
     * Expected:
     *  LimitExec[10000[INTEGER]]
     *  \_ExchangeExec[REMOTE_SOURCE]
     *    \_ExchangeExec[REMOTE_SINK]
     *      \_ProjectExec[[_meta_field{f}#8, emp_no{f}#2, first_name{f}#3, !gender, languages{f}#5, last_name{f}#6, salary{f}#7]]
     *        \_FieldExtractExec[_meta_field{f}#8, emp_no{f}#2, first_name{f}#3, !ge..]
     *          \_EsQueryExec[test], query[{"bool":{"must_not":[{"term":{"emp_no":{"value":10010}}}],"boost":1.0}}][_doc{f}#9],
     *                                     limit[10000], sort[]
     */
    public void testPushDownNegatedEquality() {
        var plan = physicalPlan("""
            from test
            | where not emp_no == 10010
            """);

        var optimized = optimizedPlan(plan);
        var topLimit = as(optimized, LimitExec.class);
        var exchange = asRemoteExchange(topLimit.child());
        var project = as(exchange.child(), ProjectExec.class);
        var extractRest = as(project.child(), FieldExtractExec.class);
        var source = source(extractRest.child());
        assertThat(source.estimatedRowSize(), equalTo(allFieldRowSize + Integer.BYTES));

        var boolQuery = as(sv(source.query(), "emp_no"), BoolQueryBuilder.class);
        assertThat(boolQuery.mustNot(), hasSize(1));
        var termQuery = as(boolQuery.mustNot().get(0), TermQueryBuilder.class);
        assertThat(termQuery.fieldName(), is("emp_no"));
        assertThat(termQuery.value(), is(10010));  // TODO this will match multivalued fields and we don't want that
    }

    /**
     * Expected:
     *  LimitExec[10000[INTEGER]]
     *  \_ExchangeExec[REMOTE_SOURCE]
     *    \_ExchangeExec[REMOTE_SINK]
     *      \_ProjectExec[[_meta_field{f}#9, emp_no{f}#3, first_name{f}#4, !gender, languages{f}#6, last_name{f}#7, salary{f}#8]]
     *        \_FieldExtractExec[_meta_field{f}#9, first_name{f}#4, !gender, last_na..]
     *          \_LimitExec[10000[INTEGER]]
     *            \_FilterExec[NOT(emp_no{f}#3 == languages{f}#6)]
     *              \_FieldExtractExec[emp_no{f}#3, languages{f}#6]
     *                \_EsQueryExec[test], query[][_doc{f}#10], limit[], sort[]
     */
    public void testDontPushDownNegatedEqualityBetweenAttributes() {
        var plan = physicalPlan("""
            from test
            | where not emp_no == languages
            """);

        var optimized = optimizedPlan(plan);
        var topLimit = as(optimized, LimitExec.class);
        var exchange = asRemoteExchange(topLimit.child());
        var project = as(exchange.child(), ProjectExec.class);
        var extractRest = as(project.child(), FieldExtractExec.class);
        var localLimit = as(extractRest.child(), LimitExec.class);
        var filterExec = as(localLimit.child(), FilterExec.class);
        assertThat(filterExec.condition(), instanceOf(Not.class));
        var extractForFilter = as(filterExec.child(), FieldExtractExec.class);
        var source = source(extractForFilter.child());
        assertNull(source.query());
        assertThat(source.estimatedRowSize(), equalTo(allFieldRowSize + Integer.BYTES));
    }

    public void testEvalLike() {
        var plan = physicalPlan("""
            from test
            | eval x = concat(first_name, "--")
            | where x like "%foo%"
            """);

        var optimized = optimizedPlan(plan);
        var topLimit = as(optimized, LimitExec.class);
        var exchange = asRemoteExchange(topLimit.child());
        var project = as(exchange.child(), ProjectExec.class);
        var extractRest = as(project.child(), FieldExtractExec.class);
        var limit = as(extractRest.child(), LimitExec.class);
        var filter = as(limit.child(), FilterExec.class);
        var eval = as(filter.child(), EvalExec.class);
        var fieldExtract = as(eval.child(), FieldExtractExec.class);
        assertEquals(EsQueryExec.class, fieldExtract.child().getClass());
        var source = source(fieldExtract.child());
        assertThat(source.estimatedRowSize(), equalTo(allFieldRowSize + Integer.BYTES + KEYWORD_EST));
    }

    public void testPushDownLike() {
        var plan = physicalPlan("""
            from test
            | where first_name like "*foo*"
            """);

        var optimized = optimizedPlan(plan);
        var topLimit = as(optimized, LimitExec.class);
        var exchange = asRemoteExchange(topLimit.child());
        var project = as(exchange.child(), ProjectExec.class);
        var extractRest = as(project.child(), FieldExtractExec.class);
        var source = source(extractRest.child());
        assertThat(source.estimatedRowSize(), equalTo(allFieldRowSize + Integer.BYTES));

        QueryBuilder query = source.query();
        assertNotNull(query);
        assertEquals(SingleValueQuery.Builder.class, query.getClass());
        assertThat(((SingleValueQuery.Builder) query).next(), instanceOf(WildcardQueryBuilder.class));
        WildcardQueryBuilder wildcard = ((WildcardQueryBuilder) ((SingleValueQuery.Builder) query).next());
        assertEquals("first_name", wildcard.fieldName());
        assertEquals("*foo*", wildcard.value());
    }

    public void testPushDownNotLike() {
        var plan = physicalPlan("""
            from test
            | where not first_name like "%foo%"
            """);

        var optimized = optimizedPlan(plan);
        var topLimit = as(optimized, LimitExec.class);
        var exchange = asRemoteExchange(topLimit.child());
        var project = as(exchange.child(), ProjectExec.class);
        var extractRest = as(project.child(), FieldExtractExec.class);
        var source = source(extractRest.child());
        assertThat(source.estimatedRowSize(), equalTo(allFieldRowSize + Integer.BYTES));

        var boolQuery = as(sv(source.query(), "first_name"), BoolQueryBuilder.class);
        assertThat(boolQuery.mustNot(), hasSize(1));
        var tq = as(boolQuery.mustNot().get(0), TermQueryBuilder.class);
        assertThat(tq.fieldName(), is("first_name"));
        assertThat(tq.value(), is("%foo%"));
    }

    public void testEvalRLike() {
        var plan = physicalPlan("""
            from test
            | eval x = concat(first_name, "--")
            | where x rlike ".*foo.*"
            """);

        var optimized = optimizedPlan(plan);
        var topLimit = as(optimized, LimitExec.class);
        var exchange = asRemoteExchange(topLimit.child());
        var project = as(exchange.child(), ProjectExec.class);
        var extractRest = as(project.child(), FieldExtractExec.class);
        var limit = as(extractRest.child(), LimitExec.class);
        var filter = as(limit.child(), FilterExec.class);
        var eval = as(filter.child(), EvalExec.class);
        var fieldExtract = as(eval.child(), FieldExtractExec.class);
        assertEquals(EsQueryExec.class, fieldExtract.child().getClass());

        var source = source(fieldExtract.child());
        assertThat(source.estimatedRowSize(), equalTo(allFieldRowSize + Integer.BYTES + KEYWORD_EST));
    }

    public void testPushDownRLike() {
        var plan = physicalPlan("""
            from test
            | where first_name rlike ".*foo.*"
            """);

        var optimized = optimizedPlan(plan);
        var topLimit = as(optimized, LimitExec.class);
        var exchange = asRemoteExchange(topLimit.child());
        var project = as(exchange.child(), ProjectExec.class);
        var extractRest = as(project.child(), FieldExtractExec.class);
        var source = source(extractRest.child());
        assertThat(source.estimatedRowSize(), equalTo(allFieldRowSize + Integer.BYTES));

        QueryBuilder query = source.query();
        assertNotNull(query);
        assertEquals(SingleValueQuery.Builder.class, query.getClass());
        assertThat(((SingleValueQuery.Builder) query).next(), instanceOf(RegexpQueryBuilder.class));
        RegexpQueryBuilder wildcard = ((RegexpQueryBuilder) ((SingleValueQuery.Builder) query).next());
        assertEquals("first_name", wildcard.fieldName());
        assertEquals(".*foo.*", wildcard.value());
    }

    /**
     * LimitExec[1000[INTEGER]]
     * \_ExchangeExec[[],false]
     *   \_ProjectExec[[_meta_field{f}#9, emp_no{f}#3, first_name{f}#4, gender{f}#5, job{f}#10, job.raw{f}#11, languages{f}#6, last_n
     * ame{f}#7, long_noidx{f}#12, salary{f}#8]]
     *     \_FieldExtractExec[_meta_field{f}#9, emp_no{f}#3, first_name{f}#4, gen..]
     *       \_EsQueryExec[test], query[{"esql_single_value":{"field":"first_name","next":
     *       {"term":{"first_name":{"value":"foo","case_insensitive":true}}},"source":"first_name =~ \"foo\"@2:9"}}]
     *       [_doc{f}#23], limit[1000], sort[] estimatedRowSize[324]
     */
    @AwaitsFix(bugUrl = "https://github.com/elastic/elasticsearch/issues/103599")
    public void testPushDownEqualsIgnoreCase() {
        var plan = physicalPlan("""
            from test
            | where first_name =~ "foo"
            """);

        var optimized = optimizedPlan(plan);
        var topLimit = as(optimized, LimitExec.class);
        var exchange = asRemoteExchange(topLimit.child());
        var project = as(exchange.child(), ProjectExec.class);
        var extractRest = as(project.child(), FieldExtractExec.class);
        var source = source(extractRest.child());
        assertThat(source.estimatedRowSize(), equalTo(allFieldRowSize + Integer.BYTES));

        QueryBuilder query = source.query();
        assertNotNull(query);
    }

    /**
     * LimitExec[1000[INTEGER]]
     * \_ExchangeExec[[],false]
     *   \_ProjectExec[[_meta_field{f}#12, emp_no{f}#6, first_name{f}#7, gender{f}#8, job{f}#13, job.raw{f}#14, languages{f}#9, last_
     * name{f}#10, long_noidx{f}#15, salary{f}#11, x{r}#4]]
     *     \_FieldExtractExec[_meta_field{f}#12, emp_no{f}#6, gender{f}#8, job{f}..]
     *       \_LimitExec[1000[INTEGER]]
     *         \_FilterExec[x{r}#4 =~ [66 6f 6f][KEYWORD]]
     *           \_EvalExec[[CONCAT(first_name{f}#7,[66 6f 6f][KEYWORD]) AS x]]
     *             \_FieldExtractExec[first_name{f}#7]
     *               \_EsQueryExec[test], query[][_doc{f}#27], limit[], sort[] estimatedRowSize[374]
     */
    @AwaitsFix(bugUrl = "https://github.com/elastic/elasticsearch/issues/103599")
    public void testNoPushDownEvalEqualsIgnoreCase() {
        var plan = physicalPlan("""
            from test
            | eval x = concat(first_name, "foo")
            | where x =~ "foo"
            """);

        var optimized = optimizedPlan(plan);
        var topLimit = as(optimized, LimitExec.class);
        var exchange = asRemoteExchange(topLimit.child());
        var project = as(exchange.child(), ProjectExec.class);
        var extractRest = as(project.child(), FieldExtractExec.class);
        var limit = as(extractRest.child(), LimitExec.class);
        var filter = as(limit.child(), FilterExec.class);
        var eval = as(filter.child(), EvalExec.class);
        var extract = as(eval.child(), FieldExtractExec.class);
        var source = source(extract.child());

        QueryBuilder query = source.query();
        assertNull(query);
    }

    public void testPushDownNotRLike() {
        var plan = physicalPlan("""
            from test
            | where not first_name rlike ".*foo.*"
            """);

        var optimized = optimizedPlan(plan);
        var topLimit = as(optimized, LimitExec.class);
        var exchange = asRemoteExchange(topLimit.child());
        var project = as(exchange.child(), ProjectExec.class);
        var extractRest = as(project.child(), FieldExtractExec.class);
        var source = source(extractRest.child());
        assertThat(source.estimatedRowSize(), equalTo(allFieldRowSize + Integer.BYTES));

        QueryBuilder query = source.query();
        assertNotNull(query);
        assertThat(query, instanceOf(SingleValueQuery.Builder.class));
        assertThat(((SingleValueQuery.Builder) query).next(), instanceOf(BoolQueryBuilder.class));
        var boolQuery = (BoolQueryBuilder) ((SingleValueQuery.Builder) query).next();
        List<QueryBuilder> mustNot = boolQuery.mustNot();
        assertThat(mustNot.size(), is(1));
        assertThat(mustNot.get(0), instanceOf(RegexpQueryBuilder.class));
        var regexpQuery = (RegexpQueryBuilder) mustNot.get(0);
        assertThat(regexpQuery.fieldName(), is("first_name"));
        assertThat(regexpQuery.value(), is(".*foo.*"));
    }

    /**
     * <code>
     * TopNExec[[Order[name{r}#4,ASC,LAST]],1000[INTEGER],0]
     * \_ExchangeExec[[_meta_field{f}#20, emp_no{f}#14, gender{f}#16, job{f}#21, job.raw{f}#22, languages{f}#17,
     *     long_noidx{f}#23, salary{f}#19, name{r}#4, first_name{r}#7, last_name{r}#10
     *   ],false]
     *   \_ProjectExec[[_meta_field{f}#20, emp_no{f}#14, gender{f}#16, job{f}#21, job.raw{f}#22, languages{f}#17,
     *       long_noidx{f}#23, salary{f}#19, name{r}#4, first_name{r}#7, last_name{r}#10
     *     ]]
     *     \_FieldExtractExec[_meta_field{f}#20, emp_no{f}#14, gender{f}#16, job{..][]
     *       \_EvalExec[[first_name{f}#15 AS name, last_name{f}#18 AS first_name, name{r}#4 AS last_name]]
     *         \_FieldExtractExec[first_name{f}#15, last_name{f}#18][]
     *           \_EsQueryExec[test], indexMode[standard], query[{
     *             "bool":{"must":[
     *               {"esql_single_value":{"field":"last_name","next":{"term":{"last_name":{"value":"foo"}}},"source":...}},
     *               {"esql_single_value":{"field":"first_name","next":{"term":{"first_name":{"value":"bar"}}},"source":...}}
     *             ],"boost":1.0}}][_doc{f}#37], limit[1000], sort[[
     *               FieldSort[field=first_name{f}#15, direction=ASC, nulls=LAST]
     *             ]] estimatedRowSize[486]
     * </code>
     */
    public void testPushDownEvalFilter() {
        var plan = physicalPlan("""
            FROM test
            | EVAL name = first_name, first_name = last_name, last_name = name
            | WHERE first_name == "foo" AND last_name == "bar"
            | SORT name
            """);
        var optimized = optimizedPlan(plan);

        var topN = as(optimized, TopNExec.class);
        var exchange = asRemoteExchange(topN.child());
        var project = as(exchange.child(), ProjectExec.class);
        var extract = as(project.child(), FieldExtractExec.class);
        assertThat(extract.attributesToExtract().size(), greaterThan(5));
        var eval = as(extract.child(), EvalExec.class);
        extract = as(eval.child(), FieldExtractExec.class);
        assertThat(
            extract.attributesToExtract().stream().map(Attribute::name).collect(Collectors.toList()),
            contains("first_name", "last_name")
        );

        // Now verify the correct Lucene push-down of both the filter and the sort
        var source = source(extract.child());
        QueryBuilder query = source.query();
        assertNotNull(query);
        assertThat(query, instanceOf(BoolQueryBuilder.class));
        var boolQuery = (BoolQueryBuilder) query;
        var must = boolQuery.must();
        assertThat(must.size(), is(2));
        var range1 = (TermQueryBuilder) ((SingleValueQuery.Builder) must.get(0)).next();
        assertThat(range1.fieldName(), is("last_name"));
        var range2 = (TermQueryBuilder) ((SingleValueQuery.Builder) must.get(1)).next();
        assertThat(range2.fieldName(), is("first_name"));
        var sort = source.sorts();
        assertThat(sort.size(), is(1));
        assertThat(sort.get(0).field().fieldName(), is("first_name"));
    }

    /**
     * <code>
     * ProjectExec[[last_name{f}#21 AS name, first_name{f}#18 AS last_name, last_name{f}#21 AS first_name]]
     * \_TopNExec[[Order[last_name{f}#21,ASC,LAST]],10[INTEGER],0]
     *   \_ExchangeExec[[last_name{f}#21, first_name{f}#18],false]
     *     \_ProjectExec[[last_name{f}#21, first_name{f}#18]]
     *       \_FieldExtractExec[last_name{f}#21, first_name{f}#18][]
     *         \_EsQueryExec[test], indexMode[standard], query[{
     *           "bool":{"must":[
     *             {"esql_single_value":{
     *               "field":"last_name",
     *               "next":{"range":{"last_name":{"gt":"B","boost":1.0}}},
     *               "source":"first_name &gt; \"B\"@3:9"
     *             }},
     *             {"exists":{"field":"first_name","boost":1.0}}
     *           ],"boost":1.0}}][_doc{f}#40], limit[10], sort[[
     *             FieldSort[field=last_name{f}#21, direction=ASC, nulls=LAST]
     *           ]] estimatedRowSize[116]
     * </code>
     */
    public void testPushDownEvalSwapFilter() {
        var plan = physicalPlan("""
            FROM test
            | EVAL name = last_name, last_name = first_name, first_name = name
            | WHERE first_name > "B" AND last_name IS NOT NULL
            | SORT name
            | LIMIT 10
            | KEEP name, last_name, first_name
            """);
        var optimized = optimizedPlan(plan);

        var topProject = as(optimized, ProjectExec.class);
        var topN = as(topProject.child(), TopNExec.class);
        var exchange = asRemoteExchange(topN.child());
        var project = as(exchange.child(), ProjectExec.class);
        var extract = as(project.child(), FieldExtractExec.class);
        assertThat(
            extract.attributesToExtract().stream().map(Attribute::name).collect(Collectors.toList()),
            contains("last_name", "first_name")
        );

        // Now verify the correct Lucene push-down of both the filter and the sort
        var source = source(extract.child());
        QueryBuilder query = source.query();
        assertNotNull(query);
        assertThat(query, instanceOf(BoolQueryBuilder.class));
        var boolQuery = (BoolQueryBuilder) query;
        var must = boolQuery.must();
        assertThat(must.size(), is(2));
        var svq = (SingleValueQuery.Builder) must.get(0);
        var range = (RangeQueryBuilder) svq.next();
        assertThat(range.fieldName(), is("last_name"));
        var exists = (ExistsQueryBuilder) must.get(1);
        assertThat(exists.fieldName(), is("first_name"));
        var sort = source.sorts();
        assertThat(sort.size(), is(1));
        assertThat(sort.get(0).field().fieldName(), is("last_name"));
    }

    /**
     * EnrichExec[first_name{f}#3,foo,fld,idx,[a{r}#11, b{r}#12]]
     *  \_LimitExec[10000[INTEGER]]
     *    \_ExchangeExec[]
     *      \_ProjectExec[[_meta_field{f}#8, emp_no{f}#2, first_name{f}#3, gender{f}#4, languages{f}#5, last_name{f}#6, salary{f}#7]]
     *        \_FieldExtractExec[_meta_field{f}#8, emp_no{f}#2, first_name{f}#3, gen..]
     *          \_EsQueryExec[test], query[][_doc{f}#13], limit[10000], sort[] estimatedRowSize[216]
     */
    public void testEnrich() {
        var plan = physicalPlan("""
            from test
            | enrich foo on first_name
            """);

        var optimized = optimizedPlan(plan);
        var enrich = as(optimized, EnrichExec.class);
        var limit = as(enrich.child(), LimitExec.class);
        var exchange = asRemoteExchange(limit.child());
        var project = as(exchange.child(), ProjectExec.class);
        var extract = as(project.child(), FieldExtractExec.class);
        var source = source(extract.child());
        // an int for doc id, and int for the "a" enriched field, and a long for the "b" enriched field
        assertThat(source.estimatedRowSize(), equalTo(allFieldRowSize + Integer.BYTES * 2 + Long.BYTES));
    }

    /**
     * Expects the filter to transform the source into a local relationship
     * LimitExec[10000[INTEGER]]
     * \_ExchangeExec[[],false]
     *   \_LocalSourceExec[[_meta_field{f}#8, emp_no{r}#2, first_name{f}#3, gender{f}#4, languages{f}#5, last_name{f}#6, salary{f}#7],EMPT
     * Y]
     */
    public void testLocallyMissingField() {
        var testStats = statsForMissingField("emp_no");

        var optimized = optimizedPlan(physicalPlan("""
              from test
            | where emp_no > 10
            """), testStats);

        var limit = as(optimized, LimitExec.class);
        var exchange = as(limit.child(), ExchangeExec.class);
        var source = as(exchange.child(), LocalSourceExec.class);
        assertEquals(LocalSupplier.EMPTY, source.supplier());
    }

    /**
     * GrokExec[first_name{f}#4,Parser[pattern=%{WORD:b}.*, grok=org.elasticsearch.grok.Grok@60a20ab6],[b{r}#2]]
     * \_LimitExec[10000[INTEGER]]
     *   \_ExchangeExec[]
     *     \_ProjectExec[[_meta_field{f}#9, emp_no{f}#3, first_name{f}#4, gender{f}#5, languages{f}#6, last_name{f}#7, salary{f}#8]]
     *       \_FieldExtractExec[_meta_field{f}#9, emp_no{f}#3, first_name{f}#4, gen..]
     *         \_EsQueryExec[test], query[][_doc{f}#10], limit[10000], sort[] estimatedRowSize[216]
     */
    public void testGrok() {
        var plan = physicalPlan("""
            from test
            | grok first_name "%{WORD:b}.*"
            """);

        var optimized = optimizedPlan(plan);
        var grok = as(optimized, GrokExec.class);
        var limit = as(grok.child(), LimitExec.class);
        var exchange = asRemoteExchange(limit.child());
        var project = as(exchange.child(), ProjectExec.class);
        var extract = as(project.child(), FieldExtractExec.class);
        var source = source(extract.child());
        assertThat(source.estimatedRowSize(), equalTo(allFieldRowSize + Integer.BYTES + KEYWORD_EST));
    }

    public void testDissect() {
        var plan = physicalPlan("""
            from test
            | dissect first_name "%{b} "
            """);

        var optimized = optimizedPlan(plan);
        var dissect = as(optimized, DissectExec.class);
        var limit = as(dissect.child(), LimitExec.class);
        var exchange = asRemoteExchange(limit.child());
        var project = as(exchange.child(), ProjectExec.class);
        var extract = as(project.child(), FieldExtractExec.class);
        var source = source(extract.child());
        assertThat(source.estimatedRowSize(), equalTo(allFieldRowSize + Integer.BYTES + KEYWORD_EST));
    }

    public void testPushDownMetadataIndexInWildcard() {
        var plan = physicalPlan("""
            from test metadata _index
            | where _index like "test*"
            """);

        var optimized = optimizedPlan(plan);
        var limit = as(optimized, LimitExec.class);
        var exchange = asRemoteExchange(limit.child());
        var project = as(exchange.child(), ProjectExec.class);
        var extract = as(project.child(), FieldExtractExec.class);
        var source = source(extract.child());

        var tq = as(source.query(), WildcardQueryBuilder.class);
        assertThat(tq.fieldName(), is("_index"));
        assertThat(tq.value(), is("test*"));
    }

    /*
     * LimitExec[10000[INTEGER]]
     * \_ExchangeExec[[],false]
     *   \_ProjectExec[[_meta_field{f}#9, emp_no{f}#3, first_name{f}#4, gender{f}#5, languages{f}#6, last_name{f}#7, salary{f}#8,
     *     _index{m}#1]]
     *     \_FieldExtractExec[_meta_field{f}#9, emp_no{f}#3, first_name{f}#4, gen..]
     *       \_EsQueryExec[test], query[{"esql_single_value":{"field":"_index","next":{"term":{"_index":{"value":"test"}}}}}]
     *         [_doc{f}#10], limit[10000], sort[] estimatedRowSize[266]
     */
    public void testPushDownMetadataIndexInEquality() {
        var plan = physicalPlan("""
            from test metadata _index
            | where _index == "test"
            """);

        var optimized = optimizedPlan(plan);
        var limit = as(optimized, LimitExec.class);
        var exchange = asRemoteExchange(limit.child());
        var project = as(exchange.child(), ProjectExec.class);
        var extract = as(project.child(), FieldExtractExec.class);
        var source = source(extract.child());

        var tq = as(source.query(), TermQueryBuilder.class);
        assertThat(tq.fieldName(), is("_index"));
        assertThat(tq.value(), is("test"));
    }

    /*
     * LimitExec[10000[INTEGER]]
     * \_ExchangeExec[[],false]
     *   \_ProjectExec[[_meta_field{f}#9, emp_no{f}#3, first_name{f}#4, gender{f}#5, languages{f}#6, last_name{f}#7, salary{f}#8,
     *     _index{m}#1]]
     *     \_FieldExtractExec[_meta_field{f}#9, emp_no{f}#3, first_name{f}#4, gen..]
     *       \_EsQueryExec[test], query[{"bool":{"must_not":[{"term":{"_index":{"value":"test"}}}],"boost":1.0}}]
     *         [_doc{f}#10], limit[10000], sort[] estimatedRowSize[266]
     */
    public void testPushDownMetadataIndexInNotEquality() {
        var plan = physicalPlan("""
            from test metadata _index
            | where _index != "test"
            """);

        var optimized = optimizedPlan(plan);
        var limit = as(optimized, LimitExec.class);
        var exchange = asRemoteExchange(limit.child());
        var project = as(exchange.child(), ProjectExec.class);
        var extract = as(project.child(), FieldExtractExec.class);
        var source = source(extract.child());

        var bq = as(source.query(), BoolQueryBuilder.class);
        assertThat(bq.mustNot().size(), is(1));
        var tq = as(bq.mustNot().get(0), TermQueryBuilder.class);
        assertThat(tq.fieldName(), is("_index"));
        assertThat(tq.value(), is("test"));
    }

    /*
     * LimitExec[10000[INTEGER]]
     * \_ExchangeExec[[],false]
     *   \_ProjectExec[[_meta_field{f}#9, emp_no{f}#3, first_name{f}#4, gender{f}#5, languages{f}#6, last_name{f}#7, salary{f}#8, _in
     *     dex{m}#1]]
     *     \_FieldExtractExec[_meta_field{f}#9, emp_no{f}#3, first_name{f}#4, gen..]
     *       \_LimitExec[10000[INTEGER]]
     *         \_FilterExec[_index{m}#1 > [74 65 73 74][KEYWORD]]
     *           \_FieldExtractExec[_index{m}#1]
     *             \_EsQueryExec[test], query[][_doc{f}#10], limit[], sort[] estimatedRowSize[266]
     */
    public void testDontPushDownMetadataIndexInInequality() {
        for (var t : List.of(
            tuple(">", GreaterThan.class),
            tuple(">=", GreaterThanOrEqual.class),
            tuple("<", LessThan.class),
            tuple("<=", LessThanOrEqual.class)
            // no NullEquals use
        )) {
            var plan = physicalPlan("from test metadata _index | where _index " + t.v1() + " \"test\"");

            var optimized = optimizedPlan(plan);
            var limit = as(optimized, LimitExec.class);
            var exchange = asRemoteExchange(limit.child());
            var project = as(exchange.child(), ProjectExec.class);
            var extract = as(project.child(), FieldExtractExec.class);
            limit = as(extract.child(), LimitExec.class);
            var filter = as(limit.child(), FilterExec.class);

            var comp = as(filter.condition(), t.v2());
            var metadataAttribute = as(comp.left(), MetadataAttribute.class);
            assertThat(metadataAttribute.name(), is("_index"));

            extract = as(filter.child(), FieldExtractExec.class);
            var source = source(extract.child());
        }
    }

    public void testDontPushDownMetadataVersionAndId() {
        for (var t : List.of(tuple("_version", "2"), tuple("_id", "\"2\""))) {
            var plan = physicalPlan("from test metadata " + t.v1() + " | where " + t.v1() + " == " + t.v2());

            var optimized = optimizedPlan(plan);
            var limit = as(optimized, LimitExec.class);
            var exchange = asRemoteExchange(limit.child());
            var project = as(exchange.child(), ProjectExec.class);
            var extract = as(project.child(), FieldExtractExec.class);
            limit = as(extract.child(), LimitExec.class);
            var filter = as(limit.child(), FilterExec.class);

            assertThat(filter.condition(), instanceOf(Equals.class));
            assertThat(((Equals) filter.condition()).left(), instanceOf(MetadataAttribute.class));
            var metadataAttribute = (MetadataAttribute) ((Equals) filter.condition()).left();
            assertThat(metadataAttribute.name(), is(t.v1()));

            extract = as(filter.child(), FieldExtractExec.class);
            var source = source(extract.child());
        }
    }

    public void testNoTextFilterPushDown() {
        var plan = physicalPlan("""
            from test
            | where gender == "M"
            """);

        var optimized = optimizedPlan(plan);
        var limit = as(optimized, LimitExec.class);
        var exchange = asRemoteExchange(limit.child());
        var project = as(exchange.child(), ProjectExec.class);
        var extract = as(project.child(), FieldExtractExec.class);
        var limit2 = as(extract.child(), LimitExec.class);
        var filter = as(limit2.child(), FilterExec.class);
        var extract2 = as(filter.child(), FieldExtractExec.class);
        var source = source(extract2.child());
        assertNull(source.query());
    }

    public void testNoNonIndexedFilterPushDown() {
        var plan = physicalPlan("""
            from test
            | where long_noidx == 1
            """);

        var optimized = optimizedPlan(plan, statsWithIndexedFields());
        var limit = as(optimized, LimitExec.class);
        var exchange = asRemoteExchange(limit.child());
        var project = as(exchange.child(), ProjectExec.class);
        var extract = as(project.child(), FieldExtractExec.class);
        var limit2 = as(extract.child(), LimitExec.class);
        var filter = as(limit2.child(), FilterExec.class);
        var extract2 = as(filter.child(), FieldExtractExec.class);
        var source = source(extract2.child());
        assertNull(source.query());
    }

    public void testTextWithRawFilterPushDown() {
        var plan = physicalPlan("""
            from test
            | where job == "foo"
            """);

        var optimized = optimizedPlan(plan);
        var limit = as(optimized, LimitExec.class);
        var exchange = asRemoteExchange(limit.child());
        var project = as(exchange.child(), ProjectExec.class);
        var extract = as(project.child(), FieldExtractExec.class);
        var source = as(extract.child(), EsQueryExec.class);
        var qb = as(source.query(), SingleValueQuery.Builder.class);
        assertThat(qb.field(), equalTo("job.raw"));
    }

    public void testNoTextSortPushDown() {
        var plan = physicalPlan("""
            from test
            | sort gender
            """);

        var optimized = optimizedPlan(plan);
        var topN = as(optimized, TopNExec.class);
        var exchange = as(topN.child(), ExchangeExec.class);
        var project = as(exchange.child(), ProjectExec.class);
        var extract = as(project.child(), FieldExtractExec.class);
        var topN2 = as(extract.child(), TopNExec.class);
        var extract2 = as(topN2.child(), FieldExtractExec.class);
        var source = source(extract2.child());
        assertNull(source.sorts());
    }

    public void testNoNonIndexedSortPushDown() {
        var plan = physicalPlan("""
            from test
            | sort long_noidx
            """);

        var optimized = optimizedPlan(plan, statsWithIndexedFields());
        var topN = as(optimized, TopNExec.class);
        var exchange = as(topN.child(), ExchangeExec.class);
        var project = as(exchange.child(), ProjectExec.class);
        var extract = as(project.child(), FieldExtractExec.class);
        var topN2 = as(extract.child(), TopNExec.class);
        var extract2 = as(topN2.child(), FieldExtractExec.class);
        var source = source(extract2.child());
        assertNull(source.sorts());
    }

    public void testTextWithRawSortPushDown() {
        var plan = physicalPlan("""
            from test
            | sort job
            """);

        var optimized = optimizedPlan(plan);
        var topN = as(optimized, TopNExec.class);
        var exchange = as(topN.child(), ExchangeExec.class);
        var project = as(exchange.child(), ProjectExec.class);
        var extract = as(project.child(), FieldExtractExec.class);
        var source = as(extract.child(), EsQueryExec.class);
        assertThat(source.sorts().size(), equalTo(1));
        assertThat(source.sorts().get(0).field().name(), equalTo("job.raw"));
    }

    public void testFieldExtractForTextAndSubfield() {
        var plan = physicalPlan("""
            from test
            | keep job*
            """);

        var project = as(plan, ProjectExec.class);
        assertThat(Expressions.names(project.projections()), contains("job", "job.raw"));
    }

    public void testFieldExtractWithoutSourceAttributes() {
        PhysicalPlan verifiedPlan = optimizedPlan(physicalPlan("""
            from test
            | where round(emp_no) > 10
            """));
        // Transform the verified plan so that it is invalid (i.e. no source attributes)
        List<Attribute> emptyAttrList = List.of();
        var badPlan = verifiedPlan.transformDown(
            EsQueryExec.class,
            node -> new EsSourceExec(node.source(), node.index(), emptyAttrList, node.query(), IndexMode.STANDARD)
        );

        var e = expectThrows(VerificationException.class, () -> physicalPlanOptimizer.verify(badPlan));
        assertThat(
            e.getMessage(),
            containsString(
                "Need to add field extractor for [[emp_no]] but cannot detect source attributes from node [EsSourceExec[test][]]"
            )
        );
    }

    public void testVerifierOnMissingReferences() {
        var plan = physicalPlan("""
            from test
            | stats s = sum(salary) by emp_no
            | where emp_no > 10
            """);

        plan = plan.transformUp(
            AggregateExec.class,
            a -> new AggregateExec(
                a.source(),
                a.child(),
                a.groupings(),
                List.of(), // remove the aggs (and thus the groupings) entirely
                a.getMode(),
                a.intermediateAttributes(),
                a.estimatedRowSize()
            )
        );
        final var finalPlan = plan;
        var e = expectThrows(IllegalStateException.class, () -> physicalPlanOptimizer.verify(finalPlan));
        assertThat(e.getMessage(), containsString(" > 10[INTEGER]]] optimized incorrectly due to missing references [emp_no{f}#"));
    }

    public void testVerifierOnMissingReferencesWithBinaryPlans() throws Exception {
        assumeTrue("Requires LOOKUP JOIN", EsqlCapabilities.Cap.JOIN_LOOKUP_V8.isEnabled());

        // Do not assert serialization:
        // This will have a LookupJoinExec, which is not serializable because it doesn't leave the coordinator.
        var plan = physicalPlan("""
              FROM test
            | RENAME languages AS language_code
            | SORT language_code
            | LOOKUP JOIN languages_lookup ON language_code
            """, testData, false);

        var planWithInvalidJoinLeftSide = plan.transformUp(LookupJoinExec.class, join -> join.replaceChildren(join.right(), join.right()));

        var e = expectThrows(IllegalStateException.class, () -> physicalPlanOptimizer.verify(planWithInvalidJoinLeftSide));
        assertThat(e.getMessage(), containsString(" optimized incorrectly due to missing references from left hand side [language_code"));

        var planWithInvalidJoinRightSide = plan.transformUp(
            LookupJoinExec.class,
            // LookupJoinExec.rightReferences() is currently EMPTY (hack); use a HashJoinExec instead.
            join -> new HashJoinExec(
                join.source(),
                join.left(),
                join.left(),
                join.leftFields(),
                join.leftFields(),
                join.rightFields(),
                join.output()
            )
        );

        e = expectThrows(IllegalStateException.class, () -> physicalPlanOptimizer.verify(planWithInvalidJoinRightSide));
        assertThat(e.getMessage(), containsString(" optimized incorrectly due to missing references from right hand side [language_code"));
    }

    public void testVerifierOnDuplicateOutputAttributes() {
        var plan = physicalPlan("""
            from test
            | stats s = sum(salary) by emp_no
            | where emp_no > 10
            """);

        plan = plan.transformUp(AggregateExec.class, a -> {
            List<Attribute> intermediates = new ArrayList<>(a.intermediateAttributes());
            intermediates.add(intermediates.get(0));
            return new AggregateExec(
                a.source(),
                a.child(),
                a.groupings(),
                a.aggregates(),
                AggregatorMode.INTERMEDIATE,  // FINAL would deduplicate aggregates()
                intermediates,
                a.estimatedRowSize()
            );
        });
        final var finalPlan = plan;
        var e = expectThrows(IllegalStateException.class, () -> physicalPlanOptimizer.verify(finalPlan));
        assertThat(
            e.getMessage(),
            containsString("Plan [LimitExec[1000[INTEGER]]] optimized incorrectly due to duplicate output attribute emp_no{f}#")
        );
    }

    public void testProjectAwayColumns() {
        var rule = new ProjectAwayColumns();

        // FROM test | limit 10000
        //
        // as physical plan:
        //
        // LimitExec[10000[INTEGER]]
        // \_ExchangeExec[[],false]
        // \_FragmentExec[filter=null, estimatedRowSize=0, reducer=[], fragment=[<>
        // EsRelation[test][some_field1{f}#2, some_field2{f}#3]<>]]

        EsRelation relation = new EsRelation(
            Source.EMPTY,
            new EsIndex(
                "test",
                Map.of(
                    "some_field1",
                    new EsField("some_field1", DataType.KEYWORD, Map.of(), true),
                    "some_field2",
                    new EsField("some_field2", DataType.KEYWORD, Map.of(), true)
                )
            ),
            IndexMode.STANDARD,
            false
        );
        Attribute some_field1 = relation.output().get(0);
        Attribute some_field2 = relation.output().get(1);
        FragmentExec fragment = new FragmentExec(relation);
        ExchangeExec exchange = new ExchangeExec(Source.EMPTY, fragment);
        LimitExec limitThenFragment = new LimitExec(Source.EMPTY, exchange, new Literal(Source.EMPTY, 10000, DataType.INTEGER));

        // All the relation's fields are required.
        PhysicalPlan plan = rule.apply(limitThenFragment);
        Project project = as(
            as(as(as(plan, LimitExec.class).child(), ExchangeExec.class).child(), FragmentExec.class).fragment(),
            Project.class
        );
        assertThat(project.projections(), containsInAnyOrder(some_field1, some_field2));

        // FROM test | limit 10000 | keep some_field1
        ProjectExec projectLimitThenFragment = new ProjectExec(Source.EMPTY, limitThenFragment, List.of(some_field1));
        plan = rule.apply(projectLimitThenFragment);
        project = as(
            as(as(as(as(plan, ProjectExec.class).child(), LimitExec.class).child(), ExchangeExec.class).child(), FragmentExec.class)
                .fragment(),
            Project.class
        );
        assertThat(project.projections(), contains(some_field1));

        // FROM test | limit 10000 | eval x = to_lower(some_field1)
        Alias x = new Alias(Source.EMPTY, "x", new ToLower(Source.EMPTY, some_field1, config));
        EvalExec evalLimitThenFragment = new EvalExec(Source.EMPTY, limitThenFragment, List.of(x));
        plan = rule.apply(evalLimitThenFragment);
        project = as(
            as(as(as(as(plan, EvalExec.class).child(), LimitExec.class).child(), ExchangeExec.class).child(), FragmentExec.class)
                .fragment(),
            Project.class
        );
        assertThat(project.projections(), containsInAnyOrder(some_field1, some_field2));

        // FROM test | limit 10000 | eval x = to_lower(some_field1) | keep x
        ProjectExec projectEvalLimitThenFragment = new ProjectExec(Source.EMPTY, evalLimitThenFragment, List.of(x.toAttribute()));
        plan = rule.apply(projectEvalLimitThenFragment);
        project = as(
            as(
                as(as(as(as(plan, ProjectExec.class).child(), EvalExec.class).child(), LimitExec.class).child(), ExchangeExec.class)
                    .child(),
                FragmentExec.class
            ).fragment(),
            Project.class
        );
        assertThat(project.projections(), contains(some_field1));

        // FROM test | limit 10000 | rename some_field1 as some_field2
        ProjectExec renameLimitThenFragment = new ProjectExec(
            Source.EMPTY,
            limitThenFragment,
            List.of(new Alias(Source.EMPTY, some_field2.name(), some_field1))
        );
        plan = rule.apply(renameLimitThenFragment);
        project = as(
            as(as(as(as(plan, ProjectExec.class).child(), LimitExec.class).child(), ExchangeExec.class).child(), FragmentExec.class)
                .fragment(),
            Project.class
        );
        assertThat(project.projections(), contains(some_field1));

        // FROM test | limit 10000 | eval x = to_lower(some_field1), y = to_upper(x) | keep y
        Alias y = new Alias(Source.EMPTY, "y", new ToUpper(Source.EMPTY, x.toAttribute(), config));
        EvalExec evalTwiceLimitThenFragment = new EvalExec(Source.EMPTY, limitThenFragment, List.of(x, y));
        ProjectExec projectEvalTwiceLimitThenFragment = new ProjectExec(Source.EMPTY, evalTwiceLimitThenFragment, List.of(y.toAttribute()));
        plan = rule.apply(projectEvalTwiceLimitThenFragment);
        project = as(
            as(
                as(as(as(as(plan, ProjectExec.class).child(), EvalExec.class).child(), LimitExec.class).child(), ExchangeExec.class)
                    .child(),
                FragmentExec.class
            ).fragment(),
            Project.class
        );
        assertThat(project.projections(), contains(some_field1));
    }

    /**
     * Expects
     * ProjectExec[[avg(emp_no){r}#3]]
     * \_EvalExec[[$$SUM$avg(emp_no)$0{r:s}#14 / $$COUNT$avg(emp_no)$1{r:s}#15 AS avg(emp_no)]]
     *   \_LimitExec[1000[INTEGER]]
     *     \_AggregateExec[[],[SUM(emp_no{f}#4) AS $$SUM$avg(emp_no)$0, COUNT(emp_no{f}#4) AS $$COUNT$avg(emp_no)$1],FINAL,[sum{r}#16, seen{
     * r}#17, count{r}#18, seen{r}#19],24]
     *       \_ExchangeExec[[sum{r}#16, seen{r}#17, count{r}#18, seen{r}#19],true]
     *         \_AggregateExec[[],[SUM(emp_no{f}#4) AS $$SUM$avg(emp_no)$0, COUNT(emp_no{f}#4) AS $$COUNT$avg(emp_no)$1],INITIAL,[sum{r}#37,
     *           seen{r}#38, count{r}#39, seen{r}#40],16]
     *           \_FieldExtractExec[emp_no{f}#4]
     *             \_EsQueryExec[test], indexMode[standard], query[{"exists":{"field":"emp_no","boost":1.0}}][_doc{f}#41], limit[], sort[]
     *               estimatedRowSize[8]
     */
    public void testProjectAwayColumnsDoesNothingForPipelineBreakingAggs() {
        var plan = optimizedPlan(physicalPlan("""
            from test
            | stats avg(emp_no)
            """));

        ProjectExec project = as(plan, ProjectExec.class);
        EvalExec eval = as(project.child(), EvalExec.class);
        LimitExec limit = as(eval.child(), LimitExec.class);
        AggregateExec finalAgg = as(limit.child(), AggregateExec.class);
        ExchangeExec exchange = as(finalAgg.child(), ExchangeExec.class);
        // No projection inserted here.
        AggregateExec initialAgg = as(exchange.child(), AggregateExec.class);
    }

    /**
     * Expects
     * ProjectExec[[x{r}#3]]
     * \_EvalExec[[1[INTEGER] AS x]]
     *   \_LimitExec[10000[INTEGER]]
     *     \_ExchangeExec[[],false]
     *       \_ProjectExec[[&lt;all-fields-projected&gt;{r}#12]]
     *         \_EvalExec[[null[NULL] AS &lt;all-fields-projected&gt;]]
     *           \_EsQueryExec[test], query[{"esql_single_value":{"field":"emp_no","next":{"range":{"emp_no":{"gt":10,"boost":1.0}}}}}]
     *            [_doc{f}#13], limit[10000], sort[] estimatedRowSize[8]
     */
    public void testProjectAwayAllColumnsWhenOnlyTheCountMatters() {
        var plan = optimizedPlan(physicalPlan("""
            from test
            | where emp_no > 10
            | eval x = 1
            | keep x
            """));

        var project = as(plan, ProjectExec.class);
        var eval = as(project.child(), EvalExec.class);
        var limit = as(eval.child(), LimitExec.class);
        var exchange = as(limit.child(), ExchangeExec.class);
        var nullField = "<all-fields-projected>";
        project = as(exchange.child(), ProjectExec.class);
        assertThat(Expressions.names(project.projections()), contains(nullField));
        eval = as(project.child(), EvalExec.class);
        assertThat(Expressions.names(eval.fields()), contains(nullField));
        var source = source(eval.child());
        assertThat(Expressions.names(source.attrs()), contains("_doc"));
    }

    /**
     * Expects
     *
     * LimitExec[10000[INTEGER]]
     * \_AggregateExec[[],[COUNT([2a][KEYWORD]) AS count(*)],FINAL,[count{r}#13, seen{r}#14],8]
     *   \_AggregateExec[[],[COUNT([2a][KEYWORD]) AS count(*)],INITIAL,[count{r}#13, seen{r}#14],8]
     *     \_LimitExec[10[INTEGER]]
     *       \_ExchangeExec[[&lt;all-fields-projected&gt;{r:s}#28],false]
     *         \_ProjectExec[[&lt;all-fields-projected&gt;{r:s}#28]]
     *           \_EvalExec[[null[NULL] AS &lt;all-fields-projected&gt;]]
     *             \_EsQueryExec[test], indexMode[standard], query[][_doc{f}#29], limit[10], sort[] estimatedRowSize[4]
     */
    public void testProjectAwayAllColumnsWhenOnlyTheCountMattersInStats() {
        var plan = optimizedPlan(physicalPlan("""
            from test
            | limit 10
            | stats count(*)
            """));

        var limit = as(plan, LimitExec.class);
        var aggFinal = as(limit.child(), AggregateExec.class);
        var aggInitial = as(aggFinal.child(), AggregateExec.class);
        var limit10 = as(aggInitial.child(), LimitExec.class);

        var exchange = as(limit10.child(), ExchangeExec.class);
        var project = as(exchange.child(), ProjectExec.class);
        var eval = as(project.child(), EvalExec.class);
        EsQueryExec esQuery = as(eval.child(), EsQueryExec.class);

        var nullField = "<all-fields-projected>";
        assertThat(Expressions.names(project.projections()), contains(nullField));
        assertThat(Expressions.names(eval.fields()), contains(nullField));
        assertThat(Expressions.names(esQuery.attrs()), contains("_doc"));
    }

    /**
     * ProjectExec[[a{r}#5]]
     * \_EvalExec[[__a_SUM@81823521{r}#15 / __a_COUNT@31645621{r}#16 AS a]]
     *   \_LimitExec[10000[INTEGER]]
     *     \_AggregateExec[[],[SUM(salary{f}#11) AS __a_SUM@81823521, COUNT(salary{f}#11) AS __a_COUNT@31645621],FINAL,24]
     *       \_AggregateExec[[],[SUM(salary{f}#11) AS __a_SUM@81823521, COUNT(salary{f}#11) AS __a_COUNT@31645621],PARTIAL,16]
     *         \_LimitExec[10[INTEGER]]
     *           \_ExchangeExec[[],false]
     *             \_ProjectExec[[salary{f}#11]]
     *               \_FieldExtractExec[salary{f}#11]
     *                 \_EsQueryExec[test], query[][_doc{f}#17], limit[10], sort[] estimatedRowSize[8]
     */
    public void testAvgSurrogateFunctionAfterRenameAndLimit() {
        var plan = optimizedPlan(physicalPlan("""
            from test
            | limit 10
            | rename first_name as FN
            | stats a = avg(salary)
            """));

        var project = as(plan, ProjectExec.class);
        var eval = as(project.child(), EvalExec.class);
        var limit = as(eval.child(), LimitExec.class);
        assertThat(limit.limit(), instanceOf(Literal.class));
        assertThat(limit.limit().fold(), equalTo(10000));
        var aggFinal = as(limit.child(), AggregateExec.class);
        assertThat(aggFinal.getMode(), equalTo(FINAL));
        var aggPartial = as(aggFinal.child(), AggregateExec.class);
        assertThat(aggPartial.getMode(), equalTo(INITIAL));
        limit = as(aggPartial.child(), LimitExec.class);
        assertThat(limit.limit(), instanceOf(Literal.class));
        assertThat(limit.limit().fold(), equalTo(10));

        var exchange = as(limit.child(), ExchangeExec.class);
        project = as(exchange.child(), ProjectExec.class);
        var expectedFields = List.of("salary");
        assertThat(Expressions.names(project.projections()), is(expectedFields));
        var fieldExtract = as(project.child(), FieldExtractExec.class);
        assertThat(Expressions.names(fieldExtract.attributesToExtract()), is(expectedFields));
        var source = source(fieldExtract.child());
        assertThat(source.limit().fold(), equalTo(10));
    }

    /**
     * Expects
     * LimitExec[1000[INTEGER]]
     * \_AggregateExec[[languages{f}#9],[MIN(salary{f}#11) AS m, languages{f}#9],FINAL,8]
     *   \_ExchangeExec[[languages{f}#9, min{r}#16, seen{r}#17],true]
     *     \_LocalSourceExec[[languages{f}#9, min{r}#16, seen{r}#17],EMPTY]
     */
    public void testAggToLocalRelationOnDataNode() {
        var plan = physicalPlan("""
            from test
            | where first_name is not null
            | stats m = min(salary) by languages
            """);

        var stats = new EsqlTestUtils.TestSearchStats() {
            public boolean exists(String field) {
                return "salary".equals(field);
            }
        };
        var optimized = optimizedPlan(plan, stats);

        var limit = as(optimized, LimitExec.class);
        var aggregate = as(limit.child(), AggregateExec.class);
        assertThat(aggregate.groupings(), hasSize(1));
        assertThat(aggregate.estimatedRowSize(), equalTo(Long.BYTES));

        var exchange = asRemoteExchange(aggregate.child());
        var localSourceExec = as(exchange.child(), LocalSourceExec.class);
        assertThat(Expressions.names(localSourceExec.output()), contains("languages", "$$m$min", "$$m$seen"));
    }

    /**
     * Expects
     * intermediate plan
     * <code>
     * LimitExec[1000[INTEGER]]
     * \_AggregateExec[[],[COUNT(emp_no{f}#6) AS c],FINAL,null]
     *   \_ExchangeExec[[count{r}#16, seen{r}#17],true]
     *     \_FragmentExec[filter=null, estimatedRowSize=0, fragment=[
     * Aggregate[[],[COUNT(emp_no{f}#6) AS c]]
     * \_Filter[emp_no{f}#6 > 10[INTEGER]]
     *   \_EsRelation[test][_meta_field{f}#12, emp_no{f}#6, first_name{f}#7, ge..]]]
     * </code>
     * and final plan is
     * <code>
     * LimitExec[1000[INTEGER]]
     * \_AggregateExec[[],[COUNT(emp_no{f}#6) AS c],FINAL,8]
     *   \_ExchangeExec[[count{r}#16, seen{r}#17],true]
     *     \_LocalSourceExec[[count{r}#16, seen{r}#17],[LongVectorBlock[vector=ConstantLongVector[positions=1, value=0]]]]
     * </code>
     */
    public void testPartialAggFoldingOutput() {
        var plan = physicalPlan("""
              from test
            | where emp_no > 10
            | stats c = count(emp_no)
            """);

        var stats = statsForMissingField("emp_no");
        var optimized = optimizedPlan(plan, stats);

        var limit = as(optimized, LimitExec.class);
        var agg = as(limit.child(), AggregateExec.class);
        var exchange = as(agg.child(), ExchangeExec.class);
        assertThat(Expressions.names(exchange.output()), contains("$$c$count", "$$c$seen"));
        var source = as(exchange.child(), LocalSourceExec.class);
        assertThat(Expressions.names(source.output()), contains("$$c$count", "$$c$seen"));
    }

    /**
     * Checks that when the folding happens on the coordinator, the intermediate agg state
     * are not used anymore.
     * <code>
     * Expects
     * LimitExec[10000[INTEGER]]
     * \_AggregateExec[[],[COUNT(emp_no{f}#5) AS c],FINAL,8]
     *   \_AggregateExec[[],[COUNT(emp_no{f}#5) AS c],PARTIAL,8]
     *     \_LimitExec[10[INTEGER]]
     *       \_ExchangeExec[[],false]
     *         \_ProjectExec[[emp_no{r}#5]]
     *           \_EvalExec[[null[INTEGER] AS emp_no]]
     *             \_EsQueryExec[test], query[][_doc{f}#26], limit[10], sort[] estimatedRowSize[8]
     * </code>
     */
    public void testGlobalAggFoldingOutput() {
        var plan = physicalPlan("""
              from test
            | limit 10
            | stats c = count(emp_no)
            """);

        var stats = statsForMissingField("emp_no");
        var optimized = optimizedPlan(plan, stats);

        var limit = as(optimized, LimitExec.class);
        var aggFinal = as(limit.child(), AggregateExec.class);
        var aggPartial = as(aggFinal.child(), AggregateExec.class);
        // The partial aggregation's output is determined via AbstractPhysicalOperationProviders.intermediateAttributes()
        assertThat(Expressions.names(aggPartial.output()), contains("$$c$count", "$$c$seen"));
        limit = as(aggPartial.child(), LimitExec.class);
        var exchange = as(limit.child(), ExchangeExec.class);
        var project = as(exchange.child(), ProjectExec.class);
    }

    /**
     * Checks the folded aggregation preserves the intermediate output.
     * <code>
     * Expects
     * ProjectExec[[a{r}#5]]
     * \_EvalExec[[__a_SUM@734e2841{r}#16 / __a_COUNT@12536eab{r}#17 AS a]]
     *   \_LimitExec[1000[INTEGER]]
     *     \_AggregateExec[[],[SUM(emp_no{f}#6) AS __a_SUM@734e2841, COUNT(emp_no{f}#6) AS __a_COUNT@12536eab],FINAL,24]
     *       \_ExchangeExec[[sum{r}#18, seen{r}#19, count{r}#20, seen{r}#21],true]
     *         \_LocalSourceExec[[sum{r}#18, seen{r}#19, count{r}#20, seen{r}#21],[LongArrayBlock[positions=1, mvOrdering=UNORDERED,
     *         values=[0,
     * 0]], BooleanVectorBlock[vector=ConstantBooleanVector[positions=1, value=true]],
     *      LongVectorBlock[vector=ConstantLongVector[positions=1, value=0]],
     *      BooleanVectorBlock[vector=ConstantBooleanVector[positions=1, value=true]]]]
     * </code>
     */
    public void testPartialAggFoldingOutputForSyntheticAgg() {
        var plan = physicalPlan("""
              from test
            | where emp_no > 10
            | stats a = avg(emp_no)
            """);

        var stats = statsForMissingField("emp_no");
        var optimized = optimizedPlan(plan, stats);

        var project = as(optimized, ProjectExec.class);
        var eval = as(project.child(), EvalExec.class);
        var limit = as(eval.child(), LimitExec.class);
        var aggFinal = as(limit.child(), AggregateExec.class);
        assertThat(aggFinal.output(), hasSize(2));
        var exchange = as(aggFinal.child(), ExchangeExec.class);
        assertThat(
            Expressions.names(exchange.output()),
            contains("$$SUM$a$0$sum", "$$SUM$a$0$seen", "$$COUNT$a$1$count", "$$COUNT$a$1$seen")
        );
        var source = as(exchange.child(), LocalSourceExec.class);
        assertThat(
            Expressions.names(source.output()),
            contains("$$SUM$a$0$sum", "$$SUM$a$0$seen", "$$COUNT$a$1$count", "$$COUNT$a$1$seen")
        );
    }

    /**
     * Before local optimizations:
     * <code>
     * LimitExec[1000[INTEGER]]
     * \_AggregateExec[[],[SPATIALCENTROID(location{f}#9) AS centroid],FINAL,null]
     *   \_ExchangeExec[[xVal{r}#10, xDel{r}#11, yVal{r}#12, yDel{r}#13, count{r}#14],true]
     *     \_FragmentExec[filter=null, estimatedRowSize=0, fragment=[
     * Aggregate[[],[SPATIALCENTROID(location{f}#9) AS centroid]]
     * \_EsRelation[airports][abbrev{f}#5, location{f}#9, name{f}#6, scalerank{f}..]]]
     * </code>
     * After local optimizations:
     * <code>
     * LimitExec[1000[INTEGER]]
     * \_AggregateExec[[],[SPATIALCENTROID(location{f}#9) AS centroid],FINAL,50]
     *   \_ExchangeExec[[xVal{r}#10, xDel{r}#11, yVal{r}#12, yDel{r}#13, count{r}#14],true]
     *     \_AggregateExec[[],[SPATIALCENTROID(location{f}#9) AS centroid],PARTIAL,50]
     *       \_FilterExec[ISNOTNULL(location{f}#9)]
     *         \_FieldExtractExec[location{f}#9][location{f}#9]
     *           \_EsQueryExec[airports], query[][_doc{f}#26], limit[], sort[] estimatedRowSize[54]
     * </code>
     * Note the FieldExtractExec has 'location' set for stats: FieldExtractExec[location{f}#9][location{f}#9]
     * <p>
     * Also note that the type converting function is removed when it does not actually convert the type,
     * ensuring that ReferenceAttributes are not created for the same field, and the optimization can still work.
     */
    public void testSpatialTypesAndStatsCentroidUseDocValues() {
        for (String query : new String[] {
            "from airports | stats centroid = st_centroid_agg(location)",
            "from airports | stats centroid = st_centroid_agg(to_geopoint(location))",
            "from airports | eval location = to_geopoint(location) | stats centroid = st_centroid_agg(location)" }) {
            for (boolean withDocValues : new boolean[] { false, true }) {
                var testData = withDocValues ? airports : airportsNoDocValues;
                var fieldExtractPreference = withDocValues ? FieldExtractPreference.DOC_VALUES : FieldExtractPreference.NONE;
                var plan = physicalPlan(query, testData);

                var limit = as(plan, LimitExec.class);
                var agg = as(limit.child(), AggregateExec.class);
                // Before optimization the aggregation does not use doc-values
                assertAggregation(agg, "centroid", SpatialCentroid.class, GEO_POINT, FieldExtractPreference.NONE);

                var exchange = as(agg.child(), ExchangeExec.class);
                var fragment = as(exchange.child(), FragmentExec.class);
                var fAgg = as(fragment.fragment(), Aggregate.class);
                as(fAgg.child(), EsRelation.class);

                // Now optimize the plan and assert the aggregation uses doc-values
                var optimized = optimizedPlan(plan, testData.stats);
                limit = as(optimized, LimitExec.class);
                agg = as(limit.child(), AggregateExec.class);
                // Above the exchange (in coordinator) the aggregation is not using doc-values
                assertAggregation(agg, "centroid", SpatialCentroid.class, GEO_POINT, FieldExtractPreference.NONE);
                exchange = as(agg.child(), ExchangeExec.class);
                agg = as(exchange.child(), AggregateExec.class);
                // below the exchange (in data node) the aggregation is using doc-values
                assertAggregation(agg, "centroid", SpatialCentroid.class, GEO_POINT, fieldExtractPreference);
                assertChildIsGeoPointExtract(withDocValues ? agg : as(agg.child(), FilterExec.class), fieldExtractPreference);
            }
        }
    }

    /**
     * Before local optimizations:
     * <code>
     * LimitExec[1000[INTEGER]]
     *   \_AggregateExec[[],[SPATIALSTEXTENT(location{f}#48,true[BOOLEAN]) AS extent],FINAL,[minNegX{r}#52, minPosX{r}#53, maxNegX{r}#54,
     * maxPosX{r}#55, maxY{r}#56, minY{r}#57],null]
     *     \_ExchangeExec[[minNegX{r}#52, minPosX{r}#53, maxNegX{r}#54, maxPosX{r}#55, maxY{r}#56, minY{r}#57],true]
     *       \_FragmentExec[filter=null, estimatedRowSize=0, reducer=[], fragment=[
     * Aggregate[STANDARD,[],[SPATIALSTEXTENT(location{f}#48,true[BOOLEAN]) AS extent]]
     *         \_EsRelation[airports][abbrev{f}#44, city{f}#50, city_location{f}#51, coun..]]]
     * </code>
     * After local optimizations:
     * <code>
     * LimitExec[1000[INTEGER]]
     *   \_AggregateExec[[],[SPATIALSTEXTENT(location{f}#48,true[BOOLEAN]) AS extent],FINAL,[minNegX{r}#52, minPosX{r}#53, maxNegX{r}#54,
     * maxPosX{r}#55, maxY{r}#56, minY{r}#57],21]
     *     \_ExchangeExec[[minNegX{r}#52, minPosX{r}#53, maxNegX{r}#54, maxPosX{r}#55, maxY{r}#56, minY{r}#57],true]
     *       \_AggregateExec[[],[SPATIALSTEXTENT(location{f}#48,true[BOOLEAN]) AS extent],INITIAL,[
     * minNegX{r}#73, minPosX{r}#74, maxNegX{rb#75, maxPosX{r}#76, maxY{r}#77, minY{r}#78],21]
     *         \_FieldExtractExec[location{f}#48][location{f}#48]
     *           \_EsQueryExec[airports], indexMode[standard], query[{"exists":{"field":"location","boost":1.0}}][
     * _doc{f}#79], limit[], sort[] estimatedRowSize[25]
     * </code>
     * Note the FieldExtractExec has 'location' set for stats: FieldExtractExec[location{f}#9][location{f}#9]
     * <p>
     * Also note that the type converting function is removed when it does not actually convert the type,
     * ensuring that ReferenceAttributes are not created for the same field, and the optimization can still work.
     */
    public void testSpatialTypesAndStatsExtentUseDocValues() {
        for (String query : new String[] {
            "from airports | stats extent = st_extent_agg(location)",
            "from airports | stats extent = st_extent_agg(to_geopoint(location))",
            "from airports | eval location = to_geopoint(location) | stats extent = st_extent_agg(location)" }) {
            for (boolean withDocValues : new boolean[] { false, true }) {
                var fieldExtractPreference = withDocValues ? FieldExtractPreference.DOC_VALUES : FieldExtractPreference.NONE;
                var testData = withDocValues ? airports : airportsNoDocValues;
                var plan = physicalPlan(query, testData);

                var limit = as(plan, LimitExec.class);
                var agg = as(limit.child(), AggregateExec.class);
                // Before optimization the aggregation does not use doc-values
                assertAggregation(agg, "extent", SpatialExtent.class, GEO_POINT, FieldExtractPreference.NONE);

                var exchange = as(agg.child(), ExchangeExec.class);
                var fragment = as(exchange.child(), FragmentExec.class);
                var fAgg = as(fragment.fragment(), Aggregate.class);
                as(fAgg.child(), EsRelation.class);

                // Now optimize the plan and assert the aggregation uses doc-values
                var optimized = optimizedPlan(plan, testData.stats);
                limit = as(optimized, LimitExec.class);
                agg = as(limit.child(), AggregateExec.class);
                // Above the exchange (in coordinator) the aggregation is not using doc-values
                assertAggregation(agg, "extent", SpatialExtent.class, GEO_POINT, FieldExtractPreference.NONE);
                exchange = as(agg.child(), ExchangeExec.class);
                agg = as(exchange.child(), AggregateExec.class);
                // below the exchange (in data node) the aggregation is using doc-values
                assertAggregation(agg, "extent", SpatialExtent.class, GEO_POINT, fieldExtractPreference);
                assertChildIsGeoPointExtract(withDocValues ? agg : as(agg.child(), FilterExec.class), fieldExtractPreference);
            }
        }
    }

    /**
     * Before local optimizations:
     * <code>
     * LimitExec[1000[INTEGER]]
     * \_AggregateExec[[],[SPATIALEXTENT(location{f}#70,true[BOOLEAN]) AS extent, SPATIALCENTROID(location{f}#70,true[BOOLEAN]) AS cen
     * troid],FINAL,[...]]
     *   \_ExchangeExec[[...]]
     *     \_FragmentExec[filter=null, estimatedRowSize=0, reducer=[], fragment=[
     * Aggregate[STANDARD,[],[SPATIALEXTENT(location{f}#70,true[BOOLEAN]) AS extent, SPATIALCENTROID(location{f}#70,true[BOOLEAN]
     * ) AS centroid]]
     * \_EsRelation[airports][abbrev{f}#66, city{f}#72, city_location{f}#73, coun..]]]
     * </code>
     * After local optimizations:
     * <code>
     * LimitExec[1000[INTEGER]]
     * \_AggregateExec[[],[SPATIALEXTENT(location{f}#70,true[BOOLEAN]) AS extent, SPATIALCENTROID(location{f}#70,true[BOOLEAN]) AS cen
     * troid],FINAL,[...]]
     *   \_ExchangeExec[[...]]
     *     \_AggregateExec[[],[SPATIALEXTENT(location{f}#70,true[BOOLEAN]) AS extent, SPATIALCENTROID(location{f}#70,true[BOOLEAN]) AS cen
     * troid],INITIAL,[...]]
     *       \_FieldExtractExec[location{f}#70][location{f}#70],[]
     *         \_EsQueryExec[airports], indexMode[standard], query[{"exists":{"field":"location","boost":1.0}}][
     * _doc{f}#117], limit[], sort[] estimatedRowSize[25]
     * </code>
     * Note the FieldExtractExec has 'location' set for stats: FieldExtractExec[location{f}#9][location{f}#9]
     * <p>
     * Also note that the type converting function is removed when it does not actually convert the type,
     * ensuring that ReferenceAttributes are not created for the same field, and the optimization can still work.
     */
    public void testSpatialTypesAndStatsExtentAndCentroidUseDocValues() {
        for (String query : new String[] {
            "from airports | stats extent = st_extent_agg(location), centroid = st_centroid_agg(location)",
            "from airports | stats extent = st_extent_agg(location), centroid = st_centroid_agg(city_location)", }) {
            for (boolean withDocValues : new boolean[] { false, true }) {
                var fieldExtractPreference = withDocValues ? FieldExtractPreference.DOC_VALUES : FieldExtractPreference.NONE;
                var testData = withDocValues ? airports : airportsNoDocValues;
                var plan = physicalPlan(query, testData);

                var limit = as(plan, LimitExec.class);
                var agg = as(limit.child(), AggregateExec.class);
                // Before optimization the aggregation does not use doc-values
                assertAggregation(agg, "extent", SpatialExtent.class, GEO_POINT, FieldExtractPreference.NONE);

                var exchange = as(agg.child(), ExchangeExec.class);
                var fragment = as(exchange.child(), FragmentExec.class);
                var fAgg = as(fragment.fragment(), Aggregate.class);
                as(fAgg.child(), EsRelation.class);

                // Now optimize the plan and assert the aggregation uses doc-values
                var optimized = optimizedPlan(plan, testData.stats);
                limit = as(optimized, LimitExec.class);
                agg = as(limit.child(), AggregateExec.class);
                // Above the exchange (in coordinator) the aggregation is not using doc-values
                assertAggregation(agg, "extent", SpatialExtent.class, GEO_POINT, FieldExtractPreference.NONE);
                exchange = as(agg.child(), ExchangeExec.class);
                agg = as(exchange.child(), AggregateExec.class);
                // below the exchange (in data node) the aggregation is using doc-values
                assertAggregation(agg, "extent", SpatialExtent.class, GEO_POINT, fieldExtractPreference);
                assertChildIsGeoPointExtract(withDocValues ? agg : as(agg.child(), FilterExec.class), fieldExtractPreference);
            }
        }
    }

    /**
     * Before local optimizations:
     * <code>
     * LimitExec[1000[INTEGER]]
<<<<<<< HEAD
     * \_AggregateExec[[],[SPATIALEXTENT(city_boundary{f}#10,true[BOOLEAN]) AS extent],FINAL,[...]]
     *   \_ExchangeExec[[...]]
     *     \_FragmentExec[filter=null, estimatedRowSize=0, reducer=[], fragment=[
     * Aggregate[STANDARD,[],[SPATIALEXTENT(city_boundary{f}#10,true[BOOLEAN]) AS extent]]
     *       \_EsRelation[airports_city_boundaries][abbrev{f}#5, airport{f}#6, city{f}#8, city_boundary..]]]
=======
     * \_AggregateExec[[],[SPATIALEXTENT(city_boundary{f}#10,true[BOOLEAN]) AS extent],FINAL,[$$extent$minNegX{r}#11, $$extent$minPosX{r
     * }#12, $$extent$maxNegX{r}#13, $$extent$maxPosX{r}#14, $$extent$maxY{r}#15, $$extent$minY{r}#16],null]
     *   \_ExchangeExec[[$$extent$minNegX{r}#11, $$extent$minPosX{r}#12, $$extent$maxNegX{r}#13, $$extent$maxPosX{r}#14, $$extent$maxY
     * {r}#15, $$extent$minY{r}#16],true]
     *     \_FragmentExec[filter=null, estimatedRowSize=0, reducer=[], fragment=[<>
     * Aggregate[STANDARD,[],[SPATIALEXTENT(city_boundary{f}#10,true[BOOLEAN]) AS extent]]
     *       \_EsRelation[airports_city_boundaries][abbrev{f}#5, airport{f}#6, city{f}#8, city_boundary..]<>]]
>>>>>>> 93e71297
     * </code>
     * After local optimizations:
     * <code>
     * LimitExec[1000[INTEGER]]
<<<<<<< HEAD
     * \_AggregateExec[[],[SPATIALEXTENT(city_boundary{f}#10,true[BOOLEAN]) AS extent],FINAL,[...]]
     *   \_ExchangeExec[[...]]
     *     \_AggregateExec[[],[SPATIALEXTENT(city_boundary{f}#10,true[BOOLEAN]) AS extent],INITIAL,[...]]
     *       \_FieldExtractExec[city_boundary{f}#10][],[city_boundary{f}#10]
     *         \_EsQueryExec[airports_city_boundaries], indexMode[standard],
     * query[{"exists":{"field":"city_boundary","boost":1.0}}][_doc{f}#36], limit[], sort[] estimatedRowSize[204]
=======
     * \_AggregateExec[[],[SPATIALEXTENT(city_boundary{f}#10,true[BOOLEAN]) AS extent],FINAL,[$$extent$minNegX{r}#11, $$extent$minPosX{r
     * }#12, $$extent$maxNegX{r}#13, $$extent$maxPosX{r}#14, $$extent$maxY{r}#15, $$extent$minY{r}#16],200]
     *   \_ExchangeExec[[$$extent$minNegX{r}#11, $$extent$minPosX{r}#12, $$extent$maxNegX{r}#13, $$extent$maxPosX{r}#14, $$extent$maxY
     * {r}#15, $$extent$minY{r}#16],true]
     *     \_AggregateExec[[],[SPATIALEXTENT(city_boundary{f}#10,true[BOOLEAN]) AS extent],INITIAL,[$$extent$minNegX{r}#30, $$extent$minPosX
     * {r}#31, $$extent$maxNegX{r}#32, $$extent$maxPosX{r}#33, $$extent$maxY{r}#34, $$extent$minY{r}#35],200]
     *       \_FieldExtractExec[city_boundary{f}#10]<[],[city_boundary{f}#10]>
     *         \_EsQueryExec[airports_city_boundaries], indexMode[standard], query[{"exists":{"field":"city_boundary","boost":1.0}}][
     * _doc{f}#36], limit[], sort[] estimatedRowSize[204]
>>>>>>> 93e71297
     * </code>
     */
    public void testSpatialTypesAndStatsExtentOfShapesUsesBinaryExtraction() {
        var query = "FROM airports_city_boundaries | STATS extent = ST_EXTENT_AGG(city_boundary)";
        var testData = airportsCityBoundaries;
        var plan = physicalPlan(query, testData);

        var limit = as(plan, LimitExec.class);
        var agg = as(limit.child(), AggregateExec.class);
        // Before optimization the aggregation does not use extent extraction
        assertAggregation(agg, "extent", SpatialExtent.class, GEO_SHAPE, FieldExtractPreference.NONE);

        var exchange = as(agg.child(), ExchangeExec.class);
        var fragment = as(exchange.child(), FragmentExec.class);
        var fAgg = as(fragment.fragment(), Aggregate.class);
        as(fAgg.child(), EsRelation.class);

        // Now optimize the plan and assert the aggregation uses extent extraction
<<<<<<< HEAD
        var optimized = optimizedPlan(plan, testData.stats);
=======
        System.out.println(plan);
        var optimized = optimizedPlan(plan, testData.stats);
        System.out.println(optimized);
>>>>>>> 93e71297
        limit = as(optimized, LimitExec.class);
        agg = as(limit.child(), AggregateExec.class);
        // Above the exchange (in coordinator) the aggregation is not using doc-values
        assertAggregation(agg, "extent", SpatialExtent.class, GEO_SHAPE, FieldExtractPreference.NONE);
        exchange = as(agg.child(), ExchangeExec.class);
        agg = as(exchange.child(), AggregateExec.class);
        // below the exchange (in data node) the aggregation is using a specific
        assertAggregation(agg, "extent", SpatialExtent.class, GEO_SHAPE, FieldExtractPreference.NONE);
        assertChildIsExtractedAs(agg, FieldExtractPreference.EXTRACT_SPATIAL_BOUNDS, GEO_SHAPE);
    }

    // This test verifies that the aggregation does not use spatial bounds extraction when the shape appears in an eval or filter.
    public void testSpatialTypesAndStatsExtentOfShapesNegativeCases() {
        for (String query : new String[] { """
            FROM airports_city_boundaries | \
            EVAL prefix = SUBSTRING(TO_STRING(city_boundary), 5) | \
            STATS extent = ST_EXTENT_AGG(city_boundary) BY prefix""", """
            FROM airports_city_boundaries \
            | WHERE STARTS_WITH(TO_STRING(city_boundary), "MULTIPOLYGON") \
            | STATS extent = ST_EXTENT_AGG(city_boundary)""" }) {
            var testData = airportsCityBoundaries;
            var plan = physicalPlan(query, testData);

            var limit = as(plan, LimitExec.class);
            var agg = as(limit.child(), AggregateExec.class);
            assertAggregation(agg, "extent", SpatialExtent.class, GEO_SHAPE, FieldExtractPreference.NONE);

            var optimized = optimizedPlan(plan, testData.stats);
            limit = as(optimized, LimitExec.class);
            agg = as(limit.child(), AggregateExec.class);
            assertAggregation(agg, "extent", SpatialExtent.class, GEO_SHAPE, FieldExtractPreference.NONE);
            var exchange = as(agg.child(), ExchangeExec.class);
            agg = as(exchange.child(), AggregateExec.class);
            assertAggregation(agg, "extent", SpatialExtent.class, GEO_SHAPE, FieldExtractPreference.NONE);
            var exec = agg.child() instanceof FieldExtractExec ? agg : as(agg.child(), UnaryExec.class);
            assertChildIsExtractedAs(exec, FieldExtractPreference.NONE, GEO_SHAPE);
        }
    }

    // This test verifies that the aggregation does not use spatial bounds extraction when the shape appears in an eval or filter.
    public void testSpatialTypesAndStatsExtentOfShapesNegativeCaseNoDocValues() {
        var query = """
            FROM cartesian_multipolygons_no_doc_values \
            | STATS extent = ST_EXTENT_AGG(shape)""";
        var testData = cartesianMultipolygonsNoDocValues;
        var plan = physicalPlan(query, testData);

        var limit = as(plan, LimitExec.class);
        var agg = as(limit.child(), AggregateExec.class);
        assertAggregation(agg, "extent", SpatialExtent.class, CARTESIAN_SHAPE, FieldExtractPreference.NONE);

        var optimized = optimizedPlan(plan, testData.stats);
        limit = as(optimized, LimitExec.class);
        agg = as(limit.child(), AggregateExec.class);
        assertAggregation(agg, "extent", SpatialExtent.class, CARTESIAN_SHAPE, FieldExtractPreference.NONE);
        var exchange = as(agg.child(), ExchangeExec.class);
        agg = as(exchange.child(), AggregateExec.class);
        assertAggregation(agg, "extent", SpatialExtent.class, CARTESIAN_SHAPE, FieldExtractPreference.NONE);
        var exec = agg.child() instanceof FieldExtractExec ? agg : as(agg.child(), UnaryExec.class);
        assertChildIsExtractedAs(exec, FieldExtractPreference.NONE, CARTESIAN_SHAPE);
    }

    /**
     * Before local optimizations:
     * <code>
     * LimitExec[1000[INTEGER]]
     * \_AggregateExec[[],[SPATIALEXTENT(city_boundary{f}#13,true[BOOLEAN]) AS extent, SPATIALCENTROID(city_location{f}#12,true[BOOLEA
     * N]) AS centroid],...]
     *   \_ExchangeExec[[..]]
     *     \_FragmentExec[filter=null, estimatedRowSize=0, reducer=[], fragment=[...]]
     *       \_EsRelation[airports_city_boundaries][abbrev{f}#8, airport{f}#9, city{f}#11, city_boundar..]
     * </code>
     * After local optimizations:
     * <code>
     * LimitExec[1000[INTEGER]]
     *   \_AggregateExec[[],[SPATIALSTEXTENT(location{f}#48,true[BOOLEAN]) AS extent],FINAL,[minNegX{r}#52, minPosX{r}#53, maxNegX{r}#54,
     * maxPosX{r}#55, maxY{r}#56, minY{r}#57],21]
     *     \_ExchangeExec[[minNegX{r}#52, minPosX{r}#53, maxNegX{r}#54, maxPosX{r}#55, maxY{r}#56, minY{r}#57],true]
     *       \_AggregateExec[[],[SPATIALSTEXTENT(location{f}#48,true[BOOLEAN]) AS extent],INITIAL,[
     * minNegX{r}#73, minPosX{r}#74, maxNegX{rb#75, maxPosX{r}#76, maxY{r}#77, minY{r}#78],21]
     *         \_FieldExtractExec[location{f}#48][location{f}#48]
     *           \_EsQueryExec[airports], indexMode[standard], query[{"exists":{"field":"location","boost":1.0}}][
     * _doc{f}#79], limit[], sort[] estimatedRowSize[25]
     * </code>
     */
    public void testMixedSpatialBoundsAndPointsExtracted() {
        var query = """
            FROM airports_city_boundaries \
            | STATS extent = ST_EXTENT_AGG(city_boundary), centroid = ST_CENTROID_AGG(city_location)""";
        var testData = airportsCityBoundaries;
        var plan = physicalPlan(query, testData);

        var limit = as(plan, LimitExec.class);
        var agg = as(limit.child(), AggregateExec.class);
        // Before optimization the aggregation does not use doc-values
        assertAggregation(agg, "extent", SpatialExtent.class, GEO_SHAPE, FieldExtractPreference.NONE);
        assertAggregation(agg, "centroid", SpatialCentroid.class, GEO_POINT, FieldExtractPreference.NONE);

        var exchange = as(agg.child(), ExchangeExec.class);
        var fragment = as(exchange.child(), FragmentExec.class);
        var fAgg = as(fragment.fragment(), Aggregate.class);
        as(fAgg.child(), EsRelation.class);

        // Now optimize the plan and assert the aggregation uses both doc-values and bounds extraction
        var optimized = optimizedPlan(plan, testData.stats);
        limit = as(optimized, LimitExec.class);
        agg = as(limit.child(), AggregateExec.class);
        // Above the exchange (in coordinator) the aggregation is not field-optimized.
        assertAggregation(agg, "extent", SpatialExtent.class, GEO_SHAPE, FieldExtractPreference.NONE);
        assertAggregation(agg, "centroid", SpatialCentroid.class, GEO_POINT, FieldExtractPreference.NONE);
        exchange = as(agg.child(), ExchangeExec.class);
        agg = as(exchange.child(), AggregateExec.class);
        // below the exchange (in data node) the aggregation is field optimized.
        assertAggregation(agg, "extent", SpatialExtent.class, GEO_SHAPE, FieldExtractPreference.NONE);
        var fieldExtractExec = as(agg.child(), FieldExtractExec.class);
        assertThat(fieldExtractExec.boundsAttributes().stream().map(a -> a.sourceText()).toList(), equalTo(List.of("city_boundary")));
        assertThat(fieldExtractExec.docValuesAttributes().stream().map(a -> a.sourceText()).toList(), equalTo(List.of("city_location")));
    }

    /**
     * This test does not have real index fields, and therefor asserts that doc-values field extraction does NOT occur.
     * Before local optimizations:
     * <code>
     * LimitExec[1000[INTEGER]]
     * \_AggregateExec[[],[SPATIALCENTROID(__centroid_SPATIALCENTROID@ec8dd77e{r}#7) AS centroid],FINAL,null]
     *   \_AggregateExec[[],[SPATIALCENTROID(__centroid_SPATIALCENTROID@ec8dd77e{r}#7) AS centroid],PARTIAL,null]
     *     \_EvalExec[[[1 1 0 0 0 0 0 30 e2 4c 7c 45 40 0 0 e0 92 b0 82 2d 40][GEO_POINT] AS __centroid_SPATIALCENTROID@ec8dd77e]]
     *       \_RowExec[[[50 4f 49 4e 54 28 34 32 2e 39 37 31 30 39 36 32 39 39 35 38 38 36 38 20 31 34 2e 37 35 35 32 35 33 34 30 30
     *       36 35 33 36 29][KEYWORD] AS wkt]]
     * </code>
     * After local optimizations we expect no changes because field is extracted:
     * <code>
     * LimitExec[1000[INTEGER]]
     * \_AggregateExec[[],[SPATIALCENTROID(__centroid_SPATIALCENTROID@7ff910a{r}#7) AS centroid],FINAL,50]
     *   \_AggregateExec[[],[SPATIALCENTROID(__centroid_SPATIALCENTROID@7ff910a{r}#7) AS centroid],PARTIAL,50]
     *     \_EvalExec[[[1 1 0 0 0 0 0 30 e2 4c 7c 45 40 0 0 e0 92 b0 82 2d 40][GEO_POINT] AS __centroid_SPATIALCENTROID@7ff910a]]
     *       \_RowExec[[[50 4f 49 4e 54 28 34 32 2e 39 37 31 30 39 36 32 39 39 35 38 38 36 38 20 31 34 2e 37 35 35 32 35 33 34 30 30
     *       36 35 33 36 29][KEYWORD] AS wkt]]
     * </code>
     */
    public void testSpatialTypesAndStatsUseDocValuesNestedLiteral() {
        var plan = this.physicalPlan("""
            row wkt = "POINT(42.97109629958868 14.7552534006536)"
            | stats centroid = st_centroid_agg(to_geopoint(wkt))
            """, airports);

        var limit = as(plan, LimitExec.class);
        var agg = as(limit.child(), AggregateExec.class);
        assertThat("Aggregation is FINAL", agg.getMode(), equalTo(FINAL));
        assertThat("No groupings in aggregation", agg.groupings().size(), equalTo(0));
        assertAggregation(agg, "centroid", SpatialCentroid.class, GEO_POINT, FieldExtractPreference.NONE);
        agg = as(agg.child(), AggregateExec.class);
        assertThat("Aggregation is PARTIAL", agg.getMode(), equalTo(INITIAL));
        assertThat("No groupings in aggregation", agg.groupings().size(), equalTo(0));
        assertAggregation(agg, "centroid", SpatialCentroid.class, GEO_POINT, FieldExtractPreference.NONE);
        var eval = as(agg.child(), EvalExec.class);
        as(eval.child(), LocalSourceExec.class);

        // Now optimize the plan and assert the same plan again, since no FieldExtractExec is added
        var optimized = optimizedPlan(plan);
        limit = as(optimized, LimitExec.class);
        agg = as(limit.child(), AggregateExec.class);
        assertThat("Aggregation is FINAL", agg.getMode(), equalTo(FINAL));
        assertThat("No groupings in aggregation", agg.groupings().size(), equalTo(0));
        assertAggregation(agg, "centroid", SpatialCentroid.class, GEO_POINT, FieldExtractPreference.NONE);
        agg = as(agg.child(), AggregateExec.class);
        assertThat("Aggregation is PARTIAL", agg.getMode(), equalTo(INITIAL));
        assertThat("No groupings in aggregation", agg.groupings().size(), equalTo(0));
        assertAggregation(agg, "centroid", SpatialCentroid.class, GEO_POINT, FieldExtractPreference.NONE);
        eval = as(agg.child(), EvalExec.class);
        as(eval.child(), LocalSourceExec.class);
    }

    /**
     * Before local optimizations:
     * <code>
     * LimitExec[1000[INTEGER]]
     * \_AggregateExec[[],[SPATIALCENTROID(location{f}#11) AS centroid, COUNT([2a][KEYWORD]) AS count],FINAL,null]
     *   \_ExchangeExec[[xVal{r}#12, xDel{r}#13, yVal{r}#14, yDel{r}#15, count{r}#16, count{r}#17, seen{r}#18],true]
     *     \_FragmentExec[filter=null, estimatedRowSize=0, fragment=[
     * Aggregate[[],[SPATIALCENTROID(location{f}#11) AS centroid, COUNT([2a][KEYWORD]) AS count]]
     * \_EsRelation[airports][abbrev{f}#7, location{f}#11, name{f}#8, scalerank{f..]]]
     * </code>
     * After local optimizations:
     * <code>
     * LimitExec[1000[INTEGER]]
     * \_AggregateExec[[],[SPATIALCENTROID(location{f}#11) AS centroid, COUNT([2a][KEYWORD]) AS count],FINAL,58]
     *   \_ExchangeExec[[xVal{r}#12, xDel{r}#13, yVal{r}#14, yDel{r}#15, count{r}#16, count{r}#17, seen{r}#18],true]
     *     \_AggregateExec[[],[COUNT([2a][KEYWORD]) AS count, SPATIALCENTROID(location{f}#11) AS centroid],PARTIAL,58]
     *       \_FieldExtractExec[location{f}#11][location{f}#11]
     *         \_EsQueryExec[airports], query[][_doc{f}#33], limit[], sort[] estimatedRowSize[54]
     * </code>
     * Note the FieldExtractExec has 'location' set for stats: FieldExtractExec[location{f}#9][location{f}#9]
     */
    public void testSpatialTypesAndStatsUseDocValuesMultiAggregations() {
        var plan = this.physicalPlan("""
            from airports
            | stats centroid = st_centroid_agg(location), count = COUNT()
            """, airports);

        var limit = as(plan, LimitExec.class);
        var agg = as(limit.child(), AggregateExec.class);
        assertThat("No groupings in aggregation", agg.groupings().size(), equalTo(0));
        // Before optimization the aggregation does not use doc-values
        assertAggregation(agg, "count", Count.class);
        assertAggregation(agg, "centroid", SpatialCentroid.class, GEO_POINT, FieldExtractPreference.NONE);

        var exchange = as(agg.child(), ExchangeExec.class);
        var fragment = as(exchange.child(), FragmentExec.class);
        var fAgg = as(fragment.fragment(), Aggregate.class);
        as(fAgg.child(), EsRelation.class);

        // Now optimize the plan and assert the aggregation uses doc-values
        var optimized = optimizedPlan(plan);
        limit = as(optimized, LimitExec.class);
        agg = as(limit.child(), AggregateExec.class);
        // Above the exchange (in coordinator) the aggregation is not using doc-values
        assertAggregation(agg, "count", Count.class);
        assertAggregation(agg, "centroid", SpatialCentroid.class, GEO_POINT, FieldExtractPreference.NONE);
        exchange = as(agg.child(), ExchangeExec.class);
        agg = as(exchange.child(), AggregateExec.class);
        assertThat("Aggregation is PARTIAL", agg.getMode(), equalTo(INITIAL));
        // below the exchange (in data node) the aggregation is using doc-values
        assertAggregation(agg, "count", Count.class);
        assertAggregation(agg, "centroid", SpatialCentroid.class, GEO_POINT, FieldExtractPreference.DOC_VALUES);
        assertChildIsGeoPointExtract(agg, FieldExtractPreference.DOC_VALUES);
    }

    /**
     * Before local optimizations:
     * <code>
     * LimitExec[1000[INTEGER]]
     * \_AggregateExec[[],[SPATIALCENTROID(location{f}#14) AS airports, SPATIALCENTROID(city_location{f}#17) AS cities, COUNT([2a][KEY
     * WORD]) AS count],FINAL,null]
     *   \_ExchangeExec[[xVal{r}#18, xDel{r}#19, yVal{r}#20, yDel{r}#21, count{r}#22, xVal{r}#23, xDel{r}#24, yVal{r}#25, yDel{r}#26,
     * count{r}#27, count{r}#28, seen{r}#29],true]
     *     \_FragmentExec[filter=null, estimatedRowSize=0, fragment=[
     * Aggregate[[],[SPATIALCENTROID(location{f}#14) AS airports, SPATIALCENTROID(city_location{f}#17) AS cities, COUNT([2a][KEY
     * WORD]) AS count]]
     * \_EsRelation[airports][abbrev{f}#10, city{f}#16, city_location{f}#17, coun..]]]
     * </code>
     * After local optimizations:
     * <code>
     * LimitExec[1000[INTEGER]]
     * \_AggregateExec[[],[SPATIALCENTROID(location{f}#14) AS airports, SPATIALCENTROID(city_location{f}#17) AS cities, COUNT([2a][KEY
     * WORD]) AS count],FINAL,108]
     *   \_ExchangeExec[[xVal{r}#18, xDel{r}#19, yVal{r}#20, yDel{r}#21, count{r}#22, xVal{r}#23, xDel{r}#24, yVal{r}#25, yDel{r}#26,
     * count{r}#27, count{r}#28, seen{r}#29],true]
     *     \_AggregateExec[[],[SPATIALCENTROID(location{f}#14) AS airports, SPATIALCENTROID(city_location{f}#17) AS cities, COUNT([2a][KEY
     * WORD]) AS count],PARTIAL,108]
     *       \_FieldExtractExec[location{f}#14, city_location{f}#17][location{f}#14, city_location{f}#17]
     *         \_EsQueryExec[airports], query[][_doc{f}#53], limit[], sort[] estimatedRowSize[104]
     * </code>
     * Note the FieldExtractExec has 'location' set for stats: FieldExtractExec[location{f}#9][location{f}#9]
     */
    public void testSpatialTypesAndStatsUseDocValuesMultiSpatialAggregations() {
        var plan = this.physicalPlan("""
            FROM airports
            | STATS airports=ST_CENTROID_AGG(location), cities=ST_CENTROID_AGG(city_location), count=COUNT()
            """, airports);

        var limit = as(plan, LimitExec.class);
        var agg = as(limit.child(), AggregateExec.class);
        assertThat("No groupings in aggregation", agg.groupings().size(), equalTo(0));
        // Before optimization the aggregation does not use doc-values
        assertAggregation(agg, "count", Count.class);
        assertAggregation(agg, "airports", SpatialCentroid.class, GEO_POINT, FieldExtractPreference.NONE);
        assertAggregation(agg, "cities", SpatialCentroid.class, GEO_POINT, FieldExtractPreference.NONE);

        var exchange = as(agg.child(), ExchangeExec.class);
        var fragment = as(exchange.child(), FragmentExec.class);
        var fAgg = as(fragment.fragment(), Aggregate.class);
        as(fAgg.child(), EsRelation.class);

        // Now optimize the plan and assert the aggregation uses doc-values
        var optimized = optimizedPlan(plan);
        limit = as(optimized, LimitExec.class);
        agg = as(limit.child(), AggregateExec.class);
        // Above the exchange (in coordinator) the aggregation is not using doc-values
        assertAggregation(agg, "count", Count.class);
        assertAggregation(agg, "airports", SpatialCentroid.class, GEO_POINT, FieldExtractPreference.NONE);
        assertAggregation(agg, "cities", SpatialCentroid.class, GEO_POINT, FieldExtractPreference.NONE);
        exchange = as(agg.child(), ExchangeExec.class);
        agg = as(exchange.child(), AggregateExec.class);
        assertThat("Aggregation is PARTIAL", agg.getMode(), equalTo(INITIAL));
        // below the exchange (in data node) the aggregation is using doc-values
        assertAggregation(agg, "count", Count.class);
        assertAggregation(agg, "airports", SpatialCentroid.class, GEO_POINT, FieldExtractPreference.DOC_VALUES);
        assertAggregation(agg, "cities", SpatialCentroid.class, GEO_POINT, FieldExtractPreference.DOC_VALUES);
        assertChildIsGeoPointExtract(agg, FieldExtractPreference.DOC_VALUES);
    }

    /**
     * Before local optimizations:
     * <code>
     * LimitExec[1000[INTEGER]]
     * \_AggregateExec[[],[SPATIALCENTROID(location{f}#12) AS centroid, COUNT([2a][KEYWORD]) AS count],FINAL,null]
     *   \_ExchangeExec[[xVal{r}#13, xDel{r}#14, yVal{r}#15, yDel{r}#16, count{r}#17, count{r}#18, seen{r}#19],true]
     *     \_FragmentExec[filter=null, estimatedRowSize=0, fragment=[
     * Aggregate[[],[SPATIALCENTROID(location{f}#12) AS centroid, COUNT([2a][KEYWORD]) AS count]]
     * \_Filter[scalerank{f}#10 == 9[INTEGER]]
     *   \_EsRelation[airports][abbrev{f}#8, location{f}#12, name{f}#9, scalerank{f..]]]
     * </code>
     * After local optimizations:
     * <code>
     * LimitExec[1000[INTEGER]]
     * \_AggregateExec[[],[SPATIALCENTROID(location{f}#11) AS centroid, COUNT([2a][KEYWORD]) AS count],FINAL,58]
     *   \_ExchangeExec[[xVal{r}#12, xDel{r}#13, yVal{r}#14, yDel{r}#15, count{r}#16, count{r}#17, seen{r}#18],true]
     *     \_AggregateExec[[],[COUNT([2a][KEYWORD]) AS count, SPATIALCENTROID(location{f}#11) AS centroid],PARTIAL,58]
     *       \_FieldExtractExec[location{f}#11][location{f}#11]
     *         \_EsQueryExec[airports], query[{"esql_single_value":{"field":"scalerank","next":{"term":{"scalerank":{"value":9}}},
     *                                         "source":"scalerank == 9@2:9"}}][_doc{f}#34], limit[], sort[] estimatedRowSize[54]
     * </code>
     * Note the FieldExtractExec has 'location' set for stats: FieldExtractExec[location{f}#9][location{f}#9]
     */
    public void testSpatialTypesAndStatsUseDocValuesMultiAggregationsFiltered() {
        var plan = this.physicalPlan("""
            FROM airports
            | WHERE scalerank == 9
            | STATS centroid=ST_CENTROID_AGG(location), count=COUNT()
            """, airports);

        var limit = as(plan, LimitExec.class);
        var agg = as(limit.child(), AggregateExec.class);
        assertThat("No groupings in aggregation", agg.groupings().size(), equalTo(0));
        // Before optimization the aggregation does not use doc-values
        assertAggregation(agg, "count", Count.class);
        assertAggregation(agg, "centroid", SpatialCentroid.class, GEO_POINT, FieldExtractPreference.NONE);

        var exchange = as(agg.child(), ExchangeExec.class);
        var fragment = as(exchange.child(), FragmentExec.class);
        var fAgg = as(fragment.fragment(), Aggregate.class);
        var filter = as(fAgg.child(), Filter.class);
        assertFilterCondition(filter, Equals.class, "scalerank", 9);
        as(filter.child(), EsRelation.class);

        // Now optimize the plan and assert the aggregation uses doc-values
        var optimized = optimizedPlan(plan);
        limit = as(optimized, LimitExec.class);
        agg = as(limit.child(), AggregateExec.class);
        // Above the exchange (in coordinator) the aggregation is not using doc-values
        assertAggregation(agg, "count", Count.class);
        assertAggregation(agg, "centroid", SpatialCentroid.class, GEO_POINT, FieldExtractPreference.NONE);
        exchange = as(agg.child(), ExchangeExec.class);
        agg = as(exchange.child(), AggregateExec.class);
        assertThat("Aggregation is PARTIAL", agg.getMode(), equalTo(INITIAL));
        // below the exchange (in data node) the aggregation is using doc-values
        assertAggregation(agg, "count", Count.class);
        assertAggregation(agg, "centroid", SpatialCentroid.class, GEO_POINT, FieldExtractPreference.DOC_VALUES);
        var source = assertChildIsGeoPointExtract(agg, FieldExtractPreference.DOC_VALUES);
        var qb = as(source.query(), SingleValueQuery.Builder.class);
        assertThat("Expected predicate to be passed to Lucene query", qb.source().text(), equalTo("scalerank == 9"));
    }

    /**
     * Before local optimizations:
     * <code>
     * LimitExec[1000[INTEGER]]
     * \_AggregateExec[[scalerank{f}#10],[SPATIALCENTROID(location{f}#12) AS centroid, COUNT([2a][KEYWORD]) AS count, scalerank{f}#10],
     * FINAL,null]
     *   \_ExchangeExec[[scalerank{f}#10, xVal{r}#13, xDel{r}#14, yVal{r}#15, yDel{r}#16, count{r}#17, count{r}#18, seen{r}#19],true]
     *     \_FragmentExec[filter=null, estimatedRowSize=0, fragment=[
     * Aggregate[[scalerank{f}#10],[SPATIALCENTROID(location{f}#12) AS centroid, COUNT([2a][KEYWORD]) AS count, scalerank{f}#10]]
     * \_EsRelation[airports][abbrev{f}#8, location{f}#12, name{f}#9, scalerank{f..]]]
     * </code>
     * After local optimizations:
     * <code>
     * LimitExec[1000[INTEGER]]
     * \_AggregateExec[[scalerank{f}#10],[SPATIALCENTROID(location{f}#12) AS centroid, COUNT([2a][KEYWORD]) AS count, scalerank{f}#10],
     * FINAL,62]
     *   \_ExchangeExec[[scalerank{f}#10, xVal{r}#13, xDel{r}#14, yVal{r}#15, yDel{r}#16, count{r}#17, count{r}#18, seen{r}#19],true]
     *     \_AggregateExec[[scalerank{f}#10],[SPATIALCENTROID(location{f}#12) AS centroid, COUNT([2a][KEYWORD]) AS count, scalerank{f}#10],
     * PARTIAL,62]
     *       \_FieldExtractExec[location{f}#12][location{f}#12]
     *         \_EsQueryExec[airports], query[][_doc{f}#34], limit[], sort[] estimatedRowSize[54]
     * </code>
     * Note the FieldExtractExec has 'location' set for stats: FieldExtractExec[location{f}#9][location{f}#9]
     */
    public void testSpatialTypesAndStatsUseDocValuesMultiAggregationsGrouped() {
        for (boolean useDocValues : new boolean[] { false }) {
            var testData = useDocValues ? airports : airportsNoDocValues;
            var fieldExtractPreference = useDocValues ? FieldExtractPreference.DOC_VALUES : FieldExtractPreference.NONE;
            var plan = this.physicalPlan("""
                FROM airports
                | STATS centroid=ST_CENTROID_AGG(location), count=COUNT() BY scalerank
                """, testData);

            var limit = as(plan, LimitExec.class);
            var agg = as(limit.child(), AggregateExec.class);
            assertThat("One grouping in aggregation", agg.groupings().size(), equalTo(1));
            var att = as(agg.groupings().get(0), Attribute.class);
            assertThat(att.name(), equalTo("scalerank"));
            // Before optimization the aggregation does not use doc-values
            assertAggregation(agg, "count", Count.class);
            assertAggregation(agg, "centroid", SpatialCentroid.class, GEO_POINT, FieldExtractPreference.NONE);

            var exchange = as(agg.child(), ExchangeExec.class);
            var fragment = as(exchange.child(), FragmentExec.class);
            var fAgg = as(fragment.fragment(), Aggregate.class);
            as(fAgg.child(), EsRelation.class);

            // Now optimize the plan and assert the aggregation uses doc-values
            var optimized = optimizedPlan(plan, testData.stats);
            limit = as(optimized, LimitExec.class);
            agg = as(limit.child(), AggregateExec.class);
            att = as(agg.groupings().get(0), Attribute.class);
            assertThat(att.name(), equalTo("scalerank"));
            // Above the exchange (in coordinator) the aggregation is not using doc-values
            assertAggregation(agg, "count", Count.class);
            assertAggregation(agg, "centroid", SpatialCentroid.class, GEO_POINT, FieldExtractPreference.NONE);
            exchange = as(agg.child(), ExchangeExec.class);
            agg = as(exchange.child(), AggregateExec.class);
            assertThat("Aggregation is PARTIAL", agg.getMode(), equalTo(INITIAL));
            att = as(agg.groupings().get(0), Attribute.class);
            assertThat(att.name(), equalTo("scalerank"));
            // below the exchange (in data node) the aggregation is using doc-values
            assertAggregation(agg, "count", Count.class);
            assertAggregation(agg, "centroid", SpatialCentroid.class, GEO_POINT, fieldExtractPreference);
            assertChildIsGeoPointExtract(agg, fieldExtractPreference);
        }
    }

    /**
     * Before local optimizations:
     * <code>
     * LimitExec[1000[INTEGER]]
     * \_AggregateExec[[],[SPATIALCENTROID(centroid{r}#4) AS centroid, SUM(count{r}#6) AS count],FINAL,null]
     *   \_AggregateExec[[],[SPATIALCENTROID(centroid{r}#4) AS centroid, SUM(count{r}#6) AS count],PARTIAL,null]
     *     \_AggregateExec[[scalerank{f}#16],[SPATIALCENTROID(location{f}#18) AS centroid, COUNT([2a][KEYWORD]) AS count],FINAL,null]
     *       \_ExchangeExec[[scalerank{f}#16, xVal{r}#19, xDel{r}#20, yVal{r}#21, yDel{r}#22, count{r}#23, count{r}#24, seen{r}#25],true]
     *         \_FragmentExec[filter=null, estimatedRowSize=0, fragment=[
     * Aggregate[[scalerank{f}#16],[SPATIALCENTROID(location{f}#18) AS centroid, COUNT([2a][KEYWORD]) AS count]]
     * \_EsRelation[airports][abbrev{f}#14, location{f}#18, name{f}#15, scalerank..]]]
     * </code>
     * After local optimizations:
     * <code>
     * LimitExec[1000[INTEGER]]
     * \_AggregateExec[[],[SPATIALCENTROID(centroid{r}#4) AS centroid, SUM(count{r}#6) AS count],FINAL,58]
     *   \_AggregateExec[[],[SPATIALCENTROID(centroid{r}#4) AS centroid, SUM(count{r}#6) AS count],PARTIAL,58]
     *     \_AggregateExec[[scalerank{f}#16],[SPATIALCENTROID(location{f}#18) AS centroid, COUNT([2a][KEYWORD]) AS count],FINAL,58]
     *       \_ExchangeExec[[scalerank{f}#16, xVal{r}#19, xDel{r}#20, yVal{r}#21, yDel{r}#22, count{r}#23, count{r}#24, seen{r}#25],true]
     *         \_AggregateExec[[scalerank{f}#16],[SPATIALCENTROID(location{f}#18) AS centroid, COUNT([2a][KEYWORD]) AS count],PARTIAL,58]
     *           \_FieldExtractExec[location{f}#18][location{f}#18]
     *             \_EsQueryExec[airports], query[][_doc{f}#42], limit[], sort[] estimatedRowSize[54]
     * </code>
     * Note the FieldExtractExec has 'location' set for stats: FieldExtractExec[location{f}#9][location{f}#9]
     */
    public void testSpatialTypesAndStatsUseDocValuesMultiAggregationsGroupedAggregated() {
        var plan = this.physicalPlan("""
            FROM airports
            | STATS centroid=ST_CENTROID_AGG(location), count=COUNT() BY scalerank
            | STATS centroid=ST_CENTROID_AGG(centroid), count=SUM(count)
            """, airports);

        var limit = as(plan, LimitExec.class);
        var agg = as(limit.child(), AggregateExec.class);
        assertThat("Aggregation is FINAL", agg.getMode(), equalTo(FINAL));
        assertThat("No groupings in aggregation", agg.groupings().size(), equalTo(0));
        assertAggregation(agg, "count", Sum.class);
        assertAggregation(agg, "centroid", SpatialCentroid.class, GEO_POINT, FieldExtractPreference.NONE);
        agg = as(agg.child(), AggregateExec.class);
        assertThat("Aggregation is PARTIAL", agg.getMode(), equalTo(INITIAL));
        assertThat("No groupings in aggregation", agg.groupings().size(), equalTo(0));
        assertAggregation(agg, "count", Sum.class);
        assertAggregation(agg, "centroid", SpatialCentroid.class, GEO_POINT, FieldExtractPreference.NONE);
        agg = as(agg.child(), AggregateExec.class);
        assertThat("Aggregation is FINAL", agg.getMode(), equalTo(FINAL));
        assertThat("One grouping in aggregation", agg.groupings().size(), equalTo(1));
        var att = as(agg.groupings().get(0), Attribute.class);
        assertThat(att.name(), equalTo("scalerank"));
        assertAggregation(agg, "count", Count.class);
        assertAggregation(agg, "centroid", SpatialCentroid.class, GEO_POINT, FieldExtractPreference.NONE);

        var exchange = as(agg.child(), ExchangeExec.class);
        var fragment = as(exchange.child(), FragmentExec.class);
        var fAgg = as(fragment.fragment(), Aggregate.class);
        as(fAgg.child(), EsRelation.class);

        // Now optimize the plan and assert the aggregation uses doc-values
        var optimized = optimizedPlan(plan);
        limit = as(optimized, LimitExec.class);
        agg = as(limit.child(), AggregateExec.class);
        assertThat("Aggregation is FINAL", agg.getMode(), equalTo(FINAL));
        assertThat("No groupings in aggregation", agg.groupings().size(), equalTo(0));
        assertAggregation(agg, "count", Sum.class);
        assertAggregation(agg, "centroid", SpatialCentroid.class, GEO_POINT, FieldExtractPreference.NONE);
        agg = as(agg.child(), AggregateExec.class);
        assertThat("Aggregation is PARTIAL", agg.getMode(), equalTo(INITIAL));
        assertThat("No groupings in aggregation", agg.groupings().size(), equalTo(0));
        assertAggregation(agg, "count", Sum.class);
        assertAggregation(agg, "centroid", SpatialCentroid.class, GEO_POINT, FieldExtractPreference.NONE);
        agg = as(agg.child(), AggregateExec.class);
        assertThat("Aggregation is FINAL", agg.getMode(), equalTo(FINAL));
        assertThat("One grouping in aggregation", agg.groupings().size(), equalTo(1));
        att = as(agg.groupings().get(0), Attribute.class);
        assertThat(att.name(), equalTo("scalerank"));
        assertAggregation(agg, "count", Count.class);
        assertAggregation(agg, "centroid", SpatialCentroid.class, GEO_POINT, FieldExtractPreference.NONE);
        exchange = as(agg.child(), ExchangeExec.class);
        agg = as(exchange.child(), AggregateExec.class);
        assertThat("One grouping in aggregation", agg.groupings().size(), equalTo(1));
        att = as(agg.groupings().get(0), Attribute.class);
        assertThat(att.name(), equalTo("scalerank"));
        // below the exchange (in data node) the aggregation is using doc-values
        assertThat("Aggregation is PARTIAL", agg.getMode(), equalTo(INITIAL));
        assertAggregation(agg, "count", Count.class);
        assertAggregation(agg, "centroid", SpatialCentroid.class, GEO_POINT, FieldExtractPreference.DOC_VALUES);
        assertChildIsGeoPointExtract(agg, FieldExtractPreference.DOC_VALUES);
    }

    /**
     * Plan:
     * <code>
     * LimitExec[1000[INTEGER]]
     * \_AggregateExec[[],[SPATIALCENTROID(city_location{f}#16) AS centroid],FINAL,null]
     *   \_ExchangeExec[[xVal{r}#24, xDel{r}#25, yVal{r}#26, yDel{r}#27, count{r}#28],true]
     *     \_FragmentExec[filter=null, estimatedRowSize=0, fragment=[
     * Aggregate[[],[SPATIALCENTROID(city_location{f}#16) AS centroid]]
     * \_Enrich[ANY,[63 69 74 79 5f 62 6f 75 6e 64 61 72 69 65 73][KEYWORD],city_location{f}#16,{"geo_match":{"indices":[],"match
     * _field":"city_boundary","enrich_fields":["city","airport","region","city_boundary"]}},{=airport_city_boundaries
     * },[airport{r}#21, region{r}#22, city_boundary{r}#23]]
     *   \_EsRelation[airports][abbrev{f}#9, city{f}#15, city_location{f}#16, count..]]]
     * </code>
     * Optimized:
     * <code>
     * LimitExec[1000[INTEGER]]
     * \_AggregateExec[[],[SPATIALCENTROID(city_location{f}#16) AS centroid],FINAL,50]
     *   \_ExchangeExec[[xVal{r}#24, xDel{r}#25, yVal{r}#26, yDel{r}#27, count{r}#28],true]
     *     \_AggregateExec[[],[SPATIALCENTROID(city_location{f}#16) AS centroid],PARTIAL,50]
     *       \_EnrichExec[ANY,geo_match,city_location{f}#16,city_boundaries,city_boundary,{=airport_city_boundaries},[airport{r}#21,
     *                    region{r}#22, city_boundary{r}#23]]
     *         \_FieldExtractExec[city_location{f}#16][city_location{f}#16]
     *           \_EsQueryExec[airports], query[{"exists":{"field":"city_location","boost":1.0}}][_doc{f}#46], limit[], sort[]
     *                         estimatedRowSize[204]
     * </code>
     * Note the FieldExtractExec has 'city_location' set for doc-values: FieldExtractExec[city_location{f}#16][city_location{f}#16]
     */
    public void testEnrichBeforeSpatialAggregationSupportsDocValues() {
        var plan = physicalPlan("""
            from airports
            | enrich city_boundaries ON city_location WITH airport, region, city_boundary
            | stats centroid = st_centroid_agg(city_location)
            """, airports);

        var limit = as(plan, LimitExec.class);
        var agg = as(limit.child(), AggregateExec.class);
        // Before optimization the aggregation does not use doc-values
        assertAggregation(agg, "centroid", SpatialCentroid.class, GEO_POINT, FieldExtractPreference.NONE);

        var exchange = as(agg.child(), ExchangeExec.class);
        var fragment = as(exchange.child(), FragmentExec.class);
        var fAgg = as(fragment.fragment(), Aggregate.class);
        var enrich = as(fAgg.child(), Enrich.class);
        assertThat(enrich.mode(), equalTo(Enrich.Mode.ANY));
        assertThat(enrich.concreteIndices(), equalTo(Map.of("", "airport_city_boundaries")));
        assertThat(enrich.enrichFields().size(), equalTo(3));
        as(enrich.child(), EsRelation.class);

        // Now optimize the plan and assert the aggregation uses doc-values
        var optimized = optimizedPlan(plan);
        limit = as(optimized, LimitExec.class);
        agg = as(limit.child(), AggregateExec.class);
        // Above the exchange (in coordinator) the aggregation is not using doc-values
        assertAggregation(agg, "centroid", SpatialCentroid.class, GEO_POINT, FieldExtractPreference.NONE);
        exchange = as(agg.child(), ExchangeExec.class);
        agg = as(exchange.child(), AggregateExec.class);
        // below the exchange (in data node) the aggregation is using doc-values
        assertAggregation(agg, "centroid", SpatialCentroid.class, GEO_POINT, FieldExtractPreference.DOC_VALUES);
        var enrichExec = as(agg.child(), EnrichExec.class);
        assertThat(enrichExec.mode(), equalTo(Enrich.Mode.ANY));
        assertThat(enrichExec.concreteIndices(), equalTo(Map.of("", "airport_city_boundaries")));
        assertThat(enrichExec.enrichFields().size(), equalTo(3));
        assertChildIsGeoPointExtract(enrichExec, FieldExtractPreference.DOC_VALUES);
    }

    /**
     * Plan:
     * <code>
     * LimitExec[500[INTEGER]]
     * \_ExchangeExec[[],false]
     *   \_FragmentExec[filter=null, estimatedRowSize=0, fragment=[
     * Limit[500[INTEGER]]
     * \_Filter[SPATIALINTERSECTS(location{f}#7,[50 4f 4c 59 47 4f 4e 28 29][KEYWORD])]
     *   \_EsRelation[airports][abbrev{f}#3, city{f}#9, city_location{f}#10, countr..]]]
     * </code>
     * Optimized:
     * <code>
     * LimitExec[500[INTEGER]]
     * \_ExchangeExec[[],false]
     *   \_ProjectExec[[abbrev{f}#3, city{f}#9, city_location{f}#10, country{f}#8, location{f}#7, name{f}#4, scalerank{f}#5, type{f}#
     * 6]]
     *     \_FieldExtractExec[abbrev{f}#3, city{f}#9, city_location{f}#10, countr..][]
     *       \_EsQueryExec[airports], query[{
     *         "esql_single_value":{
     *           "field":"location",
     *           "next":{
     *             "geo_shape":{
     *               "location":{
     *                 "shape":{
     *                   "type":"Polygon",
     *                   "coordinates":[[[42.0,14.0],[43.0,14.0],[43.0,15.0],[42.0,15.0],[42.0,14.0]]]
     *                 },
     *                 "relation":"intersects"
     *               },
     *               "ignore_unmapped":false,
     *               "boost":1.0
     *             }
     *           },
     *           "source":"ST_INTERSECTS(location, \"POLYGON((42 14, 43 14, 43 15, 42 15, 42 14))\")@2:9"
     *         }
     *       }][_doc{f}#19], limit[500], sort[] estimatedRowSize[358]
     * </code>
     */
    public void testPushSpatialIntersectsStringToSource() {
        for (String query : new String[] { """
            FROM airports
            | WHERE ST_INTERSECTS(location, TO_GEOSHAPE("POLYGON((42 14, 43 14, 43 15, 42 15, 42 14))"))
            """, """
            FROM airports
            | WHERE ST_INTERSECTS(TO_GEOSHAPE("POLYGON((42 14, 43 14, 43 15, 42 15, 42 14))"), location)
            """ }) {

            var plan = this.physicalPlan(query, airports);
            var limit = as(plan, LimitExec.class);
            var exchange = as(limit.child(), ExchangeExec.class);
            var fragment = as(exchange.child(), FragmentExec.class);
            var limit2 = as(fragment.fragment(), Limit.class);
            var filter = as(limit2.child(), Filter.class);
            assertThat("filter contains ST_INTERSECTS", filter.condition(), instanceOf(SpatialIntersects.class));

            var optimized = optimizedPlan(plan);
            var topLimit = as(optimized, LimitExec.class);
            exchange = as(topLimit.child(), ExchangeExec.class);
            var project = as(exchange.child(), ProjectExec.class);
            var fieldExtract = as(project.child(), FieldExtractExec.class);
            var source = source(fieldExtract.child());
            var condition = as(source.query(), SpatialRelatesQuery.ShapeQueryBuilder.class);
            assertThat("Geometry field name", condition.fieldName(), equalTo("location"));
            assertThat("Spatial relationship", condition.relation(), equalTo(ShapeRelation.INTERSECTS));
            assertThat("Geometry is Polygon", condition.shape().type(), equalTo(ShapeType.POLYGON));
            var polygon = as(condition.shape(), Polygon.class);
            assertThat("Polygon shell length", polygon.getPolygon().length(), equalTo(5));
            assertThat("Polygon holes", polygon.getNumberOfHoles(), equalTo(0));
        }
    }

    /**
     * Plan:
     * <code>
     * EvalExec[[scalerank{f}#8 AS rank]]
     * \_LimitExec[1000[INTEGER]]
     *   \_ExchangeExec[[],false]
     *     \_FragmentExec[filter=null, estimatedRowSize=0, reducer=[], fragment=[
     * Limit[1000[INTEGER]]
     * \_Filter[scalerank{f}#8 &lt; 4[INTEGER]]
     *   \_EsRelation[airports][abbrev{f}#6, city{f}#12, city_location{f}#13, count..]]]
     * </code>
     * Optimized:
     * <code>
     * EvalExec[[scalerank{f}#8 AS rank]]
     * \_LimitExec[1000[INTEGER]]
     *   \_ExchangeExec[[abbrev{f}#6, city{f}#12, city_location{f}#13, country{f}#11, location{f}#10, name{f}#7, scalerank{f}#8,
     *       type{f}#9],false
     *     ]
     *     \_ProjectExec[[abbrev{f}#6, city{f}#12, city_location{f}#13, country{f}#11, location{f}#10, name{f}#7, scalerank{f}#8,
     *         type{f}#9]
     *       ]
     *       \_FieldExtractExec[abbrev{f}#6, city{f}#12, city_location{f}#13, count..][]
     *         \_EsQueryExec[airports], indexMode[standard], query[{
     *           "esql_single_value":{"field":"scalerank","next":{"range":{"scalerank":{"lt":4,"boost":1.0}}},"source":"rank &lt; 4@3:9"}
     *          ][_doc{f}#23], limit[1000], sort[] estimatedRowSize[304]
     * </code>
     */
    public void testPushWhereEvalToSource() {
        String query = """
            FROM airports
            | EVAL rank = scalerank
            | WHERE rank < 4
            """;

        var plan = this.physicalPlan(query, airports);
        var eval = as(plan, EvalExec.class);
        var limit = as(eval.child(), LimitExec.class);
        var exchange = as(limit.child(), ExchangeExec.class);
        var fragment = as(exchange.child(), FragmentExec.class);
        var limit2 = as(fragment.fragment(), Limit.class);
        var filter = as(limit2.child(), Filter.class);
        assertThat("filter contains LessThan", filter.condition(), instanceOf(LessThan.class));

        var optimized = optimizedPlan(plan);
        eval = as(optimized, EvalExec.class);
        var topLimit = as(eval.child(), LimitExec.class);
        exchange = as(topLimit.child(), ExchangeExec.class);
        var project = as(exchange.child(), ProjectExec.class);
        var fieldExtract = as(project.child(), FieldExtractExec.class);
        assertThat(fieldExtract.attributesToExtract().size(), greaterThan(5));
        var source = source(fieldExtract.child());
        assertThat(source.limit(), is(topLimit.limit()));
        var condition = as(source.query(), SingleValueQuery.Builder.class);
        assertThat("Expected predicate to be passed to Lucene query", condition.source().text(), equalTo("rank < 4"));
        assertThat("Expected field to be passed to Lucene query", condition.field(), equalTo("scalerank"));
        var range = as(condition.next(), RangeQueryBuilder.class);
        assertThat("Expected range have no lower bound", range.from(), nullValue());
        assertThat("Expected range to be less than 4", range.to(), equalTo(4));
    }

    public void testPushSpatialIntersectsEvalToSource() {
        for (String query : new String[] { """
            FROM airports
            | EVAL point = location
            | WHERE ST_INTERSECTS(point, TO_GEOSHAPE("POLYGON((42 14, 43 14, 43 15, 42 15, 42 14))"))
            """, """
            FROM airports
            | EVAL point = location
            | WHERE ST_INTERSECTS(TO_GEOSHAPE("POLYGON((42 14, 43 14, 43 15, 42 15, 42 14))"), point)
            """ }) {

            var plan = this.physicalPlan(query, airports);
            var eval = as(plan, EvalExec.class);
            var limit = as(eval.child(), LimitExec.class);
            var exchange = as(limit.child(), ExchangeExec.class);
            var fragment = as(exchange.child(), FragmentExec.class);
            var limit2 = as(fragment.fragment(), Limit.class);
            var filter = as(limit2.child(), Filter.class);
            assertThat("filter contains ST_INTERSECTS", filter.condition(), instanceOf(SpatialIntersects.class));

            var optimized = optimizedPlan(plan);
            eval = as(optimized, EvalExec.class);
            var topLimit = as(eval.child(), LimitExec.class);
            exchange = as(topLimit.child(), ExchangeExec.class);
            var project = as(exchange.child(), ProjectExec.class);
            var fieldExtract = as(project.child(), FieldExtractExec.class);
            assertThat(fieldExtract.attributesToExtract().size(), greaterThan(5));
            var source = source(fieldExtract.child());
            assertThat(source.limit(), is(topLimit.limit()));
            var condition = as(source.query(), SpatialRelatesQuery.ShapeQueryBuilder.class);
            assertThat("Geometry field name", condition.fieldName(), equalTo("location"));
            assertThat("Spatial relationship", condition.relation(), equalTo(ShapeRelation.INTERSECTS));
            assertThat("Geometry is Polygon", condition.shape().type(), equalTo(ShapeType.POLYGON));
            var polygon = as(condition.shape(), Polygon.class);
            assertThat("Polygon shell length", polygon.getPolygon().length(), equalTo(5));
            assertThat("Polygon holes", polygon.getNumberOfHoles(), equalTo(0));
        }
    }

    private record TestSpatialRelation(ShapeRelation relation, TestDataSource index, boolean literalRight, boolean canPushToSource) {
        String function() {
            return switch (relation) {
                case INTERSECTS -> "ST_INTERSECTS";
                case DISJOINT -> "ST_DISJOINT";
                case WITHIN -> "ST_WITHIN";
                case CONTAINS -> "ST_CONTAINS";
                default -> throw new IllegalArgumentException("Unsupported relation: " + relation);
            };
        }

        Class<? extends SpatialRelatesFunction> functionClass() {
            return switch (relation) {
                case INTERSECTS -> SpatialIntersects.class;
                case DISJOINT -> SpatialDisjoint.class;
                case WITHIN -> literalRight ? SpatialWithin.class : SpatialContains.class;
                case CONTAINS -> literalRight ? SpatialContains.class : SpatialWithin.class;
                default -> throw new IllegalArgumentException("Unsupported relation: " + relation);
            };
        }

        ShapeRelation relationship() {
            return switch (relation) {
                case WITHIN -> literalRight ? ShapeRelation.WITHIN : ShapeRelation.CONTAINS;
                case CONTAINS -> literalRight ? ShapeRelation.CONTAINS : ShapeRelation.WITHIN;
                default -> relation;
            };
        }

        DataType locationType() {
            return index.index.name().endsWith("_web") ? CARTESIAN_POINT : GEO_POINT;
        }

        String castFunction() {
            return index.index.name().endsWith("_web") ? "TO_CARTESIANSHAPE" : "TO_GEOSHAPE";
        }

        String predicate() {
            String field = "location";
            String literal = castFunction() + "(\"POLYGON((42 14, 43 14, 43 15, 42 15, 42 14))\")";
            return literalRight ? function() + "(" + field + ", " + literal + ")" : function() + "(" + literal + ", " + field + ")";
        }
    }

    public void testPushDownSpatialRelatesStringToSource() {
        TestSpatialRelation[] tests = new TestSpatialRelation[] {
            new TestSpatialRelation(ShapeRelation.INTERSECTS, airports, true, true),
            new TestSpatialRelation(ShapeRelation.INTERSECTS, airports, false, true),
            new TestSpatialRelation(ShapeRelation.DISJOINT, airports, true, true),
            new TestSpatialRelation(ShapeRelation.DISJOINT, airports, false, true),
            new TestSpatialRelation(ShapeRelation.WITHIN, airports, true, true),
            new TestSpatialRelation(ShapeRelation.WITHIN, airports, false, true),
            new TestSpatialRelation(ShapeRelation.CONTAINS, airports, true, true),
            new TestSpatialRelation(ShapeRelation.CONTAINS, airports, false, true),
            new TestSpatialRelation(ShapeRelation.INTERSECTS, airportsWeb, true, true),
            new TestSpatialRelation(ShapeRelation.INTERSECTS, airportsWeb, false, true),
            new TestSpatialRelation(ShapeRelation.DISJOINT, airportsWeb, true, true),
            new TestSpatialRelation(ShapeRelation.DISJOINT, airportsWeb, false, true),
            new TestSpatialRelation(ShapeRelation.WITHIN, airportsWeb, true, true),
            new TestSpatialRelation(ShapeRelation.WITHIN, airportsWeb, false, true),
            new TestSpatialRelation(ShapeRelation.CONTAINS, airportsWeb, true, true),
            new TestSpatialRelation(ShapeRelation.CONTAINS, airportsWeb, false, true) };
        for (TestSpatialRelation test : tests) {
            var plan = this.physicalPlan("FROM " + test.index.index.name() + " | WHERE " + test.predicate(), test.index);
            var limit = as(plan, LimitExec.class);
            var exchange = as(limit.child(), ExchangeExec.class);
            var fragment = as(exchange.child(), FragmentExec.class);
            var limit2 = as(fragment.fragment(), Limit.class);
            var filter = as(limit2.child(), Filter.class);
            assertThat(test.predicate(), filter.condition(), instanceOf(test.functionClass()));

            var optimized = optimizedPlan(plan);
            var topLimit = as(optimized, LimitExec.class);
            exchange = as(topLimit.child(), ExchangeExec.class);
            var project = as(exchange.child(), ProjectExec.class);
            var fieldExtract = as(project.child(), FieldExtractExec.class);
            if (test.canPushToSource) {
                var source = source(fieldExtract.child());
                var condition = as(source.query(), SpatialRelatesQuery.ShapeQueryBuilder.class);
                assertThat("Geometry field name: " + test.predicate(), condition.fieldName(), equalTo("location"));
                assertThat("Spatial relationship: " + test.predicate(), condition.relation(), equalTo(test.relationship()));
                assertThat("Geometry is Polygon: " + test.predicate(), condition.shape().type(), equalTo(ShapeType.POLYGON));
                var polygon = as(condition.shape(), Polygon.class);
                assertThat("Polygon shell length: " + test.predicate(), polygon.getPolygon().length(), equalTo(5));
                assertThat("Polygon holes: " + test.predicate(), polygon.getNumberOfHoles(), equalTo(0));
            } else {
                // Currently CARTESIAN fields do not support lucene push-down for CONTAINS/WITHIN
                var limitExec = as(fieldExtract.child(), LimitExec.class);
                var filterExec = as(limitExec.child(), FilterExec.class);
                var fieldExtractLocation = as(filterExec.child(), FieldExtractExec.class);
                assertThat(test.predicate(), fieldExtractLocation.attributesToExtract().size(), equalTo(1));
                assertThat(test.predicate(), fieldExtractLocation.attributesToExtract().get(0).name(), equalTo("location"));
                var source = source(fieldExtractLocation.child());
                assertThat(test.predicate(), source.query(), equalTo(null));
            }
        }
    }

    public void testPushDownSpatialRelatesStringToSourceAndUseDocValuesForCentroid() {
        TestSpatialRelation[] tests = new TestSpatialRelation[] {
            new TestSpatialRelation(ShapeRelation.INTERSECTS, airports, true, true),
            new TestSpatialRelation(ShapeRelation.INTERSECTS, airports, false, true),
            new TestSpatialRelation(ShapeRelation.DISJOINT, airports, true, true),
            new TestSpatialRelation(ShapeRelation.DISJOINT, airports, false, true),
            new TestSpatialRelation(ShapeRelation.WITHIN, airports, true, true),
            new TestSpatialRelation(ShapeRelation.WITHIN, airports, false, true),
            new TestSpatialRelation(ShapeRelation.CONTAINS, airports, true, true),
            new TestSpatialRelation(ShapeRelation.CONTAINS, airports, false, true),
            new TestSpatialRelation(ShapeRelation.INTERSECTS, airportsWeb, true, true),
            new TestSpatialRelation(ShapeRelation.INTERSECTS, airportsWeb, false, true),
            new TestSpatialRelation(ShapeRelation.DISJOINT, airportsWeb, true, true),
            new TestSpatialRelation(ShapeRelation.DISJOINT, airportsWeb, false, true),
            new TestSpatialRelation(ShapeRelation.WITHIN, airportsWeb, true, true),
            new TestSpatialRelation(ShapeRelation.WITHIN, airportsWeb, false, true),
            new TestSpatialRelation(ShapeRelation.CONTAINS, airportsWeb, true, true),
            new TestSpatialRelation(ShapeRelation.CONTAINS, airportsWeb, false, true) };
        for (TestSpatialRelation test : tests) {
            var centroidExpr = "centroid=ST_CENTROID_AGG(location), count=COUNT()";
            var plan = this.physicalPlan(
                "FROM " + test.index.index.name() + " | WHERE " + test.predicate() + " | STATS " + centroidExpr,
                test.index
            );
            var limit = as(plan, LimitExec.class);
            var agg = as(limit.child(), AggregateExec.class);
            assertThat("No groupings in aggregation", agg.groupings().size(), equalTo(0));
            // Before optimization the aggregation does not use doc-values
            assertAggregation(agg, "count", Count.class);
            assertAggregation(agg, "centroid", SpatialCentroid.class, test.locationType(), FieldExtractPreference.NONE);
            var exchange = as(agg.child(), ExchangeExec.class);
            var fragment = as(exchange.child(), FragmentExec.class);
            var fAgg = as(fragment.fragment(), Aggregate.class);
            var filter = as(fAgg.child(), Filter.class);
            assertThat(test.predicate(), filter.condition(), instanceOf(test.functionClass()));

            // Now verify that optimization re-writes the ExchangeExec and pushed down the filter into the Lucene query
            var optimized = optimizedPlan(plan);
            limit = as(optimized, LimitExec.class);
            agg = as(limit.child(), AggregateExec.class);
            // Above the exchange (in coordinator) the aggregation is not using doc-values
            assertAggregation(agg, "count", Count.class);
            assertAggregation(agg, "centroid", SpatialCentroid.class, test.locationType(), FieldExtractPreference.NONE);
            exchange = as(agg.child(), ExchangeExec.class);
            agg = as(exchange.child(), AggregateExec.class);
            assertThat("Aggregation is PARTIAL", agg.getMode(), equalTo(INITIAL));
            // below the exchange (in data node) the aggregation is using doc-values
            assertAggregation(agg, "count", Count.class);
            assertAggregation(agg, "centroid", SpatialCentroid.class, test.locationType(), FieldExtractPreference.DOC_VALUES);
            if (test.canPushToSource) {
                var source = assertChildIsExtractedAs(agg, FieldExtractPreference.DOC_VALUES, test.locationType());
                var condition = as(source.query(), SpatialRelatesQuery.ShapeQueryBuilder.class);
                assertThat("Geometry field name: " + test.predicate(), condition.fieldName(), equalTo("location"));
                assertThat("Spatial relationship: " + test.predicate(), condition.relation(), equalTo(test.relationship()));
                assertThat("Geometry is Polygon: " + test.predicate(), condition.shape().type(), equalTo(ShapeType.POLYGON));
                var polygon = as(condition.shape(), Polygon.class);
                assertThat("Polygon shell length: " + test.predicate(), polygon.getPolygon().length(), equalTo(5));
                assertThat("Polygon holes: " + test.predicate(), polygon.getNumberOfHoles(), equalTo(0));
            } else {
                // Currently CARTESIAN fields do not support lucene push-down for CONTAINS/WITHIN
                var filterExec = as(agg.child(), FilterExec.class);
                var fieldExtractLocation = as(filterExec.child(), FieldExtractExec.class);
                assertThat(test.predicate(), fieldExtractLocation.attributesToExtract().size(), equalTo(1));
                assertThat(test.predicate(), fieldExtractLocation.attributesToExtract().get(0).name(), equalTo("location"));
                var source = source(fieldExtractLocation.child());
                assertThat(test.predicate(), source.query(), equalTo(null));

            }
        }
    }

    /**
     * Plan:
     * <code>
     * LimitExec[500[INTEGER]]
     * \_AggregateExec[[],[SPATIALCENTROID(location{f}#12) AS centroid, COUNT([2a][KEYWORD]) AS count],FINAL,null]
     *   \_ExchangeExec[[xVal{r}#16, xDel{r}#17, yVal{r}#18, yDel{r}#19, count{r}#20, count{r}#21, seen{r}#22],true]
     *     \_FragmentExec[filter=null, estimatedRowSize=0, fragment=[
     * Aggregate[[],[SPATIALCENTROID(location{f}#12) AS centroid, COUNT([2a][KEYWORD]) AS count]]
     * \_Filter[SPATIALINTERSECTS(location{f}#12,[50 4f 4c 59 47 4f 4e 28 28 34 32 20 31 34 2c 20 34 33 20 31 34 2c 20 34 33 2
     * 0 31 35 2c 20 34 32 20 31 35 2c 20 34 32 20 31 34 29 29][KEYWORD])]
     *   \_EsRelation[airports][abbrev{f}#8, city{f}#14, city_location{f}#15, count..]]]
     * </code>
     * Optimized:
     * <code>
     * LimitExec[1000[INTEGER]]
     * \_AggregateExec[[],[SPATIALCENTROID(location{f}#12) AS centroid, COUNT([2a][KEYWORD]) AS count],FINAL,[...],29]
     *   \_ExchangeExec[[xVal{r}#16, xDel{r}#17, yVal{r}#18, yDel{r}#19, count{r}#20, count{r}#21, seen{r}#22],true]
     *     \_AggregateExec[[],[SPATIALCENTROID(location{f}#12) AS centroid, COUNT([2a][KEYWORD]) AS count],INITIAL,[...],29]
     *       \_FieldExtractExec[location{f}#12][location{f}#12]
     *         \_EsQueryExec[airports], indexMode[standard], query[{
     *           "geo_shape":{
     *             "location":{
     *               "relation":"INTERSECTS",
     *               "shape":{
     *                 "type":"Polygon",
     *                 "coordinates":[[[42.0,14.0],[43.0,14.0],[43.0,15.0],[42.0,15.0],[42.0,14.0]]]
     *               }
     *             }
     *           }
     *         }][_doc{f}#47], limit[], sort[] estimatedRowSize[25]
     * </code>
     */
    public void testPushSpatialIntersectsStringToSourceAndUseDocValuesForCentroid() {
        for (String query : new String[] { """
            FROM airports
            | WHERE ST_INTERSECTS(location, TO_GEOSHAPE("POLYGON((42 14, 43 14, 43 15, 42 15, 42 14))"))
            | STATS centroid=ST_CENTROID_AGG(location), count=COUNT()
            """, """
            FROM airports
            | WHERE ST_INTERSECTS(TO_GEOSHAPE("POLYGON((42 14, 43 14, 43 15, 42 15, 42 14))"), location)
            | STATS centroid=ST_CENTROID_AGG(location), count=COUNT()
            """ }) {

            for (boolean isIndexed : new boolean[] { true, false }) {
                for (boolean useDocValues : new boolean[] { true, false }) {
                    var fieldExtractPreference = useDocValues ? FieldExtractPreference.DOC_VALUES : FieldExtractPreference.NONE;
                    var testData = useDocValues
                        ? (isIndexed ? airports : airportsNotIndexed)
                        : (isIndexed ? airportsNoDocValues : airportsNotIndexedNorDocValues);
                    var plan = this.physicalPlan(query, testData);
                    var limit = as(plan, LimitExec.class);
                    var agg = as(limit.child(), AggregateExec.class);
                    assertThat("No groupings in aggregation", agg.groupings().size(), equalTo(0));
                    // Before optimization the aggregation does not use doc-values
                    assertAggregation(agg, "count", Count.class);
                    assertAggregation(agg, "centroid", SpatialCentroid.class, GEO_POINT, FieldExtractPreference.NONE);

                    var exchange = as(agg.child(), ExchangeExec.class);
                    var fragment = as(exchange.child(), FragmentExec.class);
                    var fAgg = as(fragment.fragment(), Aggregate.class);
                    var filter = as(fAgg.child(), Filter.class);
                    assertThat("filter contains ST_INTERSECTS", filter.condition(), instanceOf(SpatialIntersects.class));

                    // Now verify that optimization re-writes the ExchangeExec and pushed down the filter into the Lucene query
                    var optimized = optimizedPlan(plan, testData.stats);
                    limit = as(optimized, LimitExec.class);
                    agg = as(limit.child(), AggregateExec.class);
                    // Above the exchange (in coordinator) the aggregation is not using doc-values
                    assertAggregation(agg, "count", Count.class);
                    assertAggregation(agg, "centroid", SpatialCentroid.class, GEO_POINT, FieldExtractPreference.NONE);
                    exchange = as(agg.child(), ExchangeExec.class);
                    agg = as(exchange.child(), AggregateExec.class);
                    assertThat("Aggregation is PARTIAL", agg.getMode(), equalTo(INITIAL));
                    // below the exchange (in data node) the aggregation is using doc-values
                    assertAggregation(agg, "count", Count.class);
                    assertAggregation(agg, "centroid", SpatialCentroid.class, GEO_POINT, fieldExtractPreference);
                    if (isIndexed) {
                        var source = assertChildIsGeoPointExtract(agg, fieldExtractPreference);
                        // Query is pushed to lucene if field is indexed (and does not require doc-values or isAggregatable)
                        var condition = as(source.query(), SpatialRelatesQuery.ShapeQueryBuilder.class);
                        assertThat("Geometry field name", condition.fieldName(), equalTo("location"));
                        assertThat("Spatial relationship", condition.relation(), equalTo(ShapeRelation.INTERSECTS));
                        assertThat("Geometry is Polygon", condition.shape().type(), equalTo(ShapeType.POLYGON));
                        var polygon = as(condition.shape(), Polygon.class);
                        assertThat("Polygon shell length", polygon.getPolygon().length(), equalTo(5));
                        assertThat("Polygon holes", polygon.getNumberOfHoles(), equalTo(0));
                    } else {
                        // If the field is not indexed, we cannot push the filter down to source, so assert that we need to have an explicit
                        // filter as well as extract the field needed for that filter.
                        var filterExec = as(agg.child(), FilterExec.class);
                        assertThat("filter contains ST_INTERSECTS", filterExec.condition(), instanceOf(SpatialIntersects.class));
                        var fieldExtractLocation = as(filterExec.child(), FieldExtractExec.class);
                        assertThat("location field is extracted", fieldExtractLocation.attributesToExtract().size(), equalTo(1));
                        assertThat(
                            "location field is extracted",
                            fieldExtractLocation.attributesToExtract().get(0).name(),
                            equalTo("location")
                        );
                        var source = source(fieldExtractLocation.child());
                        assertThat("source query is null", source.query(), equalTo(null));
                    }
                }
            }
        }
    }

    public void testPushSpatialIntersectsStringToSourceCompoundPredicate() {
        for (String query : new String[] { """
            FROM airports
            | WHERE scalerank == 9
              AND ST_INTERSECTS(location, TO_GEOSHAPE("POLYGON((42 14, 43 14, 43 15, 42 15, 42 14))"))
              AND type == "mid"
            """, """
            FROM airports
            | WHERE scalerank == 9
              AND ST_INTERSECTS(TO_GEOSHAPE("POLYGON((42 14, 43 14, 43 15, 42 15, 42 14))"), location)
              AND type == "mid"
            """ }) {

            var plan = this.physicalPlan(query, airports);
            var limit = as(plan, LimitExec.class);
            var exchange = as(limit.child(), ExchangeExec.class);
            var fragment = as(exchange.child(), FragmentExec.class);
            var limit2 = as(fragment.fragment(), Limit.class);
            var filter = as(limit2.child(), Filter.class);
            var and = as(filter.condition(), And.class);
            var left = as(and.left(), And.class);
            assertThat("filter contains ST_INTERSECTS", left.right(), instanceOf(SpatialIntersects.class));

            var optimized = optimizedPlan(plan);
            var topLimit = as(optimized, LimitExec.class);
            exchange = as(topLimit.child(), ExchangeExec.class);
            var project = as(exchange.child(), ProjectExec.class);
            var fieldExtract = as(project.child(), FieldExtractExec.class);
            var source = source(fieldExtract.child());
            var booleanQuery = as(source.query(), BoolQueryBuilder.class);
            assertThat("Expected boolean query of three predicates", booleanQuery.must().size(), equalTo(3));
            var condition = as(booleanQuery.must().get(1), SpatialRelatesQuery.ShapeQueryBuilder.class);
            assertThat("Geometry field name", condition.fieldName(), equalTo("location"));
            assertThat("Spatial relationship", condition.relation(), equalTo(ShapeRelation.INTERSECTS));
            assertThat("Geometry is Polygon", condition.shape().type(), equalTo(ShapeType.POLYGON));
            var polygon = as(condition.shape(), Polygon.class);
            assertThat("Polygon shell length", polygon.getPolygon().length(), equalTo(5));
            assertThat("Polygon holes", polygon.getNumberOfHoles(), equalTo(0));
        }
    }

    public void testPushSpatialIntersectsStringToSourceCompoundPredicateAndUseDocValuesForCentroid() {
        for (String query : new String[] { """
            FROM airports
            | WHERE scalerank == 9
              AND ST_INTERSECTS(location, TO_GEOSHAPE("POLYGON((42 14, 43 14, 43 15, 42 15, 42 14))"))
              AND type == "mid"
            | STATS centroid=ST_CENTROID_AGG(location), count=COUNT()
            """, """
            FROM airports
            | WHERE scalerank == 9
              AND ST_INTERSECTS(TO_GEOSHAPE("POLYGON((42 14, 43 14, 43 15, 42 15, 42 14))"), location)
              AND type == "mid"
            | STATS centroid=ST_CENTROID_AGG(location), count=COUNT()
            """ }) {

            var plan = this.physicalPlan(query, airports);
            var limit = as(plan, LimitExec.class);
            var agg = as(limit.child(), AggregateExec.class);
            assertThat("No groupings in aggregation", agg.groupings().size(), equalTo(0));
            // Before optimization the aggregation does not use doc-values
            assertAggregation(agg, "count", Count.class);
            assertAggregation(agg, "centroid", SpatialCentroid.class, GEO_POINT, FieldExtractPreference.NONE);

            var exchange = as(agg.child(), ExchangeExec.class);
            var fragment = as(exchange.child(), FragmentExec.class);
            var fAgg = as(fragment.fragment(), Aggregate.class);
            var filter = as(fAgg.child(), Filter.class);
            var and = as(filter.condition(), And.class);
            var left = as(and.left(), And.class);
            assertThat("filter contains ST_INTERSECTS", left.right(), instanceOf(SpatialIntersects.class));

            // Now verify that optimization re-writes the ExchangeExec and pushed down the filter into the Lucene query
            var optimized = optimizedPlan(plan);
            limit = as(optimized, LimitExec.class);
            agg = as(limit.child(), AggregateExec.class);
            // Above the exchange (in coordinator) the aggregation is not using doc-values
            assertAggregation(agg, "count", Count.class);
            assertAggregation(agg, "centroid", SpatialCentroid.class, GEO_POINT, FieldExtractPreference.NONE);
            exchange = as(agg.child(), ExchangeExec.class);
            agg = as(exchange.child(), AggregateExec.class);
            assertThat("Aggregation is PARTIAL", agg.getMode(), equalTo(INITIAL));
            // below the exchange (in data node) the aggregation is using doc-values
            assertAggregation(agg, "count", Count.class);
            assertAggregation(agg, "centroid", SpatialCentroid.class, GEO_POINT, FieldExtractPreference.DOC_VALUES);
            var source = assertChildIsGeoPointExtract(agg, FieldExtractPreference.DOC_VALUES);
            var booleanQuery = as(source.query(), BoolQueryBuilder.class);
            assertThat("Expected boolean query of three predicates", booleanQuery.must().size(), equalTo(3));
            var condition = as(booleanQuery.must().get(1), SpatialRelatesQuery.ShapeQueryBuilder.class);
            assertThat("Geometry field name", condition.fieldName(), equalTo("location"));
            assertThat("Spatial relationship", condition.relation(), equalTo(ShapeRelation.INTERSECTS));
            assertThat("Geometry is Polygon", condition.shape().type(), equalTo(ShapeType.POLYGON));
            var polygon = as(condition.shape(), Polygon.class);
            assertThat("Polygon shell length", polygon.getPolygon().length(), equalTo(5));
            assertThat("Polygon holes", polygon.getNumberOfHoles(), equalTo(0));
        }
    }

    /**
     * Plan:
     * LimitExec[1000[INTEGER]]
     * \_AggregateExec[[],[SPATIALCENTROID(location{f}#16) AS location, SPATIALCENTROID(city_location{f}#19) AS city_location, COUNT([
     * 2a][KEYWORD]) AS count],FINAL,null]
     *   \_ExchangeExec[[xVal{r}#20, xDel{r}#21, yVal{r}#22, yDel{r}#23, count{r}#24, xVal{r}#25, xDel{r}#26, yVal{r}#27, yDel{r}#28,
     * count{r}#29, count{r}#30, seen{r}#31],true]
     *     \_FragmentExec[filter=null, estimatedRowSize=0, fragment=[
     * Aggregate[[],[SPATIALCENTROID(location{f}#16) AS location, SPATIALCENTROID(city_location{f}#19) AS city_location, COUNT([
     * 2a][KEYWORD]) AS count]]
     * \_Filter[SPATIALINTERSECTS(location{f}#16,city_location{f}#19)]
     *   \_EsRelation[airports][abbrev{f}#12, city{f}#18, city_location{f}#19, coun..]]]
     *
     * Optimized:
     * LimitExec[1000[INTEGER]]
     * \_AggregateExec[[],[SPATIALCENTROID(location{f}#16) AS location, SPATIALCENTROID(city_location{f}#19) AS city_location, COUNT([
     * 2a][KEYWORD]) AS count],FINAL,108]
     *   \_ExchangeExec[[xVal{r}#20, xDel{r}#21, yVal{r}#22, yDel{r}#23, count{r}#24, xVal{r}#25, xDel{r}#26, yVal{r}#27, yDel{r}#28,
     * count{r}#29, count{r}#30, seen{r}#31],true]
     *     \_AggregateExec[[],[SPATIALCENTROID(location{f}#16) AS location, SPATIALCENTROID(city_location{f}#19) AS city_location, COUNT([
     * 2a][KEYWORD]) AS count],PARTIAL,108]
     *       \_FilterExec[SPATIALINTERSECTS(location{f}#16,city_location{f}#19)]
     *         \_FieldExtractExec[location{f}#16, city_location{f}#19][city_location{f}#19, location{f}#16]
     *           \_EsQueryExec[airports], query[][_doc{f}#55], limit[], sort[] estimatedRowSize[104]
     */
    public void testIntersectsOnTwoPointFieldAndBothCentroidUsesDocValues() {
        String query = """
            FROM airports
            | WHERE ST_INTERSECTS(location, city_location)
            | STATS location=ST_CENTROID_AGG(location), city_location=ST_CENTROID_AGG(city_location), count=COUNT()
            """;

        var plan = this.physicalPlan(query, airports);
        var limit = as(plan, LimitExec.class);
        var agg = as(limit.child(), AggregateExec.class);
        assertThat("No groupings in aggregation", agg.groupings().size(), equalTo(0));
        // Before optimization the aggregation does not use doc-values
        assertAggregation(agg, "count", Count.class);
        assertAggregation(agg, "location", SpatialCentroid.class, GEO_POINT, FieldExtractPreference.NONE);
        assertAggregation(agg, "city_location", SpatialCentroid.class, GEO_POINT, FieldExtractPreference.NONE);

        var exchange = as(agg.child(), ExchangeExec.class);
        var fragment = as(exchange.child(), FragmentExec.class);
        var fAgg = as(fragment.fragment(), Aggregate.class);
        var filter = as(fAgg.child(), Filter.class);
        assertThat("filter contains ST_INTERSECTS", filter.condition(), instanceOf(SpatialIntersects.class));

        // Now verify that optimization re-writes the ExchangeExec and pushed down the filter into the Lucene query
        var optimized = optimizedPlan(plan);
        limit = as(optimized, LimitExec.class);
        agg = as(limit.child(), AggregateExec.class);
        // Above the exchange (in coordinator) the aggregation is not using doc-values
        assertAggregation(agg, "count", Count.class);
        assertAggregation(agg, "location", SpatialCentroid.class, GEO_POINT, FieldExtractPreference.NONE);
        assertAggregation(agg, "city_location", SpatialCentroid.class, GEO_POINT, FieldExtractPreference.NONE);
        exchange = as(agg.child(), ExchangeExec.class);
        agg = as(exchange.child(), AggregateExec.class);
        assertThat("Aggregation is PARTIAL", agg.getMode(), equalTo(INITIAL));
        // below the exchange (in data node) the aggregation is using doc-values
        assertAggregation(agg, "count", Count.class);
        assertAggregation(agg, "location", SpatialCentroid.class, GEO_POINT, FieldExtractPreference.DOC_VALUES);
        assertAggregation(agg, "city_location", SpatialCentroid.class, GEO_POINT, FieldExtractPreference.NONE);
        var filterExec = as(agg.child(), FilterExec.class);
        var extract = as(filterExec.child(), FieldExtractExec.class);
        assertFieldExtractionWithDocValues(extract, GEO_POINT, "location");
        source(extract.child());
    }

    public void testIntersectsOnTwoPointFieldAndOneCentroidUsesDocValues() {
        for (String query : new String[] { """
            FROM airports
            | WHERE ST_INTERSECTS(location, city_location)
            | STATS location=ST_CENTROID_AGG(location), count=COUNT()
            """, """
            FROM airports
            | WHERE ST_INTERSECTS(location, city_location)
            | STATS city_location=ST_CENTROID_AGG(city_location), count=COUNT()
            """ }) {

            var plan = this.physicalPlan(query, airports);
            var limit = as(plan, LimitExec.class);
            var agg = as(limit.child(), AggregateExec.class);
            assertThat("No groupings in aggregation", agg.groupings().size(), equalTo(0));
            // Before optimization the aggregation does not use doc-values
            assertAggregation(agg, "count", Count.class);
            var aggFieldName = findSingleAggregation(agg, "location", "city_location");
            assertAggregation(agg, aggFieldName, SpatialCentroid.class, GEO_POINT, FieldExtractPreference.NONE);

            var exchange = as(agg.child(), ExchangeExec.class);
            var fragment = as(exchange.child(), FragmentExec.class);
            var fAgg = as(fragment.fragment(), Aggregate.class);
            var filter = as(fAgg.child(), Filter.class);
            assertThat("filter contains ST_INTERSECTS", filter.condition(), instanceOf(SpatialIntersects.class));

            // Now verify that optimization re-writes the ExchangeExec and pushed down the filter into the Lucene query
            var optimized = optimizedPlan(plan);
            limit = as(optimized, LimitExec.class);
            agg = as(limit.child(), AggregateExec.class);
            // Above the exchange (in coordinator) the aggregation is not using doc-values
            assertAggregation(agg, "count", Count.class);
            assertAggregation(agg, aggFieldName, SpatialCentroid.class, GEO_POINT, FieldExtractPreference.NONE);
            exchange = as(agg.child(), ExchangeExec.class);
            agg = as(exchange.child(), AggregateExec.class);
            assertThat("Aggregation is PARTIAL", agg.getMode(), equalTo(INITIAL));
            // below the exchange (in data node) the aggregation is using doc-values
            assertAggregation(agg, "count", Count.class);
            assertAggregation(agg, aggFieldName, SpatialCentroid.class, GEO_POINT, FieldExtractPreference.DOC_VALUES);
            var filterExec = as(agg.child(), FilterExec.class);
            var extract = as(filterExec.child(), FieldExtractExec.class);
            assertFieldExtractionWithDocValues(extract, GEO_POINT, aggFieldName);
            source(extract.child());
        }
    }

    public void testTwoIntersectsWithTwoCentroidsUsesDocValues() {
        String query = """
            FROM airports
            | WHERE ST_INTERSECTS(location, TO_GEOSHAPE("POLYGON((42 14, 43 14, 43 15, 42 15, 42 14))"))
                AND ST_INTERSECTS(city_location, TO_GEOSHAPE("POLYGON((42 14, 43 14, 43 15, 42 15, 42 14))"))
            | STATS location=ST_CENTROID_AGG(location), city_location=ST_CENTROID_AGG(city_location), count=COUNT()
            """;

        var plan = this.physicalPlan(query, airports);
        var limit = as(plan, LimitExec.class);
        var agg = as(limit.child(), AggregateExec.class);
        assertThat("No groupings in aggregation", agg.groupings().size(), equalTo(0));
        // Before optimization the aggregation does not use doc-values
        assertAggregation(agg, "count", Count.class);
        assertAggregation(agg, "location", SpatialCentroid.class, GEO_POINT, FieldExtractPreference.NONE);
        assertAggregation(agg, "city_location", SpatialCentroid.class, GEO_POINT, FieldExtractPreference.NONE);

        var exchange = as(agg.child(), ExchangeExec.class);
        var fragment = as(exchange.child(), FragmentExec.class);
        var fAgg = as(fragment.fragment(), Aggregate.class);
        var filter = as(fAgg.child(), Filter.class);
        var and = as(filter.condition(), And.class);
        assertThat("filter contains ST_INTERSECTS", and.left(), instanceOf(SpatialIntersects.class));
        assertThat("filter contains ST_INTERSECTS", and.right(), instanceOf(SpatialIntersects.class));

        // Now verify that optimization re-writes the ExchangeExec and pushed down the filter into the Lucene query
        var optimized = optimizedPlan(plan);
        limit = as(optimized, LimitExec.class);
        agg = as(limit.child(), AggregateExec.class);
        // Above the exchange (in coordinator) the aggregation is not using doc-values
        assertAggregation(agg, "count", Count.class);
        assertAggregation(agg, "location", SpatialCentroid.class, GEO_POINT, FieldExtractPreference.NONE);
        assertAggregation(agg, "city_location", SpatialCentroid.class, GEO_POINT, FieldExtractPreference.NONE);
        exchange = as(agg.child(), ExchangeExec.class);
        agg = as(exchange.child(), AggregateExec.class);
        assertThat("Aggregation is PARTIAL", agg.getMode(), equalTo(INITIAL));
        // below the exchange (in data node) the aggregation is using doc-values
        assertAggregation(agg, "count", Count.class);
        assertAggregation(agg, "location", SpatialCentroid.class, GEO_POINT, FieldExtractPreference.DOC_VALUES);
        assertAggregation(agg, "city_location", SpatialCentroid.class, GEO_POINT, FieldExtractPreference.DOC_VALUES);
        var extract = as(agg.child(), FieldExtractExec.class);
        assertFieldExtractionWithDocValues(extract, GEO_POINT, "location", "city_location");
        var source = source(extract.child());
        var booleanQuery = as(source.query(), BoolQueryBuilder.class);
        assertThat("Expected boolean query of two predicates", booleanQuery.must().size(), equalTo(2));
        String[] fieldNames = new String[] { "location", "city_location" };
        for (String fieldName : fieldNames) {
            var condition = as(findQueryBuilder(booleanQuery, fieldName), SpatialRelatesQuery.ShapeQueryBuilder.class);
            assertThat("Geometry field name", condition.fieldName(), equalTo(fieldName));
            assertThat("Spatial relationship", condition.relation(), equalTo(ShapeRelation.INTERSECTS));
            assertThat("Geometry is Polygon", condition.shape().type(), equalTo(ShapeType.POLYGON));
            var polygon = as(condition.shape(), Polygon.class);
            assertThat("Polygon shell length", polygon.getPolygon().length(), equalTo(5));
            assertThat("Polygon holes", polygon.getNumberOfHoles(), equalTo(0));
        }
    }

    public void testPushSpatialIntersectsShapeToSource() {
        for (String query : new String[] { """
            FROM countriesBbox
            | WHERE ST_INTERSECTS(shape, TO_GEOSHAPE("POLYGON((42 14, 43 14, 43 15, 42 15, 42 14))"))
            """, """
            FROM countriesBbox
            | WHERE ST_INTERSECTS(TO_GEOSHAPE("POLYGON((42 14, 43 14, 43 15, 42 15, 42 14))"), shape)
            """ }) {

            var plan = this.physicalPlan(query, countriesBbox);
            var limit = as(plan, LimitExec.class);
            var exchange = as(limit.child(), ExchangeExec.class);
            var fragment = as(exchange.child(), FragmentExec.class);
            var limit2 = as(fragment.fragment(), Limit.class);
            var filter = as(limit2.child(), Filter.class);
            assertThat("filter contains ST_INTERSECTS", filter.condition(), instanceOf(SpatialIntersects.class));

            var optimized = optimizedPlan(plan);
            var topLimit = as(optimized, LimitExec.class);
            exchange = as(topLimit.child(), ExchangeExec.class);
            var project = as(exchange.child(), ProjectExec.class);
            var fieldExtract = as(project.child(), FieldExtractExec.class);
            var source = source(fieldExtract.child());
            var condition = as(source.query(), SpatialRelatesQuery.ShapeQueryBuilder.class);
            assertThat("Geometry field name", condition.fieldName(), equalTo("shape"));
            assertThat("Spatial relationship", condition.relation(), equalTo(ShapeRelation.INTERSECTS));
            assertThat("Geometry is Polygon", condition.shape().type(), equalTo(ShapeType.POLYGON));
            var polygon = as(condition.shape(), Polygon.class);
            assertThat("Polygon shell length", polygon.getPolygon().length(), equalTo(5));
            assertThat("Polygon holes", polygon.getNumberOfHoles(), equalTo(0));
        }
    }

    public void testPushSpatialDistanceToSource() {
        for (String distanceFunction : new String[] {
            "ST_DISTANCE(location, TO_GEOPOINT(\"POINT(12.565 55.673)\"))",
            "ST_DISTANCE(TO_GEOPOINT(\"POINT(12.565 55.673)\"), location)" }) {

            for (boolean reverse : new Boolean[] { false, true }) {
                for (String op : new String[] { "<", "<=", ">", ">=", "==" }) {
                    var expected = ExpectedComparison.from(op, reverse, 600000.0);
                    var predicate = reverse ? "600000 " + op + " " + distanceFunction : distanceFunction + " " + op + " 600000";
                    var query = "FROM airports | WHERE " + predicate + " AND scalerank > 1";
                    var plan = this.physicalPlan(query, airports);
                    var limit = as(plan, LimitExec.class);
                    var exchange = as(limit.child(), ExchangeExec.class);
                    var fragment = as(exchange.child(), FragmentExec.class);
                    var limit2 = as(fragment.fragment(), Limit.class);
                    var filter = as(limit2.child(), Filter.class);
                    var and = as(filter.condition(), And.class);
                    var comp = as(and.left(), EsqlBinaryComparison.class);
                    assertThat("filter contains expected binary comparison for " + predicate, comp, instanceOf(expected.comp));
                    assertThat("filter contains ST_DISTANCE", comp.left(), instanceOf(StDistance.class));

                    var optimized = optimizedPlan(plan);
                    var topLimit = as(optimized, LimitExec.class);
                    exchange = as(topLimit.child(), ExchangeExec.class);
                    var project = as(exchange.child(), ProjectExec.class);
                    var fieldExtract = as(project.child(), FieldExtractExec.class);
                    var source = source(fieldExtract.child());
                    var bool = as(source.query(), BoolQueryBuilder.class);
                    var rangeQueryBuilders = bool.filter().stream().filter(p -> p instanceof SingleValueQuery.Builder).toList();
                    assertThat("Expected one range query builder", rangeQueryBuilders.size(), equalTo(1));
                    assertThat(((SingleValueQuery.Builder) rangeQueryBuilders.get(0)).field(), equalTo("scalerank"));
                    if (op.equals("==")) {
                        var boolQueryBuilders = bool.filter().stream().filter(p -> p instanceof BoolQueryBuilder).toList();
                        assertThat("Expected one sub-bool query builder", boolQueryBuilders.size(), equalTo(1));
                        var bool2 = as(boolQueryBuilders.get(0), BoolQueryBuilder.class);
                        var shapeQueryBuilders = bool2.must()
                            .stream()
                            .filter(p -> p instanceof SpatialRelatesQuery.ShapeQueryBuilder)
                            .toList();
                        assertShapeQueryRange(shapeQueryBuilders, Math.nextDown(expected.value), expected.value);
                    } else {
                        var shapeQueryBuilders = bool.filter()
                            .stream()
                            .filter(p -> p instanceof SpatialRelatesQuery.ShapeQueryBuilder)
                            .toList();
                        assertThat("Expected one shape query builder", shapeQueryBuilders.size(), equalTo(1));
                        var condition = as(shapeQueryBuilders.get(0), SpatialRelatesQuery.ShapeQueryBuilder.class);
                        assertThat("Geometry field name", condition.fieldName(), equalTo("location"));
                        assertThat("Spatial relationship", condition.relation(), equalTo(expected.shapeRelation()));
                        assertThat("Geometry is Circle", condition.shape().type(), equalTo(ShapeType.CIRCLE));
                        var circle = as(condition.shape(), Circle.class);
                        assertThat("Circle center-x", circle.getX(), equalTo(12.565));
                        assertThat("Circle center-y", circle.getY(), equalTo(55.673));
                        assertThat("Circle radius for predicate " + predicate, circle.getRadiusMeters(), equalTo(expected.value));
                    }
                }
            }
        }
    }

    public void testPushSpatialDistanceBandToSource() {
        var query = """
            FROM airports
            | WHERE ST_DISTANCE(location, TO_GEOPOINT("POINT(12.565 55.673)")) <= 600000
                AND ST_DISTANCE(location, TO_GEOPOINT("POINT(12.565 55.673)")) >= 400000
            """;
        var plan = this.physicalPlan(query, airports);
        var limit = as(plan, LimitExec.class);
        var exchange = as(limit.child(), ExchangeExec.class);
        var fragment = as(exchange.child(), FragmentExec.class);
        var limit2 = as(fragment.fragment(), Limit.class);
        var filter = as(limit2.child(), Filter.class);
        var and = as(filter.condition(), And.class);
        for (Expression expression : and.arguments()) {
            var comp = as(expression, EsqlBinaryComparison.class);
            var expectedComp = comp.equals(and.left()) ? LessThanOrEqual.class : GreaterThanOrEqual.class;
            assertThat("filter contains expected binary comparison", comp, instanceOf(expectedComp));
            assertThat("filter contains ST_DISTANCE", comp.left(), instanceOf(StDistance.class));
        }

        var optimized = optimizedPlan(plan);
        var topLimit = as(optimized, LimitExec.class);
        exchange = as(topLimit.child(), ExchangeExec.class);
        var project = as(exchange.child(), ProjectExec.class);
        var fieldExtract = as(project.child(), FieldExtractExec.class);
        var source = source(fieldExtract.child());
        var bool = as(source.query(), BoolQueryBuilder.class);
        var rangeQueryBuilders = bool.filter().stream().filter(p -> p instanceof SingleValueQuery.Builder).toList();
        assertThat("Expected zero range query builder", rangeQueryBuilders.size(), equalTo(0));
        var shapeQueryBuilders = bool.must().stream().filter(p -> p instanceof SpatialRelatesQuery.ShapeQueryBuilder).toList();
        assertShapeQueryRange(shapeQueryBuilders, 400000.0, 600000.0);
    }

    /**
     * Plan:
     * <code>
     * LimitExec[1000[INTEGER]]
     * \_ExchangeExec[[],false]
     *   \_FragmentExec[filter=null, estimatedRowSize=0, reducer=[], fragment=[
     *     Limit[1000[INTEGER]]
     *     \_Filter[distance{r}#4 le 600000[INTEGER] AND distance{r}#4 ge 400000[INTEGER]]
     *        \_Eval[[STDISTANCE(location{f}#11,[1 1 0 0 0 e1 7a 14 ae 47 21 29 40 a0 1a 2f dd 24 d6 4b 40][GEO_POINT])
     *          AS distance]]
     *          \_EsRelation[airports][abbrev{f}#7, city{f}#13, city_location{f}#14, count..]]]
     * </code>
     * Optimized:
     * <code>
     * LimitExec[1000[INTEGER]]
     * \_ExchangeExec[[abbrev{f}#7, city{f}#13, city_location{f}#14, country{f}#12, location{f}#11, name{f}#8, scalerank{f}#9, type{
     * f}#10, distance{r}#4],false]
     *   \_ProjectExec[[abbrev{f}#7, city{f}#13, city_location{f}#14, country{f}#12, location{f}#11, name{f}#8, scalerank{f}#9, type{
     * f}#10, distance{r}#4]]
     *     \_FieldExtractExec[abbrev{f}#7, city{f}#13, city_location{f}#14, count..][]
     *       \_LimitExec[1000[INTEGER]]
     *         \_EvalExec[[STDISTANCE(location{f}#11,[1 1 0 0 0 e1 7a 14 ae 47 21 29 40 a0 1a 2f dd 24 d6 4b 40][GEO_POINT])
     *           AS distance]]
     *           \_FieldExtractExec[location{f}#11][]
     *             \_EsQueryExec[airports], indexMode[standard], query[{
     *               "bool":{
     *                 "must":[
     *                   {
     *                     "geo_shape":{
     *                       "location":{
     *                         "relation":"INTERSECTS",
     *                         "shape":{
     *                           "type":"Circle",
     *                           "radius":"600000.0m",
     *                           "coordinates":[12.565,55.673]
     *                         }
     *                       }
     *                     }
     *                   },
     *                   {
     *                     "geo_shape":{
     *                       "location":{
     *                         "relation":"DISJOINT",
     *                         "shape":{
     *                           "type":"Circle",
     *                           "radius":"400000.0m",
     *                           "coordinates":[12.565,55.673]
     *                         }
     *                       }
     *                     }
     *                   }
     *                 ],
     *                 "boost":1.0
     *               }}][_doc{f}#24], limit[], sort[] estimatedRowSize[308]
     * </code>
     */
    public void testPushSpatialDistanceEvalToSource() {
        var query = """
            FROM airports
            | EVAL distance = ST_DISTANCE(location, TO_GEOPOINT("POINT(12.565 55.673)"))
            | WHERE distance <= 600000
                AND distance >= 400000
            """;
        var plan = this.physicalPlan(query, airports);
        var limit = as(plan, LimitExec.class);
        var exchange = as(limit.child(), ExchangeExec.class);
        var fragment = as(exchange.child(), FragmentExec.class);
        var limit2 = as(fragment.fragment(), Limit.class);
        var filter = as(limit2.child(), Filter.class);

        // Validate the EVAL expression
        var eval = as(filter.child(), Eval.class);
        var alias = as(eval.fields().get(0), Alias.class);
        assertThat(alias.name(), is("distance"));
        var stDistance = as(alias.child(), StDistance.class);
        var location = as(stDistance.left(), FieldAttribute.class);
        assertThat(location.fieldName(), is("location"));

        // Validate the filter condition
        var and = as(filter.condition(), And.class);
        for (Expression expression : and.arguments()) {
            var comp = as(expression, EsqlBinaryComparison.class);
            var expectedComp = comp.equals(and.left()) ? LessThanOrEqual.class : GreaterThanOrEqual.class;
            assertThat("filter contains expected binary comparison", comp, instanceOf(expectedComp));
            var distance = as(comp.left(), ReferenceAttribute.class);
            assertThat(distance.name(), is("distance"));
        }

        var optimized = optimizedPlan(plan);
        var topLimit = as(optimized, LimitExec.class);
        exchange = as(topLimit.child(), ExchangeExec.class);
        var project = as(exchange.child(), ProjectExec.class);
        var fieldExtract = as(project.child(), FieldExtractExec.class);
        var limit3 = as(fieldExtract.child(), LimitExec.class);
        var evalExec = as(limit3.child(), EvalExec.class);
        var fieldExtract2 = as(evalExec.child(), FieldExtractExec.class);
        var source = source(fieldExtract2.child());
        var bool = as(source.query(), BoolQueryBuilder.class);
        var rangeQueryBuilders = bool.filter().stream().filter(p -> p instanceof SingleValueQuery.Builder).toList();
        assertThat("Expected zero range query builder", rangeQueryBuilders.size(), equalTo(0));
        var shapeQueryBuilders = bool.must().stream().filter(p -> p instanceof SpatialRelatesQuery.ShapeQueryBuilder).toList();
        assertShapeQueryRange(shapeQueryBuilders, 400000.0, 600000.0);
    }

    public void testPushSpatialDistanceMultiEvalToSource() {
        var query = """
            FROM airports
            | EVAL poi = TO_GEOPOINT("POINT(12.565 55.673)")
            | EVAL distance = ST_DISTANCE(location, poi)
            | WHERE distance <= 600000
                AND distance >= 400000
            """;
        var plan = this.physicalPlan(query, airports);
        var limit = as(plan, LimitExec.class);
        var exchange = as(limit.child(), ExchangeExec.class);
        var fragment = as(exchange.child(), FragmentExec.class);
        var limit2 = as(fragment.fragment(), Limit.class);
        var filter = as(limit2.child(), Filter.class);

        // Validate the EVAL expression
        var eval = as(filter.child(), Eval.class);
        assertThat(eval.fields().size(), is(2));
        var alias1 = as(eval.fields().get(0), Alias.class);
        assertThat(alias1.name(), is("poi"));
        var poi = as(alias1.child(), Literal.class);
        assertThat(poi.fold(), instanceOf(BytesRef.class));
        var alias2 = as(eval.fields().get(1), Alias.class);
        assertThat(alias2.name(), is("distance"));
        var stDistance = as(alias2.child(), StDistance.class);
        var location = as(stDistance.left(), FieldAttribute.class);
        assertThat(location.fieldName(), is("location"));
        var poiRef = as(stDistance.right(), Literal.class);
        assertThat(poiRef.fold(), instanceOf(BytesRef.class));
        assertThat(poiRef.fold().toString(), is(poi.fold().toString()));

        // Validate the filter condition
        var and = as(filter.condition(), And.class);
        for (Expression expression : and.arguments()) {
            var comp = as(expression, EsqlBinaryComparison.class);
            var expectedComp = comp.equals(and.left()) ? LessThanOrEqual.class : GreaterThanOrEqual.class;
            assertThat("filter contains expected binary comparison", comp, instanceOf(expectedComp));
            var distance = as(comp.left(), ReferenceAttribute.class);
            assertThat(distance.name(), is("distance"));
        }

        var optimized = optimizedPlan(plan);
        var topLimit = as(optimized, LimitExec.class);
        exchange = as(topLimit.child(), ExchangeExec.class);
        var project = as(exchange.child(), ProjectExec.class);
        var fieldExtract = as(project.child(), FieldExtractExec.class);
        var limit3 = as(fieldExtract.child(), LimitExec.class);
        var evalExec = as(limit3.child(), EvalExec.class);
        var fieldExtract2 = as(evalExec.child(), FieldExtractExec.class);
        var source = source(fieldExtract2.child());
        var bool = as(source.query(), BoolQueryBuilder.class);
        var rangeQueryBuilders = bool.filter().stream().filter(p -> p instanceof SingleValueQuery.Builder).toList();
        assertThat("Expected zero range query builder", rangeQueryBuilders.size(), equalTo(0));
        var shapeQueryBuilders = bool.must().stream().filter(p -> p instanceof SpatialRelatesQuery.ShapeQueryBuilder).toList();
        assertShapeQueryRange(shapeQueryBuilders, 400000.0, 600000.0);
    }

    public void testPushSpatialDistanceDisjointBandsToSource() {
        var query = """
            FROM airports
            | WHERE (ST_DISTANCE(location, TO_GEOPOINT("POINT(12.565 55.673)")) <= 600000
                 AND ST_DISTANCE(location, TO_GEOPOINT("POINT(12.565 55.673)")) >= 400000)
               OR
                    (ST_DISTANCE(location, TO_GEOPOINT("POINT(12.565 55.673)")) <= 300000
                 AND ST_DISTANCE(location, TO_GEOPOINT("POINT(12.565 55.673)")) >= 200000)
            """;
        var plan = this.physicalPlan(query, airports);
        var limit = as(plan, LimitExec.class);
        var exchange = as(limit.child(), ExchangeExec.class);
        var fragment = as(exchange.child(), FragmentExec.class);
        var limit2 = as(fragment.fragment(), Limit.class);
        var filter = as(limit2.child(), Filter.class);
        var or = as(filter.condition(), Or.class);
        assertThat("OR has two predicates", or.arguments().size(), equalTo(2));
        for (Expression expression : or.arguments()) {
            var and = as(expression, And.class);
            for (Expression exp : and.arguments()) {
                var comp = as(exp, EsqlBinaryComparison.class);
                var expectedComp = comp.equals(and.left()) ? LessThanOrEqual.class : GreaterThanOrEqual.class;
                assertThat("filter contains expected binary comparison", comp, instanceOf(expectedComp));
                assertThat("filter contains ST_DISTANCE", comp.left(), instanceOf(StDistance.class));
            }
        }

        var optimized = optimizedPlan(plan);
        var topLimit = as(optimized, LimitExec.class);
        exchange = as(topLimit.child(), ExchangeExec.class);
        var project = as(exchange.child(), ProjectExec.class);
        var fieldExtract = as(project.child(), FieldExtractExec.class);
        var source = source(fieldExtract.child());
        var bool = as(source.query(), BoolQueryBuilder.class);
        var disjuntiveQueryBuilders = bool.should().stream().filter(p -> p instanceof BoolQueryBuilder).toList();
        assertThat("Expected two disjunctive query builders", disjuntiveQueryBuilders.size(), equalTo(2));
        for (int i = 0; i < disjuntiveQueryBuilders.size(); i++) {
            var subRangeBool = as(disjuntiveQueryBuilders.get(i), BoolQueryBuilder.class);
            var shapeQueryBuilders = subRangeBool.must().stream().filter(p -> p instanceof SpatialRelatesQuery.ShapeQueryBuilder).toList();
            assertShapeQueryRange(shapeQueryBuilders, i == 0 ? 400000.0 : 200000.0, i == 0 ? 600000.0 : 300000.0);
        }
    }

    public void testPushSpatialDistanceComplexPredicateToSource() {
        var query = """
            FROM airports
            | WHERE ((ST_DISTANCE(location, TO_GEOPOINT("POINT(12.565 55.673)")) <= 600000
                  AND ST_DISTANCE(location, TO_GEOPOINT("POINT(12.565 55.673)")) >= 400000
                  AND NOT (ST_DISTANCE(location, TO_GEOPOINT("POINT(12.565 55.673)")) <= 500000
                       AND ST_DISTANCE(location, TO_GEOPOINT("POINT(12.565 55.673)")) >= 430000))
                  OR (ST_DISTANCE(location, TO_GEOPOINT("POINT(12.565 55.673)")) <= 300000
                           AND ST_DISTANCE(location, TO_GEOPOINT("POINT(12.565 55.673)")) >= 200000))
                AND NOT abbrev == "PLQ"
                AND scalerank < 6
            """;
        var plan = this.physicalPlan(query, airports);
        var limit = as(plan, LimitExec.class);
        var exchange = as(limit.child(), ExchangeExec.class);
        var fragment = as(exchange.child(), FragmentExec.class);
        var limit2 = as(fragment.fragment(), Limit.class);
        var filter = as(limit2.child(), Filter.class);
        var outerAnd = as(filter.condition(), And.class);
        var outerLeft = as(outerAnd.left(), And.class);
        as(outerLeft.right(), Not.class);
        as(outerAnd.right(), LessThan.class);
        var or = as(outerLeft.left(), Or.class);
        var innerAnd1 = as(or.left(), And.class);
        var innerAnd2 = as(or.right(), And.class);
        for (Expression exp : innerAnd2.arguments()) {
            var comp = as(exp, EsqlBinaryComparison.class);
            var expectedComp = comp.equals(innerAnd2.left()) ? LessThanOrEqual.class : GreaterThanOrEqual.class;
            assertThat("filter contains expected binary comparison", comp, instanceOf(expectedComp));
            assertThat("filter contains ST_DISTANCE", comp.left(), instanceOf(StDistance.class));
        }

        var optimized = optimizedPlan(plan);
        var topLimit = as(optimized, LimitExec.class);
        exchange = as(topLimit.child(), ExchangeExec.class);
        var project = as(exchange.child(), ProjectExec.class);
        var fieldExtract = as(project.child(), FieldExtractExec.class);
        var source = source(fieldExtract.child());
        var bool = as(source.query(), BoolQueryBuilder.class);
        assertThat("Expected boolean query of three MUST clauses", bool.must().size(), equalTo(2));
        assertThat("Expected boolean query of one FILTER clause", bool.filter().size(), equalTo(1));
        var boolDisjuntive = as(bool.filter().get(0), BoolQueryBuilder.class);
        var disjuntiveQueryBuilders = boolDisjuntive.should().stream().filter(p -> p instanceof BoolQueryBuilder).toList();
        assertThat("Expected two disjunctive query builders", disjuntiveQueryBuilders.size(), equalTo(2));
        for (int i = 0; i < disjuntiveQueryBuilders.size(); i++) {
            var subRangeBool = as(disjuntiveQueryBuilders.get(i), BoolQueryBuilder.class);
            var shapeQueryBuilders = subRangeBool.must().stream().filter(p -> p instanceof SpatialRelatesQuery.ShapeQueryBuilder).toList();
            assertShapeQueryRange(shapeQueryBuilders, i == 0 ? 400000.0 : 200000.0, i == 0 ? 600000.0 : 300000.0);
        }
    }

    /**
     * <code>
     * \_ExchangeExec[[abbrev{f}#22, city{f}#28, city_location{f}#29, country{f}#27, location{f}#26, name{f}#23, scalerank{f}#24,
     *     type{f}#25, poi_x{r}#3, distance_x{r}#7, poi{r}#10, distance{r}#13],false]
     *   \_ProjectExec[[abbrev{f}#22, city{f}#28, city_location{f}#29, country{f}#27, location{f}#26, name{f}#23, scalerank{f}#24,
     *       type{f}#25, poi_x{r}#3, distance_x{r}#7, poi{r}#10, distance{r}#13]]
     *     \_FieldExtractExec[abbrev{f}#22, city{f}#28, city_location{f}#29, coun..][]
     *       \_LimitExec[1000[INTEGER]]
     *         \_EvalExec[[
     *             [1 1 0 0 0 e1 7a 14 ae 47 21 29 40 a0 1a 2f dd 24 d6 4b 40][GEO_POINT] AS poi_x,
     *             DISTANCE(location{f}#26,[1 1 0 0 0 e1 7a 14 ae 47 21 29 40 a0 1a 2f dd 24 d6 4b 40][GEO_POINT]) AS distance_x,
     *             [1 1 0 0 0 e1 7a 14 ae 47 21 29 40 a0 1a 2f dd 24 d6 4b 40][GEO_POINT] AS poi,
     *             distance_x{r}#7 AS distance
     *           ]]
     *           \_FieldExtractExec[location{f}#26][]
     *             \_EsQueryExec[airports], indexMode[standard], query[{
     *               "bool":{
     *                 "must":[
     *                   {"esql_single_value":{
     *                     "field":"abbrev",
     *                     "next":{"bool":{"must_not":[{"term":{"abbrev":{"value":"PLQ"}}}],"boost":1.0}},
     *                     "source":"NOT abbrev == \"PLQ\"@10:9"
     *                   }},
     *                   {"esql_single_value":{
     *                     "field":"scalerank",
     *                     "next":{"range":{"scalerank":{"lt":6,"boost":1.0}}},
     *                     "source":"scalerank lt 6@11:9"
     *                   }}
     *                 ],
     *                 "filter":[
     *                   {"bool":{
     *                     "should":[
     *                       {"bool":{"must":[
     *                         {"geo_shape":{"location":{"relation":"INTERSECTS","shape":{...}}}},
     *                         {"geo_shape":{"location":{"relation":"DISJOINT","shape":{...}}}},
     *                         {"bool":{"must_not":[
     *                           {"bool":{"must":[
     *                             {"geo_shape":{"location":{"relation":"INTERSECTS","shape":{...}}}},
     *                             {"geo_shape":{"location":{"relation":"DISJOINT","shape":{...}}}}
     *                           ],"boost":1.0}}
     *                         ],"boost":1.0}}
     *                       ],"boost":1.0}},
     *                       {"bool":{"must":[
     *                         {"geo_shape":{"location":{"relation":"INTERSECTS","shape":{...}}}},
     *                         {"geo_shape":{"location":{"relation":"DISJOINT","shape":{...}}}}
     *                       ],"boost":1.0}}
     *                     ],"boost":1.0
     *                   }}
     *                 ],"boost":1.0}}][_doc{f}#34], limit[], sort[] estimatedRowSize[329]
     * </code>
     */
    public void testPushSpatialDistanceComplexPredicateWithEvalToSource() {
        var query = """
            FROM airports
            | EVAL poi_x = TO_GEOPOINT("POINT(12.565 55.673)")
            | EVAL distance_x = ST_DISTANCE(location, poi_x)
            | EVAL poi = poi_x
            | EVAL distance = distance_x
            | WHERE ((distance <= 600000
                  AND distance >= 400000
                  AND NOT (distance <= 500000
                       AND distance >= 430000))
                  OR (distance <= 300000
                           AND distance >= 200000))
                AND NOT abbrev == "PLQ"
                AND scalerank < 6
            """;
        var plan = this.physicalPlan(query, airports);
        var optimized = optimizedPlan(plan);
        var topLimit = as(optimized, LimitExec.class);
        var exchange = as(topLimit.child(), ExchangeExec.class);
        var project = as(exchange.child(), ProjectExec.class);
        var fieldExtract = as(project.child(), FieldExtractExec.class);
        var limit2 = as(fieldExtract.child(), LimitExec.class);
        var evalExec = as(limit2.child(), EvalExec.class);
        var fieldExtract2 = as(evalExec.child(), FieldExtractExec.class);
        var source = source(fieldExtract2.child());
        var bool = as(source.query(), BoolQueryBuilder.class);
        assertThat("Expected boolean query of three MUST clauses", bool.must().size(), equalTo(2));
        assertThat("Expected boolean query of one FILTER clause", bool.filter().size(), equalTo(1));
        var boolDisjuntive = as(bool.filter().get(0), BoolQueryBuilder.class);
        var disjuntiveQueryBuilders = boolDisjuntive.should().stream().filter(p -> p instanceof BoolQueryBuilder).toList();
        assertThat("Expected two disjunctive query builders", disjuntiveQueryBuilders.size(), equalTo(2));
        for (int i = 0; i < disjuntiveQueryBuilders.size(); i++) {
            var subRangeBool = as(disjuntiveQueryBuilders.get(i), BoolQueryBuilder.class);
            var shapeQueryBuilders = subRangeBool.must().stream().filter(p -> p instanceof SpatialRelatesQuery.ShapeQueryBuilder).toList();
            assertShapeQueryRange(shapeQueryBuilders, i == 0 ? 400000.0 : 200000.0, i == 0 ? 600000.0 : 300000.0);
        }
    }

    /**
     * Plan:
     * <code>
     * LimitExec[1000[INTEGER]]
     * \_AggregateExec[[],[COUNT([2a][KEYWORD]) AS count],FINAL,[count{r}#17, seen{r}#18],null]
     *   \_ExchangeExec[[count{r}#17, seen{r}#18],true]
     *     \_FragmentExec[filter=null, estimatedRowSize=0, reducer=[], fragment=[
     * Aggregate[STANDARD,[],[COUNT([2a][KEYWORD]) AS count]]
     * \_Filter[distance{r}#4 lt 1000000[INTEGER] AND distance{r}#4 gt 10000[INTEGER]]
     *   \_Eval[[
     *       STDISTANCE(location{f}#13,[1 1 0 0 0 e1 7a 14 ae 47 21 29 40 a0 1a 2f dd 24 d6 4b 40][GEO_POINT]) AS distance
     *     ]]
     *     \_EsRelation[airports][abbrev{f}#9, city{f}#15, city_location{f}#16, count..]]]
     * </code>
     * Optimized:
     * <code>
     * LimitExec[1000[INTEGER]]
     * \_AggregateExec[[],[COUNT([2a][KEYWORD]) AS count],FINAL,[count{r}#17, seen{r}#18],8]
     *   \_ExchangeExec[[count{r}#17, seen{r}#18],true]
     *     \_AggregateExec[[],[COUNT([2a][KEYWORD]) AS count],INITIAL,[count{r}#31, seen{r}#32],8]
     *       \_EvalExec[[
     *           STDISTANCE(location{f}#13,[1 1 0 0 0 e1 7a 14 ae 47 21 29 40 a0 1a 2f dd 24 d6 4b 40][GEO_POINT]) AS distance
     *         ]]
     *         \_FieldExtractExec[location{f}#13][]
     *           \_EsQueryExec[airports], indexMode[standard], query[{
     *             "bool":{
     *               "must":[
     *                 {"geo_shape":{"location":{"relation":"INTERSECTS","shape":{...}}}},
     *                 {"geo_shape":{"location":{"relation":"DISJOINT","shape":{...}}}}
     *               ],"boost":1.0}}][_doc{f}#33], limit[], sort[] estimatedRowSize[33]
     * </code>
     */
    public void testPushSpatialDistanceEvalWithSimpleStatsToSource() {
        var query = """
            FROM airports
            | EVAL distance = ST_DISTANCE(location, TO_GEOPOINT("POINT(12.565 55.673)"))
            | WHERE distance < 1000000 AND distance > 10000
            | STATS count=COUNT(*)
            """;
        var plan = this.physicalPlan(query, airports);
        var limit = as(plan, LimitExec.class);
        var agg = as(limit.child(), AggregateExec.class);
        var exchange = as(agg.child(), ExchangeExec.class);
        var fragment = as(exchange.child(), FragmentExec.class);
        var agg2 = as(fragment.fragment(), Aggregate.class);
        var filter = as(agg2.child(), Filter.class);

        // Validate the filter condition (two distance filters)
        var and = as(filter.condition(), And.class);
        for (Expression expression : and.arguments()) {
            var comp = as(expression, EsqlBinaryComparison.class);
            var expectedComp = comp.equals(and.left()) ? LessThan.class : GreaterThan.class;
            assertThat("filter contains expected binary comparison", comp, instanceOf(expectedComp));
            var distance = as(comp.left(), ReferenceAttribute.class);
            assertThat(distance.name(), is("distance"));
        }

        // Validate the eval (calculating distance)
        var eval = as(filter.child(), Eval.class);
        var alias = as(eval.fields().get(0), Alias.class);
        assertThat(alias.name(), is("distance"));
        as(eval.child(), EsRelation.class);

        // Now optimize the plan
        var optimized = optimizedPlan(plan);
        var topLimit = as(optimized, LimitExec.class);
        var aggExec = as(topLimit.child(), AggregateExec.class);
        var exchangeExec = as(aggExec.child(), ExchangeExec.class);
        var aggExec2 = as(exchangeExec.child(), AggregateExec.class);
        // TODO: Remove the eval entirely, since the distance is no longer required after filter pushdown
        // Right now we don't mark the distance field as doc-values, introducing a performance hit
        // However, fixing this to doc-values is not as good as removing the EVAL entirely, which is a more sensible optimization
        var evalExec = as(aggExec2.child(), EvalExec.class);
        var stDistance = as(evalExec.fields().get(0).child(), StDistance.class);
        assertThat("Expect distance function to expect doc-values", stDistance.leftDocValues(), is(false));
        var source = assertChildIsGeoPointExtract(evalExec, FieldExtractPreference.NONE);

        // No sort is pushed down
        assertThat(source.limit(), nullValue());
        assertThat(source.sorts(), nullValue());

        // Fine-grained checks on the pushed down query
        var bool = as(source.query(), BoolQueryBuilder.class);
        var shapeQueryBuilders = bool.must().stream().filter(p -> p instanceof SpatialRelatesQuery.ShapeQueryBuilder).toList();
        assertShapeQueryRange(shapeQueryBuilders, 10000.0, 1000000.0);
    }

    /**
     * Plan:
     * <code>
     * TopNExec[[Order[count{r}#10,DESC,FIRST], Order[country{f}#21,ASC,LAST]],1000[INTEGER],null]
     * \_AggregateExec[[country{f}#21],[COUNT([2a][KEYWORD]) AS count, SPATIALCENTROID(location{f}#20) AS centroid, country{f}#21],FINA
     * L,[country{f}#21, count{r}#24, seen{r}#25, xVal{r}#26, xDel{r}#27, yVal{r}#28, yDel{r}#29, count{r}#30],null]
     *   \_ExchangeExec[[country{f}#21, count{r}#24, seen{r}#25, xVal{r}#26, xDel{r}#27, yVal{r}#28, yDel{r}#29, count{r}#30],true]
     *     \_FragmentExec[filter=null, estimatedRowSize=0, reducer=[], fragment=[
     * Aggregate[STANDARD,[country{f}#21],[COUNT([2a][KEYWORD]) AS count, SPATIALCENTROID(location{f}#20) AS centroid, country{f}
     * #21]]
     * \_Filter[distance{r}#4 lt 1000000[INTEGER] AND distance{r}#4 gt 10000[INTEGER]]
     *   \_Eval[[STDISTANCE(location{f}#20,[1 1 0 0 0 e1 7a 14 ae 47 21 29 40 a0 1a 2f dd 24 d6 4b 40][GEO_POINT])
     *     AS distance]]
     *     \_Filter[scalerank{f}#18 lt 6[INTEGER]]
     *       \_EsRelation[airports][abbrev{f}#16, city{f}#22, city_location{f}#23, coun..]]]
     * </code>
     * Optimized:
     * <code>
     * TopNExec[[Order[count{r}#10,DESC,FIRST], Order[country{f}#21,ASC,LAST]],1000[INTEGER],0]
     * \_AggregateExec[[country{f}#21],[COUNT([2a][KEYWORD]) AS count, SPATIALCENTROID(location{f}#20) AS centroid, country{f}#21],FINA
     * L,[country{f}#21, count{r}#24, seen{r}#25, xVal{r}#26, xDel{r}#27, yVal{r}#28, yDel{r}#29, count{r}#30],79]
     *   \_ExchangeExec[[country{f}#21, count{r}#24, seen{r}#25, xVal{r}#26, xDel{r}#27, yVal{r}#28, yDel{r}#29, count{r}#30],true]
     *     \_AggregateExec[[country{f}#21],[COUNT([2a][KEYWORD]) AS count, SPATIALCENTROID(location{f}#20) AS centroid, country{f}#21],INIT
     * IAL,[country{f}#21, count{r}#49, seen{r}#50, xVal{r}#51, xDel{r}#52, yVal{r}#53, yDel{r}#54, count{r}#55],79]
     *       \_EvalExec[[STDISTANCE(location{f}#20,[1 1 0 0 0 e1 7a 14 ae 47 21 29 40 a0 1a 2f dd 24 d6 4b 40][GEO_POINT])
     *         AS distance]]
     *         \_FieldExtractExec[location{f}#20][location{f}#20]
     *           \_EsQueryExec[airports], indexMode[standard], query[{
     *               "bool":{
     *                 "filter":[
     *                   {
     *                     "esql_single_value":{
     *                       "field":"scalerank",
     *                       "next":{"range":{"scalerank":{"lt":6,"boost":1.0}}},
     *                       "source":"scalerank lt 6@3:31"
     *                     }
     *                   },
     *                   {
     *                     "bool":{
     *                       "must":[
     *                         {"geo_shape":{
     *                           "location":{
     *                             "relation":"INTERSECTS",
     *                             "shape":{"type":"Circle","radius":"1000000m","coordinates":[12.565,55.673]}
     *                           }
     *                         }},
     *                         {"geo_shape":{
     *                           "location":{
     *                             "relation":"DISJOINT",
     *                             "shape":{"type":"Circle","radius":"10000m","coordinates":[12.565,55.673]}
     *                           }
     *                         }}
     *                       ],
     *                       "boost":1.0
     *                     }
     *                   }
     *                 ],
     *                 "boost":1.0
     *             }}][_doc{f}#56], limit[], sort[] estimatedRowSize[33]
     * </code>
     */
    public void testPushSpatialDistanceEvalWithStatsToSource() {
        var query = """
            FROM airports
            | EVAL distance = ST_DISTANCE(location, TO_GEOPOINT("POINT(12.565 55.673)"))
            | WHERE distance < 1000000 AND scalerank < 6 AND distance > 10000
            | STATS count=COUNT(*), centroid=ST_CENTROID_AGG(location) BY country
            | SORT count DESC, country ASC
            """;
        var plan = this.physicalPlan(query, airports);
        var topN = as(plan, TopNExec.class);
        var agg = as(topN.child(), AggregateExec.class);
        var exchange = as(agg.child(), ExchangeExec.class);
        var fragment = as(exchange.child(), FragmentExec.class);
        var agg2 = as(fragment.fragment(), Aggregate.class);
        var filter = as(agg2.child(), Filter.class);

        // Validate the filter condition (two distance filters)
        var and = as(filter.condition(), And.class);
        for (Expression expression : and.arguments()) {
            var comp = as(expression, EsqlBinaryComparison.class);
            var expectedComp = comp.equals(and.left()) ? LessThan.class : GreaterThan.class;
            assertThat("filter contains expected binary comparison", comp, instanceOf(expectedComp));
            var distance = as(comp.left(), ReferenceAttribute.class);
            assertThat(distance.name(), is("distance"));
        }

        // Validate the eval (calculating distance)
        var eval = as(filter.child(), Eval.class);
        var alias = as(eval.fields().get(0), Alias.class);
        assertThat(alias.name(), is("distance"));
        var filter2 = as(eval.child(), Filter.class);

        // Now optimize the plan
        var optimized = optimizedPlan(plan);
        var topLimit = as(optimized, TopNExec.class);
        var aggExec = as(topLimit.child(), AggregateExec.class);
        var exchangeExec = as(aggExec.child(), ExchangeExec.class);
        var aggExec2 = as(exchangeExec.child(), AggregateExec.class);
        // TODO: Remove the eval entirely, since the distance is no longer required after filter pushdown
        var evalExec = as(aggExec2.child(), EvalExec.class);
        var stDistance = as(evalExec.fields().get(0).child(), StDistance.class);
        assertThat("Expect distance function to expect doc-values", stDistance.leftDocValues(), is(true));
        var source = assertChildIsGeoPointExtract(evalExec, FieldExtractPreference.DOC_VALUES);

        // No sort is pushed down
        assertThat(source.limit(), nullValue());
        assertThat(source.sorts(), nullValue());

        // Fine-grained checks on the pushed down query
        var bool = as(source.query(), BoolQueryBuilder.class);
        var rangeQueryBuilders = bool.filter().stream().filter(p -> p instanceof SingleValueQuery.Builder).toList();
        assertThat("Expected one range query builder", rangeQueryBuilders.size(), equalTo(1));
        assertThat(((SingleValueQuery.Builder) rangeQueryBuilders.get(0)).field(), equalTo("scalerank"));
        var filterBool = bool.filter().stream().filter(p -> p instanceof BoolQueryBuilder).toList();
        var fb = as(filterBool.get(0), BoolQueryBuilder.class);
        var shapeQueryBuilders = fb.must().stream().filter(p -> p instanceof SpatialRelatesQuery.ShapeQueryBuilder).toList();
        assertShapeQueryRange(shapeQueryBuilders, 10000.0, 1000000.0);
    }

    /**
     * ProjectExec[[languages{f}#8, salary{f}#10]]
     * \_TopNExec[[Order[salary{f}#10,DESC,FIRST]],10[INTEGER],0]
     *   \_ExchangeExec[[languages{f}#8, salary{f}#10],false]
     *     \_ProjectExec[[languages{f}#8, salary{f}#10]]
     *       \_FieldExtractExec[languages{f}#8, salary{f}#10][]
     *         \_EsQueryExec[test],
     *           indexMode[standard],
     *           query[][_doc{f}#25],
     *           limit[10],
     *           sort[[FieldSort[field=salary{f}#10, direction=DESC, nulls=FIRST]]] estimatedRowSize[24]
     */
    public void testPushTopNToSource() {
        var optimized = optimizedPlan(physicalPlan("""
            FROM test
            | SORT salary DESC
            | LIMIT 10
            | KEEP languages, salary
            """));

        var project = as(optimized, ProjectExec.class);
        var topN = as(project.child(), TopNExec.class);
        var exchange = asRemoteExchange(topN.child());

        project = as(exchange.child(), ProjectExec.class);
        assertThat(names(project.projections()), contains("languages", "salary"));
        var extract = as(project.child(), FieldExtractExec.class);
        assertThat(names(extract.attributesToExtract()), contains("languages", "salary"));
        var source = source(extract.child());
        assertThat(source.limit(), is(topN.limit()));
        assertThat(source.sorts(), is(fieldSorts(topN.order())));

        assertThat(source.limit(), is(l(10)));
        assertThat(source.sorts().size(), is(1));
        EsQueryExec.Sort sort = source.sorts().get(0);
        assertThat(sort.direction(), is(Order.OrderDirection.DESC));
        assertThat(name(sort.field()), is("salary"));
        assertThat(sort.sortBuilder(), isA(FieldSortBuilder.class));
        assertNull(source.query());
    }

    /**
     * ProjectExec[[languages{f}#9, salary{f}#11]]
     * \_TopNExec[[Order[salary{f}#11,DESC,FIRST]],10[INTEGER],0]
     *   \_ExchangeExec[[languages{f}#9, salary{f}#11],false]
     *     \_ProjectExec[[languages{f}#9, salary{f}#11]]
     *       \_FieldExtractExec[languages{f}#9, salary{f}#11][]
     *         \_EsQueryExec[test],
     *           indexMode[standard],
     *           query[{"esql_single_value":{
     *             "field":"salary",
     *             "next":{"range":{"salary":{"gt":50000,"boost":1.0}}},
     *             "source":"salary > 50000@2:9"
     *           }}][_doc{f}#26],
     *           limit[10],
     *           sort[[FieldSort[field=salary{f}#11, direction=DESC, nulls=FIRST]]] estimatedRowSize[24]
     */
    public void testPushTopNWithFilterToSource() {
        var optimized = optimizedPlan(physicalPlan("""
            FROM test
            | WHERE salary > 50000
            | SORT salary DESC
            | LIMIT 10
            | KEEP languages, salary
            """));

        var project = as(optimized, ProjectExec.class);
        var topN = as(project.child(), TopNExec.class);
        var exchange = asRemoteExchange(topN.child());

        project = as(exchange.child(), ProjectExec.class);
        assertThat(names(project.projections()), contains("languages", "salary"));
        var extract = as(project.child(), FieldExtractExec.class);
        assertThat(names(extract.attributesToExtract()), contains("languages", "salary"));
        var source = source(extract.child());
        assertThat(source.limit(), is(topN.limit()));
        assertThat(source.sorts(), is(fieldSorts(topN.order())));

        assertThat(source.limit(), is(l(10)));
        assertThat(source.sorts().size(), is(1));
        EsQueryExec.Sort sort = source.sorts().get(0);
        assertThat(sort.direction(), is(Order.OrderDirection.DESC));
        assertThat(name(sort.field()), is("salary"));
        assertThat(sort.sortBuilder(), isA(FieldSortBuilder.class));
        var rq = as(sv(source.query(), "salary"), RangeQueryBuilder.class);
        assertThat(rq.fieldName(), equalTo("salary"));
        assertThat(rq.from(), equalTo(50000));
        assertThat(rq.includeLower(), equalTo(false));
        assertThat(rq.to(), nullValue());
    }

    /**
     * ProjectExec[[abbrev{f}#12321, name{f}#12322, location{f}#12325, country{f}#12326, city{f}#12327]]
     * \_TopNExec[[Order[abbrev{f}#12321,ASC,LAST]],5[INTEGER],0]
     *   \_ExchangeExec[[abbrev{f}#12321, name{f}#12322, location{f}#12325, country{f}#12326, city{f}#12327],false]
     *     \_ProjectExec[[abbrev{f}#12321, name{f}#12322, location{f}#12325, country{f}#12326, city{f}#12327]]
     *       \_FieldExtractExec[abbrev{f}#12321, name{f}#12322, location{f}#12325, ..][]
     *         \_EsQueryExec[airports],
     *           indexMode[standard],
     *           query[][_doc{f}#12337],
     *           limit[5],
     *           sort[[FieldSort[field=abbrev{f}#12321, direction=ASC, nulls=LAST]]] estimatedRowSize[237]
     */
    public void testPushTopNKeywordToSource() {
        var optimized = optimizedPlan(physicalPlan("""
            FROM airports
            | SORT abbrev
            | LIMIT 5
            | KEEP abbrev, name, location, country, city
            """, airports));

        var project = as(optimized, ProjectExec.class);
        var topN = as(project.child(), TopNExec.class);
        var exchange = asRemoteExchange(topN.child());

        project = as(exchange.child(), ProjectExec.class);
        assertThat(names(project.projections()), contains("abbrev", "name", "location", "country", "city"));
        var extract = as(project.child(), FieldExtractExec.class);
        assertThat(names(extract.attributesToExtract()), contains("abbrev", "name", "location", "country", "city"));
        var source = source(extract.child());
        assertThat(source.limit(), is(topN.limit()));
        assertThat(source.sorts(), is(fieldSorts(topN.order())));

        assertThat(source.limit(), is(l(5)));
        assertThat(source.sorts().size(), is(1));
        EsQueryExec.Sort sort = source.sorts().get(0);
        assertThat(sort.direction(), is(Order.OrderDirection.ASC));
        assertThat(name(sort.field()), is("abbrev"));
        assertThat(sort.sortBuilder(), isA(FieldSortBuilder.class));
        assertNull(source.query());
    }

    /**
     * <code>
     * ProjectExec[[abbrev{f}#12, name{f}#13, location{f}#16, country{f}#17, city{f}#18, abbrev{f}#12 AS code]]
     * \_TopNExec[[Order[abbrev{f}#12,ASC,LAST]],5[INTEGER],0]
     *   \_ExchangeExec[[abbrev{f}#12, name{f}#13, location{f}#16, country{f}#17, city{f}#18],false]
     *     \_ProjectExec[[abbrev{f}#12, name{f}#13, location{f}#16, country{f}#17, city{f}#18]]
     *       \_FieldExtractExec[abbrev{f}#12, name{f}#13, location{f}#16, country{f..][]
     *         \_EsQueryExec[airports], indexMode[standard], query[][_doc{f}#29], limit[5],
     *             sort[[FieldSort[field=abbrev{f}#12, direction=ASC, nulls=LAST]]] estimatedRowSize[237]
     * </code>
     */
    public void testPushTopNAliasedKeywordToSource() {
        var optimized = optimizedPlan(physicalPlan("""
            FROM airports
            | EVAL code = abbrev
            | SORT code
            | LIMIT 5
            | KEEP abbrev, name, location, country, city, code
            """, airports));

        var project = as(optimized, ProjectExec.class);
        assertThat(names(project.projections()), contains("abbrev", "name", "location", "country", "city", "code"));
        var topN = as(project.child(), TopNExec.class);
        var exchange = asRemoteExchange(topN.child());

        project = as(exchange.child(), ProjectExec.class);
        assertThat(names(project.projections()), contains("abbrev", "name", "location", "country", "city"));
        var extract = as(project.child(), FieldExtractExec.class);
        assertThat(names(extract.attributesToExtract()), contains("abbrev", "name", "location", "country", "city"));
        var source = source(extract.child());
        assertThat(source.limit(), is(topN.limit()));
        assertThat(source.sorts(), is(fieldSorts(topN.order())));

        assertThat(source.limit(), is(l(5)));
        assertThat(source.sorts().size(), is(1));
        EsQueryExec.Sort sort = source.sorts().get(0);
        assertThat(sort.direction(), is(Order.OrderDirection.ASC));
        assertThat(name(sort.field()), is("abbrev"));
        assertThat(sort.sortBuilder(), isA(FieldSortBuilder.class));
        assertNull(source.query());
    }

    /**
     * ProjectExec[[abbrev{f}#11, name{f}#12, location{f}#15, country{f}#16, city{f}#17]]
     * \_TopNExec[[Order[distance{r}#4,ASC,LAST]],5[INTEGER],0]
     *   \_ExchangeExec[[abbrev{f}#11, name{f}#12, location{f}#15, country{f}#16, city{f}#17, distance{r}#4],false]
     *     \_ProjectExec[[abbrev{f}#11, name{f}#12, location{f}#15, country{f}#16, city{f}#17, distance{r}#4]]
     *       \_FieldExtractExec[abbrev{f}#11, name{f}#12, country{f}#16, city{f}#17][]
     *         \_EvalExec[[STDISTANCE(location{f}#15,[1 1 0 0 0 e1 7a 14 ae 47 21 29 40 a0 1a 2f dd 24 d6 4b 40][GEO_POINT])
     *             AS distance]]
     *           \_FieldExtractExec[location{f}#15][]
     *             \_EsQueryExec[airports],
     *               indexMode[standard],
     *               query[][_doc{f}#28],
     *               limit[5],
     *               sort[[GeoDistanceSort[field=location{f}#15, direction=ASC, lat=55.673, lon=12.565]]] estimatedRowSize[245]
     */
    public void testPushTopNDistanceToSource() {
        var optimized = optimizedPlan(physicalPlan("""
            FROM airports
            | EVAL distance = ST_DISTANCE(location, TO_GEOPOINT("POINT(12.565 55.673)"))
            | SORT distance ASC
            | LIMIT 5
            | KEEP abbrev, name, location, country, city
            """, airports));

        var project = as(optimized, ProjectExec.class);
        var topN = as(project.child(), TopNExec.class);
        var exchange = asRemoteExchange(topN.child());

        project = as(exchange.child(), ProjectExec.class);
        assertThat(names(project.projections()), contains("abbrev", "name", "location", "country", "city", "distance"));
        var extract = as(project.child(), FieldExtractExec.class);
        assertThat(names(extract.attributesToExtract()), contains("abbrev", "name", "country", "city"));
        var evalExec = as(extract.child(), EvalExec.class);
        var alias = as(evalExec.fields().get(0), Alias.class);
        assertThat(alias.name(), is("distance"));
        var stDistance = as(alias.child(), StDistance.class);
        assertThat(stDistance.left().toString(), startsWith("location"));
        extract = as(evalExec.child(), FieldExtractExec.class);
        assertThat(names(extract.attributesToExtract()), contains("location"));
        var source = source(extract.child());

        // Assert that the TopN(distance) is pushed down as geo-sort(location)
        assertThat(source.limit(), is(topN.limit()));
        Set<String> orderSet = orderAsSet(topN.order());
        Set<String> sortsSet = sortsAsSet(source.sorts(), Map.of("location", "distance"));
        assertThat(orderSet, is(sortsSet));

        // Fine-grained checks on the pushed down sort
        assertThat(source.limit(), is(l(5)));
        assertThat(source.sorts().size(), is(1));
        EsQueryExec.Sort sort = source.sorts().get(0);
        assertThat(sort.direction(), is(Order.OrderDirection.ASC));
        assertThat(name(sort.field()), is("location"));
        assertThat(sort.sortBuilder(), isA(GeoDistanceSortBuilder.class));
        assertNull(source.query());
    }

    /**
     * ProjectExec[[abbrev{f}#8, name{f}#9, location{f}#12, country{f}#13, city{f}#14]]
     * \_TopNExec[[Order[$$order_by$0$0{r}#16,ASC,LAST]],5[INTEGER],0]
     *   \_ExchangeExec[[abbrev{f}#8, name{f}#9, location{f}#12, country{f}#13, city{f}#14, $$order_by$0$0{r}#16],false]
     *     \_ProjectExec[[abbrev{f}#8, name{f}#9, location{f}#12, country{f}#13, city{f}#14, $$order_by$0$0{r}#16]]
     *       \_FieldExtractExec[abbrev{f}#8, name{f}#9, country{f}#13, city{f}#14][]
     *         \_EvalExec[[
     *             STDISTANCE(location{f}#12,[1 1 0 0 0 e1 7a 14 ae 47 21 29 40 a0 1a 2f dd 24 d6 4b 40][GEO_POINT]) AS $$order_by$0$0
     *           ]]
     *           \_FieldExtractExec[location{f}#12][]
     *             \_EsQueryExec[airports],
     *               indexMode[standard],
     *               query[][_doc{f}#26],
     *               limit[5],
     *               sort[[GeoDistanceSort[field=location{f}#12, direction=ASC, lat=55.673, lon=12.565]]] estimatedRowSize[245]
     */
    public void testPushTopNInlineDistanceToSource() {
        var optimized = optimizedPlan(physicalPlan("""
            FROM airports
            | SORT ST_DISTANCE(location, TO_GEOPOINT("POINT(12.565 55.673)")) ASC
            | LIMIT 5
            | KEEP abbrev, name, location, country, city
            """, airports));

        var project = as(optimized, ProjectExec.class);
        var topN = as(project.child(), TopNExec.class);
        var exchange = asRemoteExchange(topN.child());

        project = as(exchange.child(), ProjectExec.class);
        // Depending on what is run before this test, the synthetic name could have variable suffixes, so we must only assert on the prefix
        assertThat(
            names(project.projections()),
            contains(
                equalTo("abbrev"),
                equalTo("name"),
                equalTo("location"),
                equalTo("country"),
                equalTo("city"),
                startsWith("$$order_by$0$")
            )
        );
        var extract = as(project.child(), FieldExtractExec.class);
        assertThat(names(extract.attributesToExtract()), contains("abbrev", "name", "country", "city"));
        var evalExec = as(extract.child(), EvalExec.class);
        var alias = as(evalExec.fields().get(0), Alias.class);
        assertThat(alias.name(), startsWith("$$order_by$0$"));
        var aliasName = alias.name();  // We need this name to know what to assert on later when comparing the Order to the Sort
        var stDistance = as(alias.child(), StDistance.class);
        assertThat(stDistance.left().toString(), startsWith("location"));
        extract = as(evalExec.child(), FieldExtractExec.class);
        assertThat(names(extract.attributesToExtract()), contains("location"));
        var source = source(extract.child());

        // Assert that the TopN(distance) is pushed down as geo-sort(location)
        assertThat(source.limit(), is(topN.limit()));
        Set<String> orderSet = orderAsSet(topN.order());
        Set<String> sortsSet = sortsAsSet(source.sorts(), Map.of("location", aliasName));
        assertThat(orderSet, is(sortsSet));

        // Fine-grained checks on the pushed down sort
        assertThat(source.limit(), is(l(5)));
        assertThat(source.sorts().size(), is(1));
        EsQueryExec.Sort sort = source.sorts().get(0);
        assertThat(sort.direction(), is(Order.OrderDirection.ASC));
        assertThat(name(sort.field()), is("location"));
        assertThat(sort.sortBuilder(), isA(GeoDistanceSortBuilder.class));
        assertNull(source.query());
    }

    /**
     * <code>
     * ProjectExec[[abbrev{f}#12, name{f}#13, location{f}#16, country{f}#17, city{f}#18]]
     * \_TopNExec[[Order[distance{r}#4,ASC,LAST]],5[INTEGER],0]
     *   \_ExchangeExec[[abbrev{f}#12, name{f}#13, location{f}#16, country{f}#17, city{f}#18, distance{r}#4],false]
     *     \_ProjectExec[[abbrev{f}#12, name{f}#13, location{f}#16, country{f}#17, city{f}#18, distance{r}#4]]
     *       \_FieldExtractExec[abbrev{f}#12, name{f}#13, country{f}#17, city{f}#18][]
     *         \_EvalExec[[STDISTANCE(location{f}#16,[1 1 0 0 0 e1 7a 14 ae 47 21 29 40 a0 1a 2f dd 24 d6 4b 40][GEO_POINT]) AS distance
     * ]]
     *           \_FieldExtractExec[location{f}#16][]
     *             \_EsQueryExec[airports], indexMode[standard], query[
     * {
     *   "geo_shape":{
     *     "location":{
     *       "relation":"DISJOINT",
     *       "shape":{
     *         "type":"Circle",
     *         "radius":"50000.00000000001m",
     *         "coordinates":[12.565,55.673]
     *       }
     *     }
     *   }
     * }][_doc{f}#29], limit[5], sort[[GeoDistanceSort[field=location{f}#16, direction=ASC, lat=55.673, lon=12.565]]] estimatedRowSize[245]
     * </code>
     */
    public void testPushTopNDistanceWithFilterToSource() {
        var optimized = optimizedPlan(physicalPlan("""
            FROM airports
            | EVAL distance = ST_DISTANCE(location, TO_GEOPOINT("POINT(12.565 55.673)"))
            | WHERE distance > 50000
            | SORT distance ASC
            | LIMIT 5
            | KEEP abbrev, name, location, country, city
            """, airports));

        var project = as(optimized, ProjectExec.class);
        var topN = as(project.child(), TopNExec.class);
        var exchange = asRemoteExchange(topN.child());

        project = as(exchange.child(), ProjectExec.class);
        assertThat(names(project.projections()), contains("abbrev", "name", "location", "country", "city", "distance"));
        var extract = as(project.child(), FieldExtractExec.class);
        assertThat(names(extract.attributesToExtract()), contains("abbrev", "name", "country", "city"));
        var evalExec = as(extract.child(), EvalExec.class);
        var alias = as(evalExec.fields().get(0), Alias.class);
        assertThat(alias.name(), is("distance"));
        var stDistance = as(alias.child(), StDistance.class);
        assertThat(stDistance.left().toString(), startsWith("location"));
        extract = as(evalExec.child(), FieldExtractExec.class);
        assertThat(names(extract.attributesToExtract()), contains("location"));
        var source = source(extract.child());

        // Assert that the TopN(distance) is pushed down as geo-sort(location)
        assertThat(source.limit(), is(topN.limit()));
        Set<String> orderSet = orderAsSet(topN.order());
        Set<String> sortsSet = sortsAsSet(source.sorts(), Map.of("location", "distance"));
        assertThat(orderSet, is(sortsSet));

        // Fine-grained checks on the pushed down sort
        assertThat(source.limit(), is(l(5)));
        assertThat(source.sorts().size(), is(1));
        EsQueryExec.Sort sort = source.sorts().get(0);
        assertThat(sort.direction(), is(Order.OrderDirection.ASC));
        assertThat(name(sort.field()), is("location"));
        assertThat(sort.sortBuilder(), isA(GeoDistanceSortBuilder.class));

        var condition = as(source.query(), SpatialRelatesQuery.ShapeQueryBuilder.class);
        assertThat("Geometry field name", condition.fieldName(), equalTo("location"));
        assertThat("Spatial relationship", condition.relation(), equalTo(ShapeRelation.DISJOINT));
        assertThat("Geometry is Circle", condition.shape().type(), equalTo(ShapeType.CIRCLE));
        var circle = as(condition.shape(), Circle.class);
        assertThat("Circle center-x", circle.getX(), equalTo(12.565));
        assertThat("Circle center-y", circle.getY(), equalTo(55.673));
        assertThat("Circle radius for predicate", circle.getRadiusMeters(), closeTo(50000.0, 1e-9));
    }

    /**
     * <code>
     * ProjectExec[[abbrev{f}#14, name{f}#15, location{f}#18, country{f}#19, city{f}#20]]
     * \_TopNExec[[Order[distance{r}#4,ASC,LAST]],5[INTEGER],0]
     *   \_ExchangeExec[[abbrev{f}#14, name{f}#15, location{f}#18, country{f}#19, city{f}#20, distance{r}#4],false]
     *     \_ProjectExec[[abbrev{f}#14, name{f}#15, location{f}#18, country{f}#19, city{f}#20, distance{r}#4]]
     *       \_FieldExtractExec[abbrev{f}#14, name{f}#15, country{f}#19, city{f}#20][]
     *         \_EvalExec[[STDISTANCE(location{f}#18,[1 1 0 0 0 e1 7a 14 ae 47 21 29 40 a0 1a 2f dd 24 d6 4b 40][GEO_POINT])
     *           AS distance]]
     *           \_FieldExtractExec[location{f}#18][]
     *             \_EsQueryExec[airports], indexMode[standard], query[{
     *               "bool":{
     *                 "filter":[
     *                   {
     *                     "esql_single_value":{
     *                       "field":"scalerank",
     *                       "next":{"range":{"scalerank":{"lt":6,"boost":1.0}}},
     *                       "source":"scalerank lt 6@3:31"
     *                     }
     *                   },
     *                   {
     *                     "bool":{
     *                       "must":[
     *                         {"geo_shape":{
     *                           "location":{
     *                             "relation":"INTERSECTS",
     *                             "shape":{"type":"Circle","radius":"499999.99999999994m","coordinates":[12.565,55.673]}
     *                           }
     *                         }},
     *                         {"geo_shape":{
     *                           "location":{
     *                             "relation":"DISJOINT",
     *                             "shape":{"type":"Circle","radius":"10000.000000000002m","coordinates":[12.565,55.673]}
     *                           }
     *                         }}
     *                       ],
     *                       "boost":1.0
     *                     }
     *                   }
     *                 ],
     *                 "boost":1.0
     *               }}][_doc{f}#31], limit[5], sort[[
     *                 GeoDistanceSort[field=location{f}#18, direction=ASC, lat=55.673, lon=12.565]
     *               ]] estimatedRowSize[245]
     * </code>
     */
    public void testPushTopNDistanceWithCompoundFilterToSource() {
        var optimized = optimizedPlan(physicalPlan("""
            FROM airports
            | EVAL distance = ST_DISTANCE(location, TO_GEOPOINT("POINT(12.565 55.673)"))
            | WHERE distance < 500000 AND scalerank < 6 AND distance > 10000
            | SORT distance ASC
            | LIMIT 5
            | KEEP abbrev, name, location, country, city
            """, airports));

        var project = as(optimized, ProjectExec.class);
        var topN = as(project.child(), TopNExec.class);
        var exchange = asRemoteExchange(topN.child());

        project = as(exchange.child(), ProjectExec.class);
        assertThat(names(project.projections()), contains("abbrev", "name", "location", "country", "city", "distance"));
        var extract = as(project.child(), FieldExtractExec.class);
        assertThat(names(extract.attributesToExtract()), contains("abbrev", "name", "country", "city"));
        var evalExec = as(extract.child(), EvalExec.class);
        var alias = as(evalExec.fields().get(0), Alias.class);
        assertThat(alias.name(), is("distance"));
        var stDistance = as(alias.child(), StDistance.class);
        assertThat(stDistance.left().toString(), startsWith("location"));
        extract = as(evalExec.child(), FieldExtractExec.class);
        assertThat(names(extract.attributesToExtract()), contains("location"));
        var source = source(extract.child());

        // Assert that the TopN(distance) is pushed down as geo-sort(location)
        assertThat(source.limit(), is(topN.limit()));
        Set<String> orderSet = orderAsSet(topN.order());
        Set<String> sortsSet = sortsAsSet(source.sorts(), Map.of("location", "distance"));
        assertThat(orderSet, is(sortsSet));

        // Fine-grained checks on the pushed down sort
        assertThat(source.limit(), is(l(5)));
        assertThat(source.sorts().size(), is(1));
        EsQueryExec.Sort sort = source.sorts().get(0);
        assertThat(sort.direction(), is(Order.OrderDirection.ASC));
        assertThat(name(sort.field()), is("location"));
        assertThat(sort.sortBuilder(), isA(GeoDistanceSortBuilder.class));

        // Fine-grained checks on the pushed down query
        var bool = as(source.query(), BoolQueryBuilder.class);
        var rangeQueryBuilders = bool.filter().stream().filter(p -> p instanceof SingleValueQuery.Builder).toList();
        assertThat("Expected one range query builder", rangeQueryBuilders.size(), equalTo(1));
        assertThat(((SingleValueQuery.Builder) rangeQueryBuilders.get(0)).field(), equalTo("scalerank"));
        var filterBool = bool.filter().stream().filter(p -> p instanceof BoolQueryBuilder).toList();
        var fb = as(filterBool.get(0), BoolQueryBuilder.class);
        var shapeQueryBuilders = fb.must().stream().filter(p -> p instanceof SpatialRelatesQuery.ShapeQueryBuilder).toList();
        assertShapeQueryRange(shapeQueryBuilders, 10000.0, 500000.0);
    }

    /**
     * Tests that multiple sorts, including distance and a field, are pushed down to the source.
     * <code>
     * ProjectExec[[abbrev{f}#25, name{f}#26, location{f}#29, country{f}#30, city{f}#31, scalerank{f}#27, scale{r}#7]]
     * \_TopNExec[[
     *     Order[distance{r}#4,ASC,LAST],
     *     Order[scalerank{f}#27,ASC,LAST],
     *     Order[scale{r}#7,DESC,FIRST],
     *     Order[loc{r}#10,DESC,FIRST]
     *   ],5[INTEGER],0]
     *   \_ExchangeExec[[abbrev{f}#25, name{f}#26, location{f}#29, country{f}#30, city{f}#31, scalerank{f}#27, scale{r}#7,
     *       distance{r}#4, loc{r}#10],false]
     *     \_ProjectExec[[abbrev{f}#25, name{f}#26, location{f}#29, country{f}#30, city{f}#31, scalerank{f}#27, scale{r}#7,
     *         distance{r}#4, loc{r}#10]]
     *       \_FieldExtractExec[abbrev{f}#25, name{f}#26, country{f}#30, city{f}#31][]
     *         \_EvalExec[[
     *             STDISTANCE(location{f}#29,[1 1 0 0 0 e1 7a 14 ae 47 21 29 40 a0 1a 2f dd 24 d6 4b 40][GEO_POINT]) AS distance,
     *             10[INTEGER] - scalerank{f}#27 AS scale, TOSTRING(location{f}#29) AS loc
     *           ]]
     *           \_FieldExtractExec[location{f}#29, scalerank{f}#27][]
     *             \_EsQueryExec[airports], indexMode[standard], query[{
     *               "bool":{
     *                 "filter":[
     *                   {"esql_single_value":{"field":"scalerank","next":{...},"source":"scalerank &lt; 6@3:31"}},
     *                   {"bool":{
     *                     "must":[
     *                       {"geo_shape":{"location":{"relation":"INTERSECTS","shape":{...}}}},
     *                       {"geo_shape":{"location":{"relation":"DISJOINT","shape":{...}}}}
     *                     ],"boost":1.0}}],"boost":1.0}}][_doc{f}#44], limit[5], sort[[
     *                       GeoDistanceSort[field=location{f}#29, direction=ASC, lat=55.673, lon=12.565],
     *                       FieldSort[field=scalerank{f}#27, direction=ASC, nulls=LAST]
     *                     ]] estimatedRowSize[303]
     * </code>
     */
    public void testPushTopNDistanceAndPushableFieldWithCompoundFilterToSource() {
        var optimized = optimizedPlan(physicalPlan("""
            FROM airports
            | EVAL distance = ST_DISTANCE(location, TO_GEOPOINT("POINT(12.565 55.673)")), scale = 10 - scalerank, loc = location::string
            | WHERE distance < 500000 AND scalerank < 6 AND distance > 10000
            | SORT distance ASC, scalerank ASC, scale DESC, loc DESC
            | LIMIT 5
            | KEEP abbrev, name, location, country, city, scalerank, scale
            """, airports));

        var project = as(optimized, ProjectExec.class);
        var topN = as(project.child(), TopNExec.class);
        assertThat(topN.order().size(), is(4));
        var exchange = asRemoteExchange(topN.child());

        project = as(exchange.child(), ProjectExec.class);
        assertThat(
            names(project.projections()),
            contains("abbrev", "name", "location", "country", "city", "scalerank", "scale", "distance", "loc")
        );
        var extract = as(project.child(), FieldExtractExec.class);
        assertThat(names(extract.attributesToExtract()), contains("abbrev", "name", "country", "city"));
        var evalExec = as(extract.child(), EvalExec.class);
        var alias = as(evalExec.fields().get(0), Alias.class);
        assertThat(alias.name(), is("distance"));
        var stDistance = as(alias.child(), StDistance.class);
        assertThat(stDistance.left().toString(), startsWith("location"));
        extract = as(evalExec.child(), FieldExtractExec.class);
        assertThat(names(extract.attributesToExtract()), contains("location", "scalerank"));
        var source = source(extract.child());

        // Assert that the TopN(distance) is pushed down as geo-sort(location)
        assertThat(source.limit(), is(topN.limit()));
        Set<String> orderSet = orderAsSet(topN.order().subList(0, 2));
        Set<String> sortsSet = sortsAsSet(source.sorts(), Map.of("location", "distance"));
        assertThat(orderSet, is(sortsSet));

        // Fine-grained checks on the pushed down sort
        assertThat(source.limit(), is(l(5)));
        assertThat(source.sorts().size(), is(2));
        EsQueryExec.Sort sort = source.sorts().get(0);
        assertThat(sort.direction(), is(Order.OrderDirection.ASC));
        assertThat(name(sort.field()), is("location"));
        assertThat(sort.sortBuilder(), isA(GeoDistanceSortBuilder.class));
        sort = source.sorts().get(1);
        assertThat(sort.direction(), is(Order.OrderDirection.ASC));
        assertThat(name(sort.field()), is("scalerank"));
        assertThat(sort.sortBuilder(), isA(FieldSortBuilder.class));

        // Fine-grained checks on the pushed down query
        var bool = as(source.query(), BoolQueryBuilder.class);
        var rangeQueryBuilders = bool.filter().stream().filter(p -> p instanceof SingleValueQuery.Builder).toList();
        assertThat("Expected one range query builder", rangeQueryBuilders.size(), equalTo(1));
        assertThat(((SingleValueQuery.Builder) rangeQueryBuilders.get(0)).field(), equalTo("scalerank"));
        var filterBool = bool.filter().stream().filter(p -> p instanceof BoolQueryBuilder).toList();
        var fb = as(filterBool.get(0), BoolQueryBuilder.class);
        var shapeQueryBuilders = fb.must().stream().filter(p -> p instanceof SpatialRelatesQuery.ShapeQueryBuilder).toList();
        assertShapeQueryRange(shapeQueryBuilders, 10000.0, 500000.0);
    }

    /**
     * This test shows that if the filter contains a predicate on the same field that is sorted, we cannot push down the sort.
     * <code>
     * ProjectExec[[abbrev{f}#23, name{f}#24, location{f}#27, country{f}#28, city{f}#29, scalerank{f}#25 AS scale]]
     * \_TopNExec[[Order[distance{r}#4,ASC,LAST], Order[scalerank{f}#25,ASC,LAST]],5[INTEGER],0]
     *   \_ExchangeExec[[abbrev{f}#23, name{f}#24, location{f}#27, country{f}#28, city{f}#29, scalerank{f}#25, distance{r}#4],false]
     *     \_ProjectExec[[abbrev{f}#23, name{f}#24, location{f}#27, country{f}#28, city{f}#29, scalerank{f}#25, distance{r}#4]]
     *       \_FieldExtractExec[abbrev{f}#23, name{f}#24, country{f}#28, city{f}#29][]
     *         \_TopNExec[[Order[distance{r}#4,ASC,LAST], Order[scalerank{f}#25,ASC,LAST]],5[INTEGER],208]
     *           \_FieldExtractExec[scalerank{f}#25][]
     *             \_FilterExec[SUBSTRING(position{r}#7,1[INTEGER],5[INTEGER]) == [50 4f 49 4e 54][KEYWORD]]
     *               \_EvalExec[[
     *                   STDISTANCE(location{f}#27,[1 1 0 0 0 e1 7a 14 ae 47 21 29 40 a0 1a 2f dd 24 d6 4b 40][GEO_POINT]) AS distance,
     *                   TOSTRING(location{f}#27) AS position
     *                 ]]
     *                 \_FieldExtractExec[location{f}#27][]
     *                   \_EsQueryExec[airports], indexMode[standard], query[{
     *                     "bool":{"filter":[
     *                       {"esql_single_value":{"field":"scalerank","next":{"range":{"scalerank":{"lt":6,"boost":1.0}}},"source":...}},
     *                       {"bool":{"must":[
     *                         {"geo_shape":{"location":{"relation":"INTERSECTS","shape":{...}}}},
     *                         {"geo_shape":{"location":{"relation":"DISJOINT","shape":{...}}}}
     *                       ],"boost":1.0}}],"boost":1.0}}][_doc{f}#42], limit[], sort[] estimatedRowSize[87]
     * </code>
     */
    public void testPushTopNDistanceAndNonPushableEvalWithCompoundFilterToSource() {
        var optimized = optimizedPlan(physicalPlan("""
            FROM airports
            | EVAL distance = ST_DISTANCE(location, TO_GEOPOINT("POINT(12.565 55.673)")), position = location::keyword, scale = scalerank
            | WHERE distance < 500000 AND SUBSTRING(position, 1, 5) == "POINT" AND distance > 10000 AND scale < 6
            | SORT distance ASC, scale ASC
            | LIMIT 5
            | KEEP abbrev, name, location, country, city, scale
            """, airports));

        var project = as(optimized, ProjectExec.class);
        var topN = as(project.child(), TopNExec.class);
        assertThat(topN.order().size(), is(2));
        var exchange = asRemoteExchange(topN.child());

        project = as(exchange.child(), ProjectExec.class);
        assertThat(names(project.projections()), contains("abbrev", "name", "location", "country", "city", "scalerank", "distance"));
        var extract = as(project.child(), FieldExtractExec.class);
        assertThat(names(extract.attributesToExtract()), contains("abbrev", "name", "country", "city"));
        var topNChild = as(extract.child(), TopNExec.class);
        extract = as(topNChild.child(), FieldExtractExec.class);
        assertThat(names(extract.attributesToExtract()), contains("scalerank"));
        var filter = as(extract.child(), FilterExec.class);
        var evalExec = as(filter.child(), EvalExec.class);
        assertThat(evalExec.fields().size(), is(2));
        var aliasDistance = as(evalExec.fields().get(0), Alias.class);
        assertThat(aliasDistance.name(), is("distance"));
        var stDistance = as(aliasDistance.child(), StDistance.class);
        assertThat(stDistance.left().toString(), startsWith("location"));
        var aliasPosition = as(evalExec.fields().get(1), Alias.class);
        assertThat(aliasPosition.name(), is("position"));
        extract = as(evalExec.child(), FieldExtractExec.class);
        assertThat(names(extract.attributesToExtract()), contains("location"));
        var source = source(extract.child());

        // In this example TopN is not pushed down (we can optimize that in later work)
        assertThat(source.limit(), nullValue());
        assertThat(source.sorts(), nullValue());

        // Fine-grained checks on the pushed down query
        var bool = as(source.query(), BoolQueryBuilder.class);
        var rangeQueryBuilders = bool.filter().stream().filter(p -> p instanceof SingleValueQuery.Builder).toList();
        assertThat("Expected one range query builder", rangeQueryBuilders.size(), equalTo(1));
        assertThat(((SingleValueQuery.Builder) rangeQueryBuilders.get(0)).field(), equalTo("scalerank"));
        var filterBool = bool.filter().stream().filter(p -> p instanceof BoolQueryBuilder).toList();
        var fb = as(filterBool.get(0), BoolQueryBuilder.class);
        var shapeQueryBuilders = fb.must().stream().filter(p -> p instanceof SpatialRelatesQuery.ShapeQueryBuilder).toList();
        assertShapeQueryRange(shapeQueryBuilders, 10000.0, 500000.0);
    }

    /**
     * This test shows that if the filter contains a predicate on the same field that is sorted, we cannot push down the sort.
     * <code>
     * ProjectExec[[abbrev{f}#23, name{f}#24, location{f}#27, country{f}#28, city{f}#29, scale{r}#10]]
     * \_TopNExec[[Order[distance{r}#4,ASC,LAST], Order[scale{r}#10,ASC,LAST]],5[INTEGER],0]
     *   \_ExchangeExec[[abbrev{f}#23, name{f}#24, location{f}#27, country{f}#28, city{f}#29, scale{r}#10, distance{r}#4],false]
     *     \_ProjectExec[[abbrev{f}#23, name{f}#24, location{f}#27, country{f}#28, city{f}#29, scale{r}#10, distance{r}#4]]
     *       \_FieldExtractExec[abbrev{f}#23, name{f}#24, country{f}#28, city{f}#29][]
     *         \_TopNExec[[Order[distance{r}#4,ASC,LAST], Order[scale{r}#10,ASC,LAST]],5[INTEGER],208]
     *           \_FilterExec[
     *               SUBSTRING(position{r}#7,1[INTEGER],5[INTEGER]) == [50 4f 49 4e 54][KEYWORD]
     *               AND scale{r}#10 &gt; 3[INTEGER]
     *             ]
     *             \_EvalExec[[
     *                 STDISTANCE(location{f}#27,[1 1 0 0 0 e1 7a 14 ae 47 21 29 40 a0 1a 2f dd 24 d6 4b 40][GEO_POINT]) AS distance,
     *                 TOSTRING(location{f}#27) AS position,
     *                 10[INTEGER] - scalerank{f}#25 AS scale
     *               ]]
     *               \_FieldExtractExec[location{f}#27, scalerank{f}#25][]
     *                 \_EsQueryExec[airports], indexMode[standard], query[{
     *                   "bool":{"must":[
     *                     {"geo_shape":{"location":{"relation":"INTERSECTS","shape":{...}}}},
     *                     {"geo_shape":{"location":{"relation":"DISJOINT","shape":{...}}}}
     *                   ],"boost":1.0}}][_doc{f}#42], limit[], sort[] estimatedRowSize[91]
     * </code>
     */
    public void testPushTopNDistanceAndNonPushableEvalsWithCompoundFilterToSource() {
        var optimized = optimizedPlan(physicalPlan("""
            FROM airports
            | EVAL distance = ST_DISTANCE(location, TO_GEOPOINT("POINT(12.565 55.673)")),
                   position = location::keyword, scalerank = 10 - scalerank
            | WHERE distance < 500000 AND SUBSTRING(position, 1, 5) == "POINT" AND distance > 10000 AND scalerank > 3
            | SORT distance ASC, scalerank ASC
            | LIMIT 5
            | KEEP abbrev, name, location, country, city, scalerank
            """, airports));
        var project = as(optimized, ProjectExec.class);
        var topN = as(project.child(), TopNExec.class);
        assertThat(topN.order().size(), is(2));
        var exchange = asRemoteExchange(topN.child());

        project = as(exchange.child(), ProjectExec.class);
        assertThat(names(project.projections()), contains("abbrev", "name", "location", "country", "city", "scalerank", "distance"));
        var extract = as(project.child(), FieldExtractExec.class);
        assertThat(names(extract.attributesToExtract()), contains("abbrev", "name", "country", "city"));
        var topNChild = as(extract.child(), TopNExec.class);
        var filter = as(topNChild.child(), FilterExec.class);
        assertThat(filter.condition(), isA(And.class));
        var and = (And) filter.condition();
        assertThat(and.left(), isA(Equals.class));
        assertThat(and.right(), isA(GreaterThan.class));
        var evalExec = as(filter.child(), EvalExec.class);
        assertThat(evalExec.fields().size(), is(3));
        var aliasDistance = as(evalExec.fields().get(0), Alias.class);
        assertThat(aliasDistance.name(), is("distance"));
        var stDistance = as(aliasDistance.child(), StDistance.class);
        assertThat(stDistance.left().toString(), startsWith("location"));
        var aliasPosition = as(evalExec.fields().get(1), Alias.class);
        assertThat(aliasPosition.name(), is("position"));
        var aliasScale = as(evalExec.fields().get(2), Alias.class);
        assertThat(aliasScale.name(), is("scalerank"));
        extract = as(evalExec.child(), FieldExtractExec.class);
        assertThat(names(extract.attributesToExtract()), contains("location", "scalerank"));
        var source = source(extract.child());

        // In this example TopN is not pushed down (we can optimize that in later work)
        assertThat(source.limit(), nullValue());
        assertThat(source.sorts(), nullValue());

        // Fine-grained checks on the pushed down query, only the spatial distance gets pushed down, not the scale filter
        var bool = as(source.query(), BoolQueryBuilder.class);
        var shapeQueryBuilders = bool.must().stream().filter(p -> p instanceof SpatialRelatesQuery.ShapeQueryBuilder).toList();
        assertShapeQueryRange(shapeQueryBuilders, 10000.0, 500000.0);
    }

    /**
     * This test shows that with if the top level predicate contains a non-pushable component (eg. disjunction),
     * we should not push down the filter.
     * <code>
     * ProjectExec[[abbrev{f}#8612, name{f}#8613, location{f}#8616, country{f}#8617, city{f}#8618, scalerank{f}#8614 AS scale]]
     * \_TopNExec[[Order[distance{r}#8596,ASC,LAST], Order[scalerank{f}#8614,ASC,LAST]],5[INTEGER],0]
     *   \_ExchangeExec[[abbrev{f}#8612, name{f}#8613, location{f}#8616, country{f}#8617, city{f}#8618,
     *       scalerank{f}#8614, distance{r}#8596
     *     ],false]
     *     \_ProjectExec[[abbrev{f}#8612, name{f}#8613, location{f}#8616, country{f}#8617, city{f}#8618,
     *         scalerank{f}#8614, distance{r}#8596
     *       ]]
     *       \_FieldExtractExec[abbrev{f}#8612, name{f}#8613, country{f}#8617, city..][]
     *         \_TopNExec[[Order[distance{r}#8596,ASC,LAST], Order[scalerank{f}#8614,ASC,LAST]],5[INTEGER],208]
     *           \_FilterExec[
     *               distance{r}#8596 &lt; 500000[INTEGER]
     *               AND distance{r}#8596 &gt; 10000[INTEGER]
     *               AND scalerank{f}#8614 &lt; 6[INTEGER]
     *               OR SUBSTRING(TOSTRING(location{f}#8616),1[INTEGER],5[INTEGER]) == [50 4f 49 4e 54][KEYWORD]
     *             ]
     *             \_FieldExtractExec[scalerank{f}#8614][]
     *               \_EvalExec[[
     *                   STDISTANCE(location{f}#8616,[1 1 0 0 0 e1 7a 14 ae 47 21 29 40 a0 1a 2f dd 24 d6 4b 40][GEO_POINT]) AS distance
     *                 ]]
     *                 \_FieldExtractExec[location{f}#8616][]
     *                   \_EsQueryExec[airports], indexMode[standard], query[][_doc{f}#8630], limit[], sort[] estimatedRowSize[37]
     * </code>
     */
    public void testPushTopNDistanceWithCompoundFilterToSourceAndDisjunctiveNonPushableEval() {
        var optimized = optimizedPlan(physicalPlan("""
            FROM airports
            | EVAL distance = ST_DISTANCE(location, TO_GEOPOINT("POINT(12.565 55.673)")), scale = scalerank
            | WHERE distance < 500000 AND distance > 10000 AND scale < 6 OR SUBSTRING(location::keyword, 1, 5) == "POINT"
            | SORT distance ASC, scale ASC
            | LIMIT 5
            | KEEP abbrev, name, location, country, city, scale
            """, airports));

        var project = as(optimized, ProjectExec.class);
        var topN = as(project.child(), TopNExec.class);
        assertThat(topN.order().size(), is(2));
        var exchange = asRemoteExchange(topN.child());

        project = as(exchange.child(), ProjectExec.class);
        assertThat(names(project.projections()), contains("abbrev", "name", "location", "country", "city", "scalerank", "distance"));
        var extract = as(project.child(), FieldExtractExec.class);
        assertThat(names(extract.attributesToExtract()), contains("abbrev", "name", "country", "city"));
        var topNChild = as(extract.child(), TopNExec.class);
        var filter = as(topNChild.child(), FilterExec.class);
        assertThat(filter.condition(), isA(Or.class));
        var filterOr = (Or) filter.condition();
        assertThat(filterOr.left(), isA(And.class));
        assertThat(filterOr.right(), isA(Equals.class));
        extract = as(filter.child(), FieldExtractExec.class);
        assertThat(names(extract.attributesToExtract()), contains("scalerank"));
        var evalExec = as(extract.child(), EvalExec.class);
        assertThat(evalExec.fields().size(), is(1));
        var aliasDistance = as(evalExec.fields().get(0), Alias.class);
        assertThat(aliasDistance.name(), is("distance"));
        var stDistance = as(aliasDistance.child(), StDistance.class);
        assertThat(stDistance.left().toString(), startsWith("location"));
        extract = as(evalExec.child(), FieldExtractExec.class);
        assertThat(names(extract.attributesToExtract()), contains("location"));
        var source = source(extract.child());

        // In this example neither TopN not filter is pushed down
        assertThat(source.limit(), nullValue());
        assertThat(source.sorts(), nullValue());
        assertThat(source.query(), nullValue());
    }

    /**
     * <code>
     * ProjectExec[[abbrev{f}#15, name{f}#16, location{f}#19, country{f}#20, city{f}#21]]
     * \_TopNExec[[Order[scalerank{f}#17,ASC,LAST], Order[distance{r}#4,ASC,LAST]],15[INTEGER],0]
     *   \_ExchangeExec[[abbrev{f}#15, name{f}#16, location{f}#19, country{f}#20, city{f}#21, scalerank{f}#17, distance{r}#4],false]
     *     \_ProjectExec[[abbrev{f}#15, name{f}#16, location{f}#19, country{f}#20, city{f}#21, scalerank{f}#17, distance{r}#4]]
     *       \_FieldExtractExec[abbrev{f}#15, name{f}#16, country{f}#20, city{f}#21, ..][]
     *         \_EvalExec[[STDISTANCE(location{f}#19,[1 1 0 0 0 e1 7a 14 ae 47 21 29 40 a0 1a 2f dd 24 d6 4b 40][GEO_POINT])
     *           AS distance]]
     *           \_FieldExtractExec[location{f}#19][]
     *             \_EsQueryExec[airports], indexMode[standard], query[{
     *               "bool":{
     *                 "filter":[
     *                   {"esql_single_value":{"field":"scalerank",...,"source":"scalerank lt 6@3:31"}},
     *                   {"bool":{"must":[
     *                     {"geo_shape":{"location":{"relation":"INTERSECTS","shape":{...}}}},
     *                     {"geo_shape":{"location":{"relation":"DISJOINT","shape":{...}}}}
     *                   ],"boost":1.0}}
     *                 ],"boost":1.0
     *               }
     *             }][_doc{f}#32], limit[], sort[[
     *               FieldSort[field=scalerank{f}#17, direction=ASC, nulls=LAST],
     *               GeoDistanceSort[field=location{f}#19, direction=ASC, lat=55.673, lon=12.565]
     *             ]] estimatedRowSize[37]
     * </code>
     */
    public void testPushCompoundTopNDistanceWithCompoundFilterToSource() {
        var optimized = optimizedPlan(physicalPlan("""
            FROM airports
            | EVAL distance = ST_DISTANCE(location, TO_GEOPOINT("POINT(12.565 55.673)"))
            | WHERE distance < 500000 AND scalerank < 6 AND distance > 10000
            | SORT scalerank, distance
            | LIMIT 15
            | KEEP abbrev, name, location, country, city
            """, airports));

        var project = as(optimized, ProjectExec.class);
        assertThat(names(project.projections()), contains("abbrev", "name", "location", "country", "city"));
        var topN = as(project.child(), TopNExec.class);
        var exchange = asRemoteExchange(topN.child());

        project = as(exchange.child(), ProjectExec.class);
        assertThat(names(project.projections()), contains("abbrev", "name", "location", "country", "city", "scalerank", "distance"));
        var extract = as(project.child(), FieldExtractExec.class);
        assertThat(names(extract.attributesToExtract()), contains("abbrev", "name", "country", "city", "scalerank"));
        var evalExec = as(extract.child(), EvalExec.class);
        var alias = as(evalExec.fields().get(0), Alias.class);
        assertThat(alias.name(), is("distance"));
        var stDistance = as(alias.child(), StDistance.class);
        assertThat(stDistance.left().toString(), startsWith("location"));
        extract = as(evalExec.child(), FieldExtractExec.class);
        assertThat(names(extract.attributesToExtract()), contains("location"));
        var source = source(extract.child());

        // Assert that the TopN(distance) is pushed down as geo-sort(location)
        assertThat(source.limit(), is(topN.limit()));
        Set<String> orderSet = orderAsSet(topN.order());
        Set<String> sortsSet = sortsAsSet(source.sorts(), Map.of("location", "distance"));
        assertThat(orderSet, is(sortsSet));

        // Fine-grained checks on the pushed down sort
        assertThat(source.limit(), is(l(15)));
        assertThat(source.sorts().size(), is(2));
        EsQueryExec.Sort fieldSort = source.sorts().get(0);
        assertThat(fieldSort.direction(), is(Order.OrderDirection.ASC));
        assertThat(name(fieldSort.field()), is("scalerank"));
        assertThat(fieldSort.sortBuilder(), isA(FieldSortBuilder.class));
        EsQueryExec.Sort distSort = source.sorts().get(1);
        assertThat(distSort.direction(), is(Order.OrderDirection.ASC));
        assertThat(name(distSort.field()), is("location"));
        assertThat(distSort.sortBuilder(), isA(GeoDistanceSortBuilder.class));

        // Fine-grained checks on the pushed down query
        var bool = as(source.query(), BoolQueryBuilder.class);
        var rangeQueryBuilders = bool.filter().stream().filter(p -> p instanceof SingleValueQuery.Builder).toList();
        assertThat("Expected one range query builder", rangeQueryBuilders.size(), equalTo(1));
        assertThat(((SingleValueQuery.Builder) rangeQueryBuilders.get(0)).field(), equalTo("scalerank"));
        var filterBool = bool.filter().stream().filter(p -> p instanceof BoolQueryBuilder).toList();
        var fb = as(filterBool.get(0), BoolQueryBuilder.class);
        var shapeQueryBuilders = fb.must().stream().filter(p -> p instanceof SpatialRelatesQuery.ShapeQueryBuilder).toList();
        assertShapeQueryRange(shapeQueryBuilders, 10000.0, 500000.0);
    }

    /**
     * <code>
     * TopNExec[[Order[scalerank{f}#15,ASC,LAST], Order[distance{r}#7,ASC,LAST]],15[INTEGER],0]
     * \_ExchangeExec[[abbrev{f}#13, city{f}#19, city_location{f}#20, country{f}#18, location{f}#17, name{f}#14, scalerank{f}#15,
     *     type{f}#16, poi{r}#3, distance{r}#7],false]
     *   \_ProjectExec[[abbrev{f}#13, city{f}#19, city_location{f}#20, country{f}#18, location{f}#17, name{f}#14, scalerank{f}#15,
     *       type{f}#16, poi{r}#3, distance{r}#7]]
     *     \_FieldExtractExec[abbrev{f}#13, city{f}#19, city_location{f}#20, coun..][]
     *       \_EvalExec[[
     *           [1 1 0 0 0 e1 7a 14 ae 47 21 29 40 a0 1a 2f dd 24 d6 4b 40][GEO_POINT] AS poi,
     *           STDISTANCE(location{f}#17,[1 1 0 0 0 e1 7a 14 ae 47 21 29 40 a0 1a 2f dd 24 d6 4b 40][GEO_POINT]) AS distance
     *         ]]
     *         \_FieldExtractExec[location{f}#17][]
     *           \_EsQueryExec[airports], indexMode[standard], query[{
     *             "bool":{
     *               "filter":[
     *                 {"esql_single_value":{"field":"scalerank",...,"source":"scalerank lt 6@4:31"}},
     *                 {"bool":{"must":[
     *                   {"geo_shape":{"location":{"relation":"INTERSECTS","shape":{...}}}},
     *                   {"geo_shape":{"location":{"relation":"DISJOINT","shape":{...}}}}
     *                 ],"boost":1.0}}
     *               ],"boost":1.0
     *             }
     *           }][_doc{f}#31], limit[15], sort[[
     *             FieldSort[field=scalerank{f}#15, direction=ASC, nulls=LAST],
     *             GeoDistanceSort[field=location{f}#17, direction=ASC, lat=55.673, lon=12.565]
     *           ]] estimatedRowSize[341]
     * </code>
     */
    public void testPushCompoundTopNDistanceWithCompoundFilterAndCompoundEvalToSource() {
        var optimized = optimizedPlan(physicalPlan("""
            FROM airports
            | EVAL poi = TO_GEOPOINT("POINT(12.565 55.673)")
            | EVAL distance = ST_DISTANCE(location, poi)
            | WHERE distance < 500000 AND scalerank < 6 AND distance > 10000
            | SORT scalerank, distance
            | LIMIT 15
            """, airports));

        var topN = as(optimized, TopNExec.class);
        var exchange = asRemoteExchange(topN.child());

        var project = as(exchange.child(), ProjectExec.class);
        assertThat(
            names(project.projections()),
            containsInAnyOrder("abbrev", "name", "type", "location", "country", "city", "city_location", "scalerank", "poi", "distance")
        );
        var extract = as(project.child(), FieldExtractExec.class);
        assertThat(
            names(extract.attributesToExtract()),
            containsInAnyOrder("abbrev", "name", "type", "country", "city", "city_location", "scalerank")
        );
        var evalExec = as(extract.child(), EvalExec.class);
        assertThat(evalExec.fields().size(), is(2));
        var alias1 = as(evalExec.fields().get(0), Alias.class);
        assertThat(alias1.name(), is("poi"));
        var poi = as(alias1.child(), Literal.class);
        assertThat(poi.fold(), instanceOf(BytesRef.class));
        var alias2 = as(evalExec.fields().get(1), Alias.class);
        assertThat(alias2.name(), is("distance"));
        var stDistance = as(alias2.child(), StDistance.class);
        var location = as(stDistance.left(), FieldAttribute.class);
        assertThat(location.fieldName(), is("location"));
        var poiRef = as(stDistance.right(), Literal.class);
        assertThat(poiRef.fold(), instanceOf(BytesRef.class));
        assertThat(poiRef.fold().toString(), is(poi.fold().toString()));
        extract = as(evalExec.child(), FieldExtractExec.class);
        assertThat(names(extract.attributesToExtract()), contains("location"));
        var source = source(extract.child());

        // Assert that the TopN(distance) is pushed down as geo-sort(location)
        assertThat(source.limit(), is(topN.limit()));
        Set<String> orderSet = orderAsSet(topN.order());
        Set<String> sortsSet = sortsAsSet(source.sorts(), Map.of("location", "distance"));
        assertThat(orderSet, is(sortsSet));

        // Fine-grained checks on the pushed down sort
        assertThat(source.limit(), is(l(15)));
        assertThat(source.sorts().size(), is(2));
        EsQueryExec.Sort fieldSort = source.sorts().get(0);
        assertThat(fieldSort.direction(), is(Order.OrderDirection.ASC));
        assertThat(name(fieldSort.field()), is("scalerank"));
        assertThat(fieldSort.sortBuilder(), isA(FieldSortBuilder.class));
        EsQueryExec.Sort distSort = source.sorts().get(1);
        assertThat(distSort.direction(), is(Order.OrderDirection.ASC));
        assertThat(name(distSort.field()), is("location"));
        assertThat(distSort.sortBuilder(), isA(GeoDistanceSortBuilder.class));

        // Fine-grained checks on the pushed down query
        var bool = as(source.query(), BoolQueryBuilder.class);
        var rangeQueryBuilders = bool.filter().stream().filter(p -> p instanceof SingleValueQuery.Builder).toList();
        assertThat("Expected one range query builder", rangeQueryBuilders.size(), equalTo(1));
        assertThat(((SingleValueQuery.Builder) rangeQueryBuilders.get(0)).field(), equalTo("scalerank"));
        var filterBool = bool.filter().stream().filter(p -> p instanceof BoolQueryBuilder).toList();
        var fb = as(filterBool.get(0), BoolQueryBuilder.class);
        var shapeQueryBuilders = fb.must().stream().filter(p -> p instanceof SpatialRelatesQuery.ShapeQueryBuilder).toList();
        assertShapeQueryRange(shapeQueryBuilders, 10000.0, 500000.0);
    }

    public void testPushCompoundTopNDistanceWithDeeplyNestedCompoundEvalToSource() {
        var optimized = optimizedPlan(physicalPlan("""
            FROM airports
            | EVAL poi = TO_GEOPOINT("POINT(12.565 55.673)")
            | EVAL poi2 = poi, poi3 = poi2
            | EVAL loc2 = location
            | EVAL loc3 = loc2
            | EVAL dist = ST_DISTANCE(loc3, poi3)
            | EVAL distance = dist
            | SORT scalerank, distance
            | LIMIT 15
            """, airports));

        var topN = as(optimized, TopNExec.class);
        var exchange = asRemoteExchange(topN.child());

        var project = as(exchange.child(), ProjectExec.class);
        assertThat(
            names(project.projections()),
            containsInAnyOrder(
                "abbrev",
                "name",
                "type",
                "location",
                "country",
                "city",
                "city_location",
                "scalerank",
                "poi",
                "poi2",
                "poi3",
                "loc2",
                "loc3",
                "dist",
                "distance"
            )
        );
        var extract = as(project.child(), FieldExtractExec.class);
        assertThat(
            names(extract.attributesToExtract()),
            containsInAnyOrder("abbrev", "name", "type", "country", "city", "city_location", "scalerank")
        );
        var evalExec = as(extract.child(), EvalExec.class);
        assertThat(evalExec.fields().size(), is(7));
        var alias1 = as(evalExec.fields().get(0), Alias.class);
        assertThat(alias1.name(), is("poi"));
        var poi = as(alias1.child(), Literal.class);
        assertThat(poi.fold(), instanceOf(BytesRef.class));
        var alias4 = as(evalExec.fields().get(3), Alias.class);
        assertThat(alias4.name(), is("loc2"));
        as(alias4.child(), FieldAttribute.class);
        var alias5 = as(evalExec.fields().get(4), Alias.class);
        assertThat(alias5.name(), is("loc3"));
        as(alias5.child(), ReferenceAttribute.class);
        var alias6 = as(evalExec.fields().get(5), Alias.class);
        assertThat(alias6.name(), is("dist"));
        var stDistance = as(alias6.child(), StDistance.class);
        var refLocation = as(stDistance.left(), ReferenceAttribute.class);
        assertThat(refLocation.name(), is("loc3"));
        var poiRef = as(stDistance.right(), Literal.class);
        assertThat(poiRef.fold(), instanceOf(BytesRef.class));
        assertThat(poiRef.fold().toString(), is(poi.fold().toString()));
        var alias7 = as(evalExec.fields().get(6), Alias.class);
        assertThat(alias7.name(), is("distance"));
        as(alias7.child(), ReferenceAttribute.class);
        extract = as(evalExec.child(), FieldExtractExec.class);
        assertThat(names(extract.attributesToExtract()), contains("location"));
        var source = source(extract.child());

        // Assert that the TopN(distance) is pushed down as geo-sort(location)
        assertThat(source.limit(), is(topN.limit()));
        Set<String> orderSet = orderAsSet(topN.order());
        Set<String> sortsSet = sortsAsSet(source.sorts(), Map.of("location", "distance"));
        assertThat(orderSet, is(sortsSet));

        // Fine-grained checks on the pushed down sort
        assertThat(source.limit(), is(l(15)));
        assertThat(source.sorts().size(), is(2));
        EsQueryExec.Sort fieldSort = source.sorts().get(0);
        assertThat(fieldSort.direction(), is(Order.OrderDirection.ASC));
        assertThat(name(fieldSort.field()), is("scalerank"));
        assertThat(fieldSort.sortBuilder(), isA(FieldSortBuilder.class));
        EsQueryExec.Sort distSort = source.sorts().get(1);
        assertThat(distSort.direction(), is(Order.OrderDirection.ASC));
        assertThat(name(distSort.field()), is("location"));
        assertThat(distSort.sortBuilder(), isA(GeoDistanceSortBuilder.class));

        // No filter is pushed down
        assertThat(source.query(), nullValue());
    }

    /**
     * TopNExec[[Order[scalerank{f}#15,ASC,LAST], Order[distance{r}#7,ASC,LAST]],15[INTEGER],0]
     * \_ExchangeExec[[abbrev{f}#13, city{f}#19, city_location{f}#20, country{f}#18, location{f}#17, name{f}#14, scalerank{f}#15,
     *     type{f}#16, poi{r}#3, distance{r}#7],false]
     *   \_ProjectExec[[abbrev{f}#13, city{f}#19, city_location{f}#20, country{f}#18, location{f}#17, name{f}#14, scalerank{f}#15,
     *       type{f}#16, poi{r}#3, distance{r}#7]]
     *     \_FieldExtractExec[abbrev{f}#13, city{f}#19, city_location{f}#20, coun..][]
     *       \_EvalExec[[
     *           [1 1 0 0 0 e1 7a 14 ae 47 21 29 40 a0 1a 2f dd 24 d6 4b 40][GEO_POINT] AS poi,
     *           STDISTANCE(location{f}#17,[1 1 0 0 0 e1 7a 14 ae 47 21 29 40 a0 1a 2f dd 24 d6 4b 40][GEO_POINT]) AS distance]
     *         ]
     *         \_FieldExtractExec[location{f}#17][]
     *           \_EsQueryExec[airports], indexMode[standard], query[{"bool":{
     *             "filter":[
     *               {"esql_single_value":{"field":"scalerank","next":{"range":{...}},"source":"scalerank lt 6@4:31"}},
     *               {"bool":{"must":[
     *                 {"geo_shape":{"location":{"relation":"INTERSECTS","shape":{...}}}},
     *                 {"geo_shape":{"location":{"relation":"DISJOINT","shape":{...}}}}
     *               ],"boost":1.0}}
     *             ],"boost":1.0
     *           }}][_doc{f}#31], limit[15], sort[[
     *             FieldSort[field=scalerank{f}#15, direction=ASC, nulls=LAST],
     *             GeoDistanceSort[field=location{f}#17, direction=ASC, lat=55.673, lon=12.565]
     *           ]] estimatedRowSize[341]
     */
    public void testPushCompoundTopNDistanceWithCompoundFilterAndNestedCompoundEvalToSource() {
        var optimized = optimizedPlan(physicalPlan("""
            FROM airports
            | EVAL poi = TO_GEOPOINT("POINT(12.565 55.673)")
            | EVAL distance = ST_DISTANCE(location, poi)
            | WHERE distance < 500000 AND scalerank < 6 AND distance > 10000
            | SORT scalerank, distance
            | LIMIT 15
            """, airports));

        var topN = as(optimized, TopNExec.class);
        var exchange = asRemoteExchange(topN.child());

        var project = as(exchange.child(), ProjectExec.class);
        assertThat(
            names(project.projections()),
            containsInAnyOrder("abbrev", "name", "type", "location", "country", "city", "city_location", "scalerank", "poi", "distance")
        );
        var extract = as(project.child(), FieldExtractExec.class);
        assertThat(
            names(extract.attributesToExtract()),
            containsInAnyOrder("abbrev", "name", "type", "country", "city", "city_location", "scalerank")
        );
        var evalExec = as(extract.child(), EvalExec.class);
        assertThat(evalExec.fields().size(), is(2));
        var alias1 = as(evalExec.fields().get(0), Alias.class);
        assertThat(alias1.name(), is("poi"));
        var poi = as(alias1.child(), Literal.class);
        assertThat(poi.fold(), instanceOf(BytesRef.class));
        var alias2 = as(evalExec.fields().get(1), Alias.class);
        assertThat(alias2.name(), is("distance"));
        var stDistance = as(alias2.child(), StDistance.class);
        var location = as(stDistance.left(), FieldAttribute.class);
        assertThat(location.fieldName(), is("location"));
        var poiRef = as(stDistance.right(), Literal.class);
        assertThat(poiRef.fold(), instanceOf(BytesRef.class));
        assertThat(poiRef.fold().toString(), is(poi.fold().toString()));
        extract = as(evalExec.child(), FieldExtractExec.class);
        assertThat(names(extract.attributesToExtract()), contains("location"));
        var source = source(extract.child());

        // Assert that the TopN(distance) is pushed down as geo-sort(location)
        assertThat(source.limit(), is(topN.limit()));
        Set<String> orderSet = orderAsSet(topN.order());
        Set<String> sortsSet = sortsAsSet(source.sorts(), Map.of("location", "distance"));
        assertThat(orderSet, is(sortsSet));

        // Fine-grained checks on the pushed down sort
        assertThat(source.limit(), is(l(15)));
        assertThat(source.sorts().size(), is(2));
        EsQueryExec.Sort fieldSort = source.sorts().get(0);
        assertThat(fieldSort.direction(), is(Order.OrderDirection.ASC));
        assertThat(name(fieldSort.field()), is("scalerank"));
        assertThat(fieldSort.sortBuilder(), isA(FieldSortBuilder.class));
        EsQueryExec.Sort distSort = source.sorts().get(1);
        assertThat(distSort.direction(), is(Order.OrderDirection.ASC));
        assertThat(name(distSort.field()), is("location"));
        assertThat(distSort.sortBuilder(), isA(GeoDistanceSortBuilder.class));

        // Fine-grained checks on the pushed down query
        var bool = as(source.query(), BoolQueryBuilder.class);
        var rangeQueryBuilders = bool.filter().stream().filter(p -> p instanceof SingleValueQuery.Builder).toList();
        assertThat("Expected one range query builder", rangeQueryBuilders.size(), equalTo(1));
        assertThat(((SingleValueQuery.Builder) rangeQueryBuilders.get(0)).field(), equalTo("scalerank"));
        var filterBool = bool.filter().stream().filter(p -> p instanceof BoolQueryBuilder).toList();
        var fb = as(filterBool.get(0), BoolQueryBuilder.class);
        var shapeQueryBuilders = fb.must().stream().filter(p -> p instanceof SpatialRelatesQuery.ShapeQueryBuilder).toList();
        assertShapeQueryRange(shapeQueryBuilders, 10000.0, 500000.0);
    }

    private Set<String> orderAsSet(List<Order> sorts) {
        return sorts.stream().map(o -> ((Attribute) o.child()).name() + "->" + o.direction()).collect(Collectors.toSet());
    }

    private Set<String> sortsAsSet(List<EsQueryExec.Sort> sorts, Map<String, String> fieldMap) {
        return sorts.stream()
            .map(s -> fieldMap.getOrDefault(s.field().name(), s.field().name()) + "->" + s.direction())
            .collect(Collectors.toSet());
    }

    private void assertShapeQueryRange(List<QueryBuilder> shapeQueryBuilders, double min, double max) {
        assertThat("Expected two shape query builders", shapeQueryBuilders.size(), equalTo(2));
        var relationStats = new HashMap<ShapeRelation, Integer>();
        for (var builder : shapeQueryBuilders) {
            var condition = as(builder, SpatialRelatesQuery.ShapeQueryBuilder.class);
            var expected = condition.relation() == ShapeRelation.INTERSECTS ? max : min;
            relationStats.compute(condition.relation(), (r, c) -> c == null ? 1 : c + 1);
            assertThat("Geometry field name", condition.fieldName(), equalTo("location"));
            assertThat("Geometry is Circle", condition.shape().type(), equalTo(ShapeType.CIRCLE));
            var circle = as(condition.shape(), Circle.class);
            assertThat("Circle center-x", circle.getX(), equalTo(12.565));
            assertThat("Circle center-y", circle.getY(), equalTo(55.673));
            assertThat("Circle radius for shape relation " + condition.relation(), circle.getRadiusMeters(), closeTo(expected, 1e-9));
        }
        assertThat("Expected one INTERSECTS and one DISJOINT", relationStats.size(), equalTo(2));
        assertThat("Expected one INTERSECTS", relationStats.get(ShapeRelation.INTERSECTS), equalTo(1));
        assertThat("Expected one DISJOINT", relationStats.get(ShapeRelation.DISJOINT), equalTo(1));
    }

    private record ExpectedComparison(Class<? extends EsqlBinaryComparison> comp, double value) {
        ShapeRelation shapeRelation() {
            return comp.getSimpleName().startsWith("GreaterThan") ? ShapeRelation.DISJOINT : ShapeRelation.INTERSECTS;
        }

        static ExpectedComparison from(String op, boolean reverse, double value) {
            double up = Math.nextUp(value);
            double down = Math.nextDown(value);
            return switch (op) {
                case "<" -> reverse ? from(GreaterThan.class, up) : from(LessThan.class, down);
                case "<=" -> reverse ? from(GreaterThanOrEqual.class, value) : from(LessThanOrEqual.class, value);
                case ">" -> reverse ? from(LessThan.class, down) : from(GreaterThan.class, up);
                case ">=" -> reverse ? from(LessThanOrEqual.class, value) : from(GreaterThanOrEqual.class, value);
                default -> from(Equals.class, value);
            };
        }

        static ExpectedComparison from(Class<? extends EsqlBinaryComparison> comp, double value) {
            return new ExpectedComparison(comp, value);
        }
    }

    public void testPushCartesianSpatialIntersectsToSource() {
        for (String query : new String[] { """
            FROM airports_web
            | WHERE ST_INTERSECTS(
                location,
                TO_CARTESIANSHAPE("POLYGON((4700000 1600000, 4800000 1600000, 4800000 1700000, 4700000 1700000, 4700000 1600000))")
              )
            """, """
            FROM airports_web
            | WHERE ST_INTERSECTS(
                TO_CARTESIANSHAPE("POLYGON((4700000 1600000, 4800000 1600000, 4800000 1700000, 4700000 1700000, 4700000 1600000))"),
                location
              )
            """ }) {

            var plan = this.physicalPlan(query, airportsWeb);
            var limit = as(plan, LimitExec.class);
            var exchange = as(limit.child(), ExchangeExec.class);
            var fragment = as(exchange.child(), FragmentExec.class);
            var limit2 = as(fragment.fragment(), Limit.class);
            var filter = as(limit2.child(), Filter.class);
            assertThat("filter contains ST_INTERSECTS", filter.condition(), instanceOf(SpatialIntersects.class));

            var optimized = optimizedPlan(plan);
            var topLimit = as(optimized, LimitExec.class);
            exchange = as(topLimit.child(), ExchangeExec.class);
            var project = as(exchange.child(), ProjectExec.class);
            var fieldExtract = as(project.child(), FieldExtractExec.class);
            var source = source(fieldExtract.child());
            var condition = as(source.query(), SpatialRelatesQuery.ShapeQueryBuilder.class);
            assertThat("Geometry field name", condition.fieldName(), equalTo("location"));
            assertThat("Spatial relationship", condition.relation(), equalTo(ShapeRelation.INTERSECTS));
            assertThat("Geometry is Polygon", condition.shape().type(), equalTo(ShapeType.POLYGON));
            var polygon = as(condition.shape(), Polygon.class);
            assertThat("Polygon shell length", polygon.getPolygon().length(), equalTo(5));
            assertThat("Polygon holes", polygon.getNumberOfHoles(), equalTo(0));
        }
    }

    public void testPushCartesianSpatialIntersectsShapeToSource() {
        for (String query : new String[] { """
            FROM countriesBboxWeb
            | WHERE ST_INTERSECTS(
                shape,
                TO_CARTESIANSHAPE(
                  "POLYGON((4700000 1600000, 4800000 1600000, 4800000 1700000, 4700000 1700000, 4700000 1600000))"
                )
              )
            """, """
            FROM countriesBboxWeb
            | WHERE ST_INTERSECTS(
                TO_CARTESIANSHAPE(
                  "POLYGON((4700000 1600000, 4800000 1600000, 4800000 1700000, 4700000 1700000, 4700000 1600000))"
                ),
                shape
              )
            """ }) {

            var plan = this.physicalPlan(query, countriesBboxWeb);

            var limit = as(plan, LimitExec.class);
            var exchange = as(limit.child(), ExchangeExec.class);
            var fragment = as(exchange.child(), FragmentExec.class);
            var limit2 = as(fragment.fragment(), Limit.class);
            var filter = as(limit2.child(), Filter.class);
            assertThat("filter contains ST_INTERSECTS", filter.condition(), instanceOf(SpatialIntersects.class));

            var optimized = optimizedPlan(plan);
            var topLimit = as(optimized, LimitExec.class);
            exchange = as(topLimit.child(), ExchangeExec.class);
            var project = as(exchange.child(), ProjectExec.class);
            var fieldExtract = as(project.child(), FieldExtractExec.class);
            var source = source(fieldExtract.child());
            var condition = as(source.query(), SpatialRelatesQuery.ShapeQueryBuilder.class);
            assertThat("Geometry field name", condition.fieldName(), equalTo("shape"));
            assertThat("Spatial relationship", condition.relation(), equalTo(ShapeRelation.INTERSECTS));
            assertThat("Geometry is Polygon", condition.shape().type(), equalTo(ShapeType.POLYGON));
            var polygon = as(condition.shape(), Polygon.class);
            assertThat("Polygon shell length", polygon.getPolygon().length(), equalTo(5));
            assertThat("Polygon holes", polygon.getNumberOfHoles(), equalTo(0));
        }
    }

    public void testEnrichBeforeAggregation() {
        {
            var plan = physicalPlan("""
                from test
                | eval employee_id = to_str(emp_no)
                | ENRICH _any:departments
                | STATS size=count(*) BY department""");
            var limit = as(plan, LimitExec.class);
            var finalAggs = as(limit.child(), AggregateExec.class);
            assertThat(finalAggs.getMode(), equalTo(FINAL));
            var exchange = as(finalAggs.child(), ExchangeExec.class);
            var fragment = as(exchange.child(), FragmentExec.class);
            var partialAggs = as(fragment.fragment(), Aggregate.class);
            var enrich = as(partialAggs.child(), Enrich.class);
            assertThat(enrich.mode(), equalTo(Enrich.Mode.ANY));
            assertThat(enrich.concreteIndices(), equalTo(Map.of("", ".enrich-departments-1", "cluster_1", ".enrich-departments-2")));
            var eval = as(enrich.child(), Eval.class);
            as(eval.child(), EsRelation.class);
        }
        {
            var plan = physicalPlan("""
                from test
                | eval employee_id = to_str(emp_no)
                | ENRICH _coordinator:departments
                | STATS size=count(*) BY department""");
            var limit = as(plan, LimitExec.class);
            var finalAggs = as(limit.child(), AggregateExec.class);
            assertThat(finalAggs.getMode(), equalTo(FINAL));
            var partialAggs = as(finalAggs.child(), AggregateExec.class);
            assertThat(partialAggs.getMode(), equalTo(INITIAL));
            var enrich = as(partialAggs.child(), EnrichExec.class);
            assertThat(enrich.mode(), equalTo(Enrich.Mode.COORDINATOR));
            assertThat(enrich.concreteIndices(), equalTo(Map.of("", ".enrich-departments-3")));
            var exchange = as(enrich.child(), ExchangeExec.class);
            var fragment = as(exchange.child(), FragmentExec.class);
            var eval = as(fragment.fragment(), Eval.class);
            as(eval.child(), EsRelation.class);
        }
        {
            var plan = physicalPlan("""
                from test
                | eval employee_id = to_str(emp_no)
                | ENRICH _remote:departments
                | STATS size=count(*) BY department""");
            var limit = as(plan, LimitExec.class);
            var finalAggs = as(limit.child(), AggregateExec.class);
            assertThat(finalAggs.getMode(), equalTo(FINAL));
            var exchange = as(finalAggs.child(), ExchangeExec.class);
            var fragment = as(exchange.child(), FragmentExec.class);
            var partialAggs = as(fragment.fragment(), Aggregate.class);
            var enrich = as(partialAggs.child(), Enrich.class);
            assertThat(enrich.mode(), equalTo(Enrich.Mode.REMOTE));
            assertThat(enrich.concreteIndices(), equalTo(Map.of("cluster_1", ".enrich-departments-2")));
            var eval = as(enrich.child(), Eval.class);
            as(eval.child(), EsRelation.class);
        }
    }

    public void testEnrichAfterAggregation() {
        {
            var plan = physicalPlan("""
                from test
                | STATS size=count(*) BY emp_no
                | eval employee_id = to_str(emp_no)
                | ENRICH _any:departments
                """);
            var enrich = as(plan, EnrichExec.class);
            assertThat(enrich.mode(), equalTo(Enrich.Mode.ANY));
            assertThat(enrich.concreteIndices(), equalTo(Map.of("", ".enrich-departments-1", "cluster_1", ".enrich-departments-2")));
            var eval = as(enrich.child(), EvalExec.class);
            var limit = as(eval.child(), LimitExec.class);
            var finalAggs = as(limit.child(), AggregateExec.class);
            assertThat(finalAggs.getMode(), equalTo(FINAL));
            var exchange = as(finalAggs.child(), ExchangeExec.class);
            var fragment = as(exchange.child(), FragmentExec.class);
            var partialAggs = as(fragment.fragment(), Aggregate.class);
            as(partialAggs.child(), EsRelation.class);
        }
        {
            var plan = physicalPlan("""
                from test
                | STATS size=count(*) BY emp_no
                | eval employee_id = to_str(emp_no)
                | ENRICH _coordinator:departments
                """);
            var enrich = as(plan, EnrichExec.class);
            assertThat(enrich.mode(), equalTo(Enrich.Mode.COORDINATOR));
            assertThat(enrich.concreteIndices(), equalTo(Map.of("", ".enrich-departments-3")));
            var eval = as(enrich.child(), EvalExec.class);
            var limit = as(eval.child(), LimitExec.class);
            var finalAggs = as(limit.child(), AggregateExec.class);
            assertThat(finalAggs.getMode(), equalTo(FINAL));
            var exchange = as(finalAggs.child(), ExchangeExec.class);
            var fragment = as(exchange.child(), FragmentExec.class);
            var partialAggs = as(fragment.fragment(), Aggregate.class);
            as(partialAggs.child(), EsRelation.class);
        }
    }

    public void testAggThenEnrichRemote() {
        var error = expectThrows(VerificationException.class, () -> physicalPlan("""
            from test
            | STATS size=count(*) BY emp_no
            | eval employee_id = to_str(emp_no)
            | ENRICH _remote:departments
            """));
        assertThat(error.getMessage(), containsString("line 4:3: ENRICH with remote policy can't be executed after STATS"));
    }

    public void testEnrichBeforeLimit() {
        {
            var plan = physicalPlan("""
                FROM test
                | EVAL employee_id = to_str(emp_no)
                | ENRICH _any:departments
                | LIMIT 10""");
            var enrich = as(plan, EnrichExec.class);
            assertThat(enrich.mode(), equalTo(Enrich.Mode.ANY));
            assertThat(enrich.concreteIndices(), equalTo(Map.of("", ".enrich-departments-1", "cluster_1", ".enrich-departments-2")));
            var eval = as(enrich.child(), EvalExec.class);
            var finalLimit = as(eval.child(), LimitExec.class);
            var exchange = as(finalLimit.child(), ExchangeExec.class);
            var fragment = as(exchange.child(), FragmentExec.class);
            var partialLimit = as(fragment.fragment(), Limit.class);
            as(partialLimit.child(), EsRelation.class);
        }
        {
            var plan = physicalPlan("""
                FROM test
                | EVAL employee_id = to_str(emp_no)
                | ENRICH _coordinator:departments
                | LIMIT 10""");
            var enrich = as(plan, EnrichExec.class);
            assertThat(enrich.mode(), equalTo(Enrich.Mode.COORDINATOR));
            assertThat(enrich.concreteIndices(), equalTo(Map.of("", ".enrich-departments-3")));
            var eval = as(enrich.child(), EvalExec.class);
            var finalLimit = as(eval.child(), LimitExec.class);
            var exchange = as(finalLimit.child(), ExchangeExec.class);
            var fragment = as(exchange.child(), FragmentExec.class);
            var partialLimit = as(fragment.fragment(), Limit.class);
            as(partialLimit.child(), EsRelation.class);
        }
        {
            var plan = physicalPlan("""
                FROM test
                | EVAL employee_id = to_str(emp_no)
                | ENRICH _remote:departments
                | LIMIT 10""");
            var finalLimit = as(plan, LimitExec.class);
            var exchange = as(finalLimit.child(), ExchangeExec.class);
            var fragment = as(exchange.child(), FragmentExec.class);
            var enrich = as(fragment.fragment(), Enrich.class);
            assertThat(enrich.mode(), equalTo(Enrich.Mode.REMOTE));
            assertThat(enrich.concreteIndices(), equalTo(Map.of("cluster_1", ".enrich-departments-2")));
            var evalFragment = as(enrich.child(), Eval.class);
            var partialLimit = as(evalFragment.child(), Limit.class);
            as(partialLimit.child(), EsRelation.class);
        }
    }

    public void testLimitThenEnrich() {
        {
            var plan = physicalPlan("""
                FROM test
                | LIMIT 10
                | EVAL employee_id = to_str(emp_no)
                | ENRICH _any:departments
                """);
            var enrich = as(plan, EnrichExec.class);
            assertThat(enrich.mode(), equalTo(Enrich.Mode.ANY));
            assertThat(enrich.concreteIndices(), equalTo(Map.of("", ".enrich-departments-1", "cluster_1", ".enrich-departments-2")));
            var eval = as(enrich.child(), EvalExec.class);
            var finalLimit = as(eval.child(), LimitExec.class);
            var exchange = as(finalLimit.child(), ExchangeExec.class);
            var fragment = as(exchange.child(), FragmentExec.class);
            var partialLimit = as(fragment.fragment(), Limit.class);
            as(partialLimit.child(), EsRelation.class);
        }
        {
            var plan = physicalPlan("""
                FROM test
                | LIMIT 10
                | EVAL employee_id = to_str(emp_no)
                | ENRICH _coordinator:departments
                """);
            var enrich = as(plan, EnrichExec.class);
            assertThat(enrich.mode(), equalTo(Enrich.Mode.COORDINATOR));
            assertThat(enrich.concreteIndices(), equalTo(Map.of("", ".enrich-departments-3")));
            var eval = as(enrich.child(), EvalExec.class);
            var finalLimit = as(eval.child(), LimitExec.class);
            var exchange = as(finalLimit.child(), ExchangeExec.class);
            var fragment = as(exchange.child(), FragmentExec.class);
            var partialLimit = as(fragment.fragment(), Limit.class);
            as(partialLimit.child(), EsRelation.class);
        }
    }

    public void testLimitThenEnrichRemote() {
        var plan = physicalPlan("""
            FROM test
            | LIMIT 10
            | EVAL employee_id = to_str(emp_no)
            | ENRICH _remote:departments
            """);
        var finalLimit = as(plan, LimitExec.class);
        var exchange = as(finalLimit.child(), ExchangeExec.class);
        var fragment = as(exchange.child(), FragmentExec.class);
        var enrich = as(fragment.fragment(), Enrich.class);
        assertThat(enrich.mode(), equalTo(Enrich.Mode.REMOTE));
        assertThat(enrich.concreteIndices(), equalTo(Map.of("cluster_1", ".enrich-departments-2")));
        var evalFragment = as(enrich.child(), Eval.class);
        var partialLimit = as(evalFragment.child(), Limit.class);
        as(partialLimit.child(), EsRelation.class);
    }

    public void testEnrichBeforeTopN() {
        {
            var plan = physicalPlan("""
                FROM test
                | EVAL employee_id = to_str(emp_no)
                | ENRICH _any:departments
                | SORT department
                | LIMIT 10""");
            var topN = as(plan, TopNExec.class);
            var exchange = as(topN.child(), ExchangeExec.class);
            var fragment = as(exchange.child(), FragmentExec.class);
            var partialTopN = as(fragment.fragment(), TopN.class);
            var enrich = as(partialTopN.child(), Enrich.class);
            assertThat(enrich.mode(), equalTo(Enrich.Mode.ANY));
            assertThat(enrich.concreteIndices(), equalTo(Map.of("", ".enrich-departments-1", "cluster_1", ".enrich-departments-2")));
            var eval = as(enrich.child(), Eval.class);
            as(eval.child(), EsRelation.class);
        }
        {
            var plan = physicalPlan("""
                FROM test
                | EVAL employee_id = to_str(emp_no)
                | ENRICH _coordinator:departments
                | SORT department
                | LIMIT 10""");
            var topN = as(plan, TopNExec.class);
            var enrich = as(topN.child(), EnrichExec.class);
            assertThat(enrich.mode(), equalTo(Enrich.Mode.COORDINATOR));
            assertThat(enrich.concreteIndices(), equalTo(Map.of("", ".enrich-departments-3")));
            var exchange = as(enrich.child(), ExchangeExec.class);
            var fragment = as(exchange.child(), FragmentExec.class);
            var eval = as(fragment.fragment(), Eval.class);
            as(eval.child(), EsRelation.class);
        }
        {
            var plan = physicalPlan("""
                FROM test
                | EVAL employee_id = to_str(emp_no)
                | ENRICH _remote:departments
                | SORT department
                | LIMIT 10""");
            var topN = as(plan, TopNExec.class);
            var exchange = as(topN.child(), ExchangeExec.class);
            var fragment = as(exchange.child(), FragmentExec.class);
            var partialTopN = as(fragment.fragment(), TopN.class);
            var enrich = as(partialTopN.child(), Enrich.class);
            assertThat(enrich.mode(), equalTo(Enrich.Mode.REMOTE));
            assertThat(enrich.concreteIndices(), equalTo(Map.of("cluster_1", ".enrich-departments-2")));
            var eval = as(enrich.child(), Eval.class);
            as(eval.child(), EsRelation.class);
        }
        {
            var plan = physicalPlan("""
                FROM test
                | EVAL employee_id = to_str(emp_no)
                | ENRICH _remote:departments
                | SORT department
                | LIMIT 10""");
            var topN = as(plan, TopNExec.class);
            var exchange = as(topN.child(), ExchangeExec.class);
            var fragment = as(exchange.child(), FragmentExec.class);
            var partialTopN = as(fragment.fragment(), TopN.class);
            var enrich = as(partialTopN.child(), Enrich.class);
            assertThat(enrich.mode(), equalTo(Enrich.Mode.REMOTE));
            assertThat(enrich.concreteIndices(), equalTo(Map.of("cluster_1", ".enrich-departments-2")));
            var eval = as(enrich.child(), Eval.class);
            as(eval.child(), EsRelation.class);
        }
    }

    public void testEnrichAfterTopN() {
        {
            var plan = physicalPlan("""
                FROM test
                | SORT emp_no
                | LIMIT 10
                | EVAL employee_id = to_str(emp_no)
                | ENRICH _any:departments
                """);
            var enrich = as(plan, EnrichExec.class);
            assertThat(enrich.mode(), equalTo(Enrich.Mode.ANY));
            assertThat(enrich.concreteIndices(), equalTo(Map.of("", ".enrich-departments-1", "cluster_1", ".enrich-departments-2")));
            var eval = as(enrich.child(), EvalExec.class);
            var topN = as(eval.child(), TopNExec.class);
            var exchange = as(topN.child(), ExchangeExec.class);
            var fragment = as(exchange.child(), FragmentExec.class);
            var partialTopN = as(fragment.fragment(), TopN.class);
            as(partialTopN.child(), EsRelation.class);
        }
        {
            var plan = physicalPlan("""
                FROM test
                | SORT emp_no
                | LIMIT 10
                | EVAL employee_id = to_str(emp_no)
                | ENRICH _coordinator:departments
                """);
            var enrich = as(plan, EnrichExec.class);
            assertThat(enrich.mode(), equalTo(Enrich.Mode.COORDINATOR));
            assertThat(enrich.concreteIndices(), equalTo(Map.of("", ".enrich-departments-3")));
            var eval = as(enrich.child(), EvalExec.class);
            var topN = as(eval.child(), TopNExec.class);
            var exchange = as(topN.child(), ExchangeExec.class);
            var fragment = as(exchange.child(), FragmentExec.class);
            var partialTopN = as(fragment.fragment(), TopN.class);
            as(partialTopN.child(), EsRelation.class);
        }
        {
            var plan = physicalPlan("""
                FROM test
                | SORT emp_no
                | LIMIT 10
                | EVAL employee_id = to_str(emp_no)
                | ENRICH _remote:departments
                """);
            var topN = as(plan, TopNExec.class);
            var exchange = as(topN.child(), ExchangeExec.class);
            var fragment = as(exchange.child(), FragmentExec.class);
            var enrich = as(fragment.fragment(), Enrich.class);
            assertThat(enrich.mode(), equalTo(Enrich.Mode.REMOTE));
            assertThat(enrich.concreteIndices(), equalTo(Map.of("cluster_1", ".enrich-departments-2")));
            var evalFragment = as(enrich.child(), Eval.class);
            var partialTopN = as(evalFragment.child(), TopN.class);
            as(partialTopN.child(), EsRelation.class);
        }
    }

    public void testManyEnrich() {
        {
            var plan = physicalPlan("""
                FROM test
                | EVAL employee_id = to_str(emp_no)
                | ENRICH _any:departments
                | SORT emp_no
                | LIMIT 100
                | ENRICH _any:supervisors
                | STATS teams=count(*) BY supervisor
                """);
            var limit = as(plan, LimitExec.class);
            var finalAgg = as(limit.child(), AggregateExec.class);
            var partialAgg = as(finalAgg.child(), AggregateExec.class);
            var enrich1 = as(partialAgg.child(), EnrichExec.class);
            assertThat(enrich1.policyName(), equalTo("supervisors"));
            assertThat(enrich1.mode(), equalTo(Enrich.Mode.ANY));
            var finalTopN = as(enrich1.child(), TopNExec.class);
            var exchange = as(finalTopN.child(), ExchangeExec.class);
            var fragment = as(exchange.child(), FragmentExec.class);
            var partialTopN = as(fragment.fragment(), TopN.class);
            var enrich2 = as(partialTopN.child(), Enrich.class);
            assertThat(BytesRefs.toString(enrich2.policyName().fold()), equalTo("departments"));
            assertThat(enrich2.mode(), equalTo(Enrich.Mode.ANY));
            var eval = as(enrich2.child(), Eval.class);
            as(eval.child(), EsRelation.class);
        }
        {
            var plan = physicalPlan("""
                from test
                | eval employee_id = to_str(emp_no)
                | ENRICH _any:departments
                | SORT emp_no
                | LIMIT 100
                | ENRICH _coordinator:supervisors
                | STATS teams=count(*) BY supervisor
                """);
            var limit = as(plan, LimitExec.class);
            var finalAgg = as(limit.child(), AggregateExec.class);
            var partialAgg = as(finalAgg.child(), AggregateExec.class);
            var enrich1 = as(partialAgg.child(), EnrichExec.class);
            assertThat(enrich1.policyName(), equalTo("supervisors"));
            assertThat(enrich1.mode(), equalTo(Enrich.Mode.COORDINATOR));
            var finalTopN = as(enrich1.child(), TopNExec.class);
            var exchange = as(finalTopN.child(), ExchangeExec.class);
            var fragment = as(exchange.child(), FragmentExec.class);
            var partialTopN = as(fragment.fragment(), TopN.class);
            var enrich2 = as(partialTopN.child(), Enrich.class);
            assertThat(BytesRefs.toString(enrich2.policyName().fold()), equalTo("departments"));
            assertThat(enrich2.mode(), equalTo(Enrich.Mode.ANY));
            var eval = as(enrich2.child(), Eval.class);
            as(eval.child(), EsRelation.class);
        }
        {
            var plan = physicalPlan("""
                from test
                | eval employee_id = to_str(emp_no)
                | ENRICH _coordinator:departments
                | SORT emp_no
                | LIMIT 100
                | ENRICH _any:supervisors
                | STATS teams=count(*) BY supervisor
                """);
            var limit = as(plan, LimitExec.class);
            var finalAgg = as(limit.child(), AggregateExec.class);
            var partialAgg = as(finalAgg.child(), AggregateExec.class);
            var enrich1 = as(partialAgg.child(), EnrichExec.class);
            assertThat(enrich1.policyName(), equalTo("supervisors"));
            assertThat(enrich1.mode(), equalTo(Enrich.Mode.ANY));
            var topN = as(enrich1.child(), TopNExec.class);
            var enrich2 = as(topN.child(), EnrichExec.class);
            assertThat(enrich2.policyName(), equalTo("departments"));
            assertThat(enrich2.mode(), equalTo(Enrich.Mode.COORDINATOR));
            var exchange = as(enrich2.child(), ExchangeExec.class);
            var fragment = as(exchange.child(), FragmentExec.class);
            var eval = as(fragment.fragment(), Eval.class);
            as(eval.child(), EsRelation.class);
        }
        {
            var plan = physicalPlan("""
                from test
                | eval employee_id = to_str(emp_no)
                | ENRICH _coordinator:departments
                | SORT emp_no
                | LIMIT 100
                | ENRICH _any:supervisors
                | STATS teams=count(*) BY supervisor
                """);
            var limit = as(plan, LimitExec.class);
            var finalAgg = as(limit.child(), AggregateExec.class);
            var partialAgg = as(finalAgg.child(), AggregateExec.class);
            var enrich1 = as(partialAgg.child(), EnrichExec.class);
            assertThat(enrich1.policyName(), equalTo("supervisors"));
            assertThat(enrich1.mode(), equalTo(Enrich.Mode.ANY));
            var topN = as(enrich1.child(), TopNExec.class);
            var enrich2 = as(topN.child(), EnrichExec.class);
            assertThat(enrich2.policyName(), equalTo("departments"));
            assertThat(enrich2.mode(), equalTo(Enrich.Mode.COORDINATOR));
            var exchange = as(enrich2.child(), ExchangeExec.class);
            var fragment = as(exchange.child(), FragmentExec.class);
            var eval = as(fragment.fragment(), Eval.class);
            as(eval.child(), EsRelation.class);
        }
    }

    public void testRejectRemoteEnrichAfterCoordinatorEnrich() {
        var error = expectThrows(VerificationException.class, () -> physicalPlan("""
            from test
            | eval employee_id = to_str(emp_no)
            | ENRICH _coordinator:departments
            | ENRICH _remote:supervisors
            """));
        assertThat(
            error.getMessage(),
            containsString("ENRICH with remote policy can't be executed after another ENRICH with coordinator policy")
        );
    }

    public void testMaxExpressionDepth_cast() {
        StringBuilder queryBuilder = new StringBuilder(randomBoolean() ? "row a = 1" : "row a = 1 | eval b = a");
        queryBuilder.append("::long::int".repeat(MAX_EXPRESSION_DEPTH / 2 - 1));
        var query = queryBuilder.toString();

        physicalPlan(query);

        var e = expectThrows(ParsingException.class, () -> physicalPlan(query + "::long"));
        assertThat(
            e.getMessage(),
            containsString("ESQL statement exceeded the maximum expression depth allowed (" + MAX_EXPRESSION_DEPTH + ")")
        );
    }

    public void testMaxExpressionDepth_math() {
        StringBuilder queryBuilder = new StringBuilder(randomBoolean() ? "row a = 1" : "row a = 1 | eval b = a");
        String expression = " " + randomFrom("+", "-", "*", "/") + " 1";
        queryBuilder.append(expression.repeat(MAX_EXPRESSION_DEPTH - 2));
        var query = queryBuilder.toString();

        physicalPlan(query);

        var e = expectThrows(ParsingException.class, () -> physicalPlan(query + expression));
        assertThat(
            e.getMessage(),
            containsString("ESQL statement exceeded the maximum expression depth allowed (" + MAX_EXPRESSION_DEPTH + ")")
        );
    }

    public void testMaxExpressionDepth_boolean() {
        StringBuilder queryBuilder = new StringBuilder(randomBoolean() ? "row a = true " : "row a = true | eval b = a");
        String expression = " " + randomFrom("and", "or") + " true";
        queryBuilder.append(expression.repeat(MAX_EXPRESSION_DEPTH - 2));
        var query = queryBuilder.toString();

        physicalPlan(query);

        var e = expectThrows(ParsingException.class, () -> physicalPlan(query + expression));
        assertThat(
            e.getMessage(),
            containsString("ESQL statement exceeded the maximum expression depth allowed (" + MAX_EXPRESSION_DEPTH + ")")
        );
    }

    public void testMaxExpressionDepth_parentheses() {
        String query = "row a = true | eval b = ";
        StringBuilder expression = new StringBuilder("(".repeat(MAX_EXPRESSION_DEPTH / 2 - 1));
        expression.append("a");
        expression.append(")".repeat(MAX_EXPRESSION_DEPTH / 2 - 1));

        physicalPlan(query + expression);

        var e = expectThrows(ParsingException.class, () -> physicalPlan(query + "(" + expression + ")"));
        assertThat(
            e.getMessage(),
            containsString("ESQL statement exceeded the maximum expression depth allowed (" + MAX_EXPRESSION_DEPTH + ")")
        );
    }

    public void testMaxExpressionDepth_mixed() {
        String prefix = "abs(";
        String suffix = " + 12)";

        String from = "row a = 1 | eval b = ";

        StringBuilder queryBuilder = new StringBuilder();
        queryBuilder.append(prefix.repeat(MAX_EXPRESSION_DEPTH / 2 - 1));
        queryBuilder.append("a");
        queryBuilder.append(suffix.repeat(MAX_EXPRESSION_DEPTH / 2 - 1));
        var expression = queryBuilder.toString();

        physicalPlan(from + expression);

        var e = expectThrows(ParsingException.class, () -> physicalPlan(from + prefix + expression + suffix));
        assertThat(
            e.getMessage(),
            containsString("ESQL statement exceeded the maximum expression depth allowed (" + MAX_EXPRESSION_DEPTH + ")")
        );
    }

    public void testMaxQueryDepth() {
        StringBuilder from = new StringBuilder("row a = 1 ");
        for (int i = 0; i < MAX_QUERY_DEPTH; i++) {
            from.append(randomBoolean() ? "| where a > 0 " : " | eval b" + i + " = a + " + i);
        }
        physicalPlan(from.toString());
        var e = expectThrows(ParsingException.class, () -> physicalPlan(from + (randomBoolean() ? "| sort a" : " | eval c = 10")));
        assertThat(e.getMessage(), containsString("ESQL statement exceeded the maximum query depth allowed (" + MAX_QUERY_DEPTH + ")"));
    }

    public void testMaxQueryDepthPlusExpressionDepth() {
        StringBuilder mainQuery = new StringBuilder("row a = 1 ");
        for (int i = 0; i < MAX_QUERY_DEPTH; i++) {
            mainQuery.append(" | eval b" + i + " = a + " + i);
        }

        physicalPlan(mainQuery.toString());

        var cast = "::long::int".repeat(MAX_EXPRESSION_DEPTH / 2 - 2) + "::long";

        physicalPlan(mainQuery + cast);

        var e = expectThrows(ParsingException.class, () -> physicalPlan(mainQuery + cast + "::int"));
        assertThat(
            e.getMessage(),
            containsString("ESQL statement exceeded the maximum expression depth allowed (" + MAX_EXPRESSION_DEPTH + ")")
        );

        e = expectThrows(ParsingException.class, () -> physicalPlan(mainQuery + cast + " | eval x = 10"));
        assertThat(e.getMessage(), containsString("ESQL statement exceeded the maximum query depth allowed (" + MAX_QUERY_DEPTH + ")"));
    }

    @AwaitsFix(bugUrl = "lookup functionality is not yet implemented")
    public void testLookupSimple() {
        String query = """
            FROM test
            | RENAME languages AS int
            | LOOKUP_🐔 int_number_names ON int""";
        if (Build.current().isSnapshot() == false) {
            var e = expectThrows(ParsingException.class, () -> analyze(query));
            assertThat(e.getMessage(), containsString("line 3:3: mismatched input 'LOOKUP' expecting {"));
            return;
        }
        PhysicalPlan plan = physicalPlan(query);
        var join = as(plan, HashJoinExec.class);
        assertMap(join.matchFields().stream().map(Object::toString).toList(), matchesList().item(startsWith("int{r}")));
        assertMap(
            join.output().stream().map(Object::toString).toList(),
            matchesList().item(startsWith("_meta_field{f}"))
                .item(startsWith("emp_no{f}"))
                .item(startsWith("first_name{f}"))
                .item(startsWith("gender{f}"))
                .item(startsWith("job{f}"))
                .item(startsWith("job.raw{f}"))
                .item(startsWith("int{r}"))
                .item(startsWith("last_name{f}"))
                .item(startsWith("long_noidx{f}"))
                .item(startsWith("salary{f}"))
                .item(startsWith("name{f}"))
        );
    }

    /**
     * Expected
     * {@code
     * ProjectExec[[emp_no{f}#17, int{r}#5 AS languages, name{f}#28 AS lang_name]]
     * \_HashJoinExec[
     *      LocalSourceExec[[int{f}#27, name{f}#28],[...]],
     *      [int{r}#5],
     *      [name{r}#28, _meta_field{f}#23, emp_no{f}#17, ...]]
     *   \_ProjectExec[[_meta_field{f}#23, emp_no{f}#17, ...]]
     *     \_TopNExec[[Order[emp_no{f}#17,ASC,LAST]],4[INTEGER],370]
     *       \_ExchangeExec[[],false]
     *         \_ProjectExec[[emp_no{f}#17, ..., languages{f}#20]]
     *           \_FieldExtractExec[emp_no{f}#17, _meta_field{f}#23, first_name{f}#18, ..]<[]>
     *             \_EsQueryExec[...]
     * }
     */
    @AwaitsFix(bugUrl = "lookup functionality is not yet implemented")
    public void testLookupThenProject() {
        String query = """
            FROM employees
            | SORT emp_no
            | LIMIT 4
            | RENAME languages AS int
            | LOOKUP_🐔 int_number_names ON int
            | RENAME int AS languages, name AS lang_name
            | KEEP emp_no, languages, lang_name""";
        if (Build.current().isSnapshot() == false) {
            var e = expectThrows(ParsingException.class, () -> analyze(query));
            assertThat(e.getMessage(), containsString("line 5:3: mismatched input 'LOOKUP_🐔' expecting {"));
            return;
        }
        PhysicalPlan plan = optimizedPlan(physicalPlan(query));

        var outerProject = as(plan, ProjectExec.class);
        assertThat(outerProject.projections().toString(), containsString("AS lang_name"));
        var join = as(outerProject.child(), HashJoinExec.class);
        assertMap(join.matchFields().stream().map(Object::toString).toList(), matchesList().item(startsWith("int{r}")));
        assertMap(
            join.output().stream().map(Object::toString).toList(),
            matchesList().item(startsWith("_meta_field{f}"))
                .item(startsWith("emp_no{f}"))
                .item(startsWith("first_name{f}"))
                .item(startsWith("gender{f}"))
                .item(startsWith("job{f}"))
                .item(startsWith("job.raw{f}"))
                .item(startsWith("int{r}"))
                .item(startsWith("last_name{f}"))
                .item(startsWith("long_noidx{f}"))
                .item(startsWith("salary{f}"))
                .item(startsWith("name{f}"))
        );

        var middleProject = as(join.left(), ProjectExec.class);
        assertThat(middleProject.projections().stream().map(Objects::toString).toList(), not(hasItem(startsWith("name{f}"))));
        /*
         * At the moment we don't push projections past the HashJoin so we still include first_name here
         */
        assertThat(middleProject.projections().stream().map(Objects::toString).toList(), hasItem(startsWith("first_name{f}")));

        var outerTopn = as(middleProject.child(), TopNExec.class);
        var exchange = as(outerTopn.child(), ExchangeExec.class);
        var innerProject = as(exchange.child(), ProjectExec.class);
        assertThat(innerProject.projections().stream().map(Objects::toString).toList(), not(hasItem(startsWith("name{f}"))));
    }

    /**
     * Expects optimized data node plan of
     * <pre>{@code
     * TopN[[Order[name{r}#25,ASC,LAST], Order[emp_no{f}#14,ASC,LAST]],1000[INTEGER]]
     * \_Join[JoinConfig[type=LEFT OUTER, unionFields=[int{r}#4]]]
     *   |_EsqlProject[[..., long_noidx{f}#23, salary{f}#19]]
     *   | \_EsRelation[test][_meta_field{f}#20, emp_no{f}#14, first_name{f}#15, ..]
     *   \_LocalRelation[[int{f}#24, name{f}#25],[...]]
     * }</pre>
     */
    @AwaitsFix(bugUrl = "lookup functionality is not yet implemented")
    public void testLookupThenTopN() {
        String query = """
            FROM employees
            | RENAME languages AS int
            | LOOKUP_🐔 int_number_names ON int
            | RENAME name AS languages
            | KEEP languages, emp_no
            | SORT languages ASC, emp_no ASC""";
        if (Build.current().isSnapshot() == false) {
            var e = expectThrows(ParsingException.class, () -> analyze(query));
            assertThat(e.getMessage(), containsString("line 3:3: mismatched input 'LOOKUP_🐔' expecting {"));
            return;
        }
        var plan = physicalPlan(query);

        ProjectExec outerProject = as(plan, ProjectExec.class);
        TopNExec outerTopN = as(outerProject.child(), TopNExec.class);
        ExchangeExec exchange = as(outerTopN.child(), ExchangeExec.class);
        FragmentExec frag = as(exchange.child(), FragmentExec.class);

        LogicalPlan opt = logicalOptimizer.optimize(frag.fragment());
        TopN innerTopN = as(opt, TopN.class);
        assertMap(
            innerTopN.order().stream().map(o -> o.child().toString()).toList(),
            matchesList().item(startsWith("name{f}")).item(startsWith("emp_no{f}"))
        );
        Join join = as(innerTopN.child(), Join.class);
        assertThat(join.config().type(), equalTo(JoinTypes.LEFT));
        assertMap(join.config().matchFields().stream().map(Objects::toString).toList(), matchesList().item(startsWith("int{r}")));

        Project innerProject = as(join.left(), Project.class);
        assertThat(innerProject.projections(), hasSize(10));
        assertMap(
            innerProject.projections().stream().map(Object::toString).toList(),
            matchesList().item(startsWith("_meta_field{f}"))
                .item(startsWith("emp_no{f}"))
                .item(startsWith("first_name{f}"))
                .item(startsWith("gender{f}"))
                .item(startsWith("job{f}"))
                .item(startsWith("job.raw{f}"))
                .item(matchesRegex("languages\\{f}#\\d+ AS int#\\d+"))
                .item(startsWith("last_name{f}"))
                .item(startsWith("long_noidx{f}"))
                .item(startsWith("salary{f}"))
        );

        LocalRelation lookup = as(join.right(), LocalRelation.class);
        assertMap(
            lookup.output().stream().map(Object::toString).toList(),
            matchesList().item(startsWith("int{f}")).item(startsWith("name{f}"))
        );
    }

    public void testLookupJoinFieldLoading() throws Exception {
        assumeTrue("Requires LOOKUP JOIN", EsqlCapabilities.Cap.JOIN_LOOKUP_V8.isEnabled());

        TestDataSource data = dataSetWithLookupIndices(Map.of("lookup_index", List.of("first_name", "foo", "bar", "baz")));

        String query = """
              FROM test
            | LOOKUP JOIN lookup_index ON first_name
            """;
        assertLookupJoinFieldNames(query, data, List.of(Set.of("foo", "bar", "baz")));

        query = """
              FROM test
            | LOOKUP JOIN lookup_index ON first_name
            | KEEP b*
            """;
        assertLookupJoinFieldNames(query, data, List.of(Set.of("bar", "baz")));

        query = """
              FROM test
            | LOOKUP JOIN lookup_index ON first_name
            | DROP b*
            """;
        assertLookupJoinFieldNames(query, data, List.of(Set.of("foo")));

        query = """
              FROM test
            | LOOKUP JOIN lookup_index ON first_name
            | EVAL bar = 10
            """;
        assertLookupJoinFieldNames(query, data, List.of(Set.of("foo", "baz")));

        query = """
              FROM test
            | LOOKUP JOIN lookup_index ON first_name
            | RENAME bar AS foobar
            | KEEP f*
            """;
        assertLookupJoinFieldNames(query, data, List.of(Set.of("foo", "bar")));

        query = """
              FROM test
            | LOOKUP JOIN lookup_index ON first_name
            | STATS count_distinct(foo) BY bar
            """;
        assertLookupJoinFieldNames(query, data, List.of(Set.of("foo", "bar")), true);

        query = """
              FROM test
            | LOOKUP JOIN lookup_index ON first_name
            | MV_EXPAND foo
            | KEEP foo
            """;
        assertLookupJoinFieldNames(query, data, List.of(Set.of("foo")));

        query = """
              FROM test
            | LOOKUP JOIN lookup_index ON first_name
            | MV_EXPAND foo
            | DROP foo
            """;
        assertLookupJoinFieldNames(query, data, List.of(Set.of("foo", "bar", "baz")));

        query = """
              FROM lookup_index
            | LOOKUP JOIN lookup_index ON first_name
            """;
        assertLookupJoinFieldNames(query, data, List.of(Set.of("foo", "bar", "baz")));

        query = """
              FROM lookup_index
            | LOOKUP JOIN lookup_index ON first_name
            | KEEP foo
            """;
        assertLookupJoinFieldNames(query, data, List.of(Set.of("foo")));
    }

    public void testLookupJoinFieldLoadingTwoLookups() throws Exception {
        assumeTrue("Requires LOOKUP JOIN", EsqlCapabilities.Cap.JOIN_LOOKUP_V8.isEnabled());

        TestDataSource data = dataSetWithLookupIndices(
            Map.of(
                "lookup_index1",
                List.of("first_name", "foo", "bar", "baz"),
                "lookup_index2",
                List.of("first_name", "foo", "bar2", "baz2")
            )
        );

        String query = """
              FROM test
            | LOOKUP JOIN lookup_index1 ON first_name
            | LOOKUP JOIN lookup_index2 ON first_name
            """;
        assertLookupJoinFieldNames(query, data, List.of(Set.of("bar", "baz"), Set.of("foo", "bar2", "baz2")));

        query = """
              FROM test
            | LOOKUP JOIN lookup_index1 ON first_name
            | LOOKUP JOIN lookup_index2 ON first_name
            | DROP foo
            """;
        assertLookupJoinFieldNames(query, data, List.of(Set.of("bar", "baz"), Set.of("bar2", "baz2")));

        query = """
              FROM test
            | LOOKUP JOIN lookup_index1 ON first_name
            | LOOKUP JOIN lookup_index2 ON first_name
            | KEEP b*
            """;
        assertLookupJoinFieldNames(query, data, List.of(Set.of("bar", "baz"), Set.of("bar2", "baz2")));

        query = """
              FROM test
            | LOOKUP JOIN lookup_index1 ON first_name
            | LOOKUP JOIN lookup_index2 ON first_name
            | DROP baz*
            """;
        assertLookupJoinFieldNames(query, data, List.of(Set.of("bar"), Set.of("foo", "bar2")));

        query = """
              FROM test
            | LOOKUP JOIN lookup_index1 ON first_name
            | EVAL foo = to_upper(foo)
            | LOOKUP JOIN lookup_index2 ON first_name
            | EVAL foo = to_lower(foo)
            """;
        assertLookupJoinFieldNames(query, data, List.of(Set.of("bar", "baz"), Set.of("foo", "bar2", "baz2")));
    }

    @AwaitsFix(bugUrl = "https://github.com/elastic/elasticsearch/issues/119082")
    public void testLookupJoinFieldLoadingTwoLookupsProjectInBetween() throws Exception {
        assumeTrue("Requires LOOKUP JOIN", EsqlCapabilities.Cap.JOIN_LOOKUP_V8.isEnabled());

        TestDataSource data = dataSetWithLookupIndices(
            Map.of(
                "lookup_index1",
                List.of("first_name", "foo", "bar", "baz"),
                "lookup_index2",
                List.of("first_name", "foo", "bar2", "baz2")
            )
        );

        String query = """
              FROM test
            | LOOKUP JOIN lookup_index1 ON first_name
            | RENAME foo AS foo1
            | LOOKUP JOIN lookup_index2 ON first_name
            | DROP b*
            """;
        assertLookupJoinFieldNames(query, data, List.of(Set.of("foo"), Set.of("foo")));

        query = """
              FROM test
            | LOOKUP JOIN lookup_index1 ON first_name
            | DROP bar
            | LOOKUP JOIN lookup_index2 ON first_name
            | DROP b*
            """;
        assertLookupJoinFieldNames(query, data, List.of(Set.of("foo"), Set.of("foo")));

        query = """
              FROM test
            | LOOKUP JOIN lookup_index1 ON first_name
            | KEEP first_name, b*
            | LOOKUP JOIN lookup_index2 ON first_name
            | DROP bar*
            """;
        assertLookupJoinFieldNames(query, data, List.of(Set.of("baz"), Set.of("foo", "baz2")));
    }

    @AwaitsFix(bugUrl = "https://github.com/elastic/elasticsearch/issues/118778")
    public void testLookupJoinFieldLoadingDropAllFields() throws Exception {
        assumeTrue("Requires LOOKUP JOIN", EsqlCapabilities.Cap.JOIN_LOOKUP_V8.isEnabled());

        TestDataSource data = dataSetWithLookupIndices(Map.of("lookup_index", List.of("first_name", "foo", "bar", "baz")));

        String query = """
              FROM test
            | LOOKUP JOIN lookup_index ON first_name
            | DROP foo, b*
            """;
        assertLookupJoinFieldNames(query, data, List.of(Set.of()));

        query = """
              FROM test
            | LOOKUP JOIN lookup_index ON first_name
            | LOOKUP JOIN lookup_index ON first_name
            """;
        assertLookupJoinFieldNames(query, data, List.of(Set.of(), Set.of("foo", "bar", "baz")));
    }

    private void assertLookupJoinFieldNames(String query, TestDataSource data, List<Set<String>> expectedFieldNames) {
        assertLookupJoinFieldNames(query, data, expectedFieldNames, false);
    }

    private void assertLookupJoinFieldNames(
        String query,
        TestDataSource data,
        List<Set<String>> expectedFieldNames,
        boolean useDataNodePlan
    ) {
        // Do not assert serialization:
        // This will have a LookupJoinExec, which is not serializable because it doesn't leave the coordinator.
        var plan = physicalPlan(query, data, false);

        var physicalOperations = physicalOperationsFromPhysicalPlan(plan, useDataNodePlan);

        List<Set<String>> fields = findFieldNamesInLookupJoinDescription(physicalOperations);

        assertEquals(expectedFieldNames.size(), fields.size());
        for (int i = 0; i < expectedFieldNames.size(); i++) {
            assertEquals(expectedFieldNames.get(i), fields.get(i));
        }
    }

    private TestDataSource dataSetWithLookupIndices(Map<String, Collection<String>> indexNameToFieldNames) {
        Map<String, IndexResolution> lookupIndices = new HashMap<>();

        for (Map.Entry<String, Collection<String>> entry : indexNameToFieldNames.entrySet()) {
            String lookupIndexName = entry.getKey();
            Map<String, EsField> lookup_fields = fields(entry.getValue());

            EsIndex lookupIndex = new EsIndex(lookupIndexName, lookup_fields, Map.of(lookupIndexName, IndexMode.LOOKUP));
            lookupIndices.put(lookupIndexName, IndexResolution.valid(lookupIndex));
        }

        return makeTestDataSource(
            "test",
            "mapping-basic.json",
            new EsqlFunctionRegistry(),
            lookupIndices,
            setupEnrichResolution(),
            TEST_SEARCH_STATS
        );
    }

    private Map<String, EsField> fields(Collection<String> fieldNames) {
        Map<String, EsField> fields = new HashMap<>();

        for (String fieldName : fieldNames) {
            fields.put(fieldName, new EsField(fieldName, DataType.KEYWORD, Map.of(), false));
        }

        return fields;
    }

    private LocalExecutionPlanner.LocalExecutionPlan physicalOperationsFromPhysicalPlan(PhysicalPlan plan, boolean useDataNodePlan) {
        // The TopN needs an estimated row size for the planner to work
        var plans = PlannerUtils.breakPlanBetweenCoordinatorAndDataNode(EstimatesRowSize.estimateRowSize(0, plan), config);
        plan = useDataNodePlan ? plans.v2() : plans.v1();
        plan = PlannerUtils.localPlan(List.of(), config, plan);
        LocalExecutionPlanner planner = new LocalExecutionPlanner(
            "test",
            "",
            null,
            BigArrays.NON_RECYCLING_INSTANCE,
            TestBlockFactory.getNonBreakingInstance(),
            Settings.EMPTY,
            config,
            new ExchangeSourceHandler(10, null, null),
            new ExchangeSinkHandler(null, 10, () -> 10),
            null,
            null,
            new EsPhysicalOperationProviders(List.of(), null)
        );

        return planner.plan(plan);
    }

    private List<Set<String>> findFieldNamesInLookupJoinDescription(LocalExecutionPlanner.LocalExecutionPlan physicalOperations) {

        String[] descriptionLines = physicalOperations.describe().split("\\r?\\n|\\r");

        // Capture the inside of "...load_fields=[field{f}#19, other_field{f}#20]".
        String insidePattern = "[^\\]]*";
        Pattern expected = Pattern.compile("\\\\_LookupOperator.*load_fields=\\[(" + insidePattern + ")].*");

        List<Set<String>> results = new ArrayList<>();
        for (String line : descriptionLines) {
            var matcher = expected.matcher(line);
            if (matcher.find()) {
                String allFields = matcher.group(1);
                Set<String> loadedFields = Arrays.stream(allFields.split(","))
                    .map(name -> name.trim().split("\\{f}#")[0])
                    .collect(Collectors.toSet());
                results.add(loadedFields);
            }
        }

        return results;
    }

    public void testScore() {
        assumeTrue("'METADATA _score' is disabled", EsqlCapabilities.Cap.METADATA_SCORE.isEnabled());
        var plan = physicalPlan("""
            from test metadata _score
            | where match(first_name, "john")
            | keep _score
            """);

        ProjectExec outerProject = as(plan, ProjectExec.class);
        LimitExec limitExec = as(outerProject.child(), LimitExec.class);
        ExchangeExec exchange = as(limitExec.child(), ExchangeExec.class);
        FragmentExec frag = as(exchange.child(), FragmentExec.class);

        LogicalPlan opt = logicalOptimizer.optimize(frag.fragment());
        Limit limit = as(opt, Limit.class);
        Filter filter = as(limit.child(), Filter.class);

        Match match = as(filter.condition(), Match.class);
        assertTrue(match.field() instanceof FieldAttribute);
        assertEquals("first_name", ((FieldAttribute) match.field()).field().getName());

        EsRelation esRelation = as(filter.child(), EsRelation.class);
        assertTrue(esRelation.optimized());
        assertTrue(esRelation.resolved());
        assertTrue(esRelation.output().stream().anyMatch(a -> a.name().equals(MetadataAttribute.SCORE) && a instanceof MetadataAttribute));
    }

    public void testScoreTopN() {
        assumeTrue("'METADATA _score' is disabled", EsqlCapabilities.Cap.METADATA_SCORE.isEnabled());
        var plan = physicalPlan("""
            from test metadata _score
            | where match(first_name, "john")
            | keep _score
            | sort _score desc
            """);

        ProjectExec projectExec = as(plan, ProjectExec.class);
        TopNExec topNExec = as(projectExec.child(), TopNExec.class);
        ExchangeExec exchange = as(topNExec.child(), ExchangeExec.class);
        FragmentExec frag = as(exchange.child(), FragmentExec.class);

        LogicalPlan opt = logicalOptimizer.optimize(frag.fragment());
        TopN topN = as(opt, TopN.class);
        List<Order> order = topN.order();
        Order scoreOrer = order.getFirst();
        assertEquals(Order.OrderDirection.DESC, scoreOrer.direction());
        Expression child = scoreOrer.child();
        assertTrue(child instanceof MetadataAttribute ma && ma.name().equals(MetadataAttribute.SCORE));
        Filter filter = as(topN.child(), Filter.class);

        Match match = as(filter.condition(), Match.class);
        assertTrue(match.field() instanceof FieldAttribute);
        assertEquals("first_name", ((FieldAttribute) match.field()).field().getName());

        EsRelation esRelation = as(filter.child(), EsRelation.class);
        assertTrue(esRelation.optimized());
        assertTrue(esRelation.resolved());
        assertTrue(esRelation.output().stream().anyMatch(a -> a.name().equals(MetadataAttribute.SCORE) && a instanceof MetadataAttribute));
    }

    @SuppressWarnings("SameParameterValue")
    private static void assertFilterCondition(
        Filter filter,
        Class<? extends BinaryComparison> conditionClass,
        String fieldName,
        Object expected
    ) {
        var condition = as(filter.condition(), conditionClass);
        var field = as(condition.left(), FieldAttribute.class);
        assertThat("Expected filter field", field.name(), equalTo(fieldName));
        var value = as(condition.right(), Literal.class);
        assertThat("Expected filter value", value.value(), equalTo(expected));
    }

    private EsQueryExec assertChildIsGeoPointExtract(UnaryExec parent, FieldExtractPreference fieldExtractPreference) {
        return assertChildIsExtractedAs(parent, fieldExtractPreference, GEO_POINT);
    }

    private static EsQueryExec assertChildIsExtractedAs(
        UnaryExec parent,
        FieldExtractPreference fieldExtractPreference,
        DataType dataType
    ) {
        var extract = as(parent.child(), FieldExtractExec.class);
        switch (fieldExtractPreference) {
            case NONE -> {
                assertThat(extract.docValuesAttributes(), is(empty()));
                assertThat(extract.boundsAttributes(), is(empty()));
            }
            case DOC_VALUES -> {
                assertThat(extract.docValuesAttributes(), is(not(empty())));
                assertThat(extract.boundsAttributes(), is(empty()));
            }
            case EXTRACT_SPATIAL_BOUNDS -> {
                assertThat(extract.docValuesAttributes(), is(empty()));
                assertThat(extract.boundsAttributes(), is(not(empty())));
            }
        }
        assertTrue(
            "Expect field attribute to be extracted as " + fieldExtractPreference,
            extract.attributesToExtract()
                .stream()
                .allMatch(attr -> extract.fieldExtractPreference(attr) == fieldExtractPreference && attr.dataType() == dataType)
        );
        return source(extract.child());
    }

    private static void assertAggregation(
        PhysicalPlan plan,
        String aliasName,
        Class<? extends AggregateFunction> aggClass,
        DataType fieldType,
        FieldExtractPreference fieldExtractPreference
    ) {
        var aggFunc = assertAggregation(plan, aliasName, aggClass);
        var aggField = as(aggFunc.field(), Attribute.class);
        var spatialAgg = as(aggFunc, SpatialAggregateFunction.class);
        assertThat(spatialAgg.fieldExtractPreference(), equalTo(fieldExtractPreference));
        assertThat("", aggField.dataType(), equalTo(fieldType));
    }

    private static AggregateFunction assertAggregation(PhysicalPlan plan, String aliasName, Class<? extends AggregateFunction> aggClass) {
        var agg = as(plan, AggregateExec.class);
        var aggExp = agg.aggregates().stream().filter(a -> {
            var alias = as(a, Alias.class);
            return alias.name().equals(aliasName);
        }).findFirst().orElseThrow(() -> new AssertionError("Expected aggregation " + aliasName + " not found"));
        var alias = as(aggExp, Alias.class);
        assertThat(alias.name(), is(aliasName));
        var aggFunc = as(alias.child(), AggregateFunction.class);
        assertThat(aggFunc, instanceOf(aggClass));
        return aggFunc;
    }

    private static String findSingleAggregation(PhysicalPlan plan, String... aliasNames) {
        var agg = as(plan, AggregateExec.class);
        var aggExps = agg.aggregates().stream().filter(a -> {
            var alias = as(a, Alias.class);
            return Arrays.stream(aliasNames).anyMatch(name -> name.equals(alias.name()));
        }).toList();
        if (aggExps.size() != 1) {
            throw new AssertionError(
                "Expected single aggregation from " + Arrays.toString(aliasNames) + " but found " + aggExps.size() + " aggregations"
            );
        }
        var aggExp = aggExps.get(0);
        var alias = as(aggExp, Alias.class);
        return alias.name();
    }

    private static QueryBuilder findQueryBuilder(BoolQueryBuilder booleanQuery, String fieldName) {
        return booleanQuery.must()
            .stream()
            .filter(b -> ((SpatialRelatesQuery.ShapeQueryBuilder) b).fieldName().equals(fieldName))
            .findFirst()
            .get();
    }

    private void assertFieldExtractionWithDocValues(FieldExtractExec extract, DataType dataType, String... fieldNames) {
        var docValuesAttributes = extract.docValuesAttributes();
        extract.attributesToExtract().forEach(attr -> {
            String name = attr.name();
            if (asList(fieldNames).contains(name)) {
                assertThat("Expected field '" + name + "' to use doc-values", docValuesAttributes.contains(attr), equalTo(true));
                assertThat("Expected field '" + name + "' to have data type " + dataType, attr.dataType(), equalTo(dataType));
            } else {
                assertThat("Expected field '" + name + "' to NOT use doc-values", docValuesAttributes.contains(attr), equalTo(false));
            }
        });
    }

    private static EsQueryExec source(PhysicalPlan plan) {
        if (plan instanceof ExchangeExec exchange) {
            plan = exchange.child();
        }
        return as(plan, EsQueryExec.class);
    }

    private PhysicalPlan optimizedPlan(PhysicalPlan plan) {
        return optimizedPlan(plan, EsqlTestUtils.TEST_SEARCH_STATS);
    }

    private PhysicalPlan optimizedPlan(PhysicalPlan plan, SearchStats searchStats) {
        // System.out.println("* Physical Before\n" + plan);
        var p = EstimatesRowSize.estimateRowSize(0, physicalPlanOptimizer.optimize(plan));
        // System.out.println("* Physical After\n" + p);
        // the real execution breaks the plan at the exchange and then decouples the plan
        // this is of no use in the unit tests, which checks the plan as a whole instead of each
        // individually hence why here the plan is kept as is

        var l = p.transformUp(FragmentExec.class, fragment -> {
            var localPlan = PlannerUtils.localPlan(config, fragment, searchStats);
            return EstimatesRowSize.estimateRowSize(fragment.estimatedRowSize(), localPlan);
        });

        // handle local reduction alignment
        l = localRelationshipAlignment(l);
        // System.out.println("* Localized DataNode Plan\n" + l);
        return l;
    }

    static SearchStats statsWithIndexedFields(String... names) {
        return new TestConfigurableSearchStats().include(Config.INDEXED, names);
    }

    static PhysicalPlan localRelationshipAlignment(PhysicalPlan l) {
        // handle local reduction alignment
        return l.transformUp(ExchangeExec.class, exg -> {
            PhysicalPlan pl = exg;
            if (exg.inBetweenAggs() && exg.child() instanceof LocalSourceExec lse) {
                var output = exg.output();
                if (lse.output().equals(output) == false) {
                    pl = exg.replaceChild(new LocalSourceExec(lse.source(), output, lse.supplier()));
                }
            }
            return pl;
        });

    }

    private PhysicalPlan physicalPlan(String query) {
        return physicalPlan(query, testData);
    }

    private PhysicalPlan physicalPlan(String query, TestDataSource dataSource) {
        return physicalPlan(query, dataSource, true);
    }

    private PhysicalPlan physicalPlan(String query, TestDataSource dataSource, boolean assertSerialization) {
        var logical = logicalOptimizer.optimize(dataSource.analyzer.analyze(parser.createStatement(query)));
        // System.out.println("Logical\n" + logical);
        var physical = mapper.map(logical);
        // System.out.println(physical);
        if (assertSerialization) {
            assertSerialization(physical);
        }
        return physical;
    }

    private List<FieldSort> fieldSorts(List<Order> orders) {
        return orders.stream().map(o -> new FieldSort((FieldAttribute) o.child(), o.direction(), o.nullsPosition())).toList();
    }

    private ExchangeExec asRemoteExchange(PhysicalPlan plan) {
        return as(plan, ExchangeExec.class);
    }

    /**
     * Asserts that a {@link QueryBuilder} is a {@link SingleValueQuery} that
     * acting on the provided field name and returns the {@link QueryBuilder}
     * that it wraps.
     */
    private QueryBuilder sv(QueryBuilder builder, String fieldName) {
        SingleValueQuery.Builder sv = as(builder, SingleValueQuery.Builder.class);
        assertThat(sv.field(), equalTo(fieldName));
        return sv.next();
    }

    @Override
    protected List<String> filteredWarnings() {
        return withDefaultLimitWarning(super.filteredWarnings());
    }
}<|MERGE_RESOLUTION|>--- conflicted
+++ resolved
@@ -3006,43 +3006,21 @@
      * Before local optimizations:
      * <code>
      * LimitExec[1000[INTEGER]]
-<<<<<<< HEAD
      * \_AggregateExec[[],[SPATIALEXTENT(city_boundary{f}#10,true[BOOLEAN]) AS extent],FINAL,[...]]
      *   \_ExchangeExec[[...]]
      *     \_FragmentExec[filter=null, estimatedRowSize=0, reducer=[], fragment=[
      * Aggregate[STANDARD,[],[SPATIALEXTENT(city_boundary{f}#10,true[BOOLEAN]) AS extent]]
      *       \_EsRelation[airports_city_boundaries][abbrev{f}#5, airport{f}#6, city{f}#8, city_boundary..]]]
-=======
-     * \_AggregateExec[[],[SPATIALEXTENT(city_boundary{f}#10,true[BOOLEAN]) AS extent],FINAL,[$$extent$minNegX{r}#11, $$extent$minPosX{r
-     * }#12, $$extent$maxNegX{r}#13, $$extent$maxPosX{r}#14, $$extent$maxY{r}#15, $$extent$minY{r}#16],null]
-     *   \_ExchangeExec[[$$extent$minNegX{r}#11, $$extent$minPosX{r}#12, $$extent$maxNegX{r}#13, $$extent$maxPosX{r}#14, $$extent$maxY
-     * {r}#15, $$extent$minY{r}#16],true]
-     *     \_FragmentExec[filter=null, estimatedRowSize=0, reducer=[], fragment=[<>
-     * Aggregate[STANDARD,[],[SPATIALEXTENT(city_boundary{f}#10,true[BOOLEAN]) AS extent]]
-     *       \_EsRelation[airports_city_boundaries][abbrev{f}#5, airport{f}#6, city{f}#8, city_boundary..]<>]]
->>>>>>> 93e71297
      * </code>
      * After local optimizations:
      * <code>
      * LimitExec[1000[INTEGER]]
-<<<<<<< HEAD
      * \_AggregateExec[[],[SPATIALEXTENT(city_boundary{f}#10,true[BOOLEAN]) AS extent],FINAL,[...]]
      *   \_ExchangeExec[[...]]
      *     \_AggregateExec[[],[SPATIALEXTENT(city_boundary{f}#10,true[BOOLEAN]) AS extent],INITIAL,[...]]
      *       \_FieldExtractExec[city_boundary{f}#10][],[city_boundary{f}#10]
      *         \_EsQueryExec[airports_city_boundaries], indexMode[standard],
      * query[{"exists":{"field":"city_boundary","boost":1.0}}][_doc{f}#36], limit[], sort[] estimatedRowSize[204]
-=======
-     * \_AggregateExec[[],[SPATIALEXTENT(city_boundary{f}#10,true[BOOLEAN]) AS extent],FINAL,[$$extent$minNegX{r}#11, $$extent$minPosX{r
-     * }#12, $$extent$maxNegX{r}#13, $$extent$maxPosX{r}#14, $$extent$maxY{r}#15, $$extent$minY{r}#16],200]
-     *   \_ExchangeExec[[$$extent$minNegX{r}#11, $$extent$minPosX{r}#12, $$extent$maxNegX{r}#13, $$extent$maxPosX{r}#14, $$extent$maxY
-     * {r}#15, $$extent$minY{r}#16],true]
-     *     \_AggregateExec[[],[SPATIALEXTENT(city_boundary{f}#10,true[BOOLEAN]) AS extent],INITIAL,[$$extent$minNegX{r}#30, $$extent$minPosX
-     * {r}#31, $$extent$maxNegX{r}#32, $$extent$maxPosX{r}#33, $$extent$maxY{r}#34, $$extent$minY{r}#35],200]
-     *       \_FieldExtractExec[city_boundary{f}#10]<[],[city_boundary{f}#10]>
-     *         \_EsQueryExec[airports_city_boundaries], indexMode[standard], query[{"exists":{"field":"city_boundary","boost":1.0}}][
-     * _doc{f}#36], limit[], sort[] estimatedRowSize[204]
->>>>>>> 93e71297
      * </code>
      */
     public void testSpatialTypesAndStatsExtentOfShapesUsesBinaryExtraction() {
@@ -3061,13 +3039,7 @@
         as(fAgg.child(), EsRelation.class);
 
         // Now optimize the plan and assert the aggregation uses extent extraction
-<<<<<<< HEAD
         var optimized = optimizedPlan(plan, testData.stats);
-=======
-        System.out.println(plan);
-        var optimized = optimizedPlan(plan, testData.stats);
-        System.out.println(optimized);
->>>>>>> 93e71297
         limit = as(optimized, LimitExec.class);
         agg = as(limit.child(), AggregateExec.class);
         // Above the exchange (in coordinator) the aggregation is not using doc-values

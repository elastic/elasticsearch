--- conflicted
+++ resolved
@@ -3005,7 +3005,6 @@
     /**
      * <code>
      * LimitExec[1000[INTEGER]]
-<<<<<<< HEAD
      * \_AggregateExec[[],[SPATIALEXTENT(city_boundary{f}#10,true[BOOLEAN]) AS extent],FINAL,[
      *     $$extent$minNegX{r}#11, $$extent$minPosX{r}#12, $$extent$maxNegX{r}#13,
      *     $$extent$maxPosX{r}#14, $$extent$maxY{r}#15, $$extent$minY{r}#16],200]
@@ -3019,23 +3018,6 @@
      *         \_EsQueryExec[airports_city_boundaries], indexMode[standard], query[
      *             {"exists":{"field":"city_boundary","boost":1.0}}
      *           ][_doc{f}#36], limit[], sort[] estimatedRowSize[204]
-=======
-     * \_AggregateExec[[],[SPATIALEXTENT(city_boundary{f}#10,true[BOOLEAN]) AS extent],FINAL,[...]]
-     *   \_ExchangeExec[[...]]
-     *     \_FragmentExec[filter=null, estimatedRowSize=0, reducer=[], fragment=[
-     * Aggregate[STANDARD,[],[SPATIALEXTENT(city_boundary{f}#10,true[BOOLEAN]) AS extent]]
-     *       \_EsRelation[airports_city_boundaries][abbrev{f}#5, airport{f}#6, city{f}#8, city_boundary..]]]
-     * </code>
-     * After local optimizations:
-     * <code>
-     * LimitExec[1000[INTEGER]]
-     * \_AggregateExec[[],[SPATIALEXTENT(city_boundary{f}#10,true[BOOLEAN]) AS extent],FINAL,[...]]
-     *   \_ExchangeExec[[...]]
-     *     \_AggregateExec[[],[SPATIALEXTENT(city_boundary{f}#10,true[BOOLEAN]) AS extent],INITIAL,[...]]
-     *       \_FieldExtractExec[city_boundary{f}#10][],[city_boundary{f}#10]
-     *         \_EsQueryExec[airports_city_boundaries], indexMode[standard],
-     * query[{"exists":{"field":"city_boundary","boost":1.0}}][_doc{f}#36], limit[], sort[] estimatedRowSize[204]
->>>>>>> c6875bc1
      * </code>
      */
     public void testSpatialTypesAndStatsExtentOfGeoShapeDoesNotUseBinaryExtraction() {

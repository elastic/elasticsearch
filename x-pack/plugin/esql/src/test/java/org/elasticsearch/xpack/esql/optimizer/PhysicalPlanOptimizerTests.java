/*
 * Copyright Elasticsearch B.V. and/or licensed to Elasticsearch B.V. under one
 * or more contributor license agreements. Licensed under the Elastic License
 * 2.0; you may not use this file except in compliance with the Elastic License
 * 2.0.
 */

package org.elasticsearch.xpack.esql.optimizer;

import com.carrotsearch.randomizedtesting.annotations.ParametersFactory;

import org.apache.lucene.util.BytesRef;
import org.elasticsearch.Build;
import org.elasticsearch.common.geo.ShapeRelation;
import org.elasticsearch.common.lucene.BytesRefs;
import org.elasticsearch.common.settings.Settings;
import org.elasticsearch.common.util.BigArrays;
import org.elasticsearch.common.util.set.Sets;
import org.elasticsearch.compute.aggregation.AggregatorMode;
import org.elasticsearch.compute.lucene.EmptyIndexedByShardId;
import org.elasticsearch.compute.operator.exchange.ExchangeSinkHandler;
import org.elasticsearch.compute.operator.exchange.ExchangeSourceHandler;
import org.elasticsearch.compute.test.TestBlockFactory;
import org.elasticsearch.core.Tuple;
import org.elasticsearch.geometry.Circle;
import org.elasticsearch.geometry.Polygon;
import org.elasticsearch.geometry.ShapeType;
import org.elasticsearch.index.IndexMode;
import org.elasticsearch.index.mapper.MappedFieldType.FieldExtractPreference;
import org.elasticsearch.index.query.BoolQueryBuilder;
import org.elasticsearch.index.query.ExistsQueryBuilder;
import org.elasticsearch.index.query.QueryBuilder;
import org.elasticsearch.index.query.RangeQueryBuilder;
import org.elasticsearch.index.query.RegexpQueryBuilder;
import org.elasticsearch.index.query.TermQueryBuilder;
import org.elasticsearch.index.query.TermsQueryBuilder;
import org.elasticsearch.index.query.WildcardQueryBuilder;
import org.elasticsearch.search.aggregations.bucket.sampler.random.RandomSamplingQueryBuilder;
import org.elasticsearch.search.sort.FieldSortBuilder;
import org.elasticsearch.search.sort.GeoDistanceSortBuilder;
import org.elasticsearch.test.ESTestCase;
import org.elasticsearch.xpack.core.enrich.EnrichPolicy;
import org.elasticsearch.xpack.esql.EsqlTestUtils;
import org.elasticsearch.xpack.esql.EsqlTestUtils.TestConfigurableSearchStats;
import org.elasticsearch.xpack.esql.EsqlTestUtils.TestConfigurableSearchStats.Config;
import org.elasticsearch.xpack.esql.VerificationException;
import org.elasticsearch.xpack.esql.action.EsqlCapabilities;
import org.elasticsearch.xpack.esql.analysis.Analyzer;
import org.elasticsearch.xpack.esql.analysis.AnalyzerContext;
import org.elasticsearch.xpack.esql.analysis.EnrichResolution;
import org.elasticsearch.xpack.esql.core.expression.Alias;
import org.elasticsearch.xpack.esql.core.expression.Attribute;
import org.elasticsearch.xpack.esql.core.expression.Expression;
import org.elasticsearch.xpack.esql.core.expression.Expressions;
import org.elasticsearch.xpack.esql.core.expression.FieldAttribute;
import org.elasticsearch.xpack.esql.core.expression.FoldContext;
import org.elasticsearch.xpack.esql.core.expression.Literal;
import org.elasticsearch.xpack.esql.core.expression.MetadataAttribute;
import org.elasticsearch.xpack.esql.core.expression.NamedExpression;
import org.elasticsearch.xpack.esql.core.expression.ReferenceAttribute;
import org.elasticsearch.xpack.esql.core.expression.predicate.operator.comparison.BinaryComparison;
import org.elasticsearch.xpack.esql.core.querydsl.query.NotQuery;
import org.elasticsearch.xpack.esql.core.tree.Node;
import org.elasticsearch.xpack.esql.core.tree.Source;
import org.elasticsearch.xpack.esql.core.type.DataType;
import org.elasticsearch.xpack.esql.core.type.EsField;
import org.elasticsearch.xpack.esql.core.util.Holder;
import org.elasticsearch.xpack.esql.enrich.ResolvedEnrichPolicy;
import org.elasticsearch.xpack.esql.expression.Order;
import org.elasticsearch.xpack.esql.expression.function.EsqlFunctionRegistry;
import org.elasticsearch.xpack.esql.expression.function.aggregate.AggregateFunction;
import org.elasticsearch.xpack.esql.expression.function.aggregate.Count;
import org.elasticsearch.xpack.esql.expression.function.aggregate.Min;
import org.elasticsearch.xpack.esql.expression.function.aggregate.SpatialAggregateFunction;
import org.elasticsearch.xpack.esql.expression.function.aggregate.SpatialCentroid;
import org.elasticsearch.xpack.esql.expression.function.aggregate.SpatialExtent;
import org.elasticsearch.xpack.esql.expression.function.aggregate.Sum;
import org.elasticsearch.xpack.esql.expression.function.fulltext.Match;
import org.elasticsearch.xpack.esql.expression.function.scalar.math.Round;
import org.elasticsearch.xpack.esql.expression.function.scalar.spatial.SpatialContains;
import org.elasticsearch.xpack.esql.expression.function.scalar.spatial.SpatialDisjoint;
import org.elasticsearch.xpack.esql.expression.function.scalar.spatial.SpatialIntersects;
import org.elasticsearch.xpack.esql.expression.function.scalar.spatial.SpatialRelatesFunction;
import org.elasticsearch.xpack.esql.expression.function.scalar.spatial.SpatialWithin;
import org.elasticsearch.xpack.esql.expression.function.scalar.spatial.StDistance;
import org.elasticsearch.xpack.esql.expression.function.scalar.string.ToLower;
import org.elasticsearch.xpack.esql.expression.function.scalar.string.ToUpper;
import org.elasticsearch.xpack.esql.expression.function.scalar.string.regex.WildcardLike;
import org.elasticsearch.xpack.esql.expression.predicate.logical.And;
import org.elasticsearch.xpack.esql.expression.predicate.logical.Not;
import org.elasticsearch.xpack.esql.expression.predicate.logical.Or;
import org.elasticsearch.xpack.esql.expression.predicate.operator.comparison.Equals;
import org.elasticsearch.xpack.esql.expression.predicate.operator.comparison.EsqlBinaryComparison;
import org.elasticsearch.xpack.esql.expression.predicate.operator.comparison.GreaterThan;
import org.elasticsearch.xpack.esql.expression.predicate.operator.comparison.GreaterThanOrEqual;
import org.elasticsearch.xpack.esql.expression.predicate.operator.comparison.LessThan;
import org.elasticsearch.xpack.esql.expression.predicate.operator.comparison.LessThanOrEqual;
import org.elasticsearch.xpack.esql.index.EsIndex;
import org.elasticsearch.xpack.esql.index.IndexResolution;
import org.elasticsearch.xpack.esql.optimizer.rules.physical.ProjectAwayColumns;
import org.elasticsearch.xpack.esql.parser.EsqlParser;
import org.elasticsearch.xpack.esql.parser.ParsingException;
import org.elasticsearch.xpack.esql.plan.logical.Aggregate;
import org.elasticsearch.xpack.esql.plan.logical.Enrich;
import org.elasticsearch.xpack.esql.plan.logical.EsRelation;
import org.elasticsearch.xpack.esql.plan.logical.Eval;
import org.elasticsearch.xpack.esql.plan.logical.Filter;
import org.elasticsearch.xpack.esql.plan.logical.Limit;
import org.elasticsearch.xpack.esql.plan.logical.LogicalPlan;
import org.elasticsearch.xpack.esql.plan.logical.Project;
import org.elasticsearch.xpack.esql.plan.logical.TopN;
import org.elasticsearch.xpack.esql.plan.logical.join.Join;
import org.elasticsearch.xpack.esql.plan.logical.join.JoinTypes;
import org.elasticsearch.xpack.esql.plan.logical.local.EmptyLocalSupplier;
import org.elasticsearch.xpack.esql.plan.logical.local.LocalRelation;
import org.elasticsearch.xpack.esql.plan.physical.AggregateExec;
import org.elasticsearch.xpack.esql.plan.physical.DissectExec;
import org.elasticsearch.xpack.esql.plan.physical.EnrichExec;
import org.elasticsearch.xpack.esql.plan.physical.EsQueryExec;
import org.elasticsearch.xpack.esql.plan.physical.EsQueryExec.FieldSort;
import org.elasticsearch.xpack.esql.plan.physical.EsSourceExec;
import org.elasticsearch.xpack.esql.plan.physical.EstimatesRowSize;
import org.elasticsearch.xpack.esql.plan.physical.EvalExec;
import org.elasticsearch.xpack.esql.plan.physical.ExchangeExec;
import org.elasticsearch.xpack.esql.plan.physical.FieldExtractExec;
import org.elasticsearch.xpack.esql.plan.physical.FilterExec;
import org.elasticsearch.xpack.esql.plan.physical.FragmentExec;
import org.elasticsearch.xpack.esql.plan.physical.GrokExec;
import org.elasticsearch.xpack.esql.plan.physical.HashJoinExec;
import org.elasticsearch.xpack.esql.plan.physical.LimitExec;
import org.elasticsearch.xpack.esql.plan.physical.LocalSourceExec;
import org.elasticsearch.xpack.esql.plan.physical.LookupJoinExec;
import org.elasticsearch.xpack.esql.plan.physical.MvExpandExec;
import org.elasticsearch.xpack.esql.plan.physical.PhysicalPlan;
import org.elasticsearch.xpack.esql.plan.physical.ProjectExec;
import org.elasticsearch.xpack.esql.plan.physical.TopNExec;
import org.elasticsearch.xpack.esql.plan.physical.UnaryExec;
import org.elasticsearch.xpack.esql.planner.EsPhysicalOperationProviders;
import org.elasticsearch.xpack.esql.planner.LocalExecutionPlanner;
import org.elasticsearch.xpack.esql.planner.PlannerSettings;
import org.elasticsearch.xpack.esql.planner.PlannerUtils;
import org.elasticsearch.xpack.esql.planner.mapper.Mapper;
import org.elasticsearch.xpack.esql.plugin.EsqlFlags;
import org.elasticsearch.xpack.esql.plugin.QueryPragmas;
import org.elasticsearch.xpack.esql.querydsl.query.EqualsSyntheticSourceDelegate;
import org.elasticsearch.xpack.esql.querydsl.query.SingleValueQuery;
import org.elasticsearch.xpack.esql.querydsl.query.SpatialRelatesQuery;
import org.elasticsearch.xpack.esql.rule.RuleExecutor;
import org.elasticsearch.xpack.esql.session.Configuration;
import org.elasticsearch.xpack.esql.stats.SearchStats;
import org.junit.Before;

import java.util.ArrayList;
import java.util.Arrays;
import java.util.Collection;
import java.util.HashMap;
import java.util.HashSet;
import java.util.List;
import java.util.Locale;
import java.util.Map;
import java.util.Objects;
import java.util.Set;
import java.util.regex.Pattern;
import java.util.stream.Collectors;

import static java.util.Arrays.asList;
import static org.elasticsearch.compute.aggregation.AggregatorMode.FINAL;
import static org.elasticsearch.compute.aggregation.AggregatorMode.INITIAL;
import static org.elasticsearch.compute.aggregation.AggregatorMode.SINGLE;
import static org.elasticsearch.core.Tuple.tuple;
import static org.elasticsearch.index.query.QueryBuilders.boolQuery;
import static org.elasticsearch.index.query.QueryBuilders.existsQuery;
import static org.elasticsearch.test.ListMatcher.matchesList;
import static org.elasticsearch.test.MapMatcher.assertMap;
import static org.elasticsearch.xpack.esql.EsqlTestUtils.TEST_PLANNER_SETTINGS;
import static org.elasticsearch.xpack.esql.EsqlTestUtils.TEST_SEARCH_STATS;
import static org.elasticsearch.xpack.esql.EsqlTestUtils.TEST_VERIFIER;
import static org.elasticsearch.xpack.esql.EsqlTestUtils.as;
import static org.elasticsearch.xpack.esql.EsqlTestUtils.configuration;
import static org.elasticsearch.xpack.esql.EsqlTestUtils.emptyInferenceResolution;
import static org.elasticsearch.xpack.esql.EsqlTestUtils.loadMapping;
import static org.elasticsearch.xpack.esql.EsqlTestUtils.statsForMissingField;
import static org.elasticsearch.xpack.esql.EsqlTestUtils.unboundLogicalOptimizerContext;
import static org.elasticsearch.xpack.esql.EsqlTestUtils.withDefaultLimitWarning;
import static org.elasticsearch.xpack.esql.SerializationTestUtils.assertSerialization;
import static org.elasticsearch.xpack.esql.analysis.AnalyzerTestUtils.analyze;
import static org.elasticsearch.xpack.esql.analysis.AnalyzerTestUtils.defaultLookupResolution;
import static org.elasticsearch.xpack.esql.core.expression.Expressions.name;
import static org.elasticsearch.xpack.esql.core.expression.Expressions.names;
import static org.elasticsearch.xpack.esql.core.expression.function.scalar.FunctionTestUtils.l;
import static org.elasticsearch.xpack.esql.core.querydsl.query.Query.unscore;
import static org.elasticsearch.xpack.esql.core.type.DataType.CARTESIAN_POINT;
import static org.elasticsearch.xpack.esql.core.type.DataType.CARTESIAN_SHAPE;
import static org.elasticsearch.xpack.esql.core.type.DataType.GEO_POINT;
import static org.elasticsearch.xpack.esql.core.type.DataType.GEO_SHAPE;
import static org.elasticsearch.xpack.esql.core.type.DataType.INTEGER;
import static org.elasticsearch.xpack.esql.core.util.TestUtils.stripThrough;
import static org.elasticsearch.xpack.esql.parser.ExpressionBuilder.MAX_EXPRESSION_DEPTH;
import static org.elasticsearch.xpack.esql.parser.LogicalPlanBuilder.MAX_QUERY_DEPTH;
import static org.elasticsearch.xpack.esql.plan.physical.AbstractPhysicalPlanSerializationTests.randomEstimatedRowSize;
import static org.elasticsearch.xpack.esql.planner.mapper.MapperUtils.hasScoreAttribute;
import static org.hamcrest.Matchers.closeTo;
import static org.hamcrest.Matchers.contains;
import static org.hamcrest.Matchers.containsInAnyOrder;
import static org.hamcrest.Matchers.containsInRelativeOrder;
import static org.hamcrest.Matchers.containsString;
import static org.hamcrest.Matchers.empty;
import static org.hamcrest.Matchers.equalTo;
import static org.hamcrest.Matchers.greaterThan;
import static org.hamcrest.Matchers.hasItem;
import static org.hamcrest.Matchers.hasSize;
import static org.hamcrest.Matchers.instanceOf;
import static org.hamcrest.Matchers.is;
import static org.hamcrest.Matchers.isA;
import static org.hamcrest.Matchers.matchesRegex;
import static org.hamcrest.Matchers.not;
import static org.hamcrest.Matchers.nullValue;
import static org.hamcrest.Matchers.startsWith;

// @TestLogging(value = "org.elasticsearch.xpack.esql:TRACE", reason = "debug")
public class PhysicalPlanOptimizerTests extends ESTestCase {

    private static final String PARAM_FORMATTING = "%1$s";

    /**
     * Estimated size of a keyword field in bytes.
     */
    private static final int KEYWORD_EST = EstimatesRowSize.estimateSize(DataType.KEYWORD);

    private EsqlParser parser;
    private LogicalPlanOptimizer logicalOptimizer;
    private PhysicalPlanOptimizer physicalPlanOptimizer;
    private Mapper mapper;
    private TestDataSource testData;
    private TestDataSource testDataLimitedRaw;
    private int allFieldRowSize;    // TODO: Move this into testDataSource so tests that load other indexes can also assert on this
    private TestDataSource airports;
    private TestDataSource airportsNoDocValues; // Test when spatial field is indexed but has no doc values
    private TestDataSource airportsNotIndexed;  // Test when spatial field has doc values but is not indexed
    private TestDataSource airportsNotIndexedNorDocValues;  // Test when spatial field is neither indexed nor has doc-values
    private TestDataSource airportsWeb;         // Cartesian point field tests
    private TestDataSource airportsCityBoundaries;  // geo_shape field tests
    private TestDataSource airportsCityBoundariesNoPointDocValues; // Disable doc-values on geo_point fields, but not geo_shape fields
    private TestDataSource airportsCityBoundariesNoShapeDocValues; // Disable doc-values on geo_shape fields, but not geo_point fields
    private TestDataSource airportsCityBoundariesNoDocValues; // Dsiable doc-values on both geo_point and geo_shape fields
    private TestDataSource cartesianMultipolygons; // cartesian_shape field tests
    private TestDataSource cartesianMultipolygonsNoDocValues; // cartesian_shape field tests but has no doc values
    private TestDataSource countriesBbox;       // geo_shape field tests
    private TestDataSource countriesBboxWeb;    // cartesian_shape field tests

    private final Configuration config;
    private PlannerSettings plannerSettings;

    private record TestDataSource(Map<String, EsField> mapping, EsIndex index, Analyzer analyzer, SearchStats stats) {}

    @ParametersFactory(argumentFormatting = PARAM_FORMATTING)
    public static List<Object[]> params() {
        return settings().stream().map(t -> {
            var settings = Settings.builder().loadFromMap(t.v2()).build();
            return new Object[] { t.v1(), configuration(new QueryPragmas(settings)) };
        }).toList();
    }

    private static List<Tuple<String, Map<String, Object>>> settings() {
        return asList(new Tuple<>("default", Map.of()));
    }

    public PhysicalPlanOptimizerTests(String name, Configuration config) {
        this.config = config;
    }

    @Before
    public void init() {
        parser = new EsqlParser();
        logicalOptimizer = new LogicalPlanOptimizer(unboundLogicalOptimizerContext());
        physicalPlanOptimizer = new PhysicalPlanOptimizer(new PhysicalOptimizerContext(config));
        EsqlFunctionRegistry functionRegistry = new EsqlFunctionRegistry();
        mapper = new Mapper();
        var enrichResolution = setupEnrichResolution();
        // Most tests used data from the test index, so we load it here, and use it in the plan() function.
        this.testData = makeTestDataSource("test", "mapping-basic.json", functionRegistry, enrichResolution);
        this.testDataLimitedRaw = makeTestDataSource("test", "mapping-basic-limited-raw.json", functionRegistry, enrichResolution);
        allFieldRowSize = testData.mapping.values()
            .stream()
            .mapToInt(
                f -> (EstimatesRowSize.estimateSize(f.getDataType().widenSmallNumeric()) + f.getProperties()
                    .values()
                    .stream()
                    // check one more level since the mapping contains TEXT fields with KEYWORD multi-fields
                    .mapToInt(x -> EstimatesRowSize.estimateSize(x.getDataType().widenSmallNumeric()))
                    .sum())
            )
            .sum();

        // Some tests use data from the airports and countries indexes, so we load that here, and use it in the plan(q, airports) function.
        this.airports = makeTestDataSource("airports", "mapping-airports.json", functionRegistry, enrichResolution);
        this.airportsNoDocValues = makeTestDataSource(
            "airports-no-doc-values",
            "mapping-airports_no_doc_values.json",
            functionRegistry,
            enrichResolution,
            new TestConfigurableSearchStats().exclude(Config.DOC_VALUES, "location").exclude(Config.DOC_VALUES, "city_location")
        );
        this.airportsNotIndexed = makeTestDataSource(
            "airports-not-indexed",
            "mapping-airports_not_indexed.json",
            functionRegistry,
            enrichResolution,
            new TestConfigurableSearchStats().exclude(Config.INDEXED, "location")
        );
        this.airportsNotIndexedNorDocValues = makeTestDataSource(
            "airports-not-indexed-nor-doc-values",
            "mapping-airports_not_indexed_nor_doc_values.json",
            functionRegistry,
            enrichResolution,
            new TestConfigurableSearchStats().exclude(Config.INDEXED, "location").exclude(Config.DOC_VALUES, "location")
        );
        this.airportsWeb = makeTestDataSource("airports_web", "mapping-airports_web.json", functionRegistry, enrichResolution);
        this.airportsCityBoundaries = makeTestDataSource(
            "airports_city_boundaries",
            "mapping-airport_city_boundaries.json",
            functionRegistry,
            enrichResolution
        );
        this.airportsCityBoundariesNoPointDocValues = makeTestDataSource(
            "airports_city_boundaries",
            "mapping-airport_city_boundaries.json",
            functionRegistry,
            enrichResolution,
            new TestConfigurableSearchStats().exclude(Config.DOC_VALUES, "location", "city_location")
        );
        this.airportsCityBoundariesNoShapeDocValues = makeTestDataSource(
            "airports_city_boundaries",
            "mapping-airport_city_boundaries.json",
            functionRegistry,
            enrichResolution,
            new TestConfigurableSearchStats().exclude(Config.DOC_VALUES, "city_boundary")
        );
        this.airportsCityBoundariesNoDocValues = makeTestDataSource(
            "airports_city_boundaries",
            "mapping-airport_city_boundaries.json",
            functionRegistry,
            enrichResolution,
            new TestConfigurableSearchStats().exclude(Config.DOC_VALUES, "city_boundary", "location", "city_location")
        );
        this.cartesianMultipolygons = makeTestDataSource(
            "cartesian_multipolygons",
            "mapping-cartesian_multipolygons.json",
            functionRegistry,
            enrichResolution
        );
        this.cartesianMultipolygonsNoDocValues = makeTestDataSource(
            "cartesian_multipolygons_no_doc_values",
            "mapping-cartesian_multipolygons_no_doc_values.json",
            functionRegistry,
            enrichResolution,
            new TestConfigurableSearchStats().exclude(Config.DOC_VALUES, "shape")
        );
        this.countriesBbox = makeTestDataSource("countriesBbox", "mapping-countries_bbox.json", functionRegistry, enrichResolution);
        this.countriesBboxWeb = makeTestDataSource(
            "countriesBboxWeb",
            "mapping-countries_bbox_web.json",
            functionRegistry,
            enrichResolution
        );
        this.plannerSettings = TEST_PLANNER_SETTINGS;
    }

    TestDataSource makeTestDataSource(
        String indexName,
        String mappingFileName,
        EsqlFunctionRegistry functionRegistry,
        Map<String, IndexResolution> lookupResolution,
        EnrichResolution enrichResolution,
        SearchStats stats
    ) {
        Map<String, EsField> mapping = loadMapping(mappingFileName);
        EsIndex index = new EsIndex(indexName, mapping, Map.of("test", IndexMode.STANDARD));
        IndexResolution getIndexResult = IndexResolution.valid(index);
        Analyzer analyzer = new Analyzer(
            new AnalyzerContext(config, functionRegistry, getIndexResult, lookupResolution, enrichResolution, emptyInferenceResolution()),
            TEST_VERIFIER
        );
        return new TestDataSource(mapping, index, analyzer, stats);
    }

    TestDataSource makeTestDataSource(
        String indexName,
        String mappingFileName,
        EsqlFunctionRegistry functionRegistry,
        EnrichResolution enrichResolution,
        SearchStats stats
    ) {
        return makeTestDataSource(indexName, mappingFileName, functionRegistry, defaultLookupResolution(), enrichResolution, stats);
    }

    TestDataSource makeTestDataSource(
        String indexName,
        String mappingFileName,
        EsqlFunctionRegistry functionRegistry,
        EnrichResolution enrichResolution
    ) {
        return makeTestDataSource(indexName, mappingFileName, functionRegistry, enrichResolution, TEST_SEARCH_STATS);
    }

    private static EnrichResolution setupEnrichResolution() {
        EnrichResolution enrichResolution = new EnrichResolution();
        enrichResolution.addResolvedPolicy(
            "foo",
            Enrich.Mode.ANY,
            new ResolvedEnrichPolicy(
                "fld",
                EnrichPolicy.MATCH_TYPE,
                List.of("a", "b"),
                Map.of("", "idx"),
                Map.ofEntries(
                    Map.entry("a", new EsField("a", DataType.INTEGER, Map.of(), true, EsField.TimeSeriesFieldType.NONE)),
                    Map.entry("b", new EsField("b", DataType.LONG, Map.of(), true, EsField.TimeSeriesFieldType.NONE))
                )
            )
        );
        enrichResolution.addResolvedPolicy(
            "city_boundaries",
            Enrich.Mode.ANY,
            new ResolvedEnrichPolicy(
                "city_boundary",
                EnrichPolicy.GEO_MATCH_TYPE,
                List.of("city", "airport", "region", "city_boundary"),
                Map.of("", "airport_city_boundaries"),
                Map.ofEntries(
                    Map.entry("city", new EsField("city", DataType.KEYWORD, Map.of(), true, EsField.TimeSeriesFieldType.NONE)),
                    Map.entry("airport", new EsField("airport", DataType.TEXT, Map.of(), false, EsField.TimeSeriesFieldType.NONE)),
                    Map.entry("region", new EsField("region", DataType.TEXT, Map.of(), false, EsField.TimeSeriesFieldType.NONE)),
                    Map.entry(
                        "city_boundary",
                        new EsField("city_boundary", DataType.GEO_SHAPE, Map.of(), false, EsField.TimeSeriesFieldType.NONE)
                    )
                )
            )
        );
        enrichResolution.addResolvedPolicy(
            "departments",
            Enrich.Mode.ANY,
            new ResolvedEnrichPolicy(
                "employee_id",
                EnrichPolicy.MATCH_TYPE,
                List.of("department"),
                Map.of("", ".enrich-departments-1", "cluster_1", ".enrich-departments-2"),
                Map.of("department", new EsField("department", DataType.KEYWORD, Map.of(), true, EsField.TimeSeriesFieldType.NONE))
            )
        );
        enrichResolution.addResolvedPolicy(
            "departments",
            Enrich.Mode.COORDINATOR,
            new ResolvedEnrichPolicy(
                "employee_id",
                EnrichPolicy.MATCH_TYPE,
                List.of("department"),
                Map.of("", ".enrich-departments-3"),
                Map.of("department", new EsField("department", DataType.KEYWORD, Map.of(), true, EsField.TimeSeriesFieldType.NONE))
            )
        );
        enrichResolution.addResolvedPolicy(
            "departments",
            Enrich.Mode.REMOTE,
            new ResolvedEnrichPolicy(
                "employee_id",
                EnrichPolicy.MATCH_TYPE,
                List.of("department"),
                Map.of("cluster_1", ".enrich-departments-2"),
                Map.of("department", new EsField("department", DataType.KEYWORD, Map.of(), true, EsField.TimeSeriesFieldType.NONE))
            )
        );
        enrichResolution.addResolvedPolicy(
            "supervisors",
            Enrich.Mode.ANY,
            new ResolvedEnrichPolicy(
                "department",
                EnrichPolicy.MATCH_TYPE,
                List.of("supervisor"),
                Map.of("", ".enrich-supervisors-a", "cluster_1", ".enrich-supervisors-b"),
                Map.of("supervisor", new EsField("supervisor", DataType.KEYWORD, Map.of(), true, EsField.TimeSeriesFieldType.NONE))
            )
        );
        enrichResolution.addResolvedPolicy(
            "supervisors",
            Enrich.Mode.COORDINATOR,
            new ResolvedEnrichPolicy(
                "department",
                EnrichPolicy.MATCH_TYPE,
                List.of("supervisor"),
                Map.of("", ".enrich-supervisors-c"),
                Map.of("supervisor", new EsField("supervisor", DataType.KEYWORD, Map.of(), true, EsField.TimeSeriesFieldType.NONE))
            )
        );
        enrichResolution.addResolvedPolicy(
            "supervisors",
            Enrich.Mode.REMOTE,
            new ResolvedEnrichPolicy(
                "department",
                EnrichPolicy.MATCH_TYPE,
                List.of("supervisor"),
                Map.of("cluster_1", ".enrich-supervisors-b"),
                Map.of("supervisor", new EsField("supervisor", DataType.KEYWORD, Map.of(), true, EsField.TimeSeriesFieldType.NONE))
            )
        );
        return enrichResolution;
    }

    public void testSingleFieldExtractor() {
        // using a function (round()) here and following tests to prevent the optimizer from pushing the
        // filter down to the source and thus change the shape of the expected physical tree.
        var plan = physicalPlan("""
            from test
            | where round(emp_no) > 10
            """);

        var optimized = optimizedPlan(plan);
        var topLimit = as(optimized, LimitExec.class);
        var exchange = asRemoteExchange(topLimit.child());
        var project = as(exchange.child(), ProjectExec.class);
        var restExtract = as(project.child(), FieldExtractExec.class);
        var limit = as(restExtract.child(), LimitExec.class);
        var filter = as(limit.child(), FilterExec.class);
        var extract = as(filter.child(), FieldExtractExec.class);

        assertEquals(
            Sets.difference(allFields(testData.mapping), Set.of("emp_no")),
            Sets.newHashSet(names(restExtract.attributesToExtract()))
        );
        assertEquals(Set.of("emp_no"), Sets.newHashSet(names(extract.attributesToExtract())));

        var query = as(extract.child(), EsQueryExec.class);
        assertThat(query.estimatedRowSize(), equalTo(Integer.BYTES + allFieldRowSize));
    }

    private Set<String> allFields(Map<String, EsField> mapping) {
        Set<String> result = new HashSet<>();
        for (Map.Entry<String, EsField> entry : mapping.entrySet()) {
            String key = entry.getKey();
            result.add(key);
            for (Map.Entry<String, EsField> sub : entry.getValue().getProperties().entrySet()) {
                result.add(key + "." + sub.getKey());
            }
        }
        return result;
    }

    public void testExactlyOneExtractorPerFieldWithPruning() {
        var plan = physicalPlan("""
            from test
            | where round(emp_no) > 10
            | eval c = emp_no
            """);

        var optimized = optimizedPlan(plan);
        var eval = as(optimized, EvalExec.class);
        var topLimit = as(eval.child(), LimitExec.class);
        var exchange = asRemoteExchange(topLimit.child());
        var project = as(exchange.child(), ProjectExec.class);
        var restExtract = as(project.child(), FieldExtractExec.class);
        var limit = as(restExtract.child(), LimitExec.class);
        var filter = as(limit.child(), FilterExec.class);
        var extract = as(filter.child(), FieldExtractExec.class);

        assertEquals(
            Sets.difference(allFields(testData.mapping), Set.of("emp_no")),
            Sets.newHashSet(names(restExtract.attributesToExtract()))
        );
        assertThat(names(extract.attributesToExtract()), contains("emp_no"));

        var query = source(extract.child());
        // An int for doc id and one for c
        assertThat(query.estimatedRowSize(), equalTo(allFieldRowSize + Integer.BYTES * 2));
    }

    /**
     * Expects
     * LimitExec[1000[INTEGER]]
     * \_AggregateExec[[],[SUM(salary{f}#882) AS x],FINAL,null]
     *   \_ExchangeExec[[sum{r}#887, seen{r}#888],true]
     *     \_FragmentExec[filter=null, estimatedRowSize=0, fragment=[
     * Aggregate[[],[SUM(salary{f}#882) AS x]]
     * \_Filter[ROUND(emp_no{f}#877) > 10[INTEGER]]
     *   \_EsRelation[test][_meta_field{f}#883, emp_no{f}#877, first_name{f}#87..]]]
     */
    public void testDoubleExtractorPerFieldEvenWithAliasNoPruningDueToImplicitProjection() {
        var plan = physicalPlan("""
            from test
            | where round(emp_no) > 10
            | eval c = salary
            | stats x = sum(c)
            """);

        var optimized = optimizedPlan(plan);
        var limit = as(optimized, LimitExec.class);
        var aggregate = as(limit.child(), AggregateExec.class);
        assertThat(aggregate.estimatedRowSize(), equalTo(Long.BYTES));

        var exchange = asRemoteExchange(aggregate.child());
        aggregate = as(exchange.child(), AggregateExec.class);
        assertThat(aggregate.estimatedRowSize(), equalTo(Long.BYTES));

        var extract = as(aggregate.child(), FieldExtractExec.class);
        assertThat(names(extract.attributesToExtract()), contains("salary"));

        var filter = as(extract.child(), FilterExec.class);
        extract = as(filter.child(), FieldExtractExec.class);
        assertThat(names(extract.attributesToExtract()), contains("emp_no"));

        var query = source(extract.child());
        assertThat(query.estimatedRowSize(), equalTo(Integer.BYTES * 3 /* for doc id, emp_no and salary*/));
    }

    public void testTripleExtractorPerField() {
        var plan = physicalPlan("""
            from test
            | where round(emp_no) > 10
            | eval c = first_name
            | stats x = sum(salary)
            """);

        var optimized = optimizedPlan(plan);
        var limit = as(optimized, LimitExec.class);
        var aggregate = as(limit.child(), AggregateExec.class);
        var exchange = asRemoteExchange(aggregate.child());
        aggregate = as(exchange.child(), AggregateExec.class);

        var extract = as(aggregate.child(), FieldExtractExec.class);
        assertThat(names(extract.attributesToExtract()), contains("salary"));

        var filter = as(extract.child(), FilterExec.class);
        extract = as(filter.child(), FieldExtractExec.class);
        assertThat(names(extract.attributesToExtract()), contains("emp_no"));

        var query = source(extract.child());
        // for doc ids, emp_no, salary
        int estimatedSize = Integer.BYTES * 3;
        assertThat(query.estimatedRowSize(), equalTo(estimatedSize));
    }

    /**
     *LimitExec[10000[INTEGER],8]
     * \_AggregateExec[[],[SUM(salary{f}#13460,true[BOOLEAN]) AS x#13454],SINGLE,[$$x$sum{r}#13466, $$x$seen{r}#13467],8]
     *     \_FilterExec[ROUND(emp_no{f}#13455) > 10[INTEGER]]
     *       \_TopNExec[[Order[last_name{f}#13459,ASC,LAST]],10[INTEGER],58]
     *         \_ExchangeExec[[emp_no{f}#13455, last_name{f}#13459, salary{f}#13460],false]
     *           \_ProjectExec[[emp_no{f}#13455, last_name{f}#13459, salary{f}#13460]]              -- project away _doc
     *             \_FieldExtractExec[emp_no{f}#13455, last_name{f}#13459, salary{f}#1346..] &lt;[],[]&gt; -- local field extraction
     *               \_EsQueryExec[test], indexMode[standard], query[][_doc{f}#13482], limit[10],
     *               sort[[FieldSort[field=last_name{f}#13459, direction=ASC, nulls=LAST]]] estimatedRowSize[74]
     */
    public void testExtractorForField() {
        var plan = physicalPlan("""
            from test
            | sort last_name
            | limit 10
            | where round(emp_no) > 10
            | eval c = first_name
            | stats x = sum(salary)
            """);

        var optimized = optimizedPlan(plan);
        var limit = as(optimized, LimitExec.class);
        var agg = as(limit.child(), AggregateExec.class);
        assertThat(agg.estimatedRowSize(), equalTo(Long.BYTES));

        var filter = as(agg.child(), FilterExec.class);
        var topN = as(filter.child(), TopNExec.class);

        var exchange = asRemoteExchange(topN.child());
        var project = as(exchange.child(), ProjectExec.class);
        var extract = as(project.child(), FieldExtractExec.class);
        assertThat(names(extract.attributesToExtract()), contains("emp_no", "last_name", "salary"));
        var source = source(extract.child());
        assertThat(source.limit(), is(topN.limit()));
        assertThat(source.sorts(), is(fieldSorts(topN.order())));

        assertThat(source.limit(), is(l(10)));
        assertThat(source.sorts().size(), is(1));
        EsQueryExec.Sort order = source.sorts().get(0);
        assertThat(order.direction(), is(Order.OrderDirection.ASC));
        assertThat(name(order.field()), is("last_name"));
        // last name is keyword, salary, emp_no, doc id, segment, forwards and backwards doc id maps are all ints
        int estimatedSize = KEYWORD_EST + Integer.BYTES * 6;
        assertThat(source.estimatedRowSize(), equalTo(estimatedSize));
    }

    /**
     * Expected
     * EvalExec[[emp_no{f}#7 + 1[INTEGER] AS e, emp_no{f}#7 + 1[INTEGER] AS emp_no]]
     * \_LimitExec[10000[INTEGER]]
     *   \_ExchangeExec[[],false]
     *     \_ProjectExec[[_meta_field{f}#13, emp_no{f}#7, first_name{f}#8, gender{f}#9, job{f}#14, job.raw{f}#15, languages{f}#10, last
     * _name{f}#11, salary{f}#12]]
     *       \_FieldExtractExec[_meta_field{f}#13, emp_no{f}#7, first_name{f}#8, ge..]
     *         \_EsQueryExec[test], query[][_doc{f}#16], limit[10000], sort[] estimatedRowSize[324]
     */
    public void testExtractorMultiEvalWithDifferentNames() {
        var plan = physicalPlan("""
            from test
            | eval e = emp_no + 1
            | eval emp_no = emp_no + 1
            """);

        var optimized = optimizedPlan(plan);

        var eval = as(optimized, EvalExec.class);
        var topLimit = as(eval.child(), LimitExec.class);
        var exchange = asRemoteExchange(topLimit.child());
        var project = as(exchange.child(), ProjectExec.class);
        var extract = as(project.child(), FieldExtractExec.class);
        assertThat(
            names(extract.attributesToExtract()),
            containsInAnyOrder(
                "_meta_field",
                "emp_no",
                "first_name",
                "gender",
                "hire_date",
                "job",
                "job.raw",
                "languages",
                "last_name",
                "long_noidx",
                "salary"
            )
        );
    }

    /**
     * Expected
     * EvalExec[[emp_no{f}#7 + 1[INTEGER] AS emp_no, emp_no{r}#3 + 1[INTEGER] AS emp_no]]
     * \_LimitExec[10000[INTEGER]]
     *   \_ExchangeExec[[],false]
     *     \_ProjectExec[[_meta_field{f}#13, emp_no{f}#7, first_name{f}#8, gender{f}#9, job{f}#14, job.raw{f}#15, languages{f}#10, last
     * _name{f}#11, salary{f}#12]]
     *       \_FieldExtractExec[_meta_field{f}#13, emp_no{f}#7, first_name{f}#8, ge..]
     *         \_EsQueryExec[test], query[][_doc{f}#16], limit[10000], sort[] estimatedRowSize[324]
     */
    public void testExtractorMultiEvalWithSameName() {
        var plan = physicalPlan("""
            from test
            | eval emp_no = emp_no + 1
            | eval emp_no = emp_no + 1
            """);

        var optimized = optimizedPlan(plan);

        var eval = as(optimized, EvalExec.class);
        var topLimit = as(eval.child(), LimitExec.class);
        var exchange = asRemoteExchange(topLimit.child());
        var project = as(exchange.child(), ProjectExec.class);
        var extract = as(project.child(), FieldExtractExec.class);
        assertThat(
            names(extract.attributesToExtract()),
            containsInAnyOrder(
                "_meta_field",
                "emp_no",
                "first_name",
                "gender",
                "hire_date",
                "job",
                "job.raw",
                "languages",
                "last_name",
                "long_noidx",
                "salary"
            )
        );
    }

    public void testExtractorsOverridingFields() {
        var plan = physicalPlan("""
            from test
            | stats emp_no = sum(emp_no)
            """);

        var optimized = optimizedPlan(plan);
        var limit = as(optimized, LimitExec.class);
        var node = as(limit.child(), AggregateExec.class);
        var exchange = asRemoteExchange(node.child());
        var aggregate = as(exchange.child(), AggregateExec.class);

        var extract = as(aggregate.child(), FieldExtractExec.class);
        assertThat(names(extract.attributesToExtract()), contains("emp_no"));
    }

    /**
     * LimitExec[1000[INTEGER],58]
     * \_AggregateExec[[first_name{f}#3520],[SUM(salary{f}#3524,true[BOOLEAN]) AS x#3518, first_name{f}#3520],FINAL,[first_name{f}#3520,
     *  $$x$sum{r}#3530, $$x$seen{r}#3531],58]
     *   \_ExchangeExec[[first_name{f}#3520, $$x$sum{r}#3530, $$x$seen{r}#3531],true]
     *     \_AggregateExec[[first_name{f}#3520],[SUM(salary{f}#3524,true[BOOLEAN]) AS x#3518, first_name{f}#3520],INITIAL,[first_name{f}#352
     * 0, $$x$sum{r}#3546, $$x$seen{r}#3547],58]
     *       \_FieldExtractExec[first_name{f}#3520, salary{f}#3524]
     *         \_EsQueryExec[test], indexMode[standard], query[][_doc{f}#3548], limit[], sort[] estimatedRowSize[58]
     */
    public void testDoExtractGroupingFields() {
        var plan = physicalPlan("""
            from test
            | stats x = sum(salary) by first_name
            """);

        var optimized = optimizedPlan(plan);
        var limit = as(optimized, LimitExec.class);
        var aggregate = as(limit.child(), AggregateExec.class);
        assertThat(aggregate.estimatedRowSize(), equalTo(Long.BYTES + KEYWORD_EST));
        assertThat(aggregate.groupings(), hasSize(1));

        var exchange = asRemoteExchange(aggregate.child());
        aggregate = as(exchange.child(), AggregateExec.class);
        assertThat(aggregate.estimatedRowSize(), equalTo(Long.BYTES + KEYWORD_EST));
        assertThat(aggregate.groupings(), hasSize(1));

        var extract = as(aggregate.child(), FieldExtractExec.class);
        assertThat(names(extract.attributesToExtract()), equalTo(List.of("first_name", "salary")));

        var source = source(extract.child());
        // doc id and salary are ints. salary isn't extracted.
        // TODO salary kind of is extracted. At least sometimes it is. should it count?
        assertThat(source.estimatedRowSize(), equalTo(Integer.BYTES * 2 + 50));
    }

    public void testExtractGroupingFieldsIfAggd() {
        var plan = physicalPlan("""
            from test
            | stats x = count(first_name) by first_name
            """);

        var optimized = optimizedPlan(plan);
        var limit = as(optimized, LimitExec.class);
        var aggregate = as(limit.child(), AggregateExec.class);
        assertThat(aggregate.groupings(), hasSize(1));
        assertThat(aggregate.estimatedRowSize(), equalTo(Long.BYTES + KEYWORD_EST));

        var exchange = asRemoteExchange(aggregate.child());
        aggregate = as(exchange.child(), AggregateExec.class);
        assertThat(aggregate.groupings(), hasSize(1));
        assertThat(aggregate.estimatedRowSize(), equalTo(Long.BYTES + KEYWORD_EST));

        var extract = as(aggregate.child(), FieldExtractExec.class);
        assertThat(names(extract.attributesToExtract()), equalTo(List.of("first_name")));

        var source = source(extract.child());
        assertThat(source.estimatedRowSize(), equalTo(Integer.BYTES + KEYWORD_EST));
    }

    public void testExtractGroupingFieldsIfAggdWithEval() {
        var plan = physicalPlan("""
            from test
            | eval g = first_name
            | stats x = count(first_name) by first_name
            """);

        var optimized = optimizedPlan(plan);
        var limit = as(optimized, LimitExec.class);
        var aggregate = as(limit.child(), AggregateExec.class);
        assertThat(aggregate.groupings(), hasSize(1));
        assertThat(aggregate.estimatedRowSize(), equalTo(Long.BYTES + KEYWORD_EST));

        var exchange = asRemoteExchange(aggregate.child());
        aggregate = as(exchange.child(), AggregateExec.class);
        assertThat(aggregate.groupings(), hasSize(1));
        assertThat(aggregate.estimatedRowSize(), equalTo(Long.BYTES + KEYWORD_EST));

        var extract = as(aggregate.child(), FieldExtractExec.class);
        assertThat(names(extract.attributesToExtract()), equalTo(List.of("first_name")));

        var source = source(extract.child());
        assertThat(source.estimatedRowSize(), equalTo(Integer.BYTES + KEYWORD_EST));
    }

    /**
     * Expects
     * EvalExec[[agg_emp{r}#4 + 7[INTEGER] AS x]]
     * \_LimitExec[1000[INTEGER]]
     *   \_AggregateExec[[],[SUM(emp_no{f}#8) AS agg_emp],FINAL,16]
     *     \_ExchangeExec[[sum{r}#18, seen{r}#19],true]
     *       \_AggregateExec[[],[SUM(emp_no{f}#8) AS agg_emp],PARTIAL,8]
     *         \_FieldExtractExec[emp_no{f}#8]
     *           \_EsQueryExec[test], query[{"exists":{"field":"emp_no","boost":1.0}}][_doc{f}#34], limit[], sort[] estimatedRowSize[8]
     */
    public void testQueryWithAggregation() {
        var plan = physicalPlan("""
            from test
            | stats sum(emp_no)
            """);

        var optimized = optimizedPlan(plan);
        var limit = as(optimized, LimitExec.class);
        var node = as(limit.child(), AggregateExec.class);
        var exchange = asRemoteExchange(node.child());
        var aggregate = as(exchange.child(), AggregateExec.class);
        assertThat(aggregate.estimatedRowSize(), equalTo(Long.BYTES));

        var extract = as(aggregate.child(), FieldExtractExec.class);
        assertThat(names(extract.attributesToExtract()), contains("emp_no"));
        assertThat(aggregate.estimatedRowSize(), equalTo(Long.BYTES));

        var query = source(extract.child());
        assertThat(query.estimatedRowSize(), equalTo(Integer.BYTES * 2 /* for doc id, emp_no*/));
        assertThat(query.query(), is(unscore(existsQuery("emp_no"))));
    }

    /**
     * Expects
     * EvalExec[[agg_emp{r}#4 + 7[INTEGER] AS x]]
     * \_LimitExec[1000[INTEGER]]
     *   \_AggregateExec[[],[SUM(emp_no{f}#8) AS agg_emp],FINAL,16]
     *     \_ExchangeExec[[sum{r}#18, seen{r}#19],true]
     *       \_AggregateExec[[],[SUM(emp_no{f}#8) AS agg_emp],PARTIAL,8]
     *         \_FieldExtractExec[emp_no{f}#8]
     *           \_EsQueryExec[test], query[{"exists":{"field":"emp_no","boost":1.0}}][_doc{f}#34], limit[], sort[] estimatedRowSize[8]
     */
    public void testQueryWithAggAfterEval() {
        var plan = physicalPlan("""
            from test
            | stats agg_emp = sum(emp_no)
            | eval x = agg_emp + 7
            """);

        var optimized = optimizedPlan(plan);
        var eval = as(optimized, EvalExec.class);
        var topLimit = as(eval.child(), LimitExec.class);
        var agg = as(topLimit.child(), AggregateExec.class);
        // sum and x are longs
        assertThat(agg.estimatedRowSize(), equalTo(Long.BYTES * 2));
        var exchange = asRemoteExchange(agg.child());
        var aggregate = as(exchange.child(), AggregateExec.class);
        // sum is long, x isn't calculated until the agg above
        assertThat(aggregate.estimatedRowSize(), equalTo(Long.BYTES));
        var extract = as(aggregate.child(), FieldExtractExec.class);
        assertThat(names(extract.attributesToExtract()), contains("emp_no"));

        var query = source(extract.child());
        assertThat(query.estimatedRowSize(), equalTo(Integer.BYTES * 2 /* for doc id, emp_no*/));
        assertThat(query.query(), is(unscore(existsQuery("emp_no"))));
    }

    public void testQueryForStatWithMultiAgg() {
        var plan = physicalPlan("""
            from test
            | stats agg_1 = sum(emp_no), agg_2 = min(salary)
            """);

        var stats = statsWithIndexedFields("emp_no", "salary");
        var optimized = optimizedPlan(plan, stats);
        var topLimit = as(optimized, LimitExec.class);
        var agg = as(topLimit.child(), AggregateExec.class);
        var exchange = asRemoteExchange(agg.child());
        var aggregate = as(exchange.child(), AggregateExec.class);
        // sum is long, x isn't calculated until the agg above
        var extract = as(aggregate.child(), FieldExtractExec.class);
        assertThat(names(extract.attributesToExtract()), contains("emp_no", "salary"));

        var query = source(extract.child());
        assertThat(query.estimatedRowSize(), equalTo(Integer.BYTES * 3 /* for doc id, emp_no, salary*/));
        assertThat(query.query(), is(boolQuery().should(unscore(existsQuery("emp_no"))).should(unscore(existsQuery("salary")))));
    }

    /**
     * This used to not allow pushing the sort down to the source, but now it does, since the eval is not used for the sort
     * <code>
     * TopNExec[[Order[emp_no{f}#6,ASC,LAST]],1[INTEGER],0]
     * \_ExchangeExec[[_meta_field{f}#12, emp_no{f}#6, first_name{f}#7, gender{f}#8, job{f}#13, job.raw{f}#14, ..],false]
     *   \_ProjectExec[[_meta_field{f}#12, emp_no{f}#6, first_name{f}#7, gender{f}#8, job{f}#13, job.raw{f}#14, ..]]
     *     \_FieldExtractExec[_meta_field{f}#12, emp_no{f}#6, first_name{f}#7, ge..][]
     *       \_EvalExec[[null[INTEGER] AS nullsum]]
     *         \_EsQueryExec[test], indexMode[standard], query[][_doc{f}#27], limit[1], sort[[
     *           FieldSort[field=emp_no{f}#6, direction=ASC, nulls=LAST]
     *         ]] estimatedRowSize[340]
     * </code>
     */
    public void testQueryWithNull() {
        var plan = physicalPlan("""
            from test
            | eval nullsum = emp_no + null
            | sort emp_no
            | limit 1
            """);

        var optimized = optimizedPlan(plan);
        var topN = as(optimized, TopNExec.class);
        // all fields + nullsum are loaded in the final TopN
        assertThat(topN.estimatedRowSize(), equalTo(allFieldRowSize + Integer.BYTES));

        var exchange = asRemoteExchange(topN.child());
        var project = as(exchange.child(), ProjectExec.class);
        var extract = as(project.child(), FieldExtractExec.class);
        var eval = as(extract.child(), EvalExec.class);
        var source = source(eval.child());
        // All fields loaded
        assertThat(source.estimatedRowSize(), equalTo(allFieldRowSize + 3 * Integer.BYTES + 2 * Integer.BYTES));
    }

    public void testPushAndInequalitiesFilter() {
        var plan = physicalPlan("""
            from test
            | where emp_no + 1 > 0
            | where salary < 10
            """);

        var optimized = optimizedPlan(plan);
        var topLimit = as(optimized, LimitExec.class);
        var exchange = asRemoteExchange(topLimit.child());
        var project = as(exchange.child(), ProjectExec.class);
        var fieldExtract = as(project.child(), FieldExtractExec.class);
        var source = source(fieldExtract.child());
        assertThat(source.estimatedRowSize(), equalTo(allFieldRowSize + Integer.BYTES));

        var bq = as(source.query(), BoolQueryBuilder.class);
        assertThat(bq.must(), hasSize(2));
        var first = as(sv(bq.must().get(0), "emp_no"), RangeQueryBuilder.class);
        assertThat(first.fieldName().toString(), equalTo("emp_no"));
        assertThat(first.from(), equalTo(-1));
        assertThat(first.includeLower(), equalTo(false));
        assertThat(first.to(), nullValue());
        var second = as(sv(bq.must().get(1), "salary"), RangeQueryBuilder.class);
        assertThat(second.fieldName().toString(), equalTo("salary"));
        assertThat(second.from(), nullValue());
        assertThat(second.to(), equalTo(10));
        assertThat(second.includeUpper(), equalTo(false));
    }

    public void testOnlyPushTranslatableConditionsInFilter() {
        var plan = physicalPlan("""
            from test
            | where round(emp_no) + 1 > 0
            | where salary < 10
            """);

        var optimized = optimizedPlan(plan);
        var topLimit = as(optimized, LimitExec.class);
        var exchange = asRemoteExchange(topLimit.child());
        var project = as(exchange.child(), ProjectExec.class);
        var extractRest = as(project.child(), FieldExtractExec.class);
        var limit = as(extractRest.child(), LimitExec.class);
        var filter = as(limit.child(), FilterExec.class);
        var extract = as(filter.child(), FieldExtractExec.class);
        var source = source(extract.child());
        assertThat(source.estimatedRowSize(), equalTo(allFieldRowSize + Integer.BYTES));

        var gt = as(filter.condition(), GreaterThan.class);
        as(gt.left(), Round.class);

        var rq = as(sv(source.query(), "salary"), RangeQueryBuilder.class);
        assertThat(rq.fieldName(), equalTo("salary"));
        assertThat(rq.to(), equalTo(10));
        assertThat(rq.includeLower(), equalTo(false));
        assertThat(rq.from(), nullValue());
    }

    public void testNoPushDownNonFoldableInComparisonFilter() {
        var plan = physicalPlan("""
            from test
            | where emp_no > salary
            """);

        var optimized = optimizedPlan(plan);
        var topLimit = as(optimized, LimitExec.class);
        var exchange = asRemoteExchange(topLimit.child());
        var project = as(exchange.child(), ProjectExec.class);
        var extractRest = as(project.child(), FieldExtractExec.class);
        var limit = as(extractRest.child(), LimitExec.class);
        var filter = as(limit.child(), FilterExec.class);
        var extract = as(filter.child(), FieldExtractExec.class);
        var source = source(extract.child());
        assertThat(source.estimatedRowSize(), equalTo(allFieldRowSize + Integer.BYTES));

        assertThat(names(filter.condition().collect(FieldAttribute.class::isInstance)), contains("emp_no", "salary"));
        assertThat(names(extract.attributesToExtract()), contains("emp_no", "salary"));
        assertNull(source.query());
    }

    public void testNoPushDownNonFieldAttributeInComparisonFilter() {
        var plan = physicalPlan("""
            from test
            | where round(emp_no) > 0
            """);

        var optimized = optimizedPlan(plan);
        var topLimit = as(optimized, LimitExec.class);
        var exchange = asRemoteExchange(topLimit.child());
        var project = as(exchange.child(), ProjectExec.class);
        var extractRest = as(project.child(), FieldExtractExec.class);
        var limit = as(extractRest.child(), LimitExec.class);
        var filter = as(limit.child(), FilterExec.class);
        var extract = as(filter.child(), FieldExtractExec.class);
        var source = source(extract.child());
        assertThat(source.estimatedRowSize(), equalTo(allFieldRowSize + Integer.BYTES));

        var gt = as(filter.condition(), GreaterThan.class);
        as(gt.left(), Round.class);
        assertNull(source.query());
    }

    public void testPushBinaryLogicFilters() {
        var plan = physicalPlan("""
            from test
            | where emp_no + 1 > 0 or salary < 10
            """);

        var optimized = optimizedPlan(plan);
        var topLimit = as(optimized, LimitExec.class);
        var exchange = asRemoteExchange(topLimit.child());
        var project = as(exchange.child(), ProjectExec.class);
        var fieldExtract = as(project.child(), FieldExtractExec.class);
        var source = source(fieldExtract.child());
        assertThat(source.estimatedRowSize(), equalTo(allFieldRowSize + Integer.BYTES));

        BoolQueryBuilder bq = as(source.query(), BoolQueryBuilder.class);
        assertThat(bq.should(), hasSize(2));
        var rq = as(sv(bq.should().get(0), "emp_no"), RangeQueryBuilder.class);
        assertThat(rq.fieldName(), equalTo("emp_no"));
        assertThat(rq.from(), equalTo(-1));
        assertThat(rq.includeLower(), equalTo(false));
        assertThat(rq.to(), nullValue());
        rq = as(sv(bq.should().get(1), "salary"), RangeQueryBuilder.class);
        assertThat(rq.fieldName(), equalTo("salary"));
        assertThat(rq.from(), nullValue());
        assertThat(rq.to(), equalTo(10));
        assertThat(rq.includeUpper(), equalTo(false));
    }

    public void testPushMultipleBinaryLogicFilters() {
        var plan = physicalPlan("""
            from test
            | where emp_no + 1 > 0 or salary < 10
            | where salary <= 10000 or salary >= 50000
            """);

        var optimized = optimizedPlan(plan);
        var topLimit = as(optimized, LimitExec.class);
        var exchange = asRemoteExchange(topLimit.child());
        var project = as(exchange.child(), ProjectExec.class);
        var fieldExtract = as(project.child(), FieldExtractExec.class);
        var source = source(fieldExtract.child());
        assertThat(source.estimatedRowSize(), equalTo(allFieldRowSize + Integer.BYTES));

        var top = as(source.query(), BoolQueryBuilder.class);
        assertThat(top.must(), hasSize(2));

        var first = as(top.must().get(0), BoolQueryBuilder.class);
        var rq = as(sv(first.should().get(0), "emp_no"), RangeQueryBuilder.class);
        assertThat(rq.fieldName(), equalTo("emp_no"));
        assertThat(rq.from(), equalTo(-1));
        assertThat(rq.includeLower(), equalTo(false));
        assertThat(rq.to(), nullValue());
        rq = as(sv(first.should().get(1), "salary"), RangeQueryBuilder.class);
        assertThat(rq.fieldName(), equalTo("salary"));
        assertThat(rq.from(), nullValue());
        assertThat(rq.to(), equalTo(10));
        assertThat(rq.includeUpper(), equalTo(false));

        var second = as(top.must().get(1), BoolQueryBuilder.class);
        rq = as(sv(second.should().get(0), "salary"), RangeQueryBuilder.class);
        assertThat(rq.fieldName(), equalTo("salary"));
        assertThat(rq.from(), nullValue());
        assertThat(rq.to(), equalTo(10000));
        assertThat(rq.includeUpper(), equalTo(true));
        rq = as(sv(second.should().get(1), "salary"), RangeQueryBuilder.class);
        assertThat(rq.fieldName(), equalTo("salary"));
        assertThat(rq.from(), equalTo(50000));
        assertThat(rq.includeLower(), equalTo(true));
        assertThat(rq.to(), nullValue());
    }

    /**
     * Expects
     *
     * LimitExec[1000[INTEGER]]
     * \_ExchangeExec[[_meta_field{f}#11, emp_no{f}#5, first_name{f}#6, gender{f}#7,
     *    hire_date{f}#12, job{f}#13, job.raw{f}#14, languages{f}#8, last_name{f}#9,
     *    long_noidx{f}#15, salary{f}#10],false]
     *   \_ProjectExec[[_meta_field{f}#11, emp_no{f}#5, first_name{f}#6, gender{f}#7,
     *      hire_date{f}#12, job{f}#13, job.raw{f}#14, languages{f}#8, last_name{f}#9,
     *      long_noidx{f}#15, salary{f}#10]]
     *     \_FieldExtractExec[_meta_field{f}#11, emp_no{f}#5, first_name{f}#6, ge..]
     *       \_EsQueryExec[test], indexMode[standard], query[
     *         {"bool":{"must":[
     *           {"bool":{"should":[
     *             {"esql_single_value":{"field":"first_name","next":
     *               {"wildcard":{"first_name":{"wildcard":"\\*Firs*","boost":1.0}}}
     *               "source":"starts_with(first_name, \"*Firs\")@2:9"}},
     *             {"esql_single_value":{"field":"first_name","next":
     *               {"wildcard":{"first_name":{"wildcard":"*irst\\*","boost":1.0}}},
     *               "source":"ends_with(first_name, \"irst*\")@2:45"}}],"boost":1.0}},
     *             {"esql_single_value":{"field":"last_name","next":
     *               {"wildcard":{"last_name":{"wildcard":"*ast","boost":1.0}}},
     *               "source":"ends_with(last_name, \"ast\")@3:9"}}
     *           ],"boost":1.0}}
     *       ][_doc{f}#27], limit[1000], sort[] estimatedRowSize[332]
     */
    public void testPushMultipleFunctions() {
        var plan = physicalPlan("""
            from airports
            | where starts_with(first_name, "*Firs") or ends_with(first_name, "irst*")
            | where ends_with(last_name, "ast")
            """);

        var optimized = optimizedPlan(plan);
        var topLimit = as(optimized, LimitExec.class);
        var exchange = asRemoteExchange(topLimit.child());
        var project = as(exchange.child(), ProjectExec.class);
        var fieldExtract = as(project.child(), FieldExtractExec.class);
        var source = source(fieldExtract.child());
        assertThat(source.estimatedRowSize(), equalTo(allFieldRowSize + Integer.BYTES));

        var andBool = as(source.query(), BoolQueryBuilder.class);
        assertThat(andBool.must(), hasSize(2));
        assertThat(andBool.should(), hasSize(0));

        var orBool = as(andBool.must().get(0), BoolQueryBuilder.class);
        assertThat(orBool.should(), hasSize(2));
        assertThat(orBool.must(), hasSize(0));

        var orStartsWith = as(sv(orBool.should().get(0), "first_name"), WildcardQueryBuilder.class);
        assertThat(orStartsWith.fieldName(), equalTo("first_name"));
        assertThat(orStartsWith.caseInsensitive(), equalTo(false));
        assertThat(orStartsWith.value(), equalTo("\\*Firs*"));

        var orEndsWith = as(sv(orBool.should().get(1), "first_name"), WildcardQueryBuilder.class);
        assertThat(orEndsWith.fieldName(), equalTo("first_name"));
        assertThat(orEndsWith.caseInsensitive(), equalTo(false));
        assertThat(orEndsWith.value(), equalTo("*irst\\*"));

        var andEndsWith = as(sv(andBool.must().get(1), "last_name"), WildcardQueryBuilder.class);
        assertThat(andEndsWith.fieldName(), equalTo("last_name"));
        assertThat(andEndsWith.caseInsensitive(), equalTo(false));
        assertThat(andEndsWith.value(), equalTo("*ast"));
    }

    public void testLimit() {
        var optimized = optimizedPlan(physicalPlan("""
            from test
            | limit 10
            """));

        var topLimit = as(optimized, LimitExec.class);
        var exchange = asRemoteExchange(topLimit.child());
        var project = as(exchange.child(), ProjectExec.class);
        var fieldExtract = as(project.child(), FieldExtractExec.class);
        var source = source(fieldExtract.child());
        assertThat(source.estimatedRowSize(), equalTo(allFieldRowSize + Integer.BYTES));
        assertThat(source.limit().fold(FoldContext.small()), is(10));
    }

    /**
     * TopNExec[[Order[nullsum{r}#3,ASC,LAST]],1[INTEGER]]
     * \_ExchangeExec[]
     *   \_ProjectExec[[_meta_field{f}#11, emp_no{f}#5, first_name{f}#6, !gender, languages{f}#8, last_name{f}#9, salary{f}#10, nulls
     * um{r}#3]]
     *     \_FieldExtractExec[_meta_field{f}#11, emp_no{f}#5, first_name{f}#6, !g..]
     *       \_TopNExec[[Order[nullsum{r}#3,ASC,LAST]],1[INTEGER]]
     *         \_EvalExec[[null[INTEGER] AS nullsum]]
     *           \_EsQueryExec[test], query[][_doc{f}#12], limit[], sort[]
     */
    public void testExtractorForEvalWithoutProject() throws Exception {
        var optimized = optimizedPlan(physicalPlan("""
            from test
            | eval nullsum = emp_no + null
            | sort nullsum
            | limit 1
            """));
        var topN = as(optimized, TopNExec.class);
        var exchange = asRemoteExchange(topN.child());
        var project = as(exchange.child(), ProjectExec.class);
        var extract = as(project.child(), FieldExtractExec.class);
        var topNLocal = as(extract.child(), TopNExec.class);
        // all fields plus nullsum and shards, segments, docs and two extra ints for forwards and backwards map
        assertThat(topNLocal.estimatedRowSize(), equalTo(allFieldRowSize + Integer.BYTES + Integer.BYTES * 2 + Integer.BYTES * 3));

        var eval = as(topNLocal.child(), EvalExec.class);
        var source = source(eval.child());
        // nullsum and doc id are ints. we don't actually load emp_no here because we know we don't need it.
        assertThat(source.estimatedRowSize(), equalTo(Integer.BYTES * 2));
    }

    public void testProjectAfterTopN() throws Exception {
        var optimized = optimizedPlan(physicalPlan("""
            from test
            | sort emp_no
            | keep first_name
            | limit 2
            """));
        var topProject = as(optimized, ProjectExec.class);
        assertEquals(1, topProject.projections().size());
        assertEquals("first_name", topProject.projections().get(0).name());
        var topN = as(topProject.child(), TopNExec.class);
        var exchange = asRemoteExchange(topN.child());
        var project = as(exchange.child(), ProjectExec.class);
        List<String> projectionNames = project.projections().stream().map(NamedExpression::name).collect(Collectors.toList());
        assertTrue(projectionNames.containsAll(List.of("first_name", "emp_no")));
        var extract = as(project.child(), FieldExtractExec.class);
        var source = source(extract.child());
        assertThat(source.limit(), is(topN.limit()));
        assertThat(source.sorts(), is(fieldSorts(topN.order())));
        // an int for doc id, an int for segment id, two ints for doc id map, and int for emp_no.
        assertThat(source.estimatedRowSize(), equalTo(Integer.BYTES * 5 + KEYWORD_EST));
    }

    /**
     * Expected
     *
     * EvalExec[[emp_no{f}#248 * 10[INTEGER] AS emp_no_10]]
     * \_LimitExec[10[INTEGER]]
     *   \_ExchangeExec[]
     *     \_ProjectExec[[_meta_field{f}#247, emp_no{f}#248, first_name{f}#249, languages{f}#250, last_name{f}#251, salary{f}#252]]
     *       \_FieldExtractExec[_meta_field{f}#247, emp_no{f}#248, first_name{f}#24..]
     *         \_EsQueryExec[test], query[][_doc{f}#253], limit[10], sort[]
     */
    public void testPushLimitToSource() {
        var optimized = optimizedPlan(physicalPlan("""
            from test
            | eval emp_no_10 = emp_no * 10
            | limit 10
            """));

        var eval = as(optimized, EvalExec.class);
        var topLimit = as(eval.child(), LimitExec.class);
        var exchange = asRemoteExchange(topLimit.child());
        var project = as(exchange.child(), ProjectExec.class);
        var extract = as(project.child(), FieldExtractExec.class);
        var leaves = extract.collectLeaves();
        assertEquals(1, leaves.size());
        var source = as(leaves.get(0), EsQueryExec.class);
        assertThat(source.limit().fold(FoldContext.small()), is(10));
        // extra ints for doc id and emp_no_10
        assertThat(source.estimatedRowSize(), equalTo(allFieldRowSize + Integer.BYTES * 2));
    }

    /**
     * Expected
     * EvalExec[[emp_no{f}#5 * 10[INTEGER] AS emp_no_10]]
     * \_LimitExec[10[INTEGER]]
     *   \_ExchangeExec[]
     *     \_ProjectExec[[_meta_field{f}#11, emp_no{f}#5, first_name{f}#6, !gender, languages{f}#8, last_name{f}#9, salary{f}#10]]
     *       \_FieldExtractExec[_meta_field{f}#11, emp_no{f}#5, first_name{f}#6, !g..]
     *         \_EsQueryExec[test], query[{"range":{"emp_no":{"gt":0,"boost":1.0}}}][_doc{f}#12], limit[10], sort[]
     */
    public void testPushLimitAndFilterToSource() {
        var optimized = optimizedPlan(physicalPlan("""
            from test
            | eval emp_no_10 = emp_no * 10
            | where emp_no > 0
            | limit 10
            """));

        var eval = as(optimized, EvalExec.class);
        var topLimit = as(eval.child(), LimitExec.class);
        var exchange = asRemoteExchange(topLimit.child());
        var project = as(exchange.child(), ProjectExec.class);
        var extract = as(project.child(), FieldExtractExec.class);

        assertThat(
            names(extract.attributesToExtract()),
            contains(
                "_meta_field",
                "emp_no",
                "first_name",
                "gender",
                "hire_date",
                "job",
                "job.raw",
                "languages",
                "last_name",
                "long_noidx",
                "salary"
            )
        );

        var source = source(extract.child());
        assertThat(source.estimatedRowSize(), equalTo(allFieldRowSize + Integer.BYTES * 2));
        assertThat(source.limit().fold(FoldContext.small()), is(10));
        var rq = as(sv(source.query(), "emp_no"), RangeQueryBuilder.class);
        assertThat(rq.fieldName(), equalTo("emp_no"));
        assertThat(rq.from(), equalTo(0));
        assertThat(rq.includeLower(), equalTo(false));
        assertThat(rq.to(), nullValue());
    }

    /**
     * Expected
     * TopNExec[[Order[emp_no{f}#2,ASC,LAST]],1[INTEGER]]
     * \_LimitExec[1[INTEGER]]
     *   \_ExchangeExec[]
     *     \_ProjectExec[[_meta_field{f}#8, emp_no{f}#2, first_name{f}#3, !gender, languages{f}#5, last_name{f}#6, salary{f}#7]]
     *       \_FieldExtractExec[_meta_field{f}#8, emp_no{f}#2, first_name{f}#3, !ge..]
     *         \_EsQueryExec[test], query[][_doc{f}#9], limit[1], sort[]
     */
    public void testQueryWithLimitSort() throws Exception {
        var optimized = optimizedPlan(physicalPlan("""
            from test
            | limit 1
            | sort emp_no
            """));

        var topN = as(optimized, TopNExec.class);
        var limit = as(topN.child(), LimitExec.class);
        var exchange = asRemoteExchange(limit.child());
        var project = as(exchange.child(), ProjectExec.class);
        var extract = as(project.child(), FieldExtractExec.class);
        var source = source(extract.child());
        assertThat(source.estimatedRowSize(), equalTo(allFieldRowSize + Integer.BYTES));
    }

    /**
     * Expected
     * ProjectExec[[emp_no{f}#7, first_name{f}#8 AS x]]
     * \_TopNExec[[Order[emp_no{f}#7,ASC,LAST]],5[INTEGER],0]
     *   \_ExchangeExec[[],false]
     *     \_ProjectExec[[emp_no{f}#7, first_name{f}#8]]
     *       \_FieldExtractExec[emp_no{f}#7, first_name{f}#8]
     *         \_EsQueryExec[test], query[][_doc{f}#28], limit[5], sort[[FieldSort[field=emp_no{f}#7, direction=ASC, nulls=LAST]]]...
     */
    public void testLocalProjectIncludeLocalAlias() throws Exception {
        var optimized = optimizedPlan(physicalPlan("""
            from test
            | sort emp_no
            | eval x = first_name
            | keep emp_no, x
            | limit 5
            """));

        var project = as(optimized, ProjectExec.class);
        var topN = as(project.child(), TopNExec.class);
        var exchange = asRemoteExchange(topN.child());

        project = as(exchange.child(), ProjectExec.class);
        assertThat(names(project.projections()), contains("emp_no", "first_name"));
        var extract = as(project.child(), FieldExtractExec.class);
        var source = as(extract.child(), EsQueryExec.class);
    }

    /**
     * Expected
     * ProjectExec[[languages{f}#10, salary{f}#12, x{r}#6]]
     * \_EvalExec[[languages{f}#10 + 1[INTEGER] AS x]]
     *   \_TopNExec[[Order[salary{f}#12,ASC,LAST]],1[INTEGER]]
     *     \_ExchangeExec[]
     *       \_ProjectExec[[languages{f}#10, salary{f}#12]]
     *         \_FieldExtractExec[languages{f}#10]
     *           \_EsQueryExec[test], query[][_doc{f}#14], limit[1], sort[[salary]]
     */
    public void testDoNotAliasesDefinedAfterTheExchange() throws Exception {
        var optimized = optimizedPlan(physicalPlan("""
            from test
            | sort salary
            | limit 1
            | keep languages, salary
            | eval x = languages + 1
            """));

        var project = as(optimized, ProjectExec.class);
        var eval = as(project.child(), EvalExec.class);
        var topN = as(eval.child(), TopNExec.class);
        var exchange = asRemoteExchange(topN.child());

        project = as(exchange.child(), ProjectExec.class);
        assertThat(names(project.projections()), contains("languages", "salary"));
        var extract = as(project.child(), FieldExtractExec.class);
        assertThat(names(extract.attributesToExtract()), contains("languages", "salary"));
        var source = source(extract.child());
        assertThat(source.limit(), is(topN.limit()));
        assertThat(source.sorts(), is(fieldSorts(topN.order())));

        assertThat(source.limit(), is(l(1)));
        assertThat(source.sorts().size(), is(1));
        EsQueryExec.Sort order = source.sorts().get(0);
        assertThat(order.direction(), is(Order.OrderDirection.ASC));
        assertThat(name(order.field()), is("salary"));
        // ints for doc id, segment id, forwards and backwards mapping, languages, and salary
        assertThat(source.estimatedRowSize(), equalTo(Integer.BYTES * 6));
    }

    /**
     * Expected
     * TopNExec[[Order[emp_no{f}#3,ASC,LAST]],1[INTEGER]]
     * \_FilterExec[emp_no{f}#3 > 10[INTEGER]]
     *   \_LimitExec[1[INTEGER]]
     *     \_ExchangeExec[]
     *       \_ProjectExec[[_meta_field{f}#9, emp_no{f}#3, first_name{f}#4, !gender, languages{f}#6, last_name{f}#7, salary{f}#8]]
     *         \_FieldExtractExec[_meta_field{f}#9, emp_no{f}#3, first_name{f}#4, !ge..]
     *           \_EsQueryExec[test], query[][_doc{f}#10], limit[1], sort[]
     */
    public void testQueryWithLimitWhereSort() throws Exception {
        var optimized = optimizedPlan(physicalPlan("""
            from test
            | limit 1
            | where emp_no > 10
            | sort emp_no
            """));

        var topN = as(optimized, TopNExec.class);
        var filter = as(topN.child(), FilterExec.class);
        var limit = as(filter.child(), LimitExec.class);
        var exchange = asRemoteExchange(limit.child());
        var project = as(exchange.child(), ProjectExec.class);
        var extract = as(project.child(), FieldExtractExec.class);
        var source = source(extract.child());
        assertThat(source.limit(), is(topN.limit()));
        assertThat(source.limit(), is(l(1)));
        assertNull(source.sorts());
        assertThat(source.estimatedRowSize(), equalTo(allFieldRowSize + Integer.BYTES));
    }

    /**
     * Expected
     * TopNExec[[Order[x{r}#3,ASC,LAST]],3[INTEGER]]
     * \_EvalExec[[emp_no{f}#5 AS x]]
     *   \_LimitExec[3[INTEGER]]
     *     \_ExchangeExec[]
     *       \_ProjectExec[[_meta_field{f}#11, emp_no{f}#5, first_name{f}#6, !gender, languages{f}#8, last_name{f}#9, salary{f}#10]]
     *         \_FieldExtractExec[_meta_field{f}#11, emp_no{f}#5, first_name{f}#6, !g..]
     *           \_EsQueryExec[test], query[][_doc{f}#12], limit[3], sort[]
     */
    public void testQueryWithLimitWhereEvalSort() throws Exception {
        var optimized = optimizedPlan(physicalPlan("""
            from test
            | limit 3
            | eval x = emp_no
            | sort x
            """));

        var topN = as(optimized, TopNExec.class);
        var eval = as(topN.child(), EvalExec.class);
        var limit = as(eval.child(), LimitExec.class);
        var exchange = asRemoteExchange(limit.child());
        var project = as(exchange.child(), ProjectExec.class);
        var extract = as(project.child(), FieldExtractExec.class);
        var source = source(extract.child());
        // an int for doc id and one for x
        assertThat(source.estimatedRowSize(), equalTo(allFieldRowSize + Integer.BYTES * 2));
    }

    public void testQueryJustWithLimit() throws Exception {
        var optimized = optimizedPlan(physicalPlan("""
            from test
            | limit 3
            """));

        var limit = as(optimized, LimitExec.class);
        var exchange = asRemoteExchange(limit.child());
        var project = as(exchange.child(), ProjectExec.class);
        var extract = as(project.child(), FieldExtractExec.class);
        var source = source(extract.child());
        assertThat(source.estimatedRowSize(), equalTo(allFieldRowSize + Integer.BYTES));
    }

    public void testPushDownDisjunction() {
        var plan = physicalPlan("""
            from test
            | where emp_no == 10010 or emp_no == 10011
            """);

        var optimized = optimizedPlan(plan);
        var topLimit = as(optimized, LimitExec.class);
        var exchange = asRemoteExchange(topLimit.child());
        var project = as(exchange.child(), ProjectExec.class);
        var extractRest = as(project.child(), FieldExtractExec.class);
        var source = source(extractRest.child());
        assertThat(source.estimatedRowSize(), equalTo(allFieldRowSize + Integer.BYTES));

        var tqb = as(sv(source.query(), "emp_no"), TermsQueryBuilder.class);
        assertThat(tqb.fieldName(), is("emp_no"));
        assertThat(tqb.values(), is(List.of(10010, 10011)));
    }

    public void testPushDownDisjunctionAndConjunction() {
        var plan = physicalPlan("""
            from test
            | where first_name == "Bezalel" or first_name == "Suzette"
            | where salary > 50000
            """);

        var optimized = optimizedPlan(plan);
        var topLimit = as(optimized, LimitExec.class);
        var exchange = asRemoteExchange(topLimit.child());
        var project = as(exchange.child(), ProjectExec.class);
        var extractRest = as(project.child(), FieldExtractExec.class);
        var source = source(extractRest.child());
        assertThat(source.estimatedRowSize(), equalTo(allFieldRowSize + Integer.BYTES));

        BoolQueryBuilder query = as(source.query(), BoolQueryBuilder.class);
        assertThat(query.must(), hasSize(2));
        var tq = as(sv(query.must().get(0), "first_name"), TermsQueryBuilder.class);
        assertThat(tq.fieldName(), is("first_name"));
        assertThat(tq.values(), is(List.of("Bezalel", "Suzette")));
        var rqb = as(sv(query.must().get(1), "salary"), RangeQueryBuilder.class);
        assertThat(rqb.fieldName(), is("salary"));
        assertThat(rqb.from(), is(50_000));
        assertThat(rqb.includeLower(), is(false));
        assertThat(rqb.to(), nullValue());
    }

    public void testPushDownIn() {
        var plan = physicalPlan("""
            from test
            | where emp_no in (10020, 10030 + 10)
            """);

        var optimized = optimizedPlan(plan);
        var topLimit = as(optimized, LimitExec.class);
        var exchange = asRemoteExchange(topLimit.child());
        var project = as(exchange.child(), ProjectExec.class);
        var extractRest = as(project.child(), FieldExtractExec.class);
        var source = source(extractRest.child());
        assertThat(source.estimatedRowSize(), equalTo(allFieldRowSize + Integer.BYTES));

        var tqb = as(sv(source.query(), "emp_no"), TermsQueryBuilder.class);
        assertThat(tqb.fieldName(), is("emp_no"));
        assertThat(tqb.values(), is(List.of(10020, 10040)));
    }

    public void testPushDownInAndConjunction() {
        var plan = physicalPlan("""
            from test
            | where last_name in (concat("Sim", "mel"), "Pettey")
            | where salary > 60000
            """);

        var optimized = optimizedPlan(plan);
        var topLimit = as(optimized, LimitExec.class);
        var exchange = asRemoteExchange(topLimit.child());
        var project = as(exchange.child(), ProjectExec.class);
        var extractRest = as(project.child(), FieldExtractExec.class);
        var source = source(extractRest.child());
        assertThat(source.estimatedRowSize(), equalTo(allFieldRowSize + Integer.BYTES));

        BoolQueryBuilder bq = as(source.query(), BoolQueryBuilder.class);
        assertThat(bq.must(), hasSize(2));
        var tqb = as(sv(bq.must().get(0), "last_name"), TermsQueryBuilder.class);
        assertThat(tqb.fieldName(), is("last_name"));
        assertThat(tqb.values(), is(List.of("Simmel", "Pettey")));
        var rqb = as(sv(bq.must().get(1), "salary"), RangeQueryBuilder.class);
        assertThat(rqb.fieldName(), is("salary"));
        assertThat(rqb.from(), is(60_000));
    }

    // `where "Pettey" in (last_name, "Simmel") or last_name == "Parto"` --> `where last_name in ("Pettey", "Parto")`
    // LimitExec[10000[INTEGER]]
    // \_ExchangeExec[]
    // \_ProjectExec[[_meta_field{f}#9, emp_no{f}#3, first_name{f}#4, gender{f}#5, languages{f}#6, last_name{f}#7, salary{f}#8]]
    // \_FieldExtractExec[_meta_field{f}#9, emp_no{f}#3, first_name{f}#4, gen..]
    // \_EsQueryExec[test],
    // query[{"esql_single_value":{"field":"last_name","next":{"terms":{"last_name":["Pettey","Parto"],"boost":1.0}}}}][_doc{f}#10],
    // limit[10000], sort[]
    public void testPushDownRecombinedIn() {
        var plan = physicalPlan("""
            from test
            | where "Pettey" in (last_name, "Simmel") or last_name == "Parto"
            """);

        var optimized = optimizedPlan(plan);
        var topLimit = as(optimized, LimitExec.class);
        var exchange = asRemoteExchange(topLimit.child());
        var project = as(exchange.child(), ProjectExec.class);
        var extractRest = as(project.child(), FieldExtractExec.class);
        var source = source(extractRest.child());

        var tqb = as(sv(source.query(), "last_name"), TermsQueryBuilder.class);
        assertThat(tqb.fieldName(), is("last_name"));
        assertThat(tqb.values(), is(List.of("Pettey", "Parto")));
    }

    /**
     * Expected:
     *  LimitExec[10000[INTEGER]]
     *  \_ExchangeExec[REMOTE_SOURCE]
     *    \_ExchangeExec[REMOTE_SINK]
     *      \_ProjectExec[[_meta_field{f}#9, emp_no{f}#3, first_name{f}#4, !gender, languages{f}#6, last_name{f}#7, salary{f}#8]]
     *        \_FieldExtractExec[_meta_field{f}#9, emp_no{f}#3, first_name{f}#4, !ge..]
     *          \_EsQueryExec[test], query[sv(not(emp_no IN (10010, 10011)))][_doc{f}#10],
     *                                   limit[10000], sort[]
     */
    public void testPushDownNegatedDisjunction() {
        var plan = physicalPlan("""
            from test
            | where not (emp_no == 10010 or emp_no == 10011)
            """);

        var optimized = optimizedPlan(plan);
        var topLimit = as(optimized, LimitExec.class);
        var exchange = asRemoteExchange(topLimit.child());
        var project = as(exchange.child(), ProjectExec.class);
        var extractRest = as(project.child(), FieldExtractExec.class);
        var source = source(extractRest.child());
        assertThat(source.estimatedRowSize(), equalTo(allFieldRowSize + Integer.BYTES));

        var boolQuery = as(sv(source.query(), "emp_no"), BoolQueryBuilder.class);
        assertThat(boolQuery.mustNot(), hasSize(1));
        var termsQuery = as(boolQuery.mustNot().get(0), TermsQueryBuilder.class);
        assertThat(termsQuery.fieldName(), is("emp_no"));
        assertThat(termsQuery.values(), is(List.of(10010, 10011)));
    }

    /**
     * Expected:
     *  LimitExec[10000[INTEGER]]
     *  \_ExchangeExec[REMOTE_SOURCE]
     *    \_ExchangeExec[REMOTE_SINK]
     *      \_ProjectExec[[_meta_field{f}#9, emp_no{f}#3, first_name{f}#4, !gender, languages{f}#6, last_name{f}#7, salary{f}#8]]
     *        \_FieldExtractExec[_meta_field{f}#9, emp_no{f}#3, first_name{f}#4, !ge..]
     *          \_EsQueryExec[test], query[sv(emp_no, not(emp_no == 10010)) OR sv(not(first_name == "Parto"))], limit[10000], sort[]
     */
    public void testPushDownNegatedConjunction() {
        var plan = physicalPlan("""
            from test
            | where not (emp_no == 10010 and first_name == "Parto")
            """);

        var optimized = optimizedPlan(plan);
        var topLimit = as(optimized, LimitExec.class);
        var exchange = asRemoteExchange(topLimit.child());
        var project = as(exchange.child(), ProjectExec.class);
        var extractRest = as(project.child(), FieldExtractExec.class);
        var source = source(extractRest.child());
        assertThat(source.estimatedRowSize(), equalTo(allFieldRowSize + Integer.BYTES));

        var bq = as(source.query(), BoolQueryBuilder.class);
        assertThat(bq.should(), hasSize(2));
        var empNo = as(sv(bq.should().get(0), "emp_no"), BoolQueryBuilder.class);
        assertThat(empNo.mustNot(), hasSize(1));
        var tq = as(empNo.mustNot().get(0), TermQueryBuilder.class);
        assertThat(tq.fieldName(), equalTo("emp_no"));
        assertThat(tq.value(), equalTo(10010));
        var firstName = as(sv(bq.should().get(1), "first_name"), BoolQueryBuilder.class);
        assertThat(firstName.mustNot(), hasSize(1));
        tq = as(firstName.mustNot().get(0), TermQueryBuilder.class);
        assertThat(tq.fieldName(), equalTo("first_name"));
        assertThat(tq.value(), equalTo("Parto"));
    }

    /**
     * Expected:
     *  LimitExec[10000[INTEGER]]
     *  \_ExchangeExec[REMOTE_SOURCE]
     *    \_ExchangeExec[REMOTE_SINK]
     *      \_ProjectExec[[_meta_field{f}#8, emp_no{f}#2, first_name{f}#3, !gender, languages{f}#5, last_name{f}#6, salary{f}#7]]
     *        \_FieldExtractExec[_meta_field{f}#8, emp_no{f}#2, first_name{f}#3, !ge..]
     *          \_EsQueryExec[test], query[{"bool":{"must_not":[{"term":{"emp_no":{"value":10010}}}],"boost":1.0}}][_doc{f}#9],
     *                                     limit[10000], sort[]
     */
    public void testPushDownNegatedEquality() {
        var plan = physicalPlan("""
            from test
            | where not emp_no == 10010
            """);

        var optimized = optimizedPlan(plan);
        var topLimit = as(optimized, LimitExec.class);
        var exchange = asRemoteExchange(topLimit.child());
        var project = as(exchange.child(), ProjectExec.class);
        var extractRest = as(project.child(), FieldExtractExec.class);
        var source = source(extractRest.child());
        assertThat(source.estimatedRowSize(), equalTo(allFieldRowSize + Integer.BYTES));

        var boolQuery = as(sv(source.query(), "emp_no"), BoolQueryBuilder.class);
        assertThat(boolQuery.mustNot(), hasSize(1));
        var termQuery = as(boolQuery.mustNot().get(0), TermQueryBuilder.class);
        assertThat(termQuery.fieldName(), is("emp_no"));
        assertThat(termQuery.value(), is(10010));  // TODO this will match multivalued fields and we don't want that
    }

    /**
     * Expected:
     *  LimitExec[10000[INTEGER]]
     *  \_ExchangeExec[REMOTE_SOURCE]
     *    \_ExchangeExec[REMOTE_SINK]
     *      \_ProjectExec[[_meta_field{f}#9, emp_no{f}#3, first_name{f}#4, !gender, languages{f}#6, last_name{f}#7, salary{f}#8]]
     *        \_FieldExtractExec[_meta_field{f}#9, first_name{f}#4, !gender, last_na..]
     *          \_LimitExec[10000[INTEGER]]
     *            \_FilterExec[NOT(emp_no{f}#3 == languages{f}#6)]
     *              \_FieldExtractExec[emp_no{f}#3, languages{f}#6]
     *                \_EsQueryExec[test], query[][_doc{f}#10], limit[], sort[]
     */
    public void testDontPushDownNegatedEqualityBetweenAttributes() {
        var plan = physicalPlan("""
            from test
            | where not emp_no == languages
            """);

        var optimized = optimizedPlan(plan);
        var topLimit = as(optimized, LimitExec.class);
        var exchange = asRemoteExchange(topLimit.child());
        var project = as(exchange.child(), ProjectExec.class);
        var extractRest = as(project.child(), FieldExtractExec.class);
        var localLimit = as(extractRest.child(), LimitExec.class);
        var filterExec = as(localLimit.child(), FilterExec.class);
        assertThat(filterExec.condition(), instanceOf(Not.class));
        var extractForFilter = as(filterExec.child(), FieldExtractExec.class);
        var source = source(extractForFilter.child());
        assertNull(source.query());
        assertThat(source.estimatedRowSize(), equalTo(allFieldRowSize + Integer.BYTES));
    }

    public void testEvalLike() {
        var plan = physicalPlan("""
            from test
            | eval x = concat(first_name, "--")
            | where x like "%foo%"
            """);

        var optimized = optimizedPlan(plan);
        var topLimit = as(optimized, LimitExec.class);
        var exchange = asRemoteExchange(topLimit.child());
        var project = as(exchange.child(), ProjectExec.class);
        var extractRest = as(project.child(), FieldExtractExec.class);
        var limit = as(extractRest.child(), LimitExec.class);
        var filter = as(limit.child(), FilterExec.class);
        var eval = as(filter.child(), EvalExec.class);
        var fieldExtract = as(eval.child(), FieldExtractExec.class);
        assertEquals(EsQueryExec.class, fieldExtract.child().getClass());
        var source = source(fieldExtract.child());
        assertThat(source.estimatedRowSize(), equalTo(allFieldRowSize + Integer.BYTES + KEYWORD_EST));
    }

    public void testPushDownLike() {
        var plan = physicalPlan("""
            from test
            | where first_name like "*foo*"
            """);

        var optimized = optimizedPlan(plan);
        var topLimit = as(optimized, LimitExec.class);
        var exchange = asRemoteExchange(topLimit.child());
        var project = as(exchange.child(), ProjectExec.class);
        var extractRest = as(project.child(), FieldExtractExec.class);
        var source = source(extractRest.child());
        assertThat(source.estimatedRowSize(), equalTo(allFieldRowSize + Integer.BYTES));

        QueryBuilder query = source.query();
        assertNotNull(query);
        assertEquals(SingleValueQuery.Builder.class, query.getClass());
        assertThat(((SingleValueQuery.Builder) query).next(), instanceOf(WildcardQueryBuilder.class));
        WildcardQueryBuilder wildcard = ((WildcardQueryBuilder) ((SingleValueQuery.Builder) query).next());
        assertEquals("first_name", wildcard.fieldName());
        assertEquals("*foo*", wildcard.value());
    }

    public void testPushDownNotLike() {
        var plan = physicalPlan("""
            from test
            | where not first_name like "%foo%"
            """);

        var optimized = optimizedPlan(plan);
        var topLimit = as(optimized, LimitExec.class);
        var exchange = asRemoteExchange(topLimit.child());
        var project = as(exchange.child(), ProjectExec.class);
        var extractRest = as(project.child(), FieldExtractExec.class);
        var source = source(extractRest.child());
        assertThat(source.estimatedRowSize(), equalTo(allFieldRowSize + Integer.BYTES));

        var boolQuery = as(sv(source.query(), "first_name"), BoolQueryBuilder.class);
        assertThat(boolQuery.mustNot(), hasSize(1));
        var tq = as(boolQuery.mustNot().get(0), TermQueryBuilder.class);
        assertThat(tq.fieldName(), is("first_name"));
        assertThat(tq.value(), is("%foo%"));
    }

    public void testEvalRLike() {
        var plan = physicalPlan("""
            from test
            | eval x = concat(first_name, "--")
            | where x rlike ".*foo.*"
            """);

        var optimized = optimizedPlan(plan);
        var topLimit = as(optimized, LimitExec.class);
        var exchange = asRemoteExchange(topLimit.child());
        var project = as(exchange.child(), ProjectExec.class);
        var extractRest = as(project.child(), FieldExtractExec.class);
        var limit = as(extractRest.child(), LimitExec.class);
        var filter = as(limit.child(), FilterExec.class);
        var eval = as(filter.child(), EvalExec.class);
        var fieldExtract = as(eval.child(), FieldExtractExec.class);
        assertEquals(EsQueryExec.class, fieldExtract.child().getClass());

        var source = source(fieldExtract.child());
        assertThat(source.estimatedRowSize(), equalTo(allFieldRowSize + Integer.BYTES + KEYWORD_EST));
    }

    public void testPushDownRLike() {
        var plan = physicalPlan("""
            from test
            | where first_name rlike ".*foo.*"
            """);

        var optimized = optimizedPlan(plan);
        var topLimit = as(optimized, LimitExec.class);
        var exchange = asRemoteExchange(topLimit.child());
        var project = as(exchange.child(), ProjectExec.class);
        var extractRest = as(project.child(), FieldExtractExec.class);
        var source = source(extractRest.child());
        assertThat(source.estimatedRowSize(), equalTo(allFieldRowSize + Integer.BYTES));

        QueryBuilder query = source.query();
        assertNotNull(query);
        assertEquals(SingleValueQuery.Builder.class, query.getClass());
        assertThat(((SingleValueQuery.Builder) query).next(), instanceOf(RegexpQueryBuilder.class));
        RegexpQueryBuilder wildcard = ((RegexpQueryBuilder) ((SingleValueQuery.Builder) query).next());
        assertEquals("first_name", wildcard.fieldName());
        assertEquals(".*foo.*", wildcard.value());
    }

    /**
     * LimitExec[1000[INTEGER]]
     * \_ExchangeExec[[],false]
     *   \_ProjectExec[[_meta_field{f}#9, emp_no{f}#3, first_name{f}#4, gender{f}#5, job{f}#10, job.raw{f}#11, languages{f}#6, last_n
     * ame{f}#7, long_noidx{f}#12, salary{f}#8]]
     *     \_FieldExtractExec[_meta_field{f}#9, emp_no{f}#3, first_name{f}#4, gen..]
     *       \_EsQueryExec[test], query[{"esql_single_value":{"field":"first_name","next":
     *       {"term":{"first_name":{"value":"foo","case_insensitive":true}}},"source":"first_name =~ \"foo\"@2:9"}}]
     *       [_doc{f}#23], limit[1000], sort[] estimatedRowSize[324]
     */
    @AwaitsFix(bugUrl = "https://github.com/elastic/elasticsearch/issues/103599")
    public void testPushDownEqualsIgnoreCase() {
        var plan = physicalPlan("""
            from test
            | where first_name =~ "foo"
            """);

        var optimized = optimizedPlan(plan);
        var topLimit = as(optimized, LimitExec.class);
        var exchange = asRemoteExchange(topLimit.child());
        var project = as(exchange.child(), ProjectExec.class);
        var extractRest = as(project.child(), FieldExtractExec.class);
        var source = source(extractRest.child());
        assertThat(source.estimatedRowSize(), equalTo(allFieldRowSize + Integer.BYTES));

        QueryBuilder query = source.query();
        assertNotNull(query); // TODO: verify query
    }

    /**
     * LimitExec[1000[INTEGER]]
     * \_ExchangeExec[[],false]
     *   \_ProjectExec[[_meta_field{f}#12, emp_no{f}#6, first_name{f}#7, gender{f}#8, job{f}#13, job.raw{f}#14, languages{f}#9, last_
     * name{f}#10, long_noidx{f}#15, salary{f}#11, x{r}#4]]
     *     \_FieldExtractExec[_meta_field{f}#12, emp_no{f}#6, gender{f}#8, job{f}..]
     *       \_LimitExec[1000[INTEGER]]
     *         \_FilterExec[x{r}#4 =~ [66 6f 6f][KEYWORD]]
     *           \_EvalExec[[CONCAT(first_name{f}#7,[66 6f 6f][KEYWORD]) AS x]]
     *             \_FieldExtractExec[first_name{f}#7]
     *               \_EsQueryExec[test], query[][_doc{f}#27], limit[], sort[] estimatedRowSize[374]
     */
    @AwaitsFix(bugUrl = "https://github.com/elastic/elasticsearch/issues/103599")
    public void testNoPushDownEvalEqualsIgnoreCase() {
        var plan = physicalPlan("""
            from test
            | eval x = concat(first_name, "foo")
            | where x =~ "foo"
            """);

        var optimized = optimizedPlan(plan);
        var topLimit = as(optimized, LimitExec.class);
        var exchange = asRemoteExchange(topLimit.child());
        var project = as(exchange.child(), ProjectExec.class);
        var extractRest = as(project.child(), FieldExtractExec.class);
        var limit = as(extractRest.child(), LimitExec.class);
        var filter = as(limit.child(), FilterExec.class);
        var eval = as(filter.child(), EvalExec.class);
        var extract = as(eval.child(), FieldExtractExec.class);
        var source = source(extract.child());

        QueryBuilder query = source.query();
        assertNull(query); // TODO: verify query
    }

    public void testPushDownEqualsToUpper() {
        doTestPushDownChangeCase("""
            from test
            | where to_upper(first_name) == "FOO"
            """, """
            {
              "esql_single_value" : {
                "field" : "first_name",
                "next" : {
                  "term" : {
                    "first_name" : {
                      "value" : "FOO",
                      "case_insensitive" : true,
                      "boost": 0.0
                    }
                  }
                },
                "source" : "to_upper(first_name) == \\"FOO\\"@2:9"
              }
            }""");
    }

    /*
     * LimitExec[1000[INTEGER]]
     * \_ExchangeExec[[_meta_field{f}#9, emp_no{f}#3, first_name{f}#4, gender{f}#5, hire_date{f}#10, job{f}#11, job.raw{f}#12,
     *                languages{f}#6, last_name{f}#7, long_noidx{f}#13, salary{f}#8],false]
     *   \_ProjectExec[[_meta_field{f}#9, emp_no{f}#3, first_name{f}#4, gender{f}#5, hire_date{f}#10, job{f}#11, job.raw{f}#12,
     *                  languages{f}#6, last_name{f}#7, long_noidx{f}#13, salary{f}#8]]
     *     \_FieldExtractExec[_meta_field{f}#9, emp_no{f}#3, first_name{f}#4, gen..]<[]>
     *       \_EsQueryExec[test], indexMode[standard], query[{...}}][_doc{f}#25], limit[1000], sort[] estimatedRowSize[332]
     */
    private void doTestPushDownChangeCase(String esql, String expected) {
        var plan = physicalPlan(esql);
        var optimized = optimizedPlan(plan);
        var topLimit = as(optimized, LimitExec.class);
        var exchange = asRemoteExchange(topLimit.child());
        var project = as(exchange.child(), ProjectExec.class);
        var extractRest = as(project.child(), FieldExtractExec.class);
        var source = source(extractRest.child());
        assertThat(source.estimatedRowSize(), equalTo(allFieldRowSize + Integer.BYTES));

        QueryBuilder query = source.query();
        assertThat(stripThrough(query.toString()), is(stripThrough(expected)));
    }

    public void testPushDownEqualsToLower() {
        doTestPushDownChangeCase("""
            from test
            | where to_lower(first_name) == "foo"
            """, """
            {
              "esql_single_value" : {
                "field" : "first_name",
                "next" : {
                  "term" : {
                    "first_name" : {
                      "value" : "foo",
                      "case_insensitive" : true,
                      "boost": 0.0
                    }
                  }
                },
                "source" : "to_lower(first_name) == \\"foo\\"@2:9"
              }
            }""");
    }

    public void testPushDownNotEqualsToUpper() {
        doTestPushDownChangeCase("""
            from test
            | where to_upper(first_name) != "FOO"
            """, """
            {
              "esql_single_value" : {
                "field" : "first_name",
                "next" : {
                  "bool" : {
                    "must_not" : [
                      {
                        "term" : {
                          "first_name" : {
                            "value" : "FOO",
                            "case_insensitive" : true,
                            "boost": 0.0
                          }
                        }
                      }
                    ],
                    "boost": 0.0
                  }
                },
                "source" : "to_upper(first_name) != \\"FOO\\"@2:9"
              }
            }""");
    }

    public void testPushDownNotEqualsToLower() {
        doTestPushDownChangeCase("""
            from test
            | where to_lower(first_name) != "foo"
            """, """
            {
              "esql_single_value" : {
                "field" : "first_name",
                "next" : {
                  "bool" : {
                    "must_not" : [
                      {
                        "term" : {
                          "first_name" : {
                            "value" : "foo",
                            "case_insensitive" : true,
                            "boost": 0.0
                          }
                        }
                      }
                    ],
                    "boost" : 0.0
                  }
                },
                "source" : "to_lower(first_name) != \\"foo\\"@2:9"
              }
            }""");
    }

    public void testPushDownChangeCaseMultiplePredicates() {
        doTestPushDownChangeCase("""
            from test
            | where to_lower(first_name) != "foo" or to_upper(first_name) == "FOO" or emp_no > 10
            """, """
            {
              "bool" : {
                "should" : [
                  {
                    "esql_single_value" : {
                      "field" : "first_name",
                      "next" : {
                        "bool" : {
                          "must_not" : [
                            {
                              "term" : {
                                "first_name" : {
                                  "value" : "foo",
                                  "case_insensitive" : true,
                                  "boost": 0.0
                                }
                              }
                            }
                          ],
                          "boost": 0.0
                        }
                      },
                      "source" : "to_lower(first_name) != \\"foo\\"@2:9"
                    }
                  },
                  {
                    "esql_single_value" : {
                      "field" : "first_name",
                      "next" : {
                        "term" : {
                          "first_name" : {
                            "value" : "FOO",
                            "case_insensitive" : true,
                            "boost": 0.0
                          }
                        }
                      },
                      "source" : "to_upper(first_name) == \\"FOO\\"@2:42"
                    }
                  },
                  {
                    "esql_single_value" : {
                      "field" : "emp_no",
                      "next" : {
                        "range" : {
                          "emp_no" : {
                            "gt" : 10,
                            "boost" : 0.0
                          }
                        }
                      },
                      "source" : "emp_no > 10@2:75"
                    }
                  }
                ],
                "boost" : 1.0
              }
            }
            """);
    }

    // same tree as with doTestPushDownChangeCase(), but with a topping EvalExec (for `x`)
    public void testPushDownChangeCaseThroughEval() {
        var esql = """
            from test
            | eval x = first_name
            | where to_lower(x) == "foo"
            """;
        var plan = physicalPlan(esql);
        var optimized = optimizedPlan(plan);
        var eval = as(optimized, EvalExec.class);
        var topLimit = as(eval.child(), LimitExec.class);
        var exchange = asRemoteExchange(topLimit.child());
        var project = as(exchange.child(), ProjectExec.class);
        var extractRest = as(project.child(), FieldExtractExec.class);
        var source = source(extractRest.child());

        var expected = """
            {
              "esql_single_value" : {
                "field" : "first_name",
                "next" : {
                  "term" : {
                    "first_name" : {
                      "value" : "foo",
                      "case_insensitive" : true,
                      "boost" : 0.0
                    }
                  }
                },
                "source" : "to_lower(x) == \\"foo\\"@3:9"
              }
            }""";
        QueryBuilder query = source.query();
        assertThat(stripThrough(query.toString()), is(stripThrough(expected)));
    }

    /*
     * LimitExec[1000[INTEGER]]
     * \_ExchangeExec[[_meta_field{f}#9, emp_no{f}#3, first_name{f}#4, gender{f}#5, hire_date{f}#10, job{f}#11, job.raw{f}#12,
     *                languages{f}#6, last_name{f}#7, long_noidx{f}#13, salary{f}#8],false]
     *   \_ProjectExec[[_meta_field{f}#9, emp_no{f}#3, first_name{f}#4, gender{f}#5, hire_date{f}#10, job{f}#11, job.raw{f}#12,
     *                 languages{f}#6, last_name{f}#7, long_noidx{f}#13, salary{f}#8]]
     *     \_FieldExtractExec[_meta_field{f}#9, emp_no{f}#3, gender{f}#5, hire_da..]<[]>
     *       \_LimitExec[1000[INTEGER]]
     *         \_FilterExec[NOT(INSENSITIVEEQUALS(CONCAT(first_name{f}#4,[66 6f 6f][KEYWORD]),[66 6f 6f][KEYWORD]))]
     *           \_FieldExtractExec[first_name{f}#4]<[]>
     *             \_EsQueryExec[test], indexMode[standard], query[][_doc{f}#25], limit[], sort[] estimatedRowSize[332]
     */
    public void testNoPushDownChangeCase() {
        var plan = physicalPlan("""
            from test
            | where to_lower(concat(first_name, "foo")) != "foo"
            """);

        var optimized = optimizedPlan(plan);
        var topLimit = as(optimized, LimitExec.class);
        var exchange = asRemoteExchange(topLimit.child());
        var project = as(exchange.child(), ProjectExec.class);
        var fieldExtract = as(project.child(), FieldExtractExec.class);
        var limit = as(fieldExtract.child(), LimitExec.class);
        var filter = as(limit.child(), FilterExec.class);
        var fieldExtract2 = as(filter.child(), FieldExtractExec.class);
        var source = source(fieldExtract2.child());
        assertThat(source.query(), nullValue());
    }

    /*
     * LimitExec[1000[INTEGER]]
     * \_ExchangeExec[[_meta_field{f}#9, emp_no{f}#3, first_name{f}#4, gender{f}#5, hire_date{f}#10, job{f}#11, job.raw{f}#12, langu
     *      ages{f}#6, last_name{f}#7, long_noidx{f}#13, salary{f}#8],false]
     *   \_ProjectExec[[_meta_field{f}#9, emp_no{f}#3, first_name{f}#4, gender{f}#5, hire_date{f}#10, job{f}#11, job.raw{f}#12, langu
     *          ages{f}#6, last_name{f}#7, long_noidx{f}#13, salary{f}#8]]
     *     \_FieldExtractExec[_meta_field{f}#9, emp_no{f}#3, first_name{f}#4, gen..]&lt;[],[]&gt;
     *       \_EsQueryExec[test], indexMode[standard], query[{"esql_single_value":{"field":"first_name","next":{"regexp":{"first_name":
     *       {"value":"foo*","flags_value":65791,"case_insensitive":true,"max_determinized_states":10000,"boost":0.0}}},
     *       "source":"TO_LOWER(first_name) RLIKE \"foo*\"@2:9"}}][_doc{f}#25], limit[1000], sort[] estimatedRowSize[332]
     */
    private void doTestPushDownCaseChangeRegexMatch(String query, String expected) {
        var plan = physicalPlan(query);
        var optimized = optimizedPlan(plan);

        var topLimit = as(optimized, LimitExec.class);
        var exchange = asRemoteExchange(topLimit.child());
        var project = as(exchange.child(), ProjectExec.class);
        var fieldExtract = as(project.child(), FieldExtractExec.class);
        var source = as(fieldExtract.child(), EsQueryExec.class);

        var singleValue = as(source.query(), SingleValueQuery.Builder.class);
        assertThat(stripThrough(singleValue.toString()), is(stripThrough(expected)));
    }

    public void testPushDownLowerCaseChangeRLike() {
        doTestPushDownCaseChangeRegexMatch("""
            FROM test
            | WHERE TO_LOWER(first_name) RLIKE "foo*"
            """, """
            {
                "esql_single_value": {
                    "field": "first_name",
                    "next": {
                        "regexp": {
                            "first_name": {
                                "value": "foo*",
                                "flags_value": 65791,
                                "case_insensitive": true,
                                "max_determinized_states": 10000,
                                "boost": 0.0
                            }
                        }
                    },
                    "source": "TO_LOWER(first_name) RLIKE \\"foo*\\"@2:9"
                }
            }
            """);
    }

    public void testPushDownUpperCaseChangeRLike() {
        doTestPushDownCaseChangeRegexMatch("""
            FROM test
            | WHERE TO_UPPER(first_name) RLIKE "FOO*"
            """, """
            {
                "esql_single_value": {
                    "field": "first_name",
                    "next": {
                        "regexp": {
                            "first_name": {
                                "value": "FOO*",
                                "flags_value": 65791,
                                "case_insensitive": true,
                                "max_determinized_states": 10000,
                                "boost": 0.0
                            }
                        }
                    },
                    "source": "TO_UPPER(first_name) RLIKE \\"FOO*\\"@2:9"
                }
            }
            """);
    }

    public void testPushDownLowerCaseChangeLike() {
        doTestPushDownCaseChangeRegexMatch("""
            FROM test
            | WHERE TO_LOWER(first_name) LIKE "foo*"
            """, """
            {
                "esql_single_value": {
                    "field": "first_name",
                    "next": {
                        "wildcard": {
                            "first_name": {
                                "wildcard": "foo*",
                                "case_insensitive": true,
                                "boost": 0.0
                            }
                        }
                    },
                    "source": "TO_LOWER(first_name) LIKE \\"foo*\\"@2:9"
                }
            }
            """);
    }

    public void testPushDownUpperCaseChangeLike() {
        doTestPushDownCaseChangeRegexMatch("""
            FROM test
            | WHERE TO_UPPER(first_name) LIKE "FOO*"
            """, """
            {
                "esql_single_value": {
                    "field": "first_name",
                    "next": {
                        "wildcard": {
                            "first_name": {
                                "wildcard": "FOO*",
                                "case_insensitive": true,
                                "boost": 0.0
                            }
                        }
                    },
                    "source": "TO_UPPER(first_name) LIKE \\"FOO*\\"@2:9"
                }
            }
            """);
    }

    /*
     * LimitExec[1000[INTEGER]]
     * \_ExchangeExec[[_meta_field{f}#10, emp_no{f}#4, first_name{f}#5, gender{f}#6, hire_date{f}#11, job{f}#12, job.raw{f}#13, lang
     * uages{f}#7, last_name{f}#8, long_noidx{f}#14, salary{f}#9],false]
     *   \_ProjectExec[[_meta_field{f}#10, emp_no{f}#4, first_name{f}#5, gender{f}#6, hire_date{f}#11, job{f}#12, job.raw{f}#13, lang
     * uages{f}#7, last_name{f}#8, long_noidx{f}#14, salary{f}#9]]
     *     \_FieldExtractExec[_meta_field{f}#10, gender{f}#6, hire_date{f}#11, jo..]&lt;[],[]&gt;
     *       \_LimitExec[1000[INTEGER]]
     *         \_FilterExec[LIKE(first_name{f}#5, "FOO*", true) OR IN(1[INTEGER],2[INTEGER],3[INTEGER],emp_no{f}#4 + 1[INTEGER])]
     *           \_FieldExtractExec[first_name{f}#5, emp_no{f}#4]&lt;[],[]&gt;
     *             \_EsQueryExec[test], indexMode[standard], query[][_doc{f}#26], limit[], sort[] estimatedRowSize[332]
     */
    public void testChangeCaseAsInsensitiveWildcardLikeNotPushedDown() {
        var esql = """
            FROM test
            | WHERE TO_UPPER(first_name) LIKE "FOO*" OR emp_no + 1 IN (1, 2, 3)
            """;
        var plan = physicalPlan(esql);
        var optimized = optimizedPlan(plan);

        var topLimit = as(optimized, LimitExec.class);
        var exchange = asRemoteExchange(topLimit.child());
        var project = as(exchange.child(), ProjectExec.class);
        var fieldExtract = as(project.child(), FieldExtractExec.class);
        var limit = as(fieldExtract.child(), LimitExec.class);
        var filter = as(limit.child(), FilterExec.class);
        fieldExtract = as(filter.child(), FieldExtractExec.class);
        var source = as(fieldExtract.child(), EsQueryExec.class);

        var or = as(filter.condition(), Or.class);
        var wildcard = as(or.left(), WildcardLike.class);
        assertThat(Expressions.name(wildcard.field()), is("first_name"));
        assertThat(wildcard.pattern().pattern(), is("FOO*"));
        assertThat(wildcard.caseInsensitive(), is(true));
    }

    public void testPushDownNotRLike() {
        var plan = physicalPlan("""
            from test
            | where not first_name rlike ".*foo.*"
            """);

        var optimized = optimizedPlan(plan);
        var topLimit = as(optimized, LimitExec.class);
        var exchange = asRemoteExchange(topLimit.child());
        var project = as(exchange.child(), ProjectExec.class);
        var extractRest = as(project.child(), FieldExtractExec.class);
        var source = source(extractRest.child());
        assertThat(source.estimatedRowSize(), equalTo(allFieldRowSize + Integer.BYTES));

        QueryBuilder query = source.query();
        assertNotNull(query);
        assertThat(query, instanceOf(SingleValueQuery.Builder.class));
        assertThat(((SingleValueQuery.Builder) query).next(), instanceOf(BoolQueryBuilder.class));
        var boolQuery = (BoolQueryBuilder) ((SingleValueQuery.Builder) query).next();
        List<QueryBuilder> mustNot = boolQuery.mustNot();
        assertThat(mustNot.size(), is(1));
        assertThat(mustNot.get(0), instanceOf(RegexpQueryBuilder.class));
        var regexpQuery = (RegexpQueryBuilder) mustNot.get(0);
        assertThat(regexpQuery.fieldName(), is("first_name"));
        assertThat(regexpQuery.value(), is(".*foo.*"));
    }

    /**
     * <code>
     * TopNExec[[Order[name{r}#4,ASC,LAST]],1000[INTEGER],0]
     * \_ExchangeExec[[_meta_field{f}#20, emp_no{f}#14, gender{f}#16, job{f}#21, job.raw{f}#22, languages{f}#17,
     *     long_noidx{f}#23, salary{f}#19, name{r}#4, first_name{r}#7, last_name{r}#10
     *   ],false]
     *   \_ProjectExec[[_meta_field{f}#20, emp_no{f}#14, gender{f}#16, job{f}#21, job.raw{f}#22, languages{f}#17,
     *       long_noidx{f}#23, salary{f}#19, name{r}#4, first_name{r}#7, last_name{r}#10
     *     ]]
     *     \_FieldExtractExec[_meta_field{f}#20, emp_no{f}#14, gender{f}#16, job{..][]
     *       \_EvalExec[[first_name{f}#15 AS name, last_name{f}#18 AS first_name, name{r}#4 AS last_name]]
     *         \_FieldExtractExec[first_name{f}#15, last_name{f}#18][]
     *           \_EsQueryExec[test], indexMode[standard], query[{
     *             "bool":{"must":[
     *               {"esql_single_value":{"field":"last_name","next":{"term":{"last_name":{"value":"foo"}}},"source":...}},
     *               {"esql_single_value":{"field":"first_name","next":{"term":{"first_name":{"value":"bar"}}},"source":...}}
     *             ],"boost":1.0}}][_doc{f}#37], limit[1000], sort[[
     *               FieldSort[field=first_name{f}#15, direction=ASC, nulls=LAST]
     *             ]] estimatedRowSize[486]
     * </code>
     */
    public void testPushDownEvalFilter() {
        var plan = physicalPlan("""
            FROM test
            | EVAL name = first_name, first_name = last_name, last_name = name
            | WHERE first_name == "foo" AND last_name == "bar"
            | SORT name
            """);
        var optimized = optimizedPlan(plan);

        var topN = as(optimized, TopNExec.class);
        var exchange = asRemoteExchange(topN.child());
        var project = as(exchange.child(), ProjectExec.class);
        var extract = as(project.child(), FieldExtractExec.class);
        assertThat(extract.attributesToExtract().size(), greaterThan(5));
        var eval = as(extract.child(), EvalExec.class);
        extract = as(eval.child(), FieldExtractExec.class);
        assertThat(
            extract.attributesToExtract().stream().map(Attribute::name).collect(Collectors.toList()),
            contains("first_name", "last_name")
        );

        // Now verify the correct Lucene push-down of both the filter and the sort
        var source = source(extract.child());
        QueryBuilder query = source.query();
        assertNotNull(query);
        assertThat(query, instanceOf(BoolQueryBuilder.class));
        var boolQuery = (BoolQueryBuilder) query;
        var must = boolQuery.must();
        assertThat(must.size(), is(2));
        var range1 = (TermQueryBuilder) ((SingleValueQuery.Builder) must.get(0)).next();
        assertThat(range1.fieldName(), is("last_name"));
        var range2 = (TermQueryBuilder) ((SingleValueQuery.Builder) must.get(1)).next();
        assertThat(range2.fieldName(), is("first_name"));
        var sort = source.sorts();
        assertThat(sort.size(), is(1));
        assertThat(sort.get(0).field().fieldName().string(), is("first_name"));
    }

    /**
     * <code>
     * ProjectExec[[last_name{f}#13858 AS name#13841, first_name{f}#13855 AS last_name#13844, last_name{f}#13858 AS first_name#13
     * 847]]
     * \_TopNExec[[Order[last_name{f}#13858,ASC,LAST]],10[INTEGER],100]
     *   \_ExchangeExec[[first_name{f}#13855, last_name{f}#13858],false]
     *     \_ProjectExec[[first_name{f}#13855, last_name{f}#13858]]
     *       \_FieldExtractExec[first_name{f}#13855, last_name{f}#13858]&lt;[],[]&gt;
     *         \_EsQueryExec[test], indexMode[standard], query[
     *         {"bool":{"must":[{"esql_single_value":{"field":"last_name","next":
     *         {"range":{"last_name":{"gt":"B","boost":0.0}}},"source":"first_name > \"B\"@3:9"}},
     *         {"exists":{"field":"first_name","boost":0.0}}],"boost":1.0}}
     *         ][_doc{f}#13879], limit[10], sort[[FieldSort[field=last_name{f}#13858, direction=ASC, nulls=LAST]]] estimatedRowSize[116]
     * </code>
     */
    public void testPushDownEvalSwapFilter() {
        var plan = physicalPlan("""
            FROM test
            | EVAL name = last_name, last_name = first_name, first_name = name
            | WHERE first_name > "B" AND last_name IS NOT NULL
            | SORT name
            | LIMIT 10
            | KEEP name, last_name, first_name
            """);
        var optimized = optimizedPlan(plan);

        var topProject = as(optimized, ProjectExec.class);
        var topN = as(topProject.child(), TopNExec.class);
        var exchange = asRemoteExchange(topN.child());
        var project = as(exchange.child(), ProjectExec.class);
        var extract = as(project.child(), FieldExtractExec.class);
        assertThat(
            extract.attributesToExtract().stream().map(Attribute::name).collect(Collectors.toList()),
            contains("first_name", "last_name")
        );

        // Now verify the correct Lucene push-down of both the filter and the sort
        var source = source(extract.child());
        QueryBuilder query = source.query();
        assertNotNull(query);
        assertThat(query, instanceOf(BoolQueryBuilder.class));
        var boolQuery = (BoolQueryBuilder) query;
        var must = boolQuery.must();
        assertThat(must.size(), is(2));
        var svq = (SingleValueQuery.Builder) must.get(0);
        var range = (RangeQueryBuilder) svq.next();
        assertThat(range.fieldName(), is("last_name"));
        var exists = (ExistsQueryBuilder) must.get(1);
        assertThat(exists.fieldName(), is("first_name"));
        var sort = source.sorts();
        assertThat(sort.size(), is(1));
        assertThat(sort.get(0).field().fieldName().string(), is("last_name"));
    }

    /**
     * EnrichExec[first_name{f}#3,foo,fld,idx,[a{r}#11, b{r}#12]]
     *  \_LimitExec[10000[INTEGER]]
     *    \_ExchangeExec[]
     *      \_ProjectExec[[_meta_field{f}#8, emp_no{f}#2, first_name{f}#3, gender{f}#4, languages{f}#5, last_name{f}#6, salary{f}#7]]
     *        \_FieldExtractExec[_meta_field{f}#8, emp_no{f}#2, first_name{f}#3, gen..]
     *          \_EsQueryExec[test], query[][_doc{f}#13], limit[10000], sort[] estimatedRowSize[216]
     */
    public void testEnrich() {
        var plan = physicalPlan("""
            from test
            | enrich foo on first_name
            """);

        var optimized = optimizedPlan(plan);
        var enrich = as(optimized, EnrichExec.class);
        var limit = as(enrich.child(), LimitExec.class);
        var exchange = asRemoteExchange(limit.child());
        var project = as(exchange.child(), ProjectExec.class);
        var extract = as(project.child(), FieldExtractExec.class);
        var source = source(extract.child());
        // an int for doc id, and int for the "a" enriched field, and a long for the "b" enriched field
        assertThat(source.estimatedRowSize(), equalTo(allFieldRowSize + Integer.BYTES * 2 + Long.BYTES));
    }

    /**
     * Expects the filter to transform the source into a local relationship
     * LimitExec[10000[INTEGER]]
     * \_ExchangeExec[[],false]
     *   \_LocalSourceExec[[_meta_field{f}#8, emp_no{r}#2, first_name{f}#3, gender{f}#4, languages{f}#5, last_name{f}#6, salary{f}#7],EMPT
     * Y]
     */
    public void testLocallyMissingField() {
        var testStats = statsForMissingField("emp_no");

        var optimized = optimizedPlan(physicalPlan("""
              from test
            | where emp_no > 10
            """), testStats);

        var limit = as(optimized, LimitExec.class);
        var exchange = as(limit.child(), ExchangeExec.class);
        var source = as(exchange.child(), LocalSourceExec.class);
        assertEquals(EmptyLocalSupplier.EMPTY, source.supplier());
    }

    /**
     * GrokExec[first_name{f}#4,Parser[pattern=%{WORD:b}.*, grok=org.elasticsearch.grok.Grok@60a20ab6],[b{r}#2]]
     * \_LimitExec[10000[INTEGER]]
     *   \_ExchangeExec[]
     *     \_ProjectExec[[_meta_field{f}#9, emp_no{f}#3, first_name{f}#4, gender{f}#5, languages{f}#6, last_name{f}#7, salary{f}#8]]
     *       \_FieldExtractExec[_meta_field{f}#9, emp_no{f}#3, first_name{f}#4, gen..]
     *         \_EsQueryExec[test], query[][_doc{f}#10], limit[10000], sort[] estimatedRowSize[216]
     */
    public void testGrok() {
        var plan = physicalPlan("""
            from test
            | grok first_name "%{WORD:b}.*"
            """);

        var optimized = optimizedPlan(plan);
        var grok = as(optimized, GrokExec.class);
        var limit = as(grok.child(), LimitExec.class);
        var exchange = asRemoteExchange(limit.child());
        var project = as(exchange.child(), ProjectExec.class);
        var extract = as(project.child(), FieldExtractExec.class);
        var source = source(extract.child());
        assertThat(source.estimatedRowSize(), equalTo(allFieldRowSize + Integer.BYTES + KEYWORD_EST));
    }

    public void testDissect() {
        var plan = physicalPlan("""
            from test
            | dissect first_name "%{b} "
            """);

        var optimized = optimizedPlan(plan);
        var dissect = as(optimized, DissectExec.class);
        var limit = as(dissect.child(), LimitExec.class);
        var exchange = asRemoteExchange(limit.child());
        var project = as(exchange.child(), ProjectExec.class);
        var extract = as(project.child(), FieldExtractExec.class);
        var source = source(extract.child());
        assertThat(source.estimatedRowSize(), equalTo(allFieldRowSize + Integer.BYTES + KEYWORD_EST));
    }

    /*
     * LimitExec[1000[INTEGER]]
     * \_ExchangeExec[[_meta_field{f}#10, emp_no{f}#4, first_name{f}#5, gender{f}#6, hire_date{f}#11, job{f}#12, job.raw{f}#13, lang
     * uages{f}#7, last_name{f}#8, long_noidx{f}#14, salary{f}#9, _index{m}#2],false]
     *   \_ProjectExec[[_meta_field{f}#10, emp_no{f}#4, first_name{f}#5, gender{f}#6, hire_date{f}#11, job{f}#12, job.raw{f}#13, lang
     * uages{f}#7, last_name{f}#8, long_noidx{f}#14, salary{f}#9, _index{m}#2]]
     *     \_FieldExtractExec[_meta_field{f}#10, emp_no{f}#4, first_name{f}#5, ge..]&lt;[],[]&gt;
     *       \_EsQueryExec[test], indexMode[standard], query[{"wildcard":{"_index":{"wildcard":"test*","boost":0.0}}}][_doc{f}#27],
     *          limit[1000], sort[] estimatedRowSize[382]
     *
     */
    public void testPushDownMetadataIndexInWildcard() {
        var plan = physicalPlan("""
            from test metadata _index
            | where _index like "test*"
            """);

        var optimized = optimizedPlan(plan);
        var limit = as(optimized, LimitExec.class);
        var exchange = asRemoteExchange(limit.child());
        var project = as(exchange.child(), ProjectExec.class);
        var extract = as(project.child(), FieldExtractExec.class);
        var source = source(extract.child());

        var tq = as(source.query(), WildcardQueryBuilder.class);
        assertThat(tq.fieldName(), is("_index"));
        assertThat(tq.value(), is("test*"));
    }

    /*
     * LimitExec[10000[INTEGER]]
     * \_ExchangeExec[[],false]
     *   \_ProjectExec[[_meta_field{f}#9, emp_no{f}#3, first_name{f}#4, gender{f}#5, languages{f}#6, last_name{f}#7, salary{f}#8,
     *     _index{m}#1]]
     *     \_FieldExtractExec[_meta_field{f}#9, emp_no{f}#3, first_name{f}#4, gen..]
     *       \_EsQueryExec[test], query[{"esql_single_value":{"field":"_index","next":{"term":{"_index":{"value":"test"}}}}}]
     *         [_doc{f}#10], limit[10000], sort[] estimatedRowSize[266]
     */
    public void testPushDownMetadataIndexInEquality() {
        var plan = physicalPlan("""
            from test metadata _index
            | where _index == "test"
            """);

        var optimized = optimizedPlan(plan);
        var limit = as(optimized, LimitExec.class);
        var exchange = asRemoteExchange(limit.child());
        var project = as(exchange.child(), ProjectExec.class);
        var extract = as(project.child(), FieldExtractExec.class);
        var source = source(extract.child());

        var tq = as(source.query(), TermQueryBuilder.class);
        assertThat(tq.fieldName(), is("_index"));
        assertThat(tq.value(), is("test"));
    }

    /*
     * LimitExec[10000[INTEGER]]
     * \_ExchangeExec[[],false]
     *   \_ProjectExec[[_meta_field{f}#9, emp_no{f}#3, first_name{f}#4, gender{f}#5, languages{f}#6, last_name{f}#7, salary{f}#8,
     *     _index{m}#1]]
     *     \_FieldExtractExec[_meta_field{f}#9, emp_no{f}#3, first_name{f}#4, gen..]
     *       \_EsQueryExec[test], query[{"bool":{"must_not":[{"term":{"_index":{"value":"test"}}}],"boost":1.0}}]
     *         [_doc{f}#10], limit[10000], sort[] estimatedRowSize[266]
     */
    public void testPushDownMetadataIndexInNotEquality() {
        var plan = physicalPlan("""
            from test metadata _index
            | where _index != "test"
            """);

        var optimized = optimizedPlan(plan);
        var limit = as(optimized, LimitExec.class);
        var exchange = asRemoteExchange(limit.child());
        var project = as(exchange.child(), ProjectExec.class);
        var extract = as(project.child(), FieldExtractExec.class);
        var source = source(extract.child());

        var bq = as(source.query(), BoolQueryBuilder.class);
        assertThat(bq.mustNot().size(), is(1));
        var tq = as(bq.mustNot().get(0), TermQueryBuilder.class);
        assertThat(tq.fieldName(), is("_index"));
        assertThat(tq.value(), is("test"));
    }

    /*
     * LimitExec[10000[INTEGER]]
     * \_ExchangeExec[[],false]
     *   \_ProjectExec[[_meta_field{f}#9, emp_no{f}#3, first_name{f}#4, gender{f}#5, languages{f}#6, last_name{f}#7, salary{f}#8, _in
     *     dex{m}#1]]
     *     \_FieldExtractExec[_meta_field{f}#9, emp_no{f}#3, first_name{f}#4, gen..]
     *       \_LimitExec[10000[INTEGER]]
     *         \_FilterExec[_index{m}#1 > [74 65 73 74][KEYWORD]]
     *           \_FieldExtractExec[_index{m}#1]
     *             \_EsQueryExec[test], query[][_doc{f}#10], limit[], sort[] estimatedRowSize[266]
     */
    public void testDontPushDownMetadataIndexInInequality() {
        for (var t : List.of(
            tuple(">", GreaterThan.class),
            tuple(">=", GreaterThanOrEqual.class),
            tuple("<", LessThan.class),
            tuple("<=", LessThanOrEqual.class)
            // no NullEquals use
        )) {
            var plan = physicalPlan("from test metadata _index | where _index " + t.v1() + " \"test\"");

            var optimized = optimizedPlan(plan);
            var limit = as(optimized, LimitExec.class);
            var exchange = asRemoteExchange(limit.child());
            var project = as(exchange.child(), ProjectExec.class);
            var extract = as(project.child(), FieldExtractExec.class);
            limit = as(extract.child(), LimitExec.class);
            var filter = as(limit.child(), FilterExec.class);

            var comp = as(filter.condition(), t.v2());
            var metadataAttribute = as(comp.left(), MetadataAttribute.class);
            assertThat(metadataAttribute.name(), is("_index"));

            extract = as(filter.child(), FieldExtractExec.class);
            var source = source(extract.child());
        }
    }

    public void testDontPushDownMetadataVersionAndId() {
        for (var t : List.of(tuple("_version", "2"), tuple("_id", "\"2\""))) {
            var plan = physicalPlan("from test metadata " + t.v1() + " | where " + t.v1() + " == " + t.v2());

            var optimized = optimizedPlan(plan);
            var limit = as(optimized, LimitExec.class);
            var exchange = asRemoteExchange(limit.child());
            var project = as(exchange.child(), ProjectExec.class);
            var extract = as(project.child(), FieldExtractExec.class);
            limit = as(extract.child(), LimitExec.class);
            var filter = as(limit.child(), FilterExec.class);

            assertThat(filter.condition(), instanceOf(Equals.class));
            assertThat(((Equals) filter.condition()).left(), instanceOf(MetadataAttribute.class));
            var metadataAttribute = (MetadataAttribute) ((Equals) filter.condition()).left();
            assertThat(metadataAttribute.name(), is(t.v1()));

            extract = as(filter.child(), FieldExtractExec.class);
            var source = source(extract.child());
        }
    }

    public void testNoTextFilterPushDown() {
        var plan = physicalPlan("""
            from test
            | where gender == "M"
            """);

        var optimized = optimizedPlan(plan);
        var limit = as(optimized, LimitExec.class);
        var exchange = asRemoteExchange(limit.child());
        var project = as(exchange.child(), ProjectExec.class);
        var extract = as(project.child(), FieldExtractExec.class);
        var limit2 = as(extract.child(), LimitExec.class);
        var filter = as(limit2.child(), FilterExec.class);
        var extract2 = as(filter.child(), FieldExtractExec.class);
        var source = source(extract2.child());
        assertNull(source.query());
    }

    public void testNoNonIndexedFilterPushDown() {
        var plan = physicalPlan("""
            from test
            | where long_noidx == 1
            """);

        var optimized = optimizedPlan(plan, statsWithIndexedFields());
        var limit = as(optimized, LimitExec.class);
        var exchange = asRemoteExchange(limit.child());
        var project = as(exchange.child(), ProjectExec.class);
        var extract = as(project.child(), FieldExtractExec.class);
        var limit2 = as(extract.child(), LimitExec.class);
        var filter = as(limit2.child(), FilterExec.class);
        var extract2 = as(filter.child(), FieldExtractExec.class);
        var source = source(extract2.child());
        assertNull(source.query());
    }

    public void testTextWithRawFilterPushDown() {
        var plan = physicalPlan("""
            from test
            | where job == "foo"
            """);

        var optimized = optimizedPlan(plan);
        var limit = as(optimized, LimitExec.class);
        var exchange = asRemoteExchange(limit.child());
        var project = as(exchange.child(), ProjectExec.class);
        var extract = as(project.child(), FieldExtractExec.class);
        var source = as(extract.child(), EsQueryExec.class);
        var qb = as(source.query(), SingleValueQuery.Builder.class);
        assertThat(qb.field(), equalTo("job.raw"));
    }

    public void testNoTextSortPushDown() {
        var plan = physicalPlan("""
            from test
            | sort gender
            """);

        var optimized = optimizedPlan(plan);
        var topN = as(optimized, TopNExec.class);
        var exchange = as(topN.child(), ExchangeExec.class);
        var project = as(exchange.child(), ProjectExec.class);
        var extract = as(project.child(), FieldExtractExec.class);
        var topN2 = as(extract.child(), TopNExec.class);
        var extract2 = as(topN2.child(), FieldExtractExec.class);
        var source = source(extract2.child());
        assertNull(source.sorts());
    }

    public void testNoNonIndexedSortPushDown() {
        var plan = physicalPlan("""
            from test
            | sort long_noidx
            """);

        var optimized = optimizedPlan(plan, statsWithIndexedFields());
        var topN = as(optimized, TopNExec.class);
        var exchange = as(topN.child(), ExchangeExec.class);
        var project = as(exchange.child(), ProjectExec.class);
        var extract = as(project.child(), FieldExtractExec.class);
        var topN2 = as(extract.child(), TopNExec.class);
        var extract2 = as(topN2.child(), FieldExtractExec.class);
        var source = source(extract2.child());
        assertNull(source.sorts());
    }

    public void testTextWithRawSortPushDown() {
        var plan = physicalPlan("""
            from test
            | sort job
            """);

        var optimized = optimizedPlan(plan);
        var topN = as(optimized, TopNExec.class);
        var exchange = as(topN.child(), ExchangeExec.class);
        var project = as(exchange.child(), ProjectExec.class);
        var extract = as(project.child(), FieldExtractExec.class);
        var source = as(extract.child(), EsQueryExec.class);
        assertThat(source.sorts().size(), equalTo(1));
        assertThat(source.sorts().get(0).field().name(), equalTo("job.raw"));
    }

    public void testFieldExtractForTextAndSubfield() {
        var plan = physicalPlan("""
            from test
            | keep job*
            """);

        var project = as(plan, ProjectExec.class);
        assertThat(Expressions.names(project.projections()), contains("job", "job.raw"));
    }

    public void testFieldExtractWithoutSourceAttributes() {
        PhysicalPlan verifiedPlan = optimizedPlan(physicalPlan("""
            from test
            | where round(emp_no) > 10
            """));
        // Transform the verified plan so that it is invalid (i.e. no source attributes)
        var badPlan = verifiedPlan.transformDown(
            EsQueryExec.class,
            node -> new EsSourceExec(
                node.source(),
                node.indexPattern(),
                IndexMode.STANDARD,
                node.indexNameWithModes(),
                List.of(),
                node.query()
            )
        );

        var e = expectThrows(VerificationException.class, () -> physicalPlanOptimizer.verify(badPlan, verifiedPlan.output()));
        assertThat(
            e.getMessage(),
            containsString(
                "Need to add field extractor for [[emp_no]] but cannot detect source attributes from node [EsSourceExec[test][]]"
            )
        );
    }

    public void testVerifierOnMissingReferences() {
        var plan = physicalPlan("""
            from test
            | stats s = sum(salary) by emp_no
            | where emp_no > 10
            """);
        final var planBeforeModification = plan;
        plan = plan.transformUp(
            AggregateExec.class,
            a -> new AggregateExec(
                a.source(),
                a.child(),
                a.groupings(),
                List.of(), // remove the aggs (and thus the groupings) entirely
                a.getMode(),
                a.intermediateAttributes(),
                a.estimatedRowSize()
            )
        );
        final var finalPlan = plan;
        var e = expectThrows(IllegalStateException.class, () -> physicalPlanOptimizer.verify(finalPlan, planBeforeModification.output()));
        assertThat(e.getMessage(), containsString(" > 10[INTEGER]]] optimized incorrectly due to missing references [emp_no{f}#"));
    }

    public void testVerifierOnMissingReferencesWithBinaryPlans() throws Exception {
        // Do not assert serialization:
        // This will have a LookupJoinExec, which is not serializable because it doesn't leave the coordinator.
        var plan = physicalPlan("""
              FROM test
            | RENAME languages AS language_code
            | SORT language_code
            | LOOKUP JOIN languages_lookup ON language_code
            """, testData, false);

        var planWithInvalidJoinLeftSide = plan.transformUp(LookupJoinExec.class, join -> join.replaceChildren(join.right(), join.right()));

        var e = expectThrows(IllegalStateException.class, () -> physicalPlanOptimizer.verify(planWithInvalidJoinLeftSide, plan.output()));
        assertThat(e.getMessage(), containsString(" optimized incorrectly due to missing references from left hand side [languages"));

        var planWithInvalidJoinRightSide = plan.transformUp(
            LookupJoinExec.class,
            // LookupJoinExec.rightReferences() is currently EMPTY (hack); use a HashJoinExec instead.
            join -> new HashJoinExec(join.source(), join.left(), join.left(), join.leftFields(), join.rightFields(), join.output())
        );

        e = expectThrows(IllegalStateException.class, () -> physicalPlanOptimizer.verify(planWithInvalidJoinRightSide, plan.output()));
        assertThat(e.getMessage(), containsString(" optimized incorrectly due to missing references from right hand side [language_code"));
    }

    public void testVerifierOnDuplicateOutputAttributes() {
        var plan = physicalPlan("""
            from test
            | stats s = sum(salary) by emp_no
            | where emp_no > 10
            """);
        final var planBeforeModification = plan;
        plan = plan.transformUp(AggregateExec.class, a -> {
            List<Attribute> intermediates = new ArrayList<>(a.intermediateAttributes());
            intermediates.add(intermediates.get(0));
            return new AggregateExec(
                a.source(),
                a.child(),
                a.groupings(),
                a.aggregates(),
                AggregatorMode.INTERMEDIATE,  // FINAL would deduplicate aggregates()
                intermediates,
                a.estimatedRowSize()
            );
        });
        final var finalPlan = plan;
        var e = expectThrows(IllegalStateException.class, () -> physicalPlanOptimizer.verify(finalPlan, planBeforeModification.output()));
        assertThat(
            e.getMessage(),
            containsString("Plan [LimitExec[1000[INTEGER],null]] optimized incorrectly due to duplicate output attribute emp_no{f}#")
        );
    }

    public void testProjectAwayColumns() {
        var rule = new ProjectAwayColumns();

        // FROM test | limit 10000
        //
        // as physical plan:
        //
        // LimitExec[10000[INTEGER]]
        // \_ExchangeExec[[],false]
        // \_FragmentExec[filter=null, estimatedRowSize=0, reducer=[], fragment=[<>
        // EsRelation[test][some_field1{f}#2, some_field2{f}#3]<>]]

        EsRelation relation = new EsRelation(
            Source.EMPTY,
            new EsIndex(
                "test",
                Map.of(
                    "some_field1",
                    new EsField("some_field1", DataType.KEYWORD, Map.of(), true, EsField.TimeSeriesFieldType.NONE),
                    "some_field2",
                    new EsField("some_field2", DataType.KEYWORD, Map.of(), true, EsField.TimeSeriesFieldType.NONE)
                )
            ),
            IndexMode.STANDARD
        );
        Attribute some_field1 = relation.output().get(0);
        Attribute some_field2 = relation.output().get(1);
        FragmentExec fragment = new FragmentExec(relation);
        ExchangeExec exchange = new ExchangeExec(Source.EMPTY, fragment);
        LimitExec limitThenFragment = new LimitExec(
            Source.EMPTY,
            exchange,
            new Literal(Source.EMPTY, 10000, DataType.INTEGER),
            randomIntBetween(0, 1024)
        );

        // All the relation's fields are required.
        PhysicalPlan plan = rule.apply(limitThenFragment);
        Project project = as(
            as(as(as(plan, LimitExec.class).child(), ExchangeExec.class).child(), FragmentExec.class).fragment(),
            Project.class
        );
        assertThat(project.projections(), containsInAnyOrder(some_field1, some_field2));

        // FROM test | limit 10000 | keep some_field1
        ProjectExec projectLimitThenFragment = new ProjectExec(Source.EMPTY, limitThenFragment, List.of(some_field1));
        plan = rule.apply(projectLimitThenFragment);
        project = as(
            as(as(as(as(plan, ProjectExec.class).child(), LimitExec.class).child(), ExchangeExec.class).child(), FragmentExec.class)
                .fragment(),
            Project.class
        );
        assertThat(project.projections(), contains(some_field1));

        // FROM test | limit 10000 | eval x = to_lower(some_field1)
        Alias x = new Alias(Source.EMPTY, "x", new ToLower(Source.EMPTY, some_field1, config));
        EvalExec evalLimitThenFragment = new EvalExec(Source.EMPTY, limitThenFragment, List.of(x));
        plan = rule.apply(evalLimitThenFragment);
        project = as(
            as(as(as(as(plan, EvalExec.class).child(), LimitExec.class).child(), ExchangeExec.class).child(), FragmentExec.class)
                .fragment(),
            Project.class
        );
        assertThat(project.projections(), containsInAnyOrder(some_field1, some_field2));

        // FROM test | limit 10000 | eval x = to_lower(some_field1) | keep x
        ProjectExec projectEvalLimitThenFragment = new ProjectExec(Source.EMPTY, evalLimitThenFragment, List.of(x.toAttribute()));
        plan = rule.apply(projectEvalLimitThenFragment);
        project = as(
            as(
                as(as(as(as(plan, ProjectExec.class).child(), EvalExec.class).child(), LimitExec.class).child(), ExchangeExec.class)
                    .child(),
                FragmentExec.class
            ).fragment(),
            Project.class
        );
        assertThat(project.projections(), contains(some_field1));

        // FROM test | limit 10000 | rename some_field1 as some_field2
        ProjectExec renameLimitThenFragment = new ProjectExec(
            Source.EMPTY,
            limitThenFragment,
            List.of(new Alias(Source.EMPTY, some_field2.name(), some_field1))
        );
        plan = rule.apply(renameLimitThenFragment);
        project = as(
            as(as(as(as(plan, ProjectExec.class).child(), LimitExec.class).child(), ExchangeExec.class).child(), FragmentExec.class)
                .fragment(),
            Project.class
        );
        assertThat(project.projections(), contains(some_field1));

        // FROM test | limit 10000 | eval x = to_lower(some_field1), y = to_upper(x) | keep y
        Alias y = new Alias(Source.EMPTY, "y", new ToUpper(Source.EMPTY, x.toAttribute(), config));
        EvalExec evalTwiceLimitThenFragment = new EvalExec(Source.EMPTY, limitThenFragment, List.of(x, y));
        ProjectExec projectEvalTwiceLimitThenFragment = new ProjectExec(Source.EMPTY, evalTwiceLimitThenFragment, List.of(y.toAttribute()));
        plan = rule.apply(projectEvalTwiceLimitThenFragment);
        project = as(
            as(
                as(as(as(as(plan, ProjectExec.class).child(), EvalExec.class).child(), LimitExec.class).child(), ExchangeExec.class)
                    .child(),
                FragmentExec.class
            ).fragment(),
            Project.class
        );
        assertThat(project.projections(), contains(some_field1));
    }

    /**
     * Expects
     * ProjectExec[[avg(emp_no){r}#3]]
     * \_EvalExec[[$$SUM$avg(emp_no)$0{r:s}#14 / $$COUNT$avg(emp_no)$1{r:s}#15 AS avg(emp_no)]]
     *   \_LimitExec[1000[INTEGER]]
     *     \_AggregateExec[[],[SUM(emp_no{f}#4) AS $$SUM$avg(emp_no)$0, COUNT(emp_no{f}#4) AS $$COUNT$avg(emp_no)$1],FINAL,[sum{r}#16, seen{
     * r}#17, count{r}#18, seen{r}#19],24]
     *       \_ExchangeExec[[sum{r}#16, seen{r}#17, count{r}#18, seen{r}#19],true]
     *         \_AggregateExec[[],[SUM(emp_no{f}#4) AS $$SUM$avg(emp_no)$0, COUNT(emp_no{f}#4) AS $$COUNT$avg(emp_no)$1],INITIAL,[sum{r}#37,
     *           seen{r}#38, count{r}#39, seen{r}#40],16]
     *           \_FieldExtractExec[emp_no{f}#4]
     *             \_EsQueryExec[test], indexMode[standard], query[{"exists":{"field":"emp_no","boost":1.0}}][_doc{f}#41], limit[], sort[]
     *               estimatedRowSize[8]
     */
    public void testProjectAwayColumnsDoesNothingForPipelineBreakingAggs() {
        var plan = optimizedPlan(physicalPlan("""
            from test
            | stats avg(emp_no)
            """));

        ProjectExec project = as(plan, ProjectExec.class);
        EvalExec eval = as(project.child(), EvalExec.class);
        LimitExec limit = as(eval.child(), LimitExec.class);
        AggregateExec finalAgg = as(limit.child(), AggregateExec.class);
        ExchangeExec exchange = as(finalAgg.child(), ExchangeExec.class);
        // No projection inserted here.
        AggregateExec initialAgg = as(exchange.child(), AggregateExec.class);
    }

    /**
     * Expects
     * ProjectExec[[x{r}#3]]
     * \_EvalExec[[1[INTEGER] AS x]]
     *   \_LimitExec[10000[INTEGER]]
     *     \_ExchangeExec[[],false]
     *       \_ProjectExec[[&lt;all-fields-projected&gt;{r}#12]]
     *         \_EvalExec[[null[NULL] AS &lt;all-fields-projected&gt;]]
     *           \_EsQueryExec[test], query[{"esql_single_value":{"field":"emp_no","next":{"range":{"emp_no":{"gt":10,"boost":1.0}}}}}]
     *            [_doc{f}#13], limit[10000], sort[] estimatedRowSize[8]
     */
    public void testProjectAwayAllColumnsWhenOnlyTheCountMatters() {
        var plan = optimizedPlan(physicalPlan("""
            from test
            | where emp_no > 10
            | eval x = 1
            | keep x
            """));

        var project = as(plan, ProjectExec.class);
        var eval = as(project.child(), EvalExec.class);
        var limit = as(eval.child(), LimitExec.class);
        var exchange = as(limit.child(), ExchangeExec.class);
        var nullField = "<all-fields-projected>";
        project = as(exchange.child(), ProjectExec.class);
        assertThat(Expressions.names(project.projections()), contains(nullField));
        eval = as(project.child(), EvalExec.class);
        assertThat(Expressions.names(eval.fields()), contains(nullField));
        var source = source(eval.child());
        assertThat(Expressions.names(source.attrs()), contains("_doc"));
    }

    /**
     * Expects
     *
     * LimitExec[10000[INTEGER]]
     * \_AggregateExec[[],[COUNT([2a][KEYWORD]) AS count(*)],SINGLE,[count{r}#13, seen{r}#14],8]
     *     \_LimitExec[10[INTEGER]]
     *       \_ExchangeExec[[&lt;all-fields-projected&gt;{r:s}#28],false]
     *         \_ProjectExec[[&lt;all-fields-projected&gt;{r:s}#28]]
     *           \_EvalExec[[null[NULL] AS &lt;all-fields-projected&gt;]]
     *             \_EsQueryExec[test], indexMode[standard], query[][_doc{f}#29], limit[10], sort[] estimatedRowSize[4]
     */
    public void testProjectAwayAllColumnsWhenOnlyTheCountMattersInStats() {
        var plan = optimizedPlan(physicalPlan("""
            from test
            | limit 10
            | stats count(*)
            """));

        var limit = as(plan, LimitExec.class);
        var agg = as(limit.child(), AggregateExec.class);
        assertThat(agg.getMode(), equalTo(SINGLE));
        var limit10 = as(agg.child(), LimitExec.class);

        var exchange = as(limit10.child(), ExchangeExec.class);
        var project = as(exchange.child(), ProjectExec.class);
        var eval = as(project.child(), EvalExec.class);
        EsQueryExec esQuery = as(eval.child(), EsQueryExec.class);

        var nullField = "<all-fields-projected>";
        assertThat(Expressions.names(project.projections()), contains(nullField));
        assertThat(Expressions.names(eval.fields()), contains(nullField));
        assertThat(Expressions.names(esQuery.attrs()), contains("_doc"));
    }

    /**
     * LimitExec[1000[INTEGER],336]
     * \_MvExpandExec[foo_1{r}#4236,foo_1{r}#4253]
     *   \_TopNExec[[Order[emp_no{f}#4242,ASC,LAST]],1000[INTEGER],336]
     *     \_ExchangeExec[[_meta_field{f}#4248, emp_no{f}#4242, first_name{f}#4243, gender{f}#4244, hire_date{f}#4249, job{f}#4250, job.
     * raw{f}#4251, languages{f}#4245, last_name{f}#4246, long_noidx{f}#4252, salary{f}#4247, foo_1{r}#4236, foo_2{r}#4238],
     * false]
     *       \_ProjectExec[[_meta_field{f}#4248, emp_no{f}#4242, first_name{f}#4243, gender{f}#4244, hire_date{f}#4249, job{f}#4250, job.
     * raw{f}#4251, languages{f}#4245, last_name{f}#4246, long_noidx{f}#4252, salary{f}#4247, foo_1{r}#4236, foo_2{r}#4238]]
     *         \_FieldExtractExec[_meta_field{f}#4248, emp_no{f}#4242, first_name{f}#..]&lt;[],[]&gt;
     *           \_EvalExec[[1[INTEGER] AS foo_1#4236, 1[INTEGER] AS foo_2#4238]]
     *             \_EsQueryExec[test], indexMode[standard], query[][_doc{f}#4268], limit[1000], sort[[FieldSort[field=emp_no{f}#4242,
     *             direction=ASC, nulls=LAST]]] estimatedRowSize[352]
     */
    public void testProjectAwayMvExpandColumnOrder() {
        var plan = optimizedPlan(physicalPlan("""
            from test
            | eval foo_1 = 1, foo_2 = 1
            | sort emp_no
            | mv_expand foo_1
            """));
        var limit = as(plan, LimitExec.class);
        var mvExpand = as(limit.child(), MvExpandExec.class);
        var topN = as(mvExpand.child(), TopNExec.class);
        var exchange = as(topN.child(), ExchangeExec.class);
        var project = as(exchange.child(), ProjectExec.class);

        assertThat(
            Expressions.names(project.projections()),
            containsInRelativeOrder(
                "_meta_field",
                "emp_no",
                "first_name",
                "gender",
                "hire_date",
                "job",
                "job.raw",
                "languages",
                "last_name",
                "long_noidx",
                "salary",
                "foo_1",
                "foo_2"
            )
        );
        var fieldExtract = as(project.child(), FieldExtractExec.class);
        var eval = as(fieldExtract.child(), EvalExec.class);
        EsQueryExec esQuery = as(eval.child(), EsQueryExec.class);
    }

    /**
     * ProjectExec[[a{r}#5]]
     * \_EvalExec[[__a_SUM@81823521{r}#15 / __a_COUNT@31645621{r}#16 AS a]]
     *   \_LimitExec[10000[INTEGER]]
     *     \_AggregateExec[[],[SUM(salary{f}#11) AS __a_SUM@81823521, COUNT(salary{f}#11) AS __a_COUNT@31645621],SINGLE,24]
     *         \_LimitExec[10[INTEGER]]
     *           \_ExchangeExec[[],false]
     *             \_ProjectExec[[salary{f}#11]]
     *               \_FieldExtractExec[salary{f}#11]
     *                 \_EsQueryExec[test], query[][_doc{f}#17], limit[10], sort[] estimatedRowSize[8]
     */
    public void testAvgSurrogateFunctionAfterRenameAndLimit() {
        var plan = optimizedPlan(physicalPlan("""
            from test
            | limit 10
            | rename first_name as FN
            | stats a = avg(salary)
            """));

        var project = as(plan, ProjectExec.class);
        var eval = as(project.child(), EvalExec.class);
        var limit = as(eval.child(), LimitExec.class);
        assertThat(limit.limit(), instanceOf(Literal.class));
        assertThat(limit.limit().fold(FoldContext.small()), equalTo(10000));
        var agg = as(limit.child(), AggregateExec.class);
        assertThat(agg.getMode(), equalTo(SINGLE));
        limit = as(agg.child(), LimitExec.class);
        assertThat(limit.limit(), instanceOf(Literal.class));
        assertThat(limit.limit().fold(FoldContext.small()), equalTo(10));

        var exchange = as(limit.child(), ExchangeExec.class);
        project = as(exchange.child(), ProjectExec.class);
        var expectedFields = List.of("salary");
        assertThat(Expressions.names(project.projections()), is(expectedFields));
        var fieldExtract = as(project.child(), FieldExtractExec.class);
        assertThat(Expressions.names(fieldExtract.attributesToExtract()), is(expectedFields));
        var source = source(fieldExtract.child());
        assertThat(source.limit().fold(FoldContext.small()), equalTo(10));
    }

    /**
     * Expects
     * LimitExec[1000[INTEGER]]
     * \_AggregateExec[[languages{f}#9],[MIN(salary{f}#11) AS m, languages{f}#9],FINAL,8]
     *   \_ExchangeExec[[languages{f}#9, min{r}#16, seen{r}#17],true]
     *     \_LocalSourceExec[[languages{f}#9, min{r}#16, seen{r}#17],EMPTY]
     */
    public void testAggToLocalRelationOnDataNode() {
        var plan = physicalPlan("""
            from test
            | where first_name is not null
            | stats m = min(salary) by languages
            """);

        var stats = new EsqlTestUtils.TestSearchStats() {
            @Override
            public boolean exists(FieldAttribute.FieldName field) {
                return "salary".equals(field.string());
            }
        };
        var optimized = optimizedPlan(plan, stats);

        var limit = as(optimized, LimitExec.class);
        var aggregate = as(limit.child(), AggregateExec.class);
        assertThat(aggregate.groupings(), hasSize(1));
        assertThat(aggregate.estimatedRowSize(), equalTo(Long.BYTES));

        var exchange = asRemoteExchange(aggregate.child());
        var localSourceExec = as(exchange.child(), LocalSourceExec.class);
        assertThat(Expressions.names(localSourceExec.output()), contains("languages", "$$m$min", "$$m$seen"));
    }

    /**
     * Expects
     * intermediate plan
     * <code>
     * LimitExec[1000[INTEGER]]
     * \_AggregateExec[[],[COUNT(emp_no{f}#6) AS c],FINAL,null]
     *   \_ExchangeExec[[count{r}#16, seen{r}#17],true]
     *     \_FragmentExec[filter=null, estimatedRowSize=0, fragment=[
     * Aggregate[[],[COUNT(emp_no{f}#6) AS c]]
     * \_Filter[emp_no{f}#6 > 10[INTEGER]]
     *   \_EsRelation[test][_meta_field{f}#12, emp_no{f}#6, first_name{f}#7, ge..]]]
     * </code>
     * and final plan is
     * <code>
     * LimitExec[1000[INTEGER]]
     * \_AggregateExec[[],[COUNT(emp_no{f}#6) AS c],FINAL,8]
     *   \_ExchangeExec[[count{r}#16, seen{r}#17],true]
     *     \_LocalSourceExec[[count{r}#16, seen{r}#17],[LongVectorBlock[vector=ConstantLongVector[positions=1, value=0]]]]
     * </code>
     */
    public void testPartialAggFoldingOutput() {
        var plan = physicalPlan("""
              from test
            | where emp_no > 10
            | stats c = count(emp_no)
            """);

        var stats = statsForMissingField("emp_no");
        var optimized = optimizedPlan(plan, stats);

        var limit = as(optimized, LimitExec.class);
        var agg = as(limit.child(), AggregateExec.class);
        var exchange = as(agg.child(), ExchangeExec.class);
        assertThat(Expressions.names(exchange.output()), contains("$$c$count", "$$c$seen"));
        var source = as(exchange.child(), LocalSourceExec.class);
        assertThat(Expressions.names(source.output()), contains("$$c$count", "$$c$seen"));
    }

    /**
     * Checks that when the folding happens on the coordinator, the intermediate agg state
     * are not used anymore.
     * <code>
     * Expects
     * LimitExec[10000[INTEGER]]
     * \_AggregateExec[[],[COUNT(emp_no{f}#5) AS c],FINAL,8]
     *   \_AggregateExec[[],[COUNT(emp_no{f}#5) AS c],PARTIAL,8]
     *     \_LimitExec[10[INTEGER]]
     *       \_ExchangeExec[[],false]
     *         \_ProjectExec[[emp_no{r}#5]]
     *           \_EvalExec[[null[INTEGER] AS emp_no]]
     *             \_EsQueryExec[test], query[][_doc{f}#26], limit[10], sort[] estimatedRowSize[8]
     * </code>
     */
    public void testGlobalAggFoldingOutput() {
        var plan = physicalPlan("""
              from test
            | limit 10
            | stats c = count(emp_no)
            """);

        var stats = statsForMissingField("emp_no");
        var optimized = optimizedPlan(plan, stats);

        var limit = as(optimized, LimitExec.class);
        var agg = as(limit.child(), AggregateExec.class);
        assertThat(agg.getMode(), equalTo(SINGLE));
        limit = as(agg.child(), LimitExec.class);
        var exchange = as(limit.child(), ExchangeExec.class);
        var project = as(exchange.child(), ProjectExec.class);
    }

    /**
     * Checks the folded aggregation preserves the intermediate output.
     * <code>
     * Expects
     * ProjectExec[[a{r}#5]]
     * \_EvalExec[[__a_SUM@734e2841{r}#16 / __a_COUNT@12536eab{r}#17 AS a]]
     *   \_LimitExec[1000[INTEGER]]
     *     \_AggregateExec[[],[SUM(emp_no{f}#6) AS __a_SUM@734e2841, COUNT(emp_no{f}#6) AS __a_COUNT@12536eab],FINAL,24]
     *       \_ExchangeExec[[sum{r}#18, seen{r}#19, count{r}#20, seen{r}#21],true]
     *         \_LocalSourceExec[[sum{r}#18, seen{r}#19, count{r}#20, seen{r}#21],[LongArrayBlock[positions=1, mvOrdering=UNORDERED,
     *         values=[0,
     * 0]], BooleanVectorBlock[vector=ConstantBooleanVector[positions=1, value=true]],
     *      LongVectorBlock[vector=ConstantLongVector[positions=1, value=0]],
     *      BooleanVectorBlock[vector=ConstantBooleanVector[positions=1, value=true]]]]
     * </code>
     */
    public void testPartialAggFoldingOutputForSyntheticAgg() {
        var plan = physicalPlan("""
              from test
            | where emp_no > 10
            | stats a = avg(emp_no)
            """);

        var stats = statsForMissingField("emp_no");
        var optimized = optimizedPlan(plan, stats);

        var project = as(optimized, ProjectExec.class);
        var eval = as(project.child(), EvalExec.class);
        var limit = as(eval.child(), LimitExec.class);
        var aggFinal = as(limit.child(), AggregateExec.class);
        assertThat(aggFinal.output(), hasSize(2));
        var exchange = as(aggFinal.child(), ExchangeExec.class);
        assertThat(
            Expressions.names(exchange.output()),
            contains("$$SUM$a$0$sum", "$$SUM$a$0$seen", "$$COUNT$a$1$count", "$$COUNT$a$1$seen")
        );
        var source = as(exchange.child(), LocalSourceExec.class);
        assertThat(
            Expressions.names(source.output()),
            contains("$$SUM$a$0$sum", "$$SUM$a$0$seen", "$$COUNT$a$1$count", "$$COUNT$a$1$seen")
        );
    }

    /**
     * Before local optimizations:
     * <code>
     * LimitExec[1000[INTEGER]]
     * \_AggregateExec[[],[SPATIALCENTROID(location{f}#9) AS centroid],FINAL,null]
     *   \_ExchangeExec[[xVal{r}#10, xDel{r}#11, yVal{r}#12, yDel{r}#13, count{r}#14],true]
     *     \_FragmentExec[filter=null, estimatedRowSize=0, fragment=[
     * Aggregate[[],[SPATIALCENTROID(location{f}#9) AS centroid]]
     * \_EsRelation[airports][abbrev{f}#5, location{f}#9, name{f}#6, scalerank{f}..]]]
     * </code>
     * After local optimizations:
     * <code>
     * LimitExec[1000[INTEGER]]
     * \_AggregateExec[[],[SPATIALCENTROID(location{f}#9) AS centroid],FINAL,50]
     *   \_ExchangeExec[[xVal{r}#10, xDel{r}#11, yVal{r}#12, yDel{r}#13, count{r}#14],true]
     *     \_AggregateExec[[],[SPATIALCENTROID(location{f}#9) AS centroid],PARTIAL,50]
     *       \_FilterExec[ISNOTNULL(location{f}#9)]
     *         \_FieldExtractExec[location{f}#9][location{f}#9]
     *           \_EsQueryExec[airports], query[][_doc{f}#26], limit[], sort[] estimatedRowSize[54]
     * </code>
     * Note the FieldExtractExec has 'location' set for stats: FieldExtractExec[location{f}#9][location{f}#9]
     * <p>
     * Also note that the type converting function is removed when it does not actually convert the type,
     * ensuring that ReferenceAttributes are not created for the same field, and the optimization can still work.
     */
    public void testSpatialTypesAndStatsCentroidUseDocValues() {
        for (String query : new String[] {
            "from airports | stats centroid = st_centroid_agg(location)",
            "from airports | stats centroid = st_centroid_agg(to_geopoint(location))",
            "from airports | eval location = to_geopoint(location) | stats centroid = st_centroid_agg(location)" }) {
            for (boolean withDocValues : new boolean[] { false, true }) {
                var testData = withDocValues ? airports : airportsNoDocValues;
                var fieldExtractPreference = withDocValues ? FieldExtractPreference.DOC_VALUES : FieldExtractPreference.NONE;
                var plan = physicalPlan(query, testData);

                var limit = as(plan, LimitExec.class);
                var agg = as(limit.child(), AggregateExec.class);
                // Before optimization the aggregation does not use doc-values
                assertAggregation(agg, "centroid", SpatialCentroid.class, GEO_POINT, FieldExtractPreference.NONE);

                var exchange = as(agg.child(), ExchangeExec.class);
                var fragment = as(exchange.child(), FragmentExec.class);
                var fAgg = as(fragment.fragment(), Aggregate.class);
                as(fAgg.child(), EsRelation.class);

                // Now optimize the plan and assert the aggregation uses doc-values
                var optimized = optimizedPlan(plan, testData.stats);
                limit = as(optimized, LimitExec.class);
                agg = as(limit.child(), AggregateExec.class);
                // Above the exchange (in coordinator) the aggregation is not using doc-values
                assertAggregation(agg, "centroid", SpatialCentroid.class, GEO_POINT, FieldExtractPreference.NONE);
                exchange = as(agg.child(), ExchangeExec.class);
                agg = as(exchange.child(), AggregateExec.class);
                // below the exchange (in data node) the aggregation is using doc-values
                assertAggregation(agg, "centroid", SpatialCentroid.class, GEO_POINT, fieldExtractPreference);
                assertChildIsGeoPointExtract(withDocValues ? agg : as(agg.child(), FilterExec.class), fieldExtractPreference);
            }
        }
    }

    /**
     * Before local optimizations:
     * <code>
     * LimitExec[1000[INTEGER]]
     *   \_AggregateExec[[],[SPATIALSTEXTENT(location{f}#48,true[BOOLEAN]) AS extent],FINAL,[minNegX{r}#52, minPosX{r}#53, maxNegX{r}#54,
     * maxPosX{r}#55, maxY{r}#56, minY{r}#57],null]
     *     \_ExchangeExec[[minNegX{r}#52, minPosX{r}#53, maxNegX{r}#54, maxPosX{r}#55, maxY{r}#56, minY{r}#57],true]
     *       \_FragmentExec[filter=null, estimatedRowSize=0, reducer=[], fragment=[
     * Aggregate[STANDARD,[],[SPATIALSTEXTENT(location{f}#48,true[BOOLEAN]) AS extent]]
     *         \_EsRelation[airports][abbrev{f}#44, city{f}#50, city_location{f}#51, coun..]]]
     * </code>
     * After local optimizations:
     * <code>
     * LimitExec[1000[INTEGER]]
     *   \_AggregateExec[[],[SPATIALSTEXTENT(location{f}#48,true[BOOLEAN]) AS extent],FINAL,[minNegX{r}#52, minPosX{r}#53, maxNegX{r}#54,
     * maxPosX{r}#55, maxY{r}#56, minY{r}#57],21]
     *     \_ExchangeExec[[minNegX{r}#52, minPosX{r}#53, maxNegX{r}#54, maxPosX{r}#55, maxY{r}#56, minY{r}#57],true]
     *       \_AggregateExec[[],[SPATIALSTEXTENT(location{f}#48,true[BOOLEAN]) AS extent],INITIAL,[
     * minNegX{r}#73, minPosX{r}#74, maxNegX{rb#75, maxPosX{r}#76, maxY{r}#77, minY{r}#78],21]
     *         \_FieldExtractExec[location{f}#48][location{f}#48]
     *           \_EsQueryExec[airports], indexMode[standard], query[{"exists":{"field":"location","boost":1.0}}][
     * _doc{f}#79], limit[], sort[] estimatedRowSize[25]
     * </code>
     * Note the FieldExtractExec has 'location' set for stats: FieldExtractExec[location{f}#9][location{f}#9]
     * <p>
     * Also note that the type converting function is removed when it does not actually convert the type,
     * ensuring that ReferenceAttributes are not created for the same field, and the optimization can still work.
     */
    public void testSpatialTypesAndStatsExtentUseDocValues() {
        for (String query : new String[] {
            "from airports | stats extent = st_extent_agg(location)",
            "from airports | stats extent = st_extent_agg(to_geopoint(location))",
            "from airports | eval location = to_geopoint(location) | stats extent = st_extent_agg(location)" }) {
            for (boolean withDocValues : new boolean[] { false, true }) {
                var fieldExtractPreference = withDocValues ? FieldExtractPreference.DOC_VALUES : FieldExtractPreference.NONE;
                var testData = withDocValues ? airports : airportsNoDocValues;
                var plan = physicalPlan(query, testData);

                var limit = as(plan, LimitExec.class);
                var agg = as(limit.child(), AggregateExec.class);
                // Before optimization the aggregation does not use doc-values
                assertAggregation(agg, "extent", SpatialExtent.class, GEO_POINT, FieldExtractPreference.NONE);

                var exchange = as(agg.child(), ExchangeExec.class);
                var fragment = as(exchange.child(), FragmentExec.class);
                var fAgg = as(fragment.fragment(), Aggregate.class);
                as(fAgg.child(), EsRelation.class);

                // Now optimize the plan and assert the aggregation uses doc-values
                var optimized = optimizedPlan(plan, testData.stats);
                limit = as(optimized, LimitExec.class);
                agg = as(limit.child(), AggregateExec.class);
                // Above the exchange (in coordinator) the aggregation is not using doc-values
                assertAggregation(agg, "extent", SpatialExtent.class, GEO_POINT, FieldExtractPreference.NONE);
                exchange = as(agg.child(), ExchangeExec.class);
                agg = as(exchange.child(), AggregateExec.class);
                // below the exchange (in data node) the aggregation is using doc-values
                assertAggregation(agg, "extent", SpatialExtent.class, GEO_POINT, fieldExtractPreference);
                assertChildIsGeoPointExtract(withDocValues ? agg : as(agg.child(), FilterExec.class), fieldExtractPreference);
            }
        }
    }

    /**
     * Before local optimizations:
     * <code>
     * LimitExec[1000[INTEGER]]
     * \_AggregateExec[[],[SPATIALEXTENT(location{f}#70,true[BOOLEAN]) AS extent, SPATIALCENTROID(location{f}#70,true[BOOLEAN]) AS cen
     * troid],FINAL,[...]]
     *   \_ExchangeExec[[...]]
     *     \_FragmentExec[filter=null, estimatedRowSize=0, reducer=[], fragment=[
     * Aggregate[STANDARD,[],[SPATIALEXTENT(location{f}#70,true[BOOLEAN]) AS extent, SPATIALCENTROID(location{f}#70,true[BOOLEAN]
     * ) AS centroid]]
     * \_EsRelation[airports][abbrev{f}#66, city{f}#72, city_location{f}#73, coun..]]]
     * </code>
     * After local optimizations:
     * <code>
     * LimitExec[1000[INTEGER]]
     * \_AggregateExec[[],[SPATIALEXTENT(location{f}#70,true[BOOLEAN]) AS extent, SPATIALCENTROID(location{f}#70,true[BOOLEAN]) AS cen
     * troid],FINAL,[...]]
     *   \_ExchangeExec[[...]]
     *     \_AggregateExec[[],[SPATIALEXTENT(location{f}#70,true[BOOLEAN]) AS extent, SPATIALCENTROID(location{f}#70,true[BOOLEAN]) AS cen
     * troid],INITIAL,[...]]
     *       \_FieldExtractExec[location{f}#70][location{f}#70],[]
     *         \_EsQueryExec[airports], indexMode[standard], query[{"exists":{"field":"location","boost":1.0}}][
     * _doc{f}#117], limit[], sort[] estimatedRowSize[25]
     * </code>
     * Note the FieldExtractExec has 'location' set for stats: FieldExtractExec[location{f}#9][location{f}#9]
     * <p>
     * Also note that the type converting function is removed when it does not actually convert the type,
     * ensuring that ReferenceAttributes are not created for the same field, and the optimization can still work.
     */
    public void testSpatialTypesAndStatsExtentAndCentroidUseDocValues() {
        for (String query : new String[] {
            "from airports | stats extent = st_extent_agg(location), centroid = st_centroid_agg(location)",
            "from airports | stats extent = st_extent_agg(location), centroid = st_centroid_agg(city_location)", }) {
            for (boolean withDocValues : new boolean[] { false, true }) {
                var fieldExtractPreference = withDocValues ? FieldExtractPreference.DOC_VALUES : FieldExtractPreference.NONE;
                var testData = withDocValues ? airports : airportsNoDocValues;
                var plan = physicalPlan(query, testData);

                var limit = as(plan, LimitExec.class);
                var agg = as(limit.child(), AggregateExec.class);
                // Before optimization the aggregation does not use doc-values
                assertAggregation(agg, "extent", SpatialExtent.class, GEO_POINT, FieldExtractPreference.NONE);

                var exchange = as(agg.child(), ExchangeExec.class);
                var fragment = as(exchange.child(), FragmentExec.class);
                var fAgg = as(fragment.fragment(), Aggregate.class);
                as(fAgg.child(), EsRelation.class);

                // Now optimize the plan and assert the aggregation uses doc-values
                var optimized = optimizedPlan(plan, testData.stats);
                limit = as(optimized, LimitExec.class);
                agg = as(limit.child(), AggregateExec.class);
                // Above the exchange (in coordinator) the aggregation is not using doc-values
                assertAggregation(agg, "extent", SpatialExtent.class, GEO_POINT, FieldExtractPreference.NONE);
                exchange = as(agg.child(), ExchangeExec.class);
                agg = as(exchange.child(), AggregateExec.class);
                // below the exchange (in data node) the aggregation is using doc-values
                assertAggregation(agg, "extent", SpatialExtent.class, GEO_POINT, fieldExtractPreference);
                assertChildIsGeoPointExtract(withDocValues ? agg : as(agg.child(), FilterExec.class), fieldExtractPreference);
            }
        }
    }

    /**
     * <code>
     * LimitExec[1000[INTEGER]]
     * \_AggregateExec[[],[SPATIALEXTENT(city_boundary{f}#10,true[BOOLEAN]) AS extent],FINAL,[
     *     $$extent$minNegX{r}#11, $$extent$minPosX{r}#12, $$extent$maxNegX{r}#13,
     *     $$extent$maxPosX{r}#14, $$extent$maxY{r}#15, $$extent$minY{r}#16],200]
     *   \_ExchangeExec[[
     *       $$extent$minNegX{r}#11, $$extent$minPosX{r}#12, $$extent$maxNegX{r}#13,
     *       $$extent$maxPosX{r}#14, $$extent$maxY{r}#15, $$extent$minY{r}#16],true]
     *     \_AggregateExec[[],[SPATIALEXTENT(city_boundary{f}#10,true[BOOLEAN]) AS extent],INITIAL,[
     *         $$extent$minNegX{r}#30, $$extent$minPosX{r}#31, $$extent$maxNegX{r}#32,
     *         $$extent$maxPosX{r}#33, $$extent$maxY{r}#34, $$extent$minY{r}#35],200]
     *       \_FieldExtractExec[city_boundary{f}#10][],[city_boundary{f}#10]
     *         \_EsQueryExec[airports_city_boundaries], indexMode[standard], query[
     *             {"exists":{"field":"city_boundary","boost":1.0}}
     *           ][_doc{f}#36], limit[], sort[] estimatedRowSize[204]
     * </code>
     */
    public void testSpatialTypesAndStatsExtentOfGeoShapeUsesBinaryExtraction() {
        var query = "FROM airports_city_boundaries | STATS extent = ST_EXTENT_AGG(city_boundary)";
        for (boolean useDocValues : new Boolean[] { true, false }) {
            var testData = useDocValues ? airportsCityBoundaries : airportsCityBoundariesNoDocValues;
            var plan = physicalPlan(query, testData);

            var limit = as(plan, LimitExec.class);
            var agg = as(limit.child(), AggregateExec.class);
            // Before optimization the aggregation does not use extent extraction
            assertAggregation(agg, "extent", SpatialExtent.class, GEO_SHAPE, FieldExtractPreference.NONE);

            var exchange = as(agg.child(), ExchangeExec.class);
            var fragment = as(exchange.child(), FragmentExec.class);
            var fAgg = as(fragment.fragment(), Aggregate.class);
            as(fAgg.child(), EsRelation.class);

            // Now optimize the plan and assert the aggregation uses extent extraction
            var optimized = optimizedPlan(plan, testData.stats);
            limit = as(optimized, LimitExec.class);
            agg = as(limit.child(), AggregateExec.class);
            // Above the exchange (in coordinator) the aggregation is not using doc-values
            assertAggregation(agg, "extent", SpatialExtent.class, GEO_SHAPE, FieldExtractPreference.NONE);
            exchange = as(agg.child(), ExchangeExec.class);
            agg = as(exchange.child(), AggregateExec.class);
            // below the exchange (in data node) the aggregation is using a specific int[] which the aggregation needs to know about.
            var fieldExtractPreference = useDocValues ? FieldExtractPreference.EXTRACT_SPATIAL_BOUNDS : FieldExtractPreference.NONE;
            assertAggregation(agg, "extent", SpatialExtent.class, GEO_SHAPE, fieldExtractPreference);
            assertChildIsExtractedAs(agg, fieldExtractPreference, GEO_SHAPE);
        }
    }

    /**
     * This test verifies that the aggregation does not use spatial bounds extraction when the shape appears in an eval or filter.
     */
    public void testSpatialTypesAndStatsExtentOfShapesNegativeCases() {
        for (String query : new String[] { """
            FROM airports_city_boundaries
            | EVAL prefix = SUBSTRING(TO_STRING(city_boundary), 5)
            | STATS extent = ST_EXTENT_AGG(city_boundary) BY prefix""", """
            FROM airports_city_boundaries
            | WHERE STARTS_WITH(TO_STRING(city_boundary), "MULTIPOLYGON")
            | STATS extent = ST_EXTENT_AGG(city_boundary)""" }) {
            var testData = airportsCityBoundaries;
            var plan = physicalPlan(query, testData);

            var limit = as(plan, LimitExec.class);
            var agg = as(limit.child(), AggregateExec.class);
            assertAggregation(agg, "extent", SpatialExtent.class, GEO_SHAPE, FieldExtractPreference.NONE);

            var optimized = optimizedPlan(plan, testData.stats);
            limit = as(optimized, LimitExec.class);
            agg = as(limit.child(), AggregateExec.class);
            assertAggregation(agg, "extent", SpatialExtent.class, GEO_SHAPE, FieldExtractPreference.NONE);
            var exchange = as(agg.child(), ExchangeExec.class);
            agg = as(exchange.child(), AggregateExec.class);
            // Because the shape was used in EVAL/WHERE we cannot use doc-values bounds extraction optimization
            assertAggregation(agg, "extent", SpatialExtent.class, GEO_SHAPE, FieldExtractPreference.NONE);
            var exec = agg.child() instanceof FieldExtractExec ? agg : as(agg.child(), UnaryExec.class);
            assertChildIsExtractedAs(exec, FieldExtractPreference.NONE, GEO_SHAPE);
        }
    }

    /**
     * Test cartesian_shape bounds extraction occurs when the shape has doc-values and not otherwise.
     */
    public void testSpatialTypesAndStatsExtentOfCartesianShapesWithAndWithoutDocValues() {
        for (boolean hasDocValues : new boolean[] { true, false }) {
            var query = """
                FROM cartesian_multipolygons \
                | STATS extent = ST_EXTENT_AGG(shape)""";
            var testData = hasDocValues ? cartesianMultipolygons : cartesianMultipolygonsNoDocValues;
            var fieldExtractPreference = hasDocValues ? FieldExtractPreference.EXTRACT_SPATIAL_BOUNDS : FieldExtractPreference.NONE;
            var plan = physicalPlan(query, testData);

            var limit = as(plan, LimitExec.class);
            var agg = as(limit.child(), AggregateExec.class);
            assertAggregation(agg, "extent", SpatialExtent.class, CARTESIAN_SHAPE, FieldExtractPreference.NONE);

            var optimized = optimizedPlan(plan, testData.stats);
            limit = as(optimized, LimitExec.class);
            agg = as(limit.child(), AggregateExec.class);
            assertAggregation(agg, "extent", SpatialExtent.class, CARTESIAN_SHAPE, FieldExtractPreference.NONE);
            var exchange = as(agg.child(), ExchangeExec.class);
            agg = as(exchange.child(), AggregateExec.class);
            // We extract bounds from doc-values into a special int[] which the aggregation needs to know about.
            assertAggregation(agg, "extent", "hasDocValues:" + hasDocValues, SpatialExtent.class, CARTESIAN_SHAPE, fieldExtractPreference);
            var exec = agg.child() instanceof FieldExtractExec ? agg : as(agg.child(), UnaryExec.class);
            // For cartesian_shape, the bounds extraction is done in the FieldExtractExec, so it does need to know about this
            assertChildIsExtractedAs(exec, fieldExtractPreference, CARTESIAN_SHAPE);
        }
    }

    /**
     * This tests all four combinations of geo_point and geo_shape with and without doc-values.
     * Since each will be extracted differently (points as encoded longs, and shapes as int[5] bounds representing Extents),
     * we want to verify that the combinations do not clash and work together.
     * The optimized query plan in the case when both points and shapes have doc-values will look like:
     * <code>
     * LimitExec[1000[INTEGER]]
     * \_AggregateExec[[],[
     *     SPATIALEXTENT(city_boundary{f}#13,true[BOOLEAN]) AS extent,
     *     SPATIALCENTROID(city_location{f}#12,true[BOOLEAN]) AS centroid
     *   ],FINAL,[...bounds attributes..., ...centroid attributes...],221]
     *   \_ExchangeExec[[...bounds attributes..., ...centroid attributes...],true]
     *     \_AggregateExec[[],[
     *         SPATIALEXTENT(city_boundary{f}#13,true[BOOLEAN]) AS extent,
     *         SPATIALCENTROID(city_location{f}#12,true[BOOLEAN]) AS centroid
     *       ],INITIAL,[...bounds attributes..., ...centroid attributes...],221]
     *       \_FieldExtractExec[city_boundary{f}#13, city_location{f}#12][city_location{f}#12],[city_boundary{f}#13]
     *         \_EsQueryExec[airports_city_boundaries], indexMode[standard], query[
     *             {"bool":{"should":[
     *               {"exists":{"field":"city_boundary","boost":1.0}},
     *               {"exists":{"field":"city_location","boost":1.0}}
     *             ],"boost":1.0}}
     *           ][_doc{f}#55], limit[], sort[] estimatedRowSize[225]
     * </code>
     */
    public void testMixedSpatialBoundsAndPointsExtracted() {
        var query = """
            FROM airports_city_boundaries \
            | STATS extent = ST_EXTENT_AGG(city_boundary), centroid = ST_CENTROID_AGG(city_location)""";
        for (boolean pointDocValues : new Boolean[] { true, false }) {
            for (boolean shapeDocValues : new Boolean[] { true, false }) {
                var testData = pointDocValues
                    ? (shapeDocValues ? airportsCityBoundaries : airportsCityBoundariesNoShapeDocValues)
                    : (shapeDocValues ? airportsCityBoundariesNoPointDocValues : airportsCityBoundariesNoDocValues);
                var msg = "DocValues[point:" + pointDocValues + ", shape:" + shapeDocValues + "]";
                var plan = physicalPlan(query, testData);

                var limit = as(plan, LimitExec.class);
                var agg = as(limit.child(), AggregateExec.class);
                // Before optimization the aggregation does not use doc-values
                assertAggregation(agg, "extent", msg, SpatialExtent.class, GEO_SHAPE, FieldExtractPreference.NONE);
                assertAggregation(agg, "centroid", msg, SpatialCentroid.class, GEO_POINT, FieldExtractPreference.NONE);

                var exchange = as(agg.child(), ExchangeExec.class);
                var fragment = as(exchange.child(), FragmentExec.class);
                var fAgg = as(fragment.fragment(), Aggregate.class);
                as(fAgg.child(), EsRelation.class);

                // Now optimize the plan and assert the aggregation uses both doc-values and bounds extraction
                var optimized = optimizedPlan(plan, testData.stats);
                limit = as(optimized, LimitExec.class);
                agg = as(limit.child(), AggregateExec.class);
                // Above the exchange (in coordinator) the aggregation is not field-optimized.
                assertAggregation(agg, "extent", msg, SpatialExtent.class, GEO_SHAPE, FieldExtractPreference.NONE);
                assertAggregation(agg, "centroid", msg, SpatialCentroid.class, GEO_POINT, FieldExtractPreference.NONE);
                exchange = as(agg.child(), ExchangeExec.class);
                agg = as(exchange.child(), AggregateExec.class);
                var fieldExtractExec = as(agg.child(), FieldExtractExec.class);
                // below the exchange (in data node) the aggregation is field optimized.
                var shapeExtractPreference = shapeDocValues ? FieldExtractPreference.EXTRACT_SPATIAL_BOUNDS : FieldExtractPreference.NONE;
                assertAggregation(agg, "extent", msg, SpatialExtent.class, GEO_SHAPE, shapeExtractPreference);
                List<String> boundsAttributes = shapeDocValues ? List.of("city_boundary") : List.of();
                List<String> docValuesAttributes = pointDocValues ? List.of("city_location") : List.of();
                assertThat(fieldExtractExec.boundsAttributes().stream().map(Node::sourceText).toList(), equalTo(boundsAttributes));
                assertThat(fieldExtractExec.docValuesAttributes().stream().map(Node::sourceText).toList(), equalTo(docValuesAttributes));
            }
        }
    }

    /**
     * This test does not have real index fields, and therefor asserts that doc-values field extraction does NOT occur.
     * Before local optimizations:
     * <code>
     * LimitExec[1000[INTEGER]]
     * \_AggregateExec[[],[SPATIALCENTROID(__centroid_SPATIALCENTROID@ec8dd77e{r}#7) AS centroid],FINAL,null]
     *   \_AggregateExec[[],[SPATIALCENTROID(__centroid_SPATIALCENTROID@ec8dd77e{r}#7) AS centroid],PARTIAL,null]
     *     \_EvalExec[[[1 1 0 0 0 0 0 30 e2 4c 7c 45 40 0 0 e0 92 b0 82 2d 40][GEO_POINT] AS __centroid_SPATIALCENTROID@ec8dd77e]]
     *       \_RowExec[[[50 4f 49 4e 54 28 34 32 2e 39 37 31 30 39 36 32 39 39 35 38 38 36 38 20 31 34 2e 37 35 35 32 35 33 34 30 30
     *       36 35 33 36 29][KEYWORD] AS wkt]]
     * </code>
     * After local optimizations we expect no changes because field is extracted:
     * <code>
     * LimitExec[1000[INTEGER]]
     * \_AggregateExec[[],[SPATIALCENTROID(__centroid_SPATIALCENTROID@7ff910a{r}#7) AS centroid],SINGLE,50]
     *     \_EvalExec[[[1 1 0 0 0 0 0 30 e2 4c 7c 45 40 0 0 e0 92 b0 82 2d 40][GEO_POINT] AS __centroid_SPATIALCENTROID@7ff910a]]
     *       \_RowExec[[[50 4f 49 4e 54 28 34 32 2e 39 37 31 30 39 36 32 39 39 35 38 38 36 38 20 31 34 2e 37 35 35 32 35 33 34 30 30
     *       36 35 33 36 29][KEYWORD] AS wkt]]
     * </code>
     */
    public void testSpatialTypesAndStatsUseDocValuesNestedLiteral() {
        var plan = this.physicalPlan("""
            row wkt = "POINT(42.97109629958868 14.7552534006536)"
            | stats centroid = st_centroid_agg(to_geopoint(wkt))
            """, airports);

        var limit = as(plan, LimitExec.class);
        var agg = as(limit.child(), AggregateExec.class);
        assertThat("Aggregation is SINGLE", agg.getMode(), equalTo(SINGLE));
        assertThat("No groupings in aggregation", agg.groupings().size(), equalTo(0));
        assertAggregation(agg, "centroid", SpatialCentroid.class, GEO_POINT, FieldExtractPreference.NONE);
        var eval = as(agg.child(), EvalExec.class);
        as(eval.child(), LocalSourceExec.class);

        // Now optimize the plan and assert the same plan again, since no FieldExtractExec is added
        var optimized = optimizedPlan(plan);
        limit = as(optimized, LimitExec.class);
        agg = as(limit.child(), AggregateExec.class);
        assertThat("Aggregation is SINGLE", agg.getMode(), equalTo(SINGLE));
        assertThat("No groupings in aggregation", agg.groupings().size(), equalTo(0));
        assertAggregation(agg, "centroid", SpatialCentroid.class, GEO_POINT, FieldExtractPreference.NONE);
        eval = as(agg.child(), EvalExec.class);
        as(eval.child(), LocalSourceExec.class);
    }

    /**
     * Before local optimizations:
     * <code>
     * LimitExec[1000[INTEGER]]
     * \_AggregateExec[[],[SPATIALCENTROID(location{f}#11) AS centroid, COUNT([2a][KEYWORD]) AS count],FINAL,null]
     *   \_ExchangeExec[[xVal{r}#12, xDel{r}#13, yVal{r}#14, yDel{r}#15, count{r}#16, count{r}#17, seen{r}#18],true]
     *     \_FragmentExec[filter=null, estimatedRowSize=0, fragment=[
     * Aggregate[[],[SPATIALCENTROID(location{f}#11) AS centroid, COUNT([2a][KEYWORD]) AS count]]
     * \_EsRelation[airports][abbrev{f}#7, location{f}#11, name{f}#8, scalerank{f..]]]
     * </code>
     * After local optimizations:
     * <code>
     * LimitExec[1000[INTEGER]]
     * \_AggregateExec[[],[SPATIALCENTROID(location{f}#11) AS centroid, COUNT([2a][KEYWORD]) AS count],FINAL,58]
     *   \_ExchangeExec[[xVal{r}#12, xDel{r}#13, yVal{r}#14, yDel{r}#15, count{r}#16, count{r}#17, seen{r}#18],true]
     *     \_AggregateExec[[],[COUNT([2a][KEYWORD]) AS count, SPATIALCENTROID(location{f}#11) AS centroid],PARTIAL,58]
     *       \_FieldExtractExec[location{f}#11][location{f}#11]
     *         \_EsQueryExec[airports], query[][_doc{f}#33], limit[], sort[] estimatedRowSize[54]
     * </code>
     * Note the FieldExtractExec has 'location' set for stats: FieldExtractExec[location{f}#9][location{f}#9]
     */
    public void testSpatialTypesAndStatsUseDocValuesMultiAggregations() {
        var plan = this.physicalPlan("""
            from airports
            | stats centroid = st_centroid_agg(location), count = COUNT()
            """, airports);

        var limit = as(plan, LimitExec.class);
        var agg = as(limit.child(), AggregateExec.class);
        assertThat("No groupings in aggregation", agg.groupings().size(), equalTo(0));
        // Before optimization the aggregation does not use doc-values
        assertAggregation(agg, "count", Count.class);
        assertAggregation(agg, "centroid", SpatialCentroid.class, GEO_POINT, FieldExtractPreference.NONE);

        var exchange = as(agg.child(), ExchangeExec.class);
        var fragment = as(exchange.child(), FragmentExec.class);
        var fAgg = as(fragment.fragment(), Aggregate.class);
        as(fAgg.child(), EsRelation.class);

        // Now optimize the plan and assert the aggregation uses doc-values
        var optimized = optimizedPlan(plan);
        limit = as(optimized, LimitExec.class);
        agg = as(limit.child(), AggregateExec.class);
        // Above the exchange (in coordinator) the aggregation is not using doc-values
        assertAggregation(agg, "count", Count.class);
        assertAggregation(agg, "centroid", SpatialCentroid.class, GEO_POINT, FieldExtractPreference.NONE);
        exchange = as(agg.child(), ExchangeExec.class);
        agg = as(exchange.child(), AggregateExec.class);
        assertThat("Aggregation is PARTIAL", agg.getMode(), equalTo(INITIAL));
        // below the exchange (in data node) the aggregation is using doc-values
        assertAggregation(agg, "count", Count.class);
        assertAggregation(agg, "centroid", SpatialCentroid.class, GEO_POINT, FieldExtractPreference.DOC_VALUES);
        assertChildIsGeoPointExtract(agg, FieldExtractPreference.DOC_VALUES);
    }

    /**
     * Before local optimizations:
     * <code>
     * LimitExec[1000[INTEGER]]
     * \_AggregateExec[[],[SPATIALCENTROID(location{f}#14) AS airports, SPATIALCENTROID(city_location{f}#17) AS cities, COUNT([2a][KEY
     * WORD]) AS count],FINAL,null]
     *   \_ExchangeExec[[xVal{r}#18, xDel{r}#19, yVal{r}#20, yDel{r}#21, count{r}#22, xVal{r}#23, xDel{r}#24, yVal{r}#25, yDel{r}#26,
     * count{r}#27, count{r}#28, seen{r}#29],true]
     *     \_FragmentExec[filter=null, estimatedRowSize=0, fragment=[
     * Aggregate[[],[SPATIALCENTROID(location{f}#14) AS airports, SPATIALCENTROID(city_location{f}#17) AS cities, COUNT([2a][KEY
     * WORD]) AS count]]
     * \_EsRelation[airports][abbrev{f}#10, city{f}#16, city_location{f}#17, coun..]]]
     * </code>
     * After local optimizations:
     * <code>
     * LimitExec[1000[INTEGER]]
     * \_AggregateExec[[],[SPATIALCENTROID(location{f}#14) AS airports, SPATIALCENTROID(city_location{f}#17) AS cities, COUNT([2a][KEY
     * WORD]) AS count],FINAL,108]
     *   \_ExchangeExec[[xVal{r}#18, xDel{r}#19, yVal{r}#20, yDel{r}#21, count{r}#22, xVal{r}#23, xDel{r}#24, yVal{r}#25, yDel{r}#26,
     * count{r}#27, count{r}#28, seen{r}#29],true]
     *     \_AggregateExec[[],[SPATIALCENTROID(location{f}#14) AS airports, SPATIALCENTROID(city_location{f}#17) AS cities, COUNT([2a][KEY
     * WORD]) AS count],PARTIAL,108]
     *       \_FieldExtractExec[location{f}#14, city_location{f}#17][location{f}#14, city_location{f}#17]
     *         \_EsQueryExec[airports], query[][_doc{f}#53], limit[], sort[] estimatedRowSize[104]
     * </code>
     * Note the FieldExtractExec has 'location' set for stats: FieldExtractExec[location{f}#9][location{f}#9]
     */
    public void testSpatialTypesAndStatsUseDocValuesMultiSpatialAggregations() {
        var plan = this.physicalPlan("""
            FROM airports
            | STATS airports=ST_CENTROID_AGG(location), cities=ST_CENTROID_AGG(city_location), count=COUNT()
            """, airports);

        var limit = as(plan, LimitExec.class);
        var agg = as(limit.child(), AggregateExec.class);
        assertThat("No groupings in aggregation", agg.groupings().size(), equalTo(0));
        // Before optimization the aggregation does not use doc-values
        assertAggregation(agg, "count", Count.class);
        assertAggregation(agg, "airports", SpatialCentroid.class, GEO_POINT, FieldExtractPreference.NONE);
        assertAggregation(agg, "cities", SpatialCentroid.class, GEO_POINT, FieldExtractPreference.NONE);

        var exchange = as(agg.child(), ExchangeExec.class);
        var fragment = as(exchange.child(), FragmentExec.class);
        var fAgg = as(fragment.fragment(), Aggregate.class);
        as(fAgg.child(), EsRelation.class);

        // Now optimize the plan and assert the aggregation uses doc-values
        var optimized = optimizedPlan(plan);
        limit = as(optimized, LimitExec.class);
        agg = as(limit.child(), AggregateExec.class);
        // Above the exchange (in coordinator) the aggregation is not using doc-values
        assertAggregation(agg, "count", Count.class);
        assertAggregation(agg, "airports", SpatialCentroid.class, GEO_POINT, FieldExtractPreference.NONE);
        assertAggregation(agg, "cities", SpatialCentroid.class, GEO_POINT, FieldExtractPreference.NONE);
        exchange = as(agg.child(), ExchangeExec.class);
        agg = as(exchange.child(), AggregateExec.class);
        assertThat("Aggregation is PARTIAL", agg.getMode(), equalTo(INITIAL));
        // below the exchange (in data node) the aggregation is using doc-values
        assertAggregation(agg, "count", Count.class);
        assertAggregation(agg, "airports", SpatialCentroid.class, GEO_POINT, FieldExtractPreference.DOC_VALUES);
        assertAggregation(agg, "cities", SpatialCentroid.class, GEO_POINT, FieldExtractPreference.DOC_VALUES);
        assertChildIsGeoPointExtract(agg, FieldExtractPreference.DOC_VALUES);
    }

    /**
     * Before local optimizations:
     * <code>
     * LimitExec[1000[INTEGER]]
     * \_AggregateExec[[],[SPATIALCENTROID(location{f}#12) AS centroid, COUNT([2a][KEYWORD]) AS count],FINAL,null]
     *   \_ExchangeExec[[xVal{r}#13, xDel{r}#14, yVal{r}#15, yDel{r}#16, count{r}#17, count{r}#18, seen{r}#19],true]
     *     \_FragmentExec[filter=null, estimatedRowSize=0, fragment=[
     * Aggregate[[],[SPATIALCENTROID(location{f}#12) AS centroid, COUNT([2a][KEYWORD]) AS count]]
     * \_Filter[scalerank{f}#10 == 9[INTEGER]]
     *   \_EsRelation[airports][abbrev{f}#8, location{f}#12, name{f}#9, scalerank{f..]]]
     * </code>
     * After local optimizations:
     * <code>
     * LimitExec[1000[INTEGER]]
     * \_AggregateExec[[],[SPATIALCENTROID(location{f}#11) AS centroid, COUNT([2a][KEYWORD]) AS count],FINAL,58]
     *   \_ExchangeExec[[xVal{r}#12, xDel{r}#13, yVal{r}#14, yDel{r}#15, count{r}#16, count{r}#17, seen{r}#18],true]
     *     \_AggregateExec[[],[COUNT([2a][KEYWORD]) AS count, SPATIALCENTROID(location{f}#11) AS centroid],PARTIAL,58]
     *       \_FieldExtractExec[location{f}#11][location{f}#11]
     *         \_EsQueryExec[airports], query[{"esql_single_value":{"field":"scalerank","next":{"term":{"scalerank":{"value":9}}},
     *                                         "source":"scalerank == 9@2:9"}}][_doc{f}#34], limit[], sort[] estimatedRowSize[54]
     * </code>
     * Note the FieldExtractExec has 'location' set for stats: FieldExtractExec[location{f}#9][location{f}#9]
     */
    public void testSpatialTypesAndStatsUseDocValuesMultiAggregationsFiltered() {
        var plan = this.physicalPlan("""
            FROM airports
            | WHERE scalerank == 9
            | STATS centroid=ST_CENTROID_AGG(location), count=COUNT()
            """, airports);

        var limit = as(plan, LimitExec.class);
        var agg = as(limit.child(), AggregateExec.class);
        assertThat("No groupings in aggregation", agg.groupings().size(), equalTo(0));
        // Before optimization the aggregation does not use doc-values
        assertAggregation(agg, "count", Count.class);
        assertAggregation(agg, "centroid", SpatialCentroid.class, GEO_POINT, FieldExtractPreference.NONE);

        var exchange = as(agg.child(), ExchangeExec.class);
        var fragment = as(exchange.child(), FragmentExec.class);
        var fAgg = as(fragment.fragment(), Aggregate.class);
        var filter = as(fAgg.child(), Filter.class);
        assertFilterCondition(filter, Equals.class, "scalerank", 9);
        as(filter.child(), EsRelation.class);

        // Now optimize the plan and assert the aggregation uses doc-values
        var optimized = optimizedPlan(plan);
        limit = as(optimized, LimitExec.class);
        agg = as(limit.child(), AggregateExec.class);
        // Above the exchange (in coordinator) the aggregation is not using doc-values
        assertAggregation(agg, "count", Count.class);
        assertAggregation(agg, "centroid", SpatialCentroid.class, GEO_POINT, FieldExtractPreference.NONE);
        exchange = as(agg.child(), ExchangeExec.class);
        agg = as(exchange.child(), AggregateExec.class);
        assertThat("Aggregation is PARTIAL", agg.getMode(), equalTo(INITIAL));
        // below the exchange (in data node) the aggregation is using doc-values
        assertAggregation(agg, "count", Count.class);
        assertAggregation(agg, "centroid", SpatialCentroid.class, GEO_POINT, FieldExtractPreference.DOC_VALUES);
        var source = assertChildIsGeoPointExtract(agg, FieldExtractPreference.DOC_VALUES);
        var qb = as(source.query(), SingleValueQuery.Builder.class);
        assertThat("Expected predicate to be passed to Lucene query", qb.source().text(), equalTo("scalerank == 9"));
    }

    /**
     * Before local optimizations:
     * <code>
     * LimitExec[1000[INTEGER]]
     * \_AggregateExec[[scalerank{f}#10],[SPATIALCENTROID(location{f}#12) AS centroid, COUNT([2a][KEYWORD]) AS count, scalerank{f}#10],
     * FINAL,null]
     *   \_ExchangeExec[[scalerank{f}#10, xVal{r}#13, xDel{r}#14, yVal{r}#15, yDel{r}#16, count{r}#17, count{r}#18, seen{r}#19],true]
     *     \_FragmentExec[filter=null, estimatedRowSize=0, fragment=[
     * Aggregate[[scalerank{f}#10],[SPATIALCENTROID(location{f}#12) AS centroid, COUNT([2a][KEYWORD]) AS count, scalerank{f}#10]]
     * \_EsRelation[airports][abbrev{f}#8, location{f}#12, name{f}#9, scalerank{f..]]]
     * </code>
     * After local optimizations:
     * <code>
     * LimitExec[1000[INTEGER]]
     * \_AggregateExec[[scalerank{f}#10],[SPATIALCENTROID(location{f}#12) AS centroid, COUNT([2a][KEYWORD]) AS count, scalerank{f}#10],
     * FINAL,62]
     *   \_ExchangeExec[[scalerank{f}#10, xVal{r}#13, xDel{r}#14, yVal{r}#15, yDel{r}#16, count{r}#17, count{r}#18, seen{r}#19],true]
     *     \_AggregateExec[[scalerank{f}#10],[SPATIALCENTROID(location{f}#12) AS centroid, COUNT([2a][KEYWORD]) AS count, scalerank{f}#10],
     * PARTIAL,62]
     *       \_FieldExtractExec[location{f}#12][location{f}#12]
     *         \_EsQueryExec[airports], query[][_doc{f}#34], limit[], sort[] estimatedRowSize[54]
     * </code>
     * Note the FieldExtractExec has 'location' set for stats: FieldExtractExec[location{f}#9][location{f}#9]
     */
    public void testSpatialTypesAndStatsUseDocValuesMultiAggregationsGrouped() {
        for (boolean useDocValues : new boolean[] { false }) {
            var testData = useDocValues ? airports : airportsNoDocValues;
            var fieldExtractPreference = useDocValues ? FieldExtractPreference.DOC_VALUES : FieldExtractPreference.NONE;
            var plan = this.physicalPlan("""
                FROM airports
                | STATS centroid=ST_CENTROID_AGG(location), count=COUNT() BY scalerank
                """, testData);

            var limit = as(plan, LimitExec.class);
            var agg = as(limit.child(), AggregateExec.class);
            assertThat("One grouping in aggregation", agg.groupings().size(), equalTo(1));
            var att = as(agg.groupings().get(0), Attribute.class);
            assertThat(att.name(), equalTo("scalerank"));
            // Before optimization the aggregation does not use doc-values
            assertAggregation(agg, "count", Count.class);
            assertAggregation(agg, "centroid", SpatialCentroid.class, GEO_POINT, FieldExtractPreference.NONE);

            var exchange = as(agg.child(), ExchangeExec.class);
            var fragment = as(exchange.child(), FragmentExec.class);
            var fAgg = as(fragment.fragment(), Aggregate.class);
            as(fAgg.child(), EsRelation.class);

            // Now optimize the plan and assert the aggregation uses doc-values
            var optimized = optimizedPlan(plan, testData.stats);
            limit = as(optimized, LimitExec.class);
            agg = as(limit.child(), AggregateExec.class);
            att = as(agg.groupings().get(0), Attribute.class);
            assertThat(att.name(), equalTo("scalerank"));
            // Above the exchange (in coordinator) the aggregation is not using doc-values
            assertAggregation(agg, "count", Count.class);
            assertAggregation(agg, "centroid", SpatialCentroid.class, GEO_POINT, FieldExtractPreference.NONE);
            exchange = as(agg.child(), ExchangeExec.class);
            agg = as(exchange.child(), AggregateExec.class);
            assertThat("Aggregation is PARTIAL", agg.getMode(), equalTo(INITIAL));
            att = as(agg.groupings().get(0), Attribute.class);
            assertThat(att.name(), equalTo("scalerank"));
            // below the exchange (in data node) the aggregation is using doc-values
            assertAggregation(agg, "count", Count.class);
            assertAggregation(agg, "centroid", SpatialCentroid.class, GEO_POINT, fieldExtractPreference);
            assertChildIsGeoPointExtract(agg, fieldExtractPreference);
        }
    }

    /**
     * Before local optimizations:
     * <code>
     * LimitExec[1000[INTEGER]]
     * \_AggregateExec[[],[SPATIALCENTROID(centroid{r}#4) AS centroid, SUM(count{r}#6) AS count],FINAL,null]
     *   \_AggregateExec[[],[SPATIALCENTROID(centroid{r}#4) AS centroid, SUM(count{r}#6) AS count],PARTIAL,null]
     *     \_AggregateExec[[scalerank{f}#16],[SPATIALCENTROID(location{f}#18) AS centroid, COUNT([2a][KEYWORD]) AS count],FINAL,null]
     *       \_ExchangeExec[[scalerank{f}#16, xVal{r}#19, xDel{r}#20, yVal{r}#21, yDel{r}#22, count{r}#23, count{r}#24, seen{r}#25],true]
     *         \_FragmentExec[filter=null, estimatedRowSize=0, fragment=[
     * Aggregate[[scalerank{f}#16],[SPATIALCENTROID(location{f}#18) AS centroid, COUNT([2a][KEYWORD]) AS count]]
     * \_EsRelation[airports][abbrev{f}#14, location{f}#18, name{f}#15, scalerank..]]]
     * </code>
     * After local optimizations:
     * <code>
     * LimitExec[1000[INTEGER]]
     * \_AggregateExec[[],[SPATIALCENTROID(centroid{r}#4) AS centroid, SUM(count{r}#6) AS count],SINGLE,58]
     *     \_AggregateExec[[scalerank{f}#16],[SPATIALCENTROID(location{f}#18) AS centroid, COUNT([2a][KEYWORD]) AS count],FINAL,58]
     *       \_ExchangeExec[[scalerank{f}#16, xVal{r}#19, xDel{r}#20, yVal{r}#21, yDel{r}#22, count{r}#23, count{r}#24, seen{r}#25],true]
     *         \_AggregateExec[[scalerank{f}#16],[SPATIALCENTROID(location{f}#18) AS centroid, COUNT([2a][KEYWORD]) AS count],PARTIAL,58]
     *           \_FieldExtractExec[scalerank{f}#16][location{f}#18][location{f}#18]
     *             \_EsQueryExec[airports], query[][_doc{f}#42], limit[], sort[] estimatedRowSize[54]
     * </code>
     * Note the FieldExtractExec has 'location' set for stats: FieldExtractExec[location{f}#9][location{f}#9]
     */
    public void testSpatialTypesAndStatsUseDocValuesMultiAggregationsGroupedAggregated() {
        var plan = this.physicalPlan("""
            FROM airports
            | STATS centroid=ST_CENTROID_AGG(location), count=COUNT() BY scalerank
            | STATS centroid=ST_CENTROID_AGG(centroid), count=SUM(count)
            """, airports);

        var limit = as(plan, LimitExec.class);
        var agg = as(limit.child(), AggregateExec.class);
        assertThat("Aggregation is SINGLE", agg.getMode(), equalTo(SINGLE));
        assertThat("No groupings in aggregation", agg.groupings().size(), equalTo(0));
        assertAggregation(agg, "count", Sum.class);
        assertAggregation(agg, "centroid", SpatialCentroid.class, GEO_POINT, FieldExtractPreference.NONE);
        agg = as(agg.child(), AggregateExec.class);
        assertThat("Aggregation is FINAL", agg.getMode(), equalTo(FINAL));
        assertThat("One grouping in aggregation", agg.groupings().size(), equalTo(1));
        var att = as(agg.groupings().get(0), Attribute.class);
        assertThat(att.name(), equalTo("scalerank"));
        assertAggregation(agg, "count", Count.class);
        assertAggregation(agg, "centroid", SpatialCentroid.class, GEO_POINT, FieldExtractPreference.NONE);

        var exchange = as(agg.child(), ExchangeExec.class);
        var fragment = as(exchange.child(), FragmentExec.class);
        var fAgg = as(fragment.fragment(), Aggregate.class);
        as(fAgg.child(), EsRelation.class);

        // Now optimize the plan and assert the aggregation uses doc-values
        var optimized = optimizedPlan(plan);
        limit = as(optimized, LimitExec.class);
        agg = as(limit.child(), AggregateExec.class);
        assertThat("Aggregation is SINGLE", agg.getMode(), equalTo(SINGLE));
        assertThat("No groupings in aggregation", agg.groupings().size(), equalTo(0));
        assertAggregation(agg, "count", Sum.class);
        assertAggregation(agg, "centroid", SpatialCentroid.class, GEO_POINT, FieldExtractPreference.NONE);
        agg = as(agg.child(), AggregateExec.class);
        assertThat("Aggregation is FINAL", agg.getMode(), equalTo(FINAL));
        assertThat("One grouping in aggregation", agg.groupings().size(), equalTo(1));
        att = as(agg.groupings().get(0), Attribute.class);
        assertThat(att.name(), equalTo("scalerank"));
        assertAggregation(agg, "count", Count.class);
        assertAggregation(agg, "centroid", SpatialCentroid.class, GEO_POINT, FieldExtractPreference.NONE);
        exchange = as(agg.child(), ExchangeExec.class);
        agg = as(exchange.child(), AggregateExec.class);
        assertThat("One grouping in aggregation", agg.groupings().size(), equalTo(1));
        att = as(agg.groupings().get(0), Attribute.class);
        assertThat(att.name(), equalTo("scalerank"));
        // below the exchange (in data node) the aggregation is using doc-values
        assertThat("Aggregation is PARTIAL", agg.getMode(), equalTo(INITIAL));
        assertAggregation(agg, "count", Count.class);
        assertAggregation(agg, "centroid", SpatialCentroid.class, GEO_POINT, FieldExtractPreference.DOC_VALUES);
        assertChildIsGeoPointExtract(agg, FieldExtractPreference.DOC_VALUES);
    }

    /**
     * Plan:
     * <code>
     * LimitExec[1000[INTEGER]]
     * \_AggregateExec[[],[SPATIALCENTROID(city_location{f}#16) AS centroid],FINAL,null]
     *   \_ExchangeExec[[xVal{r}#24, xDel{r}#25, yVal{r}#26, yDel{r}#27, count{r}#28],true]
     *     \_FragmentExec[filter=null, estimatedRowSize=0, fragment=[
     * Aggregate[[],[SPATIALCENTROID(city_location{f}#16) AS centroid]]
     * \_Enrich[ANY,[63 69 74 79 5f 62 6f 75 6e 64 61 72 69 65 73][KEYWORD],city_location{f}#16,{"geo_match":{"indices":[],"match
     * _field":"city_boundary","enrich_fields":["city","airport","region","city_boundary"]}},{=airport_city_boundaries
     * },[airport{r}#21, region{r}#22, city_boundary{r}#23]]
     *   \_EsRelation[airports][abbrev{f}#9, city{f}#15, city_location{f}#16, count..]]]
     * </code>
     * Optimized:
     * <code>
     * LimitExec[1000[INTEGER]]
     * \_AggregateExec[[],[SPATIALCENTROID(city_location{f}#16) AS centroid],FINAL,50]
     *   \_ExchangeExec[[xVal{r}#24, xDel{r}#25, yVal{r}#26, yDel{r}#27, count{r}#28],true]
     *     \_AggregateExec[[],[SPATIALCENTROID(city_location{f}#16) AS centroid],PARTIAL,50]
     *       \_EnrichExec[ANY,geo_match,city_location{f}#16,city_boundaries,city_boundary,{=airport_city_boundaries},[airport{r}#21,
     *                    region{r}#22, city_boundary{r}#23]]
     *         \_FieldExtractExec[city_location{f}#16][city_location{f}#16]
     *           \_EsQueryExec[airports], query[{"exists":{"field":"city_location","boost":1.0}}][_doc{f}#46], limit[], sort[]
     *                         estimatedRowSize[204]
     * </code>
     * Note the FieldExtractExec has 'city_location' set for doc-values: FieldExtractExec[city_location{f}#16][city_location{f}#16]
     */
    public void testEnrichBeforeSpatialAggregationSupportsDocValues() {
        var plan = physicalPlan("""
            from airports
            | enrich city_boundaries ON city_location WITH airport, region, city_boundary
            | stats centroid = st_centroid_agg(city_location)
            """, airports);

        var limit = as(plan, LimitExec.class);
        var agg = as(limit.child(), AggregateExec.class);
        // Before optimization the aggregation does not use doc-values
        assertAggregation(agg, "centroid", SpatialCentroid.class, GEO_POINT, FieldExtractPreference.NONE);

        var exchange = as(agg.child(), ExchangeExec.class);
        var fragment = as(exchange.child(), FragmentExec.class);
        var fAgg = as(fragment.fragment(), Aggregate.class);
        var enrich = as(fAgg.child(), Enrich.class);
        assertThat(enrich.mode(), equalTo(Enrich.Mode.ANY));
        assertThat(enrich.concreteIndices(), equalTo(Map.of("", "airport_city_boundaries")));
        assertThat(enrich.enrichFields().size(), equalTo(3));
        as(enrich.child(), EsRelation.class);

        // Now optimize the plan and assert the aggregation uses doc-values
        var optimized = optimizedPlan(plan);
        limit = as(optimized, LimitExec.class);
        agg = as(limit.child(), AggregateExec.class);
        // Above the exchange (in coordinator) the aggregation is not using doc-values
        assertAggregation(agg, "centroid", SpatialCentroid.class, GEO_POINT, FieldExtractPreference.NONE);
        exchange = as(agg.child(), ExchangeExec.class);
        agg = as(exchange.child(), AggregateExec.class);
        // below the exchange (in data node) the aggregation is using doc-values
        assertAggregation(agg, "centroid", SpatialCentroid.class, GEO_POINT, FieldExtractPreference.DOC_VALUES);
        var enrichExec = as(agg.child(), EnrichExec.class);
        assertThat(enrichExec.mode(), equalTo(Enrich.Mode.ANY));
        assertThat(enrichExec.concreteIndices(), equalTo(Map.of("", "airport_city_boundaries")));
        assertThat(enrichExec.enrichFields().size(), equalTo(3));
        assertChildIsGeoPointExtract(enrichExec, FieldExtractPreference.DOC_VALUES);
    }

    /**
     * Plan:
     * <code>
     * LimitExec[500[INTEGER]]
     * \_ExchangeExec[[],false]
     *   \_FragmentExec[filter=null, estimatedRowSize=0, fragment=[
     * Limit[500[INTEGER]]
     * \_Filter[SPATIALINTERSECTS(location{f}#7,[50 4f 4c 59 47 4f 4e 28 29][KEYWORD])]
     *   \_EsRelation[airports][abbrev{f}#3, city{f}#9, city_location{f}#10, countr..]]]
     * </code>
     * Optimized:
     * <code>
     * LimitExec[500[INTEGER]]
     * \_ExchangeExec[[],false]
     *   \_ProjectExec[[abbrev{f}#3, city{f}#9, city_location{f}#10, country{f}#8, location{f}#7, name{f}#4, scalerank{f}#5, type{f}#
     * 6]]
     *     \_FieldExtractExec[abbrev{f}#3, city{f}#9, city_location{f}#10, countr..][]
     *       \_EsQueryExec[airports], query[{
     *         "esql_single_value":{
     *           "field":"location",
     *           "next":{
     *             "geo_shape":{
     *               "location":{
     *                 "shape":{
     *                   "type":"Polygon",
     *                   "coordinates":[[[42.0,14.0],[43.0,14.0],[43.0,15.0],[42.0,15.0],[42.0,14.0]]]
     *                 },
     *                 "relation":"intersects"
     *               },
     *               "ignore_unmapped":false,
     *               "boost":1.0
     *             }
     *           },
     *           "source":"ST_INTERSECTS(location, \"POLYGON((42 14, 43 14, 43 15, 42 15, 42 14))\")@2:9"
     *         }
     *       }][_doc{f}#19], limit[500], sort[] estimatedRowSize[358]
     * </code>
     */
    public void testPushSpatialIntersectsStringToSource() {
        for (String query : new String[] { """
            FROM airports
            | WHERE ST_INTERSECTS(location, TO_GEOSHAPE("POLYGON((42 14, 43 14, 43 15, 42 15, 42 14))"))
            """, """
            FROM airports
            | WHERE ST_INTERSECTS(TO_GEOSHAPE("POLYGON((42 14, 43 14, 43 15, 42 15, 42 14))"), location)
            """ }) {

            var plan = this.physicalPlan(query, airports);
            var limit = as(plan, LimitExec.class);
            var exchange = as(limit.child(), ExchangeExec.class);
            var fragment = as(exchange.child(), FragmentExec.class);
            var limit2 = as(fragment.fragment(), Limit.class);
            var filter = as(limit2.child(), Filter.class);
            assertThat("filter contains ST_INTERSECTS", filter.condition(), instanceOf(SpatialIntersects.class));

            var optimized = optimizedPlan(plan);
            var topLimit = as(optimized, LimitExec.class);
            exchange = as(topLimit.child(), ExchangeExec.class);
            var project = as(exchange.child(), ProjectExec.class);
            var fieldExtract = as(project.child(), FieldExtractExec.class);
            var source = source(fieldExtract.child());
            var condition = as(source.query(), SpatialRelatesQuery.ShapeQueryBuilder.class);
            assertThat("Geometry field name", condition.fieldName(), equalTo("location"));
            assertThat("Spatial relationship", condition.relation(), equalTo(ShapeRelation.INTERSECTS));
            assertThat("Geometry is Polygon", condition.shape().type(), equalTo(ShapeType.POLYGON));
            var polygon = as(condition.shape(), Polygon.class);
            assertThat("Polygon shell length", polygon.getPolygon().length(), equalTo(5));
            assertThat("Polygon holes", polygon.getNumberOfHoles(), equalTo(0));
        }
    }

    /**
     * Plan:
     * <code>
     * EvalExec[[scalerank{f}#8 AS rank]]
     * \_LimitExec[1000[INTEGER]]
     *   \_ExchangeExec[[],false]
     *     \_FragmentExec[filter=null, estimatedRowSize=0, reducer=[], fragment=[
     * Limit[1000[INTEGER]]
     * \_Filter[scalerank{f}#8 &lt; 4[INTEGER]]
     *   \_EsRelation[airports][abbrev{f}#6, city{f}#12, city_location{f}#13, count..]]]
     * </code>
     * Optimized:
     * <code>
     * EvalExec[[scalerank{f}#8 AS rank]]
     * \_LimitExec[1000[INTEGER]]
     *   \_ExchangeExec[[abbrev{f}#6, city{f}#12, city_location{f}#13, country{f}#11, location{f}#10, name{f}#7, scalerank{f}#8,
     *       type{f}#9],false
     *     ]
     *     \_ProjectExec[[abbrev{f}#6, city{f}#12, city_location{f}#13, country{f}#11, location{f}#10, name{f}#7, scalerank{f}#8,
     *         type{f}#9]
     *       ]
     *       \_FieldExtractExec[abbrev{f}#6, city{f}#12, city_location{f}#13, count..][]
     *         \_EsQueryExec[airports], indexMode[standard], query[{
     *           "esql_single_value":{"field":"scalerank","next":{"range":{"scalerank":{"lt":4,"boost":1.0}}},"source":"rank &lt; 4@3:9"}
     *          ][_doc{f}#23], limit[1000], sort[] estimatedRowSize[304]
     * </code>
     */
    public void testPushWhereEvalToSource() {
        String query = """
            FROM airports
            | EVAL rank = scalerank
            | WHERE rank < 4
            """;

        var plan = this.physicalPlan(query, airports);
        var eval = as(plan, EvalExec.class);
        var limit = as(eval.child(), LimitExec.class);
        var exchange = as(limit.child(), ExchangeExec.class);
        var fragment = as(exchange.child(), FragmentExec.class);
        var limit2 = as(fragment.fragment(), Limit.class);
        var filter = as(limit2.child(), Filter.class);
        assertThat("filter contains LessThan", filter.condition(), instanceOf(LessThan.class));

        var optimized = optimizedPlan(plan);
        eval = as(optimized, EvalExec.class);
        var topLimit = as(eval.child(), LimitExec.class);
        exchange = as(topLimit.child(), ExchangeExec.class);
        var project = as(exchange.child(), ProjectExec.class);
        var fieldExtract = as(project.child(), FieldExtractExec.class);
        assertThat(fieldExtract.attributesToExtract().size(), greaterThan(5));
        var source = source(fieldExtract.child());
        assertThat(source.limit(), is(topLimit.limit()));
        var condition = as(source.query(), SingleValueQuery.Builder.class);
        assertThat("Expected predicate to be passed to Lucene query", condition.source().text(), equalTo("rank < 4"));
        assertThat("Expected field to be passed to Lucene query", condition.field(), equalTo("scalerank"));
        var range = as(condition.next(), RangeQueryBuilder.class);
        assertThat("Expected range have no lower bound", range.from(), nullValue());
        assertThat("Expected range to be less than 4", range.to(), equalTo(4));
    }

    public void testPushSpatialIntersectsEvalToSource() {
        for (String query : new String[] { """
            FROM airports
            | EVAL point = location
            | WHERE ST_INTERSECTS(point, TO_GEOSHAPE("POLYGON((42 14, 43 14, 43 15, 42 15, 42 14))"))
            """, """
            FROM airports
            | EVAL point = location
            | WHERE ST_INTERSECTS(TO_GEOSHAPE("POLYGON((42 14, 43 14, 43 15, 42 15, 42 14))"), point)
            """ }) {

            var plan = this.physicalPlan(query, airports);
            var eval = as(plan, EvalExec.class);
            var limit = as(eval.child(), LimitExec.class);
            var exchange = as(limit.child(), ExchangeExec.class);
            var fragment = as(exchange.child(), FragmentExec.class);
            var limit2 = as(fragment.fragment(), Limit.class);
            var filter = as(limit2.child(), Filter.class);
            assertThat("filter contains ST_INTERSECTS", filter.condition(), instanceOf(SpatialIntersects.class));

            var optimized = optimizedPlan(plan);
            eval = as(optimized, EvalExec.class);
            var topLimit = as(eval.child(), LimitExec.class);
            exchange = as(topLimit.child(), ExchangeExec.class);
            var project = as(exchange.child(), ProjectExec.class);
            var fieldExtract = as(project.child(), FieldExtractExec.class);
            assertThat(fieldExtract.attributesToExtract().size(), greaterThan(5));
            var source = source(fieldExtract.child());
            assertThat(source.limit(), is(topLimit.limit()));
            var condition = as(source.query(), SpatialRelatesQuery.ShapeQueryBuilder.class);
            assertThat("Geometry field name", condition.fieldName(), equalTo("location"));
            assertThat("Spatial relationship", condition.relation(), equalTo(ShapeRelation.INTERSECTS));
            assertThat("Geometry is Polygon", condition.shape().type(), equalTo(ShapeType.POLYGON));
            var polygon = as(condition.shape(), Polygon.class);
            assertThat("Polygon shell length", polygon.getPolygon().length(), equalTo(5));
            assertThat("Polygon holes", polygon.getNumberOfHoles(), equalTo(0));
        }
    }

    private record TestSpatialRelation(ShapeRelation relation, TestDataSource index, boolean literalRight, boolean canPushToSource) {
        String function() {
            return switch (relation) {
                case INTERSECTS -> "ST_INTERSECTS";
                case DISJOINT -> "ST_DISJOINT";
                case WITHIN -> "ST_WITHIN";
                case CONTAINS -> "ST_CONTAINS";
                default -> throw new IllegalArgumentException("Unsupported relation: " + relation);
            };
        }

        Class<? extends SpatialRelatesFunction> functionClass() {
            return switch (relation) {
                case INTERSECTS -> SpatialIntersects.class;
                case DISJOINT -> SpatialDisjoint.class;
                case WITHIN -> literalRight ? SpatialWithin.class : SpatialContains.class;
                case CONTAINS -> literalRight ? SpatialContains.class : SpatialWithin.class;
                default -> throw new IllegalArgumentException("Unsupported relation: " + relation);
            };
        }

        ShapeRelation relationship() {
            return switch (relation) {
                case WITHIN -> literalRight ? ShapeRelation.WITHIN : ShapeRelation.CONTAINS;
                case CONTAINS -> literalRight ? ShapeRelation.CONTAINS : ShapeRelation.WITHIN;
                default -> relation;
            };
        }

        DataType locationType() {
            return index.index.name().endsWith("_web") ? CARTESIAN_POINT : GEO_POINT;
        }

        String castFunction() {
            return index.index.name().endsWith("_web") ? "TO_CARTESIANSHAPE" : "TO_GEOSHAPE";
        }

        String predicate() {
            String field = "location";
            String literal = castFunction() + "(\"POLYGON((42 14, 43 14, 43 15, 42 15, 42 14))\")";
            return literalRight ? function() + "(" + field + ", " + literal + ")" : function() + "(" + literal + ", " + field + ")";
        }
    }

    public void testPushDownSpatialRelatesStringToSource() {
        TestSpatialRelation[] tests = new TestSpatialRelation[] {
            new TestSpatialRelation(ShapeRelation.INTERSECTS, airports, true, true),
            new TestSpatialRelation(ShapeRelation.INTERSECTS, airports, false, true),
            new TestSpatialRelation(ShapeRelation.DISJOINT, airports, true, true),
            new TestSpatialRelation(ShapeRelation.DISJOINT, airports, false, true),
            new TestSpatialRelation(ShapeRelation.WITHIN, airports, true, true),
            new TestSpatialRelation(ShapeRelation.WITHIN, airports, false, true),
            new TestSpatialRelation(ShapeRelation.CONTAINS, airports, true, true),
            new TestSpatialRelation(ShapeRelation.CONTAINS, airports, false, true),
            new TestSpatialRelation(ShapeRelation.INTERSECTS, airportsWeb, true, true),
            new TestSpatialRelation(ShapeRelation.INTERSECTS, airportsWeb, false, true),
            new TestSpatialRelation(ShapeRelation.DISJOINT, airportsWeb, true, true),
            new TestSpatialRelation(ShapeRelation.DISJOINT, airportsWeb, false, true),
            new TestSpatialRelation(ShapeRelation.WITHIN, airportsWeb, true, true),
            new TestSpatialRelation(ShapeRelation.WITHIN, airportsWeb, false, true),
            new TestSpatialRelation(ShapeRelation.CONTAINS, airportsWeb, true, true),
            new TestSpatialRelation(ShapeRelation.CONTAINS, airportsWeb, false, true) };
        for (TestSpatialRelation test : tests) {
            var plan = this.physicalPlan("FROM " + test.index.index.name() + " | WHERE " + test.predicate(), test.index);
            var limit = as(plan, LimitExec.class);
            var exchange = as(limit.child(), ExchangeExec.class);
            var fragment = as(exchange.child(), FragmentExec.class);
            var limit2 = as(fragment.fragment(), Limit.class);
            var filter = as(limit2.child(), Filter.class);
            assertThat(test.predicate(), filter.condition(), instanceOf(test.functionClass()));

            var optimized = optimizedPlan(plan);
            var topLimit = as(optimized, LimitExec.class);
            exchange = as(topLimit.child(), ExchangeExec.class);
            var project = as(exchange.child(), ProjectExec.class);
            var fieldExtract = as(project.child(), FieldExtractExec.class);
            if (test.canPushToSource) {
                var source = source(fieldExtract.child());
                var condition = as(source.query(), SpatialRelatesQuery.ShapeQueryBuilder.class);
                assertThat("Geometry field name: " + test.predicate(), condition.fieldName(), equalTo("location"));
                assertThat("Spatial relationship: " + test.predicate(), condition.relation(), equalTo(test.relationship()));
                assertThat("Geometry is Polygon: " + test.predicate(), condition.shape().type(), equalTo(ShapeType.POLYGON));
                var polygon = as(condition.shape(), Polygon.class);
                assertThat("Polygon shell length: " + test.predicate(), polygon.getPolygon().length(), equalTo(5));
                assertThat("Polygon holes: " + test.predicate(), polygon.getNumberOfHoles(), equalTo(0));
            } else {
                // Currently CARTESIAN fields do not support lucene push-down for CONTAINS/WITHIN
                var limitExec = as(fieldExtract.child(), LimitExec.class);
                var filterExec = as(limitExec.child(), FilterExec.class);
                var fieldExtractLocation = as(filterExec.child(), FieldExtractExec.class);
                assertThat(test.predicate(), fieldExtractLocation.attributesToExtract().size(), equalTo(1));
                assertThat(test.predicate(), fieldExtractLocation.attributesToExtract().get(0).name(), equalTo("location"));
                var source = source(fieldExtractLocation.child());
                assertThat(test.predicate(), source.query(), equalTo(null));
            }
        }
    }

    public void testPushDownSpatialRelatesStringToSourceAndUseDocValuesForCentroid() {
        TestSpatialRelation[] tests = new TestSpatialRelation[] {
            new TestSpatialRelation(ShapeRelation.INTERSECTS, airports, true, true),
            new TestSpatialRelation(ShapeRelation.INTERSECTS, airports, false, true),
            new TestSpatialRelation(ShapeRelation.DISJOINT, airports, true, true),
            new TestSpatialRelation(ShapeRelation.DISJOINT, airports, false, true),
            new TestSpatialRelation(ShapeRelation.WITHIN, airports, true, true),
            new TestSpatialRelation(ShapeRelation.WITHIN, airports, false, true),
            new TestSpatialRelation(ShapeRelation.CONTAINS, airports, true, true),
            new TestSpatialRelation(ShapeRelation.CONTAINS, airports, false, true),
            new TestSpatialRelation(ShapeRelation.INTERSECTS, airportsWeb, true, true),
            new TestSpatialRelation(ShapeRelation.INTERSECTS, airportsWeb, false, true),
            new TestSpatialRelation(ShapeRelation.DISJOINT, airportsWeb, true, true),
            new TestSpatialRelation(ShapeRelation.DISJOINT, airportsWeb, false, true),
            new TestSpatialRelation(ShapeRelation.WITHIN, airportsWeb, true, true),
            new TestSpatialRelation(ShapeRelation.WITHIN, airportsWeb, false, true),
            new TestSpatialRelation(ShapeRelation.CONTAINS, airportsWeb, true, true),
            new TestSpatialRelation(ShapeRelation.CONTAINS, airportsWeb, false, true) };
        for (TestSpatialRelation test : tests) {
            var centroidExpr = "centroid=ST_CENTROID_AGG(location), count=COUNT()";
            var plan = this.physicalPlan(
                "FROM " + test.index.index.name() + " | WHERE " + test.predicate() + " | STATS " + centroidExpr,
                test.index
            );
            var limit = as(plan, LimitExec.class);
            var agg = as(limit.child(), AggregateExec.class);
            assertThat("No groupings in aggregation", agg.groupings().size(), equalTo(0));
            // Before optimization the aggregation does not use doc-values
            assertAggregation(agg, "count", Count.class);
            assertAggregation(agg, "centroid", SpatialCentroid.class, test.locationType(), FieldExtractPreference.NONE);
            var exchange = as(agg.child(), ExchangeExec.class);
            var fragment = as(exchange.child(), FragmentExec.class);
            var fAgg = as(fragment.fragment(), Aggregate.class);
            var filter = as(fAgg.child(), Filter.class);
            assertThat(test.predicate(), filter.condition(), instanceOf(test.functionClass()));

            // Now verify that optimization re-writes the ExchangeExec and pushed down the filter into the Lucene query
            var optimized = optimizedPlan(plan);
            limit = as(optimized, LimitExec.class);
            agg = as(limit.child(), AggregateExec.class);
            // Above the exchange (in coordinator) the aggregation is not using doc-values
            assertAggregation(agg, "count", Count.class);
            assertAggregation(agg, "centroid", SpatialCentroid.class, test.locationType(), FieldExtractPreference.NONE);
            exchange = as(agg.child(), ExchangeExec.class);
            agg = as(exchange.child(), AggregateExec.class);
            assertThat("Aggregation is PARTIAL", agg.getMode(), equalTo(INITIAL));
            // below the exchange (in data node) the aggregation is using doc-values
            assertAggregation(agg, "count", Count.class);
            assertAggregation(agg, "centroid", SpatialCentroid.class, test.locationType(), FieldExtractPreference.DOC_VALUES);
            if (test.canPushToSource) {
                var source = assertChildIsExtractedAs(agg, FieldExtractPreference.DOC_VALUES, test.locationType());
                var condition = as(source.query(), SpatialRelatesQuery.ShapeQueryBuilder.class);
                assertThat("Geometry field name: " + test.predicate(), condition.fieldName(), equalTo("location"));
                assertThat("Spatial relationship: " + test.predicate(), condition.relation(), equalTo(test.relationship()));
                assertThat("Geometry is Polygon: " + test.predicate(), condition.shape().type(), equalTo(ShapeType.POLYGON));
                var polygon = as(condition.shape(), Polygon.class);
                assertThat("Polygon shell length: " + test.predicate(), polygon.getPolygon().length(), equalTo(5));
                assertThat("Polygon holes: " + test.predicate(), polygon.getNumberOfHoles(), equalTo(0));
            } else {
                // Currently CARTESIAN fields do not support lucene push-down for CONTAINS/WITHIN
                var filterExec = as(agg.child(), FilterExec.class);
                var fieldExtractLocation = as(filterExec.child(), FieldExtractExec.class);
                assertThat(test.predicate(), fieldExtractLocation.attributesToExtract().size(), equalTo(1));
                assertThat(test.predicate(), fieldExtractLocation.attributesToExtract().get(0).name(), equalTo("location"));
                var source = source(fieldExtractLocation.child());
                assertThat(test.predicate(), source.query(), equalTo(null));

            }
        }
    }

    /**
     * Plan:
     * <code>
     * LimitExec[500[INTEGER]]
     * \_AggregateExec[[],[SPATIALCENTROID(location{f}#12) AS centroid, COUNT([2a][KEYWORD]) AS count],FINAL,null]
     *   \_ExchangeExec[[xVal{r}#16, xDel{r}#17, yVal{r}#18, yDel{r}#19, count{r}#20, count{r}#21, seen{r}#22],true]
     *     \_FragmentExec[filter=null, estimatedRowSize=0, fragment=[
     * Aggregate[[],[SPATIALCENTROID(location{f}#12) AS centroid, COUNT([2a][KEYWORD]) AS count]]
     * \_Filter[SPATIALINTERSECTS(location{f}#12,[50 4f 4c 59 47 4f 4e 28 28 34 32 20 31 34 2c 20 34 33 20 31 34 2c 20 34 33 2
     * 0 31 35 2c 20 34 32 20 31 35 2c 20 34 32 20 31 34 29 29][KEYWORD])]
     *   \_EsRelation[airports][abbrev{f}#8, city{f}#14, city_location{f}#15, count..]]]
     * </code>
     * Optimized:
     * <code>
     * LimitExec[1000[INTEGER]]
     * \_AggregateExec[[],[SPATIALCENTROID(location{f}#12) AS centroid, COUNT([2a][KEYWORD]) AS count],FINAL,[...],29]
     *   \_ExchangeExec[[xVal{r}#16, xDel{r}#17, yVal{r}#18, yDel{r}#19, count{r}#20, count{r}#21, seen{r}#22],true]
     *     \_AggregateExec[[],[SPATIALCENTROID(location{f}#12) AS centroid, COUNT([2a][KEYWORD]) AS count],INITIAL,[...],29]
     *       \_FieldExtractExec[location{f}#12][location{f}#12]
     *         \_EsQueryExec[airports], indexMode[standard], query[{
     *           "geo_shape":{
     *             "location":{
     *               "relation":"INTERSECTS",
     *               "shape":{
     *                 "type":"Polygon",
     *                 "coordinates":[[[42.0,14.0],[43.0,14.0],[43.0,15.0],[42.0,15.0],[42.0,14.0]]]
     *               }
     *             }
     *           }
     *         }][_doc{f}#47], limit[], sort[] estimatedRowSize[25]
     * </code>
     */
    public void testPushSpatialIntersectsStringToSourceAndUseDocValuesForCentroid() {
        for (String query : new String[] { """
            FROM airports
            | WHERE ST_INTERSECTS(location, TO_GEOSHAPE("POLYGON((42 14, 43 14, 43 15, 42 15, 42 14))"))
            | STATS centroid=ST_CENTROID_AGG(location), count=COUNT()
            """, """
            FROM airports
            | WHERE ST_INTERSECTS(TO_GEOSHAPE("POLYGON((42 14, 43 14, 43 15, 42 15, 42 14))"), location)
            | STATS centroid=ST_CENTROID_AGG(location), count=COUNT()
            """ }) {

            for (boolean isIndexed : new boolean[] { true, false }) {
                for (boolean useDocValues : new boolean[] { true, false }) {
                    var fieldExtractPreference = useDocValues ? FieldExtractPreference.DOC_VALUES : FieldExtractPreference.NONE;
                    var testData = useDocValues
                        ? (isIndexed ? airports : airportsNotIndexed)
                        : (isIndexed ? airportsNoDocValues : airportsNotIndexedNorDocValues);
                    var plan = this.physicalPlan(query, testData);
                    var limit = as(plan, LimitExec.class);
                    var agg = as(limit.child(), AggregateExec.class);
                    assertThat("No groupings in aggregation", agg.groupings().size(), equalTo(0));
                    // Before optimization the aggregation does not use doc-values
                    assertAggregation(agg, "count", Count.class);
                    assertAggregation(agg, "centroid", SpatialCentroid.class, GEO_POINT, FieldExtractPreference.NONE);

                    var exchange = as(agg.child(), ExchangeExec.class);
                    var fragment = as(exchange.child(), FragmentExec.class);
                    var fAgg = as(fragment.fragment(), Aggregate.class);
                    var filter = as(fAgg.child(), Filter.class);
                    assertThat("filter contains ST_INTERSECTS", filter.condition(), instanceOf(SpatialIntersects.class));

                    // Now verify that optimization re-writes the ExchangeExec and pushed down the filter into the Lucene query
                    var optimized = optimizedPlan(plan, testData.stats);
                    limit = as(optimized, LimitExec.class);
                    agg = as(limit.child(), AggregateExec.class);
                    // Above the exchange (in coordinator) the aggregation is not using doc-values
                    assertAggregation(agg, "count", Count.class);
                    assertAggregation(agg, "centroid", SpatialCentroid.class, GEO_POINT, FieldExtractPreference.NONE);
                    exchange = as(agg.child(), ExchangeExec.class);
                    agg = as(exchange.child(), AggregateExec.class);
                    assertThat("Aggregation is PARTIAL", agg.getMode(), equalTo(INITIAL));
                    // below the exchange (in data node) the aggregation is using doc-values
                    assertAggregation(agg, "count", Count.class);
                    assertAggregation(agg, "centroid", SpatialCentroid.class, GEO_POINT, fieldExtractPreference);
                    if (isIndexed) {
                        var source = assertChildIsGeoPointExtract(agg, fieldExtractPreference);
                        // Query is pushed to lucene if field is indexed (and does not require doc-values or isAggregatable)
                        var condition = as(source.query(), SpatialRelatesQuery.ShapeQueryBuilder.class);
                        assertThat("Geometry field name", condition.fieldName(), equalTo("location"));
                        assertThat("Spatial relationship", condition.relation(), equalTo(ShapeRelation.INTERSECTS));
                        assertThat("Geometry is Polygon", condition.shape().type(), equalTo(ShapeType.POLYGON));
                        var polygon = as(condition.shape(), Polygon.class);
                        assertThat("Polygon shell length", polygon.getPolygon().length(), equalTo(5));
                        assertThat("Polygon holes", polygon.getNumberOfHoles(), equalTo(0));
                    } else {
                        // If the field is not indexed, we cannot push the filter down to source, so assert that we need to have an explicit
                        // filter as well as extract the field needed for that filter.
                        var filterExec = as(agg.child(), FilterExec.class);
                        assertThat("filter contains ST_INTERSECTS", filterExec.condition(), instanceOf(SpatialIntersects.class));
                        var fieldExtractLocation = as(filterExec.child(), FieldExtractExec.class);
                        assertThat("location field is extracted", fieldExtractLocation.attributesToExtract().size(), equalTo(1));
                        assertThat(
                            "location field is extracted",
                            fieldExtractLocation.attributesToExtract().get(0).name(),
                            equalTo("location")
                        );
                        var source = source(fieldExtractLocation.child());
                        assertThat("source query is null", source.query(), equalTo(null));
                    }
                }
            }
        }
    }

    public void testPushSpatialIntersectsStringToSourceCompoundPredicate() {
        for (String query : new String[] { """
            FROM airports
            | WHERE scalerank == 9
              AND ST_INTERSECTS(location, TO_GEOSHAPE("POLYGON((42 14, 43 14, 43 15, 42 15, 42 14))"))
              AND type == "mid"
            """, """
            FROM airports
            | WHERE scalerank == 9
              AND ST_INTERSECTS(TO_GEOSHAPE("POLYGON((42 14, 43 14, 43 15, 42 15, 42 14))"), location)
              AND type == "mid"
            """ }) {

            var plan = this.physicalPlan(query, airports);
            var limit = as(plan, LimitExec.class);
            var exchange = as(limit.child(), ExchangeExec.class);
            var fragment = as(exchange.child(), FragmentExec.class);
            var limit2 = as(fragment.fragment(), Limit.class);
            var filter = as(limit2.child(), Filter.class);
            var and = as(filter.condition(), And.class);
            var left = as(and.left(), And.class);
            assertThat("filter contains ST_INTERSECTS", left.right(), instanceOf(SpatialIntersects.class));

            var optimized = optimizedPlan(plan);
            var topLimit = as(optimized, LimitExec.class);
            exchange = as(topLimit.child(), ExchangeExec.class);
            var project = as(exchange.child(), ProjectExec.class);
            var fieldExtract = as(project.child(), FieldExtractExec.class);
            var source = source(fieldExtract.child());
            var booleanQuery = as(source.query(), BoolQueryBuilder.class);
            assertThat("Expected boolean query of three predicates", booleanQuery.must().size(), equalTo(3));
            var condition = as(booleanQuery.must().get(1), SpatialRelatesQuery.ShapeQueryBuilder.class);
            assertThat("Geometry field name", condition.fieldName(), equalTo("location"));
            assertThat("Spatial relationship", condition.relation(), equalTo(ShapeRelation.INTERSECTS));
            assertThat("Geometry is Polygon", condition.shape().type(), equalTo(ShapeType.POLYGON));
            var polygon = as(condition.shape(), Polygon.class);
            assertThat("Polygon shell length", polygon.getPolygon().length(), equalTo(5));
            assertThat("Polygon holes", polygon.getNumberOfHoles(), equalTo(0));
        }
    }

    public void testPushSpatialIntersectsStringToSourceCompoundPredicateAndUseDocValuesForCentroid() {
        for (String query : new String[] { """
            FROM airports
            | WHERE scalerank == 9
              AND ST_INTERSECTS(location, TO_GEOSHAPE("POLYGON((42 14, 43 14, 43 15, 42 15, 42 14))"))
              AND type == "mid"
            | STATS centroid=ST_CENTROID_AGG(location), count=COUNT()
            """, """
            FROM airports
            | WHERE scalerank == 9
              AND ST_INTERSECTS(TO_GEOSHAPE("POLYGON((42 14, 43 14, 43 15, 42 15, 42 14))"), location)
              AND type == "mid"
            | STATS centroid=ST_CENTROID_AGG(location), count=COUNT()
            """ }) {

            var plan = this.physicalPlan(query, airports);
            var limit = as(plan, LimitExec.class);
            var agg = as(limit.child(), AggregateExec.class);
            assertThat("No groupings in aggregation", agg.groupings().size(), equalTo(0));
            // Before optimization the aggregation does not use doc-values
            assertAggregation(agg, "count", Count.class);
            assertAggregation(agg, "centroid", SpatialCentroid.class, GEO_POINT, FieldExtractPreference.NONE);

            var exchange = as(agg.child(), ExchangeExec.class);
            var fragment = as(exchange.child(), FragmentExec.class);
            var fAgg = as(fragment.fragment(), Aggregate.class);
            var filter = as(fAgg.child(), Filter.class);
            var and = as(filter.condition(), And.class);
            var left = as(and.left(), And.class);
            assertThat("filter contains ST_INTERSECTS", left.right(), instanceOf(SpatialIntersects.class));

            // Now verify that optimization re-writes the ExchangeExec and pushed down the filter into the Lucene query
            var optimized = optimizedPlan(plan);
            limit = as(optimized, LimitExec.class);
            agg = as(limit.child(), AggregateExec.class);
            // Above the exchange (in coordinator) the aggregation is not using doc-values
            assertAggregation(agg, "count", Count.class);
            assertAggregation(agg, "centroid", SpatialCentroid.class, GEO_POINT, FieldExtractPreference.NONE);
            exchange = as(agg.child(), ExchangeExec.class);
            agg = as(exchange.child(), AggregateExec.class);
            assertThat("Aggregation is PARTIAL", agg.getMode(), equalTo(INITIAL));
            // below the exchange (in data node) the aggregation is using doc-values
            assertAggregation(agg, "count", Count.class);
            assertAggregation(agg, "centroid", SpatialCentroid.class, GEO_POINT, FieldExtractPreference.DOC_VALUES);
            var source = assertChildIsGeoPointExtract(agg, FieldExtractPreference.DOC_VALUES);
            var booleanQuery = as(source.query(), BoolQueryBuilder.class);
            assertThat("Expected boolean query of three predicates", booleanQuery.must().size(), equalTo(3));
            var condition = as(booleanQuery.must().get(1), SpatialRelatesQuery.ShapeQueryBuilder.class);
            assertThat("Geometry field name", condition.fieldName(), equalTo("location"));
            assertThat("Spatial relationship", condition.relation(), equalTo(ShapeRelation.INTERSECTS));
            assertThat("Geometry is Polygon", condition.shape().type(), equalTo(ShapeType.POLYGON));
            var polygon = as(condition.shape(), Polygon.class);
            assertThat("Polygon shell length", polygon.getPolygon().length(), equalTo(5));
            assertThat("Polygon holes", polygon.getNumberOfHoles(), equalTo(0));
        }
    }

    /**
     * Plan:
     * LimitExec[1000[INTEGER]]
     * \_AggregateExec[[],[SPATIALCENTROID(location{f}#16) AS location, SPATIALCENTROID(city_location{f}#19) AS city_location, COUNT([
     * 2a][KEYWORD]) AS count],FINAL,null]
     *   \_ExchangeExec[[xVal{r}#20, xDel{r}#21, yVal{r}#22, yDel{r}#23, count{r}#24, xVal{r}#25, xDel{r}#26, yVal{r}#27, yDel{r}#28,
     * count{r}#29, count{r}#30, seen{r}#31],true]
     *     \_FragmentExec[filter=null, estimatedRowSize=0, fragment=[
     * Aggregate[[],[SPATIALCENTROID(location{f}#16) AS location, SPATIALCENTROID(city_location{f}#19) AS city_location, COUNT([
     * 2a][KEYWORD]) AS count]]
     * \_Filter[SPATIALINTERSECTS(location{f}#16,city_location{f}#19)]
     *   \_EsRelation[airports][abbrev{f}#12, city{f}#18, city_location{f}#19, coun..]]]
     *
     * Optimized:
     * LimitExec[1000[INTEGER]]
     * \_AggregateExec[[],[SPATIALCENTROID(location{f}#16) AS location, SPATIALCENTROID(city_location{f}#19) AS city_location, COUNT([
     * 2a][KEYWORD]) AS count],FINAL,108]
     *   \_ExchangeExec[[xVal{r}#20, xDel{r}#21, yVal{r}#22, yDel{r}#23, count{r}#24, xVal{r}#25, xDel{r}#26, yVal{r}#27, yDel{r}#28,
     * count{r}#29, count{r}#30, seen{r}#31],true]
     *     \_AggregateExec[[],[SPATIALCENTROID(location{f}#16) AS location, SPATIALCENTROID(city_location{f}#19) AS city_location, COUNT([
     * 2a][KEYWORD]) AS count],PARTIAL,108]
     *       \_FilterExec[SPATIALINTERSECTS(location{f}#16,city_location{f}#19)]
     *         \_FieldExtractExec[location{f}#16, city_location{f}#19][city_location{f}#19, location{f}#16]
     *           \_EsQueryExec[airports], query[][_doc{f}#55], limit[], sort[] estimatedRowSize[104]
     */
    public void testIntersectsOnTwoPointFieldAndBothCentroidUsesDocValues() {
        String query = """
            FROM airports
            | WHERE ST_INTERSECTS(location, city_location)
            | STATS location=ST_CENTROID_AGG(location), city_location=ST_CENTROID_AGG(city_location), count=COUNT()
            """;

        var plan = this.physicalPlan(query, airports);
        var limit = as(plan, LimitExec.class);
        var agg = as(limit.child(), AggregateExec.class);
        assertThat("No groupings in aggregation", agg.groupings().size(), equalTo(0));
        // Before optimization the aggregation does not use doc-values
        assertAggregation(agg, "count", Count.class);
        assertAggregation(agg, "location", SpatialCentroid.class, GEO_POINT, FieldExtractPreference.NONE);
        assertAggregation(agg, "city_location", SpatialCentroid.class, GEO_POINT, FieldExtractPreference.NONE);

        var exchange = as(agg.child(), ExchangeExec.class);
        var fragment = as(exchange.child(), FragmentExec.class);
        var fAgg = as(fragment.fragment(), Aggregate.class);
        var filter = as(fAgg.child(), Filter.class);
        assertThat("filter contains ST_INTERSECTS", filter.condition(), instanceOf(SpatialIntersects.class));

        // Now verify that optimization re-writes the ExchangeExec and pushed down the filter into the Lucene query
        var optimized = optimizedPlan(plan);
        limit = as(optimized, LimitExec.class);
        agg = as(limit.child(), AggregateExec.class);
        // Above the exchange (in coordinator) the aggregation is not using doc-values
        assertAggregation(agg, "count", Count.class);
        assertAggregation(agg, "location", SpatialCentroid.class, GEO_POINT, FieldExtractPreference.NONE);
        assertAggregation(agg, "city_location", SpatialCentroid.class, GEO_POINT, FieldExtractPreference.NONE);
        exchange = as(agg.child(), ExchangeExec.class);
        agg = as(exchange.child(), AggregateExec.class);
        assertThat("Aggregation is PARTIAL", agg.getMode(), equalTo(INITIAL));
        // below the exchange (in data node) the aggregation is using doc-values
        assertAggregation(agg, "count", Count.class);
        assertAggregation(agg, "location", SpatialCentroid.class, GEO_POINT, FieldExtractPreference.DOC_VALUES);
        assertAggregation(agg, "city_location", SpatialCentroid.class, GEO_POINT, FieldExtractPreference.NONE);
        var filterExec = as(agg.child(), FilterExec.class);
        var extract = as(filterExec.child(), FieldExtractExec.class);
        assertFieldExtractionWithDocValues(extract, GEO_POINT, "location");
        source(extract.child());
    }

    public void testIntersectsOnTwoPointFieldAndOneCentroidUsesDocValues() {
        for (String query : new String[] { """
            FROM airports
            | WHERE ST_INTERSECTS(location, city_location)
            | STATS location=ST_CENTROID_AGG(location), count=COUNT()
            """, """
            FROM airports
            | WHERE ST_INTERSECTS(location, city_location)
            | STATS city_location=ST_CENTROID_AGG(city_location), count=COUNT()
            """ }) {

            var plan = this.physicalPlan(query, airports);
            var limit = as(plan, LimitExec.class);
            var agg = as(limit.child(), AggregateExec.class);
            assertThat("No groupings in aggregation", agg.groupings().size(), equalTo(0));
            // Before optimization the aggregation does not use doc-values
            assertAggregation(agg, "count", Count.class);
            var aggFieldName = findSingleAggregation(agg, "location", "city_location");
            assertAggregation(agg, aggFieldName, SpatialCentroid.class, GEO_POINT, FieldExtractPreference.NONE);

            var exchange = as(agg.child(), ExchangeExec.class);
            var fragment = as(exchange.child(), FragmentExec.class);
            var fAgg = as(fragment.fragment(), Aggregate.class);
            var filter = as(fAgg.child(), Filter.class);
            assertThat("filter contains ST_INTERSECTS", filter.condition(), instanceOf(SpatialIntersects.class));

            // Now verify that optimization re-writes the ExchangeExec and pushed down the filter into the Lucene query
            var optimized = optimizedPlan(plan);
            limit = as(optimized, LimitExec.class);
            agg = as(limit.child(), AggregateExec.class);
            // Above the exchange (in coordinator) the aggregation is not using doc-values
            assertAggregation(agg, "count", Count.class);
            assertAggregation(agg, aggFieldName, SpatialCentroid.class, GEO_POINT, FieldExtractPreference.NONE);
            exchange = as(agg.child(), ExchangeExec.class);
            agg = as(exchange.child(), AggregateExec.class);
            assertThat("Aggregation is PARTIAL", agg.getMode(), equalTo(INITIAL));
            // below the exchange (in data node) the aggregation is using doc-values
            assertAggregation(agg, "count", Count.class);
            assertAggregation(agg, aggFieldName, SpatialCentroid.class, GEO_POINT, FieldExtractPreference.DOC_VALUES);
            var filterExec = as(agg.child(), FilterExec.class);
            var extract = as(filterExec.child(), FieldExtractExec.class);
            assertFieldExtractionWithDocValues(extract, GEO_POINT, aggFieldName);
            source(extract.child());
        }
    }

    public void testTwoIntersectsWithTwoCentroidsUsesDocValues() {
        String query = """
            FROM airports
            | WHERE ST_INTERSECTS(location, TO_GEOSHAPE("POLYGON((42 14, 43 14, 43 15, 42 15, 42 14))"))
                AND ST_INTERSECTS(city_location, TO_GEOSHAPE("POLYGON((42 14, 43 14, 43 15, 42 15, 42 14))"))
            | STATS location=ST_CENTROID_AGG(location), city_location=ST_CENTROID_AGG(city_location), count=COUNT()
            """;

        var plan = this.physicalPlan(query, airports);
        var limit = as(plan, LimitExec.class);
        var agg = as(limit.child(), AggregateExec.class);
        assertThat("No groupings in aggregation", agg.groupings().size(), equalTo(0));
        // Before optimization the aggregation does not use doc-values
        assertAggregation(agg, "count", Count.class);
        assertAggregation(agg, "location", SpatialCentroid.class, GEO_POINT, FieldExtractPreference.NONE);
        assertAggregation(agg, "city_location", SpatialCentroid.class, GEO_POINT, FieldExtractPreference.NONE);

        var exchange = as(agg.child(), ExchangeExec.class);
        var fragment = as(exchange.child(), FragmentExec.class);
        var fAgg = as(fragment.fragment(), Aggregate.class);
        var filter = as(fAgg.child(), Filter.class);
        var and = as(filter.condition(), And.class);
        assertThat("filter contains ST_INTERSECTS", and.left(), instanceOf(SpatialIntersects.class));
        assertThat("filter contains ST_INTERSECTS", and.right(), instanceOf(SpatialIntersects.class));

        // Now verify that optimization re-writes the ExchangeExec and pushed down the filter into the Lucene query
        var optimized = optimizedPlan(plan);
        limit = as(optimized, LimitExec.class);
        agg = as(limit.child(), AggregateExec.class);
        // Above the exchange (in coordinator) the aggregation is not using doc-values
        assertAggregation(agg, "count", Count.class);
        assertAggregation(agg, "location", SpatialCentroid.class, GEO_POINT, FieldExtractPreference.NONE);
        assertAggregation(agg, "city_location", SpatialCentroid.class, GEO_POINT, FieldExtractPreference.NONE);
        exchange = as(agg.child(), ExchangeExec.class);
        agg = as(exchange.child(), AggregateExec.class);
        assertThat("Aggregation is PARTIAL", agg.getMode(), equalTo(INITIAL));
        // below the exchange (in data node) the aggregation is using doc-values
        assertAggregation(agg, "count", Count.class);
        assertAggregation(agg, "location", SpatialCentroid.class, GEO_POINT, FieldExtractPreference.DOC_VALUES);
        assertAggregation(agg, "city_location", SpatialCentroid.class, GEO_POINT, FieldExtractPreference.DOC_VALUES);
        var extract = as(agg.child(), FieldExtractExec.class);
        assertFieldExtractionWithDocValues(extract, GEO_POINT, "location", "city_location");
        var source = source(extract.child());
        var booleanQuery = as(source.query(), BoolQueryBuilder.class);
        assertThat("Expected boolean query of two predicates", booleanQuery.must().size(), equalTo(2));
        String[] fieldNames = new String[] { "location", "city_location" };
        for (String fieldName : fieldNames) {
            var condition = as(findQueryBuilder(booleanQuery, fieldName), SpatialRelatesQuery.ShapeQueryBuilder.class);
            assertThat("Geometry field name", condition.fieldName(), equalTo(fieldName));
            assertThat("Spatial relationship", condition.relation(), equalTo(ShapeRelation.INTERSECTS));
            assertThat("Geometry is Polygon", condition.shape().type(), equalTo(ShapeType.POLYGON));
            var polygon = as(condition.shape(), Polygon.class);
            assertThat("Polygon shell length", polygon.getPolygon().length(), equalTo(5));
            assertThat("Polygon holes", polygon.getNumberOfHoles(), equalTo(0));
        }
    }

    public void testPushSpatialIntersectsShapeToSource() {
        for (String query : new String[] { """
            FROM countriesBbox
            | WHERE ST_INTERSECTS(shape, TO_GEOSHAPE("POLYGON((42 14, 43 14, 43 15, 42 15, 42 14))"))
            """, """
            FROM countriesBbox
            | WHERE ST_INTERSECTS(TO_GEOSHAPE("POLYGON((42 14, 43 14, 43 15, 42 15, 42 14))"), shape)
            """ }) {

            var plan = this.physicalPlan(query, countriesBbox);
            var limit = as(plan, LimitExec.class);
            var exchange = as(limit.child(), ExchangeExec.class);
            var fragment = as(exchange.child(), FragmentExec.class);
            var limit2 = as(fragment.fragment(), Limit.class);
            var filter = as(limit2.child(), Filter.class);
            assertThat("filter contains ST_INTERSECTS", filter.condition(), instanceOf(SpatialIntersects.class));

            var optimized = optimizedPlan(plan);
            var topLimit = as(optimized, LimitExec.class);
            exchange = as(topLimit.child(), ExchangeExec.class);
            var project = as(exchange.child(), ProjectExec.class);
            var fieldExtract = as(project.child(), FieldExtractExec.class);
            var source = source(fieldExtract.child());
            var condition = as(source.query(), SpatialRelatesQuery.ShapeQueryBuilder.class);
            assertThat("Geometry field name", condition.fieldName(), equalTo("shape"));
            assertThat("Spatial relationship", condition.relation(), equalTo(ShapeRelation.INTERSECTS));
            assertThat("Geometry is Polygon", condition.shape().type(), equalTo(ShapeType.POLYGON));
            var polygon = as(condition.shape(), Polygon.class);
            assertThat("Polygon shell length", polygon.getPolygon().length(), equalTo(5));
            assertThat("Polygon holes", polygon.getNumberOfHoles(), equalTo(0));
        }
    }

    public void testPushSpatialDistanceToSource() {
        for (String distanceFunction : new String[] {
            "ST_DISTANCE(location, TO_GEOPOINT(\"POINT(12.565 55.673)\"))",
            "ST_DISTANCE(TO_GEOPOINT(\"POINT(12.565 55.673)\"), location)" }) {

            for (boolean reverse : new Boolean[] { false, true }) {
                for (String op : new String[] { "<", "<=", ">", ">=", "==" }) {
                    var expected = ExpectedComparison.from(op, reverse, 600000.0);
                    var predicate = reverse ? "600000 " + op + " " + distanceFunction : distanceFunction + " " + op + " 600000";
                    var query = "FROM airports | WHERE " + predicate + " AND scalerank > 1";
                    var plan = this.physicalPlan(query, airports);
                    var limit = as(plan, LimitExec.class);
                    var exchange = as(limit.child(), ExchangeExec.class);
                    var fragment = as(exchange.child(), FragmentExec.class);
                    var limit2 = as(fragment.fragment(), Limit.class);
                    var filter = as(limit2.child(), Filter.class);
                    var and = as(filter.condition(), And.class);
                    var comp = as(and.left(), EsqlBinaryComparison.class);
                    assertThat("filter contains expected binary comparison for " + predicate, comp, instanceOf(expected.comp));
                    assertThat("filter contains ST_DISTANCE", comp.left(), instanceOf(StDistance.class));

                    var optimized = optimizedPlan(plan);
                    var topLimit = as(optimized, LimitExec.class);
                    exchange = as(topLimit.child(), ExchangeExec.class);
                    var project = as(exchange.child(), ProjectExec.class);
                    var fieldExtract = as(project.child(), FieldExtractExec.class);
                    var source = source(fieldExtract.child());
                    var bool = as(source.query(), BoolQueryBuilder.class);
                    var rangeQueryBuilders = bool.filter().stream().filter(p -> p instanceof SingleValueQuery.Builder).toList();
                    assertThat("Expected one range query builder", rangeQueryBuilders.size(), equalTo(1));
                    assertThat(((SingleValueQuery.Builder) rangeQueryBuilders.get(0)).field(), equalTo("scalerank"));
                    if (op.equals("==")) {
                        var boolQueryBuilders = bool.filter().stream().filter(p -> p instanceof BoolQueryBuilder).toList();
                        assertThat("Expected one sub-bool query builder", boolQueryBuilders.size(), equalTo(1));
                        var bool2 = as(boolQueryBuilders.get(0), BoolQueryBuilder.class);
                        var shapeQueryBuilders = bool2.must()
                            .stream()
                            .filter(p -> p instanceof SpatialRelatesQuery.ShapeQueryBuilder)
                            .toList();
                        assertShapeQueryRange(shapeQueryBuilders, Math.nextDown(expected.value), expected.value);
                    } else {
                        var shapeQueryBuilders = bool.filter()
                            .stream()
                            .filter(p -> p instanceof SpatialRelatesQuery.ShapeQueryBuilder)
                            .toList();
                        assertThat("Expected one shape query builder", shapeQueryBuilders.size(), equalTo(1));
                        var condition = as(shapeQueryBuilders.get(0), SpatialRelatesQuery.ShapeQueryBuilder.class);
                        assertThat("Geometry field name", condition.fieldName(), equalTo("location"));
                        assertThat("Spatial relationship", condition.relation(), equalTo(expected.shapeRelation()));
                        assertThat("Geometry is Circle", condition.shape().type(), equalTo(ShapeType.CIRCLE));
                        var circle = as(condition.shape(), Circle.class);
                        assertThat("Circle center-x", circle.getX(), equalTo(12.565));
                        assertThat("Circle center-y", circle.getY(), equalTo(55.673));
                        assertThat("Circle radius for predicate " + predicate, circle.getRadiusMeters(), equalTo(expected.value));
                    }
                }
            }
        }
    }

    public void testPushSpatialDistanceBandToSource() {
        var query = """
            FROM airports
            | WHERE ST_DISTANCE(location, TO_GEOPOINT("POINT(12.565 55.673)")) <= 600000
                AND ST_DISTANCE(location, TO_GEOPOINT("POINT(12.565 55.673)")) >= 400000
            """;
        var plan = this.physicalPlan(query, airports);
        var limit = as(plan, LimitExec.class);
        var exchange = as(limit.child(), ExchangeExec.class);
        var fragment = as(exchange.child(), FragmentExec.class);
        var limit2 = as(fragment.fragment(), Limit.class);
        var filter = as(limit2.child(), Filter.class);
        var and = as(filter.condition(), And.class);
        for (Expression expression : and.arguments()) {
            var comp = as(expression, EsqlBinaryComparison.class);
            var expectedComp = comp.equals(and.left()) ? LessThanOrEqual.class : GreaterThanOrEqual.class;
            assertThat("filter contains expected binary comparison", comp, instanceOf(expectedComp));
            assertThat("filter contains ST_DISTANCE", comp.left(), instanceOf(StDistance.class));
        }

        var optimized = optimizedPlan(plan);
        var topLimit = as(optimized, LimitExec.class);
        exchange = as(topLimit.child(), ExchangeExec.class);
        var project = as(exchange.child(), ProjectExec.class);
        var fieldExtract = as(project.child(), FieldExtractExec.class);
        var source = source(fieldExtract.child());
        var bool = as(source.query(), BoolQueryBuilder.class);
        var rangeQueryBuilders = bool.filter().stream().filter(p -> p instanceof SingleValueQuery.Builder).toList();
        assertThat("Expected zero range query builder", rangeQueryBuilders.size(), equalTo(0));
        var shapeQueryBuilders = bool.must().stream().filter(p -> p instanceof SpatialRelatesQuery.ShapeQueryBuilder).toList();
        assertShapeQueryRange(shapeQueryBuilders, 400000.0, 600000.0);
    }

    /**
     * Plan:
     * <code>
     * LimitExec[1000[INTEGER]]
     * \_ExchangeExec[[],false]
     *   \_FragmentExec[filter=null, estimatedRowSize=0, reducer=[], fragment=[
     *     Limit[1000[INTEGER]]
     *     \_Filter[distance{r}#4 le 600000[INTEGER] AND distance{r}#4 ge 400000[INTEGER]]
     *        \_Eval[[STDISTANCE(location{f}#11,[1 1 0 0 0 e1 7a 14 ae 47 21 29 40 a0 1a 2f dd 24 d6 4b 40][GEO_POINT])
     *          AS distance]]
     *          \_EsRelation[airports][abbrev{f}#7, city{f}#13, city_location{f}#14, count..]]]
     * </code>
     * Optimized:
     * <code>
     * LimitExec[1000[INTEGER]]
     * \_ExchangeExec[[abbrev{f}#7, city{f}#13, city_location{f}#14, country{f}#12, location{f}#11, name{f}#8, scalerank{f}#9, type{
     * f}#10, distance{r}#4],false]
     *   \_ProjectExec[[abbrev{f}#7, city{f}#13, city_location{f}#14, country{f}#12, location{f}#11, name{f}#8, scalerank{f}#9, type{
     * f}#10, distance{r}#4]]
     *     \_FieldExtractExec[abbrev{f}#7, city{f}#13, city_location{f}#14, count..][]
     *       \_LimitExec[1000[INTEGER]]
     *         \_EvalExec[[STDISTANCE(location{f}#11,[1 1 0 0 0 e1 7a 14 ae 47 21 29 40 a0 1a 2f dd 24 d6 4b 40][GEO_POINT])
     *           AS distance]]
     *           \_FieldExtractExec[location{f}#11][]
     *             \_EsQueryExec[airports], indexMode[standard], query[{
     *               "bool":{
     *                 "must":[
     *                   {
     *                     "geo_shape":{
     *                       "location":{
     *                         "relation":"INTERSECTS",
     *                         "shape":{
     *                           "type":"Circle",
     *                           "radius":"600000.0m",
     *                           "coordinates":[12.565,55.673]
     *                         }
     *                       }
     *                     }
     *                   },
     *                   {
     *                     "geo_shape":{
     *                       "location":{
     *                         "relation":"DISJOINT",
     *                         "shape":{
     *                           "type":"Circle",
     *                           "radius":"400000.0m",
     *                           "coordinates":[12.565,55.673]
     *                         }
     *                       }
     *                     }
     *                   }
     *                 ],
     *                 "boost":1.0
     *               }}][_doc{f}#24], limit[], sort[] estimatedRowSize[308]
     * </code>
     */
    public void testPushSpatialDistanceEvalToSource() {
        var query = """
            FROM airports
            | EVAL distance = ST_DISTANCE(location, TO_GEOPOINT("POINT(12.565 55.673)"))
            | WHERE distance <= 600000
                AND distance >= 400000
            """;
        var plan = this.physicalPlan(query, airports);
        var limit = as(plan, LimitExec.class);
        var exchange = as(limit.child(), ExchangeExec.class);
        var fragment = as(exchange.child(), FragmentExec.class);
        var limit2 = as(fragment.fragment(), Limit.class);
        var filter = as(limit2.child(), Filter.class);

        // Validate the EVAL expression
        var eval = as(filter.child(), Eval.class);
        var alias = as(eval.fields().get(0), Alias.class);
        assertThat(alias.name(), is("distance"));
        var stDistance = as(alias.child(), StDistance.class);
        var location = as(stDistance.left(), FieldAttribute.class);
        assertThat(location.fieldName().string(), is("location"));

        // Validate the filter condition
        var and = as(filter.condition(), And.class);
        for (Expression expression : and.arguments()) {
            var comp = as(expression, EsqlBinaryComparison.class);
            var expectedComp = comp.equals(and.left()) ? LessThanOrEqual.class : GreaterThanOrEqual.class;
            assertThat("filter contains expected binary comparison", comp, instanceOf(expectedComp));
            var distance = as(comp.left(), ReferenceAttribute.class);
            assertThat(distance.name(), is("distance"));
        }

        var optimized = optimizedPlan(plan);
        var topLimit = as(optimized, LimitExec.class);
        exchange = as(topLimit.child(), ExchangeExec.class);
        var project = as(exchange.child(), ProjectExec.class);
        var fieldExtract = as(project.child(), FieldExtractExec.class);
        var limit3 = as(fieldExtract.child(), LimitExec.class);
        var evalExec = as(limit3.child(), EvalExec.class);
        var fieldExtract2 = as(evalExec.child(), FieldExtractExec.class);
        var source = source(fieldExtract2.child());
        var bool = as(source.query(), BoolQueryBuilder.class);
        var rangeQueryBuilders = bool.filter().stream().filter(p -> p instanceof SingleValueQuery.Builder).toList();
        assertThat("Expected zero range query builder", rangeQueryBuilders.size(), equalTo(0));
        var shapeQueryBuilders = bool.must().stream().filter(p -> p instanceof SpatialRelatesQuery.ShapeQueryBuilder).toList();
        assertShapeQueryRange(shapeQueryBuilders, 400000.0, 600000.0);
    }

    public void testPushSpatialDistanceMultiEvalToSource() {
        var query = """
            FROM airports
            | EVAL poi = TO_GEOPOINT("POINT(12.565 55.673)")
            | EVAL distance = ST_DISTANCE(location, poi)
            | WHERE distance <= 600000
                AND distance >= 400000
            """;
        var plan = this.physicalPlan(query, airports);
        var limit = as(plan, LimitExec.class);
        var exchange = as(limit.child(), ExchangeExec.class);
        var fragment = as(exchange.child(), FragmentExec.class);
        var limit2 = as(fragment.fragment(), Limit.class);
        var filter = as(limit2.child(), Filter.class);

        // Validate the EVAL expression
        var eval = as(filter.child(), Eval.class);
        assertThat(eval.fields().size(), is(2));
        var alias1 = as(eval.fields().get(0), Alias.class);
        assertThat(alias1.name(), is("poi"));
        var poi = as(alias1.child(), Literal.class);
        assertThat(poi.value(), instanceOf(BytesRef.class));
        var alias2 = as(eval.fields().get(1), Alias.class);
        assertThat(alias2.name(), is("distance"));
        var stDistance = as(alias2.child(), StDistance.class);
        var location = as(stDistance.left(), FieldAttribute.class);
        assertThat(location.fieldName().string(), is("location"));
        var poiRef = as(stDistance.right(), Literal.class);
        assertThat(poiRef.value(), instanceOf(BytesRef.class));
        assertThat(poiRef.value().toString(), is(poi.value().toString()));

        // Validate the filter condition
        var and = as(filter.condition(), And.class);
        for (Expression expression : and.arguments()) {
            var comp = as(expression, EsqlBinaryComparison.class);
            var expectedComp = comp.equals(and.left()) ? LessThanOrEqual.class : GreaterThanOrEqual.class;
            assertThat("filter contains expected binary comparison", comp, instanceOf(expectedComp));
            var distance = as(comp.left(), ReferenceAttribute.class);
            assertThat(distance.name(), is("distance"));
        }

        var optimized = optimizedPlan(plan);
        var topLimit = as(optimized, LimitExec.class);
        exchange = as(topLimit.child(), ExchangeExec.class);
        var project = as(exchange.child(), ProjectExec.class);
        var fieldExtract = as(project.child(), FieldExtractExec.class);
        var limit3 = as(fieldExtract.child(), LimitExec.class);
        var evalExec = as(limit3.child(), EvalExec.class);
        var fieldExtract2 = as(evalExec.child(), FieldExtractExec.class);
        var source = source(fieldExtract2.child());
        var bool = as(source.query(), BoolQueryBuilder.class);
        var rangeQueryBuilders = bool.filter().stream().filter(p -> p instanceof SingleValueQuery.Builder).toList();
        assertThat("Expected zero range query builder", rangeQueryBuilders.size(), equalTo(0));
        var shapeQueryBuilders = bool.must().stream().filter(p -> p instanceof SpatialRelatesQuery.ShapeQueryBuilder).toList();
        assertShapeQueryRange(shapeQueryBuilders, 400000.0, 600000.0);
    }

    public void testPushSpatialDistanceDisjointBandsToSource() {
        var query = """
            FROM airports
            | WHERE (ST_DISTANCE(location, TO_GEOPOINT("POINT(12.565 55.673)")) <= 600000
                 AND ST_DISTANCE(location, TO_GEOPOINT("POINT(12.565 55.673)")) >= 400000)
               OR
                    (ST_DISTANCE(location, TO_GEOPOINT("POINT(12.565 55.673)")) <= 300000
                 AND ST_DISTANCE(location, TO_GEOPOINT("POINT(12.565 55.673)")) >= 200000)
            """;
        var plan = this.physicalPlan(query, airports);
        var limit = as(plan, LimitExec.class);
        var exchange = as(limit.child(), ExchangeExec.class);
        var fragment = as(exchange.child(), FragmentExec.class);
        var limit2 = as(fragment.fragment(), Limit.class);
        var filter = as(limit2.child(), Filter.class);
        var or = as(filter.condition(), Or.class);
        assertThat("OR has two predicates", or.arguments().size(), equalTo(2));
        for (Expression expression : or.arguments()) {
            var and = as(expression, And.class);
            for (Expression exp : and.arguments()) {
                var comp = as(exp, EsqlBinaryComparison.class);
                var expectedComp = comp.equals(and.left()) ? LessThanOrEqual.class : GreaterThanOrEqual.class;
                assertThat("filter contains expected binary comparison", comp, instanceOf(expectedComp));
                assertThat("filter contains ST_DISTANCE", comp.left(), instanceOf(StDistance.class));
            }
        }

        var optimized = optimizedPlan(plan);
        var topLimit = as(optimized, LimitExec.class);
        exchange = as(topLimit.child(), ExchangeExec.class);
        var project = as(exchange.child(), ProjectExec.class);
        var fieldExtract = as(project.child(), FieldExtractExec.class);
        var source = source(fieldExtract.child());
        var bool = as(source.query(), BoolQueryBuilder.class);
        var disjuntiveQueryBuilders = bool.should().stream().filter(p -> p instanceof BoolQueryBuilder).toList();
        assertThat("Expected two disjunctive query builders", disjuntiveQueryBuilders.size(), equalTo(2));
        for (int i = 0; i < disjuntiveQueryBuilders.size(); i++) {
            var subRangeBool = as(disjuntiveQueryBuilders.get(i), BoolQueryBuilder.class);
            var shapeQueryBuilders = subRangeBool.must().stream().filter(p -> p instanceof SpatialRelatesQuery.ShapeQueryBuilder).toList();
            assertShapeQueryRange(shapeQueryBuilders, i == 0 ? 400000.0 : 200000.0, i == 0 ? 600000.0 : 300000.0);
        }
    }

    public void testPushSpatialDistanceComplexPredicateToSource() {
        var query = """
            FROM airports
            | WHERE ((ST_DISTANCE(location, TO_GEOPOINT("POINT(12.565 55.673)")) <= 600000
                  AND ST_DISTANCE(location, TO_GEOPOINT("POINT(12.565 55.673)")) >= 400000
                  AND NOT (ST_DISTANCE(location, TO_GEOPOINT("POINT(12.565 55.673)")) <= 500000
                       AND ST_DISTANCE(location, TO_GEOPOINT("POINT(12.565 55.673)")) >= 430000))
                  OR (ST_DISTANCE(location, TO_GEOPOINT("POINT(12.565 55.673)")) <= 300000
                           AND ST_DISTANCE(location, TO_GEOPOINT("POINT(12.565 55.673)")) >= 200000))
                AND NOT abbrev == "PLQ"
                AND scalerank < 6
            """;
        var plan = this.physicalPlan(query, airports);
        var limit = as(plan, LimitExec.class);
        var exchange = as(limit.child(), ExchangeExec.class);
        var fragment = as(exchange.child(), FragmentExec.class);
        var limit2 = as(fragment.fragment(), Limit.class);
        var filter = as(limit2.child(), Filter.class);
        var outerAnd = as(filter.condition(), And.class);
        var outerLeft = as(outerAnd.left(), And.class);
        as(outerLeft.right(), Not.class);
        as(outerAnd.right(), LessThan.class);
        var or = as(outerLeft.left(), Or.class);
        var innerAnd1 = as(or.left(), And.class);
        var innerAnd2 = as(or.right(), And.class);
        for (Expression exp : innerAnd2.arguments()) {
            var comp = as(exp, EsqlBinaryComparison.class);
            var expectedComp = comp.equals(innerAnd2.left()) ? LessThanOrEqual.class : GreaterThanOrEqual.class;
            assertThat("filter contains expected binary comparison", comp, instanceOf(expectedComp));
            assertThat("filter contains ST_DISTANCE", comp.left(), instanceOf(StDistance.class));
        }

        var optimized = optimizedPlan(plan);
        var topLimit = as(optimized, LimitExec.class);
        exchange = as(topLimit.child(), ExchangeExec.class);
        var project = as(exchange.child(), ProjectExec.class);
        var fieldExtract = as(project.child(), FieldExtractExec.class);
        var source = source(fieldExtract.child());
        var bool = as(source.query(), BoolQueryBuilder.class);
        assertThat("Expected boolean query of three MUST clauses", bool.must().size(), equalTo(2));
        assertThat("Expected boolean query of one FILTER clause", bool.filter().size(), equalTo(1));
        var boolDisjuntive = as(bool.filter().get(0), BoolQueryBuilder.class);
        var disjuntiveQueryBuilders = boolDisjuntive.should().stream().filter(p -> p instanceof BoolQueryBuilder).toList();
        assertThat("Expected two disjunctive query builders", disjuntiveQueryBuilders.size(), equalTo(2));
        for (int i = 0; i < disjuntiveQueryBuilders.size(); i++) {
            var subRangeBool = as(disjuntiveQueryBuilders.get(i), BoolQueryBuilder.class);
            var shapeQueryBuilders = subRangeBool.must().stream().filter(p -> p instanceof SpatialRelatesQuery.ShapeQueryBuilder).toList();
            assertShapeQueryRange(shapeQueryBuilders, i == 0 ? 400000.0 : 200000.0, i == 0 ? 600000.0 : 300000.0);
        }
    }

    /**
     * <code>
     * \_ExchangeExec[[abbrev{f}#22, city{f}#28, city_location{f}#29, country{f}#27, location{f}#26, name{f}#23, scalerank{f}#24,
     *     type{f}#25, poi_x{r}#3, distance_x{r}#7, poi{r}#10, distance{r}#13],false]
     *   \_ProjectExec[[abbrev{f}#22, city{f}#28, city_location{f}#29, country{f}#27, location{f}#26, name{f}#23, scalerank{f}#24,
     *       type{f}#25, poi_x{r}#3, distance_x{r}#7, poi{r}#10, distance{r}#13]]
     *     \_FieldExtractExec[abbrev{f}#22, city{f}#28, city_location{f}#29, coun..][]
     *       \_LimitExec[1000[INTEGER]]
     *         \_EvalExec[[
     *             [1 1 0 0 0 e1 7a 14 ae 47 21 29 40 a0 1a 2f dd 24 d6 4b 40][GEO_POINT] AS poi_x,
     *             DISTANCE(location{f}#26,[1 1 0 0 0 e1 7a 14 ae 47 21 29 40 a0 1a 2f dd 24 d6 4b 40][GEO_POINT]) AS distance_x,
     *             [1 1 0 0 0 e1 7a 14 ae 47 21 29 40 a0 1a 2f dd 24 d6 4b 40][GEO_POINT] AS poi,
     *             distance_x{r}#7 AS distance
     *           ]]
     *           \_FieldExtractExec[location{f}#26][]
     *             \_EsQueryExec[airports], indexMode[standard], query[{
     *               "bool":{
     *                 "must":[
     *                   {"esql_single_value":{
     *                     "field":"abbrev",
     *                     "next":{"bool":{"must_not":[{"term":{"abbrev":{"value":"PLQ"}}}],"boost":1.0}},
     *                     "source":"NOT abbrev == \"PLQ\"@10:9"
     *                   }},
     *                   {"esql_single_value":{
     *                     "field":"scalerank",
     *                     "next":{"range":{"scalerank":{"lt":6,"boost":1.0}}},
     *                     "source":"scalerank lt 6@11:9"
     *                   }}
     *                 ],
     *                 "filter":[
     *                   {"bool":{
     *                     "should":[
     *                       {"bool":{"must":[
     *                         {"geo_shape":{"location":{"relation":"INTERSECTS","shape":{...}}}},
     *                         {"geo_shape":{"location":{"relation":"DISJOINT","shape":{...}}}},
     *                         {"bool":{"must_not":[
     *                           {"bool":{"must":[
     *                             {"geo_shape":{"location":{"relation":"INTERSECTS","shape":{...}}}},
     *                             {"geo_shape":{"location":{"relation":"DISJOINT","shape":{...}}}}
     *                           ],"boost":1.0}}
     *                         ],"boost":1.0}}
     *                       ],"boost":1.0}},
     *                       {"bool":{"must":[
     *                         {"geo_shape":{"location":{"relation":"INTERSECTS","shape":{...}}}},
     *                         {"geo_shape":{"location":{"relation":"DISJOINT","shape":{...}}}}
     *                       ],"boost":1.0}}
     *                     ],"boost":1.0
     *                   }}
     *                 ],"boost":1.0}}][_doc{f}#34], limit[], sort[] estimatedRowSize[329]
     * </code>
     */
    public void testPushSpatialDistanceComplexPredicateWithEvalToSource() {
        var query = """
            FROM airports
            | EVAL poi_x = TO_GEOPOINT("POINT(12.565 55.673)")
            | EVAL distance_x = ST_DISTANCE(location, poi_x)
            | EVAL poi = poi_x
            | EVAL distance = distance_x
            | WHERE ((distance <= 600000
                  AND distance >= 400000
                  AND NOT (distance <= 500000
                       AND distance >= 430000))
                  OR (distance <= 300000
                           AND distance >= 200000))
                AND NOT abbrev == "PLQ"
                AND scalerank < 6
            """;
        var plan = this.physicalPlan(query, airports);
        var optimized = optimizedPlan(plan);
        var topLimit = as(optimized, LimitExec.class);
        var exchange = as(topLimit.child(), ExchangeExec.class);
        var project = as(exchange.child(), ProjectExec.class);
        var fieldExtract = as(project.child(), FieldExtractExec.class);
        var limit2 = as(fieldExtract.child(), LimitExec.class);
        var evalExec = as(limit2.child(), EvalExec.class);
        var fieldExtract2 = as(evalExec.child(), FieldExtractExec.class);
        var source = source(fieldExtract2.child());
        var bool = as(source.query(), BoolQueryBuilder.class);
        assertThat("Expected boolean query of three MUST clauses", bool.must().size(), equalTo(2));
        assertThat("Expected boolean query of one FILTER clause", bool.filter().size(), equalTo(1));
        var boolDisjuntive = as(bool.filter().get(0), BoolQueryBuilder.class);
        var disjuntiveQueryBuilders = boolDisjuntive.should().stream().filter(p -> p instanceof BoolQueryBuilder).toList();
        assertThat("Expected two disjunctive query builders", disjuntiveQueryBuilders.size(), equalTo(2));
        for (int i = 0; i < disjuntiveQueryBuilders.size(); i++) {
            var subRangeBool = as(disjuntiveQueryBuilders.get(i), BoolQueryBuilder.class);
            var shapeQueryBuilders = subRangeBool.must().stream().filter(p -> p instanceof SpatialRelatesQuery.ShapeQueryBuilder).toList();
            assertShapeQueryRange(shapeQueryBuilders, i == 0 ? 400000.0 : 200000.0, i == 0 ? 600000.0 : 300000.0);
        }
    }

    /**
     * Plan:
     * <code>
     * LimitExec[1000[INTEGER]]
     * \_AggregateExec[[],[COUNT([2a][KEYWORD]) AS count],FINAL,[count{r}#17, seen{r}#18],null]
     *   \_ExchangeExec[[count{r}#17, seen{r}#18],true]
     *     \_FragmentExec[filter=null, estimatedRowSize=0, reducer=[], fragment=[
     * Aggregate[STANDARD,[],[COUNT([2a][KEYWORD]) AS count]]
     * \_Filter[distance{r}#4 lt 1000000[INTEGER] AND distance{r}#4 gt 10000[INTEGER]]
     *   \_Eval[[
     *       STDISTANCE(location{f}#13,[1 1 0 0 0 e1 7a 14 ae 47 21 29 40 a0 1a 2f dd 24 d6 4b 40][GEO_POINT]) AS distance
     *     ]]
     *     \_EsRelation[airports][abbrev{f}#9, city{f}#15, city_location{f}#16, count..]]]
     * </code>
     * Optimized:
     * <code>
     * LimitExec[1000[INTEGER]]
     * \_AggregateExec[[],[COUNT([2a][KEYWORD]) AS count],FINAL,[count{r}#17, seen{r}#18],8]
     *   \_ExchangeExec[[count{r}#17, seen{r}#18],true]
     *     \_AggregateExec[[],[COUNT([2a][KEYWORD]) AS count],INITIAL,[count{r}#31, seen{r}#32],8]
     *       \_EvalExec[[
     *           STDISTANCE(location{f}#13,[1 1 0 0 0 e1 7a 14 ae 47 21 29 40 a0 1a 2f dd 24 d6 4b 40][GEO_POINT]) AS distance
     *         ]]
     *         \_FieldExtractExec[location{f}#13][]
     *           \_EsQueryExec[airports], indexMode[standard], query[{
     *             "bool":{
     *               "must":[
     *                 {"geo_shape":{"location":{"relation":"INTERSECTS","shape":{...}}}},
     *                 {"geo_shape":{"location":{"relation":"DISJOINT","shape":{...}}}}
     *               ],"boost":1.0}}][_doc{f}#33], limit[], sort[] estimatedRowSize[33]
     * </code>
     */
    public void testPushSpatialDistanceEvalWithSimpleStatsToSource() {
        var query = """
            FROM airports
            | EVAL distance = ST_DISTANCE(location, TO_GEOPOINT("POINT(12.565 55.673)"))
            | WHERE distance < 1000000 AND distance > 10000
            | STATS count=COUNT(*)
            """;
        var plan = this.physicalPlan(query, airports);
        var limit = as(plan, LimitExec.class);
        var agg = as(limit.child(), AggregateExec.class);
        var exchange = as(agg.child(), ExchangeExec.class);
        var fragment = as(exchange.child(), FragmentExec.class);
        var agg2 = as(fragment.fragment(), Aggregate.class);
        var filter = as(agg2.child(), Filter.class);

        // Validate the filter condition (two distance filters)
        var and = as(filter.condition(), And.class);
        for (Expression expression : and.arguments()) {
            var comp = as(expression, EsqlBinaryComparison.class);
            var expectedComp = comp.equals(and.left()) ? LessThan.class : GreaterThan.class;
            assertThat("filter contains expected binary comparison", comp, instanceOf(expectedComp));
            var distance = as(comp.left(), ReferenceAttribute.class);
            assertThat(distance.name(), is("distance"));
        }

        // Validate the eval (calculating distance)
        var eval = as(filter.child(), Eval.class);
        var alias = as(eval.fields().get(0), Alias.class);
        assertThat(alias.name(), is("distance"));
        as(eval.child(), EsRelation.class);

        // Now optimize the plan
        var optimized = optimizedPlan(plan);
        var topLimit = as(optimized, LimitExec.class);
        var aggExec = as(topLimit.child(), AggregateExec.class);
        var exchangeExec = as(aggExec.child(), ExchangeExec.class);
        var aggExec2 = as(exchangeExec.child(), AggregateExec.class);
        // TODO: Remove the eval entirely, since the distance is no longer required after filter pushdown
        // Right now we don't mark the distance field as doc-values, introducing a performance hit
        // However, fixing this to doc-values is not as good as removing the EVAL entirely, which is a more sensible optimization
        var evalExec = as(aggExec2.child(), EvalExec.class);
        var stDistance = as(evalExec.fields().get(0).child(), StDistance.class);
        assertThat("Expect distance function to expect doc-values", stDistance.leftDocValues(), is(false));
        var source = assertChildIsGeoPointExtract(evalExec, FieldExtractPreference.NONE);

        // No sort is pushed down
        assertThat(source.limit(), nullValue());
        assertThat(source.sorts(), nullValue());

        // Fine-grained checks on the pushed down query
        var bool = as(source.query(), BoolQueryBuilder.class);
        var shapeQueryBuilders = bool.must().stream().filter(p -> p instanceof SpatialRelatesQuery.ShapeQueryBuilder).toList();
        assertShapeQueryRange(shapeQueryBuilders, 10000.0, 1000000.0);
    }

    /**
     * Plan:
     * <code>
     * TopNExec[[Order[count{r}#10,DESC,FIRST], Order[country{f}#21,ASC,LAST]],1000[INTEGER],null]
     * \_AggregateExec[[country{f}#21],[COUNT([2a][KEYWORD]) AS count, SPATIALCENTROID(location{f}#20) AS centroid, country{f}#21],FINA
     * L,[country{f}#21, count{r}#24, seen{r}#25, xVal{r}#26, xDel{r}#27, yVal{r}#28, yDel{r}#29, count{r}#30],null]
     *   \_ExchangeExec[[country{f}#21, count{r}#24, seen{r}#25, xVal{r}#26, xDel{r}#27, yVal{r}#28, yDel{r}#29, count{r}#30],true]
     *     \_FragmentExec[filter=null, estimatedRowSize=0, reducer=[], fragment=[
     * Aggregate[STANDARD,[country{f}#21],[COUNT([2a][KEYWORD]) AS count, SPATIALCENTROID(location{f}#20) AS centroid, country{f}
     * #21]]
     * \_Filter[distance{r}#4 lt 1000000[INTEGER] AND distance{r}#4 gt 10000[INTEGER]]
     *   \_Eval[[STDISTANCE(location{f}#20,[1 1 0 0 0 e1 7a 14 ae 47 21 29 40 a0 1a 2f dd 24 d6 4b 40][GEO_POINT])
     *     AS distance]]
     *     \_Filter[scalerank{f}#18 lt 6[INTEGER]]
     *       \_EsRelation[airports][abbrev{f}#16, city{f}#22, city_location{f}#23, coun..]]]
     * </code>
     * Optimized:
     * <code>
     * TopNExec[[Order[count{r}#10,DESC,FIRST], Order[country{f}#21,ASC,LAST]],1000[INTEGER],0]
     * \_AggregateExec[[country{f}#21],[COUNT([2a][KEYWORD]) AS count, SPATIALCENTROID(location{f}#20) AS centroid, country{f}#21],FINA
     * L,[country{f}#21, count{r}#24, seen{r}#25, xVal{r}#26, xDel{r}#27, yVal{r}#28, yDel{r}#29, count{r}#30],79]
     *   \_ExchangeExec[[country{f}#21, count{r}#24, seen{r}#25, xVal{r}#26, xDel{r}#27, yVal{r}#28, yDel{r}#29, count{r}#30],true]
     *     \_AggregateExec[[country{f}#21],[COUNT([2a][KEYWORD]) AS count, SPATIALCENTROID(location{f}#20) AS centroid, country{f}#21],INIT
     * IAL,[country{f}#21, count{r}#49, seen{r}#50, xVal{r}#51, xDel{r}#52, yVal{r}#53, yDel{r}#54, count{r}#55],79]
     *      \_FieldExtractExec[country{f}#15254]
     *       \_EvalExec[[STDISTANCE(location{f}#20,[1 1 0 0 0 e1 7a 14 ae 47 21 29 40 a0 1a 2f dd 24 d6 4b 40][GEO_POINT])
     *         AS distance]]
     *         \_FieldExtractExec[location{f}#20][location{f}#20]
     *           \_EsQueryExec[airports], indexMode[standard], query[{
     *               "bool":{
     *                 "filter":[
     *                   {
     *                     "esql_single_value":{
     *                       "field":"scalerank",
     *                       "next":{"range":{"scalerank":{"lt":6,"boost":1.0}}},
     *                       "source":"scalerank lt 6@3:31"
     *                     }
     *                   },
     *                   {
     *                     "bool":{
     *                       "must":[
     *                         {"geo_shape":{
     *                           "location":{
     *                             "relation":"INTERSECTS",
     *                             "shape":{"type":"Circle","radius":"1000000m","coordinates":[12.565,55.673]}
     *                           }
     *                         }},
     *                         {"geo_shape":{
     *                           "location":{
     *                             "relation":"DISJOINT",
     *                             "shape":{"type":"Circle","radius":"10000m","coordinates":[12.565,55.673]}
     *                           }
     *                         }}
     *                       ],
     *                       "boost":1.0
     *                     }
     *                   }
     *                 ],
     *                 "boost":1.0
     *             }}][_doc{f}#56], limit[], sort[] estimatedRowSize[33]
     * </code>
     */
    public void testPushSpatialDistanceEvalWithStatsToSource() {
        var query = """
            FROM airports
            | EVAL distance = ST_DISTANCE(location, TO_GEOPOINT("POINT(12.565 55.673)"))
            | WHERE distance < 1000000 AND scalerank < 6 AND distance > 10000
            | STATS count=COUNT(*), centroid=ST_CENTROID_AGG(location) BY country
            | SORT count DESC, country ASC
            """;
        var plan = this.physicalPlan(query, airports);
        var topN = as(plan, TopNExec.class);
        var agg = as(topN.child(), AggregateExec.class);
        var exchange = as(agg.child(), ExchangeExec.class);
        var fragment = as(exchange.child(), FragmentExec.class);
        var agg2 = as(fragment.fragment(), Aggregate.class);
        var filter = as(agg2.child(), Filter.class);

        // Validate the filter condition (two distance filters)
        var and = as(filter.condition(), And.class);
        for (Expression expression : and.arguments()) {
            var comp = as(expression, EsqlBinaryComparison.class);
            var expectedComp = comp.equals(and.left()) ? LessThan.class : GreaterThan.class;
            assertThat("filter contains expected binary comparison", comp, instanceOf(expectedComp));
            var distance = as(comp.left(), ReferenceAttribute.class);
            assertThat(distance.name(), is("distance"));
        }

        // Validate the eval (calculating distance)
        var eval = as(filter.child(), Eval.class);
        var alias = as(eval.fields().get(0), Alias.class);
        assertThat(alias.name(), is("distance"));
        var filter2 = as(eval.child(), Filter.class);

        // Now optimize the plan
        var optimized = optimizedPlan(plan);
        var topLimit = as(optimized, TopNExec.class);
        var aggExec = as(topLimit.child(), AggregateExec.class);
        var exchangeExec = as(aggExec.child(), ExchangeExec.class);
        var aggExec2 = as(exchangeExec.child(), AggregateExec.class);
        // TODO: Remove the eval entirely, since the distance is no longer required after filter pushdown
        var extract = as(aggExec2.child(), FieldExtractExec.class);
        var evalExec = as(extract.child(), EvalExec.class);
        var stDistance = as(evalExec.fields().get(0).child(), StDistance.class);
        assertThat("Expect distance function to expect doc-values", stDistance.leftDocValues(), is(true));
        var source = assertChildIsGeoPointExtract(evalExec, FieldExtractPreference.DOC_VALUES);

        // No sort is pushed down
        assertThat(source.limit(), nullValue());
        assertThat(source.sorts(), nullValue());

        // Fine-grained checks on the pushed down query
        var bool = as(source.query(), BoolQueryBuilder.class);
        var rangeQueryBuilders = bool.filter().stream().filter(p -> p instanceof SingleValueQuery.Builder).toList();
        assertThat("Expected one range query builder", rangeQueryBuilders.size(), equalTo(1));
        assertThat(((SingleValueQuery.Builder) rangeQueryBuilders.get(0)).field(), equalTo("scalerank"));
        var filterBool = bool.filter().stream().filter(p -> p instanceof BoolQueryBuilder).toList();
        var fb = as(filterBool.get(0), BoolQueryBuilder.class);
        var shapeQueryBuilders = fb.must().stream().filter(p -> p instanceof SpatialRelatesQuery.ShapeQueryBuilder).toList();
        assertShapeQueryRange(shapeQueryBuilders, 10000.0, 1000000.0);
    }

    /**
     * ProjectExec[[languages{f}#8, salary{f}#10]]
     * \_TopNExec[[Order[salary{f}#10,DESC,FIRST]],10[INTEGER],0]
     *   \_ExchangeExec[[languages{f}#8, salary{f}#10],false]
     *     \_ProjectExec[[languages{f}#8, salary{f}#10]]
     *       \_FieldExtractExec[languages{f}#8, salary{f}#10][]
     *         \_EsQueryExec[test],
     *           indexMode[standard],
     *           query[][_doc{f}#25],
     *           limit[10],
     *           sort[[FieldSort[field=salary{f}#10, direction=DESC, nulls=FIRST]]] estimatedRowSize[24]
     */
    public void testPushTopNToSource() {
        var optimized = optimizedPlan(physicalPlan("""
            FROM test
            | SORT salary DESC
            | LIMIT 10
            | KEEP languages, salary
            """));

        var project = as(optimized, ProjectExec.class);
        var topN = as(project.child(), TopNExec.class);
        var exchange = asRemoteExchange(topN.child());

        project = as(exchange.child(), ProjectExec.class);
        assertThat(names(project.projections()), contains("languages", "salary"));
        var extract = as(project.child(), FieldExtractExec.class);
        assertThat(names(extract.attributesToExtract()), contains("languages", "salary"));
        var source = source(extract.child());
        assertThat(source.limit(), is(topN.limit()));
        assertThat(source.sorts(), is(fieldSorts(topN.order())));

        assertThat(source.limit(), is(l(10)));
        assertThat(source.sorts().size(), is(1));
        EsQueryExec.Sort sort = source.sorts().get(0);
        assertThat(sort.direction(), is(Order.OrderDirection.DESC));
        assertThat(name(sort.field()), is("salary"));
        assertThat(sort.sortBuilder(), isA(FieldSortBuilder.class));
        assertNull(source.query());
    }

    /**
     * ProjectExec[[languages{f}#9, salary{f}#11]]
     * \_TopNExec[[Order[salary{f}#11,DESC,FIRST]],10[INTEGER],0]
     *   \_ExchangeExec[[languages{f}#9, salary{f}#11],false]
     *     \_ProjectExec[[languages{f}#9, salary{f}#11]]
     *       \_FieldExtractExec[languages{f}#9, salary{f}#11][]
     *         \_EsQueryExec[test],
     *           indexMode[standard],
     *           query[{"esql_single_value":{
     *             "field":"salary",
     *             "next":{"range":{"salary":{"gt":50000,"boost":1.0}}},
     *             "source":"salary > 50000@2:9"
     *           }}][_doc{f}#26],
     *           limit[10],
     *           sort[[FieldSort[field=salary{f}#11, direction=DESC, nulls=FIRST]]] estimatedRowSize[24]
     */
    public void testPushTopNWithFilterToSource() {
        var optimized = optimizedPlan(physicalPlan("""
            FROM test
            | WHERE salary > 50000
            | SORT salary DESC
            | LIMIT 10
            | KEEP languages, salary
            """));

        var project = as(optimized, ProjectExec.class);
        var topN = as(project.child(), TopNExec.class);
        var exchange = asRemoteExchange(topN.child());

        project = as(exchange.child(), ProjectExec.class);
        assertThat(names(project.projections()), contains("languages", "salary"));
        var extract = as(project.child(), FieldExtractExec.class);
        assertThat(names(extract.attributesToExtract()), contains("languages", "salary"));
        var source = source(extract.child());
        assertThat(source.limit(), is(topN.limit()));
        assertThat(source.sorts(), is(fieldSorts(topN.order())));

        assertThat(source.limit(), is(l(10)));
        assertThat(source.sorts().size(), is(1));
        EsQueryExec.Sort sort = source.sorts().get(0);
        assertThat(sort.direction(), is(Order.OrderDirection.DESC));
        assertThat(name(sort.field()), is("salary"));
        assertThat(sort.sortBuilder(), isA(FieldSortBuilder.class));
        var rq = as(sv(source.query(), "salary"), RangeQueryBuilder.class);
        assertThat(rq.fieldName(), equalTo("salary"));
        assertThat(rq.from(), equalTo(50000));
        assertThat(rq.includeLower(), equalTo(false));
        assertThat(rq.to(), nullValue());
    }

    /**
     * ProjectExec[[abbrev{f}#4474, name{f}#4475, location{f}#4478, country{f}#4479, city{f}#4480]]
     * \_TopNExec[[Order[abbrev{f}#4474,ASC,LAST]],5[INTEGER],221]
     *   \_ExchangeExec[[abbrev{f}#4474, city{f}#4480, country{f}#4479, location{f}#4478, name{f}#4475],false]
     *     \_ProjectExec[[abbrev{f}#4474, city{f}#4480, country{f}#4479, location{f}#4478, name{f}#4475]]
     *       \_FieldExtractExec[abbrev{f}#4474, city{f}#4480, country{f}#4479, loca..]&lt;[],[]&gt;
     *         \_EsQueryExec[airports],
     *         indexMode[standard],
     *         query[][_doc{f}#4490],
     *         limit[5], sort[[FieldSort[field=abbrev{f}#4474, direction=ASC, nulls=LAST]]] estimatedRowSize[237]
     */
    public void testPushTopNKeywordToSource() {
        var optimized = optimizedPlan(physicalPlan("""
            FROM airports
            | SORT abbrev
            | LIMIT 5
            | KEEP abbrev, name, location, country, city
            """, airports));

        var project = as(optimized, ProjectExec.class);
        var topN = as(project.child(), TopNExec.class);
        var exchange = asRemoteExchange(topN.child());

        project = as(exchange.child(), ProjectExec.class);
        assertThat(names(project.projections()), contains("abbrev", "city", "country", "location", "name"));
        var extract = as(project.child(), FieldExtractExec.class);
        assertThat(names(extract.attributesToExtract()), contains("abbrev", "city", "country", "location", "name"));
        var source = source(extract.child());
        assertThat(source.limit(), is(topN.limit()));
        assertThat(source.sorts(), is(fieldSorts(topN.order())));

        assertThat(source.limit(), is(l(5)));
        assertThat(source.sorts().size(), is(1));
        EsQueryExec.Sort sort = source.sorts().get(0);
        assertThat(sort.direction(), is(Order.OrderDirection.ASC));
        assertThat(name(sort.field()), is("abbrev"));
        assertThat(sort.sortBuilder(), isA(FieldSortBuilder.class));
        assertNull(source.query());
    }

    /**
     * <code>
     * ProjectExec[[abbrev{f}#7828, name{f}#7829, location{f}#7832, country{f}#7833, city{f}#7834, abbrev{f}#7828 AS code#7820]]
     * \_TopNExec[[Order[abbrev{f}#7828,ASC,LAST]],5[INTEGER],221]
     *   \_ExchangeExec[[abbrev{f}#7828, city{f}#7834, country{f}#7833, location{f}#7832, name{f}#7829],false]
     *     \_ProjectExec[[abbrev{f}#7828, city{f}#7834, country{f}#7833, location{f}#7832, name{f}#7829]]
     *       \_FieldExtractExec[abbrev{f}#7828, city{f}#7834, country{f}#7833, loca..]&lt;[],[]&gt;
     *         \_EsQueryExec[airports], indexMode[standard], query[][_doc{f}#7845], limit[5],
     *         sort[[FieldSort[field=abbrev{f}#7828, direction=ASC, nulls=LAST]]] estimatedRowSize[237]
     * </code>
     */
    public void testPushTopNAliasedKeywordToSource() {
        var optimized = optimizedPlan(physicalPlan("""
            FROM airports
            | EVAL code = abbrev
            | SORT code
            | LIMIT 5
            | KEEP abbrev, name, location, country, city, code
            """, airports));

        var project = as(optimized, ProjectExec.class);
        assertThat(names(project.projections()), contains("abbrev", "name", "location", "country", "city", "code"));
        var topN = as(project.child(), TopNExec.class);
        var exchange = asRemoteExchange(topN.child());

        project = as(exchange.child(), ProjectExec.class);
        assertThat(names(project.projections()), contains("abbrev", "city", "country", "location", "name"));
        var extract = as(project.child(), FieldExtractExec.class);
        assertThat(names(extract.attributesToExtract()), contains("abbrev", "city", "country", "location", "name"));
        var source = source(extract.child());
        assertThat(source.limit(), is(topN.limit()));
        assertThat(source.sorts(), is(fieldSorts(topN.order())));

        assertThat(source.limit(), is(l(5)));
        assertThat(source.sorts().size(), is(1));
        EsQueryExec.Sort sort = source.sorts().get(0);
        assertThat(sort.direction(), is(Order.OrderDirection.ASC));
        assertThat(name(sort.field()), is("abbrev"));
        assertThat(sort.sortBuilder(), isA(FieldSortBuilder.class));
        assertNull(source.query());
    }

    /**
     * ProjectExec[[abbrev{f}#7283, name{f}#7284, location{f}#7287, country{f}#7288, city{f}#7289]]
     * \_TopNExec[[Order[distance{r}#7276,ASC,LAST]],5[INTEGER],229]
     *   \_ExchangeExec[[abbrev{f}#7283, city{f}#7289, country{f}#7288, location{f}#7287, name{f}#7284, distance{r}#7276],false]
     *     \_ProjectExec[[abbrev{f}#7283, city{f}#7289, country{f}#7288, location{f}#7287, name{f}#7284, distance{r}#7276]]
     *       \_FieldExtractExec[abbrev{f}#7283, city{f}#7289, country{f}#7288, name..]&lt;[],[]&gt;
     *         \_EvalExec[[STDISTANCE(location{f}#7287,[1 1 0 0 0 e1 7a 14 ae 47 21 29 40 a0 1a 2f dd 24 d6 4b 40][GEO_POINT]) AS distan
     * ce#7276]]
     *           \_FieldExtractExec[location{f}#7287]&lt;[],[]&gt;
     *             \_EsQueryExec[airports],
     *             indexMode[standard],
     *             query[][_doc{f}#7300],
     *             limit[5],
     *             sort[[GeoDistanceSort[field=location{f}#7287, direction=ASC, lat=55.673, lon=12.565]]] estimatedRowSize[245]
     */
    public void testPushTopNDistanceToSource() {
        var optimized = optimizedPlan(physicalPlan("""
            FROM airports
            | EVAL distance = ST_DISTANCE(location, TO_GEOPOINT("POINT(12.565 55.673)"))
            | SORT distance ASC
            | LIMIT 5
            | KEEP abbrev, name, location, country, city
            """, airports));

        var project = as(optimized, ProjectExec.class);
        var topN = as(project.child(), TopNExec.class);
        var exchange = asRemoteExchange(topN.child());

        project = as(exchange.child(), ProjectExec.class);
        assertThat(names(project.projections()), contains("abbrev", "city", "country", "location", "name", "distance"));
        var extract = as(project.child(), FieldExtractExec.class);
        assertThat(names(extract.attributesToExtract()), contains("abbrev", "city", "country", "name"));
        var evalExec = as(extract.child(), EvalExec.class);
        var alias = as(evalExec.fields().get(0), Alias.class);
        assertThat(alias.name(), is("distance"));
        var stDistance = as(alias.child(), StDistance.class);
        assertThat(stDistance.left().toString(), startsWith("location"));
        extract = as(evalExec.child(), FieldExtractExec.class);
        assertThat(names(extract.attributesToExtract()), contains("location"));
        var source = source(extract.child());

        // Assert that the TopN(distance) is pushed down as geo-sort(location)
        assertThat(source.limit(), is(topN.limit()));
        Set<String> orderSet = orderAsSet(topN.order());
        Set<String> sortsSet = sortsAsSet(source.sorts(), Map.of("location", "distance"));
        assertThat(orderSet, is(sortsSet));

        // Fine-grained checks on the pushed down sort
        assertThat(source.limit(), is(l(5)));
        assertThat(source.sorts().size(), is(1));
        EsQueryExec.Sort sort = source.sorts().get(0);
        assertThat(sort.direction(), is(Order.OrderDirection.ASC));
        assertThat(name(sort.field()), is("location"));
        assertThat(sort.sortBuilder(), isA(GeoDistanceSortBuilder.class));
        assertNull(source.query());
    }

    /**
     *ProjectExec[[abbrev{f}#5258, name{f}#5259, location{f}#5262, country{f}#5263, city{f}#5264]]
     * \_TopNExec[[Order[$$order_by$0$0{r}#5266,ASC,LAST]],5[INTEGER],229]
     *   \_ExchangeExec[[abbrev{f}#5258, city{f}#5264, country{f}#5263, location{f}#5262, name{f}#5259, $$order_by$0$0{r}#5266],false]
     *     \_ProjectExec[[abbrev{f}#5258, city{f}#5264, country{f}#5263, location{f}#5262, name{f}#5259, $$order_by$0$0{r}#5266]]
     *       \_FieldExtractExec[abbrev{f}#5258, city{f}#5264, country{f}#5263, name..]&lt;[],[]&gt;
     *         \_EvalExec[[STDISTANCE(location{f}#5262,[1 1 0 0 0 e1 7a 14 ae 47 21 29 40 a0 1a 2f dd 24 d6 4b 40][GEO_POINT]) AS $$orde
     * r_by$0$0#5266]]
     *           \_FieldExtractExec[location{f}#5262]&lt;[],[]&gt;
     *             \_EsQueryExec[airports],
     *             indexMode[standard],
     *             query[][_doc{f}#5276],
     *             limit[5],
     *             sort[[GeoDistanceSort[field=location{f}#5262, direction=ASC, lat=55.673, lon=12.565]]] estimatedRowSize[245]
     */
    public void testPushTopNInlineDistanceToSource() {
        var optimized = optimizedPlan(physicalPlan("""
            FROM airports
            | SORT ST_DISTANCE(location, TO_GEOPOINT("POINT(12.565 55.673)")) ASC
            | LIMIT 5
            | KEEP abbrev, name, location, country, city
            """, airports));

        var project = as(optimized, ProjectExec.class);
        var topN = as(project.child(), TopNExec.class);
        var exchange = asRemoteExchange(topN.child());

        project = as(exchange.child(), ProjectExec.class);
        // Depending on what is run before this test, the synthetic name could have variable suffixes, so we must only assert on the prefix
        assertThat(
            names(project.projections()),
            contains(
                equalTo("abbrev"),
                equalTo("city"),
                equalTo("country"),
                equalTo("location"),
                equalTo("name"),
                startsWith("$$order_by$0$")
            )
        );
        var extract = as(project.child(), FieldExtractExec.class);
        assertThat(names(extract.attributesToExtract()), contains("abbrev", "city", "country", "name"));
        var evalExec = as(extract.child(), EvalExec.class);
        var alias = as(evalExec.fields().get(0), Alias.class);
        assertThat(alias.name(), startsWith("$$order_by$0$"));
        var aliasName = alias.name();  // We need this name to know what to assert on later when comparing the Order to the Sort
        var stDistance = as(alias.child(), StDistance.class);
        assertThat(stDistance.left().toString(), startsWith("location"));
        extract = as(evalExec.child(), FieldExtractExec.class);
        assertThat(names(extract.attributesToExtract()), contains("location"));
        var source = source(extract.child());

        // Assert that the TopN(distance) is pushed down as geo-sort(location)
        assertThat(source.limit(), is(topN.limit()));
        Set<String> orderSet = orderAsSet(topN.order());
        Set<String> sortsSet = sortsAsSet(source.sorts(), Map.of("location", aliasName));
        assertThat(orderSet, is(sortsSet));

        // Fine-grained checks on the pushed down sort
        assertThat(source.limit(), is(l(5)));
        assertThat(source.sorts().size(), is(1));
        EsQueryExec.Sort sort = source.sorts().get(0);
        assertThat(sort.direction(), is(Order.OrderDirection.ASC));
        assertThat(name(sort.field()), is("location"));
        assertThat(sort.sortBuilder(), isA(GeoDistanceSortBuilder.class));
        assertNull(source.query());
    }

    /**
     * <code>
     * ProjectExec[[abbrev{f}#361, name{f}#362, location{f}#365, country{f}#366, city{f}#367]]
     * \_TopNExec[[Order[distance{r}#353,ASC,LAST]],5[INTEGER],229]
     *   \_ExchangeExec[[abbrev{f}#361, city{f}#367, country{f}#366, location{f}#365, name{f}#362, distance{r}#353],false]
     *     \_ProjectExec[[abbrev{f}#361, city{f}#367, country{f}#366, location{f}#365, name{f}#362, distance{r}#353]]
     *       \_FieldExtractExec[abbrev{f}#361, city{f}#367, country{f}#366, name{f}..]&lt;[],[]&gt;
     *         \_EvalExec[[STDISTANCE(location{f}#365,[1 1 0 0 0 e1 7a 14 ae 47 21 29 40 a0 1a 2f dd 24 d6 4b 40][GEO_POINT]) AS distanc
     * e#353]]
     *           \_FieldExtractExec[location{f}#365]&lt;[],[]&gt;
     *             \_EsQueryExec[airports], indexMode[standard], query[
     * {
     *   "geo_shape":{
     *     "location":{
     *       "relation":"DISJOINT",
     *       "shape":{
     *         "type":"Circle",
     *         "radius":"50000.00000000001m",
     *         "coordinates":[12.565,55.673]
     *       }
     *     }
     *   }
     * ][_doc{f}#378], limit[5], sort[[GeoDistanceSort[field=location{f}#365, direction=ASC, lat=55.673, lon=12.565]]] estimatedRowSize[245]
     * </code>
     */
    public void testPushTopNDistanceWithFilterToSource() {
        var optimized = optimizedPlan(physicalPlan("""
            FROM airports
            | EVAL distance = ST_DISTANCE(location, TO_GEOPOINT("POINT(12.565 55.673)"))
            | WHERE distance > 50000
            | SORT distance ASC
            | LIMIT 5
            | KEEP abbrev, name, location, country, city
            """, airports));

        var project = as(optimized, ProjectExec.class);
        var topN = as(project.child(), TopNExec.class);
        var exchange = asRemoteExchange(topN.child());

        project = as(exchange.child(), ProjectExec.class);
        assertThat(names(project.projections()), contains("abbrev", "city", "country", "location", "name", "distance"));
        var extract = as(project.child(), FieldExtractExec.class);
        assertThat(names(extract.attributesToExtract()), contains("abbrev", "city", "country", "name"));
        var evalExec = as(extract.child(), EvalExec.class);
        var alias = as(evalExec.fields().get(0), Alias.class);
        assertThat(alias.name(), is("distance"));
        var stDistance = as(alias.child(), StDistance.class);
        assertThat(stDistance.left().toString(), startsWith("location"));
        extract = as(evalExec.child(), FieldExtractExec.class);
        assertThat(names(extract.attributesToExtract()), contains("location"));
        var source = source(extract.child());

        // Assert that the TopN(distance) is pushed down as geo-sort(location)
        assertThat(source.limit(), is(topN.limit()));
        Set<String> orderSet = orderAsSet(topN.order());
        Set<String> sortsSet = sortsAsSet(source.sorts(), Map.of("location", "distance"));
        assertThat(orderSet, is(sortsSet));

        // Fine-grained checks on the pushed down sort
        assertThat(source.limit(), is(l(5)));
        assertThat(source.sorts().size(), is(1));
        EsQueryExec.Sort sort = source.sorts().get(0);
        assertThat(sort.direction(), is(Order.OrderDirection.ASC));
        assertThat(name(sort.field()), is("location"));
        assertThat(sort.sortBuilder(), isA(GeoDistanceSortBuilder.class));

        var condition = as(source.query(), SpatialRelatesQuery.ShapeQueryBuilder.class);
        assertThat("Geometry field name", condition.fieldName(), equalTo("location"));
        assertThat("Spatial relationship", condition.relation(), equalTo(ShapeRelation.DISJOINT));
        assertThat("Geometry is Circle", condition.shape().type(), equalTo(ShapeType.CIRCLE));
        var circle = as(condition.shape(), Circle.class);
        assertThat("Circle center-x", circle.getX(), equalTo(12.565));
        assertThat("Circle center-y", circle.getY(), equalTo(55.673));
        assertThat("Circle radius for predicate", circle.getRadiusMeters(), closeTo(50000.0, 1e-9));
    }

    /**
     * <code>
     * ProjectExec[[abbrev{f}#6367, name{f}#6368, location{f}#6371, country{f}#6372, city{f}#6373]]
     * \_TopNExec[[Order[distance{r}#6357,ASC,LAST]],5[INTEGER],229]
     *   \_ExchangeExec[[abbrev{f}#6367, city{f}#6373, country{f}#6372, location{f}#6371, name{f}#6368, distance{r}#6357],false]
     *     \_ProjectExec[[abbrev{f}#6367, city{f}#6373, country{f}#6372, location{f}#6371, name{f}#6368, distance{r}#6357]]
     *       \_FieldExtractExec[abbrev{f}#6367, city{f}#6373, country{f}#6372, name..]&lt;[],[]&gt;
     *         \_EvalExec[[STDISTANCE(location{f}#6371,[1 1 0 0 0 e1 7a 14 ae 47 21 29 40 a0 1a 2f dd 24 d6 4b 40][GEO_POINT]) AS distan
     * ce#6357]]
     *           \_FieldExtractExec[location{f}#6371]&lt;[],[]&gt;
     *             \_EsQueryExec[airports], indexMode[standard], query[
     *             {"bool":{"filter":[{"esql_single_value":{"field":"scalerank","next":{"range":
     *             {"scalerank":{"lt":6,"boost":0.0}}},"source":"scalerank &lt; 6@3:31"}},
     *             {"bool":{"must":[{"geo_shape":
     *             {"location":{"relation":"INTERSECTS","shape":
     *             {"type":"Circle","radius":"499999.99999999994m","coordinates":[12.565,55.673]}}}},
     *             {"geo_shape":{"location":{"relation":"DISJOINT","shape":
     *             {"type":"Circle","radius":"10000.000000000002m","coordinates":[12.565,55.673]}}}}]
     *             ,"boost":1.0}}],"boost":1.0}}
     *             ][_doc{f}#6384], limit[5], sort[
     *             [GeoDistanceSort[field=location{f}#6371, direction=ASC, lat=55.673, lon=12.565]]] estimatedRowSize[245]
     * </code>
     */
    public void testPushTopNDistanceWithCompoundFilterToSource() {
        var optimized = optimizedPlan(physicalPlan("""
            FROM airports
            | EVAL distance = ST_DISTANCE(location, TO_GEOPOINT("POINT(12.565 55.673)"))
            | WHERE distance < 500000 AND scalerank < 6 AND distance > 10000
            | SORT distance ASC
            | LIMIT 5
            | KEEP abbrev, name, location, country, city
            """, airports));

        var project = as(optimized, ProjectExec.class);
        var topN = as(project.child(), TopNExec.class);
        var exchange = asRemoteExchange(topN.child());

        project = as(exchange.child(), ProjectExec.class);
        assertThat(names(project.projections()), contains("abbrev", "city", "country", "location", "name", "distance"));
        var extract = as(project.child(), FieldExtractExec.class);
        assertThat(names(extract.attributesToExtract()), contains("abbrev", "city", "country", "name"));
        var evalExec = as(extract.child(), EvalExec.class);
        var alias = as(evalExec.fields().get(0), Alias.class);
        assertThat(alias.name(), is("distance"));
        var stDistance = as(alias.child(), StDistance.class);
        assertThat(stDistance.left().toString(), startsWith("location"));
        extract = as(evalExec.child(), FieldExtractExec.class);
        assertThat(names(extract.attributesToExtract()), contains("location"));
        var source = source(extract.child());

        // Assert that the TopN(distance) is pushed down as geo-sort(location)
        assertThat(source.limit(), is(topN.limit()));
        Set<String> orderSet = orderAsSet(topN.order());
        Set<String> sortsSet = sortsAsSet(source.sorts(), Map.of("location", "distance"));
        assertThat(orderSet, is(sortsSet));

        // Fine-grained checks on the pushed down sort
        assertThat(source.limit(), is(l(5)));
        assertThat(source.sorts().size(), is(1));
        EsQueryExec.Sort sort = source.sorts().get(0);
        assertThat(sort.direction(), is(Order.OrderDirection.ASC));
        assertThat(name(sort.field()), is("location"));
        assertThat(sort.sortBuilder(), isA(GeoDistanceSortBuilder.class));

        // Fine-grained checks on the pushed down query
        var bool = as(source.query(), BoolQueryBuilder.class);
        var rangeQueryBuilders = bool.filter().stream().filter(p -> p instanceof SingleValueQuery.Builder).toList();
        assertThat("Expected one range query builder", rangeQueryBuilders.size(), equalTo(1));
        assertThat(((SingleValueQuery.Builder) rangeQueryBuilders.get(0)).field(), equalTo("scalerank"));
        var filterBool = bool.filter().stream().filter(p -> p instanceof BoolQueryBuilder).toList();
        var fb = as(filterBool.get(0), BoolQueryBuilder.class);
        var shapeQueryBuilders = fb.must().stream().filter(p -> p instanceof SpatialRelatesQuery.ShapeQueryBuilder).toList();
        assertShapeQueryRange(shapeQueryBuilders, 10000.0, 500000.0);
    }

    /**
     * Tests that multiple sorts, including distance and a field, are pushed down to the source.
     * <code>
     * ProjectExec[[abbrev{f}#7429, name{f}#7430, location{f}#7433, country{f}#7434, city{f}#7435, scalerank{f}#7431, scale{r}#74
     * 11]]
     * \_TopNExec[[Order[distance{r}#7408,ASC,LAST], Order[scalerank{f}#7431,ASC,LAST], Order[scale{r}#7411,DESC,FIRST], Order[l
     * oc{r}#7414,DESC,FIRST]],5[INTEGER],287]
     *   \_ExchangeExec[[abbrev{f}#7429, city{f}#7435, country{f}#7434, location{f}#7433, name{f}#7430, scalerank{f}#7431, distance{r}
     * #7408, scale{r}#7411, loc{r}#7414],false]
     *     \_ProjectExec[[abbrev{f}#7429, city{f}#7435, country{f}#7434, location{f}#7433, name{f}#7430, scalerank{f}#7431, distance{r}
     * #7408, scale{r}#7411, loc{r}#7414]]
     *       \_FieldExtractExec[abbrev{f}#7429, city{f}#7435, country{f}#7434, name..]&lt;[],[]&gt;
     *         \_EvalExec[[STDISTANCE(location{f}#7433,[1 1 0 0 0 e1 7a 14 ae 47 21 29 40 a0 1a 2f dd 24 d6 4b 40][GEO_POINT]) AS distan
     * ce#7408, 10[INTEGER] - scalerank{f}#7431 AS scale#7411, TOSTRING(location{f}#7433) AS loc#7414]]
     *           \_FieldExtractExec[location{f}#7433, scalerank{f}#7431]&lt;[],[]&gt;
     *             \_EsQueryExec[airports], indexMode[standard], query[
     *             {"bool":{"filter":[{"esql_single_value":{"field":"scalerank","next":
     *             {"range":{"scalerank":{"lt":6,"boost":0.0}}},"source":"scalerank &lt; 6@3:31"}},
     *             {"bool":{"must":[{"geo_shape":{"location":{"relation":"INTERSECTS","shape":
     *             {"type":"Circle","radius":"499999.99999999994m","coordinates":[12.565,55.673]}}}},
     *             {"geo_shape":{"location":{"relation":"DISJOINT","shape":
     *             {"type":"Circle","radius":"10000.000000000002m","coordinates":[12.565,55.673]}}}}],
     *             "boost":1.0}}],"boost":1.0}}][_doc{f}#7448], limit[5], sort[
     *             [GeoDistanceSort[field=location{f}#7433, direction=ASC, lat=55.673, lon=12.565],
     *             FieldSort[field=scalerank{f}#7431, direction=ASC, nulls=LAST]]] estimatedRowSize[303]
     * </code>
     */
    public void testPushTopNDistanceAndPushableFieldWithCompoundFilterToSource() {
        var optimized = optimizedPlan(physicalPlan("""
            FROM airports
            | EVAL distance = ST_DISTANCE(location, TO_GEOPOINT("POINT(12.565 55.673)")), scale = 10 - scalerank, loc = location::string
            | WHERE distance < 500000 AND scalerank < 6 AND distance > 10000
            | SORT distance ASC, scalerank ASC, scale DESC, loc DESC
            | LIMIT 5
            | KEEP abbrev, name, location, country, city, scalerank, scale
            """, airports));

        var project = as(optimized, ProjectExec.class);
        var topN = as(project.child(), TopNExec.class);
        assertThat(topN.order().size(), is(4));
        var exchange = asRemoteExchange(topN.child());

        project = as(exchange.child(), ProjectExec.class);
        assertThat(
            names(project.projections()),
            contains("abbrev", "city", "country", "location", "name", "scalerank", "distance", "scale", "loc")
        );
        var extract = as(project.child(), FieldExtractExec.class);
        assertThat(names(extract.attributesToExtract()), contains("abbrev", "city", "country", "name"));
        var evalExec = as(extract.child(), EvalExec.class);
        var alias = as(evalExec.fields().get(0), Alias.class);
        assertThat(alias.name(), is("distance"));
        var stDistance = as(alias.child(), StDistance.class);
        assertThat(stDistance.left().toString(), startsWith("location"));
        extract = as(evalExec.child(), FieldExtractExec.class);
        assertThat(names(extract.attributesToExtract()), contains("location", "scalerank"));
        var source = source(extract.child());

        // Assert that the TopN(distance) is pushed down as geo-sort(location)
        assertThat(source.limit(), is(topN.limit()));
        Set<String> orderSet = orderAsSet(topN.order().subList(0, 2));
        Set<String> sortsSet = sortsAsSet(source.sorts(), Map.of("location", "distance"));
        assertThat(orderSet, is(sortsSet));

        // Fine-grained checks on the pushed down sort
        assertThat(source.limit(), is(l(5)));
        assertThat(source.sorts().size(), is(2));
        EsQueryExec.Sort sort = source.sorts().get(0);
        assertThat(sort.direction(), is(Order.OrderDirection.ASC));
        assertThat(name(sort.field()), is("location"));
        assertThat(sort.sortBuilder(), isA(GeoDistanceSortBuilder.class));
        sort = source.sorts().get(1);
        assertThat(sort.direction(), is(Order.OrderDirection.ASC));
        assertThat(name(sort.field()), is("scalerank"));
        assertThat(sort.sortBuilder(), isA(FieldSortBuilder.class));

        // Fine-grained checks on the pushed down query
        var bool = as(source.query(), BoolQueryBuilder.class);
        var rangeQueryBuilders = bool.filter().stream().filter(p -> p instanceof SingleValueQuery.Builder).toList();
        assertThat("Expected one range query builder", rangeQueryBuilders.size(), equalTo(1));
        assertThat(((SingleValueQuery.Builder) rangeQueryBuilders.get(0)).field(), equalTo("scalerank"));
        var filterBool = bool.filter().stream().filter(p -> p instanceof BoolQueryBuilder).toList();
        var fb = as(filterBool.get(0), BoolQueryBuilder.class);
        var shapeQueryBuilders = fb.must().stream().filter(p -> p instanceof SpatialRelatesQuery.ShapeQueryBuilder).toList();
        assertShapeQueryRange(shapeQueryBuilders, 10000.0, 500000.0);
    }

    /**
     * This test shows that if the filter contains a predicate on the same field that is sorted, we cannot push down the sort.
     * <code>
     * ProjectExec[[abbrev{f}#4856, name{f}#4857, location{f}#4860, country{f}#4861, city{f}#4862, scalerank{f}#4858 AS scale#484
     * 3]]
     * \_TopNExec[[Order[distance{r}#4837,ASC,LAST], Order[scalerank{f}#4858,ASC,LAST]],5[INTEGER],233]
     *   \_ExchangeExec[[abbrev{f}#4856, city{f}#4862, country{f}#4861, location{f}#4860, name{f}#4857, scalerank{f}#4858, distance{r}
     * #4837],false]
     *     \_ProjectExec[[abbrev{f}#4856, city{f}#4862, country{f}#4861, location{f}#4860, name{f}#4857, scalerank{f}#4858, distance{r}
     * #4837]]
     *       \_FieldExtractExec[abbrev{f}#4856, city{f}#4862, country{f}#4861, name..]&lt;[],[]&gt;
     *         \_TopNExec[[Order[distance{r}#4837,ASC,LAST], Order[scalerank{f}#4858,ASC,LAST]],5[INTEGER],303]
     *           \_FieldExtractExec[scalerank{f}#4858]&lt;[],[]&gt;
     *             \_FilterExec[SUBSTRING(position{r}#4840,1[INTEGER],5[INTEGER]) == POINT[KEYWORD]]
     *               \_EvalExec[[STDISTANCE(location{f}#4860,[1 1 0 0 0 e1 7a 14 ae 47 21 29 40 a0 1a 2f dd 24 d6 4b 40][GEO_POINT]) AS
     * distance#4837, TOSTRING(location{f}#4860) AS position#4840]]
     *                 \_FieldExtractExec[location{f}#4860]&lt;[],[]&gt;
     *                   \_EsQueryExec[airports], indexMode[standard], query[
     *                   {"bool":{"filter":[
     *                   {"esql_single_value":
     *                   {"field":"scalerank","next":{"range":{"scalerank":{"lt":6,"boost":0.0}}},"source":"scale &lt; 6@3:93"}},
     *                   {"bool":{"must":[
     *                   {"geo_shape":{"location":{"relation":"INTERSECTS","shape":
     *                   {"type":"Circle","radius":"499999.99999999994m","coordinates":[12.565,55.673]}}}},
     *                   {"geo_shape":{"location":{"relation":"DISJOINT","shape":
     *                   {"type":"Circle","radius":"10000.000000000002m","coordinates":[12.565,55.673]}}}}
     *                   ],"boost":1.0}}],"boost":1.0}}][_doc{f}#4875], limit[], sort[] estimatedRowSize[87]
     * </code>
     */
    public void testPushTopNDistanceAndNonPushableEvalWithCompoundFilterToSource() {
        var optimized = optimizedPlan(physicalPlan("""
            FROM airports
            | EVAL distance = ST_DISTANCE(location, TO_GEOPOINT("POINT(12.565 55.673)")), position = location::keyword, scale = scalerank
            | WHERE distance < 500000 AND SUBSTRING(position, 1, 5) == "POINT" AND distance > 10000 AND scale < 6
            | SORT distance ASC, scale ASC
            | LIMIT 5
            | KEEP abbrev, name, location, country, city, scale
            """, airports));

        var project = as(optimized, ProjectExec.class);
        var topN = as(project.child(), TopNExec.class);
        assertThat(topN.order().size(), is(2));
        var exchange = asRemoteExchange(topN.child());

        project = as(exchange.child(), ProjectExec.class);
        assertThat(names(project.projections()), contains("abbrev", "city", "country", "location", "name", "scalerank", "distance"));
        var extract = as(project.child(), FieldExtractExec.class);
        assertThat(names(extract.attributesToExtract()), contains("abbrev", "city", "country", "name"));
        var topNChild = as(extract.child(), TopNExec.class);
        extract = as(topNChild.child(), FieldExtractExec.class);
        assertThat(names(extract.attributesToExtract()), contains("scalerank"));
        var filter = as(extract.child(), FilterExec.class);
        var evalExec = as(filter.child(), EvalExec.class);
        assertThat(evalExec.fields().size(), is(2));
        var aliasDistance = as(evalExec.fields().get(0), Alias.class);
        assertThat(aliasDistance.name(), is("distance"));
        var stDistance = as(aliasDistance.child(), StDistance.class);
        assertThat(stDistance.left().toString(), startsWith("location"));
        var aliasPosition = as(evalExec.fields().get(1), Alias.class);
        assertThat(aliasPosition.name(), is("position"));
        extract = as(evalExec.child(), FieldExtractExec.class);
        assertThat(names(extract.attributesToExtract()), contains("location"));
        var source = source(extract.child());

        // In this example TopN is not pushed down (we can optimize that in later work)
        assertThat(source.limit(), nullValue());
        assertThat(source.sorts(), nullValue());

        // Fine-grained checks on the pushed down query
        var bool = as(source.query(), BoolQueryBuilder.class);
        var rangeQueryBuilders = bool.filter().stream().filter(p -> p instanceof SingleValueQuery.Builder).toList();
        assertThat("Expected one range query builder", rangeQueryBuilders.size(), equalTo(1));
        assertThat(((SingleValueQuery.Builder) rangeQueryBuilders.get(0)).field(), equalTo("scalerank"));
        var filterBool = bool.filter().stream().filter(p -> p instanceof BoolQueryBuilder).toList();
        var fb = as(filterBool.get(0), BoolQueryBuilder.class);
        var shapeQueryBuilders = fb.must().stream().filter(p -> p instanceof SpatialRelatesQuery.ShapeQueryBuilder).toList();
        assertShapeQueryRange(shapeQueryBuilders, 10000.0, 500000.0);
    }

    /**
     * This test shows that if the filter contains a predicate on the same field that is sorted, we cannot push down the sort.
     * <code>
     *ProjectExec[[abbrev{f}#1447, name{f}#1448, location{f}#1451, country{f}#1452, city{f}#1453, scalerank{r}#1434]]
     * \_TopNExec[[Order[distance{r}#1428,ASC,LAST], Order[scalerank{r}#1434,ASC,LAST]],5[INTEGER],233]
     *   \_ExchangeExec[[abbrev{f}#1447, city{f}#1453, country{f}#1452, location{f}#1451, name{f}#1448, distance{r}#1428, scalerank{r}
     * #1434],false]
     *     \_ProjectExec[[abbrev{f}#1447, city{f}#1453, country{f}#1452, location{f}#1451, name{f}#1448, distance{r}#1428, scalerank{r}
     * #1434]]
     *       \_FieldExtractExec[abbrev{f}#1447, city{f}#1453, country{f}#1452, name..]&lt;[],[]&gt;
     *         \_TopNExec[[Order[distance{r}#1428,ASC,LAST], Order[scalerank{r}#1434,ASC,LAST]],5[INTEGER],303]
     *           \_FilterExec[SUBSTRING(position{r}#1431,1[INTEGER],5[INTEGER]) == POINT[KEYWORD] AND scalerank{r}#1434 > 3[INTEGER]]
     *             \_EvalExec[[STDISTANCE(location{f}#1451,[1 1 0 0 0 e1 7a 14 ae 47 21 29 40 a0 1a 2f dd 24 d6 4b 40][GEO_POINT]) AS distan
     * ce#1428, TOSTRING(location{f}#1451) AS position#1431, 10[INTEGER] - scalerank{f}#1449 AS scalerank#1434]]
     *               \_FieldExtractExec[location{f}#1451, scalerank{f}#1449]&lt;[],[]&gt;
     *                 \_EsQueryExec[airports], indexMode[standard], query[
     *                 {"bool":{"must":[
     *                 {"geo_shape":{"location":{"relation":"INTERSECTS","shape":
     *                 {"type":"Circle","radius":"499999.99999999994m","coordinates":[12.565,55.673]}}}},
     *                 {"geo_shape":{"location":{"relation":"DISJOINT","shape":
     *                 {"type":"Circle","radius":"10000.000000000002m","coordinates":[12.565,55.673]}}}}
     *                 ],"boost":1.0}}][_doc{f}#1466], limit[], sort[] estimatedRowSize[91]
     * </code>
     */
    public void testPushTopNDistanceAndNonPushableEvalsWithCompoundFilterToSource() {
        var optimized = optimizedPlan(physicalPlan("""
            FROM airports
            | EVAL distance = ST_DISTANCE(location, TO_GEOPOINT("POINT(12.565 55.673)")),
                   position = location::keyword, scalerank = 10 - scalerank
            | WHERE distance < 500000 AND SUBSTRING(position, 1, 5) == "POINT" AND distance > 10000 AND scalerank > 3
            | SORT distance ASC, scalerank ASC
            | LIMIT 5
            | KEEP abbrev, name, location, country, city, scalerank
            """, airports));
        var project = as(optimized, ProjectExec.class);
        var topN = as(project.child(), TopNExec.class);
        assertThat(topN.order().size(), is(2));
        var exchange = asRemoteExchange(topN.child());

        project = as(exchange.child(), ProjectExec.class);
        assertThat(names(project.projections()), contains("abbrev", "city", "country", "location", "name", "distance", "scalerank"));
        var extract = as(project.child(), FieldExtractExec.class);
        assertThat(names(extract.attributesToExtract()), contains("abbrev", "city", "country", "name"));
        var topNChild = as(extract.child(), TopNExec.class);
        var filter = as(topNChild.child(), FilterExec.class);
        assertThat(filter.condition(), isA(And.class));
        var and = (And) filter.condition();
        assertThat(and.left(), isA(Equals.class));
        assertThat(and.right(), isA(GreaterThan.class));
        var evalExec = as(filter.child(), EvalExec.class);
        assertThat(evalExec.fields().size(), is(3));
        var aliasDistance = as(evalExec.fields().get(0), Alias.class);
        assertThat(aliasDistance.name(), is("distance"));
        var stDistance = as(aliasDistance.child(), StDistance.class);
        assertThat(stDistance.left().toString(), startsWith("location"));
        var aliasPosition = as(evalExec.fields().get(1), Alias.class);
        assertThat(aliasPosition.name(), is("position"));
        var aliasScale = as(evalExec.fields().get(2), Alias.class);
        assertThat(aliasScale.name(), is("scalerank"));
        extract = as(evalExec.child(), FieldExtractExec.class);
        assertThat(names(extract.attributesToExtract()), contains("location", "scalerank"));
        var source = source(extract.child());

        // In this example TopN is not pushed down (we can optimize that in later work)
        assertThat(source.limit(), nullValue());
        assertThat(source.sorts(), nullValue());

        // Fine-grained checks on the pushed down query, only the spatial distance gets pushed down, not the scale filter
        var bool = as(source.query(), BoolQueryBuilder.class);
        var shapeQueryBuilders = bool.must().stream().filter(p -> p instanceof SpatialRelatesQuery.ShapeQueryBuilder).toList();
        assertShapeQueryRange(shapeQueryBuilders, 10000.0, 500000.0);
    }

    /**
     * This test shows that with if the top level predicate contains a non-pushable component (eg. disjunction),
     * we should not push down the filter.
     * <code>
     * ProjectExec[[abbrev{f}#8612, name{f}#8613, location{f}#8616, country{f}#8617, city{f}#8618, scalerank{f}#8614 AS scale]]
     * \_TopNExec[[Order[distance{r}#8596,ASC,LAST], Order[scalerank{f}#8614,ASC,LAST]],5[INTEGER],0]
     *   \_ExchangeExec[[abbrev{f}#8612, name{f}#8613, location{f}#8616, country{f}#8617, city{f}#8618,
     *       scalerank{f}#8614, distance{r}#8596
     *     ],false]
     *     \_ProjectExec[[abbrev{f}#8612, name{f}#8613, location{f}#8616, country{f}#8617, city{f}#8618,
     *         scalerank{f}#8614, distance{r}#8596
     *       ]]
     *       \_FieldExtractExec[abbrev{f}#8612, name{f}#8613, country{f}#8617, city..][]
     *         \_TopNExec[[Order[distance{r}#8596,ASC,LAST], Order[scalerank{f}#8614,ASC,LAST]],5[INTEGER],208]
     *           \_FilterExec[
     *               distance{r}#8596 &lt; 500000[INTEGER]
     *               AND distance{r}#8596 &gt; 10000[INTEGER]
     *               AND scalerank{f}#8614 &lt; 6[INTEGER]
     *               OR SUBSTRING(TOSTRING(location{f}#8616),1[INTEGER],5[INTEGER]) == [50 4f 49 4e 54][KEYWORD]
     *             ]
     *             \_FieldExtractExec[scalerank{f}#8614][]
     *               \_EvalExec[[
     *                   STDISTANCE(location{f}#8616,[1 1 0 0 0 e1 7a 14 ae 47 21 29 40 a0 1a 2f dd 24 d6 4b 40][GEO_POINT]) AS distance
     *                 ]]
     *                 \_FieldExtractExec[location{f}#8616][]
     *                   \_EsQueryExec[airports], indexMode[standard], query[][_doc{f}#8630], limit[], sort[] estimatedRowSize[37]
     * </code>
     */
    public void testPushTopNDistanceWithCompoundFilterToSourceAndDisjunctiveNonPushableEval() {
        var optimized = optimizedPlan(physicalPlan("""
            FROM airports
            | EVAL distance = ST_DISTANCE(location, TO_GEOPOINT("POINT(12.565 55.673)")), scale = scalerank
            | WHERE distance < 500000 AND distance > 10000 AND scale < 6 OR SUBSTRING(location::keyword, 1, 5) == "POINT"
            | SORT distance ASC, scale ASC
            | LIMIT 5
            | KEEP abbrev, name, location, country, city, scale
            """, airports));

        var project = as(optimized, ProjectExec.class);
        var topN = as(project.child(), TopNExec.class);
        assertThat(topN.order().size(), is(2));
        var exchange = asRemoteExchange(topN.child());

        project = as(exchange.child(), ProjectExec.class);
        assertThat(names(project.projections()), contains("abbrev", "city", "country", "location", "name", "scalerank", "distance"));
        var extract = as(project.child(), FieldExtractExec.class);
        assertThat(names(extract.attributesToExtract()), contains("abbrev", "city", "country", "name"));
        var topNChild = as(extract.child(), TopNExec.class);
        var filter = as(topNChild.child(), FilterExec.class);
        assertThat(filter.condition(), isA(Or.class));
        var filterOr = (Or) filter.condition();
        assertThat(filterOr.left(), isA(And.class));
        assertThat(filterOr.right(), isA(Equals.class));
        extract = as(filter.child(), FieldExtractExec.class);
        assertThat(names(extract.attributesToExtract()), contains("scalerank"));
        var evalExec = as(extract.child(), EvalExec.class);
        assertThat(evalExec.fields().size(), is(1));
        var aliasDistance = as(evalExec.fields().get(0), Alias.class);
        assertThat(aliasDistance.name(), is("distance"));
        var stDistance = as(aliasDistance.child(), StDistance.class);
        assertThat(stDistance.left().toString(), startsWith("location"));
        extract = as(evalExec.child(), FieldExtractExec.class);
        assertThat(names(extract.attributesToExtract()), contains("location"));
        var source = source(extract.child());

        // In this example neither TopN not filter is pushed down
        assertThat(source.limit(), nullValue());
        assertThat(source.sorts(), nullValue());
        assertThat(source.query(), nullValue());
    }

    /**
     * <code>
     * ProjectExec[[abbrev{f}#6090, name{f}#6091, location{f}#6094, country{f}#6095, city{f}#6096]]
     * \_TopNExec[[Order[scalerank{f}#6092,ASC,LAST], Order[distance{r}#6079,ASC,LAST]],15[INTEGER],233]
     *   \_ExchangeExec[[abbrev{f}#6090, city{f}#6096, country{f}#6095, location{f}#6094, name{f}#6091, scalerank{f}#6092, distance{r}
     * #6079],false]
     *     \_ProjectExec[[abbrev{f}#6090, city{f}#6096, country{f}#6095, location{f}#6094, name{f}#6091, scalerank{f}#6092, distance{r}
     * #6079]]
     *       \_FieldExtractExec[abbrev{f}#6090, city{f}#6096, country{f}#6095, name..]&lt;[],[]&gt;
     *         \_EvalExec[[STDISTANCE(location{f}#6094,[1 1 0 0 0 e1 7a 14 ae 47 21 29 40 a0 1a 2f dd 24 d6 4b 40][GEO_POINT]) AS distan
     * ce#6079]]
     *           \_FieldExtractExec[location{f}#6094]&lt;[],[]&gt;
     *             \_EsQueryExec[airports], indexMode[standard], query[
     *             {"bool":{"filter":[
     *             {"esql_single_value":{"field":"scalerank","next":{"range":
     *             {"scalerank":{"lt":6,"boost":0.0}}},"source":"scalerank &lt; 6@3:31"}},
     *             {"bool":{"must":[
     *             {"geo_shape": {"location":{"relation":"INTERSECTS","shape":
     *             {"type":"Circle","radius":"499999.99999999994m","coordinates":[12.565,55.673]}}}},
     *             {"geo_shape":{"location":{"relation":"DISJOINT","shape":
     *             {"type":"Circle","radius":"10000.000000000002m","coordinates":[12.565,55.673]}}}}
     *             ],"boost":1.0}}],"boost":1.0}}
     *             ][_doc{f}#6107], limit[15], sort[
     *             [FieldSort[field=scalerank{f}#6092, direction=ASC, nulls=LAST],
     *             GeoDistanceSort[field=location{f}#6094, direction=ASC, lat=55.673, lon=12.565]]] estimatedRowSize[249]
     * </code>
     */
    public void testPushCompoundTopNDistanceWithCompoundFilterToSource() {
        var optimized = optimizedPlan(physicalPlan("""
            FROM airports
            | EVAL distance = ST_DISTANCE(location, TO_GEOPOINT("POINT(12.565 55.673)"))
            | WHERE distance < 500000 AND scalerank < 6 AND distance > 10000
            | SORT scalerank, distance
            | LIMIT 15
            | KEEP abbrev, name, location, country, city
            """, airports));

        var project = as(optimized, ProjectExec.class);
        assertThat(names(project.projections()), contains("abbrev", "name", "location", "country", "city"));
        var topN = as(project.child(), TopNExec.class);
        var exchange = asRemoteExchange(topN.child());

        project = as(exchange.child(), ProjectExec.class);
        assertThat(names(project.projections()), contains("abbrev", "city", "country", "location", "name", "scalerank", "distance"));
        var extract = as(project.child(), FieldExtractExec.class);
        assertThat(names(extract.attributesToExtract()), contains("abbrev", "city", "country", "name", "scalerank"));
        var evalExec = as(extract.child(), EvalExec.class);
        var alias = as(evalExec.fields().get(0), Alias.class);
        assertThat(alias.name(), is("distance"));
        var stDistance = as(alias.child(), StDistance.class);
        assertThat(stDistance.left().toString(), startsWith("location"));
        extract = as(evalExec.child(), FieldExtractExec.class);
        assertThat(names(extract.attributesToExtract()), contains("location"));
        var source = source(extract.child());

        // Assert that the TopN(distance) is pushed down as geo-sort(location)
        assertThat(source.limit(), is(topN.limit()));
        Set<String> orderSet = orderAsSet(topN.order());
        Set<String> sortsSet = sortsAsSet(source.sorts(), Map.of("location", "distance"));
        assertThat(orderSet, is(sortsSet));

        // Fine-grained checks on the pushed down sort
        assertThat(source.limit(), is(l(15)));
        assertThat(source.sorts().size(), is(2));
        EsQueryExec.Sort fieldSort = source.sorts().get(0);
        assertThat(fieldSort.direction(), is(Order.OrderDirection.ASC));
        assertThat(name(fieldSort.field()), is("scalerank"));
        assertThat(fieldSort.sortBuilder(), isA(FieldSortBuilder.class));
        EsQueryExec.Sort distSort = source.sorts().get(1);
        assertThat(distSort.direction(), is(Order.OrderDirection.ASC));
        assertThat(name(distSort.field()), is("location"));
        assertThat(distSort.sortBuilder(), isA(GeoDistanceSortBuilder.class));

        // Fine-grained checks on the pushed down query
        var bool = as(source.query(), BoolQueryBuilder.class);
        var rangeQueryBuilders = bool.filter().stream().filter(p -> p instanceof SingleValueQuery.Builder).toList();
        assertThat("Expected one range query builder", rangeQueryBuilders.size(), equalTo(1));
        assertThat(((SingleValueQuery.Builder) rangeQueryBuilders.get(0)).field(), equalTo("scalerank"));
        var filterBool = bool.filter().stream().filter(p -> p instanceof BoolQueryBuilder).toList();
        var fb = as(filterBool.get(0), BoolQueryBuilder.class);
        var shapeQueryBuilders = fb.must().stream().filter(p -> p instanceof SpatialRelatesQuery.ShapeQueryBuilder).toList();
        assertShapeQueryRange(shapeQueryBuilders, 10000.0, 500000.0);
    }

    /**
     * <code>
     * TopNExec[[Order[scalerank{f}#15,ASC,LAST], Order[distance{r}#7,ASC,LAST]],15[INTEGER],0]
     * \_ExchangeExec[[abbrev{f}#13, city{f}#19, city_location{f}#20, country{f}#18, location{f}#17, name{f}#14, scalerank{f}#15,
     *     type{f}#16, poi{r}#3, distance{r}#7],false]
     *   \_ProjectExec[[abbrev{f}#13, city{f}#19, city_location{f}#20, country{f}#18, location{f}#17, name{f}#14, scalerank{f}#15,
     *       type{f}#16, poi{r}#3, distance{r}#7]]
     *     \_FieldExtractExec[abbrev{f}#13, city{f}#19, city_location{f}#20, coun..][]
     *       \_EvalExec[[
     *           [1 1 0 0 0 e1 7a 14 ae 47 21 29 40 a0 1a 2f dd 24 d6 4b 40][GEO_POINT] AS poi,
     *           STDISTANCE(location{f}#17,[1 1 0 0 0 e1 7a 14 ae 47 21 29 40 a0 1a 2f dd 24 d6 4b 40][GEO_POINT]) AS distance
     *         ]]
     *         \_FieldExtractExec[location{f}#17][]
     *           \_EsQueryExec[airports], indexMode[standard], query[{
     *             "bool":{
     *               "filter":[
     *                 {"esql_single_value":{"field":"scalerank",...,"source":"scalerank lt 6@4:31"}},
     *                 {"bool":{"must":[
     *                   {"geo_shape":{"location":{"relation":"INTERSECTS","shape":{...}}}},
     *                   {"geo_shape":{"location":{"relation":"DISJOINT","shape":{...}}}}
     *                 ],"boost":1.0}}
     *               ],"boost":1.0
     *             }
     *           }][_doc{f}#31], limit[15], sort[[
     *             FieldSort[field=scalerank{f}#15, direction=ASC, nulls=LAST],
     *             GeoDistanceSort[field=location{f}#17, direction=ASC, lat=55.673, lon=12.565]
     *           ]] estimatedRowSize[341]
     * </code>
     */
    public void testPushCompoundTopNDistanceWithCompoundFilterAndCompoundEvalToSource() {
        var optimized = optimizedPlan(physicalPlan("""
            FROM airports
            | EVAL poi = TO_GEOPOINT("POINT(12.565 55.673)")
            | EVAL distance = ST_DISTANCE(location, poi)
            | WHERE distance < 500000 AND scalerank < 6 AND distance > 10000
            | SORT scalerank, distance
            | LIMIT 15
            """, airports));

        var topN = as(optimized, TopNExec.class);
        var exchange = asRemoteExchange(topN.child());

        var project = as(exchange.child(), ProjectExec.class);
        assertThat(
            names(project.projections()),
            containsInAnyOrder("abbrev", "name", "type", "location", "country", "city", "city_location", "scalerank", "poi", "distance")
        );
        var extract = as(project.child(), FieldExtractExec.class);
        assertThat(
            names(extract.attributesToExtract()),
            containsInAnyOrder("abbrev", "name", "type", "country", "city", "city_location", "scalerank")
        );
        var evalExec = as(extract.child(), EvalExec.class);
        assertThat(evalExec.fields().size(), is(2));
        var alias1 = as(evalExec.fields().get(0), Alias.class);
        assertThat(alias1.name(), is("poi"));
        var poi = as(alias1.child(), Literal.class);
        assertThat(poi.value(), instanceOf(BytesRef.class));
        var alias2 = as(evalExec.fields().get(1), Alias.class);
        assertThat(alias2.name(), is("distance"));
        var stDistance = as(alias2.child(), StDistance.class);
        var location = as(stDistance.left(), FieldAttribute.class);
        assertThat(location.fieldName().string(), is("location"));
        var poiRef = as(stDistance.right(), Literal.class);
        assertThat(poiRef.value(), instanceOf(BytesRef.class));
        assertThat(poiRef.value().toString(), is(poi.value().toString()));
        extract = as(evalExec.child(), FieldExtractExec.class);
        assertThat(names(extract.attributesToExtract()), contains("location"));
        var source = source(extract.child());

        // Assert that the TopN(distance) is pushed down as geo-sort(location)
        assertThat(source.limit(), is(topN.limit()));
        Set<String> orderSet = orderAsSet(topN.order());
        Set<String> sortsSet = sortsAsSet(source.sorts(), Map.of("location", "distance"));
        assertThat(orderSet, is(sortsSet));

        // Fine-grained checks on the pushed down sort
        assertThat(source.limit(), is(l(15)));
        assertThat(source.sorts().size(), is(2));
        EsQueryExec.Sort fieldSort = source.sorts().get(0);
        assertThat(fieldSort.direction(), is(Order.OrderDirection.ASC));
        assertThat(name(fieldSort.field()), is("scalerank"));
        assertThat(fieldSort.sortBuilder(), isA(FieldSortBuilder.class));
        EsQueryExec.Sort distSort = source.sorts().get(1);
        assertThat(distSort.direction(), is(Order.OrderDirection.ASC));
        assertThat(name(distSort.field()), is("location"));
        assertThat(distSort.sortBuilder(), isA(GeoDistanceSortBuilder.class));

        // Fine-grained checks on the pushed down query
        var bool = as(source.query(), BoolQueryBuilder.class);
        var rangeQueryBuilders = bool.filter().stream().filter(p -> p instanceof SingleValueQuery.Builder).toList();
        assertThat("Expected one range query builder", rangeQueryBuilders.size(), equalTo(1));
        assertThat(((SingleValueQuery.Builder) rangeQueryBuilders.get(0)).field(), equalTo("scalerank"));
        var filterBool = bool.filter().stream().filter(p -> p instanceof BoolQueryBuilder).toList();
        var fb = as(filterBool.get(0), BoolQueryBuilder.class);
        var shapeQueryBuilders = fb.must().stream().filter(p -> p instanceof SpatialRelatesQuery.ShapeQueryBuilder).toList();
        assertShapeQueryRange(shapeQueryBuilders, 10000.0, 500000.0);
    }

    public void testPushCompoundTopNDistanceWithDeeplyNestedCompoundEvalToSource() {
        var optimized = optimizedPlan(physicalPlan("""
            FROM airports
            | EVAL poi = TO_GEOPOINT("POINT(12.565 55.673)")
            | EVAL poi2 = poi, poi3 = poi2
            | EVAL loc2 = location
            | EVAL loc3 = loc2
            | EVAL dist = ST_DISTANCE(loc3, poi3)
            | EVAL distance = dist
            | SORT scalerank, distance
            | LIMIT 15
            """, airports));

        var topN = as(optimized, TopNExec.class);
        var exchange = asRemoteExchange(topN.child());

        var project = as(exchange.child(), ProjectExec.class);
        assertThat(
            names(project.projections()),
            containsInAnyOrder(
                "abbrev",
                "name",
                "type",
                "location",
                "country",
                "city",
                "city_location",
                "scalerank",
                "poi",
                "poi2",
                "poi3",
                "loc2",
                "loc3",
                "dist",
                "distance"
            )
        );
        var extract = as(project.child(), FieldExtractExec.class);
        assertThat(
            names(extract.attributesToExtract()),
            containsInAnyOrder("abbrev", "name", "type", "country", "city", "city_location", "scalerank")
        );
        var evalExec = as(extract.child(), EvalExec.class);
        assertThat(evalExec.fields().size(), is(7));
        var alias1 = as(evalExec.fields().get(0), Alias.class);
        assertThat(alias1.name(), is("poi"));
        var poi = as(alias1.child(), Literal.class);
        assertThat(poi.value(), instanceOf(BytesRef.class));
        var alias4 = as(evalExec.fields().get(3), Alias.class);
        assertThat(alias4.name(), is("loc2"));
        as(alias4.child(), FieldAttribute.class);
        var alias5 = as(evalExec.fields().get(4), Alias.class);
        assertThat(alias5.name(), is("loc3"));
        as(alias5.child(), ReferenceAttribute.class);
        var alias6 = as(evalExec.fields().get(5), Alias.class);
        assertThat(alias6.name(), is("dist"));
        var stDistance = as(alias6.child(), StDistance.class);
        var refLocation = as(stDistance.left(), ReferenceAttribute.class);
        assertThat(refLocation.name(), is("loc3"));
        var poiRef = as(stDistance.right(), Literal.class);
        assertThat(poiRef.value(), instanceOf(BytesRef.class));
        assertThat(poiRef.value().toString(), is(poi.value().toString()));
        var alias7 = as(evalExec.fields().get(6), Alias.class);
        assertThat(alias7.name(), is("distance"));
        as(alias7.child(), ReferenceAttribute.class);
        extract = as(evalExec.child(), FieldExtractExec.class);
        assertThat(names(extract.attributesToExtract()), contains("location"));
        var source = source(extract.child());

        // Assert that the TopN(distance) is pushed down as geo-sort(location)
        assertThat(source.limit(), is(topN.limit()));
        Set<String> orderSet = orderAsSet(topN.order());
        Set<String> sortsSet = sortsAsSet(source.sorts(), Map.of("location", "distance"));
        assertThat(orderSet, is(sortsSet));

        // Fine-grained checks on the pushed down sort
        assertThat(source.limit(), is(l(15)));
        assertThat(source.sorts().size(), is(2));
        EsQueryExec.Sort fieldSort = source.sorts().get(0);
        assertThat(fieldSort.direction(), is(Order.OrderDirection.ASC));
        assertThat(name(fieldSort.field()), is("scalerank"));
        assertThat(fieldSort.sortBuilder(), isA(FieldSortBuilder.class));
        EsQueryExec.Sort distSort = source.sorts().get(1);
        assertThat(distSort.direction(), is(Order.OrderDirection.ASC));
        assertThat(name(distSort.field()), is("location"));
        assertThat(distSort.sortBuilder(), isA(GeoDistanceSortBuilder.class));

        // No filter is pushed down
        assertThat(source.query(), nullValue());
    }

    /**
     * TopNExec[[Order[scalerank{f}#15,ASC,LAST], Order[distance{r}#7,ASC,LAST]],15[INTEGER],0]
     * \_ExchangeExec[[abbrev{f}#13, city{f}#19, city_location{f}#20, country{f}#18, location{f}#17, name{f}#14, scalerank{f}#15,
     *     type{f}#16, poi{r}#3, distance{r}#7],false]
     *   \_ProjectExec[[abbrev{f}#13, city{f}#19, city_location{f}#20, country{f}#18, location{f}#17, name{f}#14, scalerank{f}#15,
     *       type{f}#16, poi{r}#3, distance{r}#7]]
     *     \_FieldExtractExec[abbrev{f}#13, city{f}#19, city_location{f}#20, coun..][]
     *       \_EvalExec[[
     *           [1 1 0 0 0 e1 7a 14 ae 47 21 29 40 a0 1a 2f dd 24 d6 4b 40][GEO_POINT] AS poi,
     *           STDISTANCE(location{f}#17,[1 1 0 0 0 e1 7a 14 ae 47 21 29 40 a0 1a 2f dd 24 d6 4b 40][GEO_POINT]) AS distance]
     *         ]
     *         \_FieldExtractExec[location{f}#17][]
     *           \_EsQueryExec[airports], indexMode[standard], query[{"bool":{
     *             "filter":[
     *               {"esql_single_value":{"field":"scalerank","next":{"range":{...}},"source":"scalerank lt 6@4:31"}},
     *               {"bool":{"must":[
     *                 {"geo_shape":{"location":{"relation":"INTERSECTS","shape":{...}}}},
     *                 {"geo_shape":{"location":{"relation":"DISJOINT","shape":{...}}}}
     *               ],"boost":1.0}}
     *             ],"boost":1.0
     *           }}][_doc{f}#31], limit[15], sort[[
     *             FieldSort[field=scalerank{f}#15, direction=ASC, nulls=LAST],
     *             GeoDistanceSort[field=location{f}#17, direction=ASC, lat=55.673, lon=12.565]
     *           ]] estimatedRowSize[341]
     */
    public void testPushCompoundTopNDistanceWithCompoundFilterAndNestedCompoundEvalToSource() {
        var optimized = optimizedPlan(physicalPlan("""
            FROM airports
            | EVAL poi = TO_GEOPOINT("POINT(12.565 55.673)")
            | EVAL distance = ST_DISTANCE(location, poi)
            | WHERE distance < 500000 AND scalerank < 6 AND distance > 10000
            | SORT scalerank, distance
            | LIMIT 15
            """, airports));

        var topN = as(optimized, TopNExec.class);
        var exchange = asRemoteExchange(topN.child());

        var project = as(exchange.child(), ProjectExec.class);
        assertThat(
            names(project.projections()),
            containsInAnyOrder("abbrev", "name", "type", "location", "country", "city", "city_location", "scalerank", "poi", "distance")
        );
        var extract = as(project.child(), FieldExtractExec.class);
        assertThat(
            names(extract.attributesToExtract()),
            containsInAnyOrder("abbrev", "name", "type", "country", "city", "city_location", "scalerank")
        );
        var evalExec = as(extract.child(), EvalExec.class);
        assertThat(evalExec.fields().size(), is(2));
        var alias1 = as(evalExec.fields().get(0), Alias.class);
        assertThat(alias1.name(), is("poi"));
        var poi = as(alias1.child(), Literal.class);
        assertThat(poi.value(), instanceOf(BytesRef.class));
        var alias2 = as(evalExec.fields().get(1), Alias.class);
        assertThat(alias2.name(), is("distance"));
        var stDistance = as(alias2.child(), StDistance.class);
        var location = as(stDistance.left(), FieldAttribute.class);
        assertThat(location.fieldName().string(), is("location"));
        var poiRef = as(stDistance.right(), Literal.class);
        assertThat(poiRef.value(), instanceOf(BytesRef.class));
        assertThat(poiRef.value().toString(), is(poi.value().toString()));
        extract = as(evalExec.child(), FieldExtractExec.class);
        assertThat(names(extract.attributesToExtract()), contains("location"));
        var source = source(extract.child());

        // Assert that the TopN(distance) is pushed down as geo-sort(location)
        assertThat(source.limit(), is(topN.limit()));
        Set<String> orderSet = orderAsSet(topN.order());
        Set<String> sortsSet = sortsAsSet(source.sorts(), Map.of("location", "distance"));
        assertThat(orderSet, is(sortsSet));

        // Fine-grained checks on the pushed down sort
        assertThat(source.limit(), is(l(15)));
        assertThat(source.sorts().size(), is(2));
        EsQueryExec.Sort fieldSort = source.sorts().get(0);
        assertThat(fieldSort.direction(), is(Order.OrderDirection.ASC));
        assertThat(name(fieldSort.field()), is("scalerank"));
        assertThat(fieldSort.sortBuilder(), isA(FieldSortBuilder.class));
        EsQueryExec.Sort distSort = source.sorts().get(1);
        assertThat(distSort.direction(), is(Order.OrderDirection.ASC));
        assertThat(name(distSort.field()), is("location"));
        assertThat(distSort.sortBuilder(), isA(GeoDistanceSortBuilder.class));

        // Fine-grained checks on the pushed down query
        var bool = as(source.query(), BoolQueryBuilder.class);
        var rangeQueryBuilders = bool.filter().stream().filter(p -> p instanceof SingleValueQuery.Builder).toList();
        assertThat("Expected one range query builder", rangeQueryBuilders.size(), equalTo(1));
        assertThat(((SingleValueQuery.Builder) rangeQueryBuilders.get(0)).field(), equalTo("scalerank"));
        var filterBool = bool.filter().stream().filter(p -> p instanceof BoolQueryBuilder).toList();
        var fb = as(filterBool.get(0), BoolQueryBuilder.class);
        var shapeQueryBuilders = fb.must().stream().filter(p -> p instanceof SpatialRelatesQuery.ShapeQueryBuilder).toList();
        assertShapeQueryRange(shapeQueryBuilders, 10000.0, 500000.0);
    }

    private Set<String> orderAsSet(List<Order> sorts) {
        return sorts.stream().map(o -> ((Attribute) o.child()).name() + "->" + o.direction()).collect(Collectors.toSet());
    }

    private Set<String> sortsAsSet(List<EsQueryExec.Sort> sorts, Map<String, String> fieldMap) {
        return sorts.stream()
            .map(s -> fieldMap.getOrDefault(s.field().name(), s.field().name()) + "->" + s.direction())
            .collect(Collectors.toSet());
    }

    private void assertShapeQueryRange(List<QueryBuilder> shapeQueryBuilders, double min, double max) {
        assertThat("Expected two shape query builders", shapeQueryBuilders.size(), equalTo(2));
        var relationStats = new HashMap<ShapeRelation, Integer>();
        for (var builder : shapeQueryBuilders) {
            var condition = as(builder, SpatialRelatesQuery.ShapeQueryBuilder.class);
            var expected = condition.relation() == ShapeRelation.INTERSECTS ? max : min;
            relationStats.compute(condition.relation(), (r, c) -> c == null ? 1 : c + 1);
            assertThat("Geometry field name", condition.fieldName(), equalTo("location"));
            assertThat("Geometry is Circle", condition.shape().type(), equalTo(ShapeType.CIRCLE));
            var circle = as(condition.shape(), Circle.class);
            assertThat("Circle center-x", circle.getX(), equalTo(12.565));
            assertThat("Circle center-y", circle.getY(), equalTo(55.673));
            assertThat("Circle radius for shape relation " + condition.relation(), circle.getRadiusMeters(), closeTo(expected, 1e-9));
        }
        assertThat("Expected one INTERSECTS and one DISJOINT", relationStats.size(), equalTo(2));
        assertThat("Expected one INTERSECTS", relationStats.get(ShapeRelation.INTERSECTS), equalTo(1));
        assertThat("Expected one DISJOINT", relationStats.get(ShapeRelation.DISJOINT), equalTo(1));
    }

    private record ExpectedComparison(Class<? extends EsqlBinaryComparison> comp, double value) {
        ShapeRelation shapeRelation() {
            return comp.getSimpleName().startsWith("GreaterThan") ? ShapeRelation.DISJOINT : ShapeRelation.INTERSECTS;
        }

        static ExpectedComparison from(String op, boolean reverse, double value) {
            double up = Math.nextUp(value);
            double down = Math.nextDown(value);
            return switch (op) {
                case "<" -> reverse ? from(GreaterThan.class, up) : from(LessThan.class, down);
                case "<=" -> reverse ? from(GreaterThanOrEqual.class, value) : from(LessThanOrEqual.class, value);
                case ">" -> reverse ? from(LessThan.class, down) : from(GreaterThan.class, up);
                case ">=" -> reverse ? from(LessThanOrEqual.class, value) : from(GreaterThanOrEqual.class, value);
                default -> from(Equals.class, value);
            };
        }

        static ExpectedComparison from(Class<? extends EsqlBinaryComparison> comp, double value) {
            return new ExpectedComparison(comp, value);
        }
    }

    public void testPushCartesianSpatialIntersectsToSource() {
        for (String query : new String[] { """
            FROM airports_web
            | WHERE ST_INTERSECTS(
                location,
                TO_CARTESIANSHAPE("POLYGON((4700000 1600000, 4800000 1600000, 4800000 1700000, 4700000 1700000, 4700000 1600000))")
              )
            """, """
            FROM airports_web
            | WHERE ST_INTERSECTS(
                TO_CARTESIANSHAPE("POLYGON((4700000 1600000, 4800000 1600000, 4800000 1700000, 4700000 1700000, 4700000 1600000))"),
                location
              )
            """ }) {

            var plan = this.physicalPlan(query, airportsWeb);
            var limit = as(plan, LimitExec.class);
            var exchange = as(limit.child(), ExchangeExec.class);
            var fragment = as(exchange.child(), FragmentExec.class);
            var limit2 = as(fragment.fragment(), Limit.class);
            var filter = as(limit2.child(), Filter.class);
            assertThat("filter contains ST_INTERSECTS", filter.condition(), instanceOf(SpatialIntersects.class));

            var optimized = optimizedPlan(plan);
            var topLimit = as(optimized, LimitExec.class);
            exchange = as(topLimit.child(), ExchangeExec.class);
            var project = as(exchange.child(), ProjectExec.class);
            var fieldExtract = as(project.child(), FieldExtractExec.class);
            var source = source(fieldExtract.child());
            var condition = as(source.query(), SpatialRelatesQuery.ShapeQueryBuilder.class);
            assertThat("Geometry field name", condition.fieldName(), equalTo("location"));
            assertThat("Spatial relationship", condition.relation(), equalTo(ShapeRelation.INTERSECTS));
            assertThat("Geometry is Polygon", condition.shape().type(), equalTo(ShapeType.POLYGON));
            var polygon = as(condition.shape(), Polygon.class);
            assertThat("Polygon shell length", polygon.getPolygon().length(), equalTo(5));
            assertThat("Polygon holes", polygon.getNumberOfHoles(), equalTo(0));
        }
    }

    public void testPushCartesianSpatialIntersectsShapeToSource() {
        for (String query : new String[] { """
            FROM countriesBboxWeb
            | WHERE ST_INTERSECTS(
                shape,
                TO_CARTESIANSHAPE(
                  "POLYGON((4700000 1600000, 4800000 1600000, 4800000 1700000, 4700000 1700000, 4700000 1600000))"
                )
              )
            """, """
            FROM countriesBboxWeb
            | WHERE ST_INTERSECTS(
                TO_CARTESIANSHAPE(
                  "POLYGON((4700000 1600000, 4800000 1600000, 4800000 1700000, 4700000 1700000, 4700000 1600000))"
                ),
                shape
              )
            """ }) {

            var plan = this.physicalPlan(query, countriesBboxWeb);

            var limit = as(plan, LimitExec.class);
            var exchange = as(limit.child(), ExchangeExec.class);
            var fragment = as(exchange.child(), FragmentExec.class);
            var limit2 = as(fragment.fragment(), Limit.class);
            var filter = as(limit2.child(), Filter.class);
            assertThat("filter contains ST_INTERSECTS", filter.condition(), instanceOf(SpatialIntersects.class));

            var optimized = optimizedPlan(plan);
            var topLimit = as(optimized, LimitExec.class);
            exchange = as(topLimit.child(), ExchangeExec.class);
            var project = as(exchange.child(), ProjectExec.class);
            var fieldExtract = as(project.child(), FieldExtractExec.class);
            var source = source(fieldExtract.child());
            var condition = as(source.query(), SpatialRelatesQuery.ShapeQueryBuilder.class);
            assertThat("Geometry field name", condition.fieldName(), equalTo("shape"));
            assertThat("Spatial relationship", condition.relation(), equalTo(ShapeRelation.INTERSECTS));
            assertThat("Geometry is Polygon", condition.shape().type(), equalTo(ShapeType.POLYGON));
            var polygon = as(condition.shape(), Polygon.class);
            assertThat("Polygon shell length", polygon.getPolygon().length(), equalTo(5));
            assertThat("Polygon holes", polygon.getNumberOfHoles(), equalTo(0));
        }
    }

    public void testEnrichBeforeAggregation() {
        {
            var plan = physicalPlan("""
                from test
                | eval employee_id = to_str(emp_no)
                | ENRICH _any:departments
                | STATS size=count(*) BY department""");
            var limit = as(plan, LimitExec.class);
            var finalAggs = as(limit.child(), AggregateExec.class);
            assertThat(finalAggs.getMode(), equalTo(FINAL));
            var exchange = as(finalAggs.child(), ExchangeExec.class);
            var fragment = as(exchange.child(), FragmentExec.class);
            var partialAggs = as(fragment.fragment(), Aggregate.class);
            var enrich = as(partialAggs.child(), Enrich.class);
            assertThat(enrich.mode(), equalTo(Enrich.Mode.ANY));
            assertThat(enrich.concreteIndices(), equalTo(Map.of("", ".enrich-departments-1", "cluster_1", ".enrich-departments-2")));
            var eval = as(enrich.child(), Eval.class);
            as(eval.child(), EsRelation.class);
        }
        {
            var plan = physicalPlan("""
                from test
                | eval employee_id = to_str(emp_no)
                | ENRICH _coordinator:departments
                | STATS size=count(*) BY department""");
            var limit = as(plan, LimitExec.class);
            var aggs = as(limit.child(), AggregateExec.class);
            assertThat(aggs.getMode(), equalTo(SINGLE));
            var enrich = as(aggs.child(), EnrichExec.class);
            assertThat(enrich.mode(), equalTo(Enrich.Mode.COORDINATOR));
            assertThat(enrich.concreteIndices(), equalTo(Map.of("", ".enrich-departments-3")));
            var exchange = as(enrich.child(), ExchangeExec.class);
            var fragment = as(exchange.child(), FragmentExec.class);
            var eval = as(fragment.fragment(), Eval.class);
            as(eval.child(), EsRelation.class);
        }
        {
            var plan = physicalPlan("""
                from test
                | eval employee_id = to_str(emp_no)
                | ENRICH _remote:departments
                | STATS size=count(*) BY department""");
            var limit = as(plan, LimitExec.class);
            var finalAggs = as(limit.child(), AggregateExec.class);
            assertThat(finalAggs.getMode(), equalTo(FINAL));
            var exchange = as(finalAggs.child(), ExchangeExec.class);
            var fragment = as(exchange.child(), FragmentExec.class);
            var partialAggs = as(fragment.fragment(), Aggregate.class);
            var enrich = as(partialAggs.child(), Enrich.class);
            assertThat(enrich.mode(), equalTo(Enrich.Mode.REMOTE));
            assertThat(enrich.concreteIndices(), equalTo(Map.of("cluster_1", ".enrich-departments-2")));
            var eval = as(enrich.child(), Eval.class);
            as(eval.child(), EsRelation.class);
        }
    }

    public void testEnrichAfterAggregation() {
        {
            var plan = physicalPlan("""
                from test
                | STATS size=count(*) BY emp_no
                | eval employee_id = to_str(emp_no)
                | ENRICH _any:departments
                """);
            var enrich = as(plan, EnrichExec.class);
            assertThat(enrich.mode(), equalTo(Enrich.Mode.ANY));
            assertThat(enrich.concreteIndices(), equalTo(Map.of("", ".enrich-departments-1", "cluster_1", ".enrich-departments-2")));
            var eval = as(enrich.child(), EvalExec.class);
            var limit = as(eval.child(), LimitExec.class);
            var finalAggs = as(limit.child(), AggregateExec.class);
            assertThat(finalAggs.getMode(), equalTo(FINAL));
            var exchange = as(finalAggs.child(), ExchangeExec.class);
            var fragment = as(exchange.child(), FragmentExec.class);
            var partialAggs = as(fragment.fragment(), Aggregate.class);
            as(partialAggs.child(), EsRelation.class);
        }
        {
            var plan = physicalPlan("""
                from test
                | STATS size=count(*) BY emp_no
                | eval employee_id = to_str(emp_no)
                | ENRICH _coordinator:departments
                """);
            var enrich = as(plan, EnrichExec.class);
            assertThat(enrich.mode(), equalTo(Enrich.Mode.COORDINATOR));
            assertThat(enrich.concreteIndices(), equalTo(Map.of("", ".enrich-departments-3")));
            var eval = as(enrich.child(), EvalExec.class);
            var limit = as(eval.child(), LimitExec.class);
            var finalAggs = as(limit.child(), AggregateExec.class);
            assertThat(finalAggs.getMode(), equalTo(FINAL));
            var exchange = as(finalAggs.child(), ExchangeExec.class);
            var fragment = as(exchange.child(), FragmentExec.class);
            var partialAggs = as(fragment.fragment(), Aggregate.class);
            as(partialAggs.child(), EsRelation.class);
        }
    }

    public void testAggThenEnrichRemote() {
        var error = expectThrows(VerificationException.class, () -> physicalPlan("""
            from test
            | STATS size=count(*) BY emp_no
            | eval employee_id = to_str(emp_no)
            | ENRICH _remote:departments
            """));
        assertThat(
            error.getMessage(),
            containsString("line 4:3: ENRICH with remote policy can't be executed after [STATS size=count(*) BY emp_no]@2:3")
        );
    }

    public void testEnrichBeforeLimit() {
        {
            var plan = physicalPlan("""
                FROM test
                | EVAL employee_id = to_str(emp_no)
                | ENRICH _any:departments
                | LIMIT 10""");
            var enrich = as(plan, EnrichExec.class);
            assertThat(enrich.mode(), equalTo(Enrich.Mode.ANY));
            assertThat(enrich.concreteIndices(), equalTo(Map.of("", ".enrich-departments-1", "cluster_1", ".enrich-departments-2")));
            var eval = as(enrich.child(), EvalExec.class);
            var finalLimit = as(eval.child(), LimitExec.class);
            var exchange = as(finalLimit.child(), ExchangeExec.class);
            var fragment = as(exchange.child(), FragmentExec.class);
            var partialLimit = as(fragment.fragment(), Limit.class);
            as(partialLimit.child(), EsRelation.class);
        }
        {
            var plan = physicalPlan("""
                FROM test
                | EVAL employee_id = to_str(emp_no)
                | ENRICH _coordinator:departments
                | LIMIT 10""");
            var enrich = as(plan, EnrichExec.class);
            assertThat(enrich.mode(), equalTo(Enrich.Mode.COORDINATOR));
            assertThat(enrich.concreteIndices(), equalTo(Map.of("", ".enrich-departments-3")));
            var eval = as(enrich.child(), EvalExec.class);
            var finalLimit = as(eval.child(), LimitExec.class);
            var exchange = as(finalLimit.child(), ExchangeExec.class);
            var fragment = as(exchange.child(), FragmentExec.class);
            var partialLimit = as(fragment.fragment(), Limit.class);
            as(partialLimit.child(), EsRelation.class);
        }
        {
            var plan = physicalPlan("""
                FROM test
                | EVAL employee_id = to_str(emp_no)
                | ENRICH _remote:departments
                | LIMIT 10""");
            var finalLimit = as(plan, LimitExec.class);
            var exchange = as(finalLimit.child(), ExchangeExec.class);
            var fragment = as(exchange.child(), FragmentExec.class);
            var enrich = as(fragment.fragment(), Enrich.class);
            assertThat(enrich.mode(), equalTo(Enrich.Mode.REMOTE));
            assertThat(enrich.concreteIndices(), equalTo(Map.of("cluster_1", ".enrich-departments-2")));
            var evalFragment = as(enrich.child(), Eval.class);
            var partialLimit = as(evalFragment.child(), Limit.class);
            as(partialLimit.child(), EsRelation.class);
        }
    }

    public void testLimitThenEnrich() {
        {
            var plan = physicalPlan("""
                FROM test
                | LIMIT 10
                | EVAL employee_id = to_str(emp_no)
                | ENRICH _any:departments
                """);
            var enrich = as(plan, EnrichExec.class);
            assertThat(enrich.mode(), equalTo(Enrich.Mode.ANY));
            assertThat(enrich.concreteIndices(), equalTo(Map.of("", ".enrich-departments-1", "cluster_1", ".enrich-departments-2")));
            var eval = as(enrich.child(), EvalExec.class);
            var finalLimit = as(eval.child(), LimitExec.class);
            var exchange = as(finalLimit.child(), ExchangeExec.class);
            var fragment = as(exchange.child(), FragmentExec.class);
            var partialLimit = as(fragment.fragment(), Limit.class);
            as(partialLimit.child(), EsRelation.class);
        }
        {
            var plan = physicalPlan("""
                FROM test
                | LIMIT 10
                | EVAL employee_id = to_str(emp_no)
                | ENRICH _coordinator:departments
                """);
            var enrich = as(plan, EnrichExec.class);
            assertThat(enrich.mode(), equalTo(Enrich.Mode.COORDINATOR));
            assertThat(enrich.concreteIndices(), equalTo(Map.of("", ".enrich-departments-3")));
            var eval = as(enrich.child(), EvalExec.class);
            var finalLimit = as(eval.child(), LimitExec.class);
            var exchange = as(finalLimit.child(), ExchangeExec.class);
            var fragment = as(exchange.child(), FragmentExec.class);
            var partialLimit = as(fragment.fragment(), Limit.class);
            as(partialLimit.child(), EsRelation.class);
        }
    }

    public void testLimitThenEnrichRemote() {
        var plan = physicalPlan("""
            FROM test
            | LIMIT 10
            | EVAL employee_id = to_str(emp_no)
            | ENRICH _remote:departments
            """);
        var finalLimit = as(plan, LimitExec.class);
        var exchange = as(finalLimit.child(), ExchangeExec.class);
        var fragment = as(exchange.child(), FragmentExec.class);
        var enrich = as(fragment.fragment(), Enrich.class);
        assertThat(enrich.mode(), equalTo(Enrich.Mode.REMOTE));
        assertThat(enrich.concreteIndices(), equalTo(Map.of("cluster_1", ".enrich-departments-2")));
        var evalFragment = as(enrich.child(), Eval.class);
        var partialLimit = as(evalFragment.child(), Limit.class);
        as(partialLimit.child(), EsRelation.class);
    }

    public void testEnrichBeforeTopN() {
        {
            var plan = physicalPlan("""
                FROM test
                | EVAL employee_id = to_str(emp_no)
                | ENRICH _any:departments
                | SORT department
                | LIMIT 10""");
            var topN = as(plan, TopNExec.class);
            var exchange = as(topN.child(), ExchangeExec.class);
            var fragment = as(exchange.child(), FragmentExec.class);
            var partialTopN = as(fragment.fragment(), TopN.class);
            var enrich = as(partialTopN.child(), Enrich.class);
            assertThat(enrich.mode(), equalTo(Enrich.Mode.ANY));
            assertThat(enrich.concreteIndices(), equalTo(Map.of("", ".enrich-departments-1", "cluster_1", ".enrich-departments-2")));
            var eval = as(enrich.child(), Eval.class);
            as(eval.child(), EsRelation.class);
        }
        {
            var plan = physicalPlan("""
                FROM test
                | EVAL employee_id = to_str(emp_no)
                | ENRICH _coordinator:departments
                | SORT department
                | LIMIT 10""");
            var topN = as(plan, TopNExec.class);
            var enrich = as(topN.child(), EnrichExec.class);
            assertThat(enrich.mode(), equalTo(Enrich.Mode.COORDINATOR));
            assertThat(enrich.concreteIndices(), equalTo(Map.of("", ".enrich-departments-3")));
            var exchange = as(enrich.child(), ExchangeExec.class);
            var fragment = as(exchange.child(), FragmentExec.class);
            var eval = as(fragment.fragment(), Eval.class);
            as(eval.child(), EsRelation.class);
        }
        {
            var plan = physicalPlan("""
                FROM test
                | EVAL employee_id = to_str(emp_no)
                | ENRICH _remote:departments
                | SORT department
                | LIMIT 10""");
            var topN = as(plan, TopNExec.class);
            var exchange = as(topN.child(), ExchangeExec.class);
            var fragment = as(exchange.child(), FragmentExec.class);
            var partialTopN = as(fragment.fragment(), TopN.class);
            var enrich = as(partialTopN.child(), Enrich.class);
            assertThat(enrich.mode(), equalTo(Enrich.Mode.REMOTE));
            assertThat(enrich.concreteIndices(), equalTo(Map.of("cluster_1", ".enrich-departments-2")));
            var eval = as(enrich.child(), Eval.class);
            as(eval.child(), EsRelation.class);
        }
        {
            var plan = physicalPlan("""
                FROM test
                | EVAL employee_id = to_str(emp_no)
                | ENRICH _remote:departments
                | SORT department
                | LIMIT 10""");
            var topN = as(plan, TopNExec.class);
            var exchange = as(topN.child(), ExchangeExec.class);
            var fragment = as(exchange.child(), FragmentExec.class);
            var partialTopN = as(fragment.fragment(), TopN.class);
            var enrich = as(partialTopN.child(), Enrich.class);
            assertThat(enrich.mode(), equalTo(Enrich.Mode.REMOTE));
            assertThat(enrich.concreteIndices(), equalTo(Map.of("cluster_1", ".enrich-departments-2")));
            var eval = as(enrich.child(), Eval.class);
            as(eval.child(), EsRelation.class);
        }
    }

    public void testEnrichAfterTopN() {
        {
            var plan = physicalPlan("""
                FROM test
                | SORT emp_no
                | LIMIT 10
                | EVAL employee_id = to_str(emp_no)
                | ENRICH _any:departments
                """);
            var enrich = as(plan, EnrichExec.class);
            assertThat(enrich.mode(), equalTo(Enrich.Mode.ANY));
            assertThat(enrich.concreteIndices(), equalTo(Map.of("", ".enrich-departments-1", "cluster_1", ".enrich-departments-2")));
            var eval = as(enrich.child(), EvalExec.class);
            var topN = as(eval.child(), TopNExec.class);
            var exchange = as(topN.child(), ExchangeExec.class);
            var fragment = as(exchange.child(), FragmentExec.class);
            var partialTopN = as(fragment.fragment(), TopN.class);
            as(partialTopN.child(), EsRelation.class);
        }
        {
            var plan = physicalPlan("""
                FROM test
                | SORT emp_no
                | LIMIT 10
                | EVAL employee_id = to_str(emp_no)
                | ENRICH _coordinator:departments
                """);
            var enrich = as(plan, EnrichExec.class);
            assertThat(enrich.mode(), equalTo(Enrich.Mode.COORDINATOR));
            assertThat(enrich.concreteIndices(), equalTo(Map.of("", ".enrich-departments-3")));
            var eval = as(enrich.child(), EvalExec.class);
            var topN = as(eval.child(), TopNExec.class);
            var exchange = as(topN.child(), ExchangeExec.class);
            var fragment = as(exchange.child(), FragmentExec.class);
            var partialTopN = as(fragment.fragment(), TopN.class);
            as(partialTopN.child(), EsRelation.class);
        }
        {
            var plan = physicalPlan("""
                FROM test
                | SORT emp_no
                | LIMIT 10
                | EVAL employee_id = to_str(emp_no)
                | ENRICH _remote:departments
                """);
            var topN = as(plan, TopNExec.class);
            var exchange = as(topN.child(), ExchangeExec.class);
            var fragment = as(exchange.child(), FragmentExec.class);
            var enrich = as(fragment.fragment(), Enrich.class);
            assertThat(enrich.mode(), equalTo(Enrich.Mode.REMOTE));
            assertThat(enrich.concreteIndices(), equalTo(Map.of("cluster_1", ".enrich-departments-2")));
            var evalFragment = as(enrich.child(), Eval.class);
            var partialTopN = as(evalFragment.child(), TopN.class);
            as(partialTopN.child(), EsRelation.class);
        }
    }

    public void testManyEnrich() {
        {
            var plan = physicalPlan("""
                FROM test
                | EVAL employee_id = to_str(emp_no)
                | ENRICH _any:departments
                | SORT emp_no
                | LIMIT 100
                | ENRICH _any:supervisors
                | STATS teams=count(*) BY supervisor
                """);
            var limit = as(plan, LimitExec.class);
            var agg = as(limit.child(), AggregateExec.class);
            var enrich1 = as(agg.child(), EnrichExec.class);
            assertThat(enrich1.policyName(), equalTo("supervisors"));
            assertThat(enrich1.mode(), equalTo(Enrich.Mode.ANY));
            var finalTopN = as(enrich1.child(), TopNExec.class);
            var exchange = as(finalTopN.child(), ExchangeExec.class);
            var fragment = as(exchange.child(), FragmentExec.class);
            var partialTopN = as(fragment.fragment(), TopN.class);
            var enrich2 = as(partialTopN.child(), Enrich.class);
            assertThat(BytesRefs.toString(enrich2.policyName().fold(FoldContext.small())), equalTo("departments"));
            assertThat(enrich2.mode(), equalTo(Enrich.Mode.ANY));
            var eval = as(enrich2.child(), Eval.class);
            as(eval.child(), EsRelation.class);
        }
        {
            var plan = physicalPlan("""
                from test
                | eval employee_id = to_str(emp_no)
                | ENRICH _any:departments
                | SORT emp_no
                | LIMIT 100
                | ENRICH _coordinator:supervisors
                | STATS teams=count(*) BY supervisor
                """);
            var limit = as(plan, LimitExec.class);
            var agg = as(limit.child(), AggregateExec.class);
            var enrich1 = as(agg.child(), EnrichExec.class);
            assertThat(enrich1.policyName(), equalTo("supervisors"));
            assertThat(enrich1.mode(), equalTo(Enrich.Mode.COORDINATOR));
            var finalTopN = as(enrich1.child(), TopNExec.class);
            var exchange = as(finalTopN.child(), ExchangeExec.class);
            var fragment = as(exchange.child(), FragmentExec.class);
            var partialTopN = as(fragment.fragment(), TopN.class);
            var enrich2 = as(partialTopN.child(), Enrich.class);
            assertThat(BytesRefs.toString(enrich2.policyName().fold(FoldContext.small())), equalTo("departments"));
            assertThat(enrich2.mode(), equalTo(Enrich.Mode.ANY));
            var eval = as(enrich2.child(), Eval.class);
            as(eval.child(), EsRelation.class);
        }
        {
            var plan = physicalPlan("""
                from test
                | eval employee_id = to_str(emp_no)
                | ENRICH _coordinator:departments
                | SORT emp_no
                | LIMIT 100
                | ENRICH _any:supervisors
                | STATS teams=count(*) BY supervisor
                """);
            var limit = as(plan, LimitExec.class);
            var agg = as(limit.child(), AggregateExec.class);
            var enrich1 = as(agg.child(), EnrichExec.class);
            assertThat(enrich1.policyName(), equalTo("supervisors"));
            assertThat(enrich1.mode(), equalTo(Enrich.Mode.ANY));
            var topN = as(enrich1.child(), TopNExec.class);
            var enrich2 = as(topN.child(), EnrichExec.class);
            assertThat(enrich2.policyName(), equalTo("departments"));
            assertThat(enrich2.mode(), equalTo(Enrich.Mode.COORDINATOR));
            var exchange = as(enrich2.child(), ExchangeExec.class);
            var fragment = as(exchange.child(), FragmentExec.class);
            var eval = as(fragment.fragment(), Eval.class);
            as(eval.child(), EsRelation.class);
        }
        {
            var plan = physicalPlan("""
                from test
                | eval employee_id = to_str(emp_no)
                | ENRICH _coordinator:departments
                | SORT emp_no
                | LIMIT 100
                | ENRICH _any:supervisors
                | STATS teams=count(*) BY supervisor
                """);
            var limit = as(plan, LimitExec.class);
            var agg = as(limit.child(), AggregateExec.class);
            var enrich1 = as(agg.child(), EnrichExec.class);
            assertThat(enrich1.policyName(), equalTo("supervisors"));
            assertThat(enrich1.mode(), equalTo(Enrich.Mode.ANY));
            var topN = as(enrich1.child(), TopNExec.class);
            var enrich2 = as(topN.child(), EnrichExec.class);
            assertThat(enrich2.policyName(), equalTo("departments"));
            assertThat(enrich2.mode(), equalTo(Enrich.Mode.COORDINATOR));
            var exchange = as(enrich2.child(), ExchangeExec.class);
            var fragment = as(exchange.child(), FragmentExec.class);
            var eval = as(fragment.fragment(), Eval.class);
            as(eval.child(), EsRelation.class);
        }
    }

    public void testRejectRemoteEnrichAfterCoordinatorEnrich() {
        var error = expectThrows(VerificationException.class, () -> physicalPlan("""
            from test
            | eval employee_id = to_str(emp_no)
            | ENRICH _coordinator:departments
            | ENRICH _remote:supervisors
            """));
        assertThat(
            error.getMessage(),
            containsString("ENRICH with remote policy can't be executed after [ENRICH _coordinator:departments]@3:3")
        );
    }

    public void testMaxExpressionDepth_cast() {
        StringBuilder queryBuilder = new StringBuilder(randomBoolean() ? "row a = 1" : "row a = 1 | eval b = a");
        queryBuilder.append("::long::int".repeat(MAX_EXPRESSION_DEPTH / 2 - 1));
        var query = queryBuilder.toString();

        physicalPlan(query);

        var e = expectThrows(ParsingException.class, () -> physicalPlan(query + "::long"));
        assertThat(
            e.getMessage(),
            containsString("ESQL statement exceeded the maximum expression depth allowed (" + MAX_EXPRESSION_DEPTH + ")")
        );
    }

    public void testMaxExpressionDepth_math() {
        StringBuilder queryBuilder = new StringBuilder(randomBoolean() ? "row a = 1" : "row a = 1 | eval b = a");
        String expression = " " + randomFrom("+", "-", "*", "/") + " 1";
        queryBuilder.append(expression.repeat(MAX_EXPRESSION_DEPTH - 2));
        var query = queryBuilder.toString();

        physicalPlan(query);

        var e = expectThrows(ParsingException.class, () -> physicalPlan(query + expression));
        assertThat(
            e.getMessage(),
            containsString("ESQL statement exceeded the maximum expression depth allowed (" + MAX_EXPRESSION_DEPTH + ")")
        );
    }

    public void testMaxExpressionDepth_boolean() {
        StringBuilder queryBuilder = new StringBuilder(randomBoolean() ? "row a = true " : "row a = true | eval b = a");
        String expression = " " + randomFrom("and", "or") + " true";
        queryBuilder.append(expression.repeat(MAX_EXPRESSION_DEPTH - 2));
        var query = queryBuilder.toString();

        physicalPlan(query);

        var e = expectThrows(ParsingException.class, () -> physicalPlan(query + expression));
        assertThat(
            e.getMessage(),
            containsString("ESQL statement exceeded the maximum expression depth allowed (" + MAX_EXPRESSION_DEPTH + ")")
        );
    }

    public void testMaxExpressionDepth_parentheses() {
        String query = "row a = true | eval b = ";
        StringBuilder expression = new StringBuilder("(".repeat(MAX_EXPRESSION_DEPTH / 2 - 1));
        expression.append("a");
        expression.append(")".repeat(MAX_EXPRESSION_DEPTH / 2 - 1));

        physicalPlan(query + expression);

        var e = expectThrows(ParsingException.class, () -> physicalPlan(query + "(" + expression + ")"));
        assertThat(
            e.getMessage(),
            containsString("ESQL statement exceeded the maximum expression depth allowed (" + MAX_EXPRESSION_DEPTH + ")")
        );
    }

    public void testMaxExpressionDepth_mixed() {
        String prefix = "abs(";
        String suffix = " + 12)";

        String from = "row a = 1 | eval b = ";

        StringBuilder queryBuilder = new StringBuilder();
        queryBuilder.append(prefix.repeat(MAX_EXPRESSION_DEPTH / 2 - 1));
        queryBuilder.append("a");
        queryBuilder.append(suffix.repeat(MAX_EXPRESSION_DEPTH / 2 - 1));
        var expression = queryBuilder.toString();

        physicalPlan(from + expression);

        var e = expectThrows(ParsingException.class, () -> physicalPlan(from + prefix + expression + suffix));
        assertThat(
            e.getMessage(),
            containsString("ESQL statement exceeded the maximum expression depth allowed (" + MAX_EXPRESSION_DEPTH + ")")
        );
    }

    public void testMaxQueryDepth() {
        StringBuilder from = new StringBuilder("row a = 1 ");
        for (int i = 0; i < MAX_QUERY_DEPTH; i++) {
            from.append(randomBoolean() ? "| where a > 0 " : " | eval b" + i + " = a + " + i);
        }
        physicalPlan(from.toString());
        var e = expectThrows(ParsingException.class, () -> physicalPlan(from + (randomBoolean() ? "| sort a" : " | eval c = 10")));
        assertThat(e.getMessage(), containsString("ESQL statement exceeded the maximum query depth allowed (" + MAX_QUERY_DEPTH + ")"));
    }

    public void testMaxQueryDepthPlusExpressionDepth() {
        StringBuilder mainQuery = new StringBuilder("row a = 1 ");
        for (int i = 0; i < MAX_QUERY_DEPTH; i++) {
            mainQuery.append(" | eval b" + i + " = a + " + i);
        }

        physicalPlan(mainQuery.toString());

        var cast = "::long::int".repeat(MAX_EXPRESSION_DEPTH / 2 - 2) + "::long";

        physicalPlan(mainQuery + cast);

        var e = expectThrows(ParsingException.class, () -> physicalPlan(mainQuery + cast + "::int"));
        assertThat(
            e.getMessage(),
            containsString("ESQL statement exceeded the maximum expression depth allowed (" + MAX_EXPRESSION_DEPTH + ")")
        );

        e = expectThrows(ParsingException.class, () -> physicalPlan(mainQuery + cast + " | eval x = 10"));
        assertThat(e.getMessage(), containsString("ESQL statement exceeded the maximum query depth allowed (" + MAX_QUERY_DEPTH + ")"));
    }

    @AwaitsFix(bugUrl = "lookup functionality is not yet implemented")
    public void testLookupSimple() {
        String query = """
            FROM test
            | RENAME languages AS int
            | LOOKUP_🐔 int_number_names ON int""";
        if (Build.current().isSnapshot() == false) {
            var e = expectThrows(ParsingException.class, () -> analyze(query));
            assertThat(e.getMessage(), containsString("line 3:3: mismatched input 'LOOKUP' expecting {"));
            return;
        }
        PhysicalPlan plan = physicalPlan(query);
        var join = as(plan, HashJoinExec.class);
        assertMap(join.leftFields().stream().map(Object::toString).toList(), matchesList().item(startsWith("int{r}")));
        assertMap(
            join.output().stream().map(Object::toString).toList(),
            matchesList().item(startsWith("_meta_field{f}"))
                .item(startsWith("emp_no{f}"))
                .item(startsWith("first_name{f}"))
                .item(startsWith("gender{f}"))
                .item(startsWith("job{f}"))
                .item(startsWith("job.raw{f}"))
                .item(startsWith("int{r}"))
                .item(startsWith("last_name{f}"))
                .item(startsWith("long_noidx{f}"))
                .item(startsWith("salary{f}"))
                .item(startsWith("name{f}"))
        );
    }

    /**
     * Expected
     * {@code
     * ProjectExec[[emp_no{f}#17, int{r}#5 AS languages, name{f}#28 AS lang_name]]
     * \_HashJoinExec[
     *      LocalSourceExec[[int{f}#27, name{f}#28],[...]],
     *      [int{r}#5],
     *      [name{r}#28, _meta_field{f}#23, emp_no{f}#17, ...]]
     *   \_ProjectExec[[_meta_field{f}#23, emp_no{f}#17, ...]]
     *     \_TopNExec[[Order[emp_no{f}#17,ASC,LAST]],4[INTEGER],370]
     *       \_ExchangeExec[[],false]
     *         \_ProjectExec[[emp_no{f}#17, ..., languages{f}#20]]
     *           \_FieldExtractExec[emp_no{f}#17, _meta_field{f}#23, first_name{f}#18, ..]<[]>
     *             \_EsQueryExec[...]
     * }
     */
    @AwaitsFix(bugUrl = "lookup functionality is not yet implemented")
    public void testLookupThenProject() {
        String query = """
            FROM employees
            | SORT emp_no
            | LIMIT 4
            | RENAME languages AS int
            | LOOKUP_🐔 int_number_names ON int
            | RENAME int AS languages, name AS lang_name
            | KEEP emp_no, languages, lang_name""";
        if (Build.current().isSnapshot() == false) {
            var e = expectThrows(ParsingException.class, () -> analyze(query));
            assertThat(e.getMessage(), containsString("line 5:3: mismatched input 'LOOKUP_🐔' expecting {"));
            return;
        }
        PhysicalPlan plan = optimizedPlan(physicalPlan(query));

        var outerProject = as(plan, ProjectExec.class);
        assertThat(outerProject.projections().toString(), containsString("AS lang_name"));
        var join = as(outerProject.child(), HashJoinExec.class);
        assertMap(join.leftFields().stream().map(Object::toString).toList(), matchesList().item(startsWith("int{r}")));
        assertMap(
            join.output().stream().map(Object::toString).toList(),
            matchesList().item(startsWith("_meta_field{f}"))
                .item(startsWith("emp_no{f}"))
                .item(startsWith("first_name{f}"))
                .item(startsWith("gender{f}"))
                .item(startsWith("job{f}"))
                .item(startsWith("job.raw{f}"))
                .item(startsWith("int{r}"))
                .item(startsWith("last_name{f}"))
                .item(startsWith("long_noidx{f}"))
                .item(startsWith("salary{f}"))
                .item(startsWith("name{f}"))
        );

        var middleProject = as(join.left(), ProjectExec.class);
        assertThat(middleProject.projections().stream().map(Objects::toString).toList(), not(hasItem(startsWith("name{f}"))));
        /*
         * At the moment we don't push projections past the HashJoin so we still include first_name here
         */
        assertThat(middleProject.projections().stream().map(Objects::toString).toList(), hasItem(startsWith("first_name{f}")));

        var outerTopn = as(middleProject.child(), TopNExec.class);
        var exchange = as(outerTopn.child(), ExchangeExec.class);
        var innerProject = as(exchange.child(), ProjectExec.class);
        assertThat(innerProject.projections().stream().map(Objects::toString).toList(), not(hasItem(startsWith("name{f}"))));
    }

    /**
     * Expects optimized data node plan of
     * <pre>{@code
     * TopN[[Order[name{r}#25,ASC,LAST], Order[emp_no{f}#14,ASC,LAST]],1000[INTEGER]]
     * \_Join[JoinConfig[type=LEFT OUTER, unionFields=[int{r}#4]]]
     *   |_EsqlProject[[..., long_noidx{f}#23, salary{f}#19]]
     *   | \_EsRelation[test][_meta_field{f}#20, emp_no{f}#14, first_name{f}#15, ..]
     *   \_LocalRelation[[int{f}#24, name{f}#25],[...]]
     * }</pre>
     */
    @AwaitsFix(bugUrl = "lookup functionality is not yet implemented")
    public void testLookupThenTopN() {
        String query = """
            FROM employees
            | RENAME languages AS int
            | LOOKUP_🐔 int_number_names ON int
            | RENAME name AS languages
            | KEEP languages, emp_no
            | SORT languages ASC, emp_no ASC""";
        if (Build.current().isSnapshot() == false) {
            var e = expectThrows(ParsingException.class, () -> analyze(query));
            assertThat(e.getMessage(), containsString("line 3:3: mismatched input 'LOOKUP_🐔' expecting {"));
            return;
        }
        var plan = physicalPlan(query);

        ProjectExec outerProject = as(plan, ProjectExec.class);
        TopNExec outerTopN = as(outerProject.child(), TopNExec.class);
        ExchangeExec exchange = as(outerTopN.child(), ExchangeExec.class);
        FragmentExec frag = as(exchange.child(), FragmentExec.class);

        LogicalPlan opt = logicalOptimizer.optimize(frag.fragment());
        TopN innerTopN = as(opt, TopN.class);
        assertMap(
            innerTopN.order().stream().map(o -> o.child().toString()).toList(),
            matchesList().item(startsWith("name{f}")).item(startsWith("emp_no{f}"))
        );
        Join join = as(innerTopN.child(), Join.class);
        assertThat(join.config().type(), equalTo(JoinTypes.LEFT));
        assertMap(join.config().leftFields().stream().map(Objects::toString).toList(), matchesList().item(startsWith("int{r}")));

        Project innerProject = as(join.left(), Project.class);
        assertThat(innerProject.projections(), hasSize(10));
        assertMap(
            innerProject.projections().stream().map(Object::toString).toList(),
            matchesList().item(startsWith("_meta_field{f}"))
                .item(startsWith("emp_no{f}"))
                .item(startsWith("first_name{f}"))
                .item(startsWith("gender{f}"))
                .item(startsWith("job{f}"))
                .item(startsWith("job.raw{f}"))
                .item(matchesRegex("languages\\{f}#\\d+ AS int#\\d+"))
                .item(startsWith("last_name{f}"))
                .item(startsWith("long_noidx{f}"))
                .item(startsWith("salary{f}"))
        );

        LocalRelation lookup = as(join.right(), LocalRelation.class);
        assertMap(
            lookup.output().stream().map(Object::toString).toList(),
            matchesList().item(startsWith("int{f}")).item(startsWith("name{f}"))
        );
    }

    public void testLookupJoinFieldLoading() throws Exception {
        TestDataSource data = dataSetWithLookupIndices(Map.of("lookup_index", List.of("first_name", "foo", "bar", "baz")));

        String query = """
              FROM test
            | LOOKUP JOIN lookup_index ON first_name
            """;
        assertLookupJoinFieldNames(query, data, List.of(Set.of("foo", "bar", "baz")));

        query = """
              FROM test
            | LOOKUP JOIN lookup_index ON first_name
            | KEEP b*
            """;
        assertLookupJoinFieldNames(query, data, List.of(Set.of("bar", "baz")));

        query = """
              FROM test
            | LOOKUP JOIN lookup_index ON first_name
            | DROP b*
            """;
        assertLookupJoinFieldNames(query, data, List.of(Set.of("foo")));

        query = """
              FROM test
            | LOOKUP JOIN lookup_index ON first_name
            | EVAL bar = 10
            """;
        assertLookupJoinFieldNames(query, data, List.of(Set.of("foo", "baz")));

        query = """
              FROM test
            | LOOKUP JOIN lookup_index ON first_name
            | RENAME bar AS foobar
            | KEEP f*
            """;
        assertLookupJoinFieldNames(query, data, List.of(Set.of("foo", "bar")));

        query = """
              FROM test
            | LOOKUP JOIN lookup_index ON first_name
            | STATS count_distinct(foo) BY bar
            """;
        assertLookupJoinFieldNames(query, data, List.of(Set.of("foo", "bar")), true);

        query = """
              FROM test
            | LOOKUP JOIN lookup_index ON first_name
            | MV_EXPAND foo
            | KEEP foo
            """;
        assertLookupJoinFieldNames(query, data, List.of(Set.of("foo")));

        query = """
              FROM test
            | LOOKUP JOIN lookup_index ON first_name
            | MV_EXPAND foo
            | DROP foo
            """;
        assertLookupJoinFieldNames(query, data, List.of(Set.of("foo", "bar", "baz")));

        query = """
              FROM lookup_index
            | LOOKUP JOIN lookup_index ON first_name
            """;
        assertLookupJoinFieldNames(query, data, List.of(Set.of("foo", "bar", "baz")));

        query = """
              FROM lookup_index
            | LOOKUP JOIN lookup_index ON first_name
            | KEEP foo
            """;
        assertLookupJoinFieldNames(query, data, List.of(Set.of("foo")));
    }

    public void testLookupJoinFieldLoadingTwoLookups() throws Exception {
        TestDataSource data = dataSetWithLookupIndices(
            Map.of(
                "lookup_index1",
                List.of("first_name", "foo", "bar", "baz"),
                "lookup_index2",
                List.of("first_name", "foo", "bar2", "baz2")
            )
        );

        String query = """
              FROM test
            | LOOKUP JOIN lookup_index1 ON first_name
            | LOOKUP JOIN lookup_index2 ON first_name
            """;
        assertLookupJoinFieldNames(query, data, List.of(Set.of("bar", "baz"), Set.of("foo", "bar2", "baz2")));

        query = """
              FROM test
            | LOOKUP JOIN lookup_index1 ON first_name
            | LOOKUP JOIN lookup_index2 ON first_name
            | DROP foo
            """;
        assertLookupJoinFieldNames(query, data, List.of(Set.of("bar", "baz"), Set.of("bar2", "baz2")));

        query = """
              FROM test
            | LOOKUP JOIN lookup_index1 ON first_name
            | LOOKUP JOIN lookup_index2 ON first_name
            | KEEP b*
            """;
        assertLookupJoinFieldNames(query, data, List.of(Set.of("bar", "baz"), Set.of("bar2", "baz2")));

        query = """
              FROM test
            | LOOKUP JOIN lookup_index1 ON first_name
            | LOOKUP JOIN lookup_index2 ON first_name
            | DROP baz*
            """;
        assertLookupJoinFieldNames(query, data, List.of(Set.of("bar"), Set.of("foo", "bar2")));

        query = """
              FROM test
            | LOOKUP JOIN lookup_index1 ON first_name
            | EVAL foo = to_upper(foo)
            | LOOKUP JOIN lookup_index2 ON first_name
            | EVAL foo = to_lower(foo)
            """;
        assertLookupJoinFieldNames(query, data, List.of(Set.of("bar", "baz"), Set.of("foo", "bar2", "baz2")));
    }

    public void testLookupJoinFieldLoadingTwoLookupsProjectInBetween() throws Exception {
        TestDataSource data = dataSetWithLookupIndices(
            Map.of(
                "lookup_index1",
                List.of("first_name", "foo", "bar", "baz"),
                "lookup_index2",
                List.of("first_name", "foo", "bar2", "baz2")
            )
        );

        String query = """
              FROM test
            | LOOKUP JOIN lookup_index1 ON first_name
            | RENAME foo AS foo1
            | LOOKUP JOIN lookup_index2 ON first_name
            | DROP b*
            """;
        assertLookupJoinFieldNames(query, data, List.of(Set.of("foo"), Set.of("foo")));

        query = """
              FROM test
            | LOOKUP JOIN lookup_index1 ON first_name
            | DROP bar
            | LOOKUP JOIN lookup_index2 ON first_name
            | DROP b*
            """;
        assertLookupJoinFieldNames(query, data, List.of(Set.of(), Set.of("foo")));

        query = """
              FROM test
            | LOOKUP JOIN lookup_index1 ON first_name
            | KEEP first_name, b*
            | LOOKUP JOIN lookup_index2 ON first_name
            | DROP bar*
            """;
        assertLookupJoinFieldNames(query, data, List.of(Set.of("baz"), Set.of("foo", "baz2")));
    }

    public void testLookupJoinFieldLoadingDropAllFields() throws Exception {
        TestDataSource data = dataSetWithLookupIndices(Map.of("lookup_index", List.of("first_name", "foo", "bar", "baz")));

        String query = """
              FROM test
            | LOOKUP JOIN lookup_index ON first_name
            | DROP foo, b*
            """;
        assertLookupJoinFieldNames(query, data, List.of(Set.of()));

        query = """
              FROM test
            | LOOKUP JOIN lookup_index ON first_name
            | LOOKUP JOIN lookup_index ON first_name
            """;
        assertLookupJoinFieldNames(query, data, List.of(Set.of(), Set.of("foo", "bar", "baz")));
    }

    /**
     * LimitExec[1000[INTEGER],null]
     * \_AggregateExec[[last_name{r}#8],[COUNT(first_name{r}#5,true[BOOLEAN]) AS count(first_name)#11, last_name{r}#8],SINGLE,[last_name
     * {r}#8, $$count(first_name)$count{r}#25, $$count(first_name)$seen{r}#26],null]
     *   \_AggregateExec[[emp_no{f}#12],[VALUES(first_name{f}#13,true[BOOLEAN]) AS first_name#5, VALUES(last_name{f}#16,true[BOOLEAN]) A
     * S last_name#8],FINAL,[emp_no{f}#12, $$first_name$values{r}#23, $$last_name$values{r}#24],null]
     *     \_ExchangeExec[[emp_no{f}#12, $$first_name$values{r}#23, $$last_name$values{r}#24],true]
     *       \_FragmentExec[filter=null, estimatedRowSize=0, reducer=[], fragment=[
     * Aggregate[[emp_no{f}#12],[VALUES(first_name{f}#13,true[BOOLEAN]) AS first_name#5, VALUES(last_name{f}#16,true[BOOLEAN]) A
     * S last_name#8]]
     * \_EsRelation[test][_meta_field{f}#18, emp_no{f}#12, first_name{f}#13, ..]]]
     */
    public void testSingleModeAggregate() {
        String q = """
            FROM test
            | STATS first_name = VALUES(first_name), last_name = VALUES(last_name) BY emp_no
            | STATS count(first_name) BY last_name""";
        PhysicalPlan plan = physicalPlan(q);
        PhysicalPlan optimized = physicalPlanOptimizer.optimize(plan);
        LimitExec limit = as(optimized, LimitExec.class);
        AggregateExec second = as(limit.child(), AggregateExec.class);
        assertThat(second.getMode(), equalTo(SINGLE));
        AggregateExec first = as(second.child(), AggregateExec.class);
        assertThat(first.getMode(), equalTo(FINAL));
        as(first.child(), ExchangeExec.class);
    }

    private void assertLookupJoinFieldNames(String query, TestDataSource data, List<Set<String>> expectedFieldNames) {
        assertLookupJoinFieldNames(query, data, expectedFieldNames, false);
    }

    private void assertLookupJoinFieldNames(
        String query,
        TestDataSource data,
        List<Set<String>> expectedFieldNames,
        boolean useDataNodePlan
    ) {
        // Do not assert serialization:
        // This will have a LookupJoinExec, which is not serializable because it doesn't leave the coordinator.
        var plan = physicalPlan(query, data, false);

        var physicalOperations = physicalOperationsFromPhysicalPlan(plan, useDataNodePlan);

        List<Set<String>> fields = findFieldNamesInLookupJoinDescription(physicalOperations);

        assertEquals(expectedFieldNames.size(), fields.size());
        for (int i = 0; i < expectedFieldNames.size(); i++) {
            assertThat(fields.get(i), equalTo(expectedFieldNames.get(i)));
        }
    }

    private TestDataSource dataSetWithLookupIndices(Map<String, Collection<String>> indexNameToFieldNames) {
        Map<String, IndexResolution> lookupIndices = new HashMap<>();

        for (Map.Entry<String, Collection<String>> entry : indexNameToFieldNames.entrySet()) {
            String lookupIndexName = entry.getKey();
            Map<String, EsField> lookup_fields = fields(entry.getValue());

            EsIndex lookupIndex = new EsIndex(lookupIndexName, lookup_fields, Map.of(lookupIndexName, IndexMode.LOOKUP));
            lookupIndices.put(lookupIndexName, IndexResolution.valid(lookupIndex));
        }

        return makeTestDataSource(
            "test",
            "mapping-basic.json",
            new EsqlFunctionRegistry(),
            lookupIndices,
            setupEnrichResolution(),
            TEST_SEARCH_STATS
        );
    }

    private Map<String, EsField> fields(Collection<String> fieldNames) {
        Map<String, EsField> fields = new HashMap<>();

        for (String fieldName : fieldNames) {
            fields.put(fieldName, new EsField(fieldName, DataType.KEYWORD, Map.of(), false, EsField.TimeSeriesFieldType.NONE));
        }

        return fields;
    }

    private LocalExecutionPlanner.LocalExecutionPlan physicalOperationsFromPhysicalPlan(PhysicalPlan plan, boolean useDataNodePlan) {
        // The TopN needs an estimated row size for the planner to work
        var plans = PlannerUtils.breakPlanBetweenCoordinatorAndDataNode(EstimatesRowSize.estimateRowSize(0, plan), config);
        plan = useDataNodePlan ? plans.v2() : plans.v1();
        var flags = new EsqlFlags(true);
        plan = PlannerUtils.localPlan(TEST_PLANNER_SETTINGS, flags, config, FoldContext.small(), plan, TEST_SEARCH_STATS);
        ExchangeSinkHandler exchangeSinkHandler = new ExchangeSinkHandler(null, 10, () -> 10);
        LocalExecutionPlanner planner = new LocalExecutionPlanner(
            "test",
            "",
            null,
            BigArrays.NON_RECYCLING_INSTANCE,
            TestBlockFactory.getNonBreakingInstance(),
            Settings.EMPTY,
            config,
            new ExchangeSourceHandler(10, null)::createExchangeSource,
            () -> exchangeSinkHandler.createExchangeSink(() -> {}),
            null,
            null,
            null,
            new EsPhysicalOperationProviders(FoldContext.small(), EmptyIndexedByShardId.instance(), null, TEST_PLANNER_SETTINGS)
        );

<<<<<<< HEAD
        return planner.plan("test", FoldContext.small(), plan, EmptyIndexedByShardId.instance());
=======
        return planner.plan("test", FoldContext.small(), plannerSettings, plan);
>>>>>>> ad0967a2
    }

    private List<Set<String>> findFieldNamesInLookupJoinDescription(LocalExecutionPlanner.LocalExecutionPlan physicalOperations) {

        String[] descriptionLines = physicalOperations.describe().split("\\r?\\n|\\r");

        // Capture the inside of "...load_fields=[field{f}#19, other_field{f}#20]".
        String insidePattern = "[^\\]]*";
        Pattern expected = Pattern.compile("\\\\_LookupOperator.*load_fields=\\[(" + insidePattern + ")].*");

        List<Set<String>> results = new ArrayList<>();
        for (String line : descriptionLines) {
            var matcher = expected.matcher(line);
            if (matcher.find()) {
                String allFields = matcher.group(1);
                if (allFields.isEmpty()) {
                    results.add(Set.of());
                } else {
                    Set<String> loadedFields = Arrays.stream(allFields.split(","))
                        .map(name -> name.trim().split("\\{f}#")[0])
                        .collect(Collectors.toSet());
                    results.add(loadedFields);
                }
            }
        }

        return results;
    }

    public void testScore() {
        var plan = physicalPlan("""
            from test metadata _score
            | where match(first_name, "john")
            | keep _score
            """);

        ProjectExec outerProject = as(plan, ProjectExec.class);
        LimitExec limitExec = as(outerProject.child(), LimitExec.class);
        ExchangeExec exchange = as(limitExec.child(), ExchangeExec.class);
        FragmentExec frag = as(exchange.child(), FragmentExec.class);

        LogicalPlan opt = logicalOptimizer.optimize(frag.fragment());
        Limit limit = as(opt, Limit.class);
        Filter filter = as(limit.child(), Filter.class);

        Match match = as(filter.condition(), Match.class);
        assertTrue(match.field() instanceof FieldAttribute);
        assertEquals("first_name", ((FieldAttribute) match.field()).field().getName());

        EsRelation esRelation = as(filter.child(), EsRelation.class);
        assertTrue(esRelation.optimized());
        assertTrue(esRelation.resolved());
        assertTrue(hasScoreAttribute(esRelation.output()));
    }

    public void testScoreTopN() {
        var plan = physicalPlan("""
            from test metadata _score
            | where match(first_name, "john")
            | keep _score
            | sort _score desc
            """);

        ProjectExec projectExec = as(plan, ProjectExec.class);
        TopNExec topNExec = as(projectExec.child(), TopNExec.class);
        ExchangeExec exchange = as(topNExec.child(), ExchangeExec.class);
        FragmentExec frag = as(exchange.child(), FragmentExec.class);

        LogicalPlan opt = logicalOptimizer.optimize(frag.fragment());
        TopN topN = as(opt, TopN.class);
        List<Order> order = topN.order();
        Order scoreOrer = order.getFirst();
        assertEquals(Order.OrderDirection.DESC, scoreOrer.direction());
        Expression child = scoreOrer.child();
        assertTrue(MetadataAttribute.isScoreAttribute(child));
        Filter filter = as(topN.child(), Filter.class);

        Match match = as(filter.condition(), Match.class);
        assertTrue(match.field() instanceof FieldAttribute);
        assertEquals("first_name", ((FieldAttribute) match.field()).field().getName());

        EsRelation esRelation = as(filter.child(), EsRelation.class);
        assertTrue(esRelation.optimized());
        assertTrue(esRelation.resolved());
        assertTrue(hasScoreAttribute(esRelation.output()));
    }

    public void testReductionPlanForTopN() {
        int limit = between(1, 100);
        var plan = physicalPlan(String.format(Locale.ROOT, """
            FROM test
            | sort emp_no
            | LIMIT %d
            """, limit));
        Tuple<PhysicalPlan, PhysicalPlan> plans = PlannerUtils.breakPlanBetweenCoordinatorAndDataNode(plan, config);
        var reductionPlan = ((PlannerUtils.TopNReduction) PlannerUtils.reductionPlan(plans.v2())).plan();
        var topN = as(reductionPlan, TopNExec.class);
        assertThat(topN.limit(), equalTo(new Literal(Source.EMPTY, limit, DataType.INTEGER)));
    }

    public void testReductionPlanForAggs() {
        var plan = physicalPlan("""
            FROM test
            | stats x = sum(salary) BY first_name
            """);
        Tuple<PhysicalPlan, PhysicalPlan> plans = PlannerUtils.breakPlanBetweenCoordinatorAndDataNode(plan, config);
        PhysicalPlan reduction = ((PlannerUtils.ReducedPlan) PlannerUtils.reductionPlan(plans.v2())).plan();
        AggregateExec reductionAggs = as(reduction, AggregateExec.class);
        assertThat(reductionAggs.estimatedRowSize(), equalTo(58)); // double and keyword
    }

    public void testReductionPlanForLimit() {
        var plan = physicalPlan("FROM test | LIMIT 10");
        Tuple<PhysicalPlan, PhysicalPlan> plans = PlannerUtils.breakPlanBetweenCoordinatorAndDataNode(plan, config);
        PhysicalPlan reduction = ((PlannerUtils.ReducedPlan) PlannerUtils.reductionPlan(plans.v2())).plan();
        LimitExec limitExec = as(reduction, LimitExec.class);
        assertThat(limitExec.estimatedRowSize(), equalTo(2276));
    }

    public void testEqualsPushdownToDelegate() {
        var optimized = optimizedPlan(physicalPlan("""
            FROM test
            | WHERE job == "v"
            """, testDataLimitedRaw), SEARCH_STATS_SHORT_DELEGATES);
        var limit = as(optimized, LimitExec.class);
        var exchange = as(limit.child(), ExchangeExec.class);
        var project = as(exchange.child(), ProjectExec.class);
        var extract = as(project.child(), FieldExtractExec.class);
        var query = as(extract.child(), EsQueryExec.class);
        assertThat(
            query.query(),
            equalTo(new SingleValueQuery(new EqualsSyntheticSourceDelegate(Source.EMPTY, "job", "v"), "job", true).toQueryBuilder())
        );
    }

    public void testEqualsPushdownToDelegateTooBig() {
        var optimized = optimizedPlan(physicalPlan("""
            FROM test
            | WHERE job == "too_long"
            """, testDataLimitedRaw), SEARCH_STATS_SHORT_DELEGATES);
        var limit = as(optimized, LimitExec.class);
        var exchange = as(limit.child(), ExchangeExec.class);
        var project = as(exchange.child(), ProjectExec.class);
        var extract = as(project.child(), FieldExtractExec.class);
        var limit2 = as(extract.child(), LimitExec.class);
        as(limit2.child(), FilterExec.class);
    }

    public void testNotEqualsPushdownToDelegate() {
        var optimized = optimizedPlan(physicalPlan("""
            FROM test
            | WHERE job != "v"
            """, testDataLimitedRaw), SEARCH_STATS_SHORT_DELEGATES);
        var limit = as(optimized, LimitExec.class);
        var exchange = as(limit.child(), ExchangeExec.class);
        var project = as(exchange.child(), ProjectExec.class);
        var extract = as(project.child(), FieldExtractExec.class);
        var limit2 = as(extract.child(), LimitExec.class);
        var filter = as(limit2.child(), FilterExec.class);
        var extract2 = as(filter.child(), FieldExtractExec.class);
        var query = as(extract2.child(), EsQueryExec.class);
        assertThat(
            query.query(),
            equalTo(
                new BoolQueryBuilder().filter(
                    new SingleValueQuery(
                        new NotQuery(Source.EMPTY, new EqualsSyntheticSourceDelegate(Source.EMPTY, "job", "v")),
                        "job",
                        SingleValueQuery.UseSyntheticSourceDelegate.YES_NEGATED
                    ).toQueryBuilder()
                )
            )
        );
    }

    /*
     *    LimitExec[1000[INTEGER]]
     *    \_ExchangeExec[[_meta_field{f}#8, emp_no{f}#2, first_name{f}#3, gender{f}#4, hire_date{f}#9, job{f}#10, job.raw{f}#11, langua
     *              ges{f}#5, last_name{f}#6, long_noidx{f}#12, salary{f}#7],false]
     *      \_ProjectExec[[_meta_field{f}#8, emp_no{f}#2, first_name{f}#3, gender{f}#4, hire_date{f}#9, job{f}#10, job.raw{f}#11, langua
     *              ges{f}#5, last_name{f}#6, long_noidx{f}#12, salary{f}#7]]
     *        \_FieldExtractExec[_meta_field{f}#8, emp_no{f}#2, first_name{f}#3, gen..]&lt;[],[]&gt;
     *          \_EsQueryExec[test], indexMode[standard],
     *                  query[{"bool":{"filter":[{"sampling":{"probability":0.1,"seed":234,"hash":0}}],"boost":1.0}}]
     *                  [_doc{f}#24], limit[1000], sort[] estimatedRowSize[332]
     */
    public void testSamplePushDown() {
        assumeTrue("sample must be enabled", EsqlCapabilities.Cap.SAMPLE_V3.isEnabled());

        var plan = physicalPlan("""
            FROM test
            | SAMPLE +0.1
            """);
        var optimized = optimizedPlan(plan);

        var limit = as(optimized, LimitExec.class);
        var exchange = as(limit.child(), ExchangeExec.class);
        var project = as(exchange.child(), ProjectExec.class);
        var fieldExtract = as(project.child(), FieldExtractExec.class);
        var esQuery = as(fieldExtract.child(), EsQueryExec.class);

        var boolQuery = as(esQuery.query(), BoolQueryBuilder.class);
        var filter = boolQuery.filter();
        var randomSampling = as(filter.get(0), RandomSamplingQueryBuilder.class);
        assertThat(randomSampling.probability(), equalTo(0.1));
        assertThat(randomSampling.hash(), equalTo(0));
    }

    @SuppressWarnings("SameParameterValue")
    private static void assertFilterCondition(
        Filter filter,
        Class<? extends BinaryComparison> conditionClass,
        String fieldName,
        Object expected
    ) {
        var condition = as(filter.condition(), conditionClass);
        var field = as(condition.left(), FieldAttribute.class);
        assertThat("Expected filter field", field.name(), equalTo(fieldName));
        var value = as(condition.right(), Literal.class);
        assertThat("Expected filter value", value.value(), equalTo(expected));
    }

    private EsQueryExec assertChildIsGeoPointExtract(UnaryExec parent, FieldExtractPreference fieldExtractPreference) {
        return assertChildIsExtractedAs(parent, fieldExtractPreference, GEO_POINT);
    }

    private static EsQueryExec assertChildIsExtractedAs(
        UnaryExec parent,
        FieldExtractPreference fieldExtractPreference,
        DataType dataType
    ) {
        var extract = as(parent.child(), FieldExtractExec.class);
        switch (fieldExtractPreference) {
            case NONE -> {
                assertThat(extract.docValuesAttributes(), is(empty()));
                assertThat(extract.boundsAttributes(), is(empty()));
            }
            case DOC_VALUES -> {
                assertThat(extract.docValuesAttributes(), is(not(empty())));
                assertThat(extract.boundsAttributes(), is(empty()));
            }
            case EXTRACT_SPATIAL_BOUNDS -> {
                assertThat(extract.docValuesAttributes(), is(empty()));
                assertThat(extract.boundsAttributes(), is(not(empty())));
            }
        }
        assertTrue(
            "Expect field attribute to be extracted as " + fieldExtractPreference,
            extract.attributesToExtract()
                .stream()
                .filter(t -> t.dataType() == dataType)
                .allMatch(attr -> extract.fieldExtractPreference(attr) == fieldExtractPreference)
        );
        return source(extract.child());
    }

    private static void assertAggregation(
        PhysicalPlan plan,
        String aliasName,
        Class<? extends AggregateFunction> aggClass,
        DataType fieldType,
        FieldExtractPreference fieldExtractPreference
    ) {
        assertAggregation(plan, aliasName, "Aggregation with fieldExtractPreference", aggClass, fieldType, fieldExtractPreference);
    }

    private static void assertAggregation(
        PhysicalPlan plan,
        String aliasName,
        String reason,
        Class<? extends AggregateFunction> aggClass,
        DataType fieldType,
        FieldExtractPreference fieldExtractPreference
    ) {
        var aggFunc = assertAggregation(plan, aliasName, aggClass);
        var aggField = as(aggFunc.field(), Attribute.class);
        var spatialAgg = as(aggFunc, SpatialAggregateFunction.class);
        assertThat(reason, spatialAgg.fieldExtractPreference(), equalTo(fieldExtractPreference));
        assertThat(reason, aggField.dataType(), equalTo(fieldType));
    }

    private static AggregateFunction assertAggregation(PhysicalPlan plan, String aliasName, Class<? extends AggregateFunction> aggClass) {
        var agg = as(plan, AggregateExec.class);
        var aggExp = agg.aggregates().stream().filter(a -> {
            var alias = as(a, Alias.class);
            return alias.name().equals(aliasName);
        }).findFirst().orElseThrow(() -> new AssertionError("Expected aggregation " + aliasName + " not found"));
        var alias = as(aggExp, Alias.class);
        assertThat(alias.name(), is(aliasName));
        var aggFunc = as(alias.child(), AggregateFunction.class);
        assertThat(aggFunc, instanceOf(aggClass));
        return aggFunc;
    }

    private static String findSingleAggregation(PhysicalPlan plan, String... aliasNames) {
        var agg = as(plan, AggregateExec.class);
        var aggExps = agg.aggregates().stream().filter(a -> {
            var alias = as(a, Alias.class);
            return Arrays.stream(aliasNames).anyMatch(name -> name.equals(alias.name()));
        }).toList();
        if (aggExps.size() != 1) {
            throw new AssertionError(
                "Expected single aggregation from " + Arrays.toString(aliasNames) + " but found " + aggExps.size() + " aggregations"
            );
        }
        var aggExp = aggExps.get(0);
        var alias = as(aggExp, Alias.class);
        return alias.name();
    }

    private static QueryBuilder findQueryBuilder(BoolQueryBuilder booleanQuery, String fieldName) {
        return booleanQuery.must()
            .stream()
            .filter(b -> ((SpatialRelatesQuery.ShapeQueryBuilder) b).fieldName().equals(fieldName))
            .findFirst()
            .get();
    }

    private void assertFieldExtractionWithDocValues(FieldExtractExec extract, DataType dataType, String... fieldNames) {
        var docValuesAttributes = extract.docValuesAttributes();
        extract.attributesToExtract().forEach(attr -> {
            String name = attr.name();
            if (asList(fieldNames).contains(name)) {
                assertThat("Expected field '" + name + "' to use doc-values", docValuesAttributes.contains(attr), equalTo(true));
                assertThat("Expected field '" + name + "' to have data type " + dataType, attr.dataType(), equalTo(dataType));
            } else {
                assertThat("Expected field '" + name + "' to NOT use doc-values", docValuesAttributes.contains(attr), equalTo(false));
            }
        });
    }

    private static EsQueryExec source(PhysicalPlan plan) {
        if (plan instanceof ExchangeExec exchange) {
            plan = exchange.child();
        }
        return as(plan, EsQueryExec.class);
    }

    private PhysicalPlan optimizedPlan(PhysicalPlan plan) {
        return optimizedPlan(plan, EsqlTestUtils.TEST_SEARCH_STATS);
    }

    private PhysicalPlan optimizedPlan(PhysicalPlan plan, SearchStats searchStats) {
        // System.out.println("* Physical Before\n" + plan);
        var p = EstimatesRowSize.estimateRowSize(0, physicalPlanOptimizer.optimize(plan));
        // System.out.println("* Physical After\n" + p);
        // the real execution breaks the plan at the exchange and then decouples the plan
        // this is of no use in the unit tests, which checks the plan as a whole instead of each
        // individually hence why here the plan is kept as is

        var l = p.transformUp(FragmentExec.class, fragment -> {
            var flags = new EsqlFlags(true);
            var localPlan = PlannerUtils.localPlan(TEST_PLANNER_SETTINGS, flags, config, FoldContext.small(), fragment, searchStats);
            return EstimatesRowSize.estimateRowSize(fragment.estimatedRowSize(), localPlan);
        });

        // handle local reduction alignment
        l = localRelationshipAlignment(l);
        // System.out.println("* Localized DataNode Plan\n" + l);
        return l;
    }

    static SearchStats statsWithIndexedFields(String... names) {
        return new TestConfigurableSearchStats().include(Config.INDEXED, names);
    }

    static PhysicalPlan localRelationshipAlignment(PhysicalPlan l) {
        // handle local reduction alignment
        return l.transformUp(ExchangeExec.class, exg -> {
            PhysicalPlan pl = exg;
            if (exg.inBetweenAggs() && exg.child() instanceof LocalSourceExec lse) {
                var output = exg.output();
                if (lse.output().equals(output) == false) {
                    pl = exg.replaceChild(new LocalSourceExec(lse.source(), output, lse.supplier()));
                }
            }
            return pl;
        });

    }

    private PhysicalPlan physicalPlan(String query) {
        return physicalPlan(query, testData);
    }

    private PhysicalPlan physicalPlan(String query, TestDataSource dataSource) {
        return physicalPlan(query, dataSource, true);
    }

    private PhysicalPlan physicalPlan(String query, TestDataSource dataSource, boolean assertSerialization) {
        var logical = logicalOptimizer.optimize(dataSource.analyzer.analyze(parser.createStatement(query, config)));
        // System.out.println("Logical\n" + logical);
        var physical = mapper.map(logical);
        // System.out.println("Physical\n" + physical);
        if (assertSerialization) {
            assertSerialization(physical, config);
        }
        return physical;
    }

    private List<FieldSort> fieldSorts(List<Order> orders) {
        return orders.stream().map(o -> new FieldSort((FieldAttribute) o.child(), o.direction(), o.nullsPosition())).toList();
    }

    private ExchangeExec asRemoteExchange(PhysicalPlan plan) {
        return as(plan, ExchangeExec.class);
    }

    /**
     * Asserts that a {@link QueryBuilder} is a {@link SingleValueQuery} that
     * acting on the provided field name and returns the {@link QueryBuilder}
     * that it wraps.
     */
    private QueryBuilder sv(QueryBuilder builder, String fieldName) {
        SingleValueQuery.Builder sv = as(builder, SingleValueQuery.Builder.class);
        assertThat(sv.field(), equalTo(fieldName));
        return sv.next();
    }

    private PhysicalPlanOptimizer getCustomRulesPhysicalPlanOptimizer(List<RuleExecutor.Batch<PhysicalPlan>> batches) {
        PhysicalOptimizerContext context = new PhysicalOptimizerContext(config);
        PhysicalPlanOptimizer PhysicalPlanOptimizer = new PhysicalPlanOptimizer(context) {
            @Override
            protected List<Batch<PhysicalPlan>> batches() {
                return batches;
            }
        };
        return PhysicalPlanOptimizer;
    }

    public void testVerifierOnAdditionalAttributeAdded() throws Exception {

        PhysicalPlan plan = physicalPlan("""
            from test
            | stats a = min(salary) by emp_no
            """);

        var limit = as(plan, LimitExec.class);
        var aggregate = as(limit.child(), AggregateExec.class);
        var min = as(Alias.unwrap(aggregate.aggregates().get(0)), Min.class);
        var salary = as(min.field(), NamedExpression.class);
        assertThat(salary.name(), is("salary"));
        Holder<Integer> appliedCount = new Holder<>(0);
        // use a custom rule that adds another output attribute
        var customRuleBatch = new RuleExecutor.Batch<>(
            "CustomRuleBatch",
            RuleExecutor.Limiter.ONCE,
            new PhysicalOptimizerRules.ParameterizedOptimizerRule<PhysicalPlan, PhysicalOptimizerContext>() {
                @Override
                public PhysicalPlan rule(PhysicalPlan plan, PhysicalOptimizerContext context) {
                    // This rule adds a missing attribute to the plan output
                    // We only want to apply it once, so we use a static counter
                    if (appliedCount.get() == 0) {
                        appliedCount.set(appliedCount.get() + 1);
                        Literal additionalLiteral = new Literal(Source.EMPTY, "additional literal", INTEGER);
                        return new EvalExec(
                            plan.source(),
                            plan,
                            List.of(new Alias(Source.EMPTY, "additionalAttribute", additionalLiteral))
                        );
                    }
                    return plan;
                }
            }
        );
        PhysicalPlanOptimizer customRulesPhysicalPlanOptimizer = getCustomRulesPhysicalPlanOptimizer(List.of(customRuleBatch));
        Exception e = expectThrows(VerificationException.class, () -> customRulesPhysicalPlanOptimizer.optimize(plan));
        assertThat(e.getMessage(), containsString("Output has changed from"));
        assertThat(e.getMessage(), containsString("additionalAttribute"));
    }

    public void testVerifierOnAttributeDatatypeChanged() throws Exception {

        PhysicalPlan plan = physicalPlan("""
            from test
            | stats a = min(salary) by emp_no
            """);

        var limit = as(plan, LimitExec.class);
        var aggregate = as(limit.child(), AggregateExec.class);
        var min = as(Alias.unwrap(aggregate.aggregates().get(0)), Min.class);
        var salary = as(min.field(), NamedExpression.class);
        assertThat(salary.name(), is("salary"));
        Holder<Integer> appliedCount = new Holder<>(0);
        // use a custom rule that changes the datatype of an output attribute
        var customRuleBatch = new RuleExecutor.Batch<>(
            "CustomRuleBatch",
            RuleExecutor.Limiter.ONCE,
            new PhysicalOptimizerRules.ParameterizedOptimizerRule<PhysicalPlan, PhysicalOptimizerContext>() {
                @Override
                public PhysicalPlan rule(PhysicalPlan plan, PhysicalOptimizerContext context) {
                    // We only want to apply it once, so we use a static counter
                    if (appliedCount.get() == 0) {
                        appliedCount.set(appliedCount.get() + 1);
                        LimitExec limit = as(plan, LimitExec.class);
                        LimitExec newLimit = new LimitExec(
                            plan.source(),
                            limit.child(),
                            new Literal(Source.EMPTY, 1000, INTEGER),
                            randomEstimatedRowSize()
                        ) {
                            @Override
                            public List<Attribute> output() {
                                List<Attribute> oldOutput = super.output();
                                List<Attribute> newOutput = new ArrayList<>(oldOutput);
                                newOutput.set(0, oldOutput.get(0).withDataType(DataType.DATETIME));
                                return newOutput;
                            }
                        };
                        return newLimit;
                    }
                    return plan;
                }
            }
        );
        PhysicalPlanOptimizer customRulesPhysicalPlanOptimizer = getCustomRulesPhysicalPlanOptimizer(List.of(customRuleBatch));
        Exception e = expectThrows(VerificationException.class, () -> customRulesPhysicalPlanOptimizer.optimize(plan));
        assertThat(e.getMessage(), containsString("Output has changed from"));
    }

    @Override
    protected List<String> filteredWarnings() {
        return withDefaultLimitWarning(super.filteredWarnings());
    }

    private static final SearchStats SEARCH_STATS_SHORT_DELEGATES = new EsqlTestUtils.TestSearchStats() {
        @Override
        public boolean hasExactSubfield(FieldAttribute.FieldName field) {
            return false;
        }

        @Override
        public boolean canUseEqualityOnSyntheticSourceDelegate(FieldAttribute.FieldName name, String value) {
            return value.length() < 4;
        }
    };
}<|MERGE_RESOLUTION|>--- conflicted
+++ resolved
@@ -7881,11 +7881,7 @@
             new EsPhysicalOperationProviders(FoldContext.small(), EmptyIndexedByShardId.instance(), null, TEST_PLANNER_SETTINGS)
         );
 
-<<<<<<< HEAD
-        return planner.plan("test", FoldContext.small(), plan, EmptyIndexedByShardId.instance());
-=======
-        return planner.plan("test", FoldContext.small(), plannerSettings, plan);
->>>>>>> ad0967a2
+        return planner.plan("test", FoldContext.small(), plannerSettings, plan, EmptyIndexedByShardId.instance());
     }
 
     private List<Set<String>> findFieldNamesInLookupJoinDescription(LocalExecutionPlanner.LocalExecutionPlan physicalOperations) {

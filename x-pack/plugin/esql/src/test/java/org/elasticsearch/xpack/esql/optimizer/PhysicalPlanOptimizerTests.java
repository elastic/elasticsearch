--- conflicted
+++ resolved
@@ -7599,12 +7599,8 @@
             new ExchangeSinkHandler(null, 10, () -> 10),
             null,
             null,
-<<<<<<< HEAD
             EsqlTestUtils.MOCK_INFERENCE_SERVICE,
-            new EsPhysicalOperationProviders(List.of(), null)
-=======
             new EsPhysicalOperationProviders(FoldContext.small(), List.of(), null)
->>>>>>> 9d90d05a
         );
 
         return planner.plan(FoldContext.small(), plan);

--- conflicted
+++ resolved
@@ -5658,12 +5658,8 @@
         var exchangeExec = as(topNAggExec.child(), ExchangeExec.class);
         var topNAggExec2 = as(exchangeExec.child(), TopNAggregateExec.class);
         // TODO: Remove the eval entirely, since the distance is no longer required after filter pushdown
-<<<<<<< HEAD
-        var evalExec = as(topNAggExec2.child(), EvalExec.class);
-=======
-        var extract = as(aggExec2.child(), FieldExtractExec.class);
+        var extract = as(topNAggExec2.child(), FieldExtractExec.class);
         var evalExec = as(extract.child(), EvalExec.class);
->>>>>>> 9f22533c
         var stDistance = as(evalExec.fields().get(0).child(), StDistance.class);
         assertThat("Expect distance function to expect doc-values", stDistance.leftDocValues(), is(true));
         var source = assertChildIsGeoPointExtract(evalExec, FieldExtractPreference.DOC_VALUES);

--- conflicted
+++ resolved
@@ -75,17 +75,13 @@
             new LocalLogicalOptimizerContext(config, FoldContext.small(), searchStats)
         );
         var physicalTestOptimizer = new TestLocalPhysicalPlanOptimizer(
-<<<<<<< HEAD
             new LocalPhysicalOptimizerContext(
-                new EsqlFlags(true),
+                esqlFlags,
                 config,
                 FoldContext.small(),
                 searchStats,
                 LocalPhysicalOptimizerContext.SplitPlanAfterTopN.NO_SPLIT
             ),
-=======
-            new LocalPhysicalOptimizerContext(esqlFlags, config, FoldContext.small(), searchStats),
->>>>>>> 2faa7140
             true
         );
         var l = PlannerUtils.localPlan(physicalPlan, logicalTestOptimizer, physicalTestOptimizer);

/*
 * Copyright Elasticsearch B.V. and/or licensed to Elasticsearch B.V. under one
 * or more contributor license agreements. Licensed under the Elastic License
 * 2.0; you may not use this file except in compliance with the Elastic License
 * 2.0.
 */

package org.elasticsearch.xpack.esql.optimizer.promql;

import org.elasticsearch.TransportVersion;
import org.elasticsearch.index.IndexMode;
import org.elasticsearch.xpack.esql.EsqlTestUtils;
import org.elasticsearch.xpack.esql.action.PromqlFeatures;
import org.elasticsearch.xpack.esql.analysis.Analyzer;
import org.elasticsearch.xpack.esql.analysis.AnalyzerContext;
import org.elasticsearch.xpack.esql.core.expression.Alias;
import org.elasticsearch.xpack.esql.core.expression.FoldContext;
import org.elasticsearch.xpack.esql.core.expression.predicate.regex.RegexMatch;
import org.elasticsearch.xpack.esql.core.tree.Source;
import org.elasticsearch.xpack.esql.expression.function.EsqlFunctionRegistry;
import org.elasticsearch.xpack.esql.expression.function.scalar.string.StartsWith;
import org.elasticsearch.xpack.esql.expression.predicate.logical.And;
import org.elasticsearch.xpack.esql.expression.predicate.nulls.IsNotNull;
import org.elasticsearch.xpack.esql.expression.predicate.operator.comparison.In;
import org.elasticsearch.xpack.esql.expression.predicate.operator.comparison.NotEquals;
import org.elasticsearch.xpack.esql.index.EsIndex;
import org.elasticsearch.xpack.esql.index.IndexResolution;
import org.elasticsearch.xpack.esql.optimizer.AbstractLogicalPlanOptimizerTests;
import org.elasticsearch.xpack.esql.plan.IndexPattern;
import org.elasticsearch.xpack.esql.plan.logical.Aggregate;
import org.elasticsearch.xpack.esql.plan.logical.EsRelation;
import org.elasticsearch.xpack.esql.plan.logical.Eval;
import org.elasticsearch.xpack.esql.plan.logical.Filter;
import org.elasticsearch.xpack.esql.plan.logical.LogicalPlan;
import org.elasticsearch.xpack.esql.plan.logical.Project;
import org.elasticsearch.xpack.esql.plan.logical.TimeSeriesAggregate;
import org.elasticsearch.xpack.esql.plan.logical.TopN;
import org.junit.BeforeClass;

import java.time.Duration;
import java.time.Instant;
import java.time.temporal.ChronoUnit;
import java.util.Map;

import static java.util.Collections.emptyMap;
import static org.elasticsearch.xpack.esql.EsqlTestUtils.TEST_VERIFIER;
import static org.elasticsearch.xpack.esql.EsqlTestUtils.as;
import static org.elasticsearch.xpack.esql.EsqlTestUtils.emptyInferenceResolution;
import static org.elasticsearch.xpack.esql.EsqlTestUtils.loadMapping;
import static org.hamcrest.Matchers.equalTo;
import static org.hamcrest.Matchers.hasSize;
<<<<<<< HEAD
=======
import static org.hamcrest.Matchers.instanceOf;
import static org.junit.Assume.assumeTrue;
>>>>>>> 62e5d3d5

// @TestLogging(value = "org.elasticsearch.xpack.esql:TRACE", reason = "debug tests")
public class PromqlLogicalPlanOptimizerTests extends AbstractLogicalPlanOptimizerTests {

    private static Analyzer tsAnalyzer;

    @BeforeClass
    public static void initTest() {
        assumeTrue("requires snapshot build with promql feature enabled", PromqlFeatures.isEnabled());

        var timeSeriesMapping = loadMapping("k8s-mappings.json");
        var timeSeriesIndex = IndexResolution.valid(new EsIndex("k8s", timeSeriesMapping, Map.of("k8s", IndexMode.TIME_SERIES)));
        tsAnalyzer = new Analyzer(
            new AnalyzerContext(
                EsqlTestUtils.TEST_CFG,
                new EsqlFunctionRegistry(),
                Map.of(new IndexPattern(Source.EMPTY, "k8s"), timeSeriesIndex),
                emptyMap(),
                enrichResolution,
                emptyInferenceResolution(),
                TransportVersion.current()
            ),
            TEST_VERIFIER
        );
    }

    public void testExplainPromql() {
        // TS metrics-hostmetricsreceiver.otel-default
        // | WHERE @timestamp >= \"{{from | minus .benchmark.duration}}\" AND @timestamp <=\"{{from}}\"
        // | STATS AVG(AVG_OVER_TIME(`metrics.system.memory.utilization`)) BY host.name, TBUCKET(1h) | LIMIT 10000"
        var plan = planPromql("""
            EXPLAIN (
            TS k8s
            | promql step 5m ( avg by (pod) (avg_over_time(network.bytes_in{pod=~"host-0|host-1|host-2"}[1h])) )
            | LIMIT 1000
            )
            """);

<<<<<<< HEAD
=======
        logger.trace(plan);
>>>>>>> 62e5d3d5
    }

    public void testExplainPromqlSimple() {
        // TS metrics-hostmetricsreceiver.otel-default
        // | WHERE @timestamp >= \"{{from | minus .benchmark.duration}}\" AND @timestamp <=\"{{from}}\"
        // | STATS AVG(AVG_OVER_TIME(`metrics.system.memory.utilization`)) BY host.name, TBUCKET(1h) | LIMIT 10000"
        var plan = planPromql("""
            TS k8s
            | WHERE TRANGE($now-1h, $now)
            | STATS AVG(AVG_OVER_TIME(network.bytes_in)) BY TBUCKET(1h)
            """);

<<<<<<< HEAD
=======
        logger.trace(plan);
>>>>>>> 62e5d3d5
    }

    /**
     * Explain the following logical plan
     *
     * Project[[avg by (pod) (avg_over_time(network.bytes_in{pod=~"host-0|host-1|host-2"}[1h])){r}#72, pod{r}#48, TBUCKET{r}#
     * 73]]
     * \_TopN[[Order[TBUCKET{r}#73,ASC,FIRST]],1000[INTEGER],false]
     *   \_Eval[[$$SUM$avg by (pod) (avg_over_time(network.bytes_in{pod=~"host-0|host-1|host-2"}[1h]))$0{r$}#81 / $$COUNT$avg
     * by (pod) (avg_over_time(network.bytes_in{pod=~"host-0|host-1|host-2"}[1h]))$1{r$}#82 AS avg by (pod)
     *              (avg_over_time(network.bytes_in{pod=~"host-0|host-1|host-2"}[1h]))#72, UNPACKDIMENSION(grouppod_$1{r}#78) AS pod#48]]
     *     \_Aggregate[[packpod_$1{r}#77, TBUCKET{r}#73],[SUM(AVGOVERTIME_$1{r}#75,true[BOOLEAN],PT0S[TIME_DURATION],compensated[KEYWO
     * RD]) AS $$SUM$avg by (pod) (avg_over_time(network.bytes_in{pod=~"host-0|host-1|host-2"}[1h]))$0#81,
     *          COUNT(AVGOVERTIME_$1{r}#75,true[BOOLEAN],PT0S[TIME_DURATION]) AS $$COUNT$avg by (pod)
     *         (avg_over_time(network.bytes_in{pod=~"host-0|host-1|host-2"}[1h]))$1#82, packpod_$1{r}#77 AS grouppod_$1#78,
     *         TBUCKET{r}#73 AS TBUCKET#73]]
     *       \_Eval[[$$SUM$AVGOVERTIME_$1$0{r$}#79 / $$COUNT$AVGOVERTIME_$1$1{r$}#80 AS AVGOVERTIME_$1#75, PACKDIMENSION(pod{r}#76
     * ) AS packpod_$1#77]]
     *         \_TimeSeriesAggregate[[_tsid{m}#74, TBUCKET{r}#73],
     *             [SUM(network.bytes_in{f}#60,true[BOOLEAN],PT0S[TIME_DURATION],lossy[KEYWORD]) AS $
     * $SUM$AVGOVERTIME_$1$0#79, COUNT(network.bytes_in{f}#60,true[BOOLEAN],PT0S[TIME_DURATION]) AS $$COUNT$AVGOVERTIME_$1$1#80,
     * VALUES(pod{f}#48,true[BOOLEAN],PT0S[TIME_DURATION]) AS pod#76, TBUCKET{r}#73],
     * BUCKET(@timestamp{f}#46,PT1H[TIME_DURATION])]
     *           \_Eval[[BUCKET(@timestamp{f}#46,PT1H[TIME_DURATION]) AS TBUCKET#73]]
     *             \_Filter[ISNOTNULL(network.bytes_in{f}#60) AND IN(host-0[KEYWORD],host-1[KEYWORD],host-2[KEYWORD],pod{f}#48)]
     *               \_EsRelation[k8s][@timestamp{f}#46, client.ip{f}#50, cluster{f}#47, e..]
     */
    public void testAvgAvgOverTimeOutput() {
        // TS metrics-hostmetricsreceiver.otel-default
        // | WHERE @timestamp >= \"{{from | minus .benchmark.duration}}\" AND @timestamp <=\"{{from}}\"
        // | STATS AVG(AVG_OVER_TIME(`metrics.system.memory.utilization`)) BY host.name, TBUCKET(1h) | LIMIT 10000"
        var plan = planPromql("""
            TS k8s
            | promql step 1h ( avg by (pod) (avg_over_time(network.bytes_in{pod=~"host-0|host-1|host-2"}[1h])) )
            | LIMIT 1000
            """);

<<<<<<< HEAD
=======
        logger.trace(plan);

        var project = as(plan, Project.class);
        assertThat(project.projections(), hasSize(3));

        var topN = as(project.child(), TopN.class);
        assertThat(topN.order(), hasSize(1));

        var evalOuter = as(topN.child(), Eval.class);

        var aggregate = as(evalOuter.child(), Aggregate.class);
        assertThat(aggregate.groupings(), hasSize(2));

        var evalMiddle = as(aggregate.child(), Eval.class);

        var tsAggregate = as(evalMiddle.child(), TimeSeriesAggregate.class);
        assertThat(tsAggregate.groupings(), hasSize(2));

        // verify TBUCKET duration plus reuse
        var evalBucket = as(tsAggregate.child(), Eval.class);
        assertThat(evalBucket.fields(), hasSize(1));
        var bucketAlias = as(evalBucket.fields().get(0), Alias.class);
        var bucket = as(bucketAlias.child(), Bucket.class);

        var bucketSpan = bucket.buckets();
        assertThat(bucketSpan.fold(FoldContext.small()), equalTo(Duration.ofHours(1)));

        var tbucketId = bucketAlias.toAttribute().id();

        // Verify TBUCKET is used as timeBucket in TimeSeriesAggregate
        // FIXME: looks like we're creating multiple time buckets (one in Eval, one in TSAggregate)

        // var timeBucket = tsAggregate.timeBucket();
        // assertNotNull(timeBucket);
        // assertThat(Expressions.attribute(timeBucket).id(), equalTo(tbucketId));

        // assertThat(Expressions.attribute(tsAggregate.groupings().get(0)).id(), equalTo(tbucketId));

        // assertThat(Expressions.attribute(aggregate.groupings().get(1)).id(), equalTo(tbucketId));

        // var orderAttr = Expressions.attribute(topN.order().get(0).child());
        // assertThat(orderAttr.id(), equalTo(tbucketId));

        // assertThat(Expressions.attribute(project.projections().get(2)).id(), equalTo(tbucketId));

        // Filter should contain: ISNOTNULL(network.bytes_in) AND IN(host-0, host-1, host-2, pod)
        var filter = as(evalBucket.child(), Filter.class);
        var condition = filter.condition();
        assertThat(condition, instanceOf(And.class));
        var and = (And) condition;

        // Verify AND contains IsNotNull
        boolean hasIsNotNull = and.anyMatch(IsNotNull.class::isInstance);
        assertThat(hasIsNotNull, equalTo(true));

        // Verify AND contains In
        boolean hasIn = and.anyMatch(In.class::isInstance);
        assertThat(hasIn, equalTo(true));

        var inConditions = condition.collect(In.class::isInstance);
        assertThat(inConditions, hasSize(1));
        var in = (In) inConditions.get(0);
        assertThat(in.list(), hasSize(3));

        as(filter.child(), EsRelation.class);
>>>>>>> 62e5d3d5
    }

    /**
     * Expect the following logical plan
     *
     * Project[[AVG(AVG_OVER_TIME(network.bytes_in)){r}#86, pod{r}#90, TBUCKET(1h){r}#84]]
     * \_Eval[[UNPACKDIMENSION(grouppod_$1{r}#121) AS pod#90, $$SUM$AVG(AVG_OVER_TIME(network.bytes_in))$0{r$}#115 / $$COUNT
     * $AVG(AVG_OVER_TIME(network.bytes_in))$1{r$}#116 AS AVG(AVG_OVER_TIME(network.bytes_in))#86]]
     *   \_Limit[1000[INTEGER],false,false]
     *     \_Aggregate[[packpod_$1{r}#120, BUCKET{r}#84],[SUM(AVGOVERTIME_$1{r}#118,true[BOOLEAN],PT0S[TIME_DURATION],compensated[KEYW
     * ORD]) AS $$SUM$AVG(AVG_OVER_TIME(network.bytes_in))$0#115, COUNT(AVGOVERTIME_$1{r}#118,true[BOOLEAN],PT0S[TIME_DURATION]) AS
     *          $$COUNT$AVG(AVG_OVER_TIME(network.bytes_in))$1#116, packpod_$1{r}#120 AS grouppod_$1#121, BUCKET{r}#84 AS TBUCKET(1h)#84]]
     *       \_Eval[[$$SUM$AVGOVERTIME_$1$0{r$}#122 / $$COUNT$AVGOVERTIME_$1$1{r$}#123 AS AVGOVERTIME_$1#118, PACKDIMENSION(pod{r}
     * #119) AS packpod_$1#120]]
     *         \_TimeSeriesAggregate[[_tsid{m}#117, BUCKET{r}#84],[SUM(network.bytes_in{f}#102,true[BOOLEAN],
     *                                  PT0S[TIME_DURATION],lossy[KEYWORD]) AS
     * $$SUM$AVGOVERTIME_$1$0#122, COUNT(network.bytes_in{f}#102,true[BOOLEAN],PT0S[TIME_DURATION]) AS $$COUNT$AVGOVERTIME_$1$1#123,
     *              VALUES(pod{f}#90,true[BOOLEAN],PT0S[TIME_DURATION]) AS pod#119, BUCKET{r}#84],
     * BUCKET(@timestamp{f}#88,PT1H[TIME_DURATION])]
     *           \_Eval[[BUCKET(@timestamp{f}#88,PT1H[TIME_DURATION]) AS TBUCKET(1h)#84]]
     *             \_EsRelation[k8s][@timestamp{f}#88, client.ip{f}#92, cluster{f}#89, e..]
     */
    public void testTSAvgAvgOverTimeOutput() {
        // TS metrics-hostmetricsreceiver.otel-default
        // | STATS AVG(AVG_OVER_TIME(`metrics.system.memory.utilization`)) BY host.name, TBUCKET(1h) | LIMIT 10000"
        var plan = planPromql("""
            TS k8s
            | STATS AVG(AVG_OVER_TIME(network.bytes_in)) BY pod, TBUCKET(1h)
            | LIMIT 1000
            """);

<<<<<<< HEAD
=======
        logger.trace(plan);
>>>>>>> 62e5d3d5
    }

    /**
     * Expect the logical plan
     *
     * Project[[avg(avg_over_time(network.bytes_in)){r}#353, TBUCKET(1h){r}#351]]
     * \_Eval[[$$SUM$avg(avg_over_time(network.bytes_in))$0{r$}#382 / $$COUNT$avg(avg_over_time(network.bytes_in))$1{r$}#383
     *  AS avg(avg_over_time(network.bytes_in))#353]]
     *   \_Limit[1000[INTEGER],false,false]
     *     \_Aggregate[[BUCKET{r}#351],[SUM(AVGOVERTIME_$1{r}#385,true[BOOLEAN],PT0S[TIME_DURATION],compensated[KEYWORD]) AS $$SUM$avg
     * (avg_over_time(network.bytes_in))$0#382, COUNT(AVGOVERTIME_$1{r}#385,true[BOOLEAN],PT0S[TIME_DURATION]) AS
     *          $$COUNT$avg(avg_over_time(network.bytes_in))$1#383, BUCKET{r}#351 AS TBUCKET(1h)#351]]
     *       \_Eval[[$$SUM$AVGOVERTIME_$1$0{r$}#386 / $$COUNT$AVGOVERTIME_$1$1{r$}#387 AS AVGOVERTIME_$1#385]]
     *         \_TimeSeriesAggregate[[_tsid{m}#384, BUCKET{r}#351],[SUM(network.bytes_in{f}#369,true[BOOLEAN],PT0S[TIME_DURATION],
     *         lossy[KEYWORD]) AS
     *  $$SUM$AVGOVERTIME_$1$0#386, COUNT(network.bytes_in{f}#369,true[BOOLEAN],PT0S[TIME_DURATION]) AS $$COUNT$AVGOVERTIME_$1$1#387,
     *  BUCKET{r}#351],
     * BUCKET(@timestamp{f}#355,PT1H[TIME_DURATION])]
     *           \_Eval[[BUCKET(@timestamp{f}#355,PT1H[TIME_DURATION]) AS TBUCKET(1h)#351]]
     *             \_EsRelation[k8s][@timestamp{f}#355, client.ip{f}#359, cluster{f}#356, ..]
     */
    public void testTSAvgWithoutByDimension() {
        // TS metrics-hostmetricsreceiver.otel-default
        // | STATS AVG(AVG_OVER_TIME(`metrics.system.memory.utilization`)) BY TBUCKET(1h) | LIMIT 10000"
        var plan = planPromql("""
            TS k8s
            | STATS avg(avg_over_time(network.bytes_in)) BY TBUCKET(1h)
            | LIMIT 1000
            """);
<<<<<<< HEAD
=======

        logger.trace(plan);

>>>>>>> 62e5d3d5
    }

    /**
     * Expect the following logical plan
     *
     * Project[[avg(avg_over_time(network.bytes_in[1h])){r}#190, TBUCKET{r}#191]]
     * \_TopN[[Order[TBUCKET{r}#191,ASC,FIRST]],1000[INTEGER],false]
     *   \_Eval[[$$SUM$avg(avg_over_time(network.bytes_in[1h]))$0{r$}#196 / $$COUNT$avg(avg_over_time(network.bytes_in[1h]))$1
     * {r$}#197 AS avg(avg_over_time(network.bytes_in[1h]))#190]]
     *     \_Aggregate[[TBUCKET{r}#191],[SUM(AVGOVERTIME_$1{r}#193,true[BOOLEAN],PT0S[TIME_DURATION],compensated[KEYWORD]) AS $$SUM$av
     * g(avg_over_time(network.bytes_in[1h]))$0#196, COUNT(AVGOVERTIME_$1{r}#193,true[BOOLEAN],PT0S[TIME_DURATION]) AS
     *          $$COUNT$avg(avg_over_time(network.bytes_in[1h]))$1#197, TBUCKET{r}#191 AS TBUCKET#191]]
     *       \_Eval[[$$SUM$AVGOVERTIME_$1$0{r$}#194 / $$COUNT$AVGOVERTIME_$1$1{r$}#195 AS AVGOVERTIME_$1#193]]
     *         \_TimeSeriesAggregate[[_tsid{m}#192, TBUCKET{r}#191],
     *                      [SUM(network.bytes_in{f}#178,true[BOOLEAN],PT0S[TIME_DURATION],lossy[KEYWORD]) A
     * S $$SUM$AVGOVERTIME_$1$0#194, COUNT(network.bytes_in{f}#178,true[BOOLEAN],PT0S[TIME_DURATION]) AS
     *              $$COUNT$AVGOVERTIME_$1$1#195, TBUCKET{r}#191],
     * BUCKET(@timestamp{f}#164,PT1H[TIME_DURATION])]
     *           \_Eval[[BUCKET(@timestamp{f}#164,PT1H[TIME_DURATION]) AS TBUCKET#191]]
     *             \_Filter[ISNOTNULL(network.bytes_in{f}#178)]
     *               \_EsRelation[k8s][@timestamp{f}#164, client.ip{f}#168, cluster{f}#165, ..]
     */
    public void testPromqlAvgWithoutByDimension() {
        // TS metrics-hostmetricsreceiver.otel-default
        // | STATS AVG(AVG_OVER_TIME(`metrics.system.memory.utilization`)) BY TBUCKET(1h) | LIMIT 10000"
        var plan = planPromql("""
            TS k8s
            | promql step 1h (
                avg(avg_over_time(network.bytes_in[1h]))
              )
            | LIMIT 1000
            """);

<<<<<<< HEAD
=======
        logger.trace(plan);
>>>>>>> 62e5d3d5
    }

    /**
     * Expect the following logical plan
     *
     * Project[[max by (pod) (avg_over_time(network.bytes_in[1h])){r}#342, pod{r}#318, TBUCKET{r}#343]]
     * \_TopN[[Order[TBUCKET{r}#343,ASC,FIRST]],1000[INTEGER],false]
     *   \_Eval[[UNPACKDIMENSION(grouppod_$1{r}#348) AS pod#318]]
     *     \_Aggregate[[packpod_$1{r}#347, TBUCKET{r}#343],[MAX(AVGOVERTIME_$1{r}#345,true[BOOLEAN],PT0S[TIME_DURATION]) AS max by (po
     * d) (avg_over_time(network.bytes_in[1h]))#342, packpod_$1{r}#347 AS grouppod_$1#348, TBUCKET{r}#343 AS TBUCKET#343]]
     *       \_Eval[[$$SUM$AVGOVERTIME_$1$0{r$}#349 / $$COUNT$AVGOVERTIME_$1$1{r$}#350 AS AVGOVERTIME_$1#345, PACKDIMENSION(pod{r}
     * #346) AS packpod_$1#347]]
     *         \_TimeSeriesAggregate[[_tsid{m}#344, TBUCKET{r}#343],
     *          [SUM(network.bytes_in{f}#330,true[BOOLEAN],PT0S[TIME_DURATION],lossy[KEYWORD]) A
     * S $$SUM$AVGOVERTIME_$1$0#349, COUNT(network.bytes_in{f}#330,true[BOOLEAN],PT0S[TIME_DURATION]) AS $$COUNT$AVGOVERTIME_$1$1#350,
     *                          VALUES(pod{f}#318,true[BOOLEAN],PT0S[TIME_DURATION]) AS pod#346, TBUCKET{r}#343],
     * BUCKET(@timestamp{f}#316,PT1H[TIME_DURATION])]
     *           \_Eval[[BUCKET(@timestamp{f}#316,PT1H[TIME_DURATION]) AS TBUCKET#343]]
     *             \_Filter[ISNOTNULL(network.bytes_in{f}#330)]
     *               \_EsRelation[k8s][@timestamp{f}#316, client.ip{f}#320, cluster{f}#317, ..]
     */
    public void testRangeSelector() {
        // TS metrics-hostmetricsreceiver.otel-default
        // | WHERE @timestamp >= \"{{from | minus .benchmark.duration}}\" AND @timestamp <=\"{{from}}\"
        // | STATS AVG(AVG_OVER_TIME(`metrics.system.memory.utilization`)) BY host.name, TBUCKET(1h) | LIMIT 10000"
        var plan = planPromql("""
            TS k8s
            | promql step 1h ( max by (pod) (avg_over_time(network.bytes_in[1h])) )
            """);

<<<<<<< HEAD
=======
        logger.trace(plan);
>>>>>>> 62e5d3d5
    }

    @AwaitsFix(bugUrl = "Invalid call to dataType on an unresolved object ?RATE_$1")
    public void testRate() {
        // TS metrics-hostmetricsreceiver.otel-default
        // | WHERE @timestamp >= \"{{from | minus .benchmark.duration}}\" AND @timestamp <= \"{{from}}\"
        // | STATS AVG(RATE(`metrics.system.cpu.time`)) BY host.name, TBUCKET(1h) | LIMIT 10000"
        String testQuery = """
            TS k8s
            | promql step 1h (
                avg by (pod) (rate(network.bytes_in[1h]))
                )
            """;

        var plan = planPromql(testQuery);
<<<<<<< HEAD
=======
        logger.trace(plan);
>>>>>>> 62e5d3d5
    }

    /**
     * Expect the following logical plan
     *
     * Project[[avg(avg_over_time(network.bytes_in[5m])){r}#423, TBUCKET{r}#424]]
     * \_TopN[[Order[TBUCKET{r}#424,ASC,FIRST]],1000[INTEGER],false]
     *   \_Eval[[$$SUM$avg(avg_over_time(network.bytes_in[5m]))$0{r$}#429 / $$COUNT$avg(avg_over_time(network.bytes_in[5m]))$1
     * {r$}#430 AS avg(avg_over_time(network.bytes_in[5m]))#423]]
     *     \_Aggregate[[TBUCKET{r}#424],[SUM(AVGOVERTIME_$1{r}#426,true[BOOLEAN],PT0S[TIME_DURATION],compensated[KEYWORD]) AS $$SUM$av
     * g(avg_over_time(network.bytes_in[5m]))$0#429, COUNT(AVGOVERTIME_$1{r}#426,true[BOOLEAN],PT0S[TIME_DURATION]) AS
     *              $$COUNT$avg(avg_over_time(network.bytes_in[5m]))$1#430, TBUCKET{r}#424 AS TBUCKET#424]]
     *       \_Eval[[$$SUM$AVGOVERTIME_$1$0{r$}#427 / $$COUNT$AVGOVERTIME_$1$1{r$}#428 AS AVGOVERTIME_$1#426]]
     *         \_TimeSeriesAggregate[[_tsid{m}#425, TBUCKET{r}#424],
     *              [SUM(network.bytes_in{f}#411,true[BOOLEAN],PT0S[TIME_DURATION],lossy[KEYWORD]) A
     * S $$SUM$AVGOVERTIME_$1$0#427, COUNT(network.bytes_in{f}#411,true[BOOLEAN],PT0S[TIME_DURATION]) AS
     *                  $$COUNT$AVGOVERTIME_$1$1#428, TBUCKET{r}#424],
     * BUCKET(@timestamp{f}#397,PT5M[TIME_DURATION])]
     *           \_Eval[[BUCKET(@timestamp{f}#397,PT5M[TIME_DURATION]) AS TBUCKET#424]]
     *             \_Filter[ISNOTNULL(network.bytes_in{f}#411)]
     *               \_EsRelation[k8s][@timestamp{f}#397, client.ip{f}#401, cluster{f}#398, ..]
     */
    public void testStartEndStep() {
        String testQuery = """
            TS k8s
            | promql start $now-1h end $now step 5m (
                avg(avg_over_time(network.bytes_in[5m]))
                )
            """;

        var plan = planPromql(testQuery);
<<<<<<< HEAD
=======
        List<LogicalPlan> collect = plan.collect(Bucket.class::isInstance);
        logger.trace(plan);
>>>>>>> 62e5d3d5
    }

    /**
     * Expect the following logical plan
     *
     * Project[[max by (pod) (avg_over_time(network.bytes_in{pod=~"host-0|host-1|host-2"}[5m])){r}#33, pod{r}#9, TBUCKET{r}#3
     * 4]]
     * \_TopN[[Order[TBUCKET{r}#34,ASC,FIRST]],1000[INTEGER],false]
     *   \_Eval[[UNPACKDIMENSION(grouppod_$1{r}#39) AS pod#9]]
     *     \_Aggregate[[packpod_$1{r}#38, TBUCKET{r}#34],[MAX(AVGOVERTIME_$1{r}#36,true[BOOLEAN],PT0S[TIME_DURATION]) AS max by (pod)
     * (avg_over_time(network.bytes_in{pod=~"host-0|host-1|host-2"}[5m]))#33, packpod_$1{r}#38 AS grouppod_$1#39,
     *                              TBUCKET{r}#34 AS TBUCKET#34]]
     *       \_Eval[[$$SUM$AVGOVERTIME_$1$0{r$}#40 / $$COUNT$AVGOVERTIME_$1$1{r$}#41 AS AVGOVERTIME_$1#36, PACKDIMENSION(pod{r}#37
     * ) AS packpod_$1#38]]
     *         \_TimeSeriesAggregate[[_tsid{m}#35, TBUCKET{r}#34],
     *                              [SUM(network.bytes_in{f}#21,true[BOOLEAN],PT0S[TIME_DURATION],lossy[KEYWORD]) AS $
     * $SUM$AVGOVERTIME_$1$0#40, COUNT(network.bytes_in{f}#21,true[BOOLEAN],PT0S[TIME_DURATION]) AS $$COUNT$AVGOVERTIME_$1$1#41,
     *                                      VALUES(pod{f}#9,true[BOOLEAN],PT0S[TIME_DURATION]) AS pod#37, TBUCKET{r}#34],
     * BUCKET(@timestamp{f}#7,PT5M[TIME_DURATION])]
     *           \_Eval[[BUCKET(@timestamp{f}#7,PT5M[TIME_DURATION]) AS TBUCKET#34]]
     *             \_Filter[ISNOTNULL(network.bytes_in{f}#21) AND IN(host-0[KEYWORD],host-1[KEYWORD],host-2[KEYWORD],pod{f}#9)]
     *               \_EsRelation[k8s][@timestamp{f}#7, client.ip{f}#11, cluster{f}#8, eve..]
     */
    public void testLabelSelector() {
        // TS metrics-hostmetricsreceiver.otel-default | WHERE @timestamp >= \"{{from | minus .benchmark.duration}}\" AND @timestamp <=
        // \"{{from}}\"
        // | WHERE host.name IN(\"host-0\", \"host-1\", \"host-2\")
        // | STATS AVG(AVG_OVER_TIME(`system.cpu.load_average.1m`)) BY host.name, TBUCKET(5m) | LIMIT 10000"
        String testQuery = """
            TS k8s
            | promql time $now (
                max by (pod) (avg_over_time(network.bytes_in{pod=~"host-0|host-1|host-2"}[5m]))
              )
            """;

        var plan = planPromql(testQuery);
        var filters = plan.collect(Filter.class::isInstance);
        assertThat(filters, hasSize(1));
        var filter = (Filter) filters.getFirst();
        assertThat(filter.condition().anyMatch(In.class::isInstance), equalTo(true));
<<<<<<< HEAD
=======
        logger.trace(plan);
>>>>>>> 62e5d3d5
    }

    public void testLabelSelectorPrefix() {
        // TS metrics-hostmetricsreceiver.otel-default | WHERE @timestamp >= \"{{from | minus .benchmark.duration}}\" AND @timestamp <=
        // \"{{from}}\"
        // | WHERE host.name LIKE \"host-*\"
        // STATS AVG(AVG_OVER_TIME(`metrics.system.cpu.load_average.1m`)) BY host.name, TBUCKET(5 minutes)"
        String testQuery = """
            TS k8s
            | promql time $now (
                avg by (pod) (avg_over_time(network.bytes_in{pod=~"host-.*"}[5m]))
                )
            """;

        var plan = planPromql(testQuery);
        var filters = plan.collect(Filter.class::isInstance);
        assertThat(filters, hasSize(1));
        var filter = (Filter) filters.getFirst();
        assertThat(filter.condition().anyMatch(StartsWith.class::isInstance), equalTo(true));
        assertThat(filter.condition().anyMatch(NotEquals.class::isInstance), equalTo(false));
<<<<<<< HEAD
=======
        logger.trace(plan);
>>>>>>> 62e5d3d5
    }

    public void testLabelSelectorProperPrefix() {
        var plan = planPromql("""
            TS k8s
            | promql time $now (
                avg(avg_over_time(network.bytes_in{pod=~"host-.+"}[1h]))
              )
            """);

        var filters = plan.collect(Filter.class::isInstance);
        assertThat(filters, hasSize(1));
        var filter = (Filter) filters.getFirst();
        assertThat(filter.condition().anyMatch(StartsWith.class::isInstance), equalTo(true));
        assertThat(filter.condition().anyMatch(NotEquals.class::isInstance), equalTo(true));
    }

    /**
     * Expect the following logical plan
     *
     * Project[[avg(avg_over_time(network.bytes_in{pod=~"[a-z]+"}[1h])){r}#305, TBUCKET{r}#306]]
     * \_TopN[[Order[TBUCKET{r}#306,ASC,FIRST]],1000[INTEGER],false]
     *   \_Eval[[$$SUM$avg(avg_over_time(network.bytes_in{pod=~"[a-z]+"}[1h]))$0{r$}#311 / $$COUNT$avg(avg_over_time(network.b
     * ytes_in{pod=~"[a-z]+"}[1h]))$1{r$}#312 AS avg(avg_over_time(network.bytes_in{pod=~"[a-z]+"}[1h]))#305]]
     *     \_Aggregate[[TBUCKET{r}#306],[SUM(AVGOVERTIME_$1{r}#308,true[BOOLEAN],PT0S[TIME_DURATION],compensated[KEYWORD]) AS $$SUM$av
     * g(avg_over_time(network.bytes_in{pod=~"[a-z]+"}[1h]))$0#311, COUNT(AVGOVERTIME_$1{r}#308,true[BOOLEAN],PT0S[TIME_DURATION]) AS
     *                          $$COUNT$avg(avg_over_time(network.bytes_in{pod=~"[a-z]+"}[1h]))$1#312, TBUCKET{r}#306 AS TBUCKET#306]]
     *       \_Eval[[$$SUM$AVGOVERTIME_$1$0{r$}#309 / $$COUNT$AVGOVERTIME_$1$1{r$}#310 AS AVGOVERTIME_$1#308]]
     *         \_TimeSeriesAggregate[[_tsid{m}#307, TBUCKET{r}#306],
     *                              [SUM(network.bytes_in{f}#293,true[BOOLEAN],PT0S[TIME_DURATION],lossy[KEYWORD]) A
     * S $$SUM$AVGOVERTIME_$1$0#309, COUNT(network.bytes_in{f}#293,true[BOOLEAN],PT0S[TIME_DURATION]) AS
     *                          $$COUNT$AVGOVERTIME_$1$1#310, TBUCKET{r}#306],
     * BUCKET(@timestamp{f}#279,PT5M[TIME_DURATION])]
     *           \_Eval[[BUCKET(@timestamp{f}#279,PT5M[TIME_DURATION]) AS TBUCKET#306]]
     *             \_Filter[ISNOTNULL(network.bytes_in{f}#293) AND RLIKE(pod{f}#281, "[a-z]+", false)]
     *               \_EsRelation[k8s][@timestamp{f}#279, client.ip{f}#283, cluster{f}#280, ..]
     */
    public void testLabelSelectorRegex() {
        var plan = planPromql("""
            TS k8s
            | promql time $now (
                avg(avg_over_time(network.bytes_in{pod=~"[a-z]+"}[1h]))
              )
            """);

        var filters = plan.collect(Filter.class::isInstance);
        assertThat(filters, hasSize(1));
        var filter = (Filter) filters.getFirst();
        assertThat(filter.condition().anyMatch(RegexMatch.class::isInstance), equalTo(true));
    }

    @AwaitsFix(bugUrl = "This should never be called before the attribute is resolved")
    public void testFsUsageTop5() {
        // TS metrics-hostmetricsreceiver.otel-default | WHERE @timestamp >= \"{{from | minus .benchmark.duration}}\" AND @timestamp <=
        // \"{{from}}\"
        // | WHERE attributes.state IN (\"used\", \"free\")
        // | STATS sums = SUM(LAST_OVER_TIME(system.filesystem.usage)) by host.name, attributes.mountpoint
        // | STATS top = TOP(sums, 5, \"desc\") by host.name, attributes.mountpoint
        // | LIMIT 5

        // topk(5, sum by (host.name, mountpoint) (last_over_time(system.filesystem.usage{state=~"used|free"}[5m])))
        String testQuery = """
            TS k8s
            | promql step 5m (
                sum by (host.name, mountpoint) (last_over_time(system.filesystem.usage{state=~"used|free"}[5m]))
                )
            """;

        var plan = planPromql(testQuery);
<<<<<<< HEAD
=======
        logger.trace(plan);
>>>>>>> 62e5d3d5
    }

    @AwaitsFix(bugUrl = "only aggregations across timeseries are supported at this time (found [foo or bar])")
    public void testGrammar() {
        // TS metrics-hostmetricsreceiver.otel-default | WHERE @timestamp >= \"{{from | minus .benchmark.duration}}\" AND @timestamp <=
        // \"{{from}}\"
        // | WHERE attributes.state IN (\"used\", \"free\")
        // | STATS sums = SUM(LAST_OVER_TIME(system.filesystem.usage)) by host.name, attributes.mountpoint
        // | STATS top = TOP(sums, 5, \"desc\") by host.name, attributes.mountpoint
        // | LIMIT 5

        // topk(5, sum by (host.name, mountpoint) (last_over_time(system.filesystem.usage{state=~"used|free"}[5m])))
        String testQuery = """
            TS k8s
            | promql step 5m (
                foo or bar
                )
            """;

        var plan = planPromql(testQuery);
<<<<<<< HEAD
=======
        logger.trace(plan);
>>>>>>> 62e5d3d5
    }

    // public void testPromqlArithmetricOperators() {
    // // TODO doesn't parse
    // // line 1:27: Invalid query '1+1'[ArithmeticBinaryContext] given; expected LogicalPlan but found VectorBinaryArithmetic
    // assertThat(
    // error("TS test | PROMQL step 5m (1+1)", tsdb),
    // equalTo("1:1: arithmetic operators are not supported at this time [foo]")
    // );
    // assertThat(
    // error("TS test | PROMQL step 5m ( foo and bar )", tsdb),
    // equalTo("1:1: arithmetic operators are not supported at this time [foo]")
    // );
    // assertThat(
    // error("TS test | PROMQL step 5m (1+foo)", tsdb),
    // equalTo("1:1: arithmetic operators are not supported at this time [foo]")
    // );
    // assertThat(
    // error("TS test | PROMQL step 5m (foo+bar)", tsdb),
    // equalTo("1:1: arithmetic operators are not supported at this time [foo]")
    // );
    // }

    protected LogicalPlan planPromql(String query) {
        query = query.replace("$now-1h", '"' + Instant.now().minus(1, ChronoUnit.HOURS).toString() + '"');
        query = query.replace("$now", '"' + Instant.now().toString() + '"');
        var analyzed = tsAnalyzer.analyze(parser.createStatement(query));
<<<<<<< HEAD
        logger.info("analyzed plan:\n{}", analyzed);
        var optimized = logicalOptimizer.optimize(analyzed);
        logger.info("optimized plan:\n{}", optimized);
=======
        logger.trace(analyzed);
        var optimized = logicalOptimizer.optimize(analyzed);
        logger.trace(optimized);
>>>>>>> 62e5d3d5
        return optimized;
    }
}<|MERGE_RESOLUTION|>--- conflicted
+++ resolved
@@ -18,6 +18,7 @@
 import org.elasticsearch.xpack.esql.core.expression.predicate.regex.RegexMatch;
 import org.elasticsearch.xpack.esql.core.tree.Source;
 import org.elasticsearch.xpack.esql.expression.function.EsqlFunctionRegistry;
+import org.elasticsearch.xpack.esql.expression.function.grouping.Bucket;
 import org.elasticsearch.xpack.esql.expression.function.scalar.string.StartsWith;
 import org.elasticsearch.xpack.esql.expression.predicate.logical.And;
 import org.elasticsearch.xpack.esql.expression.predicate.nulls.IsNotNull;
@@ -49,11 +50,7 @@
 import static org.elasticsearch.xpack.esql.EsqlTestUtils.loadMapping;
 import static org.hamcrest.Matchers.equalTo;
 import static org.hamcrest.Matchers.hasSize;
-<<<<<<< HEAD
-=======
 import static org.hamcrest.Matchers.instanceOf;
-import static org.junit.Assume.assumeTrue;
->>>>>>> 62e5d3d5
 
 // @TestLogging(value = "org.elasticsearch.xpack.esql:TRACE", reason = "debug tests")
 public class PromqlLogicalPlanOptimizerTests extends AbstractLogicalPlanOptimizerTests {
@@ -91,11 +88,6 @@
             | LIMIT 1000
             )
             """);
-
-<<<<<<< HEAD
-=======
-        logger.trace(plan);
->>>>>>> 62e5d3d5
     }
 
     public void testExplainPromqlSimple() {
@@ -107,11 +99,6 @@
             | WHERE TRANGE($now-1h, $now)
             | STATS AVG(AVG_OVER_TIME(network.bytes_in)) BY TBUCKET(1h)
             """);
-
-<<<<<<< HEAD
-=======
-        logger.trace(plan);
->>>>>>> 62e5d3d5
     }
 
     /**
@@ -149,10 +136,6 @@
             | LIMIT 1000
             """);
 
-<<<<<<< HEAD
-=======
-        logger.trace(plan);
-
         var project = as(plan, Project.class);
         assertThat(project.projections(), hasSize(3));
 
@@ -216,7 +199,6 @@
         assertThat(in.list(), hasSize(3));
 
         as(filter.child(), EsRelation.class);
->>>>>>> 62e5d3d5
     }
 
     /**
@@ -247,11 +229,6 @@
             | STATS AVG(AVG_OVER_TIME(network.bytes_in)) BY pod, TBUCKET(1h)
             | LIMIT 1000
             """);
-
-<<<<<<< HEAD
-=======
-        logger.trace(plan);
->>>>>>> 62e5d3d5
     }
 
     /**
@@ -281,12 +258,6 @@
             | STATS avg(avg_over_time(network.bytes_in)) BY TBUCKET(1h)
             | LIMIT 1000
             """);
-<<<<<<< HEAD
-=======
-
-        logger.trace(plan);
-
->>>>>>> 62e5d3d5
     }
 
     /**
@@ -319,11 +290,6 @@
               )
             | LIMIT 1000
             """);
-
-<<<<<<< HEAD
-=======
-        logger.trace(plan);
->>>>>>> 62e5d3d5
     }
 
     /**
@@ -353,11 +319,6 @@
             TS k8s
             | promql step 1h ( max by (pod) (avg_over_time(network.bytes_in[1h])) )
             """);
-
-<<<<<<< HEAD
-=======
-        logger.trace(plan);
->>>>>>> 62e5d3d5
     }
 
     @AwaitsFix(bugUrl = "Invalid call to dataType on an unresolved object ?RATE_$1")
@@ -373,10 +334,6 @@
             """;
 
         var plan = planPromql(testQuery);
-<<<<<<< HEAD
-=======
-        logger.trace(plan);
->>>>>>> 62e5d3d5
     }
 
     /**
@@ -408,11 +365,6 @@
             """;
 
         var plan = planPromql(testQuery);
-<<<<<<< HEAD
-=======
-        List<LogicalPlan> collect = plan.collect(Bucket.class::isInstance);
-        logger.trace(plan);
->>>>>>> 62e5d3d5
     }
 
     /**
@@ -453,10 +405,6 @@
         assertThat(filters, hasSize(1));
         var filter = (Filter) filters.getFirst();
         assertThat(filter.condition().anyMatch(In.class::isInstance), equalTo(true));
-<<<<<<< HEAD
-=======
-        logger.trace(plan);
->>>>>>> 62e5d3d5
     }
 
     public void testLabelSelectorPrefix() {
@@ -477,10 +425,6 @@
         var filter = (Filter) filters.getFirst();
         assertThat(filter.condition().anyMatch(StartsWith.class::isInstance), equalTo(true));
         assertThat(filter.condition().anyMatch(NotEquals.class::isInstance), equalTo(false));
-<<<<<<< HEAD
-=======
-        logger.trace(plan);
->>>>>>> 62e5d3d5
     }
 
     public void testLabelSelectorProperPrefix() {
@@ -550,10 +494,6 @@
             """;
 
         var plan = planPromql(testQuery);
-<<<<<<< HEAD
-=======
-        logger.trace(plan);
->>>>>>> 62e5d3d5
     }
 
     @AwaitsFix(bugUrl = "only aggregations across timeseries are supported at this time (found [foo or bar])")
@@ -574,10 +514,6 @@
             """;
 
         var plan = planPromql(testQuery);
-<<<<<<< HEAD
-=======
-        logger.trace(plan);
->>>>>>> 62e5d3d5
     }
 
     // public void testPromqlArithmetricOperators() {
@@ -605,15 +541,9 @@
         query = query.replace("$now-1h", '"' + Instant.now().minus(1, ChronoUnit.HOURS).toString() + '"');
         query = query.replace("$now", '"' + Instant.now().toString() + '"');
         var analyzed = tsAnalyzer.analyze(parser.createStatement(query));
-<<<<<<< HEAD
-        logger.info("analyzed plan:\n{}", analyzed);
+        logger.trace("analyzed plan:\n{}", analyzed);
         var optimized = logicalOptimizer.optimize(analyzed);
-        logger.info("optimized plan:\n{}", optimized);
-=======
-        logger.trace(analyzed);
-        var optimized = logicalOptimizer.optimize(analyzed);
-        logger.trace(optimized);
->>>>>>> 62e5d3d5
+        logger.trace("optimized plan:\n{}", optimized);
         return optimized;
     }
 }
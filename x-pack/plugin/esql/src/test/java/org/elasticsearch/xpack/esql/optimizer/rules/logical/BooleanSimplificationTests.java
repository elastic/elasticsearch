/*
 * Copyright Elasticsearch B.V. and/or licensed to Elasticsearch B.V. under one
 * or more contributor license agreements. Licensed under the Elastic License
 * 2.0; you may not use this file except in compliance with the Elastic License
 * 2.0.
 */

package org.elasticsearch.xpack.esql.optimizer.rules.logical;

import org.elasticsearch.test.ESTestCase;
import org.elasticsearch.xpack.esql.core.expression.Expression;
<<<<<<< HEAD
import org.elasticsearch.xpack.esql.expression.predicate.logical.And;
import org.elasticsearch.xpack.esql.expression.predicate.logical.Or;
import org.elasticsearch.xpack.esql.optimizer.OptimizerRulesTests;
=======
import org.elasticsearch.xpack.esql.core.expression.function.scalar.ScalarFunction;
import org.elasticsearch.xpack.esql.core.expression.predicate.logical.And;
import org.elasticsearch.xpack.esql.core.expression.predicate.logical.Or;
>>>>>>> ea35055b

import static org.elasticsearch.xpack.esql.EsqlTestUtils.unboundLogicalOptimizerContext;
import static org.elasticsearch.xpack.esql.core.expression.Literal.FALSE;
import static org.elasticsearch.xpack.esql.core.expression.Literal.TRUE;
import static org.elasticsearch.xpack.esql.core.tree.Source.EMPTY;

public class BooleanSimplificationTests extends ESTestCase {
    private static final Expression DUMMY_EXPRESSION = new OptimizerRulesTests.DummyBooleanExpression(EMPTY, 0);

    private Expression booleanSimplification(ScalarFunction e) {
        return new BooleanSimplification().rule(e, unboundLogicalOptimizerContext());
    }

    public void testBoolSimplifyOr() {
        assertEquals(TRUE, booleanSimplification(new Or(EMPTY, TRUE, TRUE)));
        assertEquals(TRUE, booleanSimplification(new Or(EMPTY, TRUE, DUMMY_EXPRESSION)));
        assertEquals(TRUE, booleanSimplification(new Or(EMPTY, DUMMY_EXPRESSION, TRUE)));

        assertEquals(FALSE, booleanSimplification(new Or(EMPTY, FALSE, FALSE)));
        assertEquals(DUMMY_EXPRESSION, booleanSimplification(new Or(EMPTY, FALSE, DUMMY_EXPRESSION)));
        assertEquals(DUMMY_EXPRESSION, booleanSimplification(new Or(EMPTY, DUMMY_EXPRESSION, FALSE)));
    }

    public void testBoolSimplifyAnd() {
        assertEquals(TRUE, booleanSimplification(new And(EMPTY, TRUE, TRUE)));
        assertEquals(DUMMY_EXPRESSION, booleanSimplification(new And(EMPTY, TRUE, DUMMY_EXPRESSION)));
        assertEquals(DUMMY_EXPRESSION, booleanSimplification(new And(EMPTY, DUMMY_EXPRESSION, TRUE)));

        assertEquals(FALSE, booleanSimplification(new And(EMPTY, FALSE, FALSE)));
        assertEquals(FALSE, booleanSimplification(new And(EMPTY, FALSE, DUMMY_EXPRESSION)));
        assertEquals(FALSE, booleanSimplification(new And(EMPTY, DUMMY_EXPRESSION, FALSE)));
    }

    public void testBoolCommonFactorExtraction() {
<<<<<<< HEAD
        BooleanSimplification simplification = new BooleanSimplification();

        Expression a1 = new OptimizerRulesTests.DummyBooleanExpression(EMPTY, 1);
        Expression a2 = new OptimizerRulesTests.DummyBooleanExpression(EMPTY, 1);
        Expression b = new OptimizerRulesTests.DummyBooleanExpression(EMPTY, 2);
        Expression c = new OptimizerRulesTests.DummyBooleanExpression(EMPTY, 3);
=======
        Expression a1 = new org.elasticsearch.xpack.esql.core.optimizer.OptimizerRulesTests.DummyBooleanExpression(EMPTY, 1);
        Expression a2 = new org.elasticsearch.xpack.esql.core.optimizer.OptimizerRulesTests.DummyBooleanExpression(EMPTY, 1);
        Expression b = new org.elasticsearch.xpack.esql.core.optimizer.OptimizerRulesTests.DummyBooleanExpression(EMPTY, 2);
        Expression c = new org.elasticsearch.xpack.esql.core.optimizer.OptimizerRulesTests.DummyBooleanExpression(EMPTY, 3);
>>>>>>> ea35055b

        Or actual = new Or(EMPTY, new And(EMPTY, a1, b), new And(EMPTY, a2, c));
        And expected = new And(EMPTY, a1, new Or(EMPTY, b, c));

        assertEquals(expected, booleanSimplification(actual));
    }

}<|MERGE_RESOLUTION|>--- conflicted
+++ resolved
@@ -9,15 +9,10 @@
 
 import org.elasticsearch.test.ESTestCase;
 import org.elasticsearch.xpack.esql.core.expression.Expression;
-<<<<<<< HEAD
+import org.elasticsearch.xpack.esql.core.expression.function.scalar.ScalarFunction;
 import org.elasticsearch.xpack.esql.expression.predicate.logical.And;
 import org.elasticsearch.xpack.esql.expression.predicate.logical.Or;
 import org.elasticsearch.xpack.esql.optimizer.OptimizerRulesTests;
-=======
-import org.elasticsearch.xpack.esql.core.expression.function.scalar.ScalarFunction;
-import org.elasticsearch.xpack.esql.core.expression.predicate.logical.And;
-import org.elasticsearch.xpack.esql.core.expression.predicate.logical.Or;
->>>>>>> ea35055b
 
 import static org.elasticsearch.xpack.esql.EsqlTestUtils.unboundLogicalOptimizerContext;
 import static org.elasticsearch.xpack.esql.core.expression.Literal.FALSE;
@@ -52,19 +47,12 @@
     }
 
     public void testBoolCommonFactorExtraction() {
-<<<<<<< HEAD
         BooleanSimplification simplification = new BooleanSimplification();
 
         Expression a1 = new OptimizerRulesTests.DummyBooleanExpression(EMPTY, 1);
         Expression a2 = new OptimizerRulesTests.DummyBooleanExpression(EMPTY, 1);
         Expression b = new OptimizerRulesTests.DummyBooleanExpression(EMPTY, 2);
         Expression c = new OptimizerRulesTests.DummyBooleanExpression(EMPTY, 3);
-=======
-        Expression a1 = new org.elasticsearch.xpack.esql.core.optimizer.OptimizerRulesTests.DummyBooleanExpression(EMPTY, 1);
-        Expression a2 = new org.elasticsearch.xpack.esql.core.optimizer.OptimizerRulesTests.DummyBooleanExpression(EMPTY, 1);
-        Expression b = new org.elasticsearch.xpack.esql.core.optimizer.OptimizerRulesTests.DummyBooleanExpression(EMPTY, 2);
-        Expression c = new org.elasticsearch.xpack.esql.core.optimizer.OptimizerRulesTests.DummyBooleanExpression(EMPTY, 3);
->>>>>>> ea35055b
 
         Or actual = new Or(EMPTY, new And(EMPTY, a1, b), new And(EMPTY, a2, c));
         And expected = new And(EMPTY, a1, new Or(EMPTY, b, c));

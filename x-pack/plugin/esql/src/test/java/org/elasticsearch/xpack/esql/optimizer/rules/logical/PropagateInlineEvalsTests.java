/*
 * Copyright Elasticsearch B.V. and/or licensed to Elasticsearch B.V. under one
 * or more contributor license agreements. Licensed under the Elastic License
 * 2.0; you may not use this file except in compliance with the Elastic License
 * 2.0.
 */

package org.elasticsearch.xpack.esql.optimizer.rules.logical;

import org.elasticsearch.index.IndexMode;
import org.elasticsearch.test.ESTestCase;
import org.elasticsearch.xpack.esql.EsqlTestUtils;
import org.elasticsearch.xpack.esql.action.EsqlCapabilities;
import org.elasticsearch.xpack.esql.analysis.Analyzer;
import org.elasticsearch.xpack.esql.analysis.AnalyzerContext;
import org.elasticsearch.xpack.esql.analysis.EnrichResolution;
import org.elasticsearch.xpack.esql.core.expression.Expressions;
import org.elasticsearch.xpack.esql.core.expression.ReferenceAttribute;
import org.elasticsearch.xpack.esql.core.type.EsField;
import org.elasticsearch.xpack.esql.expression.function.EsqlFunctionRegistry;
import org.elasticsearch.xpack.esql.index.EsIndex;
import org.elasticsearch.xpack.esql.index.IndexResolution;
import org.elasticsearch.xpack.esql.optimizer.LogicalPlanOptimizer;
import org.elasticsearch.xpack.esql.optimizer.LogicalPlanOptimizerTests;
import org.elasticsearch.xpack.esql.parser.EsqlParser;
import org.elasticsearch.xpack.esql.plan.logical.Aggregate;
import org.elasticsearch.xpack.esql.plan.logical.EsRelation;
import org.elasticsearch.xpack.esql.plan.logical.Eval;
import org.elasticsearch.xpack.esql.plan.logical.Limit;
import org.elasticsearch.xpack.esql.plan.logical.LogicalPlan;
import org.elasticsearch.xpack.esql.plan.logical.join.InlineJoin;
import org.elasticsearch.xpack.esql.plan.logical.join.StubRelation;
import org.elasticsearch.xpack.esql.plan.logical.local.EsqlProject;
import org.junit.BeforeClass;

import java.util.List;
import java.util.Map;

import static org.elasticsearch.xpack.esql.EsqlTestUtils.TEST_VERIFIER;
import static org.elasticsearch.xpack.esql.EsqlTestUtils.as;
import static org.elasticsearch.xpack.esql.EsqlTestUtils.loadMapping;
import static org.elasticsearch.xpack.esql.EsqlTestUtils.withDefaultLimitWarning;
import static org.elasticsearch.xpack.esql.analysis.AnalyzerTestUtils.defaultInferenceResolution;
import static org.elasticsearch.xpack.esql.analysis.AnalyzerTestUtils.defaultLookupResolution;
import static org.hamcrest.Matchers.contains;
import static org.hamcrest.Matchers.hasSize;
import static org.hamcrest.Matchers.is;

public class PropagateInlineEvalsTests extends ESTestCase {

    private static EsqlParser parser;
    private static Map<String, EsField> mapping;
    private static Analyzer analyzer;

    @BeforeClass
    public static void init() {
        parser = new EsqlParser();
        mapping = loadMapping("mapping-basic.json");
        EsIndex test = new EsIndex("test", mapping, Map.of("test", IndexMode.STANDARD));
        IndexResolution getIndexResult = IndexResolution.valid(test);
        analyzer = new Analyzer(
            new AnalyzerContext(
                EsqlTestUtils.TEST_CFG,
                new EsqlFunctionRegistry(),
                getIndexResult,
                defaultLookupResolution(),
                new EnrichResolution(),
                defaultInferenceResolution()
            ),
            TEST_VERIFIER
        );
    }

    /**
     * Expects after running the {@link LogicalPlanOptimizer#substitutions()}:
     *
     * Limit[1000[INTEGER],false]
     * \_InlineJoin[LEFT,[y{r}#10],[y{r}#10],[y{r}#10]]
     *   |_Eval[[gender{f}#13 AS y]]
     *   | \_EsqlProject[[emp_no{f}#11, languages{f}#14, gender{f}#13]]
     *   |   \_EsRelation[test][_meta_field{f}#17, emp_no{f}#11, first_name{f}#12, ..]
     *   \_Aggregate[STANDARD,[y{r}#10],[MAX(languages{f}#14,true[BOOLEAN]) AS max_lang, y{r}#10]]
     *     \_StubRelation[[emp_no{f}#11, languages{f}#14, gender{f}#13, y{r}#10]]
     */
    public void testGroupingAliasingMoved_To_LeftSideOfJoin() {
<<<<<<< HEAD
        assumeTrue("Requires INLINESTATS", EsqlCapabilities.Cap.INLINESTATS_V12.isEnabled());
=======
        assumeTrue("Requires INLINE STATS", EsqlCapabilities.Cap.INLINE_STATS.isEnabled());
>>>>>>> 3eb512b0
        var plan = plan("""
            from test
            | keep emp_no, languages, gender
            | inline stats max_lang = MAX(languages) BY y = gender
            """, LogicalPlanOptimizerTests.SubstitutionOnlyOptimizer.INSTANCE);

        var limit = as(plan, Limit.class);
        var inline = as(limit.child(), InlineJoin.class);
        var leftEval = as(inline.left(), Eval.class);
        var project = as(leftEval.child(), EsqlProject.class);

        assertThat(Expressions.names(project.projections()), contains("emp_no", "languages", "gender"));

        as(project.child(), EsRelation.class);
        var rightAgg = as(inline.right(), Aggregate.class);
        var stubRelation = as(rightAgg.child(), StubRelation.class);
        assertThat(Expressions.names(stubRelation.expressions()), contains("emp_no", "languages", "gender", "y"));

        var groupings = rightAgg.groupings();
        var aggs = rightAgg.aggregates();
        var ref = as(groupings.get(0), ReferenceAttribute.class);
        assertThat(aggs.get(1), is(ref));
        assertThat(leftEval.fields(), hasSize(1));
        assertThat(leftEval.fields().get(0).toAttribute(), is(ref)); // the only grouping is passed as eval on the join's left hand side
        assertThat(leftEval.fields().get(0).name(), is("y"));
    }

    /**
     * Expects after running the {@link LogicalPlanOptimizer#substitutions()}:
     * Limit[1000[INTEGER],false]
     * \_InlineJoin[LEFT,[f{r}#18, g{r}#21, first_name_l{r}#9],[f{r}#18, g{r}#21, first_name_l{r}#9],[f{r}#18, g{r}#21, first_name_l{
     * r}#9]]
     *   |_Eval[[LEFT(last_name{f}#27,1[INTEGER]) AS f, gender{f}#25 AS g]]
     *   | \_Eval[[LEFT(first_name{f}#24,1[INTEGER]) AS first_name_l]]
     *   |   \_EsqlProject[[emp_no{f}#23, languages{f}#26, gender{f}#25, last_name{f}#27, first_name{f}#24]]
     *   |     \_EsRelation[test][_meta_field{f}#29, emp_no{f}#23, first_name{f}#24, ..]
     *   \_Aggregate[STANDARD,[f{r}#18, g{r}#21, first_name_l{r}#9],[MAX(languages{f}#26,true[BOOLEAN]) AS max_lang, MIN(languages{f}
     * #26,true[BOOLEAN]) AS min_lang, f{r}#18, g{r}#21, first_name_l{r}#9]]
     *     \_StubRelation[[emp_no{f}#23, languages{f}#26, gender{f}#25, last_name{f}#27, first_name{f}#24, first_name_l{r}#9, f{r}#18, g
     * {r}#21]]
     */
    public void testGroupingAliasingMoved_To_LeftSideOfJoin_WithExpression() {
<<<<<<< HEAD
        assumeTrue("Requires INLINESTATS", EsqlCapabilities.Cap.INLINESTATS_V12.isEnabled());
=======
        assumeTrue("Requires INLINE STATS", EsqlCapabilities.Cap.INLINE_STATS.isEnabled());
>>>>>>> 3eb512b0
        var plan = plan("""
            from test
            | keep emp_no, languages, gender, last_name, first_name
            | eval first_name_l = left(first_name, 1)
            | inline stats max_lang = MAX(languages), min_lang = MIN(languages) BY f = left(last_name, 1), g = gender, first_name_l
            """, LogicalPlanOptimizerTests.SubstitutionOnlyOptimizer.INSTANCE);

        var limit = as(plan, Limit.class);
        var inline = as(limit.child(), InlineJoin.class);
        var leftEval1 = as(inline.left(), Eval.class);
        var leftEval2 = as(leftEval1.child(), Eval.class);
        var project = as(leftEval2.child(), EsqlProject.class);

        assertThat(Expressions.names(project.projections()), contains("emp_no", "languages", "gender", "last_name", "first_name"));

        as(project.child(), EsRelation.class);
        var rightAgg = as(inline.right(), Aggregate.class);
        var stubRelation = as(rightAgg.child(), StubRelation.class);
        assertThat(
            Expressions.names(stubRelation.expressions()),
            contains("emp_no", "languages", "gender", "last_name", "first_name", "first_name_l", "f", "g")
        );

        var groupings = rightAgg.groupings();
        assertThat(groupings, hasSize(3));
        var aggs = rightAgg.aggregates();
        var ref1 = as(groupings.get(0), ReferenceAttribute.class); // f = left(last_name, 1)
        var ref2 = as(groupings.get(1), ReferenceAttribute.class); // g = gender
        var ref3 = as(groupings.get(2), ReferenceAttribute.class); // first_name_l
        assertThat(aggs.get(2), is(ref1));
        assertThat(aggs.get(3), is(ref2));
        assertThat(leftEval1.fields(), hasSize(2));
        assertThat(leftEval1.fields().get(0).toAttribute(), is(ref1)); // f = left(last_name, 1)
        assertThat(leftEval1.fields().get(0).name(), is("f"));
        assertThat(leftEval1.fields().get(1).toAttribute(), is(ref2)); // g = gender
        assertThat(leftEval1.fields().get(1).name(), is("g"));
        assertThat(leftEval2.fields(), hasSize(1));
        assertThat(leftEval2.fields().get(0).toAttribute(), is(ref3)); // first_name_l is in the second eval (the one the user added)
        assertThat(leftEval2.fields().get(0).name(), is("first_name_l"));
    }

    private LogicalPlan plan(String query, LogicalPlanOptimizer optimizer) {
        return optimizer.optimize(analyzer.analyze(parser.createStatement(query, EsqlTestUtils.TEST_CFG)));
    }

    @Override
    protected List<String> filteredWarnings() {
        return withDefaultLimitWarning(super.filteredWarnings());
    }
}<|MERGE_RESOLUTION|>--- conflicted
+++ resolved
@@ -83,11 +83,7 @@
      *     \_StubRelation[[emp_no{f}#11, languages{f}#14, gender{f}#13, y{r}#10]]
      */
     public void testGroupingAliasingMoved_To_LeftSideOfJoin() {
-<<<<<<< HEAD
-        assumeTrue("Requires INLINESTATS", EsqlCapabilities.Cap.INLINESTATS_V12.isEnabled());
-=======
         assumeTrue("Requires INLINE STATS", EsqlCapabilities.Cap.INLINE_STATS.isEnabled());
->>>>>>> 3eb512b0
         var plan = plan("""
             from test
             | keep emp_no, languages, gender
@@ -130,11 +126,7 @@
      * {r}#21]]
      */
     public void testGroupingAliasingMoved_To_LeftSideOfJoin_WithExpression() {
-<<<<<<< HEAD
-        assumeTrue("Requires INLINESTATS", EsqlCapabilities.Cap.INLINESTATS_V12.isEnabled());
-=======
         assumeTrue("Requires INLINE STATS", EsqlCapabilities.Cap.INLINE_STATS.isEnabled());
->>>>>>> 3eb512b0
         var plan = plan("""
             from test
             | keep emp_no, languages, gender, last_name, first_name

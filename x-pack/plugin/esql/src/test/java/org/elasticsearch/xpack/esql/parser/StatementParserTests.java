--- conflicted
+++ resolved
@@ -2985,7 +2985,12 @@
         }
     }
 
-<<<<<<< HEAD
+    public void testInvalidInsistAsterisk() {
+        assumeTrue("requires snapshot build", Build.current().isSnapshot());
+        expectError("FROM text | EVAL x = 4 | INSIST_🐔 *", "INSIST doesn't support wildcards, found [*]");
+        expectError("FROM text | EVAL x = 4 | INSIST_🐔 foo*", "INSIST doesn't support wildcards, found [foo*]");
+    }
+
     public void testValidFork() {
         assumeTrue("FORK requires corresponding capability", EsqlCapabilities.Cap.FORK.isEnabled());
 
@@ -3079,11 +3084,5 @@
 
     static Alias alias(String name, Expression value) {
         return new Alias(EMPTY, name, value);
-=======
-    public void testInvalidInsistAsterisk() {
-        assumeTrue("requires snapshot build", Build.current().isSnapshot());
-        expectError("FROM text | EVAL x = 4 | INSIST_🐔 *", "INSIST doesn't support wildcards, found [*]");
-        expectError("FROM text | EVAL x = 4 | INSIST_🐔 foo*", "INSIST doesn't support wildcards, found [foo*]");
->>>>>>> 2ae80c79
     }
 }
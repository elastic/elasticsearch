--- conflicted
+++ resolved
@@ -3271,7 +3271,6 @@
         var fork = as(plan, Fork.class);
         var subPlans = fork.children();
 
-<<<<<<< HEAD
         {
             // first subplan
             var eval = as(subPlans.get(0), Eval.class);
@@ -3285,53 +3284,8 @@
             assertEquals(1, fields.size());
             var matchField = (UnresolvedAttribute) fields.getFirst();
             assertThat(matchField.name(), equalTo("a"));
-            assertThat(match.query().fold(FoldContext.small()), equalTo("baz"));
-        }
-=======
-        // first subplan
-        var eval = as(subPlans.get(0), Eval.class);
-        assertThat(as(eval.fields().get(0), Alias.class), equalTo(alias("_fork", literalString("fork1"))));
-        var limit = as(eval.child(), Limit.class);
-        assertThat(limit.limit(), instanceOf(Literal.class));
-        assertThat(((Literal) limit.limit()).value(), equalTo(11));
-        var filter = as(limit.child(), Filter.class);
-        var match = (MatchOperator) filter.condition();
-        var matchField = (UnresolvedAttribute) match.field();
-        assertThat(matchField.name(), equalTo("a"));
-        assertThat(match.query().fold(FoldContext.small()), equalTo(BytesRefs.toBytesRef("baz")));
-
-        // second subplan
-        eval = as(subPlans.get(1), Eval.class);
-        assertThat(as(eval.fields().get(0), Alias.class), equalTo(alias("_fork", literalString("fork2"))));
-        var orderBy = as(eval.child(), OrderBy.class);
-        assertThat(orderBy.order().size(), equalTo(1));
-        Order order = orderBy.order().get(0);
-        assertThat(order.child(), instanceOf(UnresolvedAttribute.class));
-        assertThat(((UnresolvedAttribute) order.child()).name(), equalTo("b"));
-        filter = as(orderBy.child(), Filter.class);
-        match = (MatchOperator) filter.condition();
-        matchField = (UnresolvedAttribute) match.field();
-        assertThat(matchField.name(), equalTo("b"));
-        assertThat(match.query().fold(FoldContext.small()), equalTo(BytesRefs.toBytesRef("bar")));
-
-        // third subplan
-        eval = as(subPlans.get(2), Eval.class);
-        assertThat(as(eval.fields().get(0), Alias.class), equalTo(alias("_fork", literalString("fork3"))));
-        filter = as(eval.child(), Filter.class);
-        match = (MatchOperator) filter.condition();
-        matchField = (UnresolvedAttribute) match.field();
-        assertThat(matchField.name(), equalTo("c"));
-        assertThat(match.query().fold(FoldContext.small()), equalTo(BytesRefs.toBytesRef("bat")));
-
-        // fourth subplan
-        eval = as(subPlans.get(3), Eval.class);
-        assertThat(as(eval.fields().get(0), Alias.class), equalTo(alias("_fork", literalString("fork4"))));
-        orderBy = as(eval.child(), OrderBy.class);
-        assertThat(orderBy.order().size(), equalTo(1));
-        order = orderBy.order().get(0);
-        assertThat(order.child(), instanceOf(UnresolvedAttribute.class));
-        assertThat(((UnresolvedAttribute) order.child()).name(), equalTo("c"));
->>>>>>> 72b488cf
+            assertThat(match.query().fold(FoldContext.small()), equalTo(BytesRefs.toBytesRef("baz")));
+        }
 
         {
             // second subplan
@@ -3348,7 +3302,7 @@
             assertEquals(1, fields.size());
             var matchField = (UnresolvedAttribute) fields.getFirst();
             assertThat(matchField.name(), equalTo("b"));
-            assertThat(match.query().fold(FoldContext.small()), equalTo("bar"));
+            assertThat(match.query().fold(FoldContext.small()), equalTo(BytesRefs.toBytesRef("bar")));
         }
 
         {
@@ -3361,7 +3315,7 @@
             assertEquals(1, fields.size());
             var matchField = (UnresolvedAttribute) fields.getFirst();
             assertThat(matchField.name(), equalTo("c"));
-            assertThat(match.query().fold(FoldContext.small()), equalTo("bat"));
+            assertThat(match.query().fold(FoldContext.small()), equalTo(BytesRefs.toBytesRef("bat")));
         }
 
         {

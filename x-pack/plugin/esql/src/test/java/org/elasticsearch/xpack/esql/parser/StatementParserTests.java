--- conflicted
+++ resolved
@@ -2458,12 +2458,7 @@
     }
 
     private LogicalPlan unresolvedTSRelation(String index) {
-<<<<<<< HEAD
-        List<Attribute> metadata = List.of(new MetadataAttribute(EMPTY, MetadataAttribute.TSID_FIELD, DataType.KEYWORD, false));
-        return new UnresolvedRelation(EMPTY, new IndexPattern(EMPTY, index), false, null, metadata, IndexMode.TIME_SERIES, null, "FROM TS");
-=======
-        return new UnresolvedRelation(EMPTY, new IndexPattern(EMPTY, index), false, List.of(), IndexMode.TIME_SERIES, null, "TS");
->>>>>>> aab40b12
+        return new UnresolvedRelation(EMPTY, new IndexPattern(EMPTY, index), false, null, List.of(), IndexMode.TIME_SERIES, null, "TS");
     }
 
     public void testMetricWithGroupKeyAsAgg() {

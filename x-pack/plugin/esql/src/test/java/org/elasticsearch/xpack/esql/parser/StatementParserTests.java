/*
 * Copyright Elasticsearch B.V. and/or licensed to Elasticsearch B.V. under one
 * or more contributor license agreements. Licensed under the Elastic License
 * 2.0; you may not use this file except in compliance with the Elastic License
 * 2.0.
 */

package org.elasticsearch.xpack.esql.parser;

import org.elasticsearch.Build;
import org.elasticsearch.common.logging.LoggerMessageFormat;
import org.elasticsearch.core.Tuple;
import org.elasticsearch.index.IndexMode;
import org.elasticsearch.xpack.esql.action.EsqlCapabilities;
import org.elasticsearch.xpack.esql.core.capabilities.UnresolvedException;
import org.elasticsearch.xpack.esql.core.expression.Alias;
import org.elasticsearch.xpack.esql.core.expression.Attribute;
import org.elasticsearch.xpack.esql.core.expression.EmptyAttribute;
import org.elasticsearch.xpack.esql.core.expression.Expressions;
import org.elasticsearch.xpack.esql.core.expression.FoldContext;
import org.elasticsearch.xpack.esql.core.expression.Literal;
import org.elasticsearch.xpack.esql.core.expression.MetadataAttribute;
import org.elasticsearch.xpack.esql.core.expression.NamedExpression;
import org.elasticsearch.xpack.esql.core.expression.UnresolvedAttribute;
import org.elasticsearch.xpack.esql.core.expression.predicate.operator.comparison.BinaryComparison;
import org.elasticsearch.xpack.esql.core.type.DataType;
import org.elasticsearch.xpack.esql.expression.Order;
import org.elasticsearch.xpack.esql.expression.UnresolvedNamePattern;
import org.elasticsearch.xpack.esql.expression.function.UnresolvedFunction;
import org.elasticsearch.xpack.esql.expression.function.aggregate.FilteredExpression;
import org.elasticsearch.xpack.esql.expression.function.fulltext.Match;
import org.elasticsearch.xpack.esql.expression.function.scalar.convert.ToInteger;
import org.elasticsearch.xpack.esql.expression.function.scalar.string.RLike;
import org.elasticsearch.xpack.esql.expression.function.scalar.string.WildcardLike;
import org.elasticsearch.xpack.esql.expression.predicate.logical.Not;
import org.elasticsearch.xpack.esql.expression.predicate.logical.Or;
import org.elasticsearch.xpack.esql.expression.predicate.operator.arithmetic.Add;
import org.elasticsearch.xpack.esql.expression.predicate.operator.arithmetic.Div;
import org.elasticsearch.xpack.esql.expression.predicate.operator.arithmetic.Mod;
import org.elasticsearch.xpack.esql.expression.predicate.operator.comparison.Equals;
import org.elasticsearch.xpack.esql.expression.predicate.operator.comparison.GreaterThan;
import org.elasticsearch.xpack.esql.expression.predicate.operator.comparison.GreaterThanOrEqual;
import org.elasticsearch.xpack.esql.expression.predicate.operator.comparison.LessThan;
import org.elasticsearch.xpack.esql.expression.predicate.operator.comparison.LessThanOrEqual;
import org.elasticsearch.xpack.esql.plan.TableIdentifier;
import org.elasticsearch.xpack.esql.plan.logical.Aggregate;
import org.elasticsearch.xpack.esql.plan.logical.Dissect;
import org.elasticsearch.xpack.esql.plan.logical.Drop;
import org.elasticsearch.xpack.esql.plan.logical.Enrich;
import org.elasticsearch.xpack.esql.plan.logical.Eval;
import org.elasticsearch.xpack.esql.plan.logical.Explain;
import org.elasticsearch.xpack.esql.plan.logical.Filter;
import org.elasticsearch.xpack.esql.plan.logical.Grok;
import org.elasticsearch.xpack.esql.plan.logical.InlineStats;
import org.elasticsearch.xpack.esql.plan.logical.Keep;
import org.elasticsearch.xpack.esql.plan.logical.Limit;
import org.elasticsearch.xpack.esql.plan.logical.LogicalPlan;
import org.elasticsearch.xpack.esql.plan.logical.Lookup;
import org.elasticsearch.xpack.esql.plan.logical.MvExpand;
import org.elasticsearch.xpack.esql.plan.logical.OrderBy;
import org.elasticsearch.xpack.esql.plan.logical.Project;
import org.elasticsearch.xpack.esql.plan.logical.Rename;
import org.elasticsearch.xpack.esql.plan.logical.Row;
import org.elasticsearch.xpack.esql.plan.logical.UnresolvedRelation;

import java.util.ArrayList;
import java.util.HashMap;
import java.util.LinkedHashMap;
import java.util.List;
import java.util.Map;
import java.util.function.Function;
import java.util.stream.Stream;

import static org.elasticsearch.xpack.esql.EsqlTestUtils.as;
import static org.elasticsearch.xpack.esql.EsqlTestUtils.paramAsConstant;
import static org.elasticsearch.xpack.esql.EsqlTestUtils.paramAsIdentifier;
import static org.elasticsearch.xpack.esql.EsqlTestUtils.paramAsPattern;
import static org.elasticsearch.xpack.esql.EsqlTestUtils.referenceAttribute;
import static org.elasticsearch.xpack.esql.core.expression.Literal.FALSE;
import static org.elasticsearch.xpack.esql.core.expression.Literal.TRUE;
import static org.elasticsearch.xpack.esql.core.tree.Source.EMPTY;
import static org.elasticsearch.xpack.esql.core.type.DataType.INTEGER;
import static org.elasticsearch.xpack.esql.core.type.DataType.KEYWORD;
import static org.elasticsearch.xpack.esql.expression.function.FunctionResolutionStrategy.DEFAULT;
import static org.elasticsearch.xpack.esql.parser.ExpressionBuilder.breakIntoFragments;
import static org.hamcrest.Matchers.allOf;
import static org.hamcrest.Matchers.contains;
import static org.hamcrest.Matchers.containsString;
import static org.hamcrest.Matchers.equalTo;
import static org.hamcrest.Matchers.hasSize;
import static org.hamcrest.Matchers.instanceOf;
import static org.hamcrest.Matchers.is;

//@TestLogging(value = "org.elasticsearch.xpack.esql:TRACE", reason = "debug")
public class StatementParserTests extends AbstractStatementParserTests {

    private static final LogicalPlan PROCESSING_CMD_INPUT = new Row(EMPTY, List.of(new Alias(EMPTY, "a", integer(1))));

    public void testRowCommand() {
        assertEquals(
            new Row(EMPTY, List.of(new Alias(EMPTY, "a", integer(1)), new Alias(EMPTY, "b", integer(2)))),
            statement("row a = 1, b = 2")
        );
    }

    public void testRowCommandImplicitFieldName() {
        assertEquals(
            new Row(
                EMPTY,
                List.of(new Alias(EMPTY, "1", integer(1)), new Alias(EMPTY, "2", integer(2)), new Alias(EMPTY, "c", integer(3)))
            ),
            statement("row 1, 2, c = 3")
        );
    }

    public void testRowCommandLong() {
        assertEquals(new Row(EMPTY, List.of(new Alias(EMPTY, "c", literalLong(2147483648L)))), statement("row c = 2147483648"));
    }

    public void testRowCommandHugeInt() {
        assertEquals(
            new Row(EMPTY, List.of(new Alias(EMPTY, "c", literalUnsignedLong("9223372036854775808")))),
            statement("row c = 9223372036854775808")
        );
        assertEquals(
            new Row(EMPTY, List.of(new Alias(EMPTY, "c", literalDouble(18446744073709551616.)))),
            statement("row c = 18446744073709551616")
        );
    }

    public void testRowCommandHugeNegativeInt() {
        assertEquals(
            new Row(EMPTY, List.of(new Alias(EMPTY, "c", literalDouble(-92233720368547758080d)))),
            statement("row c = -92233720368547758080")
        );
        assertEquals(
            new Row(EMPTY, List.of(new Alias(EMPTY, "c", literalDouble(-18446744073709551616d)))),
            statement("row c = -18446744073709551616")
        );
    }

    public void testRowCommandDouble() {
        assertEquals(new Row(EMPTY, List.of(new Alias(EMPTY, "c", literalDouble(1.0)))), statement("row c = 1.0"));
    }

    public void testRowCommandMultivalueInt() {
        assertEquals(new Row(EMPTY, List.of(new Alias(EMPTY, "c", integers(1, 2, -5)))), statement("row c = [1, 2, -5]"));
    }

    public void testRowCommandMultivalueLong() {
        assertEquals(
            new Row(EMPTY, List.of(new Alias(EMPTY, "c", literalLongs(2147483648L, 2147483649L, -434366649L)))),
            statement("row c = [2147483648, 2147483649, -434366649]")
        );
    }

    public void testRowCommandMultivalueLongAndInt() {
        assertEquals(new Row(EMPTY, List.of(new Alias(EMPTY, "c", literalLongs(2147483648L, 1L)))), statement("row c = [2147483648, 1]"));
    }

    public void testRowCommandMultivalueHugeInts() {
        assertEquals(
            new Row(EMPTY, List.of(new Alias(EMPTY, "c", literalDoubles(18446744073709551616., 18446744073709551617.)))),
            statement("row c = [18446744073709551616, 18446744073709551617]")
        );
        assertEquals(
            new Row(EMPTY, List.of(new Alias(EMPTY, "c", literalUnsignedLongs("9223372036854775808", "9223372036854775809")))),
            statement("row c = [9223372036854775808, 9223372036854775809]")
        );
    }

    public void testRowCommandMultivalueHugeIntAndNormalInt() {
        assertEquals(
            new Row(EMPTY, List.of(new Alias(EMPTY, "c", literalDoubles(18446744073709551616., 1.0)))),
            statement("row c = [18446744073709551616, 1]")
        );
        assertEquals(
            new Row(EMPTY, List.of(new Alias(EMPTY, "c", literalUnsignedLongs("9223372036854775808", "1")))),
            statement("row c = [9223372036854775808, 1]")
        );
    }

    public void testRowCommandMultivalueDouble() {
        assertEquals(new Row(EMPTY, List.of(new Alias(EMPTY, "c", literalDoubles(1.0, 2.0, -3.4)))), statement("row c = [1.0, 2.0, -3.4]"));
    }

    public void testRowCommandBoolean() {
        assertEquals(new Row(EMPTY, List.of(new Alias(EMPTY, "c", literalBoolean(false)))), statement("row c = false"));
    }

    public void testRowCommandMultivalueBoolean() {
        assertEquals(new Row(EMPTY, List.of(new Alias(EMPTY, "c", literalBooleans(false, true)))), statement("row c = [false, true]"));
    }

    public void testRowCommandString() {
        assertEquals(new Row(EMPTY, List.of(new Alias(EMPTY, "c", literalString("chicken")))), statement("row c = \"chicken\""));
    }

    public void testRowCommandMultivalueString() {
        assertEquals(new Row(EMPTY, List.of(new Alias(EMPTY, "c", literalStrings("cat", "dog")))), statement("row c = [\"cat\", \"dog\"]"));
    }

    public void testRowCommandWithEscapedFieldName() {
        assertEquals(
            new Row(
                EMPTY,
                List.of(
                    new Alias(EMPTY, "a.b.c", integer(1)),
                    new Alias(EMPTY, "b", integer(2)),
                    new Alias(EMPTY, "@timestamp", new Literal(EMPTY, "2022-26-08T00:00:00", KEYWORD))
                )
            ),
            statement("row a.b.c = 1, `b` = 2, `@timestamp`=\"2022-26-08T00:00:00\"")
        );
    }

    public void testCompositeCommand() {
        assertEquals(
            new Filter(EMPTY, new Row(EMPTY, List.of(new Alias(EMPTY, "a", integer(1)))), TRUE),
            statement("row a = 1 | where true")
        );
    }

    public void testMultipleCompositeCommands() {
        assertEquals(
            new Filter(
                EMPTY,
                new Filter(EMPTY, new Filter(EMPTY, new Row(EMPTY, List.of(new Alias(EMPTY, "a", integer(1)))), TRUE), FALSE),
                TRUE
            ),
            statement("row a = 1 | where true | where false | where true")
        );
    }

    public void testEval() {
        assertEquals(
            new Eval(EMPTY, PROCESSING_CMD_INPUT, List.of(new Alias(EMPTY, "b", attribute("a")))),
            processingCommand("eval b = a")
        );

        assertEquals(
            new Eval(
                EMPTY,
                PROCESSING_CMD_INPUT,
                List.of(new Alias(EMPTY, "b", attribute("a")), new Alias(EMPTY, "c", new Add(EMPTY, attribute("a"), integer(1))))
            ),
            processingCommand("eval b = a, c = a + 1")
        );
    }

    public void testEvalImplicitNames() {
        assertEquals(new Eval(EMPTY, PROCESSING_CMD_INPUT, List.of(new Alias(EMPTY, "a", attribute("a")))), processingCommand("eval a"));

        assertEquals(
            new Eval(
                EMPTY,
                PROCESSING_CMD_INPUT,
                List.of(
                    new Alias(
                        EMPTY,
                        "fn(a + 1)",
                        new UnresolvedFunction(EMPTY, "fn", DEFAULT, List.of(new Add(EMPTY, attribute("a"), integer(1))))
                    )
                )
            ),
            processingCommand("eval fn(a + 1)")
        );
    }

    public void testStatsWithGroups() {
        assertEquals(
            new Aggregate(
                EMPTY,
                PROCESSING_CMD_INPUT,
                Aggregate.AggregateType.STANDARD,
                List.of(attribute("c"), attribute("d.e")),
                List.of(
                    new Alias(EMPTY, "b", new UnresolvedFunction(EMPTY, "min", DEFAULT, List.of(attribute("a")))),
                    attribute("c"),
                    attribute("d.e")
                )
            ),
            processingCommand("stats b = min(a) by c, d.e")
        );
    }

    public void testStatsWithoutGroups() {
        assertEquals(
            new Aggregate(
                EMPTY,
                PROCESSING_CMD_INPUT,
                Aggregate.AggregateType.STANDARD,
                List.of(),
                List.of(
                    new Alias(EMPTY, "min(a)", new UnresolvedFunction(EMPTY, "min", DEFAULT, List.of(attribute("a")))),
                    new Alias(EMPTY, "c", integer(1))
                )
            ),
            processingCommand("stats min(a), c = 1")
        );
    }

    public void testStatsWithoutAggs() throws Exception {
        assertEquals(
            new Aggregate(EMPTY, PROCESSING_CMD_INPUT, Aggregate.AggregateType.STANDARD, List.of(attribute("a")), List.of(attribute("a"))),
            processingCommand("stats by a")
        );
    }

    public void testStatsWithoutAggsOrGroup() throws Exception {
        expectError("from text | stats", "At least one aggregation or grouping expression required in [stats]");
    }

    public void testAggsWithGroupKeyAsAgg() throws Exception {
        var queries = new String[] { """
            row a = 1, b = 2
            | stats a by a
            """, """
            row a = 1, b = 2
            | stats a by a
            | sort a
            """, """
            row a = 1, b = 2
            | stats a = a by a
            """, """
            row a = 1, b = 2
            | stats x = a by a
            """ };

        for (String query : queries) {
            expectVerificationError(query, "grouping key [a] already specified in the STATS BY clause");
        }
    }

    public void testStatsWithGroupKeyAndAggFilter() throws Exception {
        var a = attribute("a");
        var f = new UnresolvedFunction(EMPTY, "min", DEFAULT, List.of(a));
        var filter = new Alias(EMPTY, "min(a) where a > 1", new FilteredExpression(EMPTY, f, new GreaterThan(EMPTY, a, integer(1))));
        assertEquals(
            new Aggregate(EMPTY, PROCESSING_CMD_INPUT, Aggregate.AggregateType.STANDARD, List.of(a), List.of(filter, a)),
            processingCommand("stats min(a) where a > 1 by a")
        );
    }

    public void testStatsWithGroupKeyAndMixedAggAndFilter() throws Exception {
        var a = attribute("a");
        var min = new UnresolvedFunction(EMPTY, "min", DEFAULT, List.of(a));
        var max = new UnresolvedFunction(EMPTY, "max", DEFAULT, List.of(a));
        var avg = new UnresolvedFunction(EMPTY, "avg", DEFAULT, List.of(a));
        var min_alias = new Alias(EMPTY, "min", min);

        var max_filter_ex = new Or(
            EMPTY,
            new GreaterThan(EMPTY, new Mod(EMPTY, a, integer(3)), integer(10)),
            new GreaterThan(EMPTY, new Div(EMPTY, a, integer(2)), integer(100))
        );
        var max_filter = new Alias(EMPTY, "max", new FilteredExpression(EMPTY, max, max_filter_ex));

        var avg_filter_ex = new GreaterThan(EMPTY, new Div(EMPTY, a, integer(2)), integer(100));
        var avg_filter = new Alias(EMPTY, "avg", new FilteredExpression(EMPTY, avg, avg_filter_ex));

        assertEquals(
            new Aggregate(
                EMPTY,
                PROCESSING_CMD_INPUT,
                Aggregate.AggregateType.STANDARD,
                List.of(a),
                List.of(min_alias, max_filter, avg_filter, a)
            ),
            processingCommand("""
                stats
                min = min(a),
                max = max(a) WHERE (a % 3 > 10 OR a / 2 > 100),
                avg = avg(a) WHERE a / 2 > 100
                BY a
                """)
        );
    }

    public void testStatsWithoutGroupKeyMixedAggAndFilter() throws Exception {
        var a = attribute("a");
        var f = new UnresolvedFunction(EMPTY, "min", DEFAULT, List.of(a));
        var filter = new Alias(EMPTY, "min(a) where a > 1", new FilteredExpression(EMPTY, f, new GreaterThan(EMPTY, a, integer(1))));
        assertEquals(
            new Aggregate(EMPTY, PROCESSING_CMD_INPUT, Aggregate.AggregateType.STANDARD, List.of(), List.of(filter)),
            processingCommand("stats min(a) where a > 1")
        );
    }

    public void testInlineStatsWithGroups() {
        var query = "inlinestats b = min(a) by c, d.e";
        if (Build.current().isSnapshot() == false) {
            var e = expectThrows(ParsingException.class, () -> processingCommand(query));
            assertThat(e.getMessage(), containsString("line 1:13: mismatched input 'inlinestats' expecting {"));
            return;
        }
        assertEquals(
            new InlineStats(
                EMPTY,
                new Aggregate(
                    EMPTY,
                    PROCESSING_CMD_INPUT,
                    Aggregate.AggregateType.STANDARD,
                    List.of(attribute("c"), attribute("d.e")),
                    List.of(
                        new Alias(EMPTY, "b", new UnresolvedFunction(EMPTY, "min", DEFAULT, List.of(attribute("a")))),
                        attribute("c"),
                        attribute("d.e")
                    )
                )
            ),
            processingCommand(query)
        );
    }

    public void testInlineStatsWithoutGroups() {
        var query = "inlinestats min(a), c = 1";
        if (Build.current().isSnapshot() == false) {
            var e = expectThrows(ParsingException.class, () -> processingCommand(query));
            assertThat(e.getMessage(), containsString("line 1:13: mismatched input 'inlinestats' expecting {"));
            return;
        }
        assertEquals(
            new InlineStats(
                EMPTY,
                new Aggregate(
                    EMPTY,
                    PROCESSING_CMD_INPUT,
                    Aggregate.AggregateType.STANDARD,
                    List.of(),
                    List.of(
                        new Alias(EMPTY, "min(a)", new UnresolvedFunction(EMPTY, "min", DEFAULT, List.of(attribute("a")))),
                        new Alias(EMPTY, "c", integer(1))
                    )
                )
            ),
            processingCommand(query)
        );
    }

    public void testStringAsIndexPattern() {
        List<String> commands = new ArrayList<>();
        commands.add("FROM");
        if (Build.current().isSnapshot()) {
            commands.add("METRICS");
        }
        for (String command : commands) {
            assertStringAsIndexPattern("foo", command + " \"foo\"");
            assertStringAsIndexPattern("foo,test-*", command + """
                 "foo","test-*"
                """);
            assertStringAsIndexPattern("foo,test-*", command + " foo,test-*");
            assertStringAsIndexPattern("123-test@foo_bar+baz1", command + " 123-test@foo_bar+baz1");
            assertStringAsIndexPattern("foo,test-*,abc", command + """
                 "foo","test-*",abc
                """);
            assertStringAsIndexPattern("foo, test-*, abc, xyz", command + """
                     "foo, test-*, abc, xyz"
                """);
            assertStringAsIndexPattern("foo, test-*, abc, xyz,test123", command + """
                     "foo, test-*, abc, xyz", test123
                """);
            assertStringAsIndexPattern("foo,test,xyz", command + " foo,   test,xyz");
            assertStringAsIndexPattern(
                "<logstash-{now/M{yyyy.MM}}>,<logstash-{now/d{yyyy.MM.dd|+12:00}}>",
                command + " <logstash-{now/M{yyyy.MM}}>, \"<logstash-{now/d{yyyy.MM.dd|+12:00}}>\""
            );
            assertStringAsIndexPattern(
                "-<logstash-{now/M{yyyy.MM}}>,-<-logstash-{now/M{yyyy.MM}}>,"
                    + "-<logstash-{now/d{yyyy.MM.dd|+12:00}}>,-<-logstash-{now/d{yyyy.MM.dd|+12:00}}>",
                command
                    + " -<logstash-{now/M{yyyy.MM}}>, -<-logstash-{now/M{yyyy.MM}}>, "
                    + "\"-<logstash-{now/d{yyyy.MM.dd|+12:00}}>\", \"-<-logstash-{now/d{yyyy.MM.dd|+12:00}}>\""
            );
            assertStringAsIndexPattern("foo,test,xyz", command + " \"\"\"foo\"\"\",   test,\"xyz\"");
            assertStringAsIndexPattern("`backtick`,``multiple`back``ticks```", command + " `backtick`, ``multiple`back``ticks```");
            assertStringAsIndexPattern("test,metadata,metaata,.metadata", command + " test,\"metadata\", metaata, .metadata");
            assertStringAsIndexPattern(".dot", command + " .dot");
            assertStringAsIndexPattern("cluster:index|pattern", command + " cluster:\"index|pattern\"");
            assertStringAsIndexPattern("*:index|pattern", command + " \"*:index|pattern\"");
            clusterAndIndexAsIndexPattern(command, "cluster:index");
            clusterAndIndexAsIndexPattern(command, "cluster:.index");
            clusterAndIndexAsIndexPattern(command, "cluster*:index*");
            clusterAndIndexAsIndexPattern(command, "cluster*:<logstash-{now/D}>*");
            clusterAndIndexAsIndexPattern(command, "cluster*:*");
            clusterAndIndexAsIndexPattern(command, "*:index*");
            clusterAndIndexAsIndexPattern(command, "*:*");
        }
    }

    private void clusterAndIndexAsIndexPattern(String command, String clusterAndIndex) {
        assertStringAsIndexPattern(clusterAndIndex, command + " " + clusterAndIndex);
        assertStringAsIndexPattern(clusterAndIndex, command + " \"" + clusterAndIndex + "\"");
    }

    public void testStringAsLookupIndexPattern() {
        assumeTrue("requires snapshot build", Build.current().isSnapshot());
        assertStringAsLookupIndexPattern("foo", "ROW x = 1 | LOOKUP_🐔 \"foo\" ON j");
        assertStringAsLookupIndexPattern("test-*", """
            ROW x = 1 | LOOKUP_🐔 "test-*" ON j
            """);
        assertStringAsLookupIndexPattern("test-*", "ROW x = 1 | LOOKUP_🐔 test-* ON j");
        assertStringAsLookupIndexPattern("123-test@foo_bar+baz1", "ROW x = 1 | LOOKUP_🐔 123-test@foo_bar+baz1 ON j");
        assertStringAsLookupIndexPattern("foo, test-*, abc, xyz", """
            ROW x = 1 | LOOKUP_🐔     "foo, test-*, abc, xyz"  ON j
            """);
        assertStringAsLookupIndexPattern("<logstash-{now/M{yyyy.MM}}>", "ROW x = 1 | LOOKUP_🐔 <logstash-{now/M{yyyy.MM}}> ON j");
        assertStringAsLookupIndexPattern(
            "<logstash-{now/d{yyyy.MM.dd|+12:00}}>",
            "ROW x = 1 | LOOKUP_🐔 \"<logstash-{now/d{yyyy.MM.dd|+12:00}}>\" ON j"
        );

        assertStringAsLookupIndexPattern("foo", "ROW x = 1 | LOOKUP_🐔 \"\"\"foo\"\"\" ON j");
        assertStringAsLookupIndexPattern("`backtick`", "ROW x = 1 | LOOKUP_🐔 `backtick` ON j");
        assertStringAsLookupIndexPattern("``multiple`back``ticks```", "ROW x = 1 | LOOKUP_🐔 ``multiple`back``ticks``` ON j");
        assertStringAsLookupIndexPattern(".dot", "ROW x = 1 | LOOKUP_🐔 .dot ON j");
        clusterAndIndexAsLookupIndexPattern("cluster:index");
        clusterAndIndexAsLookupIndexPattern("cluster:.index");
        clusterAndIndexAsLookupIndexPattern("cluster*:index*");
        clusterAndIndexAsLookupIndexPattern("cluster*:*");
        clusterAndIndexAsLookupIndexPattern("*:index*");
        clusterAndIndexAsLookupIndexPattern("*:*");
    }

    private void clusterAndIndexAsLookupIndexPattern(String clusterAndIndex) {
        assertStringAsLookupIndexPattern(clusterAndIndex, "ROW x = 1 | LOOKUP_🐔 " + clusterAndIndex + " ON j");
        assertStringAsLookupIndexPattern(clusterAndIndex, "ROW x = 1 | LOOKUP_🐔 \"" + clusterAndIndex + "\"" + " ON j");
    }

    public void testInvalidCharacterInIndexPattern() {
        Map<String, String> commands = new HashMap<>();
        commands.put("FROM {}", "line 1:6: ");
        if (Build.current().isSnapshot()) {
            commands.put("METRICS {}", "line 1:9: ");
            commands.put("ROW x = 1 | LOOKUP_🐔 {} ON j", "line 1:22: ");
        }
        String lineNumber;
        for (String command : commands.keySet()) {
            lineNumber = commands.get(command);
            expectInvalidIndexNameErrorWithLineNumber(command, "index|pattern", lineNumber);
            expectInvalidIndexNameErrorWithLineNumber(command, "index pattern", lineNumber);
            expectInvalidIndexNameErrorWithLineNumber(command, "index#pattern", lineNumber);
            expectInvalidIndexNameErrorWithLineNumber(command, "index?pattern", lineNumber);
            expectInvalidIndexNameErrorWithLineNumber(command, "index>pattern", lineNumber);
            expectInvalidIndexNameErrorWithLineNumber(command, "index<pattern", lineNumber);
            expectInvalidIndexNameErrorWithLineNumber(command, "index/pattern", lineNumber);
            expectInvalidIndexNameErrorWithLineNumber(command, "_indexpattern", lineNumber);
            expectInvalidIndexNameErrorWithLineNumber(command, "+indexpattern", lineNumber);
            expectInvalidIndexNameErrorWithLineNumber(command, "..", lineNumber);
            expectInvalidIndexNameErrorWithLineNumber(command, "+<logstash-{now/d}>", lineNumber);
            expectInvalidIndexNameErrorWithLineNumber(command, "_<logstash-{now/d}>", lineNumber);
            expectInvalidIndexNameErrorWithLineNumber(command, "index\\pattern", lineNumber, "index\\pattern");
            expectInvalidIndexNameErrorWithLineNumber(command, "\"index\\\\pattern\"", lineNumber, "index\\pattern");
            expectInvalidIndexNameErrorWithLineNumber(command, "\"--indexpattern\"", lineNumber, "-indexpattern");
            expectInvalidIndexNameErrorWithLineNumber(command, "--indexpattern", lineNumber, "-indexpattern");
            expectInvalidIndexNameErrorWithLineNumber(command, "<--logstash-{now/M{yyyy.MM}}>", lineNumber, "-logstash-");
            expectInvalidIndexNameErrorWithLineNumber(
                command,
                "\"--<logstash-{now/M{yyyy.MM}}>\"",
                lineNumber,
                "-<logstash-{now/M{yyyy.MM}}>"
            );
            expectInvalidIndexNameErrorWithLineNumber(command, "<logstash#{now/d}>", lineNumber, "logstash#");
            expectInvalidIndexNameErrorWithLineNumber(command, "\"<logstash#{now/d}>\"", lineNumber, "logstash#");
            expectInvalidIndexNameErrorWithLineNumber(command, "<<logstash{now/d}>>", lineNumber, "<logstash");
            expectInvalidIndexNameErrorWithLineNumber(command, "\"<<logstash{now/d}>>\"", lineNumber, "<logstash");
            expectInvalidIndexNameErrorWithLineNumber(command, "<<logstash<{now/d}>>>", lineNumber, "<logstash<");
            expectInvalidIndexNameErrorWithLineNumber(command, "\"<<logstash<{now/d}>>>\"", lineNumber, "<logstash<");
            expectInvalidIndexNameErrorWithLineNumber(command, "\"-<logstash- {now/d{yyyy.MM.dd|+12:00}}>\"", lineNumber, "logstash- ");
        }

        // comma separated indices, with exclusions
        // Invalid index names after removing exclusion fail, when there is no index name with wildcard before it
        for (String command : commands.keySet()) {
            if (command.contains("LOOKUP_🐔")) {
                continue;
            }

            lineNumber = command.contains("FROM") ? "line 1:20: " : "line 1:23: ";
            expectInvalidIndexNameErrorWithLineNumber(command, "indexpattern, --indexpattern", lineNumber, "-indexpattern");
            expectInvalidIndexNameErrorWithLineNumber(command, "indexpattern, \"--indexpattern\"", lineNumber, "-indexpattern");
            expectInvalidIndexNameErrorWithLineNumber(command, "\"indexpattern, --indexpattern\"", commands.get(command), "-indexpattern");
            expectInvalidIndexNameErrorWithLineNumber(command, "\"- , -\"", commands.get(command), "", "must not be empty");
            expectInvalidIndexNameErrorWithLineNumber(command, "\"indexpattern,-\"", commands.get(command), "", "must not be empty");
            clustersAndIndices(command, "indexpattern", "*-");
            clustersAndIndices(command, "indexpattern", "-indexpattern");
        }

        // Invalid index names, except invalid DateMath, are ignored if there is an index name with wildcard before it
        String dateMathError = "unit [D] not supported for date math [/D]";
        for (String command : commands.keySet()) {
            if (command.contains("LOOKUP_🐔")) {
                continue;
            }
            lineNumber = command.contains("FROM") ? "line 1:9: " : "line 1:12: ";
            clustersAndIndices(command, "*", "-index#pattern");
            clustersAndIndices(command, "index*", "-index#pattern");
            clustersAndIndices(command, "*", "-<--logstash-{now/M{yyyy.MM}}>");
            clustersAndIndices(command, "index*", "-<--logstash#-{now/M{yyyy.MM}}>");
            expectDateMathErrorWithLineNumber(command, "*, \"-<-logstash-{now/D}>\"", lineNumber, dateMathError);
            expectDateMathErrorWithLineNumber(command, "*, -<-logstash-{now/D}>", lineNumber, dateMathError);
            expectDateMathErrorWithLineNumber(command, "\"*, -<-logstash-{now/D}>\"", commands.get(command), dateMathError);
        }
    }

    private void clustersAndIndices(String command, String indexString1, String indexString2) {
        assertEquals(unresolvedRelation(indexString1 + "," + indexString2), statement(command, indexString1 + ", " + indexString2));
        assertEquals(
            unresolvedRelation(indexString1 + "," + indexString2),
            statement(command, indexString1 + ", \"" + indexString2 + "\"")
        );
        assertEquals(
            unresolvedRelation(indexString1 + ", " + indexString2),
            statement(command, "\"" + indexString1 + ", " + indexString2 + "\"")
        );
    }

    public void testInvalidQuotingAsFromIndexPattern() {
        expectError("FROM \"foo", ": token recognition error at: '\"foo'");
        expectError("FROM \"foo | LIMIT 1", ": token recognition error at: '\"foo | LIMIT 1'");
        expectError("FROM \"\"\"foo", ": token recognition error at: '\"foo'");

        expectError("FROM foo\"", ": token recognition error at: '\"'");
        expectError("FROM foo\" | LIMIT 2", ": token recognition error at: '\" | LIMIT 2'");
        expectError("FROM foo\"\"\"", ": token recognition error at: '\"'");

        expectError("FROM \"foo\"bar\"", ": token recognition error at: '\"'");
        expectError("FROM \"foo\"\"bar\"", ": extraneous input '\"bar\"' expecting <EOF>");

        expectError("FROM \"\"\"foo\"\"\"bar\"\"\"", ": mismatched input 'bar' expecting {<EOF>, '|', ',', 'metadata'}");
        expectError("FROM \"\"\"foo\"\"\"\"\"\"bar\"\"\"", ": mismatched input '\"bar\"' expecting {<EOF>, '|', ',', 'metadata'}");
    }

    public void testInvalidQuotingAsMetricsIndexPattern() {
        assumeTrue("requires snapshot build", Build.current().isSnapshot());
        expectError("METRICS \"foo", ": token recognition error at: '\"foo'");
        expectError("METRICS \"foo | LIMIT 1", ": token recognition error at: '\"foo | LIMIT 1'");
        expectError("METRICS \"\"\"foo", ": token recognition error at: '\"'");

        expectError("METRICS foo\"", ": token recognition error at: '\"'");
        expectError("METRICS foo\" | LIMIT 2", ": token recognition error at: '\"'");
        expectError("METRICS foo\"\"\"", ": token recognition error at: '\"'");

        expectError("METRICS \"foo\"bar\"", ": token recognition error at: '\"'");
        expectError("METRICS \"foo\"\"bar\"", ": token recognition error at: '\"'");

        expectError("METRICS \"\"\"foo\"\"\"bar\"\"\"", ": token recognition error at: '\"'");
        expectError("METRICS \"\"\"foo\"\"\"\"\"\"bar\"\"\"", ": token recognition error at: '\"'");
    }

    public void testInvalidQuotingAsLookupIndexPattern() {
        assumeTrue("requires snapshot builds", Build.current().isSnapshot());
        expectError("ROW x = 1 | LOOKUP_🐔 \"foo ON j", ": token recognition error at: '\"foo ON j'");
        expectError("ROW x = 1 | LOOKUP_🐔 \"\"\"foo ON j", ": token recognition error at: '\"foo ON j'");

        expectError("ROW x = 1 | LOOKUP_🐔 foo\" ON j", ": token recognition error at: '\" ON j'");
        expectError("ROW x = 1 | LOOKUP_🐔 foo\"\"\" ON j", ": token recognition error at: '\" ON j'");

        expectError("ROW x = 1 | LOOKUP_🐔 \"foo\"bar\" ON j", ": token recognition error at: '\" ON j'");
        expectError("ROW x = 1 | LOOKUP_🐔 \"foo\"\"bar\" ON j", ": extraneous input '\"bar\"' expecting 'on'");

        expectError("ROW x = 1 | LOOKUP_🐔 \"\"\"foo\"\"\"bar\"\"\" ON j", ": mismatched input 'bar' expecting 'on'");
        expectError("ROW x = 1 | LOOKUP_🐔 \"\"\"foo\"\"\"\"\"\"bar\"\"\" ON j", ": mismatched input '\"bar\"' expecting 'on'");
    }

    public void testIdentifierAsFieldName() {
        String[] operators = new String[] { "==", "!=", ">", "<", ">=", "<=" };
        Class<?>[] expectedOperators = new Class<?>[] {
            Equals.class,
            Not.class,
            GreaterThan.class,
            LessThan.class,
            GreaterThanOrEqual.class,
            LessThanOrEqual.class };
        String[] identifiers = new String[] { "abc", "`abc`", "ab_c", "a.b.c", "@a", "a.@b", "`a@b.c`" };
        String[] expectedIdentifiers = new String[] { "abc", "abc", "ab_c", "a.b.c", "@a", "a.@b", "a@b.c" };
        LogicalPlan where;
        for (int i = 0; i < operators.length; i++) {
            for (int j = 0; j < identifiers.length; j++) {
                where = processingCommand("where " + identifiers[j] + operators[i] + "123");
                assertThat(where, instanceOf(Filter.class));
                Filter filter = (Filter) where;
                assertThat(filter.children().size(), equalTo(1));
                assertThat(filter.condition(), instanceOf(expectedOperators[i]));
                BinaryComparison comparison;
                if (filter.condition() instanceof Not not) {
                    assertThat(not.children().get(0), instanceOf(Equals.class));
                    comparison = (BinaryComparison) (not.children().get(0));
                } else {
                    comparison = (BinaryComparison) filter.condition();
                }
                assertThat(comparison.left(), instanceOf(UnresolvedAttribute.class));
                assertThat(((UnresolvedAttribute) comparison.left()).name(), equalTo(expectedIdentifiers[j]));
                assertThat(comparison.right(), instanceOf(Literal.class));
                assertThat(((Literal) comparison.right()).value(), equalTo(123));
                assertThat(filter.child(), equalTo(PROCESSING_CMD_INPUT));
            }
        }
    }

    public void testBooleanLiteralCondition() {
        LogicalPlan where = processingCommand("where true");
        assertThat(where, instanceOf(Filter.class));
        Filter w = (Filter) where;
        assertThat(w.child(), equalTo(PROCESSING_CMD_INPUT));
        assertThat(w.condition(), equalTo(TRUE));
    }

    public void testBasicLimitCommand() {
        LogicalPlan plan = statement("from text | where true | limit 5");
        assertThat(plan, instanceOf(Limit.class));
        Limit limit = (Limit) plan;
        assertThat(limit.limit(), instanceOf(Literal.class));
        assertThat(((Literal) limit.limit()).value(), equalTo(5));
        assertThat(limit.children().size(), equalTo(1));
        assertThat(limit.children().get(0), instanceOf(Filter.class));
        assertThat(limit.children().get(0).children().size(), equalTo(1));
        assertThat(limit.children().get(0).children().get(0), instanceOf(UnresolvedRelation.class));
    }

    public void testLimitConstraints() {
        expectError("from text | limit -1", "line 1:19: extraneous input '-' expecting INTEGER_LITERAL");
    }

    public void testBasicSortCommand() {
        LogicalPlan plan = statement("from text | where true | sort a+b asc nulls first, x desc nulls last | sort y asc | sort z desc");
        assertThat(plan, instanceOf(OrderBy.class));
        OrderBy orderBy = (OrderBy) plan;
        assertThat(orderBy.order().size(), equalTo(1));
        Order order = orderBy.order().get(0);
        assertThat(order.direction(), equalTo(Order.OrderDirection.DESC));
        assertThat(order.nullsPosition(), equalTo(Order.NullsPosition.FIRST));
        assertThat(order.child(), instanceOf(UnresolvedAttribute.class));
        assertThat(((UnresolvedAttribute) order.child()).name(), equalTo("z"));

        assertThat(orderBy.children().size(), equalTo(1));
        assertThat(orderBy.children().get(0), instanceOf(OrderBy.class));
        orderBy = (OrderBy) orderBy.children().get(0);
        assertThat(orderBy.order().size(), equalTo(1));
        order = orderBy.order().get(0);
        assertThat(order.direction(), equalTo(Order.OrderDirection.ASC));
        assertThat(order.nullsPosition(), equalTo(Order.NullsPosition.LAST));
        assertThat(order.child(), instanceOf(UnresolvedAttribute.class));
        assertThat(((UnresolvedAttribute) order.child()).name(), equalTo("y"));

        assertThat(orderBy.children().size(), equalTo(1));
        assertThat(orderBy.children().get(0), instanceOf(OrderBy.class));
        orderBy = (OrderBy) orderBy.children().get(0);
        assertThat(orderBy.order().size(), equalTo(2));
        order = orderBy.order().get(0);
        assertThat(order.direction(), equalTo(Order.OrderDirection.ASC));
        assertThat(order.nullsPosition(), equalTo(Order.NullsPosition.FIRST));
        assertThat(order.child(), instanceOf(Add.class));
        Add add = (Add) order.child();
        assertThat(add.left(), instanceOf(UnresolvedAttribute.class));
        assertThat(((UnresolvedAttribute) add.left()).name(), equalTo("a"));
        assertThat(add.right(), instanceOf(UnresolvedAttribute.class));
        assertThat(((UnresolvedAttribute) add.right()).name(), equalTo("b"));
        order = orderBy.order().get(1);
        assertThat(order.direction(), equalTo(Order.OrderDirection.DESC));
        assertThat(order.nullsPosition(), equalTo(Order.NullsPosition.LAST));
        assertThat(order.child(), instanceOf(UnresolvedAttribute.class));
        assertThat(((UnresolvedAttribute) order.child()).name(), equalTo("x"));

        assertThat(orderBy.children().size(), equalTo(1));
        assertThat(orderBy.children().get(0), instanceOf(Filter.class));
        assertThat(orderBy.children().get(0).children().size(), equalTo(1));
        assertThat(orderBy.children().get(0).children().get(0), instanceOf(UnresolvedRelation.class));
    }

    public void testSubquery() {
        assertEquals(new Explain(EMPTY, PROCESSING_CMD_INPUT), statement("explain [ row a = 1 ]"));
    }

    public void testSubqueryWithPipe() {
        assertEquals(
            new Limit(EMPTY, integer(10), new Explain(EMPTY, PROCESSING_CMD_INPUT)),
            statement("explain [ row a = 1 ] | limit 10")
        );
    }

    public void testNestedSubqueries() {
        assertEquals(
            new Limit(
                EMPTY,
                integer(10),
                new Explain(EMPTY, new Limit(EMPTY, integer(5), new Explain(EMPTY, new Limit(EMPTY, integer(1), PROCESSING_CMD_INPUT))))
            ),
            statement("explain [ explain [ row a = 1 | limit 1 ] | limit 5 ] | limit 10")
        );
    }

    public void testSubquerySpacing() {
        assertEquals(statement("explain [ explain [ from a ] | where b == 1 ]"), statement("explain[explain[from a]|where b==1]"));
    }

    public void testBlockComments() {
        String query = " explain [ from foo ] | limit 10 ";
        LogicalPlan expected = statement(query);

        int wsIndex = query.indexOf(' ');

        do {
            String queryWithComment = query.substring(0, wsIndex)
                + "/*explain [ \nfrom bar ] | where a > b*/"
                + query.substring(wsIndex + 1);

            assertEquals(expected, statement(queryWithComment));

            wsIndex = query.indexOf(' ', wsIndex + 1);
        } while (wsIndex >= 0);
    }

    public void testSingleLineComments() {
        String query = " explain [ from foo ] | limit 10 ";
        LogicalPlan expected = statement(query);

        int wsIndex = query.indexOf(' ');

        do {
            String queryWithComment = query.substring(0, wsIndex)
                + "//explain [ from bar ] | where a > b \n"
                + query.substring(wsIndex + 1);

            assertEquals(expected, statement(queryWithComment));

            wsIndex = query.indexOf(' ', wsIndex + 1);
        } while (wsIndex >= 0);
    }

    public void testNewLines() {
        String[] delims = new String[] { "", "\r", "\n", "\r\n" };
        Function<String, String> queryFun = d -> d + "from " + d + " foo " + d + "| eval " + d + " x = concat(bar, \"baz\")" + d;
        LogicalPlan reference = statement(queryFun.apply(delims[0]));
        for (int i = 1; i < delims.length; i++) {
            LogicalPlan candidate = statement(queryFun.apply(delims[i]));
            assertThat(candidate, equalTo(reference));
        }
    }

    public void testSuggestAvailableSourceCommandsOnParsingError() {
        for (Tuple<String, String> queryWithUnexpectedCmd : List.of(
            Tuple.tuple("frm foo", "frm"),
            Tuple.tuple("expln[from bar]", "expln"),
            Tuple.tuple("not-a-thing logs", "not-a-thing"),
            Tuple.tuple("high5 a", "high5"),
            Tuple.tuple("a+b = c", "a+b"),
            Tuple.tuple("a//hi", "a"),
            Tuple.tuple("a/*hi*/", "a"),
            Tuple.tuple("explain [ frm a ]", "frm")
        )) {
            ParsingException pe = expectThrows(ParsingException.class, () -> statement(queryWithUnexpectedCmd.v1()));
            assertThat(
                pe.getMessage(),
                allOf(
                    containsString("mismatched input '" + queryWithUnexpectedCmd.v2() + "'"),
                    containsString("'explain'"),
                    containsString("'from'"),
                    containsString("'row'")
                )
            );
        }
    }

    public void testSuggestAvailableProcessingCommandsOnParsingError() {
        for (Tuple<String, String> queryWithUnexpectedCmd : List.of(
            Tuple.tuple("from a | filter b > 1", "filter"),
            Tuple.tuple("from a | explain [ row 1 ]", "explain"),
            Tuple.tuple("from a | not-a-thing", "not-a-thing"),
            Tuple.tuple("from a | high5 a", "high5"),
            Tuple.tuple("from a | a+b = c", "a+b"),
            Tuple.tuple("from a | a//hi", "a"),
            Tuple.tuple("from a | a/*hi*/", "a"),
            Tuple.tuple("explain [ from a | evl b = c ]", "evl")
        )) {
            ParsingException pe = expectThrows(ParsingException.class, () -> statement(queryWithUnexpectedCmd.v1()));
            assertThat(
                pe.getMessage(),
                allOf(
                    containsString("mismatched input '" + queryWithUnexpectedCmd.v2() + "'"),
                    containsString("'eval'"),
                    containsString("'stats'"),
                    containsString("'where'")
                )
            );
        }
    }

    public void testDeprecatedIsNullFunction() {
        expectError(
            "from test | eval x = is_null(f)",
            "line 1:22: is_null function is not supported anymore, please use 'is null'/'is not null' predicates instead"
        );
        expectError(
            "row x = is_null(f)",
            "line 1:9: is_null function is not supported anymore, please use 'is null'/'is not null' predicates instead"
        );

        if (Build.current().isSnapshot()) {
            expectError(
                "from test | eval x = ?fn1(f)",
                List.of(paramAsIdentifier("fn1", "IS_NULL")),
                "line 1:22: is_null function is not supported anymore, please use 'is null'/'is not null' predicates instead"
            );
        }
    }

    public void testMetadataFieldOnOtherSources() {
        expectError("row a = 1 metadata _index", "line 1:20: extraneous input '_index' expecting <EOF>");
        expectError("show info metadata _index", "line 1:11: token recognition error at: 'm'");
        expectError("explain [from foo] metadata _index", "line 1:20: mismatched input 'metadata' expecting {'|', ',', ']', 'metadata'}");
    }

    public void testMetadataFieldMultipleDeclarations() {
        expectError("from test metadata _index, _version, _index", "1:38: metadata field [_index] already declared [@1:20]");
    }

    public void testMetadataFieldUnsupportedPrimitiveType() {
        expectError("from test metadata _tier", "line 1:20: unsupported metadata field [_tier]");
    }

    public void testMetadataFieldUnsupportedCustomType() {
        expectError("from test metadata _feature", "line 1:20: unsupported metadata field [_feature]");
    }

    public void testMetadataFieldNotFoundNonExistent() {
        expectError("from test metadata _doesnot_compute", "line 1:20: unsupported metadata field [_doesnot_compute]");
    }

    public void testMetadataFieldNotFoundNormalField() {
        expectError("from test metadata emp_no", "line 1:20: unsupported metadata field [emp_no]");
    }

    public void testDissectPattern() {
        LogicalPlan cmd = processingCommand("dissect a \"%{foo}\"");
        assertEquals(Dissect.class, cmd.getClass());
        Dissect dissect = (Dissect) cmd;
        assertEquals("%{foo}", dissect.parser().pattern());
        assertEquals("", dissect.parser().appendSeparator());
        assertEquals(List.of(referenceAttribute("foo", KEYWORD)), dissect.extractedFields());

        for (String separatorName : List.of("append_separator", "APPEND_SEPARATOR", "AppEnd_SeparAtor")) {
            cmd = processingCommand("dissect a \"%{foo}\" " + separatorName + "=\",\"");
            assertEquals(Dissect.class, cmd.getClass());
            dissect = (Dissect) cmd;
            assertEquals("%{foo}", dissect.parser().pattern());
            assertEquals(",", dissect.parser().appendSeparator());
            assertEquals(List.of(referenceAttribute("foo", KEYWORD)), dissect.extractedFields());
        }

        for (Tuple<String, String> queryWithUnexpectedCmd : List.of(
            Tuple.tuple("from a | dissect foo \"\"", "[]"),
            Tuple.tuple("from a | dissect foo \" \"", "[ ]"),
            Tuple.tuple("from a | dissect foo \"no fields\"", "[no fields]")
        )) {
            expectError(queryWithUnexpectedCmd.v1(), "Invalid pattern for dissect: " + queryWithUnexpectedCmd.v2());
        }

        expectError("from a | dissect foo \"%{*a}:%{&a}\"", "Reference keys not supported in dissect patterns: [%{*a}]");
        expectError("from a | dissect foo \"%{bar}\" invalid_option=3", "Invalid option for dissect: [invalid_option]");
        expectError(
            "from a | dissect foo \"%{bar}\" append_separator=3",
            "Invalid value for dissect append_separator: expected a string, but was [3]"
        );
        expectError("from a | dissect foo \"%{}\"", "Invalid pattern for dissect: [%{}]");
    }

    public void testGrokPattern() {
        LogicalPlan cmd = processingCommand("grok a \"%{WORD:foo}\"");
        assertEquals(Grok.class, cmd.getClass());
        Grok grok = (Grok) cmd;
        assertEquals("%{WORD:foo}", grok.parser().pattern());
        assertEquals(List.of(referenceAttribute("foo", KEYWORD)), grok.extractedFields());

        ParsingException pe = expectThrows(ParsingException.class, () -> statement("row a = \"foo bar\" | grok a \"%{_invalid_:x}\""));
        assertThat(
            pe.getMessage(),
            containsString("Invalid pattern [%{_invalid_:x}] for grok: Unable to find pattern [_invalid_] in Grok's pattern dictionary")
        );

        cmd = processingCommand("grok a \"%{WORD:foo} %{WORD:foo}\"");
        assertEquals(Grok.class, cmd.getClass());
        grok = (Grok) cmd;
        assertEquals("%{WORD:foo} %{WORD:foo}", grok.parser().pattern());
        assertEquals(List.of(referenceAttribute("foo", KEYWORD)), grok.extractedFields());

        expectError(
            "row a = \"foo bar\" | GROK a \"%{NUMBER:foo} %{WORD:foo}\"",
            "line 1:21: Invalid GROK pattern [%{NUMBER:foo} %{WORD:foo}]:"
                + " the attribute [foo] is defined multiple times with different types"
        );

        expectError(
            "row a = \"foo\" | GROK a \"(?P<justification>.+)\"",
            "line 1:17: Invalid grok pattern [(?P<justification>.+)]: [undefined group option]"
        );
    }

    public void testLikeRLike() {
        LogicalPlan cmd = processingCommand("where foo like \"*bar*\"");
        assertEquals(Filter.class, cmd.getClass());
        Filter filter = (Filter) cmd;
        assertEquals(WildcardLike.class, filter.condition().getClass());
        WildcardLike like = (WildcardLike) filter.condition();
        assertEquals("*bar*", like.pattern().pattern());

        cmd = processingCommand("where foo rlike \".*bar.*\"");
        assertEquals(Filter.class, cmd.getClass());
        filter = (Filter) cmd;
        assertEquals(RLike.class, filter.condition().getClass());
        RLike rlike = (RLike) filter.condition();
        assertEquals(".*bar.*", rlike.pattern().asJavaRegex());

        expectError("from a | where foo like 12", "mismatched input '12'");
        expectError("from a | where foo rlike 12", "mismatched input '12'");

        expectError(
            "from a | where foo like \"(?i)(^|[^a-zA-Z0-9_-])nmap($|\\\\.)\"",
            "line 1:16: Invalid pattern for LIKE [(?i)(^|[^a-zA-Z0-9_-])nmap($|\\.)]: "
                + "[Invalid sequence - escape character is not followed by special wildcard char]"
        );
    }

    public void testEnrich() {
        assertEquals(
            new Enrich(
                EMPTY,
                PROCESSING_CMD_INPUT,
                null,
                new Literal(EMPTY, "countries", KEYWORD),
                new EmptyAttribute(EMPTY),
                null,
                Map.of(),
                List.of()
            ),
            processingCommand("enrich countries")
        );

        assertEquals(
            new Enrich(
                EMPTY,
                PROCESSING_CMD_INPUT,
                null,
                new Literal(EMPTY, "index-policy", KEYWORD),
                new UnresolvedAttribute(EMPTY, "field_underscore"),
                null,
                Map.of(),
                List.of()
            ),
            processingCommand("enrich index-policy ON field_underscore")
        );

        Enrich.Mode mode = randomFrom(Enrich.Mode.values());
        assertEquals(
            new Enrich(
                EMPTY,
                PROCESSING_CMD_INPUT,
                mode,
                new Literal(EMPTY, "countries", KEYWORD),
                new UnresolvedAttribute(EMPTY, "country_code"),
                null,
                Map.of(),
                List.of()
            ),
            processingCommand("enrich _" + mode.name() + ":countries ON country_code")
        );

        expectError("from a | enrich countries on foo* ", "Using wildcards [*] in ENRICH WITH projections is not allowed [foo*]");
        expectError("from a | enrich countries on foo with bar*", "Using wildcards [*] in ENRICH WITH projections is not allowed [bar*]");
        expectError(
            "from a | enrich countries on foo with x = bar* ",
            "Using wildcards [*] in ENRICH WITH projections is not allowed [bar*]"
        );
        expectError(
            "from a | enrich countries on foo with x* = bar ",
            "Using wildcards [*] in ENRICH WITH projections is not allowed [x*]"
        );
        expectError(
            "from a | enrich typo:countries on foo",
            "line 1:17: Unrecognized value [typo], ENRICH policy qualifier needs to be one of [_ANY, _COORDINATOR, _REMOTE]"
        );
    }

    public void testMvExpand() {
        LogicalPlan cmd = processingCommand("mv_expand a");
        assertEquals(MvExpand.class, cmd.getClass());
        MvExpand expand = (MvExpand) cmd;
        assertThat(expand.target(), equalTo(attribute("a")));
    }

    // see https://github.com/elastic/elasticsearch/issues/103331
    public void testKeepStarMvExpand() {
        try {
            String query = "from test | keep * | mv_expand a";
            var plan = statement(query);
        } catch (UnresolvedException e) {
            fail(e, "Regression: https://github.com/elastic/elasticsearch/issues/103331");
        }

    }

    public void testUsageOfProject() {
        String query = "from test | project foo, bar";
        ParsingException e = expectThrows(ParsingException.class, "Expected syntax error for " + query, () -> statement(query));
        assertThat(e.getMessage(), containsString("mismatched input 'project' expecting"));
    }

    public void testInputParams() {
        LogicalPlan stm = statement(
            "row x = ?, y = ?, a = ?, b = ?, c = ?, d = ?, e = ?-1, f = ?+1",
            new QueryParams(
                List.of(
                    paramAsConstant(null, 1),
                    paramAsConstant(null, "2"),
                    paramAsConstant(null, "2 days"),
                    paramAsConstant(null, "4 hours"),
                    paramAsConstant(null, "1.2.3"),
                    paramAsConstant(null, "127.0.0.1"),
                    paramAsConstant(null, 10),
                    paramAsConstant(null, 10)
                )
            )
        );
        assertThat(stm, instanceOf(Row.class));
        Row row = (Row) stm;
        assertThat(row.fields().size(), is(8));

        NamedExpression field = row.fields().get(0);
        assertThat(field.name(), is("x"));
        assertThat(field, instanceOf(Alias.class));
        Alias alias = (Alias) field;
        assertThat(alias.child().fold(FoldContext.small()), is(1));

        field = row.fields().get(1);
        assertThat(field.name(), is("y"));
        assertThat(field, instanceOf(Alias.class));
        alias = (Alias) field;
        assertThat(alias.child().fold(FoldContext.small()), is("2"));

        field = row.fields().get(2);
        assertThat(field.name(), is("a"));
        assertThat(field, instanceOf(Alias.class));
        alias = (Alias) field;
        assertThat(alias.child().fold(FoldContext.small()), is("2 days"));

        field = row.fields().get(3);
        assertThat(field.name(), is("b"));
        assertThat(field, instanceOf(Alias.class));
        alias = (Alias) field;
        assertThat(alias.child().fold(FoldContext.small()), is("4 hours"));

        field = row.fields().get(4);
        assertThat(field.name(), is("c"));
        assertThat(field, instanceOf(Alias.class));
        alias = (Alias) field;
        assertThat(alias.child().fold(FoldContext.small()).getClass(), is(String.class));
        assertThat(alias.child().fold(FoldContext.small()).toString(), is("1.2.3"));

        field = row.fields().get(5);
        assertThat(field.name(), is("d"));
        assertThat(field, instanceOf(Alias.class));
        alias = (Alias) field;
        assertThat(alias.child().fold(FoldContext.small()).getClass(), is(String.class));
        assertThat(alias.child().fold(FoldContext.small()).toString(), is("127.0.0.1"));

        field = row.fields().get(6);
        assertThat(field.name(), is("e"));
        assertThat(field, instanceOf(Alias.class));
        alias = (Alias) field;
        assertThat(alias.child().fold(FoldContext.small()), is(9));

        field = row.fields().get(7);
        assertThat(field.name(), is("f"));
        assertThat(field, instanceOf(Alias.class));
        alias = (Alias) field;
        assertThat(alias.child().fold(FoldContext.small()), is(11));
    }

    public void testMissingInputParams() {
        expectError("row x = ?, y = ?", List.of(paramAsConstant(null, 1)), "Not enough actual parameters 1");
    }

    public void testNamedParams() {
        LogicalPlan stm = statement("row x=?name1, y = ?name1", new QueryParams(List.of(paramAsConstant("name1", 1))));
        assertThat(stm, instanceOf(Row.class));
        Row row = (Row) stm;
        assertThat(row.fields().size(), is(2));

        NamedExpression field = row.fields().get(0);
        assertThat(field.name(), is("x"));
        assertThat(field, instanceOf(Alias.class));
        Alias alias = (Alias) field;
        assertThat(alias.child().fold(FoldContext.small()), is(1));

        field = row.fields().get(1);
        assertThat(field.name(), is("y"));
        assertThat(field, instanceOf(Alias.class));
        alias = (Alias) field;
        assertThat(alias.child().fold(FoldContext.small()), is(1));
    }

    public void testInvalidNamedParams() {
        expectError(
            "from test | where x < ?n1 | eval y = ?n2",
            List.of(paramAsConstant("n1", 5)),
            "Unknown query parameter [n2], did you mean [n1]?"
        );

        expectError(
            "from test | where x < ?n1 | eval y = ?n2",
            List.of(paramAsConstant("n1", 5), paramAsConstant("n3", 5)),
            "Unknown query parameter [n2], did you mean any of [n3, n1]?"
        );

        expectError("from test | where x < ?@1", List.of(paramAsConstant("@1", 5)), "extraneous input '@1' expecting <EOF>");

        expectError("from test | where x < ?#1", List.of(paramAsConstant("#1", 5)), "token recognition error at: '#'");

        expectError(
            "from test | where x < ??",
            List.of(paramAsConstant("n_1", 5), paramAsConstant("n_2", 5)),
            "extraneous input '?' expecting <EOF>"
        );

        expectError("from test | where x < ?Å", List.of(paramAsConstant("Å", 5)), "line 1:24: token recognition error at: 'Å'");

        expectError("from test | eval x = ?Å", List.of(paramAsConstant("Å", 5)), "line 1:23: token recognition error at: 'Å'");
    }

    public void testPositionalParams() {
        LogicalPlan stm = statement("row x=?1, y=?1", new QueryParams(List.of(paramAsConstant(null, 1))));
        assertThat(stm, instanceOf(Row.class));
        Row row = (Row) stm;
        assertThat(row.fields().size(), is(2));

        NamedExpression field = row.fields().get(0);
        assertThat(field.name(), is("x"));
        assertThat(field, instanceOf(Alias.class));
        Alias alias = (Alias) field;
        assertThat(alias.child().fold(FoldContext.small()), is(1));

        field = row.fields().get(1);
        assertThat(field.name(), is("y"));
        assertThat(field, instanceOf(Alias.class));
        alias = (Alias) field;
        assertThat(alias.child().fold(FoldContext.small()), is(1));
    }

    public void testInvalidPositionalParams() {
        expectError(
            "from test | where x < ?0",
            List.of(paramAsConstant(null, 5)),
            "No parameter is defined for position 0, did you mean position 1"
        );

        expectError(
            "from test | where x < ?2",
            List.of(paramAsConstant(null, 5)),
            "No parameter is defined for position 2, did you mean position 1"
        );

        expectError(
            "from test | where x < ?0 and y < ?2",
            List.of(paramAsConstant(null, 5)),
            "line 1:23: No parameter is defined for position 0, did you mean position 1?; "
                + "line 1:34: No parameter is defined for position 2, did you mean position 1?"
        );

        expectError(
            "from test | where x < ?0",
            List.of(paramAsConstant(null, 5), paramAsConstant(null, 10)),
            "No parameter is defined for position 0, did you mean any position between 1 and 2?"
        );
    }

    public void testParamInWhere() {
        LogicalPlan plan = statement("from test | where x < ? |  limit 10", new QueryParams(List.of(paramAsConstant(null, 5))));
        assertThat(plan, instanceOf(Limit.class));
        Limit limit = (Limit) plan;
        assertThat(limit.limit(), instanceOf(Literal.class));
        assertThat(((Literal) limit.limit()).value(), equalTo(10));
        assertThat(limit.children().size(), equalTo(1));
        assertThat(limit.children().get(0), instanceOf(Filter.class));
        Filter w = (Filter) limit.children().get(0);
        assertThat(((Literal) w.condition().children().get(1)).value(), equalTo(5));
        assertThat(limit.children().get(0).children().size(), equalTo(1));
        assertThat(limit.children().get(0).children().get(0), instanceOf(UnresolvedRelation.class));

        plan = statement("from test | where x < ?n1 |  limit 10", new QueryParams(List.of(paramAsConstant("n1", 5))));
        assertThat(plan, instanceOf(Limit.class));
        limit = (Limit) plan;
        assertThat(limit.limit(), instanceOf(Literal.class));
        assertThat(((Literal) limit.limit()).value(), equalTo(10));
        assertThat(limit.children().size(), equalTo(1));
        assertThat(limit.children().get(0), instanceOf(Filter.class));
        w = (Filter) limit.children().get(0);
        assertThat(((Literal) w.condition().children().get(1)).value(), equalTo(5));
        assertThat(limit.children().get(0).children().size(), equalTo(1));
        assertThat(limit.children().get(0).children().get(0), instanceOf(UnresolvedRelation.class));

        plan = statement("from test | where x < ?_n1 |  limit 10", new QueryParams(List.of(paramAsConstant("_n1", 5))));
        assertThat(plan, instanceOf(Limit.class));
        limit = (Limit) plan;
        assertThat(limit.limit(), instanceOf(Literal.class));
        assertThat(((Literal) limit.limit()).value(), equalTo(10));
        assertThat(limit.children().size(), equalTo(1));
        assertThat(limit.children().get(0), instanceOf(Filter.class));
        w = (Filter) limit.children().get(0);
        assertThat(((Literal) w.condition().children().get(1)).value(), equalTo(5));
        assertThat(limit.children().get(0).children().size(), equalTo(1));
        assertThat(limit.children().get(0).children().get(0), instanceOf(UnresolvedRelation.class));

        plan = statement("from test | where x < ?1 |  limit 10", new QueryParams(List.of(paramAsConstant(null, 5))));
        assertThat(plan, instanceOf(Limit.class));
        limit = (Limit) plan;
        assertThat(limit.limit(), instanceOf(Literal.class));
        assertThat(((Literal) limit.limit()).value(), equalTo(10));
        assertThat(limit.children().size(), equalTo(1));
        assertThat(limit.children().get(0), instanceOf(Filter.class));
        w = (Filter) limit.children().get(0);
        assertThat(((Literal) w.condition().children().get(1)).value(), equalTo(5));
        assertThat(limit.children().get(0).children().size(), equalTo(1));
        assertThat(limit.children().get(0).children().get(0), instanceOf(UnresolvedRelation.class));

        plan = statement("from test | where x < ?__1 |  limit 10", new QueryParams(List.of(paramAsConstant("__1", 5))));
        assertThat(plan, instanceOf(Limit.class));
        limit = (Limit) plan;
        assertThat(limit.limit(), instanceOf(Literal.class));
        assertThat(((Literal) limit.limit()).value(), equalTo(10));
        assertThat(limit.children().size(), equalTo(1));
        assertThat(limit.children().get(0), instanceOf(Filter.class));
        w = (Filter) limit.children().get(0);
        assertThat(((Literal) w.condition().children().get(1)).value(), equalTo(5));
        assertThat(limit.children().get(0).children().size(), equalTo(1));
        assertThat(limit.children().get(0).children().get(0), instanceOf(UnresolvedRelation.class));
    }

    public void testParamInEval() {
        LogicalPlan plan = statement(
            "from test | where x < ? | eval y = ? + ? |  limit 10",
            new QueryParams(List.of(paramAsConstant(null, 5), paramAsConstant(null, -1), paramAsConstant(null, 100)))
        );
        assertThat(plan, instanceOf(Limit.class));
        Limit limit = (Limit) plan;
        assertThat(limit.limit(), instanceOf(Literal.class));
        assertThat(((Literal) limit.limit()).value(), equalTo(10));
        assertThat(limit.children().size(), equalTo(1));
        assertThat(limit.children().get(0), instanceOf(Eval.class));
        Eval eval = (Eval) limit.children().get(0);
        assertThat(((Literal) ((Add) eval.fields().get(0).child()).left()).value(), equalTo(-1));
        assertThat(((Literal) ((Add) eval.fields().get(0).child()).right()).value(), equalTo(100));
        Filter f = (Filter) eval.children().get(0);
        assertThat(((Literal) f.condition().children().get(1)).value(), equalTo(5));
        assertThat(f.children().size(), equalTo(1));
        assertThat(f.children().get(0), instanceOf(UnresolvedRelation.class));

        plan = statement(
            "from test | where x < ?n1 | eval y = ?n2 + ?n3 |  limit 10",
            new QueryParams(List.of(paramAsConstant("n1", 5), paramAsConstant("n2", -1), paramAsConstant("n3", 100)))
        );
        assertThat(plan, instanceOf(Limit.class));
        limit = (Limit) plan;
        assertThat(limit.limit(), instanceOf(Literal.class));
        assertThat(((Literal) limit.limit()).value(), equalTo(10));
        assertThat(limit.children().size(), equalTo(1));
        assertThat(limit.children().get(0), instanceOf(Eval.class));
        eval = (Eval) limit.children().get(0);
        assertThat(((Literal) ((Add) eval.fields().get(0).child()).left()).value(), equalTo(-1));
        assertThat(((Literal) ((Add) eval.fields().get(0).child()).right()).value(), equalTo(100));
        f = (Filter) eval.children().get(0);
        assertThat(((Literal) f.condition().children().get(1)).value(), equalTo(5));
        assertThat(f.children().size(), equalTo(1));
        assertThat(f.children().get(0), instanceOf(UnresolvedRelation.class));

        plan = statement(
            "from test | where x < ?_n1 | eval y = ?_n2 + ?_n3 |  limit 10",
            new QueryParams(List.of(paramAsConstant("_n1", 5), paramAsConstant("_n2", -1), paramAsConstant("_n3", 100)))
        );
        assertThat(plan, instanceOf(Limit.class));
        limit = (Limit) plan;
        assertThat(limit.limit(), instanceOf(Literal.class));
        assertThat(((Literal) limit.limit()).value(), equalTo(10));
        assertThat(limit.children().size(), equalTo(1));
        assertThat(limit.children().get(0), instanceOf(Eval.class));
        eval = (Eval) limit.children().get(0);
        assertThat(((Literal) ((Add) eval.fields().get(0).child()).left()).value(), equalTo(-1));
        assertThat(((Literal) ((Add) eval.fields().get(0).child()).right()).value(), equalTo(100));
        f = (Filter) eval.children().get(0);
        assertThat(((Literal) f.condition().children().get(1)).value(), equalTo(5));
        assertThat(f.children().size(), equalTo(1));
        assertThat(f.children().get(0), instanceOf(UnresolvedRelation.class));

        plan = statement(
            "from test | where x < ?1 | eval y = ?2 + ?1 |  limit 10",
            new QueryParams(List.of(paramAsConstant(null, 5), paramAsConstant(null, -1)))
        );
        assertThat(plan, instanceOf(Limit.class));
        limit = (Limit) plan;
        assertThat(limit.limit(), instanceOf(Literal.class));
        assertThat(((Literal) limit.limit()).value(), equalTo(10));
        assertThat(limit.children().size(), equalTo(1));
        assertThat(limit.children().get(0), instanceOf(Eval.class));
        eval = (Eval) limit.children().get(0);
        assertThat(((Literal) ((Add) eval.fields().get(0).child()).left()).value(), equalTo(-1));
        assertThat(((Literal) ((Add) eval.fields().get(0).child()).right()).value(), equalTo(5));
        f = (Filter) eval.children().get(0);
        assertThat(((Literal) f.condition().children().get(1)).value(), equalTo(5));
        assertThat(f.children().size(), equalTo(1));
        assertThat(f.children().get(0), instanceOf(UnresolvedRelation.class));

        plan = statement(
            "from test | where x < ?_1 | eval y = ?_2 + ?_1 |  limit 10",
            new QueryParams(List.of(paramAsConstant("_1", 5), paramAsConstant("_2", -1)))
        );
        assertThat(plan, instanceOf(Limit.class));
        limit = (Limit) plan;
        assertThat(limit.limit(), instanceOf(Literal.class));
        assertThat(((Literal) limit.limit()).value(), equalTo(10));
        assertThat(limit.children().size(), equalTo(1));
        assertThat(limit.children().get(0), instanceOf(Eval.class));
        eval = (Eval) limit.children().get(0);
        assertThat(((Literal) ((Add) eval.fields().get(0).child()).left()).value(), equalTo(-1));
        assertThat(((Literal) ((Add) eval.fields().get(0).child()).right()).value(), equalTo(5));
        f = (Filter) eval.children().get(0);
        assertThat(((Literal) f.condition().children().get(1)).value(), equalTo(5));
        assertThat(f.children().size(), equalTo(1));
        assertThat(f.children().get(0), instanceOf(UnresolvedRelation.class));
    }

    public void testParamInAggFunction() {
        LogicalPlan plan = statement(
            "from test | where x < ? | eval y = ? + ? |  stats count(?) by z",
            new QueryParams(
                List.of(paramAsConstant(null, 5), paramAsConstant(null, -1), paramAsConstant(null, 100), paramAsConstant(null, "*"))
            )
        );
        assertThat(plan, instanceOf(Aggregate.class));
        Aggregate agg = (Aggregate) plan;
        assertThat(((Literal) agg.aggregates().get(0).children().get(0).children().get(0)).value(), equalTo("*"));
        assertThat(agg.child(), instanceOf(Eval.class));
        assertThat(agg.children().size(), equalTo(1));
        assertThat(agg.children().get(0), instanceOf(Eval.class));
        Eval eval = (Eval) agg.children().get(0);
        assertThat(((Literal) ((Add) eval.fields().get(0).child()).left()).value(), equalTo(-1));
        assertThat(((Literal) ((Add) eval.fields().get(0).child()).right()).value(), equalTo(100));
        Filter f = (Filter) eval.children().get(0);
        assertThat(((Literal) f.condition().children().get(1)).value(), equalTo(5));
        assertThat(f.children().size(), equalTo(1));
        assertThat(f.children().get(0), instanceOf(UnresolvedRelation.class));

        plan = statement(
            "from test | where x < ?n1 | eval y = ?n2 + ?n3 |  stats count(?n4) by z",
            new QueryParams(
                List.of(paramAsConstant("n1", 5), paramAsConstant("n2", -1), paramAsConstant("n3", 100), paramAsConstant("n4", "*"))
            )
        );
        assertThat(plan, instanceOf(Aggregate.class));
        agg = (Aggregate) plan;
        assertThat(((Literal) agg.aggregates().get(0).children().get(0).children().get(0)).value(), equalTo("*"));
        assertThat(agg.child(), instanceOf(Eval.class));
        assertThat(agg.children().size(), equalTo(1));
        assertThat(agg.children().get(0), instanceOf(Eval.class));
        eval = (Eval) agg.children().get(0);
        assertThat(((Literal) ((Add) eval.fields().get(0).child()).left()).value(), equalTo(-1));
        assertThat(((Literal) ((Add) eval.fields().get(0).child()).right()).value(), equalTo(100));
        f = (Filter) eval.children().get(0);
        assertThat(((Literal) f.condition().children().get(1)).value(), equalTo(5));
        assertThat(f.children().size(), equalTo(1));
        assertThat(f.children().get(0), instanceOf(UnresolvedRelation.class));

        plan = statement(
            "from test | where x < ?_n1 | eval y = ?_n2 + ?_n3 |  stats count(?_n4) by z",
            new QueryParams(
                List.of(paramAsConstant("_n1", 5), paramAsConstant("_n2", -1), paramAsConstant("_n3", 100), paramAsConstant("_n4", "*"))
            )
        );
        assertThat(plan, instanceOf(Aggregate.class));
        agg = (Aggregate) plan;
        assertThat(((Literal) agg.aggregates().get(0).children().get(0).children().get(0)).value(), equalTo("*"));
        assertThat(agg.child(), instanceOf(Eval.class));
        assertThat(agg.children().size(), equalTo(1));
        assertThat(agg.children().get(0), instanceOf(Eval.class));
        eval = (Eval) agg.children().get(0);
        assertThat(((Literal) ((Add) eval.fields().get(0).child()).left()).value(), equalTo(-1));
        assertThat(((Literal) ((Add) eval.fields().get(0).child()).right()).value(), equalTo(100));
        f = (Filter) eval.children().get(0);
        assertThat(((Literal) f.condition().children().get(1)).value(), equalTo(5));
        assertThat(f.children().size(), equalTo(1));
        assertThat(f.children().get(0), instanceOf(UnresolvedRelation.class));

        plan = statement(
            "from test | where x < ?1 | eval y = ?2 + ?1 |  stats count(?3) by z",
            new QueryParams(List.of(paramAsConstant(null, 5), paramAsConstant(null, -1), paramAsConstant(null, "*")))
        );
        assertThat(plan, instanceOf(Aggregate.class));
        agg = (Aggregate) plan;
        assertThat(((Literal) agg.aggregates().get(0).children().get(0).children().get(0)).value(), equalTo("*"));
        assertThat(agg.child(), instanceOf(Eval.class));
        assertThat(agg.children().size(), equalTo(1));
        assertThat(agg.children().get(0), instanceOf(Eval.class));
        eval = (Eval) agg.children().get(0);
        assertThat(((Literal) ((Add) eval.fields().get(0).child()).left()).value(), equalTo(-1));
        assertThat(((Literal) ((Add) eval.fields().get(0).child()).right()).value(), equalTo(5));
        f = (Filter) eval.children().get(0);
        assertThat(((Literal) f.condition().children().get(1)).value(), equalTo(5));
        assertThat(f.children().size(), equalTo(1));
        assertThat(f.children().get(0), instanceOf(UnresolvedRelation.class));

        plan = statement(
            "from test | where x < ?_1 | eval y = ?_2 + ?_1 |  stats count(?_3) by z",
            new QueryParams(List.of(paramAsConstant("_1", 5), paramAsConstant("_2", -1), paramAsConstant("_3", "*")))
        );
        assertThat(plan, instanceOf(Aggregate.class));
        agg = (Aggregate) plan;
        assertThat(((Literal) agg.aggregates().get(0).children().get(0).children().get(0)).value(), equalTo("*"));
        assertThat(agg.child(), instanceOf(Eval.class));
        assertThat(agg.children().size(), equalTo(1));
        assertThat(agg.children().get(0), instanceOf(Eval.class));
        eval = (Eval) agg.children().get(0);
        assertThat(((Literal) ((Add) eval.fields().get(0).child()).left()).value(), equalTo(-1));
        assertThat(((Literal) ((Add) eval.fields().get(0).child()).right()).value(), equalTo(5));
        f = (Filter) eval.children().get(0);
        assertThat(((Literal) f.condition().children().get(1)).value(), equalTo(5));
        assertThat(f.children().size(), equalTo(1));
        assertThat(f.children().get(0), instanceOf(UnresolvedRelation.class));
    }

    public void testParamMixed() {
        expectError(
            "from test | where x < ? | eval y = ?n2 + ?n3 |  limit ?n4",
            List.of(paramAsConstant("n1", 5), paramAsConstant("n2", -1), paramAsConstant("n3", 100), paramAsConstant("n4", 10)),
            "Inconsistent parameter declaration, "
                + "use one of positional, named or anonymous params but not a combination of named and anonymous"
        );

        expectError(
            "from test | where x < ? | eval y = ?_n2 + ?n3 |  limit ?_4",
            List.of(paramAsConstant("n1", 5), paramAsConstant("_n2", -1), paramAsConstant("n3", 100), paramAsConstant("n4", 10)),
            "Inconsistent parameter declaration, "
                + "use one of positional, named or anonymous params but not a combination of named and anonymous"
        );

        expectError(
            "from test | where x < ?1 | eval y = ?n2 + ?_n3 |  limit ?n4",
            List.of(paramAsConstant("n1", 5), paramAsConstant("n2", -1), paramAsConstant("_n3", 100), paramAsConstant("n4", 10)),
            "Inconsistent parameter declaration, "
                + "use one of positional, named or anonymous params but not a combination of named and positional"
        );

        expectError(
            "from test | where x < ? | eval y = ?2 + ?n3 |  limit ?_n4",
            List.of(paramAsConstant("n1", 5), paramAsConstant("n2", -1), paramAsConstant("n3", 100), paramAsConstant("_n4", 10)),
            "Inconsistent parameter declaration, "
                + "use one of positional, named or anonymous params but not a combination of positional and anonymous"
        );
    }

    public void testIntervalParam() {
        LogicalPlan stm = statement(
            "row x = ?1::datetime | eval y = ?1::datetime + ?2::date_period",
            new QueryParams(List.of(paramAsConstant("datetime", "2024-01-01"), paramAsConstant("date_period", "3 days")))
        );
        assertThat(stm, instanceOf(Eval.class));
        Eval eval = (Eval) stm;
        assertThat(eval.fields().size(), is(1));

        NamedExpression field = eval.fields().get(0);
        assertThat(field.name(), is("y"));
        assertThat(field, instanceOf(Alias.class));
        assertThat(((Literal) ((Add) eval.fields().get(0).child()).left().children().get(0)).value(), equalTo("2024-01-01"));
        assertThat(((Literal) ((Add) eval.fields().get(0).child()).right().children().get(0)).value(), equalTo("3 days"));
    }

    public void testParamForIdentifier() {
        assumeTrue(
            "named parameters for identifiers and patterns require snapshot build",
            EsqlCapabilities.Cap.NAMED_PARAMETER_FOR_FIELD_AND_FUNCTION_NAMES_SIMPLIFIED_SYNTAX.isEnabled()
        );
        // field names can appear in eval/where/stats/sort/keep/drop/rename/dissect/grok/enrich/mvexpand
        // eval, where
        assertEquals(
            new Limit(
                EMPTY,
                new Literal(EMPTY, 1, INTEGER),
                new Filter(
                    EMPTY,
                    new Eval(EMPTY, relation("test"), List.of(new Alias(EMPTY, "x", function("toString", List.of(attribute("f1.")))))),
                    new Equals(EMPTY, attribute("f1."), attribute("f.2"))
                )
            ),
            statement(
                """
                    from test
                    | eval ?f0 = ?fn1(?f1)
                    | where ?f1 == ?f2
                    | limit 1""",
                new QueryParams(
                    List.of(
                        paramAsIdentifier("f0", "x"),
                        paramAsIdentifier("f1", "f1."),
                        paramAsIdentifier("f2", "f.2"),
                        paramAsIdentifier("fn1", "toString")
                    )
                )
            )
        );

        assertEquals(
            new Limit(
                EMPTY,
                new Literal(EMPTY, 1, INTEGER),
                new Filter(
                    EMPTY,
                    new Eval(EMPTY, relation("test"), List.of(new Alias(EMPTY, "x", function("toString", List.of(attribute("f1..f.2")))))),
                    new Equals(EMPTY, attribute("f3.*.f.4."), attribute("f.5.*.f.*.6"))
                )
            ),
            statement(
                """
                    from test
                    | eval ?f0 = ?fn1(?f1.?f2)
                    | where ?f3.?f4 == ?f5.?f6
                    | limit 1""",
                new QueryParams(
                    List.of(
                        paramAsIdentifier("f0", "x"),
                        paramAsIdentifier("f1", "f1."),
                        paramAsIdentifier("f2", "f.2"),
                        paramAsIdentifier("f3", "f3.*"),
                        paramAsIdentifier("f4", "f.4."),
                        paramAsIdentifier("f5", "f.5.*"),
                        paramAsIdentifier("f6", "f.*.6"),
                        paramAsIdentifier("fn1", "toString")
                    )
                )
            )
        );

        // stats, sort, mv_expand
        assertEquals(
            new MvExpand(
                EMPTY,
                new OrderBy(
                    EMPTY,
                    new Aggregate(
                        EMPTY,
                        relation("test"),
                        Aggregate.AggregateType.STANDARD,
                        List.of(attribute("f.4.")),
                        List.of(new Alias(EMPTY, "y", function("count", List.of(attribute("f3.*")))), attribute("f.4."))
                    ),
                    List.of(new Order(EMPTY, attribute("f.5.*"), Order.OrderDirection.ASC, Order.NullsPosition.LAST))
                ),
                attribute("f.6*"),
                attribute("f.6*")
            ),
            statement(
                """
                    from test
                    | stats y = ?fn2(?f3) by ?f4
                    | sort ?f5
                    | mv_expand ?f6""",
                new QueryParams(
                    List.of(
                        paramAsIdentifier("f3", "f3.*"),
                        paramAsIdentifier("f4", "f.4."),
                        paramAsIdentifier("f5", "f.5.*"),
                        paramAsIdentifier("f6", "f.6*"),
                        paramAsIdentifier("fn2", "count")
                    )
                )
            )
        );

        assertEquals(
            new MvExpand(
                EMPTY,
                new OrderBy(
                    EMPTY,
                    new Aggregate(
                        EMPTY,
                        relation("test"),
                        Aggregate.AggregateType.STANDARD,
                        List.of(attribute("f.9.f10.*")),
                        List.of(new Alias(EMPTY, "y", function("count", List.of(attribute("f.7*.f8.")))), attribute("f.9.f10.*"))
                    ),
                    List.of(new Order(EMPTY, attribute("f.11..f.12.*"), Order.OrderDirection.ASC, Order.NullsPosition.LAST))
                ),
                attribute("f.*.13.f.14*"),
                attribute("f.*.13.f.14*"),
                null
            ),
            statement(
                """
                    from test
                    | stats y = ?fn2(?f7.?f8) by ?f9.?f10
                    | sort ?f11.?f12
                    | mv_expand ?f13.?f14""",
                new QueryParams(
                    List.of(
                        paramAsIdentifier("f7", "f.7*"),
                        paramAsIdentifier("f8", "f8."),
                        paramAsIdentifier("f9", "f.9"),
                        paramAsIdentifier("f10", "f10.*"),
                        paramAsIdentifier("f11", "f.11."),
                        paramAsIdentifier("f12", "f.12.*"),
                        paramAsIdentifier("f13", "f.*.13"),
                        paramAsIdentifier("f14", "f.14*"),
                        paramAsIdentifier("fn2", "count")
                    )
                )
            )
        );

        // keep, drop, rename, grok, dissect
        LogicalPlan plan = statement(
            """
                from test | keep ?f1, ?f2 | drop ?f3, ?f4 | dissect ?f5 "%{bar}" | grok ?f6 "%{WORD:foo}" | rename ?f7 as ?f8 | limit 1""",
            new QueryParams(
                List.of(
                    paramAsIdentifier("f1", "f.1.*"),
                    paramAsIdentifier("f2", "f.2"),
                    paramAsIdentifier("f3", "f3."),
                    paramAsIdentifier("f4", "f4.*"),
                    paramAsIdentifier("f5", "f.5*"),
                    paramAsIdentifier("f6", "f.6."),
                    paramAsIdentifier("f7", "f7*."),
                    paramAsIdentifier("f8", "f.8")
                )
            )
        );
        Limit limit = as(plan, Limit.class);
        Rename rename = as(limit.child(), Rename.class);
        assertEquals(rename.renamings(), List.of(new Alias(EMPTY, "f.8", attribute("f7*."))));
        Grok grok = as(rename.child(), Grok.class);
        assertEquals(grok.input(), attribute("f.6."));
        assertEquals("%{WORD:foo}", grok.parser().pattern());
        assertEquals(List.of(referenceAttribute("foo", KEYWORD)), grok.extractedFields());
        Dissect dissect = as(grok.child(), Dissect.class);
        assertEquals(dissect.input(), attribute("f.5*"));
        assertEquals("%{bar}", dissect.parser().pattern());
        assertEquals("", dissect.parser().appendSeparator());
        assertEquals(List.of(referenceAttribute("bar", KEYWORD)), dissect.extractedFields());
        Drop drop = as(dissect.child(), Drop.class);
        List<? extends NamedExpression> removals = drop.removals();
        assertEquals(removals, List.of(attribute("f3."), attribute("f4.*")));
        Keep keep = as(drop.child(), Keep.class);
        assertEquals(keep.projections(), List.of(attribute("f.1.*"), attribute("f.2")));

        plan = statement(
            """
                from test | keep ?f1.?f2 | drop ?f3.?f4
                | dissect ?f5.?f6 "%{bar}" | grok ?f7.?f8 "%{WORD:foo}"
                | rename ?f9.?f10 as ?f11.?f12
                | limit 1""",
            new QueryParams(
                List.of(
                    paramAsIdentifier("f1", "f.1.*"),
                    paramAsIdentifier("f2", "f.2"),
                    paramAsIdentifier("f3", "f3."),
                    paramAsIdentifier("f4", "f4.*"),
                    paramAsIdentifier("f5", "f.5*"),
                    paramAsIdentifier("f6", "f.6."),
                    paramAsIdentifier("f7", "f7*."),
                    paramAsIdentifier("f8", "f.8"),
                    paramAsIdentifier("f9", "f.9*"),
                    paramAsIdentifier("f10", "f.10."),
                    paramAsIdentifier("f11", "f11*."),
                    paramAsIdentifier("f12", "f.12")
                )
            )
        );
        limit = as(plan, Limit.class);
        rename = as(limit.child(), Rename.class);
        assertEquals(rename.renamings(), List.of(new Alias(EMPTY, "f11*..f.12", attribute("f.9*.f.10."))));
        grok = as(rename.child(), Grok.class);
        assertEquals(grok.input(), attribute("f7*..f.8"));
        assertEquals("%{WORD:foo}", grok.parser().pattern());
        assertEquals(List.of(referenceAttribute("foo", KEYWORD)), grok.extractedFields());
        dissect = as(grok.child(), Dissect.class);
        assertEquals(dissect.input(), attribute("f.5*.f.6."));
        assertEquals("%{bar}", dissect.parser().pattern());
        assertEquals("", dissect.parser().appendSeparator());
        assertEquals(List.of(referenceAttribute("bar", KEYWORD)), dissect.extractedFields());
        drop = as(dissect.child(), Drop.class);
        removals = drop.removals();
        assertEquals(removals, List.of(attribute("f3..f4.*")));
        keep = as(drop.child(), Keep.class);
        assertEquals(keep.projections(), List.of(attribute("f.1.*.f.2")));

        // enrich
        assertEquals(
            new Enrich(
                EMPTY,
                relation("idx1"),
                null,
                new Literal(EMPTY, "idx2", KEYWORD),
                attribute("f.1.*"),
                null,
                Map.of(),
                List.of(new Alias(EMPTY, "f.2", attribute("f.3*")))
            ),
            statement(
                "from idx1 | ENRICH idx2 ON ?f1 WITH ?f2 = ?f3",
                new QueryParams(List.of(paramAsIdentifier("f1", "f.1.*"), paramAsIdentifier("f2", "f.2"), paramAsIdentifier("f3", "f.3*")))
            )
        );

        assertEquals(
            new Enrich(
                EMPTY,
                relation("idx1"),
                null,
                new Literal(EMPTY, "idx2", KEYWORD),
                attribute("f.1.*.f.2"),
                null,
                Map.of(),
                List.of(new Alias(EMPTY, "f.3*.f.4.*", attribute("f.5.f.6*")))
            ),
            statement(
                "from idx1 | ENRICH idx2 ON ?f1.?f2 WITH ?f3.?f4 = ?f5.?f6",
                new QueryParams(
                    List.of(
                        paramAsIdentifier("f1", "f.1.*"),
                        paramAsIdentifier("f2", "f.2"),
                        paramAsIdentifier("f3", "f.3*"),
                        paramAsIdentifier("f4", "f.4.*"),
                        paramAsIdentifier("f5", "f.5"),
                        paramAsIdentifier("f6", "f.6*")
                    )
                )
            )
        );
    }

    public void testParamForIdentifierPattern() {
        assumeTrue(
            "named parameters for identifiers and patterns require snapshot build",
            EsqlCapabilities.Cap.NAMED_PARAMETER_FOR_FIELD_AND_FUNCTION_NAMES_SIMPLIFIED_SYNTAX.isEnabled()
        );
        // name patterns can appear in keep and drop
        // all patterns
        LogicalPlan plan = statement(
            "from test | keep ?f1, ?f2 | drop ?f3, ?f4",
            new QueryParams(
                List.of(
                    paramAsPattern("f1", "f*1."),
                    paramAsPattern("f2", "f.2*"),
                    paramAsPattern("f3", "f3.*"),
                    paramAsPattern("f4", "f.4.*")
                )
            )
        );

        Drop drop = as(plan, Drop.class);
        List<? extends NamedExpression> removals = drop.removals();
        assertEquals(removals.size(), 2);
        UnresolvedNamePattern up = as(removals.get(0), UnresolvedNamePattern.class);
        assertEquals(up.name(), "f3.*");
        assertEquals(up.pattern(), "f3.*");
        up = as(removals.get(1), UnresolvedNamePattern.class);
        assertEquals(up.name(), "f.4.*");
        assertEquals(up.pattern(), "f.4.*");
        Keep keep = as(drop.child(), Keep.class);
        assertEquals(keep.projections().size(), 2);
        up = as(keep.projections().get(0), UnresolvedNamePattern.class);
        assertEquals(up.name(), "f*1.");
        assertEquals(up.pattern(), "f*1.");
        up = as(keep.projections().get(1), UnresolvedNamePattern.class);
        assertEquals(up.name(), "f.2*");
        assertEquals(up.pattern(), "f.2*");
        UnresolvedRelation ur = as(keep.child(), UnresolvedRelation.class);
        assertEquals(ur, relation("test"));

        plan = statement(
            "from test | keep ?f1.?f2 | drop ?f3.?f4",
            new QueryParams(
                List.of(
                    paramAsPattern("f1", "f*1."),
                    paramAsPattern("f2", "f.2*"),
                    paramAsPattern("f3", "f3.*"),
                    paramAsPattern("f4", "f.4.*")
                )
            )
        );

        drop = as(plan, Drop.class);
        removals = drop.removals();
        assertEquals(removals.size(), 1);
        up = as(removals.get(0), UnresolvedNamePattern.class);
        assertEquals(up.name(), "f3.*.f.4.*");
        assertEquals(up.pattern(), "f3.*.f.4.*");
        keep = as(drop.child(), Keep.class);
        assertEquals(keep.projections().size(), 1);
        up = as(keep.projections().get(0), UnresolvedNamePattern.class);
        assertEquals(up.name(), "f*1..f.2*");
        assertEquals(up.pattern(), "f*1..f.2*");
        ur = as(keep.child(), UnresolvedRelation.class);
        assertEquals(ur, relation("test"));

        // mixed names and patterns
        plan = statement(
            "from test | keep ?f1.?f2 | drop ?f3.?f4",
            new QueryParams(
                List.of(
                    paramAsPattern("f1", "f*1."),
                    paramAsPattern("f2", "`f.2*`*"),
                    paramAsPattern("f3", "f3.*"),
                    paramAsIdentifier("f4", "f.4.*")
                )
            )
        );

        drop = as(plan, Drop.class);
        removals = drop.removals();
        assertEquals(removals.size(), 1);
        up = as(removals.get(0), UnresolvedNamePattern.class);
        assertEquals("f3.*.f.4.*", up.name());
        assertEquals("f3.*.`f.4.*`", up.pattern());
        keep = as(drop.child(), Keep.class);
        assertEquals(keep.projections().size(), 1);
        up = as(keep.projections().get(0), UnresolvedNamePattern.class);
        assertEquals("f*1..f.2**", up.name());
        assertEquals("f*1..`f.2*`*", up.pattern());
        ur = as(keep.child(), UnresolvedRelation.class);
        assertEquals(ur, relation("test"));
    }

    public void testParamInInvalidPosition() {
        assumeTrue(
            "named parameters for identifiers and patterns require snapshot build",
            EsqlCapabilities.Cap.NAMED_PARAMETER_FOR_FIELD_AND_FUNCTION_NAMES_SIMPLIFIED_SYNTAX.isEnabled()
        );
        // param for pattern is not supported in eval/where/stats/sort/rename/dissect/grok/enrich/mvexpand
        // where/stats/sort/dissect/grok are covered in RestEsqlTestCase
        List<String> invalidParamPositions = List.of("eval ?f1 = 1", "stats x = ?f1(*)", "mv_expand ?f1", "rename ?f1 as ?f2");
        for (String invalidParamPosition : invalidParamPositions) {
            for (String pattern : List.of("f1*", "*", "`f1*`", "`*`")) {
                // pattern is not supported
                expectError(
                    "from test | " + invalidParamPosition,
                    List.of(paramAsPattern("f1", pattern), paramAsPattern("f2", "f*2")),
                    invalidParamPosition.contains("rename")
                        ? "Using wildcards [*] in RENAME is not allowed [?f1 as ?f2]"
                        : "Query parameter [?f1][" + pattern + "] declared as a pattern, cannot be used as an identifier"
                );
                // constant is not supported
                expectError(
                    "from test | " + invalidParamPosition,
                    List.of(paramAsConstant("f1", pattern), paramAsConstant("f2", "f*2")),
                    invalidParamPosition.contains("rename")
                        ? "Query parameter [?f2] with value [f*2] declared as a constant, cannot be used as an identifier or pattern"
                        : "Query parameter [?f1] with value [" + pattern + "] declared as a constant, cannot be used as an identifier"
                );
            }
            // nulls
            if (invalidParamPosition.contains("rename")) {
                // rename null as null is allowed, there is no ParsingException or VerificationException thrown
                // named parameter doesn't change this behavior, it will need to be revisited
                continue;
            }
            expectError(
                "from test | " + invalidParamPosition,
                List.of(paramAsConstant("f1", null), paramAsConstant("f2", null)),
                "Query parameter [?f1] is null or undefined"
            );
        }
        // enrich with wildcard as pattern or constant is not supported
        String enrich = "ENRICH idx2 ON ?f1 WITH ?f2 = ?f3";
        for (String pattern : List.of("f.1.*", "*")) {
            expectError(
                "from idx1 | " + enrich,
                List.of(paramAsPattern("f1", pattern), paramAsIdentifier("f2", "f.2"), paramAsIdentifier("f3", "f.3*")),
                "Using wildcards [*] in ENRICH WITH projections is not allowed [" + pattern + "]"
            );
            expectError(
                "from idx1 | " + enrich,
                List.of(paramAsConstant("f1", pattern), paramAsIdentifier("f2", "f.2"), paramAsIdentifier("f3", "f.3*")),
                "Query parameter [?f1] with value [" + pattern + "] declared as a constant, cannot be used as an identifier or pattern"
            );
        }
    }

    public void testMissingParam() {
        assumeTrue(
            "named parameters for identifiers and patterns require snapshot build",
            EsqlCapabilities.Cap.NAMED_PARAMETER_FOR_FIELD_AND_FUNCTION_NAMES_SIMPLIFIED_SYNTAX.isEnabled()
        );
        // cover all processing commands eval/where/stats/sort/rename/dissect/grok/enrich/mvexpand/keep/drop
        String error = "Unknown query parameter [f1], did you mean [f4]?";
        String errorMvExpandFunctionNameCommandOption = "Query parameter [?f1] is null or undefined, cannot be used as an identifier";
        List<String> missingParamGroupA = List.of(
            "eval x = ?f1",
            "where ?f1 == \"a\"",
            "stats x = count(?f1)",
            "sort ?f1",
            "rename ?f1 as ?f2",
            "dissect ?f1 \"%{bar}\"",
            "grok ?f1 \"%{WORD:foo}\"",
            "enrich idx2 ON ?f1 WITH ?f2 = ?f3",
            "keep ?f1",
            "drop ?f1"
        );
        List<String> missingParamGroupB = List.of("eval x = ?f1(f1)", "mv_expand ?f1");
        for (String missingParam : Stream.concat(missingParamGroupA.stream(), missingParamGroupB.stream()).toList()) {
            for (String identifierOrPattern : List.of("identifier", "identifierpattern")) {
                expectError(
                    "from test | " + missingParam,
                    List.of(identifierOrPattern.equals("identifier") ? paramAsIdentifier("f4", "f1*") : paramAsPattern("f4", "f1*")),
                    missingParamGroupB.contains(missingParam) ? errorMvExpandFunctionNameCommandOption : error
                );
            }
        }
    }

    public void testFieldContainingDotsAndNumbers() {
        LogicalPlan where = processingCommand("where `a.b.1m.4321`");
        assertThat(where, instanceOf(Filter.class));
        Filter w = (Filter) where;
        assertThat(w.child(), equalTo(PROCESSING_CMD_INPUT));
        assertThat(Expressions.name(w.condition()), equalTo("a.b.1m.4321"));
    }

    public void testFieldQualifiedName() {
        LogicalPlan where = processingCommand("where a.b.`1m`.`4321`");
        assertThat(where, instanceOf(Filter.class));
        Filter w = (Filter) where;
        assertThat(w.child(), equalTo(PROCESSING_CMD_INPUT));
        assertThat(Expressions.name(w.condition()), equalTo("a.b.1m.4321"));
    }

    public void testQuotedName() {
        // row `my-field`=123 | stats count(`my-field`) | eval x = `count(`my-field`)`
        LogicalPlan plan = processingCommand("stats count(`my-field`) |  keep `count(``my-field``)`");
        var project = as(plan, Project.class);
        assertThat(Expressions.names(project.projections()), contains("count(`my-field`)"));
    }

    private void assertStringAsIndexPattern(String string, String statement) {
        if (Build.current().isSnapshot() == false && statement.contains("METRIC")) {
            var e = expectThrows(ParsingException.class, () -> statement(statement));
            assertThat(e.getMessage(), containsString("mismatched input 'METRICS' expecting {"));
            return;
        }
        LogicalPlan from = statement(statement);
        assertThat(from, instanceOf(UnresolvedRelation.class));
        UnresolvedRelation table = (UnresolvedRelation) from;
        assertThat(table.table().index(), is(string));
    }

    private void assertStringAsLookupIndexPattern(String string, String statement) {
        if (Build.current().isSnapshot() == false) {
            var e = expectThrows(ParsingException.class, () -> statement(statement));
            assertThat(e.getMessage(), containsString("line 1:14: LOOKUP_🐔 is in preview and only available in SNAPSHOT build"));
            return;
        }
        var plan = statement(statement);
        var lookup = as(plan, Lookup.class);
        var tableName = as(lookup.tableName(), Literal.class);
        assertThat(tableName.fold(FoldContext.small()), equalTo(string));
    }

    public void testIdPatternUnquoted() throws Exception {
        var string = "regularString";
        assertThat(breakIntoFragments(string), contains(string));
    }

    public void testIdPatternQuoted() throws Exception {
        var string = "`escaped string`";
        assertThat(breakIntoFragments(string), contains(string));
    }

    public void testIdPatternQuotedWithDoubleBackticks() throws Exception {
        var string = "`escaped``string`";
        assertThat(breakIntoFragments(string), contains(string));
    }

    public void testIdPatternUnquotedAndQuoted() throws Exception {
        var string = "this`is`a`mix`of`ids`";
        assertThat(breakIntoFragments(string), contains("this", "`is`", "a", "`mix`", "of", "`ids`"));
    }

    public void testIdPatternQuotedTraling() throws Exception {
        var string = "`foo`*";
        assertThat(breakIntoFragments(string), contains("`foo`", "*"));
    }

    public void testIdPatternWithDoubleQuotedStrings() throws Exception {
        var string = "`this``is`a`quoted `` string``with`backticks";
        assertThat(breakIntoFragments(string), contains("`this``is`", "a", "`quoted `` string``with`", "backticks"));
    }

    public void testSpaceNotAllowedInIdPattern() throws Exception {
        expectError("ROW a = 1| RENAME a AS this is `not okay`", "mismatched input 'is' expecting {<EOF>, '|', ',', '.'}");
    }

    public void testSpaceNotAllowedInIdPatternKeep() throws Exception {
        expectError("ROW a = 1, b = 1| KEEP a b", "extraneous input 'b'");
    }

    public void testEnrichOnMatchField() {
        var plan = statement("ROW a = \"1\" | ENRICH languages_policy ON a WITH ```name``* = language_name`");
        var enrich = as(plan, Enrich.class);
        var lists = enrich.enrichFields();
        assertThat(lists, hasSize(1));
        var ua = as(lists.get(0), UnresolvedAttribute.class);
        assertThat(ua.name(), is("`name`* = language_name"));
    }

    public void testInlineConvertWithNonexistentType() {
        expectError("ROW 1::doesnotexist", "line 1:8: Unknown data type named [doesnotexist]");
        expectError("ROW \"1\"::doesnotexist", "line 1:10: Unknown data type named [doesnotexist]");
        expectError("ROW false::doesnotexist", "line 1:12: Unknown data type named [doesnotexist]");
        expectError("ROW abs(1)::doesnotexist", "line 1:13: Unknown data type named [doesnotexist]");
        expectError("ROW (1+2)::doesnotexist", "line 1:12: Unknown data type named [doesnotexist]");
    }

    public void testLookup() {
        String query = "ROW a = 1 | LOOKUP_🐔 t ON j";
        if (Build.current().isSnapshot() == false) {
            var e = expectThrows(ParsingException.class, () -> statement(query));
            assertThat(e.getMessage(), containsString("line 1:13: mismatched input 'LOOKUP_🐔' expecting {"));
            return;
        }
        var plan = statement(query);
        var lookup = as(plan, Lookup.class);
        var tableName = as(lookup.tableName(), Literal.class);
        assertThat(tableName.fold(FoldContext.small()), equalTo("t"));
        assertThat(lookup.matchFields(), hasSize(1));
        var matchField = as(lookup.matchFields().get(0), UnresolvedAttribute.class);
        assertThat(matchField.name(), equalTo("j"));
    }

    public void testInlineConvertUnsupportedType() {
        expectError("ROW 3::BYTE", "line 1:5: Unsupported conversion to type [BYTE]");
    }

    public void testMetricsWithoutStats() {
        assumeTrue("requires snapshot build", Build.current().isSnapshot());

        assertStatement("METRICS foo", unresolvedRelation("foo"));
        assertStatement("METRICS foo,bar", unresolvedRelation("foo,bar"));
        assertStatement("METRICS foo*,bar", unresolvedRelation("foo*,bar"));
        assertStatement("METRICS foo-*,bar", unresolvedRelation("foo-*,bar"));
        assertStatement("METRICS foo-*,bar+*", unresolvedRelation("foo-*,bar+*"));
    }

    public void testMetricsIdentifiers() {
        assumeTrue("requires snapshot build", Build.current().isSnapshot());
        Map<String, String> patterns = Map.ofEntries(
            Map.entry("metrics foo,test-*", "foo,test-*"),
            Map.entry("metrics 123-test@foo_bar+baz1", "123-test@foo_bar+baz1"),
            Map.entry("metrics foo,   test,xyz", "foo,test,xyz"),
            Map.entry("metrics <logstash-{now/M{yyyy.MM}}>", "<logstash-{now/M{yyyy.MM}}>")
        );
        for (Map.Entry<String, String> e : patterns.entrySet()) {
            assertStatement(e.getKey(), unresolvedRelation(e.getValue()));
        }
    }

    public void testSimpleMetricsWithStats() {
        assumeTrue("requires snapshot build", Build.current().isSnapshot());
        assertStatement(
            "METRICS foo load=avg(cpu) BY ts",
            new Aggregate(
                EMPTY,
                unresolvedTSRelation("foo"),
                Aggregate.AggregateType.METRICS,
                List.of(attribute("ts")),
                List.of(new Alias(EMPTY, "load", new UnresolvedFunction(EMPTY, "avg", DEFAULT, List.of(attribute("cpu")))), attribute("ts"))
            )
        );
        assertStatement(
            "METRICS foo,bar load=avg(cpu) BY ts",
            new Aggregate(
                EMPTY,
                unresolvedTSRelation("foo,bar"),
                Aggregate.AggregateType.METRICS,
                List.of(attribute("ts")),
                List.of(new Alias(EMPTY, "load", new UnresolvedFunction(EMPTY, "avg", DEFAULT, List.of(attribute("cpu")))), attribute("ts"))
            )
        );
        assertStatement(
            "METRICS foo,bar load=avg(cpu),max(rate(requests)) BY ts",
            new Aggregate(
                EMPTY,
                unresolvedTSRelation("foo,bar"),
                Aggregate.AggregateType.METRICS,
                List.of(attribute("ts")),
                List.of(
                    new Alias(EMPTY, "load", new UnresolvedFunction(EMPTY, "avg", DEFAULT, List.of(attribute("cpu")))),
                    new Alias(
                        EMPTY,
                        "max(rate(requests))",
                        new UnresolvedFunction(
                            EMPTY,
                            "max",
                            DEFAULT,
                            List.of(new UnresolvedFunction(EMPTY, "rate", DEFAULT, List.of(attribute("requests"))))
                        )
                    ),
                    attribute("ts")
                )
            )
        );
        assertStatement(
            "METRICS foo* count(errors)",
            new Aggregate(
                EMPTY,
                unresolvedTSRelation("foo*"),
                Aggregate.AggregateType.METRICS,
                List.of(),
                List.of(new Alias(EMPTY, "count(errors)", new UnresolvedFunction(EMPTY, "count", DEFAULT, List.of(attribute("errors")))))
            )
        );
        assertStatement(
            "METRICS foo* a(b)",
            new Aggregate(
                EMPTY,
                unresolvedTSRelation("foo*"),
                Aggregate.AggregateType.METRICS,
                List.of(),
                List.of(new Alias(EMPTY, "a(b)", new UnresolvedFunction(EMPTY, "a", DEFAULT, List.of(attribute("b")))))
            )
        );
        assertStatement(
            "METRICS foo* a(b)",
            new Aggregate(
                EMPTY,
                unresolvedTSRelation("foo*"),
                Aggregate.AggregateType.METRICS,
                List.of(),
                List.of(new Alias(EMPTY, "a(b)", new UnresolvedFunction(EMPTY, "a", DEFAULT, List.of(attribute("b")))))
            )
        );
        assertStatement(
            "METRICS foo* a1(b2)",
            new Aggregate(
                EMPTY,
                unresolvedTSRelation("foo*"),
                Aggregate.AggregateType.METRICS,
                List.of(),
                List.of(new Alias(EMPTY, "a1(b2)", new UnresolvedFunction(EMPTY, "a1", DEFAULT, List.of(attribute("b2")))))
            )
        );
        assertStatement(
            "METRICS foo*,bar* b = min(a) by c, d.e",
            new Aggregate(
                EMPTY,
                unresolvedTSRelation("foo*,bar*"),
                Aggregate.AggregateType.METRICS,
                List.of(attribute("c"), attribute("d.e")),
                List.of(
                    new Alias(EMPTY, "b", new UnresolvedFunction(EMPTY, "min", DEFAULT, List.of(attribute("a")))),
                    attribute("c"),
                    attribute("d.e")
                )
            )
        );
    }

    public void testInvalidAlias() {
        expectError("row Å = 1", "line 1:5: token recognition error at: 'Å'");
        expectError("from test | eval Å = 1", "line 1:18: token recognition error at: 'Å'");
        expectError("from test | where Å == 1", "line 1:19: token recognition error at: 'Å'");
        expectError("from test | keep Å", "line 1:18: token recognition error at: 'Å'");
        expectError("from test | drop Å", "line 1:18: token recognition error at: 'Å'");
        expectError("from test | sort Å", "line 1:18: token recognition error at: 'Å'");
        expectError("from test | rename Å as A", "line 1:20: token recognition error at: 'Å'");
        expectError("from test | rename A as Å", "line 1:25: token recognition error at: 'Å'");
        expectError("from test | rename Å as Å", "line 1:20: token recognition error at: 'Å'");
        expectError("from test | stats Å = count(*)", "line 1:19: token recognition error at: 'Å'");
        expectError("from test | stats count(Å)", "line 1:25: token recognition error at: 'Å'");
        expectError("from test | eval A = coalesce(Å, null)", "line 1:31: token recognition error at: 'Å'");
        expectError("from test | eval A = coalesce(\"Å\", Å)", "line 1:36: token recognition error at: 'Å'");
    }

    private LogicalPlan unresolvedRelation(String index) {
        return new UnresolvedRelation(EMPTY, new TableIdentifier(EMPTY, null, index), false, List.of(), IndexMode.STANDARD, null, "FROM");
    }

    private LogicalPlan unresolvedTSRelation(String index) {
        List<Attribute> metadata = List.of(new MetadataAttribute(EMPTY, MetadataAttribute.TSID_FIELD, DataType.KEYWORD, false));
        return new UnresolvedRelation(
            EMPTY,
            new TableIdentifier(EMPTY, null, index),
            false,
            metadata,
            IndexMode.TIME_SERIES,
            null,
            "FROM TS"
        );
    }

    public void testMetricWithGroupKeyAsAgg() {
        assumeTrue("requires snapshot build", Build.current().isSnapshot());
        var queries = List.of("METRICS foo a BY a");
        for (String query : queries) {
            expectVerificationError(query, "grouping key [a] already specified in the STATS BY clause");
        }
    }

    public void testMatchOperatorConstantQueryString() {
        var plan = statement("FROM test | WHERE field:\"value\"");
        var filter = as(plan, Filter.class);
        var match = (Match) filter.condition();
        var matchField = (UnresolvedAttribute) match.field();
        assertThat(matchField.name(), equalTo("field"));
        assertThat(match.query().fold(FoldContext.small()), equalTo("value"));
    }

    public void testInvalidMatchOperator() {
        expectError("from test | WHERE field:", "line 1:25: mismatched input '<EOF>' expecting {QUOTED_STRING, ");
        expectError(
            "from test | WHERE field:CONCAT(\"hello\", \"world\")",
            "line 1:25: mismatched input 'CONCAT' expecting {QUOTED_STRING, INTEGER_LITERAL, DECIMAL_LITERAL, "
        );
        expectError(
            "from test | WHERE field:(true OR false)",
            "line 1:25: extraneous input '(' expecting {QUOTED_STRING, INTEGER_LITERAL, DECIMAL_LITERAL, "
        );
        expectError(
            "from test | WHERE field:another_field_or_value",
            "line 1:25: mismatched input 'another_field_or_value' expecting {QUOTED_STRING, INTEGER_LITERAL, DECIMAL_LITERAL, "
        );
        expectError("from test | WHERE field:2+3", "line 1:26: mismatched input '+'");
        expectError(
            "from test | WHERE \"field\":\"value\"",
            "line 1:26: mismatched input ':' expecting {<EOF>, '|', 'and', '::', 'or', '+', '-', '*', '/', '%'}"
        );
        expectError(
            "from test | WHERE CONCAT(\"field\", 1):\"value\"",
            "line 1:37: mismatched input ':' expecting {<EOF>, '|', 'and', '::', 'or', '+', '-', '*', '/', '%'}"
        );
    }

    public void testMatchFunctionFieldCasting() {
        var plan = statement("FROM test | WHERE match(field::int, \"value\")");
        var filter = as(plan, Filter.class);
        var function = (UnresolvedFunction) filter.condition();
        var toInteger = (ToInteger) function.children().get(0);
        var matchField = (UnresolvedAttribute) toInteger.field();
        assertThat(matchField.name(), equalTo("field"));
        assertThat(function.children().get(1).fold(FoldContext.small()), equalTo("value"));
    }

    public void testMatchOperatorFieldCasting() {
        var plan = statement("FROM test | WHERE field::int : \"value\"");
        var filter = as(plan, Filter.class);
        var match = (Match) filter.condition();
        var toInteger = (ToInteger) match.field();
        var matchField = (UnresolvedAttribute) toInteger.field();
        assertThat(matchField.name(), equalTo("field"));
        assertThat(match.query().fold(FoldContext.small()), equalTo("value"));
    }

    public void testFailingMetadataWithSquareBrackets() {
        expectError(
            "FROM test [METADATA _index] | STATS count(*)",
            "line 1:11: mismatched input '[' expecting {<EOF>, '|', ',', 'metadata'}"
        );
    }

<<<<<<< HEAD
    public void testInvalidInsistNotOnTopOfFrom() {
        expectError("FROM text | EVAL x = 4 | INSIST foo", "INSIST command can only be applied on top of a FROM command");
    }

    public void testInvalidInsistAsterisk() {
        expectError("FROM text | EVAL x = 4 | INSIST foo*", "extraneous input '*'");
    }

    // Note: This is a temporary restriction, as the INSIST command should eventually be able to accept multiple parameters.
    public void testInvalidInsistMultiParameters() {
        expectError("FROM text | EVAL x = 4 | INSIST foo, bar", "mismatched input ','");
=======
    public void testNamedFunctionArgumentInMap() {
        assumeTrue(
            "named function arguments require snapshot build",
            EsqlCapabilities.Cap.OPTIONAL_NAMED_ARGUMENT_MAP_FOR_FUNCTION.isEnabled()
        );
        // functions can be scalar, grouping and aggregation
        // functions can be in eval/where/stats/sort/dissect/grok commands, commands in snapshot are not covered
        // positive
        // In eval and where clause as function arguments
        LinkedHashMap<String, Object> expectedMap1 = new LinkedHashMap<>(4);
        expectedMap1.put("option1", "string");
        expectedMap1.put("option2", 1);
        expectedMap1.put("option3", List.of(2.0, 3.0, 4.0));
        expectedMap1.put("option4", List.of(true, false));
        LinkedHashMap<String, Object> expectedMap2 = new LinkedHashMap<>(4);
        expectedMap2.put("option1", List.of("string1", "string2"));
        expectedMap2.put("option2", List.of(1, 2, 3));
        expectedMap2.put("option3", 2.0);
        expectedMap2.put("option4", true);
        LinkedHashMap<String, Object> expectedMap3 = new LinkedHashMap<>(4);
        expectedMap3.put("option1", "string");
        expectedMap3.put("option2", 2.0);
        expectedMap3.put("option3", List.of(1, 2, 3));
        expectedMap3.put("option4", List.of(true, false));

        assertEquals(
            new Filter(
                EMPTY,
                new Eval(
                    EMPTY,
                    relation("test"),
                    List.of(
                        new Alias(
                            EMPTY,
                            "x",
                            function(
                                "fn1",
                                List.of(attribute("f1"), new Literal(EMPTY, "testString", KEYWORD), mapExpression(expectedMap1))
                            )
                        )
                    )
                ),
                new Equals(
                    EMPTY,
                    attribute("y"),
                    function("fn2", List.of(new Literal(EMPTY, "testString", KEYWORD), mapExpression(expectedMap2)))
                )
            ),
            statement("""
                from test
                | eval x = fn1(f1, "testString", {"option1":"string","option2":1,"option3":[2.0,3.0,4.0],"option4":[true,false]})
                | where y == fn2("testString", {"option1":["string1","string2"],"option2":[1,2,3],"option3":2.0,"option4":true})
                """)
        );

        // In stats, by and sort as function arguments
        assertEquals(
            new OrderBy(
                EMPTY,
                new Aggregate(
                    EMPTY,
                    relation("test"),
                    Aggregate.AggregateType.STANDARD,
                    List.of(
                        new Alias(
                            EMPTY,
                            "fn2(f3, {\"option1\":[\"string1\",\"string2\"],\"option2\":[1,2,3],\"option3\":2.0,\"option4\":true})",
                            function("fn2", List.of(attribute("f3"), mapExpression(expectedMap2)))
                        )
                    ),
                    List.of(
                        new Alias(EMPTY, "x", function("fn1", List.of(attribute("f1"), attribute("f2"), mapExpression(expectedMap1)))),
                        attribute("fn2(f3, {\"option1\":[\"string1\",\"string2\"],\"option2\":[1,2,3],\"option3\":2.0,\"option4\":true})")
                    )
                ),
                List.of(
                    new Order(
                        EMPTY,
                        function("fn3", List.of(attribute("f4"), mapExpression(expectedMap3))),
                        Order.OrderDirection.ASC,
                        Order.NullsPosition.LAST
                    )
                )
            ),
            statement("""
                from test
                | stats x = fn1(f1, f2, {"option1":"string","option2":1,"option3":[2.0,3.0,4.0],"option4":[true,false]})
                  by fn2(f3, {"option1":["string1","string2"],"option2":[1,2,3],"option3":2.0,"option4":true})
                | sort fn3(f4, {"option1":"string","option2":2.0,"option3":[1,2,3],"option4":[true,false]})
                """)
        );

        // In dissect and grok as function arguments
        LogicalPlan plan = statement("""
            from test
            | dissect fn1(f1, f2, {"option1":"string", "option2":1,"option3":[2.0,3.0,4.0],"option4":[true,false]}) "%{bar}"
            | grok fn2(f3, {"option1":["string1","string2"],"option2":[1,2,3],"option3":2.0,"option4":true}) "%{WORD:foo}"
            """);
        Grok grok = as(plan, Grok.class);
        assertEquals(function("fn2", List.of(attribute("f3"), mapExpression(expectedMap2))), grok.input());
        assertEquals("%{WORD:foo}", grok.parser().pattern());
        assertEquals(List.of(referenceAttribute("foo", KEYWORD)), grok.extractedFields());
        Dissect dissect = as(grok.child(), Dissect.class);
        assertEquals(function("fn1", List.of(attribute("f1"), attribute("f2"), mapExpression(expectedMap1))), dissect.input());
        assertEquals("%{bar}", dissect.parser().pattern());
        assertEquals("", dissect.parser().appendSeparator());
        assertEquals(List.of(referenceAttribute("bar", KEYWORD)), dissect.extractedFields());
        UnresolvedRelation ur = as(dissect.child(), UnresolvedRelation.class);
        assertEquals(ur, relation("test"));

        // map entry values provided in named parameter, arrays are not supported by named parameters yet
        assertEquals(
            new Filter(
                EMPTY,
                new Eval(
                    EMPTY,
                    relation("test"),
                    List.of(
                        new Alias(
                            EMPTY,
                            "x",
                            function(
                                "fn1",
                                List.of(attribute("f1"), new Literal(EMPTY, "testString", KEYWORD), mapExpression(expectedMap1))
                            )
                        )
                    )
                ),
                new Equals(
                    EMPTY,
                    attribute("y"),
                    function("fn2", List.of(new Literal(EMPTY, "testString", KEYWORD), mapExpression(expectedMap2)))
                )
            ),
            statement(
                """
                    from test
                    | eval x = ?fn1(?n1, ?n2, {"option1":?n3,"option2":?n4,"option3":[2.0,3.0,4.0],"option4":[true,false]})
                    | where y == ?fn2(?n2, {"option1":["string1","string2"],"option2":[1,2,3],"option3":?n5,"option4":?n6})
                    """,
                new QueryParams(
                    List.of(
                        paramAsIdentifier("fn1", "fn1"),
                        paramAsIdentifier("fn2", "fn2"),
                        paramAsIdentifier("n1", "f1"),
                        paramAsConstant("n2", "testString"),
                        paramAsConstant("n3", "string"),
                        paramAsConstant("n4", 1),
                        paramAsConstant("n5", 2.0),
                        paramAsConstant("n6", true)
                    )
                )
            )
        );

        assertEquals(
            new OrderBy(
                EMPTY,
                new Aggregate(
                    EMPTY,
                    relation("test"),
                    Aggregate.AggregateType.STANDARD,
                    List.of(
                        new Alias(
                            EMPTY,
                            "?fn2(?n7, {\"option1\":[\"string1\",\"string2\"],\"option2\":[1,2,3],\"option3\":?n5,\"option4\":?n6})",
                            function("fn2", List.of(attribute("f3"), mapExpression(expectedMap2)))
                        )
                    ),
                    List.of(
                        new Alias(EMPTY, "x", function("fn1", List.of(attribute("f1"), attribute("f2"), mapExpression(expectedMap1)))),
                        attribute("?fn2(?n7, {\"option1\":[\"string1\",\"string2\"],\"option2\":[1,2,3],\"option3\":?n5,\"option4\":?n6})")
                    )
                ),
                List.of(
                    new Order(
                        EMPTY,
                        function("fn3", List.of(attribute("f4"), mapExpression(expectedMap3))),
                        Order.OrderDirection.ASC,
                        Order.NullsPosition.LAST
                    )
                )
            ),
            statement(
                """
                    from test
                    | stats x = ?fn1(?n1, ?n2, {"option1":?n3,"option2":?n4,"option3":[2.0,3.0,4.0],"option4":[true,false]})
                      by ?fn2(?n7, {"option1":["string1","string2"],"option2":[1,2,3],"option3":?n5,"option4":?n6})
                    | sort ?fn3(?n8, {"option1":?n3,"option2":?n5,"option3":[1,2,3],"option4":[true,false]})
                    """,
                new QueryParams(
                    List.of(
                        paramAsIdentifier("fn1", "fn1"),
                        paramAsIdentifier("fn2", "fn2"),
                        paramAsIdentifier("fn3", "fn3"),
                        paramAsIdentifier("n1", "f1"),
                        paramAsIdentifier("n2", "f2"),
                        paramAsConstant("n3", "string"),
                        paramAsConstant("n4", 1),
                        paramAsConstant("n5", 2.0),
                        paramAsConstant("n6", true),
                        paramAsIdentifier("n7", "f3"),
                        paramAsIdentifier("n8", "f4")
                    )
                )
            )
        );

        plan = statement(
            """
                from test
                | dissect ?fn1(?n1, ?n2, {"option1":?n3,"option2":?n4,"option3":[2.0,3.0,4.0],"option4":[true,false]}) "%{bar}"
                | grok ?fn2(?n7, {"option1":["string1","string2"],"option2":[1,2,3],"option3":?n5,"option4":?n6}) "%{WORD:foo}"
                """,
            new QueryParams(
                List.of(
                    paramAsIdentifier("fn1", "fn1"),
                    paramAsIdentifier("fn2", "fn2"),
                    paramAsIdentifier("n1", "f1"),
                    paramAsIdentifier("n2", "f2"),
                    paramAsConstant("n3", "string"),
                    paramAsConstant("n4", 1),
                    paramAsConstant("n5", 2.0),
                    paramAsConstant("n6", true),
                    paramAsIdentifier("n7", "f3")
                )
            )
        );
        grok = as(plan, Grok.class);
        assertEquals(function("fn2", List.of(attribute("f3"), mapExpression(expectedMap2))), grok.input());
        assertEquals("%{WORD:foo}", grok.parser().pattern());
        assertEquals(List.of(referenceAttribute("foo", KEYWORD)), grok.extractedFields());
        dissect = as(grok.child(), Dissect.class);
        assertEquals(function("fn1", List.of(attribute("f1"), attribute("f2"), mapExpression(expectedMap1))), dissect.input());
        assertEquals("%{bar}", dissect.parser().pattern());
        assertEquals("", dissect.parser().appendSeparator());
        assertEquals(List.of(referenceAttribute("bar", KEYWORD)), dissect.extractedFields());
        ur = as(dissect.child(), UnresolvedRelation.class);
        assertEquals(ur, relation("test"));
    }

    public void testNamedFunctionArgumentWithCaseSensitiveKeys() {
        assumeTrue(
            "named function arguments require snapshot build",
            EsqlCapabilities.Cap.OPTIONAL_NAMED_ARGUMENT_MAP_FOR_FUNCTION.isEnabled()
        );
        LinkedHashMap<String, Object> expectedMap1 = new LinkedHashMap<>(3);
        expectedMap1.put("option", "string");
        expectedMap1.put("Option", 1);
        expectedMap1.put("oPtion", List.of(2.0, 3.0, 4.0));
        LinkedHashMap<String, Object> expectedMap2 = new LinkedHashMap<>(3);
        expectedMap2.put("option", List.of("string1", "string2"));
        expectedMap2.put("Option", List.of(1, 2, 3));
        expectedMap2.put("oPtion", 2.0);

        assertEquals(
            new Filter(
                EMPTY,
                new Eval(
                    EMPTY,
                    relation("test"),
                    List.of(
                        new Alias(
                            EMPTY,
                            "x",
                            function(
                                "fn1",
                                List.of(attribute("f1"), new Literal(EMPTY, "testString", KEYWORD), mapExpression(expectedMap1))
                            )
                        )
                    )
                ),
                new Equals(
                    EMPTY,
                    attribute("y"),
                    function("fn2", List.of(new Literal(EMPTY, "testString", KEYWORD), mapExpression(expectedMap2)))
                )
            ),
            statement("""
                from test
                | eval x = fn1(f1, "testString", {"option":"string","Option":1,"oPtion":[2.0,3.0,4.0]})
                | where y == fn2("testString", {"option":["string1","string2"],"Option":[1,2,3],"oPtion":2.0})
                """)
        );
    }

    public void testMultipleNamedFunctionArgumentsNotAllowed() {
        assumeTrue(
            "named function arguments require snapshot build",
            EsqlCapabilities.Cap.OPTIONAL_NAMED_ARGUMENT_MAP_FOR_FUNCTION.isEnabled()
        );
        Map<String, String> commands = Map.ofEntries(
            Map.entry("eval x = {}", "41"),
            Map.entry("where {}", "38"),
            Map.entry("stats {}", "38"),
            Map.entry("stats agg() by {}", "47"),
            Map.entry("sort {}", "37"),
            Map.entry("dissect {} \"%{bar}\"", "40"),
            Map.entry("grok {} \"%{WORD:foo}\"", "37")
        );

        for (Map.Entry<String, String> command : commands.entrySet()) {
            String cmd = command.getKey();
            String error = command.getValue();
            String errorMessage = cmd.startsWith("dissect") || cmd.startsWith("grok")
                ? "mismatched input ',' expecting ')'"
                : "no viable alternative at input 'fn(f1,";
            expectError(
                LoggerMessageFormat.format(null, "from test | " + cmd, "fn(f1, {\"option\":1}, {\"option\":2})"),
                LoggerMessageFormat.format(null, "line 1:{}: {}", error, errorMessage)
            );
        }
    }

    public void testNamedFunctionArgumentNotInMap() {
        assumeTrue(
            "named function arguments require snapshot build",
            EsqlCapabilities.Cap.OPTIONAL_NAMED_ARGUMENT_MAP_FOR_FUNCTION.isEnabled()
        );
        Map<String, String> commands = Map.ofEntries(
            Map.entry("eval x = {}", "38"),
            Map.entry("where {}", "35"),
            Map.entry("stats {}", "35"),
            Map.entry("stats agg() by {}", "44"),
            Map.entry("sort {}", "34"),
            Map.entry("dissect {} \"%{bar}\"", "37"),
            Map.entry("grok {} \"%{WORD:foo}\"", "34")
        );

        for (Map.Entry<String, String> command : commands.entrySet()) {
            String cmd = command.getKey();
            String error = command.getValue();
            String errorMessage = cmd.startsWith("dissect") || cmd.startsWith("grok")
                ? "extraneous input ':' expecting {',', ')'}"
                : "no viable alternative at input 'fn(f1, \"option1\":'";
            expectError(
                LoggerMessageFormat.format(null, "from test | " + cmd, "fn(f1, \"option1\":\"string\")"),
                LoggerMessageFormat.format(null, "line 1:{}: {}", error, errorMessage)
            );
        }
    }

    public void testNamedFunctionArgumentNotConstant() {
        assumeTrue(
            "named function arguments require snapshot build",
            EsqlCapabilities.Cap.OPTIONAL_NAMED_ARGUMENT_MAP_FOR_FUNCTION.isEnabled()
        );
        Map<String, String[]> commands = Map.ofEntries(
            Map.entry("eval x = {}", new String[] { "31", "35" }),
            Map.entry("where {}", new String[] { "28", "32" }),
            Map.entry("stats {}", new String[] { "28", "32" }),
            Map.entry("stats agg() by {}", new String[] { "37", "41" }),
            Map.entry("sort {}", new String[] { "27", "31" }),
            Map.entry("dissect {} \"%{bar}\"", new String[] { "30", "34" }),
            Map.entry("grok {} \"%{WORD:foo}\"", new String[] { "27", "31" })
        );

        for (Map.Entry<String, String[]> command : commands.entrySet()) {
            String cmd = command.getKey();
            String error1 = command.getValue()[0];
            String error2 = command.getValue()[1];
            String errorMessage1 = cmd.startsWith("dissect") || cmd.startsWith("grok")
                ? "mismatched input '1' expecting QUOTED_STRING"
                : "no viable alternative at input 'fn(f1, { 1'";
            String errorMessage2 = cmd.startsWith("dissect") || cmd.startsWith("grok")
                ? "mismatched input 'string' expecting {QUOTED_STRING"
                : "no viable alternative at input 'fn(f1, {";
            expectError(
                LoggerMessageFormat.format(null, "from test | " + cmd, "fn(f1, { 1:\"string\" })"),
                LoggerMessageFormat.format(null, "line 1:{}: {}", error1, errorMessage1)
            );
            expectError(
                LoggerMessageFormat.format(null, "from test | " + cmd, "fn(f1, { \"1\":string })"),
                LoggerMessageFormat.format(null, "line 1:{}: {}", error2, errorMessage2)
            );
        }
    }

    public void testNamedFunctionArgumentEmptyMap() {
        assumeTrue(
            "named function arguments require snapshot build",
            EsqlCapabilities.Cap.OPTIONAL_NAMED_ARGUMENT_MAP_FOR_FUNCTION.isEnabled()
        );
        Map<String, String> commands = Map.ofEntries(
            Map.entry("eval x = {}", "30"),
            Map.entry("where {}", "27"),
            Map.entry("stats {}", "27"),
            Map.entry("stats agg() by {}", "36"),
            Map.entry("sort {}", "26"),
            Map.entry("dissect {} \"%{bar}\"", "29"),
            Map.entry("grok {} \"%{WORD:foo}\"", "26")
        );

        for (Map.Entry<String, String> command : commands.entrySet()) {
            String cmd = command.getKey();
            String error = command.getValue();
            String errorMessage = cmd.startsWith("dissect") || cmd.startsWith("grok")
                ? "mismatched input '}' expecting QUOTED_STRING"
                : "no viable alternative at input 'fn(f1, {}'";
            expectError(
                LoggerMessageFormat.format(null, "from test | " + cmd, "fn(f1, {}})"),
                LoggerMessageFormat.format(null, "line 1:{}: {}", error, errorMessage)
            );
        }
    }

    public void testNamedFunctionArgumentMapWithNULL() {
        assumeTrue(
            "named function arguments require snapshot build",
            EsqlCapabilities.Cap.OPTIONAL_NAMED_ARGUMENT_MAP_FOR_FUNCTION.isEnabled()
        );
        Map<String, String> commands = Map.ofEntries(
            Map.entry("eval x = {}", "29"),
            Map.entry("where {}", "26"),
            Map.entry("stats {}", "26"),
            Map.entry("stats agg() by {}", "35"),
            Map.entry("sort {}", "25"),
            Map.entry("dissect {} \"%{bar}\"", "28"),
            Map.entry("grok {} \"%{WORD:foo}\"", "25")
        );

        for (Map.Entry<String, String> command : commands.entrySet()) {
            String cmd = command.getKey();
            String error = command.getValue();
            expectError(
                LoggerMessageFormat.format(null, "from test | " + cmd, "fn(f1, {\"option\":null})"),
                LoggerMessageFormat.format(
                    null,
                    "line 1:{}: {}",
                    error,
                    "Invalid named function argument [\"option\":null], NULL is not supported"
                )
            );
        }
    }

    public void testNamedFunctionArgumentMapWithEmptyKey() {
        assumeTrue(
            "named function arguments require snapshot build",
            EsqlCapabilities.Cap.OPTIONAL_NAMED_ARGUMENT_MAP_FOR_FUNCTION.isEnabled()
        );
        Map<String, String> commands = Map.ofEntries(
            Map.entry("eval x = {}", "29"),
            Map.entry("where {}", "26"),
            Map.entry("stats {}", "26"),
            Map.entry("stats agg() by {}", "35"),
            Map.entry("sort {}", "25"),
            Map.entry("dissect {} \"%{bar}\"", "28"),
            Map.entry("grok {} \"%{WORD:foo}\"", "25")
        );

        for (Map.Entry<String, String> command : commands.entrySet()) {
            String cmd = command.getKey();
            String error = command.getValue();
            expectError(
                LoggerMessageFormat.format(null, "from test | " + cmd, "fn(f1, {\"\":1})"),
                LoggerMessageFormat.format(
                    null,
                    "line 1:{}: {}",
                    error,
                    "Invalid named function argument [\"\":1], empty key is not supported"
                )
            );
            expectError(
                LoggerMessageFormat.format(null, "from test | " + cmd, "fn(f1, {\"  \":1})"),
                LoggerMessageFormat.format(
                    null,
                    "line 1:{}: {}",
                    error,
                    "Invalid named function argument [\"  \":1], empty key is not supported"
                )
            );
        }
    }

    public void testNamedFunctionArgumentMapWithDuplicatedKey() {
        assumeTrue(
            "named function arguments require snapshot build",
            EsqlCapabilities.Cap.OPTIONAL_NAMED_ARGUMENT_MAP_FOR_FUNCTION.isEnabled()
        );
        Map<String, String> commands = Map.ofEntries(
            Map.entry("eval x = {}", "29"),
            Map.entry("where {}", "26"),
            Map.entry("stats {}", "26"),
            Map.entry("stats agg() by {}", "35"),
            Map.entry("sort {}", "25"),
            Map.entry("dissect {} \"%{bar}\"", "28"),
            Map.entry("grok {} \"%{WORD:foo}\"", "25")
        );

        for (Map.Entry<String, String> command : commands.entrySet()) {
            String cmd = command.getKey();
            String error = command.getValue();
            expectError(
                LoggerMessageFormat.format(null, "from test | " + cmd, "fn(f1, {\"dup\":1,\"dup\":2})"),
                LoggerMessageFormat.format(
                    null,
                    "line 1:{}: {}",
                    error,
                    "Duplicated function arguments with the same name [dup] is not supported"
                )
            );
        }
    }

    public void testNamedFunctionArgumentInInvalidPositions() {
        assumeTrue(
            "named function arguments require snapshot build",
            EsqlCapabilities.Cap.OPTIONAL_NAMED_ARGUMENT_MAP_FOR_FUNCTION.isEnabled()
        );
        // negative, named arguments are not supported outside of a functionExpression where booleanExpression or indexPattern is supported
        String map = "{\"option1\":\"string\", \"option2\":1}";

        Map<String, String> commands = Map.ofEntries(
            Map.entry("from {}", "line 1:7: mismatched input '\"option1\"' expecting {<EOF>, '|', ',', 'metadata'}"),
            Map.entry("row x = {}", "line 1:9: extraneous input '{' expecting {QUOTED_STRING, INTEGER_LITERAL"),
            Map.entry("eval x = {}", "line 1:22: extraneous input '{' expecting {QUOTED_STRING, INTEGER_LITERAL"),
            Map.entry("where x > {}", "line 1:23: no viable alternative at input 'x > {'"),
            Map.entry("stats agg() by {}", "line 1:28: extraneous input '{' expecting {QUOTED_STRING, INTEGER_LITERAL"),
            Map.entry("sort {}", "line 1:18: extraneous input '{' expecting {QUOTED_STRING, INTEGER_LITERAL"),
            Map.entry("keep {}", "line 1:18: token recognition error at: '{'"),
            Map.entry("drop {}", "line 1:18: token recognition error at: '{'"),
            Map.entry("rename a as {}", "line 1:25: token recognition error at: '{'"),
            Map.entry("mv_expand {}", "line 1:23: token recognition error at: '{'"),
            Map.entry("limit {}", "line 1:19: mismatched input '{' expecting INTEGER_LITERAL"),
            Map.entry("enrich idx2 on f1 with f2 = {}", "line 1:41: token recognition error at: '{'"),
            Map.entry("dissect {} \"%{bar}\"", "line 1:21: extraneous input '{' expecting {QUOTED_STRING, INTEGER_LITERAL"),
            Map.entry("grok {} \"%{WORD:foo}\"", "line 1:18: extraneous input '{' expecting {QUOTED_STRING, INTEGER_LITERAL")
        );

        for (Map.Entry<String, String> command : commands.entrySet()) {
            String cmd = command.getKey();
            String errorMessage = command.getValue();
            String from = cmd.startsWith("row") || cmd.startsWith("from") ? "" : "from test | ";
            expectError(LoggerMessageFormat.format(null, from + cmd, map), errorMessage);
        }
    }

    public void testNamedFunctionArgumentWithUnsupportedNamedParameterTypes() {
        assumeTrue(
            "named function arguments require snapshot build",
            EsqlCapabilities.Cap.OPTIONAL_NAMED_ARGUMENT_MAP_FOR_FUNCTION.isEnabled()
        );
        Map<String, String> commands = Map.ofEntries(
            Map.entry("eval x = {}", "29"),
            Map.entry("where {}", "26"),
            Map.entry("stats {}", "26"),
            Map.entry("stats agg() by {}", "35"),
            Map.entry("sort {}", "25"),
            Map.entry("dissect {} \"%{bar}\"", "28"),
            Map.entry("grok {} \"%{WORD:foo}\"", "25")
        );

        for (Map.Entry<String, String> command : commands.entrySet()) {
            String cmd = command.getKey();
            String error = command.getValue();
            expectError(
                LoggerMessageFormat.format(null, "from test | " + cmd, "fn(f1, {\"option1\":?n1})"),
                List.of(paramAsIdentifier("n1", "v1")),
                LoggerMessageFormat.format(
                    null,
                    "line 1:{}: {}",
                    error,
                    "Invalid named function argument [\"option1\":?n1], only constant value is supported"
                )
            );
            expectError(
                LoggerMessageFormat.format(null, "from test | " + cmd, "fn(f1, {\"option1\":?n1})"),
                List.of(paramAsPattern("n1", "v1")),
                LoggerMessageFormat.format(
                    null,
                    "line 1:{}: {}",
                    error,
                    "Invalid named function argument [\"option1\":?n1], only constant value is supported"
                )
            );
        }
>>>>>>> 1ba5d259
    }
}<|MERGE_RESOLUTION|>--- conflicted
+++ resolved
@@ -2361,19 +2361,6 @@
         );
     }
 
-<<<<<<< HEAD
-    public void testInvalidInsistNotOnTopOfFrom() {
-        expectError("FROM text | EVAL x = 4 | INSIST foo", "INSIST command can only be applied on top of a FROM command");
-    }
-
-    public void testInvalidInsistAsterisk() {
-        expectError("FROM text | EVAL x = 4 | INSIST foo*", "extraneous input '*'");
-    }
-
-    // Note: This is a temporary restriction, as the INSIST command should eventually be able to accept multiple parameters.
-    public void testInvalidInsistMultiParameters() {
-        expectError("FROM text | EVAL x = 4 | INSIST foo, bar", "mismatched input ','");
-=======
     public void testNamedFunctionArgumentInMap() {
         assumeTrue(
             "named function arguments require snapshot build",
@@ -2951,6 +2938,18 @@
                 )
             );
         }
->>>>>>> 1ba5d259
+    }
+
+    public void testInvalidInsistNotOnTopOfFrom() {
+        expectError("FROM text | EVAL x = 4 | INSIST foo", "INSIST command can only be applied on top of a FROM command");
+    }
+
+    public void testInvalidInsistAsterisk() {
+        expectError("FROM text | EVAL x = 4 | INSIST foo*", "extraneous input '*'");
+    }
+
+    // Note: This is a temporary restriction, as the INSIST command should eventually be able to accept multiple parameters.
+    public void testInvalidInsistMultiParameters() {
+        expectError("FROM text | EVAL x = 4 | INSIST foo, bar", "mismatched input ','");
     }
 }
--- conflicted
+++ resolved
@@ -3142,93 +3142,6 @@
         }
     }
 
-<<<<<<< HEAD
-    public void testRerankSingleField() {
-        assumeTrue("RERANK requires corresponding capability", EsqlCapabilities.Cap.RERANK.isEnabled());
-
-        var plan = processingCommand("RERANK \"query text\" ON title WITH \"inferenceID\"");
-        var rerank = as(plan, Rerank.class);
-
-        assertThat(rerank.queryText(), equalTo(literalString("query text")));
-        assertThat(rerank.inferenceId(), equalTo(literalString("inferenceID")));
-        assertThat(rerank.rerankFields(), equalTo(List.of(alias("title", attribute("title")))));
-    }
-
-    public void testRerankMultipleFields() {
-        assumeTrue("RERANK requires corresponding capability", EsqlCapabilities.Cap.RERANK.isEnabled());
-
-        var plan = processingCommand("RERANK \"query text\" ON title, description, authors_renamed=authors WITH \"inferenceID\"");
-        var rerank = as(plan, Rerank.class);
-
-        assertThat(rerank.queryText(), equalTo(literalString("query text")));
-        assertThat(rerank.inferenceId(), equalTo(literalString("inferenceID")));
-        assertThat(
-            rerank.rerankFields(),
-            equalTo(
-                List.of(
-                    alias("title", attribute("title")),
-                    alias("description", attribute("description")),
-                    alias("authors_renamed", attribute("authors"))
-                )
-            )
-        );
-    }
-
-    public void testRerankComputedFields() {
-        assumeTrue("RERANK requires corresponding capability", EsqlCapabilities.Cap.RERANK.isEnabled());
-
-        var plan = processingCommand(
-            "RERANK \"query text\" ON title, short_description = SUBSTRING(description, 0, 100) WITH \"inferenceID\""
-        );
-        var rerank = as(plan, Rerank.class);
-
-        assertThat(rerank.queryText(), equalTo(literalString("query text")));
-        assertThat(rerank.inferenceId(), equalTo(literalString("inferenceID")));
-        assertThat(
-            rerank.rerankFields(),
-            equalTo(
-                List.of(
-                    alias("title", attribute("title")),
-                    alias("short_description", function("SUBSTRING", List.of(attribute("description"), integer(0), integer(100))))
-                )
-            )
-        );
-    }
-
-    public void testRerankWithPositionalParameters() {
-        assumeTrue("RERANK requires corresponding capability", EsqlCapabilities.Cap.RERANK.isEnabled());
-
-        var queryParams = new QueryParams(List.of(paramAsConstant(null, "query text"), paramAsConstant(null, "reranker")));
-        var rerank = as(parser.createStatement("row a = 1 | RERANK ? ON title WITH ?", queryParams), Rerank.class);
-
-        assertThat(rerank.queryText(), equalTo(literalString("query text")));
-        assertThat(rerank.inferenceId(), equalTo(literalString("reranker")));
-        assertThat(rerank.rerankFields(), equalTo(List.of(alias("title", attribute("title")))));
-    }
-
-    public void testRerankWithNamedParameters() {
-        assumeTrue("FORK requires corresponding capability", EsqlCapabilities.Cap.RERANK.isEnabled());
-
-        var queryParams = new QueryParams(List.of(paramAsConstant("queryText", "query text"), paramAsConstant("inferenceId", "reranker")));
-        var rerank = as(parser.createStatement("row a = 1 | RERANK ?queryText ON title WITH ?inferenceId", queryParams), Rerank.class);
-
-        assertThat(rerank.queryText(), equalTo(literalString("query text")));
-        assertThat(rerank.inferenceId(), equalTo(literalString("reranker")));
-        assertThat(rerank.rerankFields(), equalTo(List.of(alias("title", attribute("title")))));
-    }
-
-    public void testInvalidRerank() {
-        assumeTrue("RERANK requires corresponding capability", EsqlCapabilities.Cap.RERANK.isEnabled());
-        expectError(
-            "FROM foo* | RERANK ON title WITH inferenceId",
-            "line 1:20: mismatched input 'ON' expecting {QUOTED_STRING, '?', NAMED_OR_POSITIONAL_PARAM}"
-        );
-
-        expectError(
-            "FROM foo* | RERANK \"query text\"  ON title",
-            "line 1:42: mismatched input '<EOF>' expecting {'with', 'and', '::', ',', '.', 'or', '+', '-', '*', '/', '%'}"
-        );
-=======
     // [ and ( are used to trigger a double mode causing their symbol name (instead of text) to be used in error reporting
     // this test checks that their are properly replaced in the error message
     public void testPreserveParanthesis() {
@@ -3242,7 +3155,93 @@
         expectError("explain", "line 1:8: mismatched input '<EOF>' expecting '['");
         expectError("explain ]", "line 1:9: token recognition error at: ']'");
         expectError("explain [row x = 1", "line 1:19: missing ']' at '<EOF>'");
->>>>>>> 51877bb3
+    }
+
+    public void testRerankSingleField() {
+        assumeTrue("RERANK requires corresponding capability", EsqlCapabilities.Cap.RERANK.isEnabled());
+
+        var plan = processingCommand("RERANK \"query text\" ON title WITH \"inferenceID\"");
+        var rerank = as(plan, Rerank.class);
+
+        assertThat(rerank.queryText(), equalTo(literalString("query text")));
+        assertThat(rerank.inferenceId(), equalTo(literalString("inferenceID")));
+        assertThat(rerank.rerankFields(), equalTo(List.of(alias("title", attribute("title")))));
+    }
+
+    public void testRerankMultipleFields() {
+        assumeTrue("RERANK requires corresponding capability", EsqlCapabilities.Cap.RERANK.isEnabled());
+
+        var plan = processingCommand("RERANK \"query text\" ON title, description, authors_renamed=authors WITH \"inferenceID\"");
+        var rerank = as(plan, Rerank.class);
+
+        assertThat(rerank.queryText(), equalTo(literalString("query text")));
+        assertThat(rerank.inferenceId(), equalTo(literalString("inferenceID")));
+        assertThat(
+            rerank.rerankFields(),
+            equalTo(
+                List.of(
+                    alias("title", attribute("title")),
+                    alias("description", attribute("description")),
+                    alias("authors_renamed", attribute("authors"))
+                )
+            )
+        );
+    }
+
+    public void testRerankComputedFields() {
+        assumeTrue("RERANK requires corresponding capability", EsqlCapabilities.Cap.RERANK.isEnabled());
+
+        var plan = processingCommand(
+            "RERANK \"query text\" ON title, short_description = SUBSTRING(description, 0, 100) WITH \"inferenceID\""
+        );
+        var rerank = as(plan, Rerank.class);
+
+        assertThat(rerank.queryText(), equalTo(literalString("query text")));
+        assertThat(rerank.inferenceId(), equalTo(literalString("inferenceID")));
+        assertThat(
+            rerank.rerankFields(),
+            equalTo(
+                List.of(
+                    alias("title", attribute("title")),
+                    alias("short_description", function("SUBSTRING", List.of(attribute("description"), integer(0), integer(100))))
+                )
+            )
+        );
+    }
+
+    public void testRerankWithPositionalParameters() {
+        assumeTrue("RERANK requires corresponding capability", EsqlCapabilities.Cap.RERANK.isEnabled());
+
+        var queryParams = new QueryParams(List.of(paramAsConstant(null, "query text"), paramAsConstant(null, "reranker")));
+        var rerank = as(parser.createStatement("row a = 1 | RERANK ? ON title WITH ?", queryParams), Rerank.class);
+
+        assertThat(rerank.queryText(), equalTo(literalString("query text")));
+        assertThat(rerank.inferenceId(), equalTo(literalString("reranker")));
+        assertThat(rerank.rerankFields(), equalTo(List.of(alias("title", attribute("title")))));
+    }
+
+    public void testRerankWithNamedParameters() {
+        assumeTrue("FORK requires corresponding capability", EsqlCapabilities.Cap.RERANK.isEnabled());
+
+        var queryParams = new QueryParams(List.of(paramAsConstant("queryText", "query text"), paramAsConstant("inferenceId", "reranker")));
+        var rerank = as(parser.createStatement("row a = 1 | RERANK ?queryText ON title WITH ?inferenceId", queryParams), Rerank.class);
+
+        assertThat(rerank.queryText(), equalTo(literalString("query text")));
+        assertThat(rerank.inferenceId(), equalTo(literalString("reranker")));
+        assertThat(rerank.rerankFields(), equalTo(List.of(alias("title", attribute("title")))));
+    }
+
+    public void testInvalidRerank() {
+        assumeTrue("RERANK requires corresponding capability", EsqlCapabilities.Cap.RERANK.isEnabled());
+        expectError(
+            "FROM foo* | RERANK ON title WITH inferenceId",
+            "line 1:20: mismatched input 'ON' expecting {QUOTED_STRING, '?', NAMED_OR_POSITIONAL_PARAM}"
+        );
+
+        expectError(
+            "FROM foo* | RERANK \"query text\"  ON title",
+            "line 1:42: mismatched input '<EOF>' expecting {'with', 'and', '::', ',', '.', 'or', '+', '-', '*', '/', '%'}"
+        );
     }
 
     static Alias alias(String name, Expression value) {

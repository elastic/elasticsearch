/*
 * Copyright Elasticsearch B.V. and/or licensed to Elasticsearch B.V. under one
 * or more contributor license agreements. Licensed under the Elastic License
 * 2.0; you may not use this file except in compliance with the Elastic License
 * 2.0.
 */

package org.elasticsearch.xpack.esql.parser;

import org.elasticsearch.Build;
import org.elasticsearch.core.Tuple;
import org.elasticsearch.index.IndexMode;
import org.elasticsearch.xpack.esql.core.capabilities.UnresolvedException;
import org.elasticsearch.xpack.esql.core.expression.Alias;
import org.elasticsearch.xpack.esql.core.expression.Attribute;
import org.elasticsearch.xpack.esql.core.expression.EmptyAttribute;
import org.elasticsearch.xpack.esql.core.expression.Expressions;
import org.elasticsearch.xpack.esql.core.expression.Literal;
import org.elasticsearch.xpack.esql.core.expression.MetadataAttribute;
import org.elasticsearch.xpack.esql.core.expression.NamedExpression;
import org.elasticsearch.xpack.esql.core.expression.UnresolvedAttribute;
import org.elasticsearch.xpack.esql.core.expression.predicate.fulltext.StringQueryPredicate;
import org.elasticsearch.xpack.esql.core.expression.predicate.logical.Not;
import org.elasticsearch.xpack.esql.core.expression.predicate.operator.comparison.BinaryComparison;
import org.elasticsearch.xpack.esql.core.type.DataType;
import org.elasticsearch.xpack.esql.expression.Order;
import org.elasticsearch.xpack.esql.expression.function.UnresolvedFunction;
import org.elasticsearch.xpack.esql.expression.function.scalar.string.RLike;
import org.elasticsearch.xpack.esql.expression.function.scalar.string.WildcardLike;
import org.elasticsearch.xpack.esql.expression.predicate.operator.arithmetic.Add;
import org.elasticsearch.xpack.esql.expression.predicate.operator.comparison.Equals;
import org.elasticsearch.xpack.esql.expression.predicate.operator.comparison.GreaterThan;
import org.elasticsearch.xpack.esql.expression.predicate.operator.comparison.GreaterThanOrEqual;
import org.elasticsearch.xpack.esql.expression.predicate.operator.comparison.LessThan;
import org.elasticsearch.xpack.esql.expression.predicate.operator.comparison.LessThanOrEqual;
import org.elasticsearch.xpack.esql.plan.TableIdentifier;
import org.elasticsearch.xpack.esql.plan.logical.Aggregate;
import org.elasticsearch.xpack.esql.plan.logical.Dissect;
import org.elasticsearch.xpack.esql.plan.logical.Enrich;
import org.elasticsearch.xpack.esql.plan.logical.Eval;
import org.elasticsearch.xpack.esql.plan.logical.Explain;
import org.elasticsearch.xpack.esql.plan.logical.Filter;
import org.elasticsearch.xpack.esql.plan.logical.Grok;
import org.elasticsearch.xpack.esql.plan.logical.InlineStats;
import org.elasticsearch.xpack.esql.plan.logical.Limit;
import org.elasticsearch.xpack.esql.plan.logical.LogicalPlan;
import org.elasticsearch.xpack.esql.plan.logical.Lookup;
import org.elasticsearch.xpack.esql.plan.logical.MvExpand;
import org.elasticsearch.xpack.esql.plan.logical.OrderBy;
import org.elasticsearch.xpack.esql.plan.logical.Project;
import org.elasticsearch.xpack.esql.plan.logical.Row;
import org.elasticsearch.xpack.esql.plan.logical.UnresolvedRelation;

import java.io.IOException;
import java.util.List;
import java.util.Map;
import java.util.function.Function;

import static org.elasticsearch.xpack.esql.EsqlTestUtils.as;
import static org.elasticsearch.xpack.esql.EsqlTestUtils.referenceAttribute;
import static org.elasticsearch.xpack.esql.core.expression.Literal.FALSE;
import static org.elasticsearch.xpack.esql.core.expression.Literal.TRUE;
import static org.elasticsearch.xpack.esql.core.tree.Source.EMPTY;
import static org.elasticsearch.xpack.esql.core.type.DataType.INTEGER;
import static org.elasticsearch.xpack.esql.core.type.DataType.KEYWORD;
import static org.elasticsearch.xpack.esql.expression.function.FunctionResolutionStrategy.DEFAULT;
import static org.elasticsearch.xpack.esql.parser.ExpressionBuilder.breakIntoFragments;
import static org.hamcrest.Matchers.allOf;
import static org.hamcrest.Matchers.contains;
import static org.hamcrest.Matchers.containsString;
import static org.hamcrest.Matchers.equalTo;
import static org.hamcrest.Matchers.hasSize;
import static org.hamcrest.Matchers.instanceOf;
import static org.hamcrest.Matchers.is;

//@TestLogging(value = "org.elasticsearch.xpack.esql:TRACE", reason = "debug")
public class StatementParserTests extends AbstractStatementParserTests {

    public void testRowCommand() {
        assertEquals(
            new Row(EMPTY, List.of(new Alias(EMPTY, "a", integer(1)), new Alias(EMPTY, "b", integer(2)))),
            statement("row a = 1, b = 2")
        );
    }

    public void testRowCommandImplicitFieldName() {
        assertEquals(
            new Row(
                EMPTY,
                List.of(new Alias(EMPTY, "1", integer(1)), new Alias(EMPTY, "2", integer(2)), new Alias(EMPTY, "c", integer(3)))
            ),
            statement("row 1, 2, c = 3")
        );
    }

    public void testRowCommandLong() {
        assertEquals(new Row(EMPTY, List.of(new Alias(EMPTY, "c", literalLong(2147483648L)))), statement("row c = 2147483648"));
    }

    public void testRowCommandHugeInt() {
        assertEquals(
            new Row(EMPTY, List.of(new Alias(EMPTY, "c", literalUnsignedLong("9223372036854775808")))),
            statement("row c = 9223372036854775808")
        );
        assertEquals(
            new Row(EMPTY, List.of(new Alias(EMPTY, "c", literalDouble(18446744073709551616.)))),
            statement("row c = 18446744073709551616")
        );
    }

    public void testRowCommandHugeNegativeInt() {
        assertEquals(
            new Row(EMPTY, List.of(new Alias(EMPTY, "c", literalDouble(-92233720368547758080d)))),
            statement("row c = -92233720368547758080")
        );
        assertEquals(
            new Row(EMPTY, List.of(new Alias(EMPTY, "c", literalDouble(-18446744073709551616d)))),
            statement("row c = -18446744073709551616")
        );
    }

    public void testRowCommandDouble() {
        assertEquals(new Row(EMPTY, List.of(new Alias(EMPTY, "c", literalDouble(1.0)))), statement("row c = 1.0"));
    }

    public void testRowCommandMultivalueInt() {
        assertEquals(new Row(EMPTY, List.of(new Alias(EMPTY, "c", integers(1, 2, -5)))), statement("row c = [1, 2, -5]"));
    }

    public void testRowCommandMultivalueLong() {
        assertEquals(
            new Row(EMPTY, List.of(new Alias(EMPTY, "c", literalLongs(2147483648L, 2147483649L, -434366649L)))),
            statement("row c = [2147483648, 2147483649, -434366649]")
        );
    }

    public void testRowCommandMultivalueLongAndInt() {
        assertEquals(new Row(EMPTY, List.of(new Alias(EMPTY, "c", literalLongs(2147483648L, 1L)))), statement("row c = [2147483648, 1]"));
    }

    public void testRowCommandMultivalueHugeInts() {
        assertEquals(
            new Row(EMPTY, List.of(new Alias(EMPTY, "c", literalDoubles(18446744073709551616., 18446744073709551617.)))),
            statement("row c = [18446744073709551616, 18446744073709551617]")
        );
        assertEquals(
            new Row(EMPTY, List.of(new Alias(EMPTY, "c", literalUnsignedLongs("9223372036854775808", "9223372036854775809")))),
            statement("row c = [9223372036854775808, 9223372036854775809]")
        );
    }

    public void testRowCommandMultivalueHugeIntAndNormalInt() {
        assertEquals(
            new Row(EMPTY, List.of(new Alias(EMPTY, "c", literalDoubles(18446744073709551616., 1.0)))),
            statement("row c = [18446744073709551616, 1]")
        );
        assertEquals(
            new Row(EMPTY, List.of(new Alias(EMPTY, "c", literalUnsignedLongs("9223372036854775808", "1")))),
            statement("row c = [9223372036854775808, 1]")
        );
    }

    public void testRowCommandMultivalueDouble() {
        assertEquals(new Row(EMPTY, List.of(new Alias(EMPTY, "c", literalDoubles(1.0, 2.0, -3.4)))), statement("row c = [1.0, 2.0, -3.4]"));
    }

    public void testRowCommandBoolean() {
        assertEquals(new Row(EMPTY, List.of(new Alias(EMPTY, "c", literalBoolean(false)))), statement("row c = false"));
    }

    public void testRowCommandMultivalueBoolean() {
        assertEquals(new Row(EMPTY, List.of(new Alias(EMPTY, "c", literalBooleans(false, true)))), statement("row c = [false, true]"));
    }

    public void testRowCommandString() {
        assertEquals(new Row(EMPTY, List.of(new Alias(EMPTY, "c", literalString("chicken")))), statement("row c = \"chicken\""));
    }

    public void testRowCommandMultivalueString() {
        assertEquals(new Row(EMPTY, List.of(new Alias(EMPTY, "c", literalStrings("cat", "dog")))), statement("row c = [\"cat\", \"dog\"]"));
    }

    public void testRowCommandWithEscapedFieldName() {
        assertEquals(
            new Row(
                EMPTY,
                List.of(
                    new Alias(EMPTY, "a.b.c", integer(1)),
                    new Alias(EMPTY, "b", integer(2)),
                    new Alias(EMPTY, "@timestamp", new Literal(EMPTY, "2022-26-08T00:00:00", KEYWORD))
                )
            ),
            statement("row a.b.c = 1, `b` = 2, `@timestamp`=\"2022-26-08T00:00:00\"")
        );
    }

    public void testCompositeCommand() {
        assertEquals(
            new Filter(EMPTY, new Row(EMPTY, List.of(new Alias(EMPTY, "a", integer(1)))), TRUE),
            statement("row a = 1 | where true")
        );
    }

    public void testMultipleCompositeCommands() {
        assertEquals(
            new Filter(
                EMPTY,
                new Filter(EMPTY, new Filter(EMPTY, new Row(EMPTY, List.of(new Alias(EMPTY, "a", integer(1)))), TRUE), FALSE),
                TRUE
            ),
            statement("row a = 1 | where true | where false | where true")
        );
    }

    public void testEval() {
        assertEquals(
            new Eval(EMPTY, PROCESSING_CMD_INPUT, List.of(new Alias(EMPTY, "b", attribute("a")))),
            processingCommand("eval b = a")
        );

        assertEquals(
            new Eval(
                EMPTY,
                PROCESSING_CMD_INPUT,
                List.of(new Alias(EMPTY, "b", attribute("a")), new Alias(EMPTY, "c", new Add(EMPTY, attribute("a"), integer(1))))
            ),
            processingCommand("eval b = a, c = a + 1")
        );
    }

    public void testEvalImplicitNames() {
        assertEquals(new Eval(EMPTY, PROCESSING_CMD_INPUT, List.of(new Alias(EMPTY, "a", attribute("a")))), processingCommand("eval a"));

        assertEquals(
            new Eval(
                EMPTY,
                PROCESSING_CMD_INPUT,
                List.of(
                    new Alias(
                        EMPTY,
                        "fn(a + 1)",
                        new UnresolvedFunction(EMPTY, "fn", DEFAULT, List.of(new Add(EMPTY, attribute("a"), integer(1))))
                    )
                )
            ),
            processingCommand("eval fn(a + 1)")
        );
    }

    public void testStatsWithGroups() {
        assertEquals(
            new Aggregate(
                EMPTY,
                PROCESSING_CMD_INPUT,
                Aggregate.AggregateType.STANDARD,
                List.of(attribute("c"), attribute("d.e")),
                List.of(
                    new Alias(EMPTY, "b", new UnresolvedFunction(EMPTY, "min", DEFAULT, List.of(attribute("a")))),
                    attribute("c"),
                    attribute("d.e")
                )
            ),
            processingCommand("stats b = min(a) by c, d.e")
        );
    }

    public void testStatsWithoutGroups() {
        assertEquals(
            new Aggregate(
                EMPTY,
                PROCESSING_CMD_INPUT,
                Aggregate.AggregateType.STANDARD,
                List.of(),
                List.of(
                    new Alias(EMPTY, "min(a)", new UnresolvedFunction(EMPTY, "min", DEFAULT, List.of(attribute("a")))),
                    new Alias(EMPTY, "c", integer(1))
                )
            ),
            processingCommand("stats min(a), c = 1")
        );
    }

    public void testStatsWithoutAggs() throws Exception {
        assertEquals(
            new Aggregate(EMPTY, PROCESSING_CMD_INPUT, Aggregate.AggregateType.STANDARD, List.of(attribute("a")), List.of(attribute("a"))),
            processingCommand("stats by a")
        );
    }

    public void testStatsWithoutAggsOrGroup() throws Exception {
        expectError("from text | stats", "At least one aggregation or grouping expression required in [stats]");
    }

    public void testAggsWithGroupKeyAsAgg() throws Exception {
        var queries = new String[] { """
            row a = 1, b = 2
            | stats a by a
            """, """
            row a = 1, b = 2
            | stats a by a
            | sort a
            """, """
            row a = 1, b = 2
            | stats a = a by a
            """, """
            row a = 1, b = 2
            | stats x = a by a
            """ };

        for (String query : queries) {
            expectVerificationError(query, "grouping key [a] already specified in the STATS BY clause");
        }
    }

    public void testInlineStatsWithGroups() {
        assumeTrue("INLINESTATS requires snapshot builds", Build.current().isSnapshot());
        assertEquals(
            new InlineStats(
                EMPTY,
                PROCESSING_CMD_INPUT,
                List.of(attribute("c"), attribute("d.e")),
                List.of(
                    new Alias(EMPTY, "b", new UnresolvedFunction(EMPTY, "min", DEFAULT, List.of(attribute("a")))),
                    attribute("c"),
                    attribute("d.e")
                )
            ),
            processingCommand("inlinestats b = min(a) by c, d.e")
        );
    }

    public void testInlineStatsWithoutGroups() {
        assumeTrue("INLINESTATS requires snapshot builds", Build.current().isSnapshot());
        assertEquals(
            new InlineStats(
                EMPTY,
                PROCESSING_CMD_INPUT,
                List.of(),
                List.of(
                    new Alias(EMPTY, "min(a)", new UnresolvedFunction(EMPTY, "min", DEFAULT, List.of(attribute("a")))),
                    new Alias(EMPTY, "c", integer(1))
                )
            ),
            processingCommand("inlinestats min(a), c = 1")
        );
    }

    public void testStringAsIndexPattern() {
        for (String command : List.of("FROM", "METRICS")) {
            assertStringAsIndexPattern("foo", command + " \"foo\"");
            assertStringAsIndexPattern("foo,test-*", command + """
                 "foo","test-*"
                """);
            assertStringAsIndexPattern("foo,test-*", command + " foo,test-*");
            assertStringAsIndexPattern("123-test@foo_bar+baz1", command + " 123-test@foo_bar+baz1");
            assertStringAsIndexPattern("foo,test-*,abc", command + """
                 "foo","test-*",abc
                """);
            assertStringAsIndexPattern("foo, test-*, abc, xyz", command + """
                     "foo, test-*, abc, xyz"
                """);
            assertStringAsIndexPattern("foo, test-*, abc, xyz,test123", command + """
                     "foo, test-*, abc, xyz", test123
                """);
            assertStringAsIndexPattern("foo,test,xyz", command + " foo,   test,xyz");
            assertStringAsIndexPattern(
                "<logstash-{now/M{yyyy.MM}}>,<logstash-{now/d{yyyy.MM.dd|+12:00}}>",
                command + " <logstash-{now/M{yyyy.MM}}>, \"<logstash-{now/d{yyyy.MM.dd|+12:00}}>\""
            );

            assertStringAsIndexPattern("foo,test,xyz", command + " \"\"\"foo\"\"\",   test,\"xyz\"");

            assertStringAsIndexPattern("`backtick`,``multiple`back``ticks```", command + " `backtick`, ``multiple`back``ticks```");

            assertStringAsIndexPattern("test,metadata,metaata,.metadata", command + " test,\"metadata\", metaata, .metadata");

            assertStringAsIndexPattern(".dot", command + " .dot");

            assertStringAsIndexPattern("cluster:index", command + " cluster:index");
            assertStringAsIndexPattern("cluster:index|pattern", command + " cluster:\"index|pattern\"");
            assertStringAsIndexPattern("cluster:.index", command + " cluster:.index");
            assertStringAsIndexPattern("cluster*:index*", command + " cluster*:index*");
            assertStringAsIndexPattern("cluster*:*", command + " cluster*:*");
            assertStringAsIndexPattern("*:index*", command + " *:index*");
            assertStringAsIndexPattern("*:index|pattern", command + " *:\"index|pattern\"");
            assertStringAsIndexPattern("*:*", command + " *:*");
            assertStringAsIndexPattern("*:*,cluster*:index|pattern,i|p", command + " *:*, cluster*:\"index|pattern\", \"i|p\"");
        }
    }

    public void testStringAsLookupIndexPattern() {
        assertStringAsLookupIndexPattern("foo", "ROW x = 1 | LOOKUP \"foo\" ON j");
        assertStringAsLookupIndexPattern("test-*", """
            ROW x = 1 | LOOKUP "test-*" ON j
            """);
        assertStringAsLookupIndexPattern("test-*", "ROW x = 1 | LOOKUP test-* ON j");
        assertStringAsLookupIndexPattern("123-test@foo_bar+baz1", "ROW x = 1 | LOOKUP 123-test@foo_bar+baz1 ON j");
        assertStringAsLookupIndexPattern("foo, test-*, abc, xyz", """
            ROW x = 1 | LOOKUP     "foo, test-*, abc, xyz"  ON j
            """);
        assertStringAsLookupIndexPattern("<logstash-{now/M{yyyy.MM}}>", "ROW x = 1 | LOOKUP <logstash-{now/M{yyyy.MM}}> ON j");
        assertStringAsLookupIndexPattern(
            "<logstash-{now/d{yyyy.MM.dd|+12:00}}>",
            "ROW x = 1 | LOOKUP \"<logstash-{now/d{yyyy.MM.dd|+12:00}}>\" ON j"
        );

        assertStringAsLookupIndexPattern("foo", "ROW x = 1 | LOOKUP \"\"\"foo\"\"\" ON j");

        assertStringAsLookupIndexPattern("`backtick`", "ROW x = 1 | LOOKUP `backtick` ON j");
        assertStringAsLookupIndexPattern("``multiple`back``ticks```", "ROW x = 1 | LOOKUP ``multiple`back``ticks``` ON j");

        assertStringAsLookupIndexPattern(".dot", "ROW x = 1 | LOOKUP .dot ON j");

        assertStringAsLookupIndexPattern("cluster:index", "ROW x = 1 | LOOKUP cluster:index ON j");
        assertStringAsLookupIndexPattern("cluster:.index", "ROW x = 1 | LOOKUP cluster:.index ON j");
        assertStringAsLookupIndexPattern("cluster*:index*", "ROW x = 1 | LOOKUP cluster*:index* ON j");
        assertStringAsLookupIndexPattern("cluster*:*", "ROW x = 1 | LOOKUP cluster*:* ON j");
        assertStringAsLookupIndexPattern("*:index*", "ROW x = 1 | LOOKUP  *:index* ON j");
        assertStringAsLookupIndexPattern("*:*", "ROW x = 1 | LOOKUP  *:* ON j");

    }

    public void testInvalidQuotingAsFromIndexPattern() {
        expectError("FROM \"foo", ": token recognition error at: '\"foo'");
        expectError("FROM \"foo | LIMIT 1", ": token recognition error at: '\"foo | LIMIT 1'");
        expectError("FROM \"\"\"foo", ": token recognition error at: '\"foo'");

        expectError("FROM foo\"", ": token recognition error at: '\"'");
        expectError("FROM foo\" | LIMIT 2", ": token recognition error at: '\" | LIMIT 2'");
        expectError("FROM foo\"\"\"", ": token recognition error at: '\"'");

        expectError("FROM \"foo\"bar\"", ": token recognition error at: '\"'");
        expectError("FROM \"foo\"\"bar\"", ": extraneous input '\"bar\"' expecting <EOF>");

        expectError("FROM \"\"\"foo\"\"\"bar\"\"\"", ": mismatched input 'bar' expecting {<EOF>, '|', ',', OPENING_BRACKET, 'metadata'}");
        expectError(
            "FROM \"\"\"foo\"\"\"\"\"\"bar\"\"\"",
            ": mismatched input '\"bar\"' expecting {<EOF>, '|', ',', OPENING_BRACKET, 'metadata'}"
        );
    }

    public void testInvalidQuotingAsMetricsIndexPattern() {
        expectError("METRICS \"foo", ": token recognition error at: '\"foo'");
        expectError("METRICS \"foo | LIMIT 1", ": token recognition error at: '\"foo | LIMIT 1'");
        expectError("METRICS \"\"\"foo", ": token recognition error at: '\"'");

        expectError("METRICS foo\"", ": token recognition error at: '\"'");
        expectError("METRICS foo\" | LIMIT 2", ": token recognition error at: '\"'");
        expectError("METRICS foo\"\"\"", ": token recognition error at: '\"'");

        expectError("METRICS \"foo\"bar\"", ": token recognition error at: '\"'");
        expectError("METRICS \"foo\"\"bar\"", ": token recognition error at: '\"'");

        expectError("METRICS \"\"\"foo\"\"\"bar\"\"\"", ": token recognition error at: '\"'");
        expectError("METRICS \"\"\"foo\"\"\"\"\"\"bar\"\"\"", ": token recognition error at: '\"'");
    }

    public void testInvalidQuotingAsLookupIndexPattern() {
        expectError("ROW x = 1 | LOOKUP \"foo ON j", ": token recognition error at: '\"foo ON j'");
        expectError("ROW x = 1 | LOOKUP \"\"\"foo ON j", ": token recognition error at: '\"foo ON j'");

        expectError("ROW x = 1 | LOOKUP foo\" ON j", ": token recognition error at: '\" ON j'");
        expectError("ROW x = 1 | LOOKUP foo\"\"\" ON j", ": token recognition error at: '\" ON j'");

        expectError("ROW x = 1 | LOOKUP \"foo\"bar\" ON j", ": token recognition error at: '\" ON j'");
        expectError("ROW x = 1 | LOOKUP \"foo\"\"bar\" ON j", ": extraneous input '\"bar\"' expecting 'on'");

        expectError("ROW x = 1 | LOOKUP \"\"\"foo\"\"\"bar\"\"\" ON j", ": mismatched input 'bar' expecting 'on'");
        expectError("ROW x = 1 | LOOKUP \"\"\"foo\"\"\"\"\"\"bar\"\"\" ON j", "line 1:31: mismatched input '\"bar\"' expecting 'on'");
    }

    public void testIdentifierAsFieldName() {
        String[] operators = new String[] { "==", "!=", ">", "<", ">=", "<=" };
        Class<?>[] expectedOperators = new Class<?>[] {
            Equals.class,
            Not.class,
            GreaterThan.class,
            LessThan.class,
            GreaterThanOrEqual.class,
            LessThanOrEqual.class };
        String[] identifiers = new String[] { "abc", "`abc`", "ab_c", "a.b.c", "@a", "a.@b", "`a@b.c`" };
        String[] expectedIdentifiers = new String[] { "abc", "abc", "ab_c", "a.b.c", "@a", "a.@b", "a@b.c" };
        LogicalPlan where;
        for (int i = 0; i < operators.length; i++) {
            for (int j = 0; j < identifiers.length; j++) {
                where = processingCommand("where " + identifiers[j] + operators[i] + "123");
                assertThat(where, instanceOf(Filter.class));
                Filter filter = (Filter) where;
                assertThat(filter.children().size(), equalTo(1));
                assertThat(filter.condition(), instanceOf(expectedOperators[i]));
                BinaryComparison comparison;
                if (filter.condition() instanceof Not not) {
                    assertThat(not.children().get(0), instanceOf(Equals.class));
                    comparison = (BinaryComparison) (not.children().get(0));
                } else {
                    comparison = (BinaryComparison) filter.condition();
                }
                assertThat(comparison.left(), instanceOf(UnresolvedAttribute.class));
                assertThat(((UnresolvedAttribute) comparison.left()).name(), equalTo(expectedIdentifiers[j]));
                assertThat(comparison.right(), instanceOf(Literal.class));
                assertThat(((Literal) comparison.right()).value(), equalTo(123));
                assertThat(filter.child(), equalTo(PROCESSING_CMD_INPUT));
            }
        }
    }

    public void testBooleanLiteralCondition() {
        LogicalPlan where = processingCommand("where true");
        assertThat(where, instanceOf(Filter.class));
        Filter w = (Filter) where;
        assertThat(w.child(), equalTo(PROCESSING_CMD_INPUT));
        assertThat(w.condition(), equalTo(TRUE));
    }

    public void testBasicLimitCommand() {
        LogicalPlan plan = statement("from text | where true | limit 5");
        assertThat(plan, instanceOf(Limit.class));
        Limit limit = (Limit) plan;
        assertThat(limit.limit(), instanceOf(Literal.class));
        assertThat(((Literal) limit.limit()).value(), equalTo(5));
        assertThat(limit.children().size(), equalTo(1));
        assertThat(limit.children().get(0), instanceOf(Filter.class));
        assertThat(limit.children().get(0).children().size(), equalTo(1));
        assertThat(limit.children().get(0).children().get(0), instanceOf(UnresolvedRelation.class));
    }

    public void testLimitConstraints() {
        expectError("from text | limit -1", "line 1:19: extraneous input '-' expecting INTEGER_LITERAL");
    }

    public void testBasicSortCommand() {
        LogicalPlan plan = statement("from text | where true | sort a+b asc nulls first, x desc nulls last | sort y asc | sort z desc");
        assertThat(plan, instanceOf(OrderBy.class));
        OrderBy orderBy = (OrderBy) plan;
        assertThat(orderBy.order().size(), equalTo(1));
        Order order = orderBy.order().get(0);
        assertThat(order.direction(), equalTo(Order.OrderDirection.DESC));
        assertThat(order.nullsPosition(), equalTo(Order.NullsPosition.FIRST));
        assertThat(order.child(), instanceOf(UnresolvedAttribute.class));
        assertThat(((UnresolvedAttribute) order.child()).name(), equalTo("z"));

        assertThat(orderBy.children().size(), equalTo(1));
        assertThat(orderBy.children().get(0), instanceOf(OrderBy.class));
        orderBy = (OrderBy) orderBy.children().get(0);
        assertThat(orderBy.order().size(), equalTo(1));
        order = orderBy.order().get(0);
        assertThat(order.direction(), equalTo(Order.OrderDirection.ASC));
        assertThat(order.nullsPosition(), equalTo(Order.NullsPosition.LAST));
        assertThat(order.child(), instanceOf(UnresolvedAttribute.class));
        assertThat(((UnresolvedAttribute) order.child()).name(), equalTo("y"));

        assertThat(orderBy.children().size(), equalTo(1));
        assertThat(orderBy.children().get(0), instanceOf(OrderBy.class));
        orderBy = (OrderBy) orderBy.children().get(0);
        assertThat(orderBy.order().size(), equalTo(2));
        order = orderBy.order().get(0);
        assertThat(order.direction(), equalTo(Order.OrderDirection.ASC));
        assertThat(order.nullsPosition(), equalTo(Order.NullsPosition.FIRST));
        assertThat(order.child(), instanceOf(Add.class));
        Add add = (Add) order.child();
        assertThat(add.left(), instanceOf(UnresolvedAttribute.class));
        assertThat(((UnresolvedAttribute) add.left()).name(), equalTo("a"));
        assertThat(add.right(), instanceOf(UnresolvedAttribute.class));
        assertThat(((UnresolvedAttribute) add.right()).name(), equalTo("b"));
        order = orderBy.order().get(1);
        assertThat(order.direction(), equalTo(Order.OrderDirection.DESC));
        assertThat(order.nullsPosition(), equalTo(Order.NullsPosition.LAST));
        assertThat(order.child(), instanceOf(UnresolvedAttribute.class));
        assertThat(((UnresolvedAttribute) order.child()).name(), equalTo("x"));

        assertThat(orderBy.children().size(), equalTo(1));
        assertThat(orderBy.children().get(0), instanceOf(Filter.class));
        assertThat(orderBy.children().get(0).children().size(), equalTo(1));
        assertThat(orderBy.children().get(0).children().get(0), instanceOf(UnresolvedRelation.class));
    }

    public void testSubquery() {
        assertEquals(new Explain(EMPTY, PROCESSING_CMD_INPUT), statement("explain [ row a = 1 ]"));
    }

    public void testSubqueryWithPipe() {
        assertEquals(
            new Limit(EMPTY, integer(10), new Explain(EMPTY, PROCESSING_CMD_INPUT)),
            statement("explain [ row a = 1 ] | limit 10")
        );
    }

    public void testNestedSubqueries() {
        assertEquals(
            new Limit(
                EMPTY,
                integer(10),
                new Explain(EMPTY, new Limit(EMPTY, integer(5), new Explain(EMPTY, new Limit(EMPTY, integer(1), PROCESSING_CMD_INPUT))))
            ),
            statement("explain [ explain [ row a = 1 | limit 1 ] | limit 5 ] | limit 10")
        );
    }

    public void testSubquerySpacing() {
        assertEquals(statement("explain [ explain [ from a ] | where b == 1 ]"), statement("explain[explain[from a]|where b==1]"));
    }

    public void testBlockComments() {
        String query = " explain [ from foo ] | limit 10 ";
        LogicalPlan expected = statement(query);

        int wsIndex = query.indexOf(' ');

        do {
            String queryWithComment = query.substring(0, wsIndex)
                + "/*explain [ \nfrom bar ] | where a > b*/"
                + query.substring(wsIndex + 1);

            assertEquals(expected, statement(queryWithComment));

            wsIndex = query.indexOf(' ', wsIndex + 1);
        } while (wsIndex >= 0);
    }

    public void testSingleLineComments() {
        String query = " explain [ from foo ] | limit 10 ";
        LogicalPlan expected = statement(query);

        int wsIndex = query.indexOf(' ');

        do {
            String queryWithComment = query.substring(0, wsIndex)
                + "//explain [ from bar ] | where a > b \n"
                + query.substring(wsIndex + 1);

            assertEquals(expected, statement(queryWithComment));

            wsIndex = query.indexOf(' ', wsIndex + 1);
        } while (wsIndex >= 0);
    }

    public void testNewLines() {
        String[] delims = new String[] { "", "\r", "\n", "\r\n" };
        Function<String, String> queryFun = d -> d + "from " + d + " foo " + d + "| eval " + d + " x = concat(bar, \"baz\")" + d;
        LogicalPlan reference = statement(queryFun.apply(delims[0]));
        for (int i = 1; i < delims.length; i++) {
            LogicalPlan candidate = statement(queryFun.apply(delims[i]));
            assertThat(candidate, equalTo(reference));
        }
    }

    public void testSuggestAvailableSourceCommandsOnParsingError() {
        for (Tuple<String, String> queryWithUnexpectedCmd : List.of(
            Tuple.tuple("frm foo", "frm"),
            Tuple.tuple("expln[from bar]", "expln"),
            Tuple.tuple("not-a-thing logs", "not-a-thing"),
            Tuple.tuple("high5 a", "high5"),
            Tuple.tuple("a+b = c", "a+b"),
            Tuple.tuple("a//hi", "a"),
            Tuple.tuple("a/*hi*/", "a"),
            Tuple.tuple("explain [ frm a ]", "frm")
        )) {
            ParsingException pe = expectThrows(ParsingException.class, () -> statement(queryWithUnexpectedCmd.v1()));
            assertThat(
                pe.getMessage(),
                allOf(
                    containsString("mismatched input '" + queryWithUnexpectedCmd.v2() + "'"),
                    containsString("'explain'"),
                    containsString("'from'"),
                    containsString("'row'")
                )
            );
        }
    }

    public void testSuggestAvailableProcessingCommandsOnParsingError() {
        for (Tuple<String, String> queryWithUnexpectedCmd : List.of(
            Tuple.tuple("from a | filter b > 1", "filter"),
            Tuple.tuple("from a | explain [ row 1 ]", "explain"),
            Tuple.tuple("from a | not-a-thing", "not-a-thing"),
            Tuple.tuple("from a | high5 a", "high5"),
            Tuple.tuple("from a | a+b = c", "a+b"),
            Tuple.tuple("from a | a//hi", "a"),
            Tuple.tuple("from a | a/*hi*/", "a"),
            Tuple.tuple("explain [ from a | evl b = c ]", "evl")
        )) {
            ParsingException pe = expectThrows(ParsingException.class, () -> statement(queryWithUnexpectedCmd.v1()));
            assertThat(
                pe.getMessage(),
                allOf(
                    containsString("mismatched input '" + queryWithUnexpectedCmd.v2() + "'"),
                    containsString("'eval'"),
                    containsString("'stats'"),
                    containsString("'where'")
                )
            );
        }
    }

    public void testDeprecatedIsNullFunction() {
        expectError(
            "from test | eval x = is_null(f)",
            "line 1:23: is_null function is not supported anymore, please use 'is null'/'is not null' predicates instead"
        );
        expectError(
            "row x = is_null(f)",
            "line 1:10: is_null function is not supported anymore, please use 'is null'/'is not null' predicates instead"
        );
    }

    public void testMetadataFieldOnOtherSources() {
        expectError("row a = 1 metadata _index", "line 1:20: extraneous input '_index' expecting <EOF>");
        expectError("meta functions metadata _index", "line 1:16: token recognition error at: 'm'");
        expectError("show info metadata _index", "line 1:11: token recognition error at: 'm'");
        expectError(
            "explain [from foo] metadata _index",
            "line 1:20: mismatched input 'metadata' expecting {'|', ',', OPENING_BRACKET, ']', 'metadata'}"
        );
    }

    public void testMetadataFieldMultipleDeclarations() {
        expectError("from test metadata _index, _version, _index", "1:39: metadata field [_index] already declared [@1:20]");
    }

    public void testMetadataFieldUnsupportedPrimitiveType() {
        expectError("from test metadata _tier", "line 1:21: unsupported metadata field [_tier]");
    }

    public void testMetadataFieldUnsupportedCustomType() {
        expectError("from test metadata _feature", "line 1:21: unsupported metadata field [_feature]");
    }

    public void testMetadataFieldNotFoundNonExistent() {
        expectError("from test metadata _doesnot_compute", "line 1:21: unsupported metadata field [_doesnot_compute]");
    }

    public void testMetadataFieldNotFoundNormalField() {
        expectError("from test metadata emp_no", "line 1:21: unsupported metadata field [emp_no]");
    }

    public void testDissectPattern() {
        LogicalPlan cmd = processingCommand("dissect a \"%{foo}\"");
        assertEquals(Dissect.class, cmd.getClass());
        Dissect dissect = (Dissect) cmd;
        assertEquals("%{foo}", dissect.parser().pattern());
        assertEquals("", dissect.parser().appendSeparator());
        assertEquals(List.of(referenceAttribute("foo", KEYWORD)), dissect.extractedFields());

        for (String separatorName : List.of("append_separator", "APPEND_SEPARATOR", "AppEnd_SeparAtor")) {
            cmd = processingCommand("dissect a \"%{foo}\" " + separatorName + "=\",\"");
            assertEquals(Dissect.class, cmd.getClass());
            dissect = (Dissect) cmd;
            assertEquals("%{foo}", dissect.parser().pattern());
            assertEquals(",", dissect.parser().appendSeparator());
            assertEquals(List.of(referenceAttribute("foo", KEYWORD)), dissect.extractedFields());
        }

        for (Tuple<String, String> queryWithUnexpectedCmd : List.of(
            Tuple.tuple("from a | dissect foo \"\"", "[]"),
            Tuple.tuple("from a | dissect foo \" \"", "[ ]"),
            Tuple.tuple("from a | dissect foo \"no fields\"", "[no fields]")
        )) {
            expectError(queryWithUnexpectedCmd.v1(), "Invalid pattern for dissect: " + queryWithUnexpectedCmd.v2());
        }

        expectError("from a | dissect foo \"%{*a}:%{&a}\"", "Reference keys not supported in dissect patterns: [%{*a}]");
        expectError("from a | dissect foo \"%{bar}\" invalid_option=3", "Invalid option for dissect: [invalid_option]");
        expectError(
            "from a | dissect foo \"%{bar}\" append_separator=3",
            "Invalid value for dissect append_separator: expected a string, but was [3]"
        );
        expectError("from a | dissect foo \"%{}\"", "Invalid pattern for dissect: [%{}]");
    }

    public void testGrokPattern() {
        LogicalPlan cmd = processingCommand("grok a \"%{WORD:foo}\"");
        assertEquals(Grok.class, cmd.getClass());
        Grok grok = (Grok) cmd;
        assertEquals("%{WORD:foo}", grok.parser().pattern());
        assertEquals(List.of(referenceAttribute("foo", KEYWORD)), grok.extractedFields());

        ParsingException pe = expectThrows(ParsingException.class, () -> statement("row a = \"foo bar\" | grok a \"%{_invalid_:x}\""));
        assertThat(
            pe.getMessage(),
            containsString("Invalid pattern [%{_invalid_:x}] for grok: Unable to find pattern [_invalid_] in Grok's pattern dictionary")
        );

        cmd = processingCommand("grok a \"%{WORD:foo} %{WORD:foo}\"");
        assertEquals(Grok.class, cmd.getClass());
        grok = (Grok) cmd;
        assertEquals("%{WORD:foo} %{WORD:foo}", grok.parser().pattern());
        assertEquals(List.of(referenceAttribute("foo", KEYWORD)), grok.extractedFields());

        expectError(
            "row a = \"foo bar\" | GROK a \"%{NUMBER:foo} %{WORD:foo}\"",
            "line 1:22: Invalid GROK pattern [%{NUMBER:foo} %{WORD:foo}]:"
                + " the attribute [foo] is defined multiple times with different types"
        );

        expectError(
            "row a = \"foo\" | GROK a \"(?P<justification>.+)\"",
            "line 1:18: Invalid grok pattern [(?P<justification>.+)]: [undefined group option]"
        );
    }

    public void testLikeRLike() {
        LogicalPlan cmd = processingCommand("where foo like \"*bar*\"");
        assertEquals(Filter.class, cmd.getClass());
        Filter filter = (Filter) cmd;
        assertEquals(WildcardLike.class, filter.condition().getClass());
        WildcardLike like = (WildcardLike) filter.condition();
        assertEquals("*bar*", like.pattern().pattern());

        cmd = processingCommand("where foo rlike \".*bar.*\"");
        assertEquals(Filter.class, cmd.getClass());
        filter = (Filter) cmd;
        assertEquals(RLike.class, filter.condition().getClass());
        RLike rlike = (RLike) filter.condition();
        assertEquals(".*bar.*", rlike.pattern().asJavaRegex());

        expectError("from a | where foo like 12", "mismatched input '12'");
        expectError("from a | where foo rlike 12", "mismatched input '12'");
    }

    public void testEnrich() {
        assertEquals(
            new Enrich(
                EMPTY,
                PROCESSING_CMD_INPUT,
                null,
                new Literal(EMPTY, "countries", KEYWORD),
                new EmptyAttribute(EMPTY),
                null,
                Map.of(),
                List.of()
            ),
            processingCommand("enrich countries")
        );

        assertEquals(
            new Enrich(
                EMPTY,
                PROCESSING_CMD_INPUT,
                null,
                new Literal(EMPTY, "index-policy", KEYWORD),
                new UnresolvedAttribute(EMPTY, "field_underscore"),
                null,
                Map.of(),
                List.of()
            ),
            processingCommand("enrich index-policy ON field_underscore")
        );

        Enrich.Mode mode = randomFrom(Enrich.Mode.values());
        assertEquals(
            new Enrich(
                EMPTY,
                PROCESSING_CMD_INPUT,
                mode,
                new Literal(EMPTY, "countries", KEYWORD),
                new UnresolvedAttribute(EMPTY, "country_code"),
                null,
                Map.of(),
                List.of()
            ),
            processingCommand("enrich _" + mode.name() + ":countries ON country_code")
        );

        expectError("from a | enrich countries on foo* ", "Using wildcards [*] in ENRICH WITH projections is not allowed [foo*]");
        expectError("from a | enrich countries on foo with bar*", "Using wildcards [*] in ENRICH WITH projections is not allowed [bar*]");
        expectError(
            "from a | enrich countries on foo with x = bar* ",
            "Using wildcards [*] in ENRICH WITH projections is not allowed [bar*]"
        );
        expectError(
            "from a | enrich countries on foo with x* = bar ",
            "Using wildcards [*] in ENRICH WITH projections is not allowed [x*]"
        );
        expectError(
            "from a | enrich typo:countries on foo",
            "line 1:18: Unrecognized value [typo], ENRICH policy qualifier needs to be one of [_ANY, _COORDINATOR, _REMOTE]"
        );
    }

    public void testMvExpand() {
        LogicalPlan cmd = processingCommand("mv_expand a");
        assertEquals(MvExpand.class, cmd.getClass());
        MvExpand expand = (MvExpand) cmd;
        assertThat(expand.target(), equalTo(attribute("a")));
    }

    // see https://github.com/elastic/elasticsearch/issues/103331
    public void testKeepStarMvExpand() {
        try {
            String query = "from test | keep * | mv_expand a";
            var plan = statement(query);
        } catch (UnresolvedException e) {
            fail(e, "Regression: https://github.com/elastic/elasticsearch/issues/103331");
        }

    }

    public void testUsageOfProject() {
        String query = "from test | project foo, bar";
        ParsingException e = expectThrows(ParsingException.class, "Expected syntax error for " + query, () -> statement(query));
        assertThat(e.getMessage(), containsString("mismatched input 'project' expecting"));
    }

    public void testInputParams() {
        LogicalPlan stm = statement(
            "row x = ?, y = ?, a = ?, b = ?, c = ?, d = ?, e = ?-1, f = ?+1",
            new QueryParams(
                List.of(
                    new QueryParam(null, 1, INTEGER),
                    new QueryParam(null, "2", KEYWORD),
                    new QueryParam(null, "2 days", KEYWORD),
                    new QueryParam(null, "4 hours", KEYWORD),
                    new QueryParam(null, "1.2.3", KEYWORD),
                    new QueryParam(null, "127.0.0.1", KEYWORD),
                    new QueryParam(null, 10, INTEGER),
                    new QueryParam(null, 10, INTEGER)
                )
            )
        );
        assertThat(stm, instanceOf(Row.class));
        Row row = (Row) stm;
        assertThat(row.fields().size(), is(8));

        NamedExpression field = row.fields().get(0);
        assertThat(field.name(), is("x"));
        assertThat(field, instanceOf(Alias.class));
        Alias alias = (Alias) field;
        assertThat(alias.child().fold(), is(1));

        field = row.fields().get(1);
        assertThat(field.name(), is("y"));
        assertThat(field, instanceOf(Alias.class));
        alias = (Alias) field;
        assertThat(alias.child().fold(), is("2"));

        field = row.fields().get(2);
        assertThat(field.name(), is("a"));
        assertThat(field, instanceOf(Alias.class));
        alias = (Alias) field;
        assertThat(alias.child().fold(), is("2 days"));

        field = row.fields().get(3);
        assertThat(field.name(), is("b"));
        assertThat(field, instanceOf(Alias.class));
        alias = (Alias) field;
        assertThat(alias.child().fold(), is("4 hours"));

        field = row.fields().get(4);
        assertThat(field.name(), is("c"));
        assertThat(field, instanceOf(Alias.class));
        alias = (Alias) field;
        assertThat(alias.child().fold().getClass(), is(String.class));
        assertThat(alias.child().fold().toString(), is("1.2.3"));

        field = row.fields().get(5);
        assertThat(field.name(), is("d"));
        assertThat(field, instanceOf(Alias.class));
        alias = (Alias) field;
        assertThat(alias.child().fold().getClass(), is(String.class));
        assertThat(alias.child().fold().toString(), is("127.0.0.1"));

        field = row.fields().get(6);
        assertThat(field.name(), is("e"));
        assertThat(field, instanceOf(Alias.class));
        alias = (Alias) field;
        assertThat(alias.child().fold(), is(9));

        field = row.fields().get(7);
        assertThat(field.name(), is("f"));
        assertThat(field, instanceOf(Alias.class));
        alias = (Alias) field;
        assertThat(alias.child().fold(), is(11));
    }

    public void testMatchCommand() throws IOException {
        assumeTrue("Match command available just for snapshots", Build.current().isSnapshot());
        String queryString = "field: value";
        assertEquals(
            new Filter(EMPTY, PROCESSING_CMD_INPUT, new StringQueryPredicate(EMPTY, queryString, null)),
            processingCommand("match \"" + queryString + "\"")
        );

        expectError("from a | match an unquoted string", "mismatched input 'an' expecting QUOTED_STRING");
    }

    public void testMissingInputParams() {
        expectError("row x = ?, y = ?", List.of(new QueryParam(null, 1, INTEGER)), "Not enough actual parameters 1");
    }

    public void testNamedParams() {
        LogicalPlan stm = statement("row x=?name1, y = ?name1", new QueryParams(List.of(new QueryParam("name1", 1, INTEGER))));
        assertThat(stm, instanceOf(Row.class));
        Row row = (Row) stm;
        assertThat(row.fields().size(), is(2));

        NamedExpression field = row.fields().get(0);
        assertThat(field.name(), is("x"));
        assertThat(field, instanceOf(Alias.class));
        Alias alias = (Alias) field;
        assertThat(alias.child().fold(), is(1));

        field = row.fields().get(1);
        assertThat(field.name(), is("y"));
        assertThat(field, instanceOf(Alias.class));
        alias = (Alias) field;
        assertThat(alias.child().fold(), is(1));
    }

    public void testInvalidNamedParams() {
        expectError(
            "from test | where x < ?n1 | eval y = ?n2",
            List.of(new QueryParam("n1", 5, INTEGER)),
            "Unknown query parameter [n2], did you mean [n1]?"
        );

        expectError(
            "from test | where x < ?n1 | eval y = ?n2",
            List.of(new QueryParam("n1", 5, INTEGER), new QueryParam("n3", 5, INTEGER)),
            "Unknown query parameter [n2], did you mean any of [n3, n1]?"
        );

        expectError("from test | where x < ?@1", List.of(new QueryParam("@1", 5, INTEGER)), "extraneous input '@1' expecting <EOF>");

        expectError("from test | where x < ?#1", List.of(new QueryParam("#1", 5, INTEGER)), "token recognition error at: '#'");

        expectError(
            "from test | where x < ??",
            List.of(new QueryParam("n_1", 5, INTEGER), new QueryParam("n_2", 5, INTEGER)),
            "extraneous input '?' expecting <EOF>"
        );

        expectError("from test | where x < ?Å", List.of(new QueryParam("Å", 5, INTEGER)), "line 1:24: token recognition error at: 'Å'");

        expectError("from test | eval x = ?Å", List.of(new QueryParam("Å", 5, INTEGER)), "line 1:23: token recognition error at: 'Å'");
    }

    public void testPositionalParams() {
        LogicalPlan stm = statement("row x=?1, y=?1", new QueryParams(List.of(new QueryParam(null, 1, INTEGER))));
        assertThat(stm, instanceOf(Row.class));
        Row row = (Row) stm;
        assertThat(row.fields().size(), is(2));

        NamedExpression field = row.fields().get(0);
        assertThat(field.name(), is("x"));
        assertThat(field, instanceOf(Alias.class));
        Alias alias = (Alias) field;
        assertThat(alias.child().fold(), is(1));

        field = row.fields().get(1);
        assertThat(field.name(), is("y"));
        assertThat(field, instanceOf(Alias.class));
        alias = (Alias) field;
        assertThat(alias.child().fold(), is(1));
    }

    public void testInvalidPositionalParams() {
        expectError(
            "from test | where x < ?0",
            List.of(new QueryParam(null, 5, INTEGER)),
            "No parameter is defined for position 0, did you mean position 1"
        );

        expectError(
            "from test | where x < ?2",
            List.of(new QueryParam(null, 5, INTEGER)),
            "No parameter is defined for position 2, did you mean position 1"
        );

        expectError(
            "from test | where x < ?0 and y < ?2",
            List.of(new QueryParam(null, 5, INTEGER)),
            "line 1:24: No parameter is defined for position 0, did you mean position 1?; "
                + "line 1:35: No parameter is defined for position 2, did you mean position 1?"
        );

        expectError(
            "from test | where x < ?0",
            List.of(new QueryParam(null, 5, INTEGER), new QueryParam(null, 10, INTEGER)),
            "No parameter is defined for position 0, did you mean any position between 1 and 2?"
        );
    }

    public void testParamInWhere() {
        LogicalPlan plan = statement("from test | where x < ? |  limit 10", new QueryParams(List.of(new QueryParam(null, 5, INTEGER))));
        assertThat(plan, instanceOf(Limit.class));
        Limit limit = (Limit) plan;
        assertThat(limit.limit(), instanceOf(Literal.class));
        assertThat(((Literal) limit.limit()).value(), equalTo(10));
        assertThat(limit.children().size(), equalTo(1));
        assertThat(limit.children().get(0), instanceOf(Filter.class));
        Filter w = (Filter) limit.children().get(0);
        assertThat(((Literal) w.condition().children().get(1)).value(), equalTo(5));
        assertThat(limit.children().get(0).children().size(), equalTo(1));
        assertThat(limit.children().get(0).children().get(0), instanceOf(UnresolvedRelation.class));

        plan = statement("from test | where x < ?n1 |  limit 10", new QueryParams(List.of(new QueryParam("n1", 5, INTEGER))));
        assertThat(plan, instanceOf(Limit.class));
        limit = (Limit) plan;
        assertThat(limit.limit(), instanceOf(Literal.class));
        assertThat(((Literal) limit.limit()).value(), equalTo(10));
        assertThat(limit.children().size(), equalTo(1));
        assertThat(limit.children().get(0), instanceOf(Filter.class));
        w = (Filter) limit.children().get(0);
        assertThat(((Literal) w.condition().children().get(1)).value(), equalTo(5));
        assertThat(limit.children().get(0).children().size(), equalTo(1));
        assertThat(limit.children().get(0).children().get(0), instanceOf(UnresolvedRelation.class));

        plan = statement("from test | where x < ?_n1 |  limit 10", new QueryParams(List.of(new QueryParam("_n1", 5, INTEGER))));
        assertThat(plan, instanceOf(Limit.class));
        limit = (Limit) plan;
        assertThat(limit.limit(), instanceOf(Literal.class));
        assertThat(((Literal) limit.limit()).value(), equalTo(10));
        assertThat(limit.children().size(), equalTo(1));
        assertThat(limit.children().get(0), instanceOf(Filter.class));
        w = (Filter) limit.children().get(0);
        assertThat(((Literal) w.condition().children().get(1)).value(), equalTo(5));
        assertThat(limit.children().get(0).children().size(), equalTo(1));
        assertThat(limit.children().get(0).children().get(0), instanceOf(UnresolvedRelation.class));

        plan = statement("from test | where x < ?1 |  limit 10", new QueryParams(List.of(new QueryParam(null, 5, INTEGER))));
        assertThat(plan, instanceOf(Limit.class));
        limit = (Limit) plan;
        assertThat(limit.limit(), instanceOf(Literal.class));
        assertThat(((Literal) limit.limit()).value(), equalTo(10));
        assertThat(limit.children().size(), equalTo(1));
        assertThat(limit.children().get(0), instanceOf(Filter.class));
        w = (Filter) limit.children().get(0);
        assertThat(((Literal) w.condition().children().get(1)).value(), equalTo(5));
        assertThat(limit.children().get(0).children().size(), equalTo(1));
        assertThat(limit.children().get(0).children().get(0), instanceOf(UnresolvedRelation.class));

        plan = statement("from test | where x < ?__1 |  limit 10", new QueryParams(List.of(new QueryParam("__1", 5, INTEGER))));
        assertThat(plan, instanceOf(Limit.class));
        limit = (Limit) plan;
        assertThat(limit.limit(), instanceOf(Literal.class));
        assertThat(((Literal) limit.limit()).value(), equalTo(10));
        assertThat(limit.children().size(), equalTo(1));
        assertThat(limit.children().get(0), instanceOf(Filter.class));
        w = (Filter) limit.children().get(0);
        assertThat(((Literal) w.condition().children().get(1)).value(), equalTo(5));
        assertThat(limit.children().get(0).children().size(), equalTo(1));
        assertThat(limit.children().get(0).children().get(0), instanceOf(UnresolvedRelation.class));
    }

    public void testParamInEval() {
        LogicalPlan plan = statement(
            "from test | where x < ? | eval y = ? + ? |  limit 10",
            new QueryParams(
                List.of(new QueryParam(null, 5, INTEGER), new QueryParam(null, -1, INTEGER), new QueryParam(null, 100, INTEGER))
            )
        );
        assertThat(plan, instanceOf(Limit.class));
        Limit limit = (Limit) plan;
        assertThat(limit.limit(), instanceOf(Literal.class));
        assertThat(((Literal) limit.limit()).value(), equalTo(10));
        assertThat(limit.children().size(), equalTo(1));
        assertThat(limit.children().get(0), instanceOf(Eval.class));
        Eval eval = (Eval) limit.children().get(0);
        assertThat(((Literal) ((Add) eval.fields().get(0).child()).left()).value(), equalTo(-1));
        assertThat(((Literal) ((Add) eval.fields().get(0).child()).right()).value(), equalTo(100));
        Filter f = (Filter) eval.children().get(0);
        assertThat(((Literal) f.condition().children().get(1)).value(), equalTo(5));
        assertThat(f.children().size(), equalTo(1));
        assertThat(f.children().get(0), instanceOf(UnresolvedRelation.class));

        plan = statement(
            "from test | where x < ?n1 | eval y = ?n2 + ?n3 |  limit 10",
            new QueryParams(
                List.of(new QueryParam("n1", 5, INTEGER), new QueryParam("n2", -1, INTEGER), new QueryParam("n3", 100, INTEGER))
            )
        );
        assertThat(plan, instanceOf(Limit.class));
        limit = (Limit) plan;
        assertThat(limit.limit(), instanceOf(Literal.class));
        assertThat(((Literal) limit.limit()).value(), equalTo(10));
        assertThat(limit.children().size(), equalTo(1));
        assertThat(limit.children().get(0), instanceOf(Eval.class));
        eval = (Eval) limit.children().get(0);
        assertThat(((Literal) ((Add) eval.fields().get(0).child()).left()).value(), equalTo(-1));
        assertThat(((Literal) ((Add) eval.fields().get(0).child()).right()).value(), equalTo(100));
        f = (Filter) eval.children().get(0);
        assertThat(((Literal) f.condition().children().get(1)).value(), equalTo(5));
        assertThat(f.children().size(), equalTo(1));
        assertThat(f.children().get(0), instanceOf(UnresolvedRelation.class));

        plan = statement(
            "from test | where x < ?_n1 | eval y = ?_n2 + ?_n3 |  limit 10",
            new QueryParams(
                List.of(new QueryParam("_n1", 5, INTEGER), new QueryParam("_n2", -1, INTEGER), new QueryParam("_n3", 100, INTEGER))
            )
        );
        assertThat(plan, instanceOf(Limit.class));
        limit = (Limit) plan;
        assertThat(limit.limit(), instanceOf(Literal.class));
        assertThat(((Literal) limit.limit()).value(), equalTo(10));
        assertThat(limit.children().size(), equalTo(1));
        assertThat(limit.children().get(0), instanceOf(Eval.class));
        eval = (Eval) limit.children().get(0);
        assertThat(((Literal) ((Add) eval.fields().get(0).child()).left()).value(), equalTo(-1));
        assertThat(((Literal) ((Add) eval.fields().get(0).child()).right()).value(), equalTo(100));
        f = (Filter) eval.children().get(0);
        assertThat(((Literal) f.condition().children().get(1)).value(), equalTo(5));
        assertThat(f.children().size(), equalTo(1));
        assertThat(f.children().get(0), instanceOf(UnresolvedRelation.class));

        plan = statement(
            "from test | where x < ?1 | eval y = ?2 + ?1 |  limit 10",
            new QueryParams(List.of(new QueryParam(null, 5, INTEGER), new QueryParam(null, -1, INTEGER)))
        );
        assertThat(plan, instanceOf(Limit.class));
        limit = (Limit) plan;
        assertThat(limit.limit(), instanceOf(Literal.class));
        assertThat(((Literal) limit.limit()).value(), equalTo(10));
        assertThat(limit.children().size(), equalTo(1));
        assertThat(limit.children().get(0), instanceOf(Eval.class));
        eval = (Eval) limit.children().get(0);
        assertThat(((Literal) ((Add) eval.fields().get(0).child()).left()).value(), equalTo(-1));
        assertThat(((Literal) ((Add) eval.fields().get(0).child()).right()).value(), equalTo(5));
        f = (Filter) eval.children().get(0);
        assertThat(((Literal) f.condition().children().get(1)).value(), equalTo(5));
        assertThat(f.children().size(), equalTo(1));
        assertThat(f.children().get(0), instanceOf(UnresolvedRelation.class));

        plan = statement(
            "from test | where x < ?_1 | eval y = ?_2 + ?_1 |  limit 10",
            new QueryParams(List.of(new QueryParam("_1", 5, INTEGER), new QueryParam("_2", -1, INTEGER)))
        );
        assertThat(plan, instanceOf(Limit.class));
        limit = (Limit) plan;
        assertThat(limit.limit(), instanceOf(Literal.class));
        assertThat(((Literal) limit.limit()).value(), equalTo(10));
        assertThat(limit.children().size(), equalTo(1));
        assertThat(limit.children().get(0), instanceOf(Eval.class));
        eval = (Eval) limit.children().get(0);
        assertThat(((Literal) ((Add) eval.fields().get(0).child()).left()).value(), equalTo(-1));
        assertThat(((Literal) ((Add) eval.fields().get(0).child()).right()).value(), equalTo(5));
        f = (Filter) eval.children().get(0);
        assertThat(((Literal) f.condition().children().get(1)).value(), equalTo(5));
        assertThat(f.children().size(), equalTo(1));
        assertThat(f.children().get(0), instanceOf(UnresolvedRelation.class));
    }

    public void testParamInAggFunction() {
        LogicalPlan plan = statement(
            "from test | where x < ? | eval y = ? + ? |  stats count(?) by z",
            new QueryParams(
                List.of(
                    new QueryParam(null, 5, INTEGER),
                    new QueryParam(null, -1, INTEGER),
                    new QueryParam(null, 100, INTEGER),
                    new QueryParam(null, "*", KEYWORD)
                )
            )
        );
        assertThat(plan, instanceOf(Aggregate.class));
        Aggregate agg = (Aggregate) plan;
        assertThat(((Literal) agg.aggregates().get(0).children().get(0).children().get(0)).value(), equalTo("*"));
        assertThat(agg.child(), instanceOf(Eval.class));
        assertThat(agg.children().size(), equalTo(1));
        assertThat(agg.children().get(0), instanceOf(Eval.class));
        Eval eval = (Eval) agg.children().get(0);
        assertThat(((Literal) ((Add) eval.fields().get(0).child()).left()).value(), equalTo(-1));
        assertThat(((Literal) ((Add) eval.fields().get(0).child()).right()).value(), equalTo(100));
        Filter f = (Filter) eval.children().get(0);
        assertThat(((Literal) f.condition().children().get(1)).value(), equalTo(5));
        assertThat(f.children().size(), equalTo(1));
        assertThat(f.children().get(0), instanceOf(UnresolvedRelation.class));

        plan = statement(
            "from test | where x < ?n1 | eval y = ?n2 + ?n3 |  stats count(?n4) by z",
            new QueryParams(
                List.of(
                    new QueryParam("n1", 5, INTEGER),
                    new QueryParam("n2", -1, INTEGER),
                    new QueryParam("n3", 100, INTEGER),
                    new QueryParam("n4", "*", KEYWORD)
                )
            )
        );
        assertThat(plan, instanceOf(Aggregate.class));
        agg = (Aggregate) plan;
        assertThat(((Literal) agg.aggregates().get(0).children().get(0).children().get(0)).value(), equalTo("*"));
        assertThat(agg.child(), instanceOf(Eval.class));
        assertThat(agg.children().size(), equalTo(1));
        assertThat(agg.children().get(0), instanceOf(Eval.class));
        eval = (Eval) agg.children().get(0);
        assertThat(((Literal) ((Add) eval.fields().get(0).child()).left()).value(), equalTo(-1));
        assertThat(((Literal) ((Add) eval.fields().get(0).child()).right()).value(), equalTo(100));
        f = (Filter) eval.children().get(0);
        assertThat(((Literal) f.condition().children().get(1)).value(), equalTo(5));
        assertThat(f.children().size(), equalTo(1));
        assertThat(f.children().get(0), instanceOf(UnresolvedRelation.class));

        plan = statement(
            "from test | where x < ?_n1 | eval y = ?_n2 + ?_n3 |  stats count(?_n4) by z",
            new QueryParams(
                List.of(
                    new QueryParam("_n1", 5, INTEGER),
                    new QueryParam("_n2", -1, INTEGER),
                    new QueryParam("_n3", 100, INTEGER),
                    new QueryParam("_n4", "*", KEYWORD)
                )
            )
        );
        assertThat(plan, instanceOf(Aggregate.class));
        agg = (Aggregate) plan;
        assertThat(((Literal) agg.aggregates().get(0).children().get(0).children().get(0)).value(), equalTo("*"));
        assertThat(agg.child(), instanceOf(Eval.class));
        assertThat(agg.children().size(), equalTo(1));
        assertThat(agg.children().get(0), instanceOf(Eval.class));
        eval = (Eval) agg.children().get(0);
        assertThat(((Literal) ((Add) eval.fields().get(0).child()).left()).value(), equalTo(-1));
        assertThat(((Literal) ((Add) eval.fields().get(0).child()).right()).value(), equalTo(100));
        f = (Filter) eval.children().get(0);
        assertThat(((Literal) f.condition().children().get(1)).value(), equalTo(5));
        assertThat(f.children().size(), equalTo(1));
        assertThat(f.children().get(0), instanceOf(UnresolvedRelation.class));

        plan = statement(
            "from test | where x < ?1 | eval y = ?2 + ?1 |  stats count(?3) by z",
            new QueryParams(
                List.of(new QueryParam(null, 5, INTEGER), new QueryParam(null, -1, INTEGER), new QueryParam(null, "*", KEYWORD))
            )
        );
        assertThat(plan, instanceOf(Aggregate.class));
        agg = (Aggregate) plan;
        assertThat(((Literal) agg.aggregates().get(0).children().get(0).children().get(0)).value(), equalTo("*"));
        assertThat(agg.child(), instanceOf(Eval.class));
        assertThat(agg.children().size(), equalTo(1));
        assertThat(agg.children().get(0), instanceOf(Eval.class));
        eval = (Eval) agg.children().get(0);
        assertThat(((Literal) ((Add) eval.fields().get(0).child()).left()).value(), equalTo(-1));
        assertThat(((Literal) ((Add) eval.fields().get(0).child()).right()).value(), equalTo(5));
        f = (Filter) eval.children().get(0);
        assertThat(((Literal) f.condition().children().get(1)).value(), equalTo(5));
        assertThat(f.children().size(), equalTo(1));
        assertThat(f.children().get(0), instanceOf(UnresolvedRelation.class));

        plan = statement(
            "from test | where x < ?_1 | eval y = ?_2 + ?_1 |  stats count(?_3) by z",
            new QueryParams(
                List.of(new QueryParam("_1", 5, INTEGER), new QueryParam("_2", -1, INTEGER), new QueryParam("_3", "*", KEYWORD))
            )
        );
        assertThat(plan, instanceOf(Aggregate.class));
        agg = (Aggregate) plan;
        assertThat(((Literal) agg.aggregates().get(0).children().get(0).children().get(0)).value(), equalTo("*"));
        assertThat(agg.child(), instanceOf(Eval.class));
        assertThat(agg.children().size(), equalTo(1));
        assertThat(agg.children().get(0), instanceOf(Eval.class));
        eval = (Eval) agg.children().get(0);
        assertThat(((Literal) ((Add) eval.fields().get(0).child()).left()).value(), equalTo(-1));
        assertThat(((Literal) ((Add) eval.fields().get(0).child()).right()).value(), equalTo(5));
        f = (Filter) eval.children().get(0);
        assertThat(((Literal) f.condition().children().get(1)).value(), equalTo(5));
        assertThat(f.children().size(), equalTo(1));
        assertThat(f.children().get(0), instanceOf(UnresolvedRelation.class));
    }

    public void testParamMixed() {
        expectError(
            "from test | where x < ? | eval y = ?n2 + ?n3 |  limit ?n4",
            List.of(
                new QueryParam("n1", 5, INTEGER),
                new QueryParam("n2", -1, INTEGER),
                new QueryParam("n3", 100, INTEGER),
                new QueryParam("n4", 10, INTEGER)
            ),
            "Inconsistent parameter declaration, "
                + "use one of positional, named or anonymous params but not a combination of named and anonymous"
        );

        expectError(
            "from test | where x < ? | eval y = ?_n2 + ?n3 |  limit ?_4",
            List.of(
                new QueryParam("n1", 5, INTEGER),
                new QueryParam("_n2", -1, INTEGER),
                new QueryParam("n3", 100, INTEGER),
                new QueryParam("n4", 10, INTEGER)
            ),
            "Inconsistent parameter declaration, "
                + "use one of positional, named or anonymous params but not a combination of named and anonymous"
        );

        expectError(
            "from test | where x < ?1 | eval y = ?n2 + ?_n3 |  limit ?n4",
            List.of(
                new QueryParam("n1", 5, INTEGER),
                new QueryParam("n2", -1, INTEGER),
                new QueryParam("_n3", 100, INTEGER),
                new QueryParam("n4", 10, INTEGER)
            ),
            "Inconsistent parameter declaration, "
                + "use one of positional, named or anonymous params but not a combination of named and positional"
        );

        expectError(
            "from test | where x < ? | eval y = ?2 + ?n3 |  limit ?_n4",
            List.of(
                new QueryParam("n1", 5, INTEGER),
                new QueryParam("n2", -1, INTEGER),
                new QueryParam("n3", 100, INTEGER),
                new QueryParam("_n4", 10, INTEGER)
            ),
            "Inconsistent parameter declaration, "
                + "use one of positional, named or anonymous params but not a combination of positional and anonymous"
        );
    }

    public void testFieldContainingDotsAndNumbers() {
        LogicalPlan where = processingCommand("where `a.b.1m.4321`");
        assertThat(where, instanceOf(Filter.class));
        Filter w = (Filter) where;
        assertThat(w.child(), equalTo(PROCESSING_CMD_INPUT));
        assertThat(Expressions.name(w.condition()), equalTo("a.b.1m.4321"));
    }

    public void testFieldQualifiedName() {
        LogicalPlan where = processingCommand("where a.b.`1m`.`4321`");
        assertThat(where, instanceOf(Filter.class));
        Filter w = (Filter) where;
        assertThat(w.child(), equalTo(PROCESSING_CMD_INPUT));
        assertThat(Expressions.name(w.condition()), equalTo("a.b.1m.4321"));
    }

    public void testQuotedName() {
        // row `my-field`=123 | stats count(`my-field`) | eval x = `count(`my-field`)`
        LogicalPlan plan = processingCommand("stats count(`my-field`) |  keep `count(``my-field``)`");
        var project = as(plan, Project.class);
        assertThat(Expressions.names(project.projections()), contains("count(`my-field`)"));
    }

    private void assertStringAsIndexPattern(String string, String statement) {
        if (Build.current().isProductionRelease() && statement.contains("METRIC")) {
            var e = expectThrows(IllegalArgumentException.class, () -> statement(statement));
            assertThat(e.getMessage(), containsString("METRICS command currently requires a snapshot build"));
            return;
        }
        LogicalPlan from = statement(statement);
        assertThat(from, instanceOf(UnresolvedRelation.class));
        UnresolvedRelation table = (UnresolvedRelation) from;
        assertThat(table.table().index(), is(string));
    }

    private void assertStringAsLookupIndexPattern(String string, String statement) {
        if (Build.current().isProductionRelease()) {
            var e = expectThrows(ParsingException.class, () -> statement(statement));
            assertThat(e.getMessage(), containsString("line 1:14: LOOKUP is in preview and only available in SNAPSHOT build"));
            return;
        }
        var plan = statement(statement);
        var lookup = as(plan, Lookup.class);
        var tableName = as(lookup.tableName(), Literal.class);
        assertThat(tableName.fold(), equalTo(string));
    }

    public void testIdPatternUnquoted() throws Exception {
        var string = "regularString";
        assertThat(breakIntoFragments(string), contains(string));
    }

    public void testIdPatternQuoted() throws Exception {
        var string = "`escaped string`";
        assertThat(breakIntoFragments(string), contains(string));
    }

    public void testIdPatternQuotedWithDoubleBackticks() throws Exception {
        var string = "`escaped``string`";
        assertThat(breakIntoFragments(string), contains(string));
    }

    public void testIdPatternUnquotedAndQuoted() throws Exception {
        var string = "this`is`a`mix`of`ids`";
        assertThat(breakIntoFragments(string), contains("this", "`is`", "a", "`mix`", "of", "`ids`"));
    }

    public void testIdPatternQuotedTraling() throws Exception {
        var string = "`foo`*";
        assertThat(breakIntoFragments(string), contains("`foo`", "*"));
    }

    public void testIdPatternWithDoubleQuotedStrings() throws Exception {
        var string = "`this``is`a`quoted `` string``with`backticks";
        assertThat(breakIntoFragments(string), contains("`this``is`", "a", "`quoted `` string``with`", "backticks"));
    }

    public void testSpaceNotAllowedInIdPattern() throws Exception {
        expectError("ROW a = 1| RENAME a AS this is `not okay`", "mismatched input 'is' expecting {'.', 'as'}");
    }

    public void testSpaceNotAllowedInIdPatternKeep() throws Exception {
        expectError("ROW a = 1, b = 1| KEEP a b", "extraneous input 'b'");
    }

    public void testEnrichOnMatchField() {
        var plan = statement("ROW a = \"1\" | ENRICH languages_policy ON a WITH ```name``* = language_name`");
        var enrich = as(plan, Enrich.class);
        var lists = enrich.enrichFields();
        assertThat(lists, hasSize(1));
        var ua = as(lists.get(0), UnresolvedAttribute.class);
        assertThat(ua.name(), is("`name`* = language_name"));
    }

    public void testInlineConvertWithNonexistentType() {
        expectError("ROW 1::doesnotexist", "line 1:9: Unknown data type named [doesnotexist]");
        expectError("ROW \"1\"::doesnotexist", "line 1:11: Unknown data type named [doesnotexist]");
        expectError("ROW false::doesnotexist", "line 1:13: Unknown data type named [doesnotexist]");
        expectError("ROW abs(1)::doesnotexist", "line 1:14: Unknown data type named [doesnotexist]");
        expectError("ROW (1+2)::doesnotexist", "line 1:13: Unknown data type named [doesnotexist]");
    }

    public void testLookup() {
        String query = "ROW a = 1 | LOOKUP t ON j";
        if (Build.current().isProductionRelease()) {
            var e = expectThrows(ParsingException.class, () -> statement(query));
            assertThat(e.getMessage(), containsString("line 1:14: LOOKUP is in preview and only available in SNAPSHOT build"));
            return;
        }
        var plan = statement(query);
        var lookup = as(plan, Lookup.class);
        var tableName = as(lookup.tableName(), Literal.class);
        assertThat(tableName.fold(), equalTo("t"));
        assertThat(lookup.matchFields(), hasSize(1));
        var matchField = as(lookup.matchFields().get(0), UnresolvedAttribute.class);
        assertThat(matchField.name(), equalTo("j"));
    }

    public void testInlineConvertUnsupportedType() {
        expectError("ROW 3::BYTE", "line 1:6: Unsupported conversion to type [BYTE]");
    }

    public void testMetricsWithoutStats() {
        assumeTrue("requires snapshot build", Build.current().isSnapshot());

        assertStatement("METRICS foo", unresolvedRelation("foo"));
        assertStatement("METRICS foo,bar", unresolvedRelation("foo,bar"));
        assertStatement("METRICS foo*,bar", unresolvedRelation("foo*,bar"));
        assertStatement("METRICS foo-*,bar", unresolvedRelation("foo-*,bar"));
        assertStatement("METRICS foo-*,bar+*", unresolvedRelation("foo-*,bar+*"));
    }

    public void testMetricsIdentifiers() {
        assumeTrue("requires snapshot build", Build.current().isSnapshot());
        Map<String, String> patterns = Map.ofEntries(
            Map.entry("metrics foo,test-*", "foo,test-*"),
            Map.entry("metrics 123-test@foo_bar+baz1", "123-test@foo_bar+baz1"),
            Map.entry("metrics foo,   test,xyz", "foo,test,xyz"),
            Map.entry("metrics <logstash-{now/M{yyyy.MM}}>>", "<logstash-{now/M{yyyy.MM}}>>")
        );
        for (Map.Entry<String, String> e : patterns.entrySet()) {
            assertStatement(e.getKey(), unresolvedRelation(e.getValue()));
        }
    }

    public void testSimpleMetricsWithStats() {
        assumeTrue("requires snapshot build", Build.current().isSnapshot());
        assertStatement(
            "METRICS foo load=avg(cpu) BY ts",
            new Aggregate(
                EMPTY,
                unresolvedTSRelation("foo"),
                Aggregate.AggregateType.METRICS,
                List.of(attribute("ts")),
                List.of(new Alias(EMPTY, "load", new UnresolvedFunction(EMPTY, "avg", DEFAULT, List.of(attribute("cpu")))), attribute("ts"))
            )
        );
        assertStatement(
            "METRICS foo,bar load=avg(cpu) BY ts",
            new Aggregate(
                EMPTY,
                unresolvedTSRelation("foo,bar"),
                Aggregate.AggregateType.METRICS,
                List.of(attribute("ts")),
                List.of(new Alias(EMPTY, "load", new UnresolvedFunction(EMPTY, "avg", DEFAULT, List.of(attribute("cpu")))), attribute("ts"))
            )
        );
        assertStatement(
            "METRICS foo,bar load=avg(cpu),max(rate(requests)) BY ts",
            new Aggregate(
                EMPTY,
                unresolvedTSRelation("foo,bar"),
                Aggregate.AggregateType.METRICS,
                List.of(attribute("ts")),
                List.of(
                    new Alias(EMPTY, "load", new UnresolvedFunction(EMPTY, "avg", DEFAULT, List.of(attribute("cpu")))),
                    new Alias(
                        EMPTY,
                        "max(rate(requests))",
                        new UnresolvedFunction(
                            EMPTY,
                            "max",
                            DEFAULT,
                            List.of(new UnresolvedFunction(EMPTY, "rate", DEFAULT, List.of(attribute("requests"))))
                        )
                    ),
                    attribute("ts")
                )
            )
        );
        assertStatement(
            "METRICS foo* count(errors)",
            new Aggregate(
                EMPTY,
                unresolvedTSRelation("foo*"),
                Aggregate.AggregateType.METRICS,
                List.of(),
                List.of(new Alias(EMPTY, "count(errors)", new UnresolvedFunction(EMPTY, "count", DEFAULT, List.of(attribute("errors")))))
            )
        );
        assertStatement(
            "METRICS foo* a(b)",
            new Aggregate(
                EMPTY,
                unresolvedTSRelation("foo*"),
                Aggregate.AggregateType.METRICS,
                List.of(),
                List.of(new Alias(EMPTY, "a(b)", new UnresolvedFunction(EMPTY, "a", DEFAULT, List.of(attribute("b")))))
            )
        );
        assertStatement(
            "METRICS foo* a(b)",
            new Aggregate(
                EMPTY,
                unresolvedTSRelation("foo*"),
                Aggregate.AggregateType.METRICS,
                List.of(),
                List.of(new Alias(EMPTY, "a(b)", new UnresolvedFunction(EMPTY, "a", DEFAULT, List.of(attribute("b")))))
            )
        );
        assertStatement(
            "METRICS foo* a1(b2)",
            new Aggregate(
                EMPTY,
                unresolvedTSRelation("foo*"),
                Aggregate.AggregateType.METRICS,
                List.of(),
                List.of(new Alias(EMPTY, "a1(b2)", new UnresolvedFunction(EMPTY, "a1", DEFAULT, List.of(attribute("b2")))))
            )
        );
        assertStatement(
            "METRICS foo*,bar* b = min(a) by c, d.e",
            new Aggregate(
                EMPTY,
                unresolvedTSRelation("foo*,bar*"),
                Aggregate.AggregateType.METRICS,
                List.of(attribute("c"), attribute("d.e")),
                List.of(
                    new Alias(EMPTY, "b", new UnresolvedFunction(EMPTY, "min", DEFAULT, List.of(attribute("a")))),
                    attribute("c"),
                    attribute("d.e")
                )
            )
        );
    }

<<<<<<< HEAD
    public void testMatchParsedFieldQuery() {
        assumeTrue("requires snapshot build", Build.current().isSnapshot());
        var query = "foo: bar";
        var plan = statement("from test | match " + query);
        var filter = as(plan, Filter.class);
        var queryString = as(filter.condition(), StringQueryPredicate.class);
        assertThat(queryString.fields(), equalTo(Map.of("foo", 1.0F)));
=======
    public void testInvalidAlias() {
        expectError("row Å = 1", "line 1:5: token recognition error at: 'Å'");
        expectError("from test | eval Å = 1", "line 1:18: token recognition error at: 'Å'");
        expectError("from test | where Å == 1", "line 1:19: token recognition error at: 'Å'");
        expectError("from test | keep Å", "line 1:18: token recognition error at: 'Å'");
        expectError("from test | drop Å", "line 1:18: token recognition error at: 'Å'");
        expectError("from test | sort Å", "line 1:18: token recognition error at: 'Å'");
        expectError("from test | rename Å as A", "line 1:20: token recognition error at: 'Å'");
        expectError("from test | rename A as Å", "line 1:25: token recognition error at: 'Å'");
        expectError("from test | rename Å as Å", "line 1:20: token recognition error at: 'Å'");
        expectError("from test | stats Å = count(*)", "line 1:19: token recognition error at: 'Å'");
        expectError("from test | stats count(Å)", "line 1:25: token recognition error at: 'Å'");
        expectError("from test | eval A = coalesce(Å, null)", "line 1:31: token recognition error at: 'Å'");
        expectError("from test | eval A = coalesce(\"Å\", Å)", "line 1:36: token recognition error at: 'Å'");
>>>>>>> e7c0ba95
    }

    private LogicalPlan unresolvedRelation(String index) {
        return new UnresolvedRelation(EMPTY, new TableIdentifier(EMPTY, null, index), false, List.of(), IndexMode.STANDARD, null);
    }

    private LogicalPlan unresolvedTSRelation(String index) {
        List<Attribute> metadata = List.of(new MetadataAttribute(EMPTY, MetadataAttribute.TSID_FIELD, DataType.KEYWORD, false));
        return new UnresolvedRelation(EMPTY, new TableIdentifier(EMPTY, null, index), false, metadata, IndexMode.TIME_SERIES, null);
    }

    public void testMetricWithGroupKeyAsAgg() {
        assumeTrue("requires snapshot build", Build.current().isSnapshot());
        var queries = List.of("METRICS foo a BY a");
        for (String query : queries) {
            expectVerificationError(query, "grouping key [a] already specified in the STATS BY clause");
        }
    }

    private static final LogicalPlan PROCESSING_CMD_INPUT = new Row(EMPTY, List.of(new Alias(EMPTY, "a", integer(1))));

}<|MERGE_RESOLUTION|>--- conflicted
+++ resolved
@@ -1653,15 +1653,6 @@
         );
     }
 
-<<<<<<< HEAD
-    public void testMatchParsedFieldQuery() {
-        assumeTrue("requires snapshot build", Build.current().isSnapshot());
-        var query = "foo: bar";
-        var plan = statement("from test | match " + query);
-        var filter = as(plan, Filter.class);
-        var queryString = as(filter.condition(), StringQueryPredicate.class);
-        assertThat(queryString.fields(), equalTo(Map.of("foo", 1.0F)));
-=======
     public void testInvalidAlias() {
         expectError("row Å = 1", "line 1:5: token recognition error at: 'Å'");
         expectError("from test | eval Å = 1", "line 1:18: token recognition error at: 'Å'");
@@ -1676,7 +1667,6 @@
         expectError("from test | stats count(Å)", "line 1:25: token recognition error at: 'Å'");
         expectError("from test | eval A = coalesce(Å, null)", "line 1:31: token recognition error at: 'Å'");
         expectError("from test | eval A = coalesce(\"Å\", Å)", "line 1:36: token recognition error at: 'Å'");
->>>>>>> e7c0ba95
     }
 
     private LogicalPlan unresolvedRelation(String index) {

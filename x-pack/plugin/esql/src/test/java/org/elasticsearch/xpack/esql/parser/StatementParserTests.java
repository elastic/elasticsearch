--- conflicted
+++ resolved
@@ -2947,7 +2947,32 @@
         }
     }
 
-<<<<<<< HEAD
+    public void testValidJoinPattern() {
+        var basePattern = randomIndexPatterns();
+        var joinPattern = randomIndexPattern(without(WILDCARD_PATTERN));
+        var onField = randomIdentifier();
+        var type = randomFrom("", "LOOKUP ");
+
+        var plan = statement("FROM " + basePattern + " | " + type + " JOIN " + joinPattern + " ON " + onField);
+
+        var join = as(plan, LookupJoin.class);
+        assertThat(as(join.left(), UnresolvedRelation.class).table().index(), equalTo(unquoteIndexPattern(basePattern)));
+        assertThat(as(join.right(), UnresolvedRelation.class).table().index(), equalTo(unquoteIndexPattern(joinPattern)));
+
+        var joinType = as(join.config().type(), JoinTypes.UsingJoinType.class);
+        assertThat(joinType.columns(), hasSize(1));
+        assertThat(as(joinType.columns().getFirst(), UnresolvedAttribute.class).name(), equalTo(onField));
+        assertThat(joinType.coreJoin().joinName(), equalTo("LEFT OUTER"));
+    }
+
+    public void testInvalidJoinPatterns() {
+        var joinPattern = randomIndexPattern(WILDCARD_PATTERN);
+        expectError(
+            "FROM " + randomIndexPatterns() + " | JOIN " + joinPattern + " ON " + randomIdentifier(),
+            "invalid index pattern [" + unquoteIndexPattern(joinPattern) + "], * is not allowed in LOOKUP JOIN"
+        );
+    }
+
     public void testRemoteLookupJoin() {
         expectError("FROM remote:left | LOOKUP JOIN right ON field", "LOOKUP JOIN does not support remote cluster indices [remote:left]");
         expectError(
@@ -2956,31 +2981,5 @@
         );
         // TODO ES-10559 this should be replaced with a proper error message once grammar allows indexPattern as joinTarget
         expectError("FROM my-index | LOOKUP JOIN remote:languages_lookup ON language_code", "line 1:35: token recognition error at: ':'");
-=======
-    public void testValidJoinPattern() {
-        var basePattern = randomIndexPatterns();
-        var joinPattern = randomIndexPattern(without(WILDCARD_PATTERN));
-        var onField = randomIdentifier();
-        var type = randomFrom("", "LOOKUP ");
-
-        var plan = statement("FROM " + basePattern + " | " + type + " JOIN " + joinPattern + " ON " + onField);
-
-        var join = as(plan, LookupJoin.class);
-        assertThat(as(join.left(), UnresolvedRelation.class).table().index(), equalTo(unquoteIndexPattern(basePattern)));
-        assertThat(as(join.right(), UnresolvedRelation.class).table().index(), equalTo(unquoteIndexPattern(joinPattern)));
-
-        var joinType = as(join.config().type(), JoinTypes.UsingJoinType.class);
-        assertThat(joinType.columns(), hasSize(1));
-        assertThat(as(joinType.columns().getFirst(), UnresolvedAttribute.class).name(), equalTo(onField));
-        assertThat(joinType.coreJoin().joinName(), equalTo("LEFT OUTER"));
-    }
-
-    public void testInvalidJoinPatterns() {
-        var joinPattern = randomIndexPattern(WILDCARD_PATTERN);
-        expectError(
-            "FROM " + randomIndexPatterns() + " | JOIN " + joinPattern + " ON " + randomIdentifier(),
-            "invalid index pattern [" + unquoteIndexPattern(joinPattern) + "], * is not allowed in LOOKUP JOIN"
-        );
->>>>>>> 32eada68
     }
 }
--- conflicted
+++ resolved
@@ -78,11 +78,8 @@
 import static org.elasticsearch.xpack.esql.EsqlTestUtils.paramAsIdentifier;
 import static org.elasticsearch.xpack.esql.EsqlTestUtils.paramAsPattern;
 import static org.elasticsearch.xpack.esql.EsqlTestUtils.referenceAttribute;
-<<<<<<< HEAD
+import static org.elasticsearch.xpack.esql.IdentifierGenerator.Features.CROSS_CLUSTER;
 import static org.elasticsearch.xpack.esql.IdentifierGenerator.Features.INDEX_SELECTOR;
-=======
-import static org.elasticsearch.xpack.esql.IdentifierGenerator.Features.CROSS_CLUSTER;
->>>>>>> e0565868
 import static org.elasticsearch.xpack.esql.IdentifierGenerator.Features.WILDCARD_PATTERN;
 import static org.elasticsearch.xpack.esql.IdentifierGenerator.maybeQuote;
 import static org.elasticsearch.xpack.esql.IdentifierGenerator.randomIndexPattern;
@@ -3051,9 +3048,6 @@
 
     public void testValidFromPattern() {
         var basePattern = randomIndexPatterns();
-<<<<<<< HEAD
-        var joinPattern = randomIndexPattern(without(WILDCARD_PATTERN), without(INDEX_SELECTOR));
-=======
 
         var plan = statement("FROM " + basePattern);
 
@@ -3064,8 +3058,7 @@
         assumeTrue("LOOKUP JOIN requires corresponding capability", EsqlCapabilities.Cap.JOIN_LOOKUP_V12.isEnabled());
 
         var basePattern = randomIndexPatterns(without(CROSS_CLUSTER));
-        var joinPattern = randomIndexPattern(without(WILDCARD_PATTERN), without(CROSS_CLUSTER));
->>>>>>> e0565868
+        var joinPattern = randomIndexPattern(without(WILDCARD_PATTERN), without(CROSS_CLUSTER), without(INDEX_SELECTOR));
         var onField = randomIdentifier();
 
         var plan = statement("FROM " + basePattern + " | LOOKUP JOIN " + joinPattern + " ON " + onField);
@@ -3081,49 +3074,43 @@
     }
 
     public void testInvalidJoinPatterns() {
-<<<<<<< HEAD
-        var joinPattern = randomIndexPattern(WILDCARD_PATTERN, without(INDEX_SELECTOR));
-        expectError(
-            "FROM " + randomIndexPatterns() + " | JOIN " + joinPattern + " ON " + randomIdentifier(),
-            "invalid index pattern [" + unquoteIndexPattern(joinPattern) + "], * is not allowed in LOOKUP JOIN"
-        );
+        assumeTrue("LOOKUP JOIN requires corresponding capability", EsqlCapabilities.Cap.JOIN_LOOKUP_V12.isEnabled());
+
+        {
+            // wildcard
+            var joinPattern = randomIndexPattern(WILDCARD_PATTERN, without(CROSS_CLUSTER), without(INDEX_SELECTOR));
+            expectError(
+                "FROM " + randomIndexPatterns() + " | LOOKUP JOIN " + joinPattern + " ON " + randomIdentifier(),
+                "invalid index pattern [" + unquoteIndexPattern(joinPattern) + "], * is not allowed in LOOKUP JOIN"
+            );
+        }
+        {
+            // remote cluster on the right
+            var fromPatterns = randomIndexPatterns(without(CROSS_CLUSTER));
+            var joinPattern = randomIndexPattern(CROSS_CLUSTER, without(WILDCARD_PATTERN), without(INDEX_SELECTOR));
+            expectError(
+                "FROM " + fromPatterns + " | LOOKUP JOIN " + joinPattern + " ON " + randomIdentifier(),
+                "invalid index pattern [" + unquoteIndexPattern(joinPattern) + "], remote clusters are not supported in LOOKUP JOIN"
+            );
+        }
+        {
+            // remote cluster on the left
+            var fromPatterns = randomIndexPatterns(CROSS_CLUSTER);
+            var joinPattern = randomIndexPattern(without(CROSS_CLUSTER), without(WILDCARD_PATTERN), without(INDEX_SELECTOR));
+            expectError(
+                "FROM " + fromPatterns + " | LOOKUP JOIN " + joinPattern + " ON " + randomIdentifier(),
+                "invalid index pattern [" + unquoteIndexPattern(fromPatterns) + "], remote clusters are not supported in LOOKUP JOIN"
+            );
+        }
 
         if (EsqlCapabilities.Cap.INDEX_COMPONENT_SELECTORS.isEnabled()) {
             // Selectors are not yet supported in join patterns.
-            joinPattern = randomIndexPattern(without(WILDCARD_PATTERN), without(INDEX_SELECTOR));
+            var joinPattern = randomIndexPattern(without(CROSS_CLUSTER), without(WILDCARD_PATTERN), without(INDEX_SELECTOR));
             joinPattern = maybeQuote(joinPattern + "::garbage");
             expectError(
                 "FROM " + randomIndexPatterns() + " | JOIN " + joinPattern + " ON " + randomIdentifier(),
                 "mismatched input ':' expecting {"
-=======
-        assumeTrue("LOOKUP JOIN requires corresponding capability", EsqlCapabilities.Cap.JOIN_LOOKUP_V12.isEnabled());
-
-        {
-            // wildcard
-            var joinPattern = randomIndexPattern(WILDCARD_PATTERN, without(CROSS_CLUSTER));
-            expectError(
-                "FROM " + randomIndexPatterns() + " | LOOKUP JOIN " + joinPattern + " ON " + randomIdentifier(),
-                "invalid index pattern [" + unquoteIndexPattern(joinPattern) + "], * is not allowed in LOOKUP JOIN"
             );
         }
-        {
-            // remote cluster on the right
-            var fromPatterns = randomIndexPatterns(without(CROSS_CLUSTER));
-            var joinPattern = randomIndexPattern(CROSS_CLUSTER, without(WILDCARD_PATTERN));
-            expectError(
-                "FROM " + fromPatterns + " | LOOKUP JOIN " + joinPattern + " ON " + randomIdentifier(),
-                "invalid index pattern [" + unquoteIndexPattern(joinPattern) + "], remote clusters are not supported in LOOKUP JOIN"
-            );
-        }
-        {
-            // remote cluster on the left
-            var fromPatterns = randomIndexPatterns(CROSS_CLUSTER);
-            var joinPattern = randomIndexPattern(without(CROSS_CLUSTER), without(WILDCARD_PATTERN));
-            expectError(
-                "FROM " + fromPatterns + " | LOOKUP JOIN " + joinPattern + " ON " + randomIdentifier(),
-                "invalid index pattern [" + unquoteIndexPattern(fromPatterns) + "], remote clusters are not supported in LOOKUP JOIN"
->>>>>>> e0565868
-            );
-        }
     }
 }
--- conflicted
+++ resolved
@@ -71,11 +71,7 @@
         }
     }
 
-<<<<<<< HEAD
     @AwaitsFix(bugUrl = "placeholder for individual queries")
-=======
-    // @AwaitsFix(bugUrl = "placeholder for individual queries")
->>>>>>> abef75e9
     public void testSingleQuery() throws Exception {
         // rate(http_requests_total[5m])[30m:1m+1^2%1]
         String query = """

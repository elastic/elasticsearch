--- conflicted
+++ resolved
@@ -70,12 +70,7 @@
                 Literal now = new Literal(Source.EMPTY, Instant.now(), DataType.DATETIME);
                 var plan = parser.createStatement(q, now, now, 0, 0);
                 log.trace("{}", plan);
-<<<<<<< HEAD
-                List.of("PROMQL index=test step=1m (%s)", "PROMQL index=test step=1m foo=(%s)", "PROMQL index=test step=1m %s")
-=======
-                EsqlParser esqlParser = new EsqlParser();
                 List.of("PROMQL index=test step=1m (%s)", "PROMQL index=test step=1m foo=(%s)", "PROMQL index=test step=1m %s", "PROMQL %s")
->>>>>>> ff83d96b
                     .forEach(pattern -> {
                         var query = String.format(Locale.ROOT, pattern, q);
                         LogicalPlan esqlPlan = EsqlParser.INSTANCE.parseQuery(query);

--- conflicted
+++ resolved
@@ -38,15 +38,9 @@
     }
 
     public void testValidRangeQuery() {
-<<<<<<< HEAD
         PromqlCommand promql = parse("PROMQL test start \"2025-10-31T00:00:00Z\" end \"2025-10-31T01:00:00Z\" step 1m (avg(foo))");
-        assertThat(promql.start().value(), equalTo(Instant.parse("2025-10-31T00:00:00Z")));
-        assertThat(promql.end().value(), equalTo(Instant.parse("2025-10-31T01:00:00Z")));
-=======
-        PromqlCommand promql = parse("TS test | PROMQL start \"2025-10-31T00:00:00Z\" end \"2025-10-31T01:00:00Z\" step 1m (avg(foo))");
         assertThat(promql.start().value(), equalTo(Instant.parse("2025-10-31T00:00:00Z").toEpochMilli()));
         assertThat(promql.end().value(), equalTo(Instant.parse("2025-10-31T01:00:00Z").toEpochMilli()));
->>>>>>> e344cf43
         assertThat(promql.step().value(), equalTo(Duration.ofMinutes(1)));
         assertThat(promql.isRangeQuery(), equalTo(true));
         assertThat(promql.isInstantQuery(), equalTo(false));
@@ -83,15 +77,9 @@
     }
 
     public void testValidInstantQuery() {
-<<<<<<< HEAD
         PromqlCommand promql = parse("PROMQL test time \"2025-10-31T00:00:00Z\" (avg(foo))");
-        assertThat(promql.start().value(), equalTo(Instant.parse("2025-10-31T00:00:00Z")));
-        assertThat(promql.end().value(), equalTo(Instant.parse("2025-10-31T00:00:00Z")));
-=======
-        PromqlCommand promql = parse("TS test | PROMQL time \"2025-10-31T00:00:00Z\" (avg(foo))");
         assertThat(promql.start().value(), equalTo(Instant.parse("2025-10-31T00:00:00Z").toEpochMilli()));
         assertThat(promql.end().value(), equalTo(Instant.parse("2025-10-31T00:00:00Z").toEpochMilli()));
->>>>>>> e344cf43
         assertThat(promql.step().value(), nullValue());
         assertThat(promql.isInstantQuery(), equalTo(true));
         assertThat(promql.isRangeQuery(), equalTo(false));

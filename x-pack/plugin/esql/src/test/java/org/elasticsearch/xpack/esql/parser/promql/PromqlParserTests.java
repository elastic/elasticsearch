/*
 * Copyright Elasticsearch B.V. and/or licensed to Elasticsearch B.V. under one
 * or more contributor license agreements. Licensed under the Elastic License
 * 2.0; you may not use this file except in compliance with the Elastic License
 * 2.0.
 */

package org.elasticsearch.xpack.esql.parser.promql;

import org.elasticsearch.test.ESTestCase;
import org.elasticsearch.xpack.esql.EsqlTestUtils;
import org.elasticsearch.xpack.esql.action.PromqlFeatures;
import org.elasticsearch.xpack.esql.parser.EsqlParser;
import org.elasticsearch.xpack.esql.parser.ParsingException;
import org.elasticsearch.xpack.esql.parser.QueryParams;
import org.elasticsearch.xpack.esql.plan.logical.UnresolvedRelation;
import org.elasticsearch.xpack.esql.plan.logical.promql.PromqlCommand;
import org.junit.BeforeClass;

import java.time.Duration;
import java.time.Instant;
import java.util.List;
import java.util.stream.Stream;

import static org.elasticsearch.xpack.esql.EsqlTestUtils.as;
import static org.elasticsearch.xpack.esql.EsqlTestUtils.paramAsConstant;
import static org.elasticsearch.xpack.esql.EsqlTestUtils.withDefaultLimitWarning;
import static org.hamcrest.Matchers.containsString;
import static org.hamcrest.Matchers.equalTo;
import static org.hamcrest.Matchers.hasSize;
import static org.hamcrest.Matchers.nullValue;

public class PromqlParserTests extends ESTestCase {

    private static final EsqlParser parser = EsqlParser.INSTANCE;

    @BeforeClass
    public static void checkPromqlEnabled() {
        assumeTrue("requires snapshot build with promql feature enabled", PromqlFeatures.isEnabled());
    }

    public void testSpaceBetweenAssignParams() {
        Stream.of(
            parse("PROMQL test step=5m (avg(foo))"),
            parse("PROMQL test step= 5m (avg(foo))"),
            parse("PROMQL test step =5m (avg(foo))"),
            parse("PROMQL test step = 5m (avg(foo))")
        ).map(PromqlCommand::step).forEach(step -> {
            assertThat(step.value(), equalTo(Duration.ofMinutes(5)));
        });
    }

    public void testValidRangeQuery() {
        PromqlCommand promql = parse("PROMQL test start=\"2025-10-31T00:00:00Z\" end=\"2025-10-31T01:00:00Z\" step=1m (avg(foo))");
        assertThat(promql.start().value(), equalTo(Instant.parse("2025-10-31T00:00:00Z").toEpochMilli()));
        assertThat(promql.end().value(), equalTo(Instant.parse("2025-10-31T01:00:00Z").toEpochMilli()));
        assertThat(promql.step().value(), equalTo(Duration.ofMinutes(1)));
        assertThat(promql.isRangeQuery(), equalTo(true));
        assertThat(promql.isInstantQuery(), equalTo(false));
    }

    public void testValidRangeQueryParams() {
        PromqlCommand promql = EsqlTestUtils.as(
<<<<<<< HEAD
            parser.parseQuery(
                "PROMQL test start ?_tstart end ?_tend step ?_step (avg(foo))",
=======
            parser.createStatement(
                "PROMQL test start=?_tstart end=?_tend step=?_step (avg(foo))",
>>>>>>> 539645dd
                new QueryParams(
                    List.of(
                        paramAsConstant("_tstart", "2025-10-31T00:00:00Z"),
                        paramAsConstant("_tend", "2025-10-31T01:00:00Z"),
                        paramAsConstant("_step", "1m")
                    )
                )
            ),
            PromqlCommand.class
        );
        assertThat(promql.start().value(), equalTo(Instant.parse("2025-10-31T00:00:00Z").toEpochMilli()));
        assertThat(promql.end().value(), equalTo(Instant.parse("2025-10-31T01:00:00Z").toEpochMilli()));
        assertThat(promql.step().value(), equalTo(Duration.ofMinutes(1)));
        assertThat(promql.isRangeQuery(), equalTo(true));
        assertThat(promql.isInstantQuery(), equalTo(false));
    }

    public void testValidRangeQueryOnlyStep() {
        PromqlCommand promql = parse("PROMQL test `step`=\"1\" (avg(foo))");
        assertThat(promql.start().value(), nullValue());
        assertThat(promql.end().value(), nullValue());
        assertThat(promql.step().value(), equalTo(Duration.ofSeconds(1)));
        assertThat(promql.isRangeQuery(), equalTo(true));
        assertThat(promql.isInstantQuery(), equalTo(false));
    }

    public void testValidInstantQuery() {
        PromqlCommand promql = parse("PROMQL test time=\"2025-10-31T00:00:00Z\" (avg(foo))");
        assertThat(promql.start().value(), equalTo(Instant.parse("2025-10-31T00:00:00Z").toEpochMilli()));
        assertThat(promql.end().value(), equalTo(Instant.parse("2025-10-31T00:00:00Z").toEpochMilli()));
        assertThat(promql.step().value(), nullValue());
        assertThat(promql.isInstantQuery(), equalTo(true));
        assertThat(promql.isRangeQuery(), equalTo(false));
    }

    public void testValidRangeQueryInvalidQuotedIdentifierValue() {
        ParsingException e = assertThrows(ParsingException.class, () -> parse("PROMQL test step=`1m` (avg(foo))"));
        assertThat(e.getMessage(), containsString("1:18: Parameter value [`1m`] must not be a quoted identifier"));
    }

    // TODO nicer error messages for missing params
    public void testMissingParams() {
        assertThrows(ParsingException.class, () -> parse("PROMQL test (avg(foo))"));
    }

    public void testZeroStep() {
        ParsingException e = assertThrows(ParsingException.class, () -> parse("PROMQL test step=0 (avg(foo))"));
        assertThat(
            e.getMessage(),
            containsString(
                "1:1: invalid parameter \"step\": zero or negative query resolution step widths are not accepted. "
                    + "Try a positive integer"
            )
        );
    }

    public void testNegativeStep() {
        ParsingException e = assertThrows(ParsingException.class, () -> parse("PROMQL test step=\"-1\" (avg(foo))"));
        assertThat(
            e.getMessage(),
            containsString("invalid parameter \"step\": zero or negative query resolution step widths are not accepted")
        );
    }

    public void testEndBeforeStart() {
        ParsingException e = assertThrows(
            ParsingException.class,
            () -> parse("PROMQL test start=\"2025-10-31T01:00:00Z\" end=\"2025-10-31T00:00:00Z\" step=1m (avg(foo))")
        );
        assertThat(e.getMessage(), containsString("1:1: invalid parameter \"end\": end timestamp must not be before start time"));
    }

    public void testInstantAndRangeParams() {
        ParsingException e = assertThrows(ParsingException.class, () -> parse("""
            PROMQL test start="2025-10-31T00:00:00Z" end="2025-10-31T01:00:00Z" step=1m time="2025-10-31T00:00:00Z" (
                 avg(foo)
               )"""));
        assertThat(
            e.getMessage(),
            containsString("1:1: Specify either [time] for instant query or [step], [start] or [end] for a range query")
        );
    }

    public void testDuplicateParameter() {
        ParsingException e = assertThrows(ParsingException.class, () -> parse("PROMQL test step=1 step=2 (avg(foo))"));
        assertThat(e.getMessage(), containsString("[step] already specified"));
    }

    public void testUnknownParameter() {
        ParsingException e = assertThrows(ParsingException.class, () -> parse("PROMQL test stp=1 (avg(foo))"));
        assertThat(e.getMessage(), containsString("Unknown parameter [stp], did you mean [step]?"));
    }

    public void testUnknownParameterNoSuggestion() {
        ParsingException e = assertThrows(ParsingException.class, () -> parse("PROMQL test foo=1 (avg(foo))"));
        assertThat(e.getMessage(), containsString("Unknown parameter [foo]"));
    }

    public void testInvalidDateFormat() {
        ParsingException e = assertThrows(
            ParsingException.class,
            () -> parse("PROMQL test start=\"not-a-date\" end=\"2025-10-31T01:00:00Z\" step=1m (avg(foo))")
        );
        assertThat(e.getMessage(), containsString("1:19: Invalid date format [not-a-date]"));
    }

    public void testOnlyStartSpecified() {
        ParsingException e = assertThrows(
            ParsingException.class,
            () -> parse("PROMQL test start=\"2025-10-31T00:00:00Z\" step=1m (avg(foo))")
        );
        assertThat(
            e.getMessage(),
            containsString("Parameters [start] and [end] must either both be specified or both be omitted for a range query")
        );
    }

    public void testOnlyEndSpecified() {
        ParsingException e = assertThrows(
            ParsingException.class,
            () -> parse("PROMQL test end=\"2025-10-31T01:00:00Z\" step=1m (avg(foo))")
        );
        assertThat(
            e.getMessage(),
            containsString("Parameters [start] and [end] must either both be specified or both be omitted for a range query")
        );
    }

    public void testRangeQueryMissingStep() {
        ParsingException e = assertThrows(
            ParsingException.class,
            () -> parse("PROMQL test start=\"2025-10-31T00:00:00Z\" end=\"2025-10-31T01:00:00Z\" (avg(foo))")
        );
        assertThat(e.getMessage(), containsString("Parameter [step] or [time] is required"));
    }

    public void testParseMultipleIndices() {
        PromqlCommand promqlCommand = parse("PROMQL foo, bar step=5m (avg(foo))");
        List<UnresolvedRelation> unresolvedRelations = promqlCommand.collect(UnresolvedRelation.class);
        assertThat(unresolvedRelations, hasSize(1));
        assertThat(unresolvedRelations.getFirst().indexPattern().indexPattern(), equalTo("foo,bar"));
    }

    public void testParseRemoteIndices() {
        PromqlCommand promqlCommand = parse("PROMQL *:foo,foo step=5m (avg(foo))");
        List<UnresolvedRelation> unresolvedRelations = promqlCommand.collect(UnresolvedRelation.class);
        assertThat(unresolvedRelations, hasSize(1));
        assertThat(unresolvedRelations.getFirst().indexPattern().indexPattern(), equalTo("*:foo,foo"));
    }

    private static PromqlCommand parse(String query) {
        return as(parser.parseQuery(query), PromqlCommand.class);
    }

    @Override
    protected List<String> filteredWarnings() {
        return withDefaultLimitWarning(super.filteredWarnings());
    }

}<|MERGE_RESOLUTION|>--- conflicted
+++ resolved
@@ -61,13 +61,8 @@
 
     public void testValidRangeQueryParams() {
         PromqlCommand promql = EsqlTestUtils.as(
-<<<<<<< HEAD
             parser.parseQuery(
-                "PROMQL test start ?_tstart end ?_tend step ?_step (avg(foo))",
-=======
-            parser.createStatement(
                 "PROMQL test start=?_tstart end=?_tend step=?_step (avg(foo))",
->>>>>>> 539645dd
                 new QueryParams(
                     List.of(
                         paramAsConstant("_tstart", "2025-10-31T00:00:00Z"),

--- conflicted
+++ resolved
@@ -191,15 +191,9 @@
 
     private void testSerializePlanWithIndex(EsIndex index, ByteSizeValue expected, boolean keepAllFields) throws IOException {
         List<Attribute> allAttributes = Analyzer.mappingAsAttributes(randomSource(), index.mapping());
-<<<<<<< HEAD
-        List<Attribute> keepAttributes = keepAllFields ? allAttributes : List.of(allAttributes.get(0));
-        EsRelation relation = new EsRelation(randomSource(), index, keepAttributes, IndexMode.STANDARD);
-        Limit limit = new Limit(randomSource(), new Literal(randomSource(), 10, DataType.INTEGER), relation, randomBoolean());
-=======
         List<Attribute> keepAttributes = keepAllFields || allAttributes.isEmpty() ? allAttributes : List.of(allAttributes.getFirst());
         EsRelation relation = new EsRelation(randomSource(), index.name(), IndexMode.STANDARD, index.indexNameWithModes(), keepAttributes);
-        Limit limit = new Limit(randomSource(), new Literal(randomSource(), 10, DataType.INTEGER), relation);
->>>>>>> 5e8cce21
+        Limit limit = new Limit(randomSource(), new Literal(randomSource(), 10, DataType.INTEGER), relation, randomBoolean());
         Project project = new Project(randomSource(), limit, limit.output());
         FragmentExec fragmentExec = new FragmentExec(project);
         ExchangeSinkExec exchangeSinkExec = new ExchangeSinkExec(randomSource(), fragmentExec.output(), false, fragmentExec);

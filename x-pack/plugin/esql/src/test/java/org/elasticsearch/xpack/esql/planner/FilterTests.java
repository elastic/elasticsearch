--- conflicted
+++ resolved
@@ -319,11 +319,7 @@
     }
 
     private QueryBuilder filterQueryForTransportNodes(PhysicalPlan plan) {
-<<<<<<< HEAD
-        return PlannerUtils.detectFilter(plan, EMP_NO, FoldContext.small());
-=======
-        return PlannerUtils.detectFilter(plan, EMP_NO::equals);
->>>>>>> 6255f17b
+        return PlannerUtils.detectFilter(plan, EMP_NO::equals, FoldContext.small());
     }
 
     @Override

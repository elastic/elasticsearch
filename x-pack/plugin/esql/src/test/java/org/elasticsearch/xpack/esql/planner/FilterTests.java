/*
 * Copyright Elasticsearch B.V. and/or licensed to Elasticsearch B.V. under one
 * or more contributor license agreements. Licensed under the Elastic License
 * 2.0; you may not use this file except in compliance with the Elastic License
 * 2.0.
 */

package org.elasticsearch.xpack.esql.planner;

import org.elasticsearch.TransportVersion;
import org.elasticsearch.common.bytes.BytesReference;
import org.elasticsearch.common.io.stream.ByteBufferStreamInput;
import org.elasticsearch.common.io.stream.BytesStreamOutput;
import org.elasticsearch.common.io.stream.NamedWriteableAwareStreamInput;
import org.elasticsearch.common.io.stream.StreamInput;
import org.elasticsearch.common.logging.LoggerMessageFormat;
import org.elasticsearch.index.IndexMode;
import org.elasticsearch.index.query.AbstractQueryBuilder;
import org.elasticsearch.index.query.BoolQueryBuilder;
import org.elasticsearch.index.query.QueryBuilder;
import org.elasticsearch.test.ESTestCase;
import org.elasticsearch.xpack.esql.EsqlTestUtils;
import org.elasticsearch.xpack.esql.SerializationTestUtils;
import org.elasticsearch.xpack.esql.analysis.Analyzer;
import org.elasticsearch.xpack.esql.analysis.AnalyzerContext;
import org.elasticsearch.xpack.esql.core.tree.Source;
import org.elasticsearch.xpack.esql.core.type.EsField;
import org.elasticsearch.xpack.esql.core.util.Queries;
import org.elasticsearch.xpack.esql.expression.function.EsqlFunctionRegistry;
import org.elasticsearch.xpack.esql.index.EsIndex;
import org.elasticsearch.xpack.esql.index.IndexResolution;
import org.elasticsearch.xpack.esql.io.stream.ExpressionQueryBuilder;
import org.elasticsearch.xpack.esql.io.stream.PlanStreamInput;
import org.elasticsearch.xpack.esql.io.stream.PlanStreamOutput;
import org.elasticsearch.xpack.esql.io.stream.PlanStreamWrapperQueryBuilder;
import org.elasticsearch.xpack.esql.optimizer.LogicalPlanOptimizer;
import org.elasticsearch.xpack.esql.optimizer.PhysicalOptimizerContext;
import org.elasticsearch.xpack.esql.optimizer.PhysicalPlanOptimizer;
import org.elasticsearch.xpack.esql.parser.EsqlParser;
import org.elasticsearch.xpack.esql.plan.physical.FragmentExec;
import org.elasticsearch.xpack.esql.plan.physical.PhysicalPlan;
import org.elasticsearch.xpack.esql.planner.mapper.Mapper;
import org.elasticsearch.xpack.esql.plugin.EsqlFlags;
import org.elasticsearch.xpack.esql.querydsl.query.SingleValueQuery;
import org.elasticsearch.xpack.esql.session.Configuration;
import org.junit.BeforeClass;

import java.io.IOException;
import java.io.UncheckedIOException;
import java.util.List;
import java.util.Map;
import java.util.Set;

import static java.util.Arrays.asList;
import static org.elasticsearch.TransportVersions.V_8_17_0;
import static org.elasticsearch.index.query.QueryBuilders.rangeQuery;
import static org.elasticsearch.xpack.esql.ConfigurationTestUtils.randomConfiguration;
import static org.elasticsearch.xpack.esql.EsqlTestUtils.TEST_VERIFIER;
import static org.elasticsearch.xpack.esql.EsqlTestUtils.emptyInferenceResolution;
import static org.elasticsearch.xpack.esql.EsqlTestUtils.loadMapping;
import static org.elasticsearch.xpack.esql.EsqlTestUtils.unboundLogicalOptimizerContext;
import static org.elasticsearch.xpack.esql.EsqlTestUtils.withDefaultLimitWarning;
import static org.elasticsearch.xpack.esql.SerializationTestUtils.assertSerialization;
import static org.elasticsearch.xpack.esql.core.querydsl.query.Query.unscore;
import static org.elasticsearch.xpack.esql.core.util.Queries.Clause.FILTER;
import static org.elasticsearch.xpack.esql.core.util.Queries.Clause.MUST;
import static org.elasticsearch.xpack.esql.core.util.Queries.Clause.SHOULD;
import static org.hamcrest.Matchers.nullValue;

public class FilterTests extends ESTestCase {

    // use a field that already exists in the mapping
    private static final String EMP_NO = "emp_no";
    private static final String LAST_NAME = "last_name";
    private static final String OTHER_FIELD = "salary";

    private static EsqlParser parser;
    private static Analyzer analyzer;
    private static LogicalPlanOptimizer logicalOptimizer;
    private static PhysicalPlanOptimizer physicalPlanOptimizer;
    private static Mapper mapper;

    @BeforeClass
    public static void init() {
        parser = new EsqlParser();

        Map<String, EsField> mapping = loadMapping("mapping-basic.json");
        EsIndex test = new EsIndex("test", mapping, Map.of("test", IndexMode.STANDARD));
        IndexResolution getIndexResult = IndexResolution.valid(test);
        logicalOptimizer = new LogicalPlanOptimizer(unboundLogicalOptimizerContext());
        physicalPlanOptimizer = new PhysicalPlanOptimizer(new PhysicalOptimizerContext(EsqlTestUtils.TEST_CFG));
        mapper = new Mapper();

        analyzer = new Analyzer(
            new AnalyzerContext(
                EsqlTestUtils.TEST_CFG,
                new EsqlFunctionRegistry(),
                getIndexResult,
                EsqlTestUtils.emptyPolicyResolution(),
                emptyInferenceResolution()
            ),
            TEST_VERIFIER
        );
    }

    public void testTimestampRequestFilterNoQueryFilter() {
        var restFilter = restFilterQuery(EMP_NO);

        var plan = plan(LoggerMessageFormat.format(null, """
             FROM test
            |WHERE {} > 10
            """, OTHER_FIELD), restFilter);

        var filter = filterQueryForTransportNodes(TransportVersion.current(), plan);
        assertEquals(restFilter.toString(), filter.toString());
    }

    public void testTimestampNoRequestFilterQueryFilter() {
        var value = 10;

        String query = LoggerMessageFormat.format(null, """
             FROM test
            |WHERE {} > {}
            """, EMP_NO, value);
        var plan = plan(query, null);

        var filter = filterQueryForTransportNodes(TransportVersion.current(), plan);
        var expected = singleValueQuery(query, unscore(rangeQuery(EMP_NO).gt(value)), EMP_NO, ((SingleValueQuery.Builder) filter).source());
        assertEquals(expected.toString(), filter.toString());
    }

    public void testTimestampRequestFilterQueryFilter() {
        var value = 10;
        var restFilter = restFilterQuery(EMP_NO);

        String query = LoggerMessageFormat.format(null, """
             FROM test
            |WHERE {} > 10
            """, EMP_NO, value);
        var plan = plan(query, restFilter);

        var filter = filterQueryForTransportNodes(TransportVersion.current(), plan);
        var builder = ((BoolQueryBuilder) filter).filter().get(1);
        var queryFilter = singleValueQuery(
            query,
            unscore(rangeQuery(EMP_NO).gt(value).includeUpper(false)),
            EMP_NO,
            ((SingleValueQuery.Builder) builder).source()
        );
        var expected = Queries.combine(FILTER, asList(restFilter, queryFilter));
        assertEquals(expected.toString(), filter.toString());
    }

    public void testTimestampRequestFilterQueryFilterWithConjunction() {
        var lowValue = 10;
        var highValue = 100;
        var restFilter = restFilterQuery(EMP_NO);

        String query = LoggerMessageFormat.format(null, """
             FROM test
            |WHERE {} > {} AND {} < {}
            """, EMP_NO, lowValue, EMP_NO, highValue);
        var plan = plan(query, restFilter);

        var filter = filterQueryForTransportNodes(TransportVersion.current(), plan);
        var musts = ((BoolQueryBuilder) ((BoolQueryBuilder) filter).filter().get(1)).must();
        var left = singleValueQuery(
            query,
            unscore(rangeQuery(EMP_NO).gt(lowValue)),
            EMP_NO,
            ((SingleValueQuery.Builder) musts.get(0)).source()
        );
        var right = singleValueQuery(
            query,
            unscore(rangeQuery(EMP_NO).lt(highValue)),
            EMP_NO,
            ((SingleValueQuery.Builder) musts.get(1)).source()
        );
        var must = Queries.combine(MUST, asList(left, right));
        var expected = Queries.combine(FILTER, asList(restFilter, must));
        assertEquals(expected.toString(), filter.toString());
    }

    public void testTimestampRequestFilterQueryFilterWithDisjunctionOnDifferentFields() {
        var lowValue = 10;
        var highValue = 100;
        var restFilter = restFilterQuery(EMP_NO);

        var plan = plan(LoggerMessageFormat.format(null, """
             FROM test
            |WHERE {} > {} OR {} < {}
            """, OTHER_FIELD, lowValue, EMP_NO, highValue), restFilter);

        var filter = filterQueryForTransportNodes(TransportVersion.current(), plan);
        var expected = restFilter;
        assertEquals(expected.toString(), filter.toString());
    }

    public void testTimestampRequestFilterQueryFilterWithDisjunctionOnSameField() {
        var lowValue = 10;
        var highValue = 100;
        var restFilter = restFilterQuery(EMP_NO);

        String query = LoggerMessageFormat.format(null, """
             FROM test
            |WHERE {} > {} OR {} < {}
            """, EMP_NO, lowValue, EMP_NO, highValue);
        var plan = plan(query, restFilter);

        var filter = filterQueryForTransportNodes(TransportVersion.current(), plan);
        var shoulds = ((BoolQueryBuilder) ((BoolQueryBuilder) filter).filter().get(1)).should();
        var left = singleValueQuery(
            query,
            unscore(rangeQuery(EMP_NO).gt(lowValue)),
            EMP_NO,
            ((SingleValueQuery.Builder) shoulds.get(0)).source()
        );
        var right = singleValueQuery(
            query,
            unscore(rangeQuery(EMP_NO).lt(highValue)),
            EMP_NO,
            ((SingleValueQuery.Builder) shoulds.get(1)).source()
        );
        var should = Queries.combine(SHOULD, asList(left, right));
        var expected = Queries.combine(FILTER, asList(restFilter, should));
        assertEquals(expected.toString(), filter.toString());
    }

    public void testTimestampRequestFilterQueryFilterWithMultiConjunction() {
        var lowValue = 10;
        var highValue = 100;
        var eqValue = 1234;
        var restFilter = restFilterQuery(EMP_NO);

        String query = LoggerMessageFormat.format(null, """
             FROM test
            |WHERE {} > {} AND {} == {} AND {} < {}
            """, EMP_NO, lowValue, OTHER_FIELD, eqValue, EMP_NO, highValue);
        var plan = plan(query, restFilter);

        var filter = filterQueryForTransportNodes(TransportVersion.current(), plan);
        var musts = ((BoolQueryBuilder) ((BoolQueryBuilder) filter).filter().get(1)).must();
        var left = singleValueQuery(
            query,
            unscore(rangeQuery(EMP_NO).gt(lowValue)),
            EMP_NO,
            ((SingleValueQuery.Builder) musts.get(0)).source()
        );
        var right = singleValueQuery(
            query,
            unscore(rangeQuery(EMP_NO).lt(highValue)),
            EMP_NO,
            ((SingleValueQuery.Builder) musts.get(1)).source()
        );
        var must = Queries.combine(MUST, asList(left, right));
        var expected = Queries.combine(FILTER, asList(restFilter, must));
        assertEquals(expected.toString(), filter.toString());
    }

    public void testTimestampRequestFilterQueryMultipleFilters() {
        var lowValue = 10;
        var eqValue = 1234;
        var highValue = 100;

        var restFilter = restFilterQuery(EMP_NO);

        String query = LoggerMessageFormat.format(null, """
             FROM test
            |WHERE {} > {}
            |EVAL {} = {}
            |WHERE {} > {}
            """, EMP_NO, lowValue, EMP_NO, eqValue, EMP_NO, highValue);
        var plan = plan(query, restFilter);

        var filter = filterQueryForTransportNodes(TransportVersion.current(), plan);
        var builder = ((BoolQueryBuilder) filter).filter().get(1);
        var queryFilter = singleValueQuery(
            query,
            unscore(rangeQuery(EMP_NO).gt(lowValue)),
            EMP_NO,
            ((SingleValueQuery.Builder) builder).source()
        );
        var expected = Queries.combine(FILTER, asList(restFilter, queryFilter));
        assertEquals(expected.toString(), filter.toString());
    }

    public void testTimestampOverriddenFilterFilter() {
        var eqValue = 1234;

        var plan = plan(LoggerMessageFormat.format(null, """
             FROM test
            |EVAL {} = {}
            |WHERE {} > {}
            """, EMP_NO, OTHER_FIELD, EMP_NO, eqValue), null);

        var filter = filterQueryForTransportNodes(TransportVersion.current(), plan);
        assertThat(filter, nullValue());
    }

    public void testTimestampAsFunctionArgument() {
        var eqValue = 1234;

        var plan = plan(LoggerMessageFormat.format(null, """
             FROM test
            |WHERE to_int(to_string({})) == {}
            """, EMP_NO, eqValue), null);

        var filter = filterQueryForTransportNodes(TransportVersion.current(), plan);
        assertThat(filter, nullValue());
    }

    public void testTimestampAsFunctionArgumentInsideExpression() {
        var eqValue = 1234;

        var plan = plan(LoggerMessageFormat.format(null, """
             FROM test
            |WHERE to_int(to_string({})) + 987 == {}
            """, EMP_NO, eqValue), null);

        var filter = filterQueryForTransportNodes(TransportVersion.current(), plan);
        assertThat(filter, nullValue());
    }

    public void testLikeList() {
        String query = LoggerMessageFormat.format(null, """
             FROM test
            |WHERE {} LIKE ("a+", "b+")
            """, LAST_NAME);
        var plan = plan(query, null);
        // test with an older version, so like list is not supported
        var filter = filterQueryForTransportNodes(V_8_17_0, plan);
        assertNull(filter);
    }

    /**
     * Tests that we <strong>can</strong> extract a filter if the transport
     * version is {@code null}. This isn't run in the "filter for transport nodes"
     * code path. Instead, it's in the "filter for the local node" path, but
     * we can get a quick test of that by calling this setup.
     */
    public void testLikeListNullTransportVersion() {
        String query = LoggerMessageFormat.format(null, """
             FROM test
            |WHERE {} LIKE ("a+", "b+")
            """, LAST_NAME);
        var plan = plan(query, null);

        PlanStreamWrapperQueryBuilder filterWrapper = (PlanStreamWrapperQueryBuilder) filterQueryForTransportNodes(null, plan);
        SingleValueQuery.Builder filter = (SingleValueQuery.Builder) filterWrapper.next();
        assertEquals(LAST_NAME, filter.fieldName());
        ExpressionQueryBuilder innerFilter = (ExpressionQueryBuilder) filter.next();
        assertEquals(LAST_NAME, innerFilter.fieldName());
        assertEquals("""
            last_name LIKE ("a+", "b+")""", innerFilter.getExpression().toString());
    }

    /**
     * Ugly hack to create a QueryBuilder for SingleValueQuery.
     * For some reason however the queryName is set to null on range queries when deserializing.
     */
    public static QueryBuilder singleValueQuery(String query, QueryBuilder inner, String field, Source source) {
        try (BytesStreamOutput out = new BytesStreamOutput()) {
            Configuration config = randomConfiguration(query, Map.of());

            // emulate SingleValueQuery writeTo
            out.writeFloat(AbstractQueryBuilder.DEFAULT_BOOST);
            out.writeOptionalString(null);
            out.writeNamedWriteable(inner);
            out.writeString(field);
            source.writeTo(new PlanStreamOutput(out, config));

            StreamInput in = new NamedWriteableAwareStreamInput(
                ByteBufferStreamInput.wrap(BytesReference.toBytes(out.bytes())),
                SerializationTestUtils.writableRegistry()
            );

            Object obj = SingleValueQuery.ENTRY.reader.read(new PlanStreamInput(in, in.namedWriteableRegistry(), config));
            return (QueryBuilder) obj;
        } catch (IOException e) {
            throw new UncheckedIOException(e);
        }
    }

    private PhysicalPlan plan(String query, QueryBuilder restFilter) {
        var logical = logicalOptimizer.optimize(analyzer.analyze(parser.createStatement(query, EsqlTestUtils.TEST_CFG)));
        // System.out.println("Logical\n" + logical);
        var physical = mapper.map(logical);
        // System.out.println("physical\n" + physical);
        physical = physical.transformUp(
            FragmentExec.class,
            f -> new FragmentExec(f.source(), f.fragment(), restFilter, f.estimatedRowSize())
        );
        physical = physicalPlanOptimizer.optimize(physical);
        // System.out.println("optimized\n" + physical);
        assertSerialization(physical);
        return physical;
    }

    private QueryBuilder restFilterQuery(String field) {
        return unscore(rangeQuery(field).lt("2020-12-34"));
    }

    private QueryBuilder filterQueryForTransportNodes(TransportVersion minTransportVersion, PhysicalPlan plan) {
<<<<<<< HEAD
        return PlannerUtils.detectFilter(new EsqlFlags(true), null, minTransportVersion, plan, Set.of(EMP_NO, LAST_NAME)::contains);
=======
        return PlannerUtils.detectFilter(EsqlTestUtils.TEST_CFG, minTransportVersion, plan, Set.of(EMP_NO, LAST_NAME)::contains);
>>>>>>> 288c86e5
    }

    @Override
    protected List<String> filteredWarnings() {
        return withDefaultLimitWarning(super.filteredWarnings());
    }
}<|MERGE_RESOLUTION|>--- conflicted
+++ resolved
@@ -401,11 +401,13 @@
     }
 
     private QueryBuilder filterQueryForTransportNodes(TransportVersion minTransportVersion, PhysicalPlan plan) {
-<<<<<<< HEAD
-        return PlannerUtils.detectFilter(new EsqlFlags(true), null, minTransportVersion, plan, Set.of(EMP_NO, LAST_NAME)::contains);
-=======
-        return PlannerUtils.detectFilter(EsqlTestUtils.TEST_CFG, minTransportVersion, plan, Set.of(EMP_NO, LAST_NAME)::contains);
->>>>>>> 288c86e5
+        return PlannerUtils.detectFilter(
+            new EsqlFlags(true),
+            EsqlTestUtils.TEST_CFG,
+            minTransportVersion,
+            plan,
+            Set.of(EMP_NO, LAST_NAME)::contains
+        );
     }
 
     @Override

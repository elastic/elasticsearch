/*
 * Copyright Elasticsearch B.V. and/or licensed to Elasticsearch B.V. under one
 * or more contributor license agreements. Licensed under the Elastic License
 * 2.0; you may not use this file except in compliance with the Elastic License
 * 2.0.
 */

package org.elasticsearch.xpack.esql.planner;

import com.carrotsearch.randomizedtesting.annotations.Name;
import com.carrotsearch.randomizedtesting.annotations.ParametersFactory;

import org.apache.lucene.document.SortedNumericDocValuesField;
import org.apache.lucene.index.IndexReader;
import org.apache.lucene.index.IndexableField;
import org.apache.lucene.index.NoMergePolicy;
import org.apache.lucene.search.IndexSearcher;
import org.apache.lucene.store.Directory;
import org.apache.lucene.tests.index.RandomIndexWriter;
import org.elasticsearch.cluster.ClusterName;
import org.elasticsearch.common.settings.Settings;
import org.elasticsearch.common.unit.ByteSizeValue;
import org.elasticsearch.common.util.BigArrays;
import org.elasticsearch.compute.lucene.DataPartitioning;
import org.elasticsearch.compute.lucene.LuceneSourceOperator;
import org.elasticsearch.compute.lucene.LuceneTopNSourceOperator;
import org.elasticsearch.compute.lucene.read.ValuesSourceReaderOperator;
import org.elasticsearch.compute.operator.SourceOperator;
import org.elasticsearch.compute.test.NoOpReleasable;
import org.elasticsearch.compute.test.TestBlockFactory;
import org.elasticsearch.core.IOUtils;
import org.elasticsearch.core.Releasable;
import org.elasticsearch.core.Releasables;
import org.elasticsearch.index.IndexMode;
import org.elasticsearch.index.cache.query.TrivialQueryCachingPolicy;
import org.elasticsearch.index.mapper.BlockLoader;
import org.elasticsearch.index.mapper.BlockSourceReader;
import org.elasticsearch.index.mapper.FallbackSyntheticSourceBlockLoader;
import org.elasticsearch.index.mapper.MappedFieldType;
import org.elasticsearch.index.mapper.MapperServiceTestCase;
import org.elasticsearch.index.query.SearchExecutionContext;
import org.elasticsearch.node.Node;
import org.elasticsearch.plugins.ExtensiblePlugin;
import org.elasticsearch.plugins.Plugin;
import org.elasticsearch.search.internal.AliasFilter;
import org.elasticsearch.search.internal.ContextIndexSearcher;
import org.elasticsearch.xpack.esql.common.FunctionList;
import org.elasticsearch.xpack.esql.core.expression.FieldAttribute;
import org.elasticsearch.xpack.esql.core.expression.FoldContext;
import org.elasticsearch.xpack.esql.core.expression.Literal;
import org.elasticsearch.xpack.esql.core.tree.Source;
import org.elasticsearch.xpack.esql.core.type.DataType;
import org.elasticsearch.xpack.esql.core.type.EsField;
import org.elasticsearch.xpack.esql.core.type.PotentiallyUnmappedKeywordEsField;
import org.elasticsearch.xpack.esql.core.util.StringUtils;
import org.elasticsearch.xpack.esql.expression.Order;
import org.elasticsearch.xpack.esql.index.EsIndex;
import org.elasticsearch.xpack.esql.plan.physical.EsQueryExec;
import org.elasticsearch.xpack.esql.plan.physical.FieldExtractExec;
import org.elasticsearch.xpack.esql.plan.physical.LimitExec;
import org.elasticsearch.xpack.esql.plan.physical.ParallelExec;
import org.elasticsearch.xpack.esql.plugin.EsqlPlugin;
import org.elasticsearch.xpack.esql.plugin.QueryPragmas;
import org.elasticsearch.xpack.esql.session.Configuration;
import org.elasticsearch.xpack.spatial.SpatialPlugin;
import org.hamcrest.Matcher;
import org.junit.After;

import java.io.IOException;
import java.util.ArrayList;
import java.util.Collection;
import java.util.Collections;
import java.util.List;
import java.util.Map;

import static org.hamcrest.Matchers.equalTo;
import static org.hamcrest.Matchers.hasSize;
import static org.hamcrest.Matchers.instanceOf;
import static org.hamcrest.Matchers.lessThanOrEqualTo;

public class LocalExecutionPlannerTests extends MapperServiceTestCase {

    @ParametersFactory
    public static Iterable<Object[]> parameters() throws Exception {
        List<Object[]> params = new ArrayList<>();
        params.add(new Object[] { false });
        params.add(new Object[] { true });
        return params;
    }

    private final QueryPragmas pragmas = new QueryPragmas(Settings.EMPTY);
    private final boolean estimatedRowSizeIsHuge;

    private Directory directory = newDirectory();
    private IndexReader reader;

    private final ArrayList<Releasable> releasables = new ArrayList<>();

    private Settings settings = SETTINGS;

    public LocalExecutionPlannerTests(@Name("estimatedRowSizeIsHuge") boolean estimatedRowSizeIsHuge) {
        this.estimatedRowSizeIsHuge = estimatedRowSizeIsHuge;
    }

    @Override
    protected Settings getIndexSettings() {
        return settings;
    }

    @Override
    protected Collection<Plugin> getPlugins() {
        var plugin = new SpatialPlugin();
        plugin.loadExtensions(new ExtensiblePlugin.ExtensionLoader() {
            @Override
            public <T> List<T> loadExtensions(Class<T> extensionPointType) {
                return List.of();
            }
        });

        return Collections.singletonList(plugin);
    }

    @After
    public void closeIndex() throws IOException {
        IOUtils.close(reader, directory, () -> Releasables.close(releasables), releasables::clear);
    }

    public void testLuceneSourceOperatorHugeRowSize() throws IOException {
        int estimatedRowSize = randomEstimatedRowSize(estimatedRowSizeIsHuge);
        LocalExecutionPlanner.LocalExecutionPlan plan = planner().plan(
            "test",
            FoldContext.small(),
            new EsQueryExec(
                Source.EMPTY,
                index().name(),
                IndexMode.STANDARD,
                index().indexNameWithModes(),
                List.of(),
                null,
                null,
                null,
                estimatedRowSize
            )
        );
        assertThat(plan.driverFactories.size(), lessThanOrEqualTo(pragmas.taskConcurrency()));
        LocalExecutionPlanner.DriverSupplier supplier = plan.driverFactories.get(0).driverSupplier();
        var factory = (LuceneSourceOperator.Factory) supplier.physicalOperation().sourceOperatorFactory;
        assertThat(factory.maxPageSize(), maxPageSizeMatcher(estimatedRowSizeIsHuge, estimatedRowSize));
        assertThat(factory.limit(), equalTo(Integer.MAX_VALUE));
    }

    public void testLuceneTopNSourceOperator() throws IOException {
        int estimatedRowSize = randomEstimatedRowSize(estimatedRowSizeIsHuge);
        FieldAttribute sortField = new FieldAttribute(Source.EMPTY, "field", new EsField("field", DataType.INTEGER, Map.of(), true));
        EsQueryExec.FieldSort sort = new EsQueryExec.FieldSort(sortField, Order.OrderDirection.ASC, Order.NullsPosition.LAST);
        Literal limit = new Literal(Source.EMPTY, 10, DataType.INTEGER);
        LocalExecutionPlanner.LocalExecutionPlan plan = planner().plan(
            "test",
            FoldContext.small(),
            new EsQueryExec(
                Source.EMPTY,
                index().name(),
                IndexMode.STANDARD,
                index().indexNameWithModes(),
                List.of(),
                null,
                limit,
                List.of(sort),
                estimatedRowSize
            )
        );
        assertThat(plan.driverFactories.size(), lessThanOrEqualTo(pragmas.taskConcurrency()));
        LocalExecutionPlanner.DriverSupplier supplier = plan.driverFactories.get(0).driverSupplier();
        var factory = (LuceneTopNSourceOperator.Factory) supplier.physicalOperation().sourceOperatorFactory;
        assertThat(factory.maxPageSize(), maxPageSizeMatcher(estimatedRowSizeIsHuge, estimatedRowSize));
        assertThat(factory.limit(), equalTo(10));
    }

    public void testLuceneTopNSourceOperatorDistanceSort() throws IOException {
        int estimatedRowSize = randomEstimatedRowSize(estimatedRowSizeIsHuge);
        FieldAttribute sortField = new FieldAttribute(Source.EMPTY, "point", new EsField("point", DataType.GEO_POINT, Map.of(), true));
        EsQueryExec.GeoDistanceSort sort = new EsQueryExec.GeoDistanceSort(sortField, Order.OrderDirection.ASC, 1, -1);
        Literal limit = new Literal(Source.EMPTY, 10, DataType.INTEGER);
        LocalExecutionPlanner.LocalExecutionPlan plan = planner().plan(
            "test",
            FoldContext.small(),
            new EsQueryExec(
                Source.EMPTY,
                index().name(),
                IndexMode.STANDARD,
                index().indexNameWithModes(),
                List.of(),
                null,
                limit,
                List.of(sort),
                estimatedRowSize
            )
        );
        assertThat(plan.driverFactories.size(), lessThanOrEqualTo(pragmas.taskConcurrency()));
        LocalExecutionPlanner.DriverSupplier supplier = plan.driverFactories.get(0).driverSupplier();
        var factory = (LuceneTopNSourceOperator.Factory) supplier.physicalOperation().sourceOperatorFactory;
        assertThat(factory.maxPageSize(), maxPageSizeMatcher(estimatedRowSizeIsHuge, estimatedRowSize));
        assertThat(factory.limit(), equalTo(10));
    }

    public void testDriverClusterAndNodeName() throws IOException {
        int estimatedRowSize = randomEstimatedRowSize(estimatedRowSizeIsHuge);
        LocalExecutionPlanner.LocalExecutionPlan plan = planner().plan(
            "test",
            FoldContext.small(),
            new EsQueryExec(
                Source.EMPTY,
                index().name(),
                IndexMode.STANDARD,
                index().indexNameWithModes(),
                List.of(),
                null,
                null,
                null,
                estimatedRowSize
            )
        );
        assertThat(plan.driverFactories.size(), lessThanOrEqualTo(pragmas.taskConcurrency()));
        LocalExecutionPlanner.DriverSupplier supplier = plan.driverFactories.get(0).driverSupplier();
        assertThat(supplier.clusterName(), equalTo("dev-cluster"));
        assertThat(supplier.nodeName(), equalTo("node-1"));
    }

    public void testParallel() throws Exception {
        EsQueryExec queryExec = new EsQueryExec(
            Source.EMPTY,
            index().name(),
            IndexMode.STANDARD,
            index().indexNameWithModes(),
            List.of(),
            null,
            null,
            null,
            between(1, 1000)
        );
        var limitExec = new LimitExec(
            Source.EMPTY,
            new ParallelExec(queryExec.source(), queryExec),
            new Literal(Source.EMPTY, between(1, 100), DataType.INTEGER),
            randomEstimatedRowSize(estimatedRowSizeIsHuge)
        );
        LocalExecutionPlanner.LocalExecutionPlan plan = planner().plan("test", FoldContext.small(), limitExec);
        assertThat(plan.driverFactories, hasSize(2));
    }

    public void testPlanUnmappedFieldExtractStoredSource() throws Exception {
        var blockLoader = constructBlockLoader();
        // In case of stored source we expect bytes based block source loader (this loads source from _source)
        assertThat(blockLoader, instanceOf(BlockSourceReader.BytesRefsBlockLoader.class));
    }

    public void testPlanUnmappedFieldExtractSyntheticSource() throws Exception {
        // Enables synthetic source, so that fallback synthetic source blocker loader is used:
        settings = Settings.builder().put(settings).put("index.mapping.source.mode", "synthetic").build();

        var blockLoader = constructBlockLoader();
        // In case of synthetic source we expect bytes based block source loader (this loads source from _ignored_source)
        assertThat(blockLoader, instanceOf(FallbackSyntheticSourceBlockLoader.class));
    }

    private BlockLoader constructBlockLoader() throws IOException {
        EsQueryExec queryExec = new EsQueryExec(
            Source.EMPTY,
            index().name(),
            IndexMode.STANDARD,
            index().indexNameWithModes(),
            List.of(new FieldAttribute(Source.EMPTY, EsQueryExec.DOC_ID_FIELD.getName(), EsQueryExec.DOC_ID_FIELD)),
            null,
            null,
            null,
            between(1, 1000)
        );
        FieldExtractExec fieldExtractExec = new FieldExtractExec(
            Source.EMPTY,
            queryExec,
            List.of(
                new FieldAttribute(Source.EMPTY, "potentially_unmapped", new PotentiallyUnmappedKeywordEsField("potentially_unmapped"))
            ),
            MappedFieldType.FieldExtractPreference.NONE
        );
        LocalExecutionPlanner.LocalExecutionPlan plan = planner().plan("test", FoldContext.small(), fieldExtractExec);
        var p = plan.driverFactories.get(0).driverSupplier().physicalOperation();
        var fieldInfo = ((ValuesSourceReaderOperator.Factory) p.intermediateOperatorFactories.get(0)).fields().get(0);
        return fieldInfo.blockLoader().apply(0);
    }

    private int randomEstimatedRowSize(boolean huge) {
        int hugeBoundary = SourceOperator.MIN_TARGET_PAGE_SIZE * 10;
        return huge ? between(hugeBoundary, Integer.MAX_VALUE) : between(1, hugeBoundary);
    }

    private Matcher<Integer> maxPageSizeMatcher(boolean estimatedRowSizeIsHuge, int estimatedRowSize) {
        if (estimatedRowSizeIsHuge) {
            return equalTo(SourceOperator.MIN_TARGET_PAGE_SIZE);
        }
        return equalTo(SourceOperator.TARGET_PAGE_SIZE / estimatedRowSize);
    }

    private LocalExecutionPlanner planner() throws IOException {
        List<EsPhysicalOperationProviders.ShardContext> shardContexts = createShardContexts();
        return new LocalExecutionPlanner(
            "test",
            "",
            null,
            BigArrays.NON_RECYCLING_INSTANCE,
            TestBlockFactory.getNonBreakingInstance(),
            Settings.builder()
                .put(ClusterName.CLUSTER_NAME_SETTING.getKey(), "dev-cluster")
                .put(Node.NODE_NAME_SETTING.getKey(), "node-1")
                .build(),
            config(),
            null,
            null,
            null,
            null,
            null,
            esPhysicalOperationProviders(shardContexts),
            shardContexts
        );
    }

    private Configuration config() {
        return new Configuration(
            randomZone(),
            randomLocale(random()),
            "test_user",
            "test_cluster",
            pragmas,
            EsqlPlugin.QUERY_RESULT_TRUNCATION_MAX_SIZE.getDefault(null),
            EsqlPlugin.QUERY_RESULT_TRUNCATION_DEFAULT_SIZE.getDefault(null),
            StringUtils.EMPTY,
            false,
            Map.of(),
            System.nanoTime(),
            randomBoolean()
        );
    }

    private EsPhysicalOperationProviders esPhysicalOperationProviders(List<EsPhysicalOperationProviders.ShardContext> shardContexts) {
        return new EsPhysicalOperationProviders(
            FoldContext.small(),
<<<<<<< HEAD
            FunctionList.fromImmutableList(shardContexts),
            null,
            DataPartitioning.AUTO
=======
            shardContexts,
            null,
            new PhysicalSettings(DataPartitioning.AUTO, ByteSizeValue.ofMb(1))
>>>>>>> d86f2a83
        );
    }

    private List<EsPhysicalOperationProviders.ShardContext> createShardContexts() throws IOException {
        int numShards = randomIntBetween(1, 1000);
        List<EsPhysicalOperationProviders.ShardContext> shardContexts = new ArrayList<>(numShards);
        var searcher = new ContextIndexSearcher(
            reader(),
            IndexSearcher.getDefaultSimilarity(),
            IndexSearcher.getDefaultQueryCache(),
            TrivialQueryCachingPolicy.NEVER,
            true
        );
        for (int i = 0; i < numShards; i++) {
            SearchExecutionContext searchExecutionContext = createSearchExecutionContext(createMapperService(mapping(b -> {
                b.startObject("point").field("type", "geo_point").endObject();
            })), searcher);
            shardContexts.add(
                new EsPhysicalOperationProviders.DefaultShardContext(i, new NoOpReleasable(), searchExecutionContext, AliasFilter.EMPTY)
            );
        }
        releasables.add(searcher);
        return shardContexts;
    }

    private IndexReader reader() {
        if (reader != null) {
            return reader;
        }
        try (
            RandomIndexWriter writer = new RandomIndexWriter(
                random(),
                directory,
                newIndexWriterConfig().setMergePolicy(NoMergePolicy.INSTANCE)
            )
        ) {
            for (int d = 0; d < 10; d++) {
                List<IndexableField> doc = new ArrayList<>();
                doc.add(new SortedNumericDocValuesField("s", d));
                writer.addDocument(doc);
            }
            reader = writer.getReader();
        } catch (IOException e) {
            throw new RuntimeException(e);
        }
        return reader;
    }

    private EsIndex index() {
        return new EsIndex("test", Map.of());
    }
}<|MERGE_RESOLUTION|>--- conflicted
+++ resolved
@@ -344,15 +344,9 @@
     private EsPhysicalOperationProviders esPhysicalOperationProviders(List<EsPhysicalOperationProviders.ShardContext> shardContexts) {
         return new EsPhysicalOperationProviders(
             FoldContext.small(),
-<<<<<<< HEAD
             FunctionList.fromImmutableList(shardContexts),
             null,
-            DataPartitioning.AUTO
-=======
-            shardContexts,
-            null,
             new PhysicalSettings(DataPartitioning.AUTO, ByteSizeValue.ofMb(1))
->>>>>>> d86f2a83
         );
     }
 

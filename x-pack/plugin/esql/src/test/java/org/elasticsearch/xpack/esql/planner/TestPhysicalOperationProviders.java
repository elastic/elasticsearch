/*
 * Copyright Elasticsearch B.V. and/or licensed to Elasticsearch B.V. under one
 * or more contributor license agreements. Licensed under the Elastic License
 * 2.0; you may not use this file except in compliance with the Elastic License
 * 2.0.
 */

package org.elasticsearch.xpack.esql.planner;

import org.apache.lucene.util.BytesRef;
import org.elasticsearch.analysis.common.CommonAnalysisPlugin;
import org.elasticsearch.common.settings.Settings;
import org.elasticsearch.compute.aggregation.AggregatorMode;
import org.elasticsearch.compute.aggregation.GroupingAggregator;
import org.elasticsearch.compute.aggregation.blockhash.BlockHash;
import org.elasticsearch.compute.data.Block;
import org.elasticsearch.compute.data.BlockFactory;
import org.elasticsearch.compute.data.BytesRefBlock;
import org.elasticsearch.compute.data.DocBlock;
import org.elasticsearch.compute.data.DocVector;
import org.elasticsearch.compute.data.ElementType;
import org.elasticsearch.compute.data.IntBlock;
import org.elasticsearch.compute.data.IntVector;
import org.elasticsearch.compute.data.LongBlock;
import org.elasticsearch.compute.data.Page;
import org.elasticsearch.compute.lucene.ShardRefCounted;
import org.elasticsearch.compute.operator.DriverContext;
import org.elasticsearch.compute.operator.HashAggregationOperator;
import org.elasticsearch.compute.operator.Operator;
import org.elasticsearch.compute.operator.SourceOperator;
import org.elasticsearch.compute.operator.SourceOperator.SourceOperatorFactory;
import org.elasticsearch.compute.operator.TimeSeriesAggregationOperator;
import org.elasticsearch.compute.test.TestBlockFactory;
import org.elasticsearch.core.Nullable;
import org.elasticsearch.env.Environment;
import org.elasticsearch.env.TestEnvironment;
import org.elasticsearch.geometry.Geometry;
import org.elasticsearch.geometry.utils.GeometryValidator;
import org.elasticsearch.geometry.utils.SpatialEnvelopeVisitor;
import org.elasticsearch.geometry.utils.WellKnownBinary;
import org.elasticsearch.index.analysis.AnalysisRegistry;
import org.elasticsearch.index.mapper.MappedFieldType.FieldExtractPreference;
import org.elasticsearch.indices.analysis.AnalysisModule;
import org.elasticsearch.lucene.spatial.CoordinateEncoder;
import org.elasticsearch.plugins.scanners.StablePluginsRegistry;
import org.elasticsearch.xpack.esql.EsqlIllegalArgumentException;
import org.elasticsearch.xpack.esql.core.expression.Attribute;
import org.elasticsearch.xpack.esql.core.expression.FieldAttribute;
import org.elasticsearch.xpack.esql.core.expression.FoldContext;
import org.elasticsearch.xpack.esql.core.expression.MetadataAttribute;
import org.elasticsearch.xpack.esql.core.type.DataType;
import org.elasticsearch.xpack.esql.core.type.MultiTypeEsField;
import org.elasticsearch.xpack.esql.core.type.PotentiallyUnmappedKeywordEsField;
import org.elasticsearch.xpack.esql.core.util.SpatialCoordinateTypes;
import org.elasticsearch.xpack.esql.expression.function.UnsupportedAttribute;
import org.elasticsearch.xpack.esql.expression.function.scalar.convert.AbstractConvertFunction;
import org.elasticsearch.xpack.esql.plan.physical.EsQueryExec;
import org.elasticsearch.xpack.esql.plan.physical.FieldExtractExec;
import org.elasticsearch.xpack.esql.plan.physical.TimeSeriesAggregateExec;
import org.elasticsearch.xpack.esql.plan.physical.TimeSeriesSourceExec;
import org.elasticsearch.xpack.esql.planner.LocalExecutionPlanner.LocalExecutionPlannerContext;
import org.elasticsearch.xpack.esql.planner.LocalExecutionPlanner.PhysicalOperation;
import org.elasticsearch.xpack.ml.MachineLearning;

import java.io.IOException;
import java.util.ArrayList;
import java.util.List;
import java.util.Optional;
import java.util.Set;
import java.util.function.BiFunction;
import java.util.function.Consumer;
import java.util.function.Function;
import java.util.function.Supplier;
import java.util.stream.IntStream;

import static org.apache.lucene.tests.util.LuceneTestCase.createTempDir;
import static org.elasticsearch.compute.aggregation.spatial.SpatialAggregationUtils.encodeLongitude;
import static org.elasticsearch.index.mapper.MappedFieldType.FieldExtractPreference.DOC_VALUES;
import static org.elasticsearch.index.mapper.MappedFieldType.FieldExtractPreference.EXTRACT_SPATIAL_BOUNDS;

public class TestPhysicalOperationProviders extends AbstractPhysicalOperationProviders {
    private final List<IndexPage> indexPages;

    private TestPhysicalOperationProviders(FoldContext foldContext, List<IndexPage> indexPages, AnalysisRegistry analysisRegistry) {
        super(foldContext, analysisRegistry);
        this.indexPages = indexPages;
    }

    public static TestPhysicalOperationProviders create(FoldContext foldContext, List<IndexPage> indexPages) throws IOException {
        return new TestPhysicalOperationProviders(foldContext, indexPages, createAnalysisRegistry());
    }

    public record IndexPage(String index, Page page, List<String> columnNames, Set<String> mappedFields) {
        Optional<Integer> columnIndex(String columnName) {
            var result = IntStream.range(0, columnNames.size()).filter(i -> columnNames.get(i).equals(columnName)).findFirst();
            return result.isPresent() ? Optional.of(result.getAsInt()) : Optional.empty();
        }
    }

    private static AnalysisRegistry createAnalysisRegistry() throws IOException {
        return new AnalysisModule(
            TestEnvironment.newEnvironment(
                Settings.builder().put(Environment.PATH_HOME_SETTING.getKey(), createTempDir().toString()).build()
            ),
            List.of(new MachineLearning(Settings.EMPTY), new CommonAnalysisPlugin()),
            new StablePluginsRegistry()
        ).getAnalysisRegistry();
    }

    @Override
    public PhysicalOperation fieldExtractPhysicalOperation(FieldExtractExec fieldExtractExec, PhysicalOperation source) {
        Layout.Builder layout = source.layout.builder();
        PhysicalOperation op = source;
        for (Attribute attr : fieldExtractExec.attributesToExtract()) {
            layout.append(attr);
            op = op.with(new TestFieldExtractOperatorFactory(attr, fieldExtractExec.fieldExtractPreference(attr)), layout.build());
        }
        return op;
    }

    @Override
    public PhysicalOperation sourcePhysicalOperation(EsQueryExec esQueryExec, LocalExecutionPlannerContext context) {
        Layout.Builder layout = new Layout.Builder();
        layout.append(esQueryExec.output());
        return PhysicalOperation.fromSource(new TestSourceOperatorFactory(), layout.build());
    }

    @Override
    public PhysicalOperation timeSeriesSourceOperation(TimeSeriesSourceExec ts, LocalExecutionPlannerContext context) {
        throw new UnsupportedOperationException("time-series source is not supported in CSV tests");
    }

    @Override
    public Operator.OperatorFactory timeSeriesAggregatorOperatorFactory(
        TimeSeriesAggregateExec ts,
        AggregatorMode aggregatorMode,
        List<GroupingAggregator.Factory> aggregatorFactories,
        List<BlockHash.GroupSpec> groupSpecs,
        LocalExecutionPlannerContext context
    ) {
        return new TimeSeriesAggregationOperator.Factory(
            ts.timeBucketRounding(context.foldCtx()),
            false,
            groupSpecs,
            aggregatorMode,
            aggregatorFactories,
            context.pageSize(ts.estimatedRowSize()),
            context.queryPragmas().maxTopNAggsLimit()
        );
    }

    private class TestSourceOperator extends SourceOperator {
        private int index = 0;
        private final DriverContext driverContext;

        TestSourceOperator(DriverContext driverContext) {
            this.driverContext = driverContext;
        }

        @Override
        public Page getOutput() {
            var pageIndex = indexPages.get(index);
            var page = pageIndex.page;
            BlockFactory blockFactory = driverContext.blockFactory();
            DocVector docVector = new DocVector(
                ShardRefCounted.ALWAYS_REFERENCED,
                // The shard ID is used to encode the index ID.
                blockFactory.newConstantIntVector(index, page.getPositionCount()),
                blockFactory.newConstantIntVector(0, page.getPositionCount()),
                blockFactory.newIntArrayVector(IntStream.range(0, page.getPositionCount()).toArray(), page.getPositionCount()),
                true
            );
            var block = docVector.asBlock();
            index++;
            return new Page(block);
        }

        @Override
        public boolean isFinished() {
            return index == indexPages.size();
        }

        @Override
        public void finish() {
            index = indexPages.size();
        }

        @Override
        public void close() {

        }
    }

    private class TestSourceOperatorFactory implements SourceOperatorFactory {

        @Override
        public SourceOperator get(DriverContext driverContext) {
            return new TestSourceOperator(driverContext);
        }

        @Override
        public String describe() {
            return "TestSourceOperator";
        }
    }

    private class TestFieldExtractOperator implements Operator {
        private final Attribute attribute;
        private Page lastPage;
        boolean finished;
        private final FieldExtractPreference extractPreference;

        TestFieldExtractOperator(Attribute attr, FieldExtractPreference extractPreference) {
            this.attribute = attr;
            this.extractPreference = extractPreference;
        }

        @Override
        public void addInput(Page page) {
            lastPage = page.appendBlock(getBlock(page.getBlock(0), attribute, extractPreference));
        }

        @Override
        public Page getOutput() {
            Page l = lastPage;
            lastPage = null;
            return l;
        }

        @Override
        public boolean isFinished() {
            return finished && lastPage == null;
        }

        @Override
        public void finish() {
            finished = true;
        }

        @Override
        public boolean needsInput() {
            return lastPage == null;
        }

        @Override
        public void close() {

        }
    }

    private class TestFieldExtractOperatorFactory implements Operator.OperatorFactory {
        private final Operator op;
        private final Attribute attribute;

        TestFieldExtractOperatorFactory(Attribute attr, FieldExtractPreference extractPreference) {
            this.op = new TestFieldExtractOperator(attr, extractPreference);
            this.attribute = attr;
        }

        @Override
        public Operator get(DriverContext driverContext) {
            return op;
        }

        @Override
        public String describe() {
            return "TestFieldExtractOperator(" + attribute.name() + ")";
        }
    }

    private Block getBlock(DocBlock docBlock, Attribute attribute, FieldExtractPreference extractPreference) {
        if (attribute instanceof UnsupportedAttribute) {
            return getNullsBlock(docBlock);
        }
        BiFunction<DocBlock, TestBlockCopier, Block> blockExtraction = getBlockExtraction(attribute);
        return extractBlockForColumn(docBlock, attribute.dataType(), extractPreference, blockExtraction);
    }

    private BiFunction<DocBlock, TestBlockCopier, Block> getBlockExtraction(Attribute attribute) {
        if (attribute instanceof FieldAttribute fa) {
            if (fa.field() instanceof MultiTypeEsField m) {
                return (doc, copier) -> getBlockForMultiType(doc, m, copier);

            }
            if (fa.field() instanceof PotentiallyUnmappedKeywordEsField k) {
                return (doc, copier) -> switch (extractBlockForSingleDoc(doc, k.getName(), copier)) {
                    case BlockResultMissing unused -> getNullsBlock(doc);
                    case BlockResultSuccess success -> success.block;
                };
            }
        }
        return (indexDoc, blockCopier) -> switch (extractBlockForSingleDoc(indexDoc, attribute.name(), blockCopier)) {
            case BlockResultMissing missing -> throw new EsqlIllegalArgumentException(
                "Cannot find column named [{}] in {}",
                missing.columnName,
                missing.columnNames
            );
            case BlockResultSuccess success -> success.block;
        };
    }

    private Block getBlockForMultiType(DocBlock indexDoc, MultiTypeEsField multiTypeEsField, TestBlockCopier blockCopier) {
        var conversion = (AbstractConvertFunction) multiTypeEsField.getConversionExpressionForIndex(getIndexPage(indexDoc).index);
        if (conversion == null) {
            return getNullsBlock(indexDoc);
        }
        return switch (extractBlockForSingleDoc(indexDoc, ((FieldAttribute) conversion.field()).fieldName().string(), blockCopier)) {
            case BlockResultMissing unused -> getNullsBlock(indexDoc);
            case BlockResultSuccess success -> TypeConverter.fromScalarFunction(conversion).convert(success.block);
        };
    }

    private IndexPage getIndexPage(DocBlock indexDoc) {
        return indexPages.get(indexDoc.asVector().shards().getInt(0));
    }

    private static Block getNullsBlock(DocBlock indexDoc) {
        return indexDoc.blockFactory().newConstantNullBlock(indexDoc.getPositionCount());
    }

    private sealed interface BlockResult {}

    private record BlockResultSuccess(Block block) implements BlockResult {}

    private record BlockResultMissing(String columnName, List<String> columnNames) implements BlockResult {}

    private BlockResult extractBlockForSingleDoc(DocBlock docBlock, String columnName, TestBlockCopier blockCopier) {
        var indexId = docBlock.asVector().shards().getInt(0);
        var indexPage = indexPages.get(indexId);
        if (MetadataAttribute.INDEX.equals(columnName)) {
            return new BlockResultSuccess(
                docBlock.blockFactory()
                    .newConstantBytesRefBlockWith(new BytesRef(indexPage.index), blockCopier.docIndices.getPositionCount())
            );
        }
        return indexPage.columnIndex(columnName)
            .<BlockResult>map(columnIndex -> new BlockResultSuccess(blockCopier.copyBlock(indexPage.page.getBlock(columnIndex))))
            .orElseGet(() -> new BlockResultMissing(columnName, indexPage.columnNames()));
    }

    private static void foreachIndexDoc(DocBlock docBlock, Consumer<DocBlock> indexDocConsumer) {
        var currentIndex = -1;
        List<Integer> currentList = null;
        DocVector vector = docBlock.asVector();
        for (int i = 0; i < docBlock.getPositionCount(); i++) {
            int indexId = vector.shards().getInt(i);
            if (indexId != currentIndex) {
                consumeIndexDoc(indexDocConsumer, vector, currentList);
                currentList = new ArrayList<>();
                currentIndex = indexId;
            }
            currentList.add(i);
        }
        consumeIndexDoc(indexDocConsumer, vector, currentList);
    }

    private static void consumeIndexDoc(Consumer<DocBlock> indexDocConsumer, DocVector vector, @Nullable List<Integer> currentList) {
        if (currentList != null) {
            try (DocVector indexDocVector = vector.filter(currentList.stream().mapToInt(Integer::intValue).toArray())) {
                indexDocConsumer.accept(indexDocVector.asBlock());
            }
        }
    }

    private class TestHashAggregationOperator extends HashAggregationOperator {

        private final Attribute attribute;

        TestHashAggregationOperator(
            List<GroupingAggregator.Factory> aggregators,
            Supplier<BlockHash> blockHash,
            Attribute attribute,
            DriverContext driverContext
        ) {
            super(aggregators, blockHash, driverContext);
            this.attribute = attribute;
        }

        @Override
        protected Page wrapPage(Page page) {
            return page.appendBlock(getBlock(page.getBlock(0), attribute, FieldExtractPreference.NONE));
        }
    }

<<<<<<< HEAD
    /**
     * Pretends to be the {@link OrdinalsGroupingOperator} but always delegates to the
     * {@link HashAggregationOperator}.
     */
    private class TestOrdinalsGroupingAggregationOperatorFactory implements Operator.OperatorFactory {
        private final int groupByChannel;
        private final List<GroupingAggregator.Factory> aggregators;
        private final ElementType groupElementType;
        private final BigArrays bigArrays;
        private final Attribute attribute;

        TestOrdinalsGroupingAggregationOperatorFactory(
            int channelIndex,
            List<GroupingAggregator.Factory> aggregatorFactories,
            ElementType groupElementType,
            BigArrays bigArrays,
            Attribute attribute
        ) {
            this.groupByChannel = channelIndex;
            this.aggregators = aggregatorFactories;
            this.groupElementType = groupElementType;
            this.bigArrays = bigArrays;
            this.attribute = attribute;
        }

        @Override
        public Operator get(DriverContext driverContext) {
            Random random = Randomness.get();
            int pageSize = random.nextBoolean() ? randomIntBetween(random, 1, 16) : randomIntBetween(random, 1, 10 * 1024);
            return new TestHashAggregationOperator(
                aggregators,
                () -> BlockHash.build(
                    List.of(new BlockHash.GroupSpec(groupByChannel, groupElementType)),
                    driverContext.blockFactory(),
                    pageSize,
                    false,
                    100
                ),
                attribute,
                driverContext
            );
        }

        @Override
        public String describe() {
            return "TestHashAggregationOperator(mode = "
                + "<not-needed>"
                + ", aggs = "
                + aggregators.stream().map(Describable::describe).collect(joining(", "))
                + ")";
        }
    }

=======
>>>>>>> 9f22533c
    private Block extractBlockForColumn(
        DocBlock docBlock,
        DataType dataType,
        FieldExtractPreference extractPreference,
        BiFunction<DocBlock, TestBlockCopier, Block> extractBlock
    ) {
        try (
            Block.Builder blockBuilder = blockBuilder(
                dataType,
                extractPreference,
                docBlock.getPositionCount(),
                TestBlockFactory.getNonBreakingInstance()
            )
        ) {
            foreachIndexDoc(docBlock, indexDoc -> {
                TestBlockCopier blockCopier = blockCopier(dataType, extractPreference, indexDoc.asVector().docs());
                try (Block blockForIndex = extractBlock.apply(indexDoc, blockCopier)) {
                    blockBuilder.copyFrom(blockForIndex, 0, blockForIndex.getPositionCount());
                }
            });
            var result = blockBuilder.build();
            assert result.getPositionCount() == docBlock.getPositionCount()
                : "Expected " + docBlock.getPositionCount() + " rows, got " + result.getPositionCount();
            return result;
        }
    }

    private static class TestBlockCopier {

        protected final IntVector docIndices;

        private TestBlockCopier(IntVector docIndices) {
            this.docIndices = docIndices;
        }

        protected Block copyBlock(Block originalData) {
            try (
                Block.Builder builder = originalData.elementType()
                    .newBlockBuilder(docIndices.getPositionCount(), TestBlockFactory.getNonBreakingInstance())
            ) {
                for (int c = 0; c < docIndices.getPositionCount(); c++) {
                    int doc = docIndices.getInt(c);
                    builder.copyFrom(originalData, doc, doc + 1);
                }
                return builder.build();
            }
        }
    }

    /**
     * geo_point and cartesian_point are normally loaded as WKT from source, but for aggregations we can load them as doc-values
     * which are encoded Long values. This class is used to convert the test loaded WKB into encoded longs for the aggregators.
     */
    private abstract static class TestSpatialPointStatsBlockCopier extends TestBlockCopier {

        private TestSpatialPointStatsBlockCopier(IntVector docIndices) {
            super(docIndices);
        }

        protected abstract long encode(BytesRef wkb);

        @Override
        protected Block copyBlock(Block originalData) {
            BytesRef scratch = new BytesRef(100);
            BytesRefBlock bytesRefBlock = (BytesRefBlock) originalData;
            try (LongBlock.Builder builder = bytesRefBlock.blockFactory().newLongBlockBuilder(docIndices.getPositionCount())) {
                for (int c = 0; c < docIndices.getPositionCount(); c++) {
                    int doc = docIndices.getInt(c);
                    int count = bytesRefBlock.getValueCount(doc);
                    if (count == 0) {
                        builder.appendNull();
                    } else {
                        if (count > 1) {
                            builder.beginPositionEntry();
                        }
                        int firstValueIndex = bytesRefBlock.getFirstValueIndex(doc);
                        for (int i = firstValueIndex; i < firstValueIndex + count; i++) {
                            builder.appendLong(encode(bytesRefBlock.getBytesRef(i, scratch)));
                        }
                        if (count > 1) {
                            builder.endPositionEntry();
                        }
                    }
                }
                return builder.build();
            }
        }

        private static TestSpatialPointStatsBlockCopier create(IntVector docIndices, DataType dataType) {
            Function<BytesRef, Long> encoder = switch (dataType) {
                case GEO_POINT -> SpatialCoordinateTypes.GEO::wkbAsLong;
                case CARTESIAN_POINT -> SpatialCoordinateTypes.CARTESIAN::wkbAsLong;
                default -> throw new IllegalArgumentException("Unsupported spatial data type: " + dataType);
            };
            return new TestSpatialPointStatsBlockCopier(docIndices) {
                @Override
                protected long encode(BytesRef wkb) {
                    return encoder.apply(wkb);
                }
            };
        }
    }

    /**
     * geo_shape and cartesian_shape are normally loaded as WKT from source, but for ST_EXTENT_AGG we can load them from doc-values
     * extracting the spatial Extent information. This class is used to convert the test loaded WKB into the int[6] used in the aggregators.
     */
    private abstract static class TestSpatialShapeExtentBlockCopier extends TestBlockCopier {
        protected final SpatialEnvelopeVisitor.PointVisitor pointVisitor;
        private final SpatialEnvelopeVisitor visitor;

        private TestSpatialShapeExtentBlockCopier(IntVector docIndices, SpatialEnvelopeVisitor.PointVisitor pointVisitor) {
            super(docIndices);
            this.pointVisitor = pointVisitor;
            this.visitor = new SpatialEnvelopeVisitor(pointVisitor);
        }

        @Override
        protected Block copyBlock(Block originalData) {
            BytesRef scratch = new BytesRef(100);
            BytesRefBlock bytesRefBlock = (BytesRefBlock) originalData;
            try (IntBlock.Builder builder = bytesRefBlock.blockFactory().newIntBlockBuilder(docIndices.getPositionCount())) {
                for (int c = 0; c < docIndices.getPositionCount(); c++) {
                    int doc = docIndices.getInt(c);
                    int count = bytesRefBlock.getValueCount(doc);
                    if (count == 0) {
                        builder.appendNull();
                    } else {
                        pointVisitor.reset();
                        int firstValueIndex = bytesRefBlock.getFirstValueIndex(doc);
                        for (int i = firstValueIndex; i < firstValueIndex + count; i++) {
                            BytesRef wkb = bytesRefBlock.getBytesRef(i, scratch);
                            Geometry geometry = WellKnownBinary.fromWKB(GeometryValidator.NOOP, false, wkb.bytes, wkb.offset, wkb.length);
                            geometry.visit(visitor);
                        }
                        encodeExtent(builder);
                    }
                }
                return builder.build();
            }
        }

        protected abstract void encodeExtent(IntBlock.Builder builder);

        private static TestSpatialShapeExtentBlockCopier create(IntVector docIndices, DataType dataType) {
            return switch (dataType) {
                case GEO_SHAPE -> new TestGeoCopier(docIndices);
                case CARTESIAN_SHAPE -> new TestCartesianCopier(docIndices);
                default -> throw new IllegalArgumentException("Unsupported spatial data type: " + dataType);
            };
        }

        private static class TestGeoCopier extends TestSpatialShapeExtentBlockCopier {
            private TestGeoCopier(IntVector docIndices) {
                super(docIndices, new SpatialEnvelopeVisitor.GeoPointVisitor(SpatialEnvelopeVisitor.WrapLongitude.WRAP));
            }

            @Override
            protected void encodeExtent(IntBlock.Builder builder) {
                // We store the 6 values as a single multi-valued field, in the same order as the fields in the Extent class
                // This requires that consumers also know the meaning of the values, which they can learn from the Extent class
                SpatialEnvelopeVisitor.GeoPointVisitor visitor = (SpatialEnvelopeVisitor.GeoPointVisitor) pointVisitor;
                builder.beginPositionEntry();
                builder.appendInt(CoordinateEncoder.GEO.encodeY(visitor.getTop()));
                builder.appendInt(CoordinateEncoder.GEO.encodeY(visitor.getBottom()));
                builder.appendInt(encodeLongitude(visitor.getNegLeft()));
                builder.appendInt(encodeLongitude(visitor.getNegRight()));
                builder.appendInt(encodeLongitude(visitor.getPosLeft()));
                builder.appendInt(encodeLongitude(visitor.getPosRight()));
                builder.endPositionEntry();
            }
        }

        private static class TestCartesianCopier extends TestSpatialShapeExtentBlockCopier {
            private TestCartesianCopier(IntVector docIndices) {
                super(docIndices, new SpatialEnvelopeVisitor.CartesianPointVisitor());
            }

            @Override
            protected void encodeExtent(IntBlock.Builder builder) {
                // We store the 4 values as a single multi-valued field, in the same order as the fields in the Rectangle class
                // This requires that consumers also know the meaning of the values, which they can learn from the Rectangle class
                SpatialEnvelopeVisitor.CartesianPointVisitor visitor = (SpatialEnvelopeVisitor.CartesianPointVisitor) pointVisitor;
                builder.beginPositionEntry();
                builder.appendInt(CoordinateEncoder.CARTESIAN.encodeX(visitor.getMinX()));
                builder.appendInt(CoordinateEncoder.CARTESIAN.encodeX(visitor.getMaxX()));
                builder.appendInt(CoordinateEncoder.CARTESIAN.encodeY(visitor.getMaxY()));
                builder.appendInt(CoordinateEncoder.CARTESIAN.encodeY(visitor.getMinY()));
                builder.endPositionEntry();
            }
        }
    }

    private static Block.Builder blockBuilder(
        DataType dataType,
        FieldExtractPreference extractPreference,
        int estimatedSize,
        BlockFactory blockFactory
    ) {
        ElementType elementType = switch (dataType) {
            case SHORT -> ElementType.INT;
            case FLOAT, HALF_FLOAT, SCALED_FLOAT -> ElementType.DOUBLE;
            default -> PlannerUtils.toElementType(dataType);
        };
        if (extractPreference == DOC_VALUES && DataType.isSpatialPoint(dataType)) {
            return blockFactory.newLongBlockBuilder(estimatedSize);
        } else if (extractPreference == EXTRACT_SPATIAL_BOUNDS && DataType.isSpatial(dataType)) {
            return blockFactory.newIntBlockBuilder(estimatedSize);
        } else {
            return elementType.newBlockBuilder(estimatedSize, blockFactory);
        }
    }

    private static TestBlockCopier blockCopier(DataType dataType, FieldExtractPreference extractPreference, IntVector docIndices) {
        if (extractPreference == DOC_VALUES && DataType.isSpatialPoint(dataType)) {
            return TestSpatialPointStatsBlockCopier.create(docIndices, dataType);
        } else if (extractPreference == EXTRACT_SPATIAL_BOUNDS && DataType.isSpatial(dataType)) {
            return TestSpatialShapeExtentBlockCopier.create(docIndices, dataType);
        } else {
            return new TestBlockCopier(docIndices);
        }
    }
}<|MERGE_RESOLUTION|>--- conflicted
+++ resolved
@@ -382,62 +382,6 @@
         }
     }
 
-<<<<<<< HEAD
-    /**
-     * Pretends to be the {@link OrdinalsGroupingOperator} but always delegates to the
-     * {@link HashAggregationOperator}.
-     */
-    private class TestOrdinalsGroupingAggregationOperatorFactory implements Operator.OperatorFactory {
-        private final int groupByChannel;
-        private final List<GroupingAggregator.Factory> aggregators;
-        private final ElementType groupElementType;
-        private final BigArrays bigArrays;
-        private final Attribute attribute;
-
-        TestOrdinalsGroupingAggregationOperatorFactory(
-            int channelIndex,
-            List<GroupingAggregator.Factory> aggregatorFactories,
-            ElementType groupElementType,
-            BigArrays bigArrays,
-            Attribute attribute
-        ) {
-            this.groupByChannel = channelIndex;
-            this.aggregators = aggregatorFactories;
-            this.groupElementType = groupElementType;
-            this.bigArrays = bigArrays;
-            this.attribute = attribute;
-        }
-
-        @Override
-        public Operator get(DriverContext driverContext) {
-            Random random = Randomness.get();
-            int pageSize = random.nextBoolean() ? randomIntBetween(random, 1, 16) : randomIntBetween(random, 1, 10 * 1024);
-            return new TestHashAggregationOperator(
-                aggregators,
-                () -> BlockHash.build(
-                    List.of(new BlockHash.GroupSpec(groupByChannel, groupElementType)),
-                    driverContext.blockFactory(),
-                    pageSize,
-                    false,
-                    100
-                ),
-                attribute,
-                driverContext
-            );
-        }
-
-        @Override
-        public String describe() {
-            return "TestHashAggregationOperator(mode = "
-                + "<not-needed>"
-                + ", aggs = "
-                + aggregators.stream().map(Describable::describe).collect(joining(", "))
-                + ")";
-        }
-    }
-
-=======
->>>>>>> 9f22533c
     private Block extractBlockForColumn(
         DocBlock docBlock,
         DataType dataType,

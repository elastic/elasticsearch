/*
 * Copyright Elasticsearch B.V. and/or licensed to Elasticsearch B.V. under one
 * or more contributor license agreements. Licensed under the Elastic License
 * 2.0; you may not use this file except in compliance with the Elastic License
 * 2.0.
 */

package org.elasticsearch.xpack.esql.planner;

import org.apache.lucene.util.BytesRef;
import org.elasticsearch.analysis.common.CommonAnalysisPlugin;
import org.elasticsearch.common.Randomness;
import org.elasticsearch.common.settings.Settings;
import org.elasticsearch.common.util.BigArrays;
import org.elasticsearch.compute.Describable;
import org.elasticsearch.compute.aggregation.GroupingAggregator;
import org.elasticsearch.compute.aggregation.blockhash.BlockHash;
import org.elasticsearch.compute.data.Block;
import org.elasticsearch.compute.data.BlockFactory;
import org.elasticsearch.compute.data.BytesRefBlock;
import org.elasticsearch.compute.data.DocBlock;
import org.elasticsearch.compute.data.DocVector;
import org.elasticsearch.compute.data.ElementType;
import org.elasticsearch.compute.data.IntBlock;
import org.elasticsearch.compute.data.IntVector;
import org.elasticsearch.compute.data.LongBlock;
import org.elasticsearch.compute.data.Page;
import org.elasticsearch.compute.operator.DriverContext;
import org.elasticsearch.compute.operator.HashAggregationOperator;
import org.elasticsearch.compute.operator.Operator;
import org.elasticsearch.compute.operator.OrdinalsGroupingOperator;
import org.elasticsearch.compute.operator.SourceOperator;
import org.elasticsearch.compute.operator.SourceOperator.SourceOperatorFactory;
import org.elasticsearch.core.Nullable;
import org.elasticsearch.env.Environment;
import org.elasticsearch.env.TestEnvironment;
<<<<<<< HEAD
import org.elasticsearch.geometry.Geometry;
import org.elasticsearch.geometry.utils.GeometryValidator;
import org.elasticsearch.geometry.utils.SpatialEnvelopeVisitor;
import org.elasticsearch.geometry.utils.WellKnownBinary;
import org.elasticsearch.index.mapper.MappedFieldType;
=======
import org.elasticsearch.index.analysis.AnalysisRegistry;
import org.elasticsearch.index.mapper.MappedFieldType.FieldExtractPreference;
>>>>>>> fb8c2217
import org.elasticsearch.indices.analysis.AnalysisModule;
import org.elasticsearch.lucene.spatial.CoordinateEncoder;
import org.elasticsearch.plugins.scanners.StablePluginsRegistry;
import org.elasticsearch.xpack.esql.EsqlIllegalArgumentException;
import org.elasticsearch.xpack.esql.TestBlockFactory;
import org.elasticsearch.xpack.esql.core.expression.Attribute;
import org.elasticsearch.xpack.esql.core.expression.FieldAttribute;
import org.elasticsearch.xpack.esql.core.type.DataType;
import org.elasticsearch.xpack.esql.core.type.MultiTypeEsField;
import org.elasticsearch.xpack.esql.core.util.SpatialCoordinateTypes;
import org.elasticsearch.xpack.esql.expression.function.UnsupportedAttribute;
import org.elasticsearch.xpack.esql.expression.function.scalar.convert.AbstractConvertFunction;
import org.elasticsearch.xpack.esql.plan.physical.AggregateExec;
import org.elasticsearch.xpack.esql.plan.physical.EsQueryExec;
import org.elasticsearch.xpack.esql.plan.physical.FieldExtractExec;
import org.elasticsearch.xpack.esql.planner.LocalExecutionPlanner.LocalExecutionPlannerContext;
import org.elasticsearch.xpack.esql.planner.LocalExecutionPlanner.PhysicalOperation;
import org.elasticsearch.xpack.ml.MachineLearning;

import java.io.IOException;
import java.util.ArrayList;
import java.util.List;
import java.util.OptionalInt;
import java.util.Random;
import java.util.function.BiFunction;
import java.util.function.Consumer;
import java.util.function.Function;
import java.util.function.Supplier;
import java.util.stream.IntStream;

import static com.carrotsearch.randomizedtesting.generators.RandomNumbers.randomIntBetween;
import static java.util.stream.Collectors.joining;
import static org.apache.lucene.tests.util.LuceneTestCase.createTempDir;
<<<<<<< HEAD
import static org.elasticsearch.compute.aggregation.spatial.SpatialAggregationUtils.encodeLongitude;
import static org.elasticsearch.index.mapper.MappedFieldType.FieldExtractPreference.DOC_VALUES;
import static org.elasticsearch.index.mapper.MappedFieldType.FieldExtractPreference.EXTRACT_SPATIAL_BOUNDS;
import static org.elasticsearch.index.mapper.MappedFieldType.FieldExtractPreference.NONE;
=======
>>>>>>> fb8c2217

public class TestPhysicalOperationProviders extends AbstractPhysicalOperationProviders {
    private final List<IndexPage> indexPages;

    private TestPhysicalOperationProviders(List<IndexPage> indexPages, AnalysisRegistry analysisRegistry) {
        super(analysisRegistry);
        this.indexPages = indexPages;
    }

    public static TestPhysicalOperationProviders create(List<IndexPage> indexPages) throws IOException {
        return new TestPhysicalOperationProviders(indexPages, createAnalysisRegistry());
    }

    public record IndexPage(String index, Page page, List<String> columnNames) {
        OptionalInt columnIndex(String columnName) {
            return IntStream.range(0, columnNames.size()).filter(i -> columnNames.get(i).equals(columnName)).findFirst();
        }
    }

    private static AnalysisRegistry createAnalysisRegistry() throws IOException {
        return new AnalysisModule(
            TestEnvironment.newEnvironment(
                Settings.builder().put(Environment.PATH_HOME_SETTING.getKey(), createTempDir().toString()).build()
            ),
            List.of(new MachineLearning(Settings.EMPTY), new CommonAnalysisPlugin()),
            new StablePluginsRegistry()
        ).getAnalysisRegistry();
    }

    @Override
    public PhysicalOperation fieldExtractPhysicalOperation(FieldExtractExec fieldExtractExec, PhysicalOperation source) {
        Layout.Builder layout = source.layout.builder();
        PhysicalOperation op = source;
        for (Attribute attr : fieldExtractExec.attributesToExtract()) {
            layout.append(attr);
            op = op.with(new TestFieldExtractOperatorFactory(attr, fieldExtractExec.fieldExtractPreference(attr)), layout.build());
        }
        return op;
    }

    @Override
    public PhysicalOperation sourcePhysicalOperation(EsQueryExec esQueryExec, LocalExecutionPlannerContext context) {
        Layout.Builder layout = new Layout.Builder();
        layout.append(esQueryExec.output());
        return PhysicalOperation.fromSource(new TestSourceOperatorFactory(), layout.build());
    }

    @Override
    public Operator.OperatorFactory ordinalGroupingOperatorFactory(
        PhysicalOperation source,
        AggregateExec aggregateExec,
        List<GroupingAggregator.Factory> aggregatorFactories,
        Attribute attrSource,
        ElementType groupElementType,
        LocalExecutionPlannerContext context
    ) {
        int channelIndex = source.layout.numberOfChannels();
        return new TestOrdinalsGroupingAggregationOperatorFactory(
            channelIndex,
            aggregatorFactories,
            groupElementType,
            context.bigArrays(),
            attrSource
        );
    }

    private class TestSourceOperator extends SourceOperator {
        private int index = 0;
        private final DriverContext driverContext;

        TestSourceOperator(DriverContext driverContext) {
            this.driverContext = driverContext;
        }

        @Override
        public Page getOutput() {
            var pageIndex = indexPages.get(index);
            var page = pageIndex.page;
            BlockFactory blockFactory = driverContext.blockFactory();
            DocVector docVector = new DocVector(
                // The shard ID is used to encode the index ID.
                blockFactory.newConstantIntVector(index, page.getPositionCount()),
                blockFactory.newConstantIntVector(0, page.getPositionCount()),
                blockFactory.newIntArrayVector(IntStream.range(0, page.getPositionCount()).toArray(), page.getPositionCount()),
                true
            );
            var block = docVector.asBlock();
            index++;
            return new Page(block);
        }

        @Override
        public boolean isFinished() {
            return index == indexPages.size();
        }

        @Override
        public void finish() {
            index = indexPages.size();
        }

        @Override
        public void close() {

        }
    }

    private class TestSourceOperatorFactory implements SourceOperatorFactory {

        @Override
        public SourceOperator get(DriverContext driverContext) {
            return new TestSourceOperator(driverContext);
        }

        @Override
        public String describe() {
            return "TestSourceOperator";
        }
    }

    private class TestFieldExtractOperator implements Operator {
        private final Attribute attribute;
        private Page lastPage;
        boolean finished;
        private final FieldExtractPreference extractPreference;

        TestFieldExtractOperator(Attribute attr, FieldExtractPreference extractPreference) {
            this.attribute = attr;
            this.extractPreference = extractPreference;
        }

        @Override
        public void addInput(Page page) {
            lastPage = page.appendBlock(getBlock(page.getBlock(0), attribute, extractPreference));
        }

        @Override
        public Page getOutput() {
            Page l = lastPage;
            lastPage = null;
            return l;
        }

        @Override
        public boolean isFinished() {
            return finished && lastPage == null;
        }

        @Override
        public void finish() {
            finished = true;
        }

        @Override
        public boolean needsInput() {
            return lastPage == null;
        }

        @Override
        public void close() {

        }
    }

    private class TestFieldExtractOperatorFactory implements Operator.OperatorFactory {
        private final Operator op;
        private final Attribute attribute;

        TestFieldExtractOperatorFactory(Attribute attr, FieldExtractPreference extractPreference) {
            this.op = new TestFieldExtractOperator(attr, extractPreference);
            this.attribute = attr;
        }

        @Override
        public Operator get(DriverContext driverContext) {
            return op;
        }

        @Override
        public String describe() {
            return "TestFieldExtractOperator(" + attribute.name() + ")";
        }
    }

    private Block getBlock(DocBlock docBlock, Attribute attribute, FieldExtractPreference extractPreference) {
        if (attribute instanceof UnsupportedAttribute) {
            return docBlock.blockFactory().newConstantNullBlock(docBlock.getPositionCount());
        }
        return extractBlockForColumn(
            docBlock,
            attribute.dataType(),
            extractPreference,
            attribute instanceof FieldAttribute fa && fa.field() instanceof MultiTypeEsField multiTypeEsField
                ? (indexDoc, blockCopier) -> getBlockForMultiType(indexDoc, multiTypeEsField, blockCopier)
                : (indexDoc, blockCopier) -> extractBlockForSingleDoc(indexDoc, attribute.name(), blockCopier)
        );
    }

    private Block getBlockForMultiType(DocBlock indexDoc, MultiTypeEsField multiTypeEsField, TestBlockCopier blockCopier) {
        var indexId = indexDoc.asVector().shards().getInt(0);
        var indexPage = indexPages.get(indexId);
        var conversion = (AbstractConvertFunction) multiTypeEsField.getConversionExpressionForIndex(indexPage.index);
        Supplier<Block> nulls = () -> indexDoc.blockFactory().newConstantNullBlock(indexDoc.getPositionCount());
        if (conversion == null) {
            return nulls.get();
        }
        var field = (FieldAttribute) conversion.field();
        return indexPage.columnIndex(field.fieldName()).isEmpty()
            ? nulls.get()
            : TypeConverter.fromConvertFunction(conversion).convert(extractBlockForSingleDoc(indexDoc, field.fieldName(), blockCopier));
    }

    private Block extractBlockForSingleDoc(DocBlock docBlock, String columnName, TestBlockCopier blockCopier) {
        var indexId = docBlock.asVector().shards().getInt(0);
        var indexPage = indexPages.get(indexId);
        int columnIndex = indexPage.columnIndex(columnName)
            .orElseThrow(() -> new EsqlIllegalArgumentException("Cannot find column named [{}] in {}", columnName, indexPage.columnNames));
        var originalData = indexPage.page.getBlock(columnIndex);
        return blockCopier.copyBlock(originalData);
    }

    private static void foreachIndexDoc(DocBlock docBlock, Consumer<DocBlock> indexDocConsumer) {
        var currentIndex = -1;
        List<Integer> currentList = null;
        DocVector vector = docBlock.asVector();
        for (int i = 0; i < docBlock.getPositionCount(); i++) {
            int indexId = vector.shards().getInt(i);
            if (indexId != currentIndex) {
                consumeIndexDoc(indexDocConsumer, vector, currentList);
                currentList = new ArrayList<>();
                currentIndex = indexId;
            }
            currentList.add(i);
        }
        consumeIndexDoc(indexDocConsumer, vector, currentList);
    }

    private static void consumeIndexDoc(Consumer<DocBlock> indexDocConsumer, DocVector vector, @Nullable List<Integer> currentList) {
        if (currentList != null) {
            try (DocVector indexDocVector = vector.filter(currentList.stream().mapToInt(Integer::intValue).toArray())) {
                indexDocConsumer.accept(indexDocVector.asBlock());
            }
        }
    }

    private class TestHashAggregationOperator extends HashAggregationOperator {

        private final Attribute attribute;

        TestHashAggregationOperator(
            List<GroupingAggregator.Factory> aggregators,
            Supplier<BlockHash> blockHash,
            Attribute attribute,
            DriverContext driverContext
        ) {
            super(aggregators, blockHash, driverContext);
            this.attribute = attribute;
        }

        @Override
        protected Page wrapPage(Page page) {
            return page.appendBlock(getBlock(page.getBlock(0), attribute, FieldExtractPreference.NONE));
        }
    }

    /**
     * Pretends to be the {@link OrdinalsGroupingOperator} but always delegates to the
     * {@link HashAggregationOperator}.
     */
    private class TestOrdinalsGroupingAggregationOperatorFactory implements Operator.OperatorFactory {
        private final int groupByChannel;
        private final List<GroupingAggregator.Factory> aggregators;
        private final ElementType groupElementType;
        private final BigArrays bigArrays;
        private final Attribute attribute;

        TestOrdinalsGroupingAggregationOperatorFactory(
            int channelIndex,
            List<GroupingAggregator.Factory> aggregatorFactories,
            ElementType groupElementType,
            BigArrays bigArrays,
            Attribute attribute
        ) {
            this.groupByChannel = channelIndex;
            this.aggregators = aggregatorFactories;
            this.groupElementType = groupElementType;
            this.bigArrays = bigArrays;
            this.attribute = attribute;
        }

        @Override
        public Operator get(DriverContext driverContext) {
            Random random = Randomness.get();
            int pageSize = random.nextBoolean() ? randomIntBetween(random, 1, 16) : randomIntBetween(random, 1, 10 * 1024);
            return new TestHashAggregationOperator(
                aggregators,
                () -> BlockHash.build(
                    List.of(new BlockHash.GroupSpec(groupByChannel, groupElementType)),
                    driverContext.blockFactory(),
                    pageSize,
                    false
                ),
                attribute,
                driverContext
            );
        }

        @Override
        public String describe() {
            return "TestHashAggregationOperator(mode = "
                + "<not-needed>"
                + ", aggs = "
                + aggregators.stream().map(Describable::describe).collect(joining(", "))
                + ")";
        }
    }

    private Block extractBlockForColumn(
        DocBlock docBlock,
        DataType dataType,
        FieldExtractPreference extractPreference,
        BiFunction<DocBlock, TestBlockCopier, Block> extractBlock
    ) {
        BlockFactory blockFactory = docBlock.blockFactory();
        boolean mapToDocValues = shouldMapToDocValues(dataType, extractPreference);
        try (
            Block.Builder blockBuilder = mapToDocValues
                ? blockFactory.newLongBlockBuilder(docBlock.getPositionCount())
                : blockBuilder(dataType, docBlock.getPositionCount(), TestBlockFactory.getNonBreakingInstance())
        ) {
            foreachIndexDoc(docBlock, indexDoc -> {
                TestBlockCopier blockCopier = mapToDocValues
                    ? TestSpatialPointStatsBlockCopier.create(indexDoc.asVector().docs(), dataType)
                    : new TestBlockCopier(indexDoc.asVector().docs());
                Block blockForIndex = extractBlock.apply(indexDoc, blockCopier);
                blockBuilder.copyFrom(blockForIndex, 0, blockForIndex.getPositionCount());
            });
            var result = blockBuilder.build();
            assert result.getPositionCount() == docBlock.getPositionCount()
                : "Expected " + docBlock.getPositionCount() + " rows, got " + result.getPositionCount();
            return result;
        }
<<<<<<< HEAD
        DocBlock docBlock = page.getBlock(0);
        IntVector docIndices = docBlock.asVector().docs();
        Block originalData = testData.getBlock(columnIndex);
        if (extractPreference == DOC_VALUES && DataType.isSpatialPoint(dataType)) {
            return TestSpatialPointStatsBlockCopier.create(docIndices, dataType).copyBlock(originalData);
        } else if (extractPreference == EXTRACT_SPATIAL_BOUNDS && DataType.isSpatial(dataType)) {
            return TestSpatialShapeExtentBlockCopier.create(docIndices, dataType).copyBlock(originalData);
        } else {
            return new TestBlockCopier(docIndices).copyBlock(originalData);
        }
=======
    }

    private boolean shouldMapToDocValues(DataType dataType, FieldExtractPreference extractPreference) {
        return extractPreference == FieldExtractPreference.DOC_VALUES && DataType.isSpatialPoint(dataType);
>>>>>>> fb8c2217
    }

    private static class TestBlockCopier {

        protected final IntVector docIndices;

        private TestBlockCopier(IntVector docIndices) {
            this.docIndices = docIndices;
        }

        protected Block copyBlock(Block originalData) {
            try (
                Block.Builder builder = originalData.elementType()
                    .newBlockBuilder(docIndices.getPositionCount(), TestBlockFactory.getNonBreakingInstance())
            ) {
                for (int c = 0; c < docIndices.getPositionCount(); c++) {
                    int doc = docIndices.getInt(c);
                    builder.copyFrom(originalData, doc, doc + 1);
                }
                return builder.build();
            }
        }
    }

    /**
     * geo_point and cartesian_point are normally loaded as WKT from source, but for aggregations we can load them as doc-values
     * which are encoded Long values. This class is used to convert the test loaded WKB into encoded longs for the aggregators.
     */
    private abstract static class TestSpatialPointStatsBlockCopier extends TestBlockCopier {

        private TestSpatialPointStatsBlockCopier(IntVector docIndices) {
            super(docIndices);
        }

        protected abstract long encode(BytesRef wkb);

        @Override
        protected Block copyBlock(Block originalData) {
            BytesRef scratch = new BytesRef(100);
            BytesRefBlock bytesRefBlock = (BytesRefBlock) originalData;
            try (LongBlock.Builder builder = bytesRefBlock.blockFactory().newLongBlockBuilder(docIndices.getPositionCount())) {
                for (int c = 0; c < docIndices.getPositionCount(); c++) {
                    int doc = docIndices.getInt(c);
                    int count = bytesRefBlock.getValueCount(doc);
                    int i = bytesRefBlock.getFirstValueIndex(doc);
                    if (count == 0) {
                        builder.appendNull();
                    } else {
                        if (count > 1) {
                            builder.beginPositionEntry();
                        }
                        for (int v = 0; v < count; v++) {
                            builder.appendLong(encode(bytesRefBlock.getBytesRef(i + v, scratch)));
                        }
                        if (count > 1) {
                            builder.endPositionEntry();
                        }
                    }
                }
                return builder.build();
            }
        }

        private static TestSpatialPointStatsBlockCopier create(IntVector docIndices, DataType dataType) {
            Function<BytesRef, Long> encoder = switch (dataType) {
                case GEO_POINT -> SpatialCoordinateTypes.GEO::wkbAsLong;
                case CARTESIAN_POINT -> SpatialCoordinateTypes.CARTESIAN::wkbAsLong;
                default -> throw new IllegalArgumentException("Unsupported spatial data type: " + dataType);
            };
            return new TestSpatialPointStatsBlockCopier(docIndices) {
                @Override
                protected long encode(BytesRef wkb) {
                    return encoder.apply(wkb);
                }
            };
        }
    }

<<<<<<< HEAD
    /**
     * geo_shape and cartesian_shape are normally loaded as WKT from source, but for ST_EXTENT_AGG we can load them from doc-values
     * extracting the spatial Extent information. This class is used to convert the test loaded WKB into the int[6] used in the aggregators.
     */
    private abstract static class TestSpatialShapeExtentBlockCopier extends TestBlockCopier {
        protected final SpatialEnvelopeVisitor.PointVisitor pointVisitor;
        private final SpatialEnvelopeVisitor visitor;

        private TestSpatialShapeExtentBlockCopier(IntVector docIndices, SpatialEnvelopeVisitor.PointVisitor pointVisitor) {
            super(docIndices);
            this.pointVisitor = pointVisitor;
            this.visitor = new SpatialEnvelopeVisitor(pointVisitor);
        }

        @Override
        protected Block copyBlock(Block originalData) {
            BytesRef scratch = new BytesRef(100);
            BytesRefBlock bytesRefBlock = (BytesRefBlock) originalData;
            try (IntBlock.Builder builder = bytesRefBlock.blockFactory().newIntBlockBuilder(docIndices.getPositionCount())) {
                for (int c = 0; c < docIndices.getPositionCount(); c++) {
                    int doc = docIndices.getInt(c);
                    int count = bytesRefBlock.getValueCount(doc);
                    int i = bytesRefBlock.getFirstValueIndex(doc);
                    if (count == 0) {
                        builder.appendNull();
                    } else {
                        pointVisitor.reset();
                        for (int v = 0; v < count; v++) {
                            BytesRef wkb = bytesRefBlock.getBytesRef(i + v, scratch);
                            Geometry geometry = WellKnownBinary.fromWKB(GeometryValidator.NOOP, false, wkb.bytes, wkb.offset, wkb.length);
                            geometry.visit(visitor);
                        }
                        encodeExtent(builder);
                    }
                }
                return builder.build();
            }
        }

        protected abstract void encodeExtent(IntBlock.Builder builder);

        private static TestSpatialShapeExtentBlockCopier create(IntVector docIndices, DataType dataType) {
            return switch (dataType) {
                case GEO_SHAPE -> new TestGeoCopier(docIndices);
                case CARTESIAN_SHAPE -> new TestCartesianCopier(docIndices);
                default -> throw new IllegalArgumentException("Unsupported spatial data type: " + dataType);
            };
        }

        private static class TestGeoCopier extends TestSpatialShapeExtentBlockCopier {
            private TestGeoCopier(IntVector docIndices) {
                super(docIndices, new SpatialEnvelopeVisitor.GeoPointVisitor(SpatialEnvelopeVisitor.WrapLongitude.WRAP));
            }

            @Override
            protected void encodeExtent(IntBlock.Builder builder) {
                // We store the 6 values as a single multi-valued field, in the same order as the fields in the Extent class
                // This requires that consumers also know the meaning of the values, which they can learn from the Extent class
                SpatialEnvelopeVisitor.GeoPointVisitor visitor = (SpatialEnvelopeVisitor.GeoPointVisitor) pointVisitor;
                builder.beginPositionEntry();
                builder.appendInt(CoordinateEncoder.GEO.encodeY(visitor.getMaxY()));
                builder.appendInt(CoordinateEncoder.GEO.encodeY(visitor.getMinY()));
                builder.appendInt(encodeLongitude(visitor.getMinNegX()));
                builder.appendInt(encodeLongitude(visitor.getMaxNegX()));
                builder.appendInt(encodeLongitude(visitor.getMinPosX()));
                builder.appendInt(encodeLongitude(visitor.getMaxPosX()));
                builder.endPositionEntry();
            }
        }

        private static class TestCartesianCopier extends TestSpatialShapeExtentBlockCopier {
            private TestCartesianCopier(IntVector docIndices) {
                super(docIndices, new SpatialEnvelopeVisitor.CartesianPointVisitor());
            }

            @Override
            protected void encodeExtent(IntBlock.Builder builder) {
                // We store the 4 values as a single multi-valued field, in the same order as the fields in the Rectangle class
                // This requires that consumers also know the meaning of the values, which they can learn from the Rectangle class
                SpatialEnvelopeVisitor.CartesianPointVisitor visitor = (SpatialEnvelopeVisitor.CartesianPointVisitor) pointVisitor;
                builder.beginPositionEntry();
                builder.appendInt(CoordinateEncoder.CARTESIAN.encodeX(visitor.getMinX()));
                builder.appendInt(CoordinateEncoder.CARTESIAN.encodeX(visitor.getMaxX()));
                builder.appendInt(CoordinateEncoder.CARTESIAN.encodeY(visitor.getMaxY()));
                builder.appendInt(CoordinateEncoder.CARTESIAN.encodeY(visitor.getMinY()));
                builder.endPositionEntry();
            }
        }
=======
    private static Block.Builder blockBuilder(DataType dataType, int estimatedSize, BlockFactory blockFactory) {
        ElementType elementType = switch (dataType) {
            case SHORT -> ElementType.INT;
            case FLOAT, HALF_FLOAT, SCALED_FLOAT -> ElementType.DOUBLE;
            default -> PlannerUtils.toElementType(dataType);
        };
        return elementType.newBlockBuilder(estimatedSize, blockFactory);
>>>>>>> fb8c2217
    }
}<|MERGE_RESOLUTION|>--- conflicted
+++ resolved
@@ -34,16 +34,12 @@
 import org.elasticsearch.core.Nullable;
 import org.elasticsearch.env.Environment;
 import org.elasticsearch.env.TestEnvironment;
-<<<<<<< HEAD
 import org.elasticsearch.geometry.Geometry;
 import org.elasticsearch.geometry.utils.GeometryValidator;
 import org.elasticsearch.geometry.utils.SpatialEnvelopeVisitor;
 import org.elasticsearch.geometry.utils.WellKnownBinary;
-import org.elasticsearch.index.mapper.MappedFieldType;
-=======
 import org.elasticsearch.index.analysis.AnalysisRegistry;
 import org.elasticsearch.index.mapper.MappedFieldType.FieldExtractPreference;
->>>>>>> fb8c2217
 import org.elasticsearch.indices.analysis.AnalysisModule;
 import org.elasticsearch.lucene.spatial.CoordinateEncoder;
 import org.elasticsearch.plugins.scanners.StablePluginsRegistry;
@@ -77,13 +73,9 @@
 import static com.carrotsearch.randomizedtesting.generators.RandomNumbers.randomIntBetween;
 import static java.util.stream.Collectors.joining;
 import static org.apache.lucene.tests.util.LuceneTestCase.createTempDir;
-<<<<<<< HEAD
 import static org.elasticsearch.compute.aggregation.spatial.SpatialAggregationUtils.encodeLongitude;
 import static org.elasticsearch.index.mapper.MappedFieldType.FieldExtractPreference.DOC_VALUES;
 import static org.elasticsearch.index.mapper.MappedFieldType.FieldExtractPreference.EXTRACT_SPATIAL_BOUNDS;
-import static org.elasticsearch.index.mapper.MappedFieldType.FieldExtractPreference.NONE;
-=======
->>>>>>> fb8c2217
 
 public class TestPhysicalOperationProviders extends AbstractPhysicalOperationProviders {
     private final List<IndexPage> indexPages;
@@ -407,17 +399,16 @@
         FieldExtractPreference extractPreference,
         BiFunction<DocBlock, TestBlockCopier, Block> extractBlock
     ) {
-        BlockFactory blockFactory = docBlock.blockFactory();
-        boolean mapToDocValues = shouldMapToDocValues(dataType, extractPreference);
         try (
-            Block.Builder blockBuilder = mapToDocValues
-                ? blockFactory.newLongBlockBuilder(docBlock.getPositionCount())
-                : blockBuilder(dataType, docBlock.getPositionCount(), TestBlockFactory.getNonBreakingInstance())
+            Block.Builder blockBuilder = blockBuilder(
+                dataType,
+                extractPreference,
+                docBlock.getPositionCount(),
+                TestBlockFactory.getNonBreakingInstance()
+            )
         ) {
             foreachIndexDoc(docBlock, indexDoc -> {
-                TestBlockCopier blockCopier = mapToDocValues
-                    ? TestSpatialPointStatsBlockCopier.create(indexDoc.asVector().docs(), dataType)
-                    : new TestBlockCopier(indexDoc.asVector().docs());
+                TestBlockCopier blockCopier = blockCopier(dataType, extractPreference, indexDoc.asVector().docs());
                 Block blockForIndex = extractBlock.apply(indexDoc, blockCopier);
                 blockBuilder.copyFrom(blockForIndex, 0, blockForIndex.getPositionCount());
             });
@@ -426,23 +417,6 @@
                 : "Expected " + docBlock.getPositionCount() + " rows, got " + result.getPositionCount();
             return result;
         }
-<<<<<<< HEAD
-        DocBlock docBlock = page.getBlock(0);
-        IntVector docIndices = docBlock.asVector().docs();
-        Block originalData = testData.getBlock(columnIndex);
-        if (extractPreference == DOC_VALUES && DataType.isSpatialPoint(dataType)) {
-            return TestSpatialPointStatsBlockCopier.create(docIndices, dataType).copyBlock(originalData);
-        } else if (extractPreference == EXTRACT_SPATIAL_BOUNDS && DataType.isSpatial(dataType)) {
-            return TestSpatialShapeExtentBlockCopier.create(docIndices, dataType).copyBlock(originalData);
-        } else {
-            return new TestBlockCopier(docIndices).copyBlock(originalData);
-        }
-=======
-    }
-
-    private boolean shouldMapToDocValues(DataType dataType, FieldExtractPreference extractPreference) {
-        return extractPreference == FieldExtractPreference.DOC_VALUES && DataType.isSpatialPoint(dataType);
->>>>>>> fb8c2217
     }
 
     private static class TestBlockCopier {
@@ -521,7 +495,6 @@
         }
     }
 
-<<<<<<< HEAD
     /**
      * geo_shape and cartesian_shape are normally loaded as WKT from source, but for ST_EXTENT_AGG we can load them from doc-values
      * extracting the spatial Extent information. This class is used to convert the test loaded WKB into the int[6] used in the aggregators.
@@ -610,14 +583,35 @@
                 builder.endPositionEntry();
             }
         }
-=======
-    private static Block.Builder blockBuilder(DataType dataType, int estimatedSize, BlockFactory blockFactory) {
+    }
+
+    private static Block.Builder blockBuilder(
+        DataType dataType,
+        FieldExtractPreference extractPreference,
+        int estimatedSize,
+        BlockFactory blockFactory
+    ) {
         ElementType elementType = switch (dataType) {
             case SHORT -> ElementType.INT;
             case FLOAT, HALF_FLOAT, SCALED_FLOAT -> ElementType.DOUBLE;
             default -> PlannerUtils.toElementType(dataType);
         };
-        return elementType.newBlockBuilder(estimatedSize, blockFactory);
->>>>>>> fb8c2217
+        if (extractPreference == DOC_VALUES && DataType.isSpatialPoint(dataType)) {
+            return blockFactory.newLongBlockBuilder(estimatedSize);
+        } else if (extractPreference == EXTRACT_SPATIAL_BOUNDS && DataType.isSpatial(dataType)) {
+            return blockFactory.newIntBlockBuilder(estimatedSize);
+        } else {
+            return elementType.newBlockBuilder(estimatedSize, blockFactory);
+        }
+    }
+
+    private static TestBlockCopier blockCopier(DataType dataType, FieldExtractPreference extractPreference, IntVector docIndices) {
+        if (extractPreference == DOC_VALUES && DataType.isSpatialPoint(dataType)) {
+            return TestSpatialPointStatsBlockCopier.create(docIndices, dataType);
+        } else if (extractPreference == EXTRACT_SPATIAL_BOUNDS && DataType.isSpatial(dataType)) {
+            return TestSpatialShapeExtentBlockCopier.create(docIndices, dataType);
+        } else {
+            return new TestBlockCopier(docIndices);
+        }
     }
 }
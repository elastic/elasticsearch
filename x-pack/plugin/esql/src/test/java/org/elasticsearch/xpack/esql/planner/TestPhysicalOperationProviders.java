--- conflicted
+++ resolved
@@ -329,20 +329,15 @@
     private BlockResult extractBlockForSingleDoc(DocBlock docBlock, String columnName, TestBlockCopier blockCopier) {
         var indexId = docBlock.asVector().shards().getInt(0);
         var indexPage = indexPages.get(indexId);
-<<<<<<< HEAD
+        if (MetadataAttribute.INDEX.equals(columnName)) {
+            return new BlockResultSuccess(
+                docBlock.blockFactory()
+                    .newConstantBytesRefBlockWith(new BytesRef(indexPage.index), blockCopier.docIndices.getPositionCount())
+            );
+        }
         return indexPage.columnIndex(columnName)
             .<BlockResult>map(columnIndex -> new BlockResultSuccess(blockCopier.copyBlock(indexPage.page.getBlock(columnIndex))))
             .orElseGet(() -> new BlockResultMissing(columnName, indexPage.columnNames()));
-=======
-        if (MetadataAttribute.INDEX.equals(columnName)) {
-            return docBlock.blockFactory()
-                .newConstantBytesRefBlockWith(new BytesRef(indexPage.index), blockCopier.docIndices.getPositionCount());
-        }
-        int columnIndex = indexPage.columnIndex(columnName)
-            .orElseThrow(() -> new EsqlIllegalArgumentException("Cannot find column named [{}] in {}", columnName, indexPage.columnNames));
-        var originalData = indexPage.page.getBlock(columnIndex);
-        return blockCopier.copyBlock(originalData);
->>>>>>> 2838dbb9
     }
 
     private static void foreachIndexDoc(DocBlock docBlock, Consumer<DocBlock> indexDocConsumer) {

--- conflicted
+++ resolved
@@ -245,7 +245,34 @@
         assertThat(resp.successfulShards, equalTo(1));
     }
 
-<<<<<<< HEAD
+    public void testNonFatalErrorIsRetriedOnAnotherShard() {
+        var targetShards = List.of(targetShard(shard1, node1, node2));
+        Queue<NodeRequest> sent = ConcurrentCollections.newQueue();
+        var response = safeGet(sendRequests(targetShards, false, (node, shardIds, aliasFilters, listener) -> {
+            sent.add(new NodeRequest(node, shardIds, aliasFilters));
+            if (Objects.equals(node1, node)) {
+                runWithDelay(() -> listener.onFailure(new RuntimeException("test request level non fatal failure"), false));
+            } else {
+                runWithDelay(() -> listener.onResponse(new DataNodeComputeResponse(List.of(), Map.of())));
+            }
+        }));
+        assertThat(response.totalShards, equalTo(1));
+        assertThat(response.successfulShards, equalTo(1));
+        assertThat(response.failedShards, equalTo(0));
+        assertThat(sent.size(), equalTo(2));
+    }
+
+    public void testNonFatalFailedOnAllNodes() {
+        var targetShards = List.of(targetShard(shard1, node1, node2));
+        Queue<NodeRequest> sent = ConcurrentCollections.newQueue();
+        var future = sendRequests(targetShards, false, (node, shardIds, aliasFilters, listener) -> {
+            sent.add(new NodeRequest(node, shardIds, aliasFilters));
+            runWithDelay(() -> listener.onFailure(new RuntimeException("test request level non fatal failure"), false));
+        });
+        expectThrows(RuntimeException.class, equalTo("test request level non fatal failure"), future::actionGet);
+        assertThat(sent.size(), equalTo(2));
+    }
+
     public void testDoNotRetryCircuitBreakerException() {
         var targetShards = List.of(targetShard(shard1, node1, node2));
         var sent = ConcurrentCollections.newQueue();
@@ -255,34 +282,6 @@
         });
         expectThrows(CircuitBreakingException.class, equalTo("cbe"), future::actionGet);
         assertThat(sent.size(), equalTo(1));
-=======
-    public void testNonFatalErrorIsRetriedOnAnotherShard() {
-        var targetShards = List.of(targetShard(shard1, node1, node2));
-        Queue<NodeRequest> sent = ConcurrentCollections.newQueue();
-        var response = safeGet(sendRequests(targetShards, false, (node, shardIds, aliasFilters, listener) -> {
-            sent.add(new NodeRequest(node, shardIds, aliasFilters));
-            if (Objects.equals(node1, node)) {
-                runWithDelay(() -> listener.onFailure(new RuntimeException("test request level non fatal failure"), false));
-            } else {
-                runWithDelay(() -> listener.onResponse(new DataNodeComputeResponse(List.of(), Map.of())));
-            }
-        }));
-        assertThat(response.totalShards, equalTo(1));
-        assertThat(response.successfulShards, equalTo(1));
-        assertThat(response.failedShards, equalTo(0));
-        assertThat(sent.size(), equalTo(2));
-    }
-
-    public void testNonFatalFailedOnAllNodes() {
-        var targetShards = List.of(targetShard(shard1, node1, node2));
-        Queue<NodeRequest> sent = ConcurrentCollections.newQueue();
-        var future = sendRequests(targetShards, false, (node, shardIds, aliasFilters, listener) -> {
-            sent.add(new NodeRequest(node, shardIds, aliasFilters));
-            runWithDelay(() -> listener.onFailure(new RuntimeException("test request level non fatal failure"), false));
-        });
-        expectThrows(RuntimeException.class, equalTo("test request level non fatal failure"), future::actionGet);
-        assertThat(sent.size(), equalTo(2));
->>>>>>> 1b2f5653
     }
 
     static DataNodeRequestSender.TargetShard targetShard(ShardId shardId, DiscoveryNode... nodes) {

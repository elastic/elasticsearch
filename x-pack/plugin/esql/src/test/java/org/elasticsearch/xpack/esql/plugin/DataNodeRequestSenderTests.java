/*
 * Copyright Elasticsearch B.V. and/or licensed to Elasticsearch B.V. under one
 * or more contributor license agreements. Licensed under the Elastic License
 * 2.0; you may not use this file except in compliance with the Elastic License
 * 2.0.
 */

package org.elasticsearch.xpack.esql.plugin;

import org.elasticsearch.ExceptionsHelper;
import org.elasticsearch.TransportVersion;
import org.elasticsearch.action.ActionListener;
import org.elasticsearch.action.NoShardAvailableActionException;
import org.elasticsearch.action.OriginalIndices;
import org.elasticsearch.action.search.SearchRequest;
import org.elasticsearch.action.support.PlainActionFuture;
import org.elasticsearch.cluster.node.DiscoveryNode;
import org.elasticsearch.cluster.node.DiscoveryNodeUtils;
import org.elasticsearch.cluster.node.VersionInformation;
import org.elasticsearch.common.breaker.CircuitBreaker.Durability;
import org.elasticsearch.common.breaker.CircuitBreakingException;
import org.elasticsearch.common.settings.Settings;
import org.elasticsearch.common.util.concurrent.ConcurrentCollections;
import org.elasticsearch.common.util.concurrent.EsExecutors;
import org.elasticsearch.compute.test.ComputeTestCase;
import org.elasticsearch.core.TimeValue;
import org.elasticsearch.index.Index;
import org.elasticsearch.index.query.QueryBuilder;
import org.elasticsearch.index.shard.ShardId;
import org.elasticsearch.search.internal.AliasFilter;
import org.elasticsearch.tasks.CancellableTask;
import org.elasticsearch.tasks.Task;
import org.elasticsearch.tasks.TaskId;
import org.elasticsearch.test.transport.MockTransportService;
import org.elasticsearch.threadpool.FixedExecutorBuilder;
import org.elasticsearch.threadpool.TestThreadPool;
import org.elasticsearch.transport.TransportService;
import org.junit.After;
import org.junit.Before;

import java.io.IOException;
import java.util.ArrayList;
import java.util.Arrays;
import java.util.Collections;
import java.util.HashMap;
import java.util.List;
import java.util.Map;
import java.util.Objects;
import java.util.Queue;
import java.util.Set;
import java.util.concurrent.Executor;
import java.util.concurrent.TimeUnit;
import java.util.concurrent.atomic.AtomicBoolean;
import java.util.concurrent.atomic.AtomicInteger;
import java.util.function.Function;
import java.util.stream.Collectors;

import static org.elasticsearch.cluster.node.DiscoveryNodeRole.DATA_COLD_NODE_ROLE;
import static org.elasticsearch.cluster.node.DiscoveryNodeRole.DATA_FROZEN_NODE_ROLE;
import static org.elasticsearch.cluster.node.DiscoveryNodeRole.DATA_HOT_NODE_ROLE;
import static org.elasticsearch.cluster.node.DiscoveryNodeRole.DATA_WARM_NODE_ROLE;
import static org.elasticsearch.xpack.esql.plugin.DataNodeRequestSender.NodeRequest;
import static org.hamcrest.Matchers.anyOf;
import static org.hamcrest.Matchers.containsString;
import static org.hamcrest.Matchers.equalTo;
import static org.hamcrest.Matchers.hasSize;
import static org.hamcrest.Matchers.in;
import static org.hamcrest.Matchers.not;

public class DataNodeRequestSenderTests extends ComputeTestCase {

    private TestThreadPool threadPool;
    private Executor executor = null;
    private static final String ESQL_TEST_EXECUTOR = "esql_test_executor";

    private final DiscoveryNode node1 = DiscoveryNodeUtils.builder("node-1").roles(Set.of(DATA_HOT_NODE_ROLE)).build();
    private final DiscoveryNode node2 = DiscoveryNodeUtils.builder("node-2").roles(Set.of(DATA_HOT_NODE_ROLE)).build();
    private final DiscoveryNode node3 = DiscoveryNodeUtils.builder("node-3").roles(Set.of(DATA_HOT_NODE_ROLE)).build();
    private final DiscoveryNode node4 = DiscoveryNodeUtils.builder("node-4").roles(Set.of(DATA_HOT_NODE_ROLE)).build();
    private final DiscoveryNode node5 = DiscoveryNodeUtils.builder("node-5").roles(Set.of(DATA_HOT_NODE_ROLE)).build();
    private final ShardId shard1 = new ShardId("index", "n/a", 1);
    private final ShardId shard2 = new ShardId("index", "n/a", 2);
    private final ShardId shard3 = new ShardId("index", "n/a", 3);
    private final ShardId shard4 = new ShardId("index", "n/a", 4);
    private final ShardId shard5 = new ShardId("index", "n/a", 5);

    @Before
    public void setThreadPool() {
        int numThreads = randomBoolean() ? 1 : between(2, 16);
        threadPool = new TestThreadPool(
            "test",
            new FixedExecutorBuilder(Settings.EMPTY, ESQL_TEST_EXECUTOR, numThreads, 1024, "esql", EsExecutors.TaskTrackingConfig.DEFAULT)
        );
        executor = threadPool.executor(ESQL_TEST_EXECUTOR);
    }

    @After
    public void shutdownThreadPool() {
        terminate(threadPool);
    }

    public void testEmpty() {
        var future = sendRequests(
            List.of(),
            randomBoolean(),
            -1,
            (node, shardIds, aliasFilters, listener) -> fail("expect no data-node request is sent")
        );
        var resp = safeGet(future);
        assertThat(resp.totalShards, equalTo(0));
    }

    public void testOnePass() {
        var targetShards = List.of(
            targetShard(shard1, node1),
            targetShard(shard2, node2, node4),
            targetShard(shard3, node1, node2),
            targetShard(shard4, node2, node3)
        );
        Queue<NodeRequest> sent = ConcurrentCollections.newQueue();
        var future = sendRequests(targetShards, randomBoolean(), -1, (node, shardIds, aliasFilters, listener) -> {
            sent.add(new NodeRequest(node, shardIds, aliasFilters));
            runWithDelay(() -> listener.onResponse(new DataNodeComputeResponse(List.of(), Map.of())));
        });
        safeGet(future);
        assertThat(sent.size(), equalTo(2));
        assertThat(groupRequests(sent, 2), equalTo(Map.of(node1, List.of(shard1, shard3), node2, List.of(shard2, shard4))));
    }

    public void testMissingShards() {
        {
            var targetShards = List.of(targetShard(shard1, node1), targetShard(shard3), targetShard(shard4, node2, node3));
            var future = sendRequests(targetShards, false, -1, (node, shardIds, aliasFilters, listener) -> {
                fail("expect no data-node request is sent when target shards are missing");
            });
            expectThrows(NoShardAvailableActionException.class, containsString("no shard copies found"), future::actionGet);
        }
        {
            var targetShards = List.of(targetShard(shard1, node1), targetShard(shard3), targetShard(shard4, node2, node3));
            var future = sendRequests(targetShards, true, -1, (node, shardIds, aliasFilters, listener) -> {
                assertThat(shard3, not(in(shardIds)));
                runWithDelay(() -> listener.onResponse(new DataNodeComputeResponse(List.of(), Map.of())));
            });
            ComputeResponse resp = safeGet(future);
            assertThat(resp.totalShards, equalTo(3));
            assertThat(resp.failedShards, equalTo(1));
            assertThat(resp.successfulShards, equalTo(2));
        }
    }

    public void testRetryThenSuccess() {
        var targetShards = List.of(
            targetShard(shard1, node1),
            targetShard(shard2, node4, node2),
            targetShard(shard3, node2, node3),
            targetShard(shard4, node2, node3),
            targetShard(shard5, node1, node3, node2)
        );
        Queue<NodeRequest> sent = ConcurrentCollections.newQueue();
        var future = sendRequests(targetShards, randomBoolean(), -1, (node, shardIds, aliasFilters, listener) -> {
            sent.add(new NodeRequest(node, shardIds, aliasFilters));
            Map<ShardId, Exception> failures = new HashMap<>();
            if (node.equals(node1) && shardIds.contains(shard5)) {
                failures.put(shard5, new IOException("test"));
            }
            if (node.equals(node4) && shardIds.contains(shard2)) {
                failures.put(shard2, new IOException("test"));
            }
            runWithDelay(() -> listener.onResponse(new DataNodeComputeResponse(List.of(), failures)));
        });
        try {
            future.actionGet(1, TimeUnit.MINUTES);
        } catch (Exception e) {
            throw new AssertionError(e);
        }
        assertThat(sent, hasSize(5));
        var firstRound = groupRequests(sent, 3);
        assertThat(firstRound, equalTo(Map.of(node1, List.of(shard1, shard5), node4, List.of(shard2), node2, List.of(shard3, shard4))));
        var secondRound = groupRequests(sent, 2);
        assertThat(secondRound, equalTo(Map.of(node2, List.of(shard2), node3, List.of(shard5))));
    }

    public void testRetryButFail() {
        var targetShards = List.of(
            targetShard(shard1, node1),
            targetShard(shard2, node4, node2),
            targetShard(shard3, node2, node3),
            targetShard(shard4, node2, node3),
            targetShard(shard5, node1, node3, node2)
        );
        Queue<NodeRequest> sent = ConcurrentCollections.newQueue();
        var future = sendRequests(targetShards, false, -1, (node, shardIds, aliasFilters, listener) -> {
            sent.add(new NodeRequest(node, shardIds, aliasFilters));
            Map<ShardId, Exception> failures = new HashMap<>();
            if (shardIds.contains(shard5)) {
                failures.put(shard5, new IOException("test failure for shard5"));
            }
            runWithDelay(() -> listener.onResponse(new DataNodeComputeResponse(List.of(), failures)));
        });
        var error = expectThrows(Exception.class, future::actionGet);
        assertNotNull(ExceptionsHelper.unwrap(error, IOException.class));
        // {node-1, node-2, node-4}, {node-3}, {node-2}
        assertThat(sent.size(), equalTo(5));
        var firstRound = groupRequests(sent, 3);
        assertThat(firstRound, equalTo(Map.of(node1, List.of(shard1, shard5), node2, List.of(shard3, shard4), node4, List.of(shard2))));
        NodeRequest fourth = sent.remove();
        assertThat(fourth.node(), equalTo(node3));
        assertThat(fourth.shardIds(), equalTo(List.of(shard5)));
        NodeRequest fifth = sent.remove();
        assertThat(fifth.node(), equalTo(node2));
        assertThat(fifth.shardIds(), equalTo(List.of(shard5)));
    }

    public void testDoNotRetryOnRequestLevelFailure() {
        var targetShards = List.of(targetShard(shard1, node1), targetShard(shard2, node2), targetShard(shard3, node1));
        Queue<NodeRequest> sent = ConcurrentCollections.newQueue();
        AtomicBoolean failed = new AtomicBoolean();
        var future = sendRequests(targetShards, false, -1, (node, shardIds, aliasFilters, listener) -> {
            sent.add(new NodeRequest(node, shardIds, aliasFilters));
            if (node1.equals(node) && failed.compareAndSet(false, true)) {
                runWithDelay(() -> listener.onFailure(new IOException("test request level failure"), true));
            } else {
                runWithDelay(() -> listener.onResponse(new DataNodeComputeResponse(List.of(), Map.of())));
            }
        });
        Exception exception = expectThrows(Exception.class, future::actionGet);
        assertNotNull(ExceptionsHelper.unwrap(exception, IOException.class));
        // one round: {node-1, node-2}
        assertThat(sent.size(), equalTo(2));
        var firstRound = groupRequests(sent, 2);
        assertThat(firstRound, equalTo(Map.of(node1, List.of(shard1, shard3), node2, List.of(shard2))));
    }

    public void testAllowPartialResults() {
        var targetShards = List.of(targetShard(shard1, node1), targetShard(shard2, node2), targetShard(shard3, node1, node2));
        Queue<NodeRequest> sent = ConcurrentCollections.newQueue();
        AtomicBoolean failed = new AtomicBoolean();
        var future = sendRequests(targetShards, true, -1, (node, shardIds, aliasFilters, listener) -> {
            sent.add(new NodeRequest(node, shardIds, aliasFilters));
            if (node1.equals(node) && failed.compareAndSet(false, true)) {
                runWithDelay(() -> listener.onFailure(new IOException("test request level failure"), true));
            } else {
                runWithDelay(() -> listener.onResponse(new DataNodeComputeResponse(List.of(), Map.of())));
            }
        });
        ComputeResponse resp = safeGet(future);
        // one round: {node-1, node-2}
        assertThat(sent.size(), equalTo(2));
        var firstRound = groupRequests(sent, 2);
        assertThat(firstRound, equalTo(Map.of(node1, List.of(shard1, shard3), node2, List.of(shard2))));
        assertThat(resp.totalShards, equalTo(3));
        assertThat(resp.failedShards, equalTo(2));
        assertThat(resp.successfulShards, equalTo(1));
    }

<<<<<<< HEAD
=======
    public void testNonFatalErrorIsRetriedOnAnotherShard() {
        var targetShards = List.of(targetShard(shard1, node1, node2));
        var sent = ConcurrentCollections.<NodeRequest>newQueue();
        var response = safeGet(sendRequests(targetShards, false, -1, (node, shardIds, aliasFilters, listener) -> {
            sent.add(new NodeRequest(node, shardIds, aliasFilters));
            if (Objects.equals(node1, node)) {
                runWithDelay(() -> listener.onFailure(new RuntimeException("test request level non fatal failure"), false));
            } else {
                runWithDelay(() -> listener.onResponse(new DataNodeComputeResponse(List.of(), Map.of())));
            }
        }));
        assertThat(response.totalShards, equalTo(1));
        assertThat(response.successfulShards, equalTo(1));
        assertThat(response.failedShards, equalTo(0));
        assertThat(sent.size(), equalTo(2));
    }

    public void testNonFatalFailedOnAllNodes() {
        var targetShards = List.of(targetShard(shard1, node1, node2));
        var sent = ConcurrentCollections.<NodeRequest>newQueue();
        var future = sendRequests(targetShards, false, -1, (node, shardIds, aliasFilters, listener) -> {
            sent.add(new NodeRequest(node, shardIds, aliasFilters));
            runWithDelay(() -> listener.onFailure(new RuntimeException("test request level non fatal failure"), false));
        });
        expectThrows(RuntimeException.class, equalTo("test request level non fatal failure"), future::actionGet);
        assertThat(sent.size(), equalTo(2));
    }

    public void testDoNotRetryCircuitBreakerException() {
        var targetShards = List.of(targetShard(shard1, node1, node2));
        var sent = ConcurrentCollections.<NodeRequest>newQueue();
        var future = sendRequests(targetShards, false, -1, (node, shardIds, aliasFilters, listener) -> {
            sent.add(new NodeRequest(node, shardIds, aliasFilters));
            runWithDelay(() -> listener.onFailure(new CircuitBreakingException("cbe", randomFrom(Durability.values())), false));
        });
        expectThrows(CircuitBreakingException.class, equalTo("cbe"), future::actionGet);
        assertThat(sent.size(), equalTo(1));
    }

>>>>>>> f2628392
    public void testLimitConcurrentNodes() {
        var targetShards = List.of(
            targetShard(shard1, node1),
            targetShard(shard2, node2),
            targetShard(shard3, node3),
            targetShard(shard4, node4),
            targetShard(shard5, node5)
        );

<<<<<<< HEAD
        AtomicInteger maxConcurrentRequests = new AtomicInteger(0);
        AtomicInteger concurrentRequests = new AtomicInteger(0);
        Queue<NodeRequest> sent = ConcurrentCollections.newQueue();
        var future = sendRequests(targetShards, randomBoolean(), 2, (node, shardIds, aliasFilters, listener) -> {
=======
        var concurrency = randomIntBetween(1, 2);
        AtomicInteger maxConcurrentRequests = new AtomicInteger(0);
        AtomicInteger concurrentRequests = new AtomicInteger(0);
        var sent = ConcurrentCollections.<NodeRequest>newQueue();
        var response = safeGet(sendRequests(targetShards, randomBoolean(), concurrency, (node, shardIds, aliasFilters, listener) -> {
>>>>>>> f2628392
            concurrentRequests.incrementAndGet();

            while (true) {
                var priorMax = maxConcurrentRequests.get();
                var newMax = Math.max(priorMax, concurrentRequests.get());
                if (newMax <= priorMax || maxConcurrentRequests.compareAndSet(priorMax, newMax)) {
                    break;
                }
            }

            sent.add(new NodeRequest(node, shardIds, aliasFilters));
            runWithDelay(() -> {
                concurrentRequests.decrementAndGet();
                listener.onResponse(new DataNodeComputeResponse(List.of(), Map.of()));
            });
<<<<<<< HEAD
        });
        safeGet(future);
        assertThat(sent.size(), equalTo(5));
        assertThat(maxConcurrentRequests.get(), equalTo(2));
=======
        }));
        assertThat(sent.size(), equalTo(5));
        assertThat(maxConcurrentRequests.get(), equalTo(concurrency));
        assertThat(response.totalShards, equalTo(5));
        assertThat(response.successfulShards, equalTo(5));
        assertThat(response.failedShards, equalTo(0));
    }

    public void testSkipNodes() {
        var targetShards = List.of(
            targetShard(shard1, node1),
            targetShard(shard2, node2),
            targetShard(shard3, node3),
            targetShard(shard4, node4),
            targetShard(shard5, node5)
        );

        AtomicInteger processed = new AtomicInteger(0);
        var response = safeGet(sendRequests(targetShards, randomBoolean(), 1, (node, shardIds, aliasFilters, listener) -> {
            runWithDelay(() -> {
                if (processed.incrementAndGet() == 1) {
                    listener.onResponse(new DataNodeComputeResponse(List.of(), Map.of()));
                } else {
                    listener.onSkip();
                }
            });
        }));
        assertThat(response.totalShards, equalTo(5));
        assertThat(response.successfulShards, equalTo(1));
        assertThat(response.skippedShards, equalTo(4));
        assertThat(response.failedShards, equalTo(0));
    }

    public void testSkipRemovesPriorNonFatalErrors() {
        var targetShards = List.of(targetShard(shard1, node1, node2), targetShard(shard2, node3));

        var sent = ConcurrentCollections.<NodeRequest>newQueue();
        var response = safeGet(sendRequests(targetShards, randomBoolean(), 1, (node, shardIds, aliasFilters, listener) -> {
            sent.add(new NodeRequest(node, shardIds, aliasFilters));
            runWithDelay(() -> {
                if (Objects.equals(node.getId(), node1.getId()) && shardIds.equals(List.of(shard1))) {
                    listener.onFailure(new RuntimeException("test request level non fatal failure"), false);
                } else if (Objects.equals(node.getId(), node3.getId()) && shardIds.equals(List.of(shard2))) {
                    listener.onResponse(new DataNodeComputeResponse(List.of(), Map.of()));
                } else if (Objects.equals(node.getId(), node2.getId()) && shardIds.equals(List.of(shard1))) {
                    listener.onSkip();
                }
            });
        }));
        assertThat(sent.size(), equalTo(3));
        assertThat(response.totalShards, equalTo(2));
        assertThat(response.successfulShards, equalTo(1));
        assertThat(response.skippedShards, equalTo(1));
        assertThat(response.failedShards, equalTo(0));
    }

    public void testQueryHotShardsFirst() {
        var targetShards = shuffledList(
            List.of(
                targetShard(shard1, node1),
                targetShard(shard2, DiscoveryNodeUtils.builder("node-2").roles(Set.of(DATA_WARM_NODE_ROLE)).build()),
                targetShard(shard3, DiscoveryNodeUtils.builder("node-3").roles(Set.of(DATA_COLD_NODE_ROLE)).build()),
                targetShard(shard4, DiscoveryNodeUtils.builder("node-4").roles(Set.of(DATA_FROZEN_NODE_ROLE)).build())
            )
        );
        var sent = Collections.synchronizedList(new ArrayList<String>());
        safeGet(sendRequests(targetShards, randomBoolean(), -1, (node, shardIds, aliasFilters, listener) -> {
            sent.add(node.getId());
            runWithDelay(() -> listener.onResponse(new DataNodeComputeResponse(List.of(), Map.of())));
        }));
        assertThat(sent, equalTo(List.of("node-1", "node-2", "node-3", "node-4")));
    }

    public void testQueryHotShardsFirstWhenIlmMovesShard() {
        var warmNode2 = DiscoveryNodeUtils.builder("node-2").roles(Set.of(DATA_WARM_NODE_ROLE)).build();
        var targetShards = shuffledList(
            List.of(targetShard(shard1, node1), targetShard(shard2, shuffledList(List.of(node2, warmNode2)).toArray(DiscoveryNode[]::new)))
        );
        var sent = ConcurrentCollections.<NodeRequest>newQueue();
        safeGet(sendRequests(targetShards, randomBoolean(), -1, (node, shardIds, aliasFilters, listener) -> {
            sent.add(new NodeRequest(node, shardIds, aliasFilters));
            runWithDelay(() -> listener.onResponse(new DataNodeComputeResponse(List.of(), Map.of())));
        }));
        assertThat(groupRequests(sent, 1), equalTo(Map.of(node1, List.of(shard1))));
        assertThat(groupRequests(sent, 1), anyOf(equalTo(Map.of(node2, List.of(shard2))), equalTo(Map.of(warmNode2, List.of(shard2)))));
>>>>>>> f2628392
    }

    static DataNodeRequestSender.TargetShard targetShard(ShardId shardId, DiscoveryNode... nodes) {
        return new DataNodeRequestSender.TargetShard(shardId, new ArrayList<>(Arrays.asList(nodes)), null);
    }

    static Map<DiscoveryNode, List<ShardId>> groupRequests(Queue<NodeRequest> sent, int limit) {
        Map<DiscoveryNode, List<ShardId>> map = new HashMap<>();
        for (int i = 0; i < limit; i++) {
            NodeRequest r = sent.remove();
            assertNull(map.put(r.node(), r.shardIds().stream().sorted().toList()));
        }
        return map;
    }

    void runWithDelay(Runnable runnable) {
        if (randomBoolean()) {
            threadPool.schedule(runnable, TimeValue.timeValueNanos(between(0, 5000)), executor);
        } else {
            executor.execute(runnable);
        }
    }

    PlainActionFuture<ComputeResponse> sendRequests(
        List<DataNodeRequestSender.TargetShard> shards,
        boolean allowPartialResults,
        int concurrentRequests,
        Sender sender
    ) {
        PlainActionFuture<ComputeResponse> future = new PlainActionFuture<>();
        TransportService transportService = MockTransportService.createNewService(
            Settings.EMPTY,
            VersionInformation.CURRENT,
            TransportVersion.current(),
            threadPool
        );
        CancellableTask task = new CancellableTask(
            randomNonNegativeLong(),
            "type",
            "action",
            randomAlphaOfLength(10),
            TaskId.EMPTY_TASK_ID,
            Collections.emptyMap()
        );
        DataNodeRequestSender requestSender = new DataNodeRequestSender(
            transportService,
            executor,
            task,
            allowPartialResults,
            concurrentRequests
        ) {
            @Override
            void searchShards(
                Task parentTask,
                String clusterAlias,
                QueryBuilder filter,
                Set<String> concreteIndices,
                OriginalIndices originalIndices,
                ActionListener<TargetShards> listener
            ) {
                var targetShards = new TargetShards(
                    shards.stream().collect(Collectors.toMap(TargetShard::shardId, Function.identity())),
                    shards.size(),
                    0
                );
                assertSame(parentTask, task);
                runWithDelay(() -> listener.onResponse(targetShards));
            }

            @Override
            protected void sendRequest(
                DiscoveryNode node,
                List<ShardId> shardIds,
                Map<Index, AliasFilter> aliasFilters,
                NodeListener listener
            ) {
                sender.sendRequestToOneNode(node, shardIds, aliasFilters, listener);
            }
        };
        requestSender.startComputeOnDataNodes(
            "",
            Set.of(randomAlphaOfLength(10)),
            new OriginalIndices(new String[0], SearchRequest.DEFAULT_INDICES_OPTIONS),
            null,
            () -> {},
            future
        );
        return future;
    }

    interface Sender {
        void sendRequestToOneNode(
            DiscoveryNode node,
            List<ShardId> shardIds,
            Map<Index, AliasFilter> aliasFilters,
            DataNodeRequestSender.NodeListener listener
        );
    }
}<|MERGE_RESOLUTION|>--- conflicted
+++ resolved
@@ -253,8 +253,6 @@
         assertThat(resp.successfulShards, equalTo(1));
     }
 
-<<<<<<< HEAD
-=======
     public void testNonFatalErrorIsRetriedOnAnotherShard() {
         var targetShards = List.of(targetShard(shard1, node1, node2));
         var sent = ConcurrentCollections.<NodeRequest>newQueue();
@@ -294,7 +292,6 @@
         assertThat(sent.size(), equalTo(1));
     }
 
->>>>>>> f2628392
     public void testLimitConcurrentNodes() {
         var targetShards = List.of(
             targetShard(shard1, node1),
@@ -304,18 +301,11 @@
             targetShard(shard5, node5)
         );
 
-<<<<<<< HEAD
-        AtomicInteger maxConcurrentRequests = new AtomicInteger(0);
-        AtomicInteger concurrentRequests = new AtomicInteger(0);
-        Queue<NodeRequest> sent = ConcurrentCollections.newQueue();
-        var future = sendRequests(targetShards, randomBoolean(), 2, (node, shardIds, aliasFilters, listener) -> {
-=======
         var concurrency = randomIntBetween(1, 2);
         AtomicInteger maxConcurrentRequests = new AtomicInteger(0);
         AtomicInteger concurrentRequests = new AtomicInteger(0);
         var sent = ConcurrentCollections.<NodeRequest>newQueue();
         var response = safeGet(sendRequests(targetShards, randomBoolean(), concurrency, (node, shardIds, aliasFilters, listener) -> {
->>>>>>> f2628392
             concurrentRequests.incrementAndGet();
 
             while (true) {
@@ -331,12 +321,6 @@
                 concurrentRequests.decrementAndGet();
                 listener.onResponse(new DataNodeComputeResponse(List.of(), Map.of()));
             });
-<<<<<<< HEAD
-        });
-        safeGet(future);
-        assertThat(sent.size(), equalTo(5));
-        assertThat(maxConcurrentRequests.get(), equalTo(2));
-=======
         }));
         assertThat(sent.size(), equalTo(5));
         assertThat(maxConcurrentRequests.get(), equalTo(concurrency));
@@ -422,7 +406,6 @@
         }));
         assertThat(groupRequests(sent, 1), equalTo(Map.of(node1, List.of(shard1))));
         assertThat(groupRequests(sent, 1), anyOf(equalTo(Map.of(node2, List.of(shard2))), equalTo(Map.of(warmNode2, List.of(shard2)))));
->>>>>>> f2628392
     }
 
     static DataNodeRequestSender.TargetShard targetShard(ShardId shardId, DiscoveryNode... nodes) {

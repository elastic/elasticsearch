/*
 * Copyright Elasticsearch B.V. and/or licensed to Elasticsearch B.V. under one
 * or more contributor license agreements. Licensed under the Elastic License
 * 2.0; you may not use this file except in compliance with the Elastic License
 * 2.0.
 */

package org.elasticsearch.xpack.esql.plugin;

import org.elasticsearch.action.support.IndicesOptions;
import org.elasticsearch.common.io.stream.NamedWriteableRegistry;
import org.elasticsearch.common.io.stream.Writeable;
import org.elasticsearch.common.settings.Settings;
import org.elasticsearch.index.Index;
import org.elasticsearch.index.IndexMode;
import org.elasticsearch.index.query.TermQueryBuilder;
import org.elasticsearch.index.shard.ShardId;
import org.elasticsearch.search.SearchModule;
import org.elasticsearch.search.internal.AliasFilter;
import org.elasticsearch.test.AbstractWireSerializingTestCase;
import org.elasticsearch.xpack.esql.analysis.Analyzer;
import org.elasticsearch.xpack.esql.core.expression.FoldContext;
import org.elasticsearch.xpack.esql.core.type.EsField;
import org.elasticsearch.xpack.esql.expression.function.EsqlFunctionRegistry;
import org.elasticsearch.xpack.esql.index.EsIndex;
import org.elasticsearch.xpack.esql.index.IndexResolution;
import org.elasticsearch.xpack.esql.optimizer.LogicalOptimizerContext;
import org.elasticsearch.xpack.esql.optimizer.LogicalPlanOptimizer;
import org.elasticsearch.xpack.esql.optimizer.PhysicalOptimizerContext;
import org.elasticsearch.xpack.esql.optimizer.PhysicalPlanOptimizer;
import org.elasticsearch.xpack.esql.parser.EsqlParser;
import org.elasticsearch.xpack.esql.plan.logical.LogicalPlan;
import org.elasticsearch.xpack.esql.plan.physical.PhysicalPlan;
import org.elasticsearch.xpack.esql.planner.mapper.Mapper;

import java.io.IOException;
import java.util.ArrayList;
import java.util.List;
import java.util.Map;

import static org.elasticsearch.xpack.esql.ConfigurationTestUtils.randomConfiguration;
import static org.elasticsearch.xpack.esql.ConfigurationTestUtils.randomTables;
import static org.elasticsearch.xpack.esql.EsqlTestUtils.TEST_CFG;
import static org.elasticsearch.xpack.esql.EsqlTestUtils.TEST_VERIFIER;
import static org.elasticsearch.xpack.esql.EsqlTestUtils.emptyInferenceResolution;
import static org.elasticsearch.xpack.esql.EsqlTestUtils.emptyPolicyResolution;
import static org.elasticsearch.xpack.esql.EsqlTestUtils.loadMapping;
import static org.elasticsearch.xpack.esql.EsqlTestUtils.testAnalyzerContext;
import static org.elasticsearch.xpack.esql.EsqlTestUtils.withDefaultLimitWarning;

public class DataNodeRequestSerializationTests extends AbstractWireSerializingTestCase<DataNodeRequest> {

    @Override
    protected Writeable.Reader<DataNodeRequest> instanceReader() {
        return DataNodeRequest::new;
    }

    @Override
    protected NamedWriteableRegistry getNamedWriteableRegistry() {
        List<NamedWriteableRegistry.Entry> writeables = new ArrayList<>();
        writeables.addAll(new SearchModule(Settings.EMPTY, List.of()).getNamedWriteables());
        writeables.addAll(new EsqlPlugin().getNamedWriteables());
        return new NamedWriteableRegistry(writeables);
    }

    @Override
    protected DataNodeRequest createTestInstance() {
        var sessionId = randomAlphaOfLength(10);
        String query = randomFrom("""
            from test
            | where round(emp_no) > 10
            | eval c = salary
            | stats x = avg(c)
            """, """
            from test
            | sort last_name
            | limit 10
            | where round(emp_no) > 10
            | eval c = first_name
            | stats x = avg(salary)
            """);
        List<ShardId> shardIds = randomList(1, 10, () -> new ShardId("index-" + between(1, 10), "n/a", between(1, 10)));
        PhysicalPlan physicalPlan = mapAndMaybeOptimize(parse(query));
        Map<Index, AliasFilter> aliasFilters = Map.of(
            new Index("concrete-index", "n/a"),
            AliasFilter.of(new TermQueryBuilder("id", "1"), "alias-1")
        );
        DataNodeRequest request = new DataNodeRequest(
            sessionId,
            randomConfiguration(query, randomTables()),
            randomAlphaOfLength(10),
            shardIds,
            aliasFilters,
            physicalPlan,
            generateRandomStringArray(10, 10, false, false),
            IndicesOptions.fromOptions(randomBoolean(), randomBoolean(), randomBoolean(), randomBoolean()),
            randomBoolean(),
            randomBoolean()
        );
        request.setParentTask(randomAlphaOfLength(10), randomNonNegativeLong());
        return request;
    }

    @Override
    protected DataNodeRequest mutateInstance(DataNodeRequest in) throws IOException {
        return switch (between(0, 9)) {
            case 0 -> {
                var request = new DataNodeRequest(
                    randomAlphaOfLength(20),
                    in.configuration(),
                    in.clusterAlias(),
                    in.shardIds(),
                    in.aliasFilters(),
                    in.plan(),
                    in.indices(),
                    in.indicesOptions(),
                    in.runNodeLevelReduction(),
                    in.reductionLateMaterialization()
                );
                request.setParentTask(in.getParentTask());
                yield request;
            }
            case 1 -> {
                var request = new DataNodeRequest(
                    in.sessionId(),
                    randomConfiguration(),
                    in.clusterAlias(),
                    in.shardIds(),
                    in.aliasFilters(),
                    in.plan(),
                    in.indices(),
                    in.indicesOptions(),
                    in.runNodeLevelReduction(),
                    in.reductionLateMaterialization()
                );
                request.setParentTask(in.getParentTask());
                yield request;
            }
            case 2 -> {
                List<ShardId> shardIds = randomList(1, 10, () -> new ShardId("new-index-" + between(1, 10), "n/a", between(1, 10)));
                var request = new DataNodeRequest(
                    in.sessionId(),
                    in.configuration(),
                    in.clusterAlias(),
                    shardIds,
                    in.aliasFilters(),
                    in.plan(),
                    in.indices(),
                    in.indicesOptions(),
                    in.runNodeLevelReduction(),
                    in.reductionLateMaterialization()
                );
                request.setParentTask(in.getParentTask());
                yield request;
            }
            case 3 -> {
                String newQuery = randomFrom("""
                    from test
                    | where round(emp_no) > 100
                    | eval c = salary
                    | stats x = avg(c)
                    """, """
                    from test
                    | sort last_name
                    | limit 10
                    | where round(emp_no) > 100
                    | eval c = first_name
                    | stats x = avg(salary)
                    """);
                var request = new DataNodeRequest(
                    in.sessionId(),
                    in.configuration(),
                    in.clusterAlias(),
                    in.shardIds(),
                    in.aliasFilters(),
                    mapAndMaybeOptimize(parse(newQuery)),
                    in.indices(),
                    in.indicesOptions(),
                    in.runNodeLevelReduction(),
                    in.reductionLateMaterialization()
                );
                request.setParentTask(in.getParentTask());
                yield request;
            }
            case 4 -> {
                final Map<Index, AliasFilter> aliasFilters;
                if (randomBoolean()) {
                    aliasFilters = Map.of();
                } else {
                    aliasFilters = Map.of(new Index("concrete-index", "n/a"), AliasFilter.of(new TermQueryBuilder("id", "2"), "alias-2"));
                }
                var request = new DataNodeRequest(
                    in.sessionId(),
                    in.configuration(),
                    in.clusterAlias(),
                    in.shardIds(),
                    aliasFilters,
                    in.plan(),
                    in.indices(),
                    in.indicesOptions(),
                    in.runNodeLevelReduction(),
                    in.reductionLateMaterialization()
                );
                request.setParentTask(request.getParentTask());
                yield request;
            }
            case 5 -> {
                var request = new DataNodeRequest(
                    in.sessionId(),
                    in.configuration(),
                    in.clusterAlias(),
                    in.shardIds(),
                    in.aliasFilters(),
                    in.plan(),
                    in.indices(),
                    in.indicesOptions(),
                    in.runNodeLevelReduction(),
                    in.reductionLateMaterialization()
                );
                request.setParentTask(
                    randomValueOtherThan(request.getParentTask().getNodeId(), () -> randomAlphaOfLength(10)),
                    randomNonNegativeLong()
                );
                yield request;
            }
            case 6 -> {
                var clusterAlias = randomValueOtherThan(in.clusterAlias(), () -> randomAlphaOfLength(10));
                var request = new DataNodeRequest(
                    in.sessionId(),
                    in.configuration(),
                    clusterAlias,
                    in.shardIds(),
                    in.aliasFilters(),
                    in.plan(),
                    in.indices(),
                    in.indicesOptions(),
                    in.runNodeLevelReduction(),
                    in.reductionLateMaterialization()
                );
                request.setParentTask(request.getParentTask());
                yield request;
            }
            case 7 -> {
                var indices = randomValueOtherThan(in.indices(), () -> generateRandomStringArray(10, 10, false, false));
                var request = new DataNodeRequest(
                    in.sessionId(),
                    in.configuration(),
                    in.clusterAlias(),
                    in.shardIds(),
                    in.aliasFilters(),
                    in.plan(),
                    indices,
                    in.indicesOptions(),
                    in.runNodeLevelReduction(),
                    in.reductionLateMaterialization()
                );
                request.setParentTask(request.getParentTask());
                yield request;
            }
            case 8 -> {
                var indicesOptions = randomValueOtherThan(
                    in.indicesOptions(),
                    () -> IndicesOptions.fromOptions(randomBoolean(), randomBoolean(), randomBoolean(), randomBoolean())
                );
                var request = new DataNodeRequest(
                    in.sessionId(),
                    in.configuration(),
                    in.clusterAlias(),
                    in.shardIds(),
                    in.aliasFilters(),
                    in.plan(),
                    in.indices(),
                    indicesOptions,
                    in.runNodeLevelReduction(),
                    in.reductionLateMaterialization()
                );
                request.setParentTask(request.getParentTask());
                yield request;
            }
            case 9 -> {
                var request = new DataNodeRequest(
                    in.sessionId(),
                    in.configuration(),
                    in.clusterAlias(),
                    in.shardIds(),
                    in.aliasFilters(),
                    in.plan(),
                    in.indices(),
                    in.indicesOptions(),
                    in.runNodeLevelReduction() == false,
                    in.reductionLateMaterialization() == false
                );
                request.setParentTask(request.getParentTask());
                yield request;
            }
            default -> throw new AssertionError("invalid value");
        };
    }

    static LogicalPlan parse(String query) {
        Map<String, EsField> mapping = loadMapping("mapping-basic.json");
        EsIndex test = new EsIndex("test", mapping, Map.of("test", IndexMode.STANDARD));
        IndexResolution getIndexResult = IndexResolution.valid(test);
        var logicalOptimizer = new LogicalPlanOptimizer(new LogicalOptimizerContext(TEST_CFG, FoldContext.small()));
        var analyzer = new Analyzer(
<<<<<<< HEAD
            testAnalyzerContext(
                EsqlTestUtils.TEST_CFG,
                new EsqlFunctionRegistry(),
                getIndexResult,
                emptyPolicyResolution(),
                emptyInferenceResolution()
            ),
=======
            new AnalyzerContext(TEST_CFG, new EsqlFunctionRegistry(), getIndexResult, emptyPolicyResolution(), emptyInferenceResolution()),
>>>>>>> da05ae64
            TEST_VERIFIER
        );
        return logicalOptimizer.optimize(analyzer.analyze(new EsqlParser().createStatement(query)));
    }

    static PhysicalPlan mapAndMaybeOptimize(LogicalPlan logicalPlan) {
        var physicalPlanOptimizer = new PhysicalPlanOptimizer(new PhysicalOptimizerContext(TEST_CFG));
        var mapper = new Mapper();
        var physical = mapper.map(logicalPlan);
        if (randomBoolean()) {
            physical = physicalPlanOptimizer.optimize(physical);
        }
        return physical;
    }

    @Override
    protected List<String> filteredWarnings() {
        return withDefaultLimitWarning(super.filteredWarnings());
    }
}<|MERGE_RESOLUTION|>--- conflicted
+++ resolved
@@ -303,17 +303,13 @@
         IndexResolution getIndexResult = IndexResolution.valid(test);
         var logicalOptimizer = new LogicalPlanOptimizer(new LogicalOptimizerContext(TEST_CFG, FoldContext.small()));
         var analyzer = new Analyzer(
-<<<<<<< HEAD
             testAnalyzerContext(
-                EsqlTestUtils.TEST_CFG,
+                TEST_CFG,
                 new EsqlFunctionRegistry(),
                 getIndexResult,
                 emptyPolicyResolution(),
                 emptyInferenceResolution()
             ),
-=======
-            new AnalyzerContext(TEST_CFG, new EsqlFunctionRegistry(), getIndexResult, emptyPolicyResolution(), emptyInferenceResolution()),
->>>>>>> da05ae64
             TEST_VERIFIER
         );
         return logicalOptimizer.optimize(analyzer.analyze(new EsqlParser().createStatement(query)));

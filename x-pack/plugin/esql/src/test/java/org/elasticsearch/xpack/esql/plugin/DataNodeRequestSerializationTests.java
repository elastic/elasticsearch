--- conflicted
+++ resolved
@@ -306,11 +306,7 @@
             new AnalyzerContext(TEST_CFG, new EsqlFunctionRegistry(), getIndexResult, emptyPolicyResolution(), emptyInferenceResolution()),
             TEST_VERIFIER
         );
-<<<<<<< HEAD
-        return logicalOptimizer.optimize(analyzer.analyze(new EsqlParser().createStatement(query, TEST_CFG)));
-=======
         return logicalOptimizer.optimize(analyzer.analyze(new EsqlParser().createStatement(query)));
->>>>>>> e8c7e425
     }
 
     static PhysicalPlan mapAndMaybeOptimize(LogicalPlan logicalPlan) {

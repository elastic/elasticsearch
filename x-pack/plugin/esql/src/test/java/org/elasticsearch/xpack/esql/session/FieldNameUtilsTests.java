--- conflicted
+++ resolved
@@ -31,30 +31,18 @@
         assertFieldNames("from test", ALL_FIELDS);
     }
 
-<<<<<<< HEAD
-    public void testBasicFromCommandWithInlinestats() {
-        assumeTrue("INLINESTATS required", EsqlCapabilities.Cap.INLINESTATS_V12.isEnabled());
-        assertFieldNames("from test | inlinestats max(salary) by gender", ALL_FIELDS);
-=======
     public void testBasicFromCommandWithInlineStats() {
         assumeTrue("INLINE STATS required", EsqlCapabilities.Cap.INLINE_STATS.isEnabled());
         assertFieldNames("from test | inline stats max(salary) by gender", ALL_FIELDS);
->>>>>>> 3eb512b0
     }
 
     public void testBasicFromCommandWithMetadata() {
         assertFieldNames("from test metadata _index, _id, _version", ALL_FIELDS);
     }
 
-<<<<<<< HEAD
-    public void testBasicFromCommandWithMetadata_AndInlinestats() {
-        assumeTrue("INLINESTATS required", EsqlCapabilities.Cap.INLINESTATS_V12.isEnabled());
-        assertFieldNames("from test metadata _index, _id, _version | inlinestats max(salary)", ALL_FIELDS);
-=======
     public void testBasicFromCommandWithMetadata_AndInlineStats() {
         assumeTrue("INLINE STATS required", EsqlCapabilities.Cap.INLINE_STATS.isEnabled());
         assertFieldNames("from test metadata _index, _id, _version | inline stats max(salary)", ALL_FIELDS);
->>>>>>> 3eb512b0
     }
 
     public void testBasicEvalAndDrop() {
@@ -329,13 +317,8 @@
             | LIMIT 0""", ALL_FIELDS);
     }
 
-<<<<<<< HEAD
-    public void testLimitZero_WithInlinestats() {
-        assumeTrue("INLINESTATS required", EsqlCapabilities.Cap.INLINESTATS_V12.isEnabled());
-=======
     public void testLimitZero_WithInlineStats() {
         assumeTrue("INLINE STATS required", EsqlCapabilities.Cap.INLINE_STATS.isEnabled());
->>>>>>> 3eb512b0
         assertFieldNames("""
             FROM employees
             | INLINE STATS COUNT(*), MAX(salary) BY gender
@@ -349,13 +332,8 @@
             | LIMIT 0""", ALL_FIELDS);
     }
 
-<<<<<<< HEAD
-    public void testDocsDropHeight_WithInlinestats() {
-        assumeTrue("INLINESTATS required", EsqlCapabilities.Cap.INLINESTATS_V12.isEnabled());
-=======
     public void testDocsDropHeight_WithInlineStats() {
         assumeTrue("INLINE STATS required", EsqlCapabilities.Cap.INLINE_STATS.isEnabled());
->>>>>>> 3eb512b0
         assertFieldNames("""
             FROM employees
             | DROP height
@@ -370,13 +348,8 @@
             | LIMIT 0""", ALL_FIELDS);
     }
 
-<<<<<<< HEAD
-    public void testDocsDropHeightWithWildcard_AndInlinestats() {
-        assumeTrue("INLINESTATS required", EsqlCapabilities.Cap.INLINESTATS_V12.isEnabled());
-=======
     public void testDocsDropHeightWithWildcard_AndInlineStats() {
         assumeTrue("INLINE STATS required", EsqlCapabilities.Cap.INLINE_STATS.isEnabled());
->>>>>>> 3eb512b0
         assertFieldNames("""
             FROM employees
             | INLINE STATS MAX(salary) BY gender
@@ -542,15 +515,9 @@
         assertFieldNames("from employees | sort languages | limit 1 | drop height*", ALL_FIELDS);
     }
 
-<<<<<<< HEAD
-    public void testSortWithLimitOne_DropHeight_WithInlinestats() {
-        assumeTrue("INLINESTATS required", EsqlCapabilities.Cap.INLINESTATS_V12.isEnabled());
-        assertFieldNames("from employees | inlinestats avg(salary) by languages | sort languages | limit 1 | drop height*", ALL_FIELDS);
-=======
     public void testSortWithLimitOne_DropHeight_WithInlineStats() {
         assumeTrue("INLINE STATS required", EsqlCapabilities.Cap.INLINE_STATS.isEnabled());
         assertFieldNames("from employees | inline stats avg(salary) by languages | sort languages | limit 1 | drop height*", ALL_FIELDS);
->>>>>>> 3eb512b0
     }
 
     public void testDropAllColumns() {
@@ -848,15 +815,9 @@
         assertFieldNames("FROM apps metadata _id | WHERE _id == \"4\"", ALL_FIELDS);
     }
 
-<<<<<<< HEAD
-    public void testFilterById_WithInlinestats() {
-        assumeTrue("INLINESTATS required", EsqlCapabilities.Cap.INLINESTATS_V12.isEnabled());
-        assertFieldNames("FROM apps metadata _id | INLINESTATS max(rate) | WHERE _id == \"4\"", ALL_FIELDS);
-=======
     public void testFilterById_WithInlineStats() {
         assumeTrue("INLINE STATS required", EsqlCapabilities.Cap.INLINE_STATS.isEnabled());
         assertFieldNames("FROM apps metadata _id | INLINE STATS max(rate) | WHERE _id == \"4\"", ALL_FIELDS);
->>>>>>> 3eb512b0
     }
 
     public void testKeepId() {
@@ -1325,13 +1286,8 @@
             """, ALL_FIELDS);
     }
 
-<<<<<<< HEAD
-    public void testProjectDropPattern_WithInlinestats() {
-        assumeTrue("INLINESTATS required", EsqlCapabilities.Cap.INLINESTATS_V12.isEnabled());
-=======
     public void testProjectDropPattern_WithInlineStats() {
         assumeTrue("INLINE STATS required", EsqlCapabilities.Cap.INLINE_STATS.isEnabled());
->>>>>>> 3eb512b0
         assertFieldNames("""
             from test
             | inline stats max(foo) by bar
@@ -1413,13 +1369,8 @@
             """, Set.of("emp_no", "emp_no.*", "languages", "languages.*"));
     }
 
-<<<<<<< HEAD
-    public void testCountAllAndOtherStatGrouped_WithInlinestats() {
-        assumeTrue("INLINESTATS required", EsqlCapabilities.Cap.INLINESTATS_V12.isEnabled());
-=======
     public void testCountAllAndOtherStatGrouped_WithInlineStats() {
         assumeTrue("INLINE STATS required", EsqlCapabilities.Cap.INLINE_STATS.isEnabled());
->>>>>>> 3eb512b0
         assertFieldNames("""
             from test
             | inline stats c = count(*), min = min(emp_no) by languages
@@ -1457,13 +1408,8 @@
             """, Set.of("languages", "languages.*", "salary", "salary.*"));
     }
 
-<<<<<<< HEAD
-    public void testCountAllWithEval_AndInlinestats() {
-        assumeTrue("INLINESTATS required", EsqlCapabilities.Cap.INLINESTATS_V12.isEnabled());
-=======
     public void testCountAllWithEval_AndInlineStats() {
         assumeTrue("INLINE STATS required", EsqlCapabilities.Cap.INLINE_STATS.isEnabled());
->>>>>>> 3eb512b0
         assertFieldNames("""
             from test
             | rename languages as l
@@ -1475,13 +1421,8 @@
             """, Set.of("languages", "languages.*", "salary", "salary.*"));
     }
 
-<<<<<<< HEAD
-    public void testKeepAfterEval_AndInlinestats() {
-        assumeTrue("INLINESTATS required", EsqlCapabilities.Cap.INLINESTATS_V12.isEnabled());
-=======
     public void testKeepAfterEval_AndInlineStats() {
         assumeTrue("INLINE STATS required", EsqlCapabilities.Cap.INLINE_STATS.isEnabled());
->>>>>>> 3eb512b0
         assertFieldNames("""
             from test
             | rename languages as l
@@ -1493,13 +1434,8 @@
             """, Set.of("languages", "languages.*", "salary", "salary.*"));
     }
 
-<<<<<<< HEAD
-    public void testKeepBeforeEval_AndInlinestats() {
-        assumeTrue("INLINESTATS required", EsqlCapabilities.Cap.INLINESTATS_V12.isEnabled());
-=======
     public void testKeepBeforeEval_AndInlineStats() {
         assumeTrue("INLINE STATS required", EsqlCapabilities.Cap.INLINE_STATS.isEnabled());
->>>>>>> 3eb512b0
         assertFieldNames("""
             from test
             | rename languages as l
@@ -1511,13 +1447,8 @@
             """, Set.of("languages", "languages.*", "salary", "salary.*", "emp_no", "emp_no.*"));
     }
 
-<<<<<<< HEAD
-    public void testStatsBeforeEval_AndInlinestats() {
-        assumeTrue("INLINESTATS required", EsqlCapabilities.Cap.INLINESTATS_V12.isEnabled());
-=======
     public void testStatsBeforeEval_AndInlineStats() {
         assumeTrue("INLINE STATS required", EsqlCapabilities.Cap.INLINE_STATS.isEnabled());
->>>>>>> 3eb512b0
         assertFieldNames("""
             from test
             | rename languages as l
@@ -1528,13 +1459,8 @@
             """, Set.of("languages", "languages.*", "salary", "salary.*"));
     }
 
-<<<<<<< HEAD
-    public void testStatsBeforeInlinestats() {
-        assumeTrue("INLINESTATS required", EsqlCapabilities.Cap.INLINESTATS_V12.isEnabled());
-=======
     public void testStatsBeforeInlineStats() {
         assumeTrue("INLINE STATS required", EsqlCapabilities.Cap.INLINE_STATS.isEnabled());
->>>>>>> 3eb512b0
         assertFieldNames("""
             from test
             | stats min = min(salary) by languages
@@ -1542,13 +1468,8 @@
             """, Set.of("languages", "languages.*", "salary", "salary.*"));
     }
 
-<<<<<<< HEAD
-    public void testKeepBeforeInlinestats() {
-        assumeTrue("INLINESTATS required", EsqlCapabilities.Cap.INLINESTATS_V12.isEnabled());
-=======
     public void testKeepBeforeInlineStats() {
         assumeTrue("INLINE STATS required", EsqlCapabilities.Cap.INLINE_STATS.isEnabled());
->>>>>>> 3eb512b0
         assertFieldNames("""
             from test
             | keep languages, salary
@@ -2917,11 +2838,7 @@
     }
 
     public void testForkBeforeInlineStatsIgnore() {
-<<<<<<< HEAD
-        assumeTrue("INLINESTATS required", EsqlCapabilities.Cap.INLINESTATS_V12.isEnabled());
-=======
         assumeTrue("INLINE STATS required", EsqlCapabilities.Cap.INLINE_STATS.isEnabled());
->>>>>>> 3eb512b0
         assertTrue("FORK required", EsqlCapabilities.Cap.FORK_V9.isEnabled());
         assertFieldNames("""
             FROM employees
@@ -2934,11 +2851,7 @@
     }
 
     public void testForkBranchWithInlineStatsIgnore() {
-<<<<<<< HEAD
-        assumeTrue("INLINESTATS required", EsqlCapabilities.Cap.INLINESTATS_V12.isEnabled());
-=======
         assumeTrue("INLINE STATS required", EsqlCapabilities.Cap.INLINE_STATS.isEnabled());
->>>>>>> 3eb512b0
         assertTrue("FORK required", EsqlCapabilities.Cap.FORK_V9.isEnabled());
         assertFieldNames("""
             FROM employees
@@ -2952,11 +2865,7 @@
     }
 
     public void testForkAfterInlineStatsIgnore() {
-<<<<<<< HEAD
-        assumeTrue("INLINESTATS required", EsqlCapabilities.Cap.INLINESTATS_V12.isEnabled());
-=======
         assumeTrue("INLINE STATS required", EsqlCapabilities.Cap.INLINE_STATS.isEnabled());
->>>>>>> 3eb512b0
         assertTrue("FORK required", EsqlCapabilities.Cap.FORK_V9.isEnabled());
         assertFieldNames("""
             FROM employees

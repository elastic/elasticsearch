/*
 * Copyright Elasticsearch B.V. and/or licensed to Elasticsearch B.V. under one
 * or more contributor license agreements. Licensed under the Elastic License
 * 2.0; you may not use this file except in compliance with the Elastic License
 * 2.0.
 */

package org.elasticsearch.xpack.esql.session;

import org.elasticsearch.test.ESTestCase;
import org.elasticsearch.xpack.esql.EsqlTestUtils;
import org.elasticsearch.xpack.esql.action.EsqlCapabilities;
import org.elasticsearch.xpack.esql.parser.EsqlParser;

import java.util.Set;

import static org.elasticsearch.xpack.esql.session.IndexResolver.ALL_FIELDS;
import static org.elasticsearch.xpack.esql.session.IndexResolver.INDEX_METADATA_FIELD;
import static org.hamcrest.Matchers.equalTo;

public class FieldNameUtilsTests extends ESTestCase {

    private static final EsqlParser parser = new EsqlParser();

    public void testBasicFromCommand() {
        assertFieldNames("from test", ALL_FIELDS);
    }

    public void testBasicFromCommandWithInlineStats() {
        assumeTrue("INLINE STATS required", EsqlCapabilities.Cap.INLINE_STATS.isEnabled());
        assertFieldNames("from test | inline stats max(salary) by gender", ALL_FIELDS);
    }

    public void testBasicFromCommandWithMetadata() {
        assertFieldNames("from test metadata _index, _id, _version", ALL_FIELDS);
    }

    public void testBasicFromCommandWithMetadata_AndInlineStats() {
        assumeTrue("INLINE STATS required", EsqlCapabilities.Cap.INLINE_STATS.isEnabled());
        assertFieldNames("from test metadata _index, _id, _version | inline stats max(salary)", ALL_FIELDS);
    }

    public void testBasicEvalAndDrop() {
        assertFieldNames("from test | eval x = 1 | drop x", ALL_FIELDS);
    }

    public void testSimple1() {
        assertFieldNames(
            "from employees | sort emp_no | keep emp_no, still_hired | limit 3",
            Set.of("_index", "_index.*", "emp_no", "emp_no.*", "still_hired", "still_hired.*")
        );
    }

    public void testSimple2() {
        assertFieldNames("""
            FROM employees
            | WHERE emp_no == "2"
            """, IndexResolver.ALL_FIELDS);
    }

    public void testDirectFilter() {
        assertFieldNames(
            "from employees | sort emp_no | where still_hired | keep emp_no | limit 3",
            Set.of("_index", "_index.*", "emp_no", "emp_no.*", "still_hired", "still_hired.*")
        );
    }

    public void testForkEval() {
        assertFieldNames("FROM employees | fork (eval x = 1 | keep x) (eval y = 2 | keep y) (eval z = 3 | keep z)", Set.of("*"));
    }

    public void testSort1() {
        assertFieldNames(
            "from employees | sort still_hired, emp_no | keep emp_no, still_hired | limit 3",
            Set.of("_index", "_index.*", "emp_no", "emp_no.*", "still_hired", "still_hired.*")
        );
    }

    public void testStatsBy() {
        assertFieldNames(
            "from employees | stats avg(salary) by still_hired | sort still_hired",
            Set.of("_index", "_index.*", "salary", "salary.*", "still_hired", "still_hired.*")
        );
    }

    public void testStatsByAlwaysTrue() {
        assertFieldNames(
            "from employees | where first_name is not null | eval always_true = starts_with(first_name, \"\") "
                + "| stats avg(salary) by always_true",
            Set.of("_index", "_index.*", "first_name", "first_name.*", "salary", "salary.*")
        );
    }

    public void testStatsByAlwaysFalse() {
        assertFieldNames(
            "from employees | where first_name is not null "
                + "| eval always_false = starts_with(first_name, \"nonestartwiththis\") "
                + "| stats avg(salary) by always_false",
            Set.of("_index", "_index.*", "first_name", "first_name.*", "salary", "salary.*")
        );
    }

    public void testIn1() {
        assertFieldNames(
            "from employees | keep emp_no, is_rehired, still_hired "
                + "| where is_rehired in (still_hired, true) | where is_rehired != still_hired",
            Set.of("_index", "_index.*", "emp_no", "emp_no.*", "is_rehired", "is_rehired.*", "still_hired", "still_hired.*")
        );
    }

    public void testConvertFromString1() {
        assertFieldNames("""
            from employees
            | keep emp_no, is_rehired, first_name
            | eval rehired_str = to_string(is_rehired)
            | eval rehired_bool = to_boolean(rehired_str)
            | eval all_false = to_boolean(first_name)
            | drop first_name
            | limit 5""", Set.of("_index", "_index.*", "emp_no", "emp_no.*", "is_rehired", "is_rehired.*", "first_name", "first_name.*"));
    }

    public void testConvertFromDouble1() {
        assertFieldNames(
            """
                from employees
                | eval h_2 = height - 2.0, double2bool = to_boolean(h_2)
                | where emp_no in (10036, 10037, 10038)
                | keep emp_no, height, *2bool""",
            Set.of("_index", "_index.*", "height", "height.*", "emp_no", "emp_no.*", "h_2", "h_2.*", "*2bool.*", "*2bool")
        );
        // TODO asking for more shouldn't hurt. Can we do better? ("h_2" shouldn't be in the list of fields)
        // Set.of("_index", "_index.*", "height", "height.*", "emp_no", "emp_no.*", "*2bool.*", "*2bool"));
    }

    public void testConvertFromIntAndLong() {
        assertFieldNames(
            "from employees | keep emp_no, salary_change*"
                + "| eval int2bool = to_boolean(salary_change.int), long2bool = to_boolean(salary_change.long) | limit 10",
            Set.of(
                "_index",
                "_index.*",
                "emp_no",
                "emp_no.*",
                "salary_change*",
                "salary_change.int.*",
                "salary_change.int",
                "salary_change.long.*",
                "salary_change.long"
            )
        );
    }

    public void testIntToInt() {
        assertFieldNames("""
            from employees
            | where emp_no < 10002
            | keep emp_no""", Set.of("_index", "_index.*", "emp_no", "emp_no.*"));
    }

    public void testLongToLong() {
        assertFieldNames(
            """
                from employees
                | where languages.long < avg_worked_seconds
                | limit 1
                | keep emp_no""",
            Set.of(
                "_index",
                "_index.*",
                "emp_no",
                "emp_no.*",
                "languages.long",
                "languages.long.*",
                "avg_worked_seconds",
                "avg_worked_seconds.*"
            )
        );
    }

    public void testDateToDate() {
        assertFieldNames("""
            from employees
            | where birth_date < hire_date
            | keep emp_no
            | sort emp_no
            | limit 1""", Set.of("_index", "_index.*", "birth_date", "birth_date.*", "emp_no", "emp_no.*", "hire_date", "hire_date.*"));
    }

    public void testTwoConditionsWithDefault() {
        assertFieldNames("""
            from employees
            | eval type = case(languages <= 1, "monolingual", languages <= 2, "bilingual", "polyglot")
            | keep emp_no, type
            | limit 10""", Set.of("_index", "_index.*", "emp_no", "emp_no.*", "languages", "languages.*"));
    }

    public void testSingleCondition() {
        assertFieldNames("""
            from employees
            | eval g = case(gender == "F", true)
            | keep gender, g
            | limit 10""", Set.of("_index", "_index.*", "gender", "gender.*"));
    }

    public void testConditionIsNull() {
        assertFieldNames("""
            from employees
            | eval g = case(gender == "F", 1, languages > 1, 2, 3)
            | keep gender, languages, g
            | limit 25""", Set.of("_index", "_index.*", "gender", "gender.*", "languages", "languages.*"));
    }

    public void testEvalAssign() {
        assertFieldNames(
            "from employees | sort hire_date | eval x = hire_date | keep emp_no, x | limit 5",
            Set.of("_index", "_index.*", "hire_date", "hire_date.*", "emp_no", "emp_no.*")
        );
    }

    public void testMinMax() {
        assertFieldNames(
            "from employees | stats min = min(hire_date), max = max(hire_date)",
            Set.of("_index", "_index.*", "hire_date", "hire_date.*")
        );
    }

    public void testEvalDateTruncIntervalExpressionPeriod() {
        assertFieldNames(
            "from employees | sort hire_date | eval x = date_trunc(hire_date, 1 month) | keep emp_no, hire_date, x | limit 5",
            Set.of("_index", "_index.*", "hire_date", "hire_date.*", "emp_no", "emp_no.*")
        );
    }

    public void testEvalDateTruncGrouping() {
        assertFieldNames("""
            from employees
            | eval y = date_trunc(hire_date, 1 year)
            | stats count(emp_no) by y
            | sort y
            | keep y, `count(emp_no)`
            | limit 5""", Set.of("_index", "_index.*", "hire_date", "hire_date.*", "emp_no", "emp_no.*"));
    }

    public void testIn2() {
        assertFieldNames("""
            from employees
            | eval x = date_trunc(hire_date, 1 year)
            | where birth_date not in (x, hire_date)
            | keep x, hire_date
            | sort x desc
            | limit 4""", Set.of("_index", "_index.*", "hire_date", "hire_date.*", "birth_date", "birth_date.*"));
    }

    public void testBucketMonth() {
        assertFieldNames("""
            from employees
            | where hire_date >= "1985-01-01T00:00:00Z" and hire_date < "1986-01-01T00:00:00Z"
            | eval hd = bucket(hire_date, 20, "1985-01-01T00:00:00Z", "1986-01-01T00:00:00Z")
            | sort hire_date
            | keep hire_date, hd""", Set.of("_index", "_index.*", "hire_date", "hire_date.*"));
    }

    public void testBorn_before_today() {
        assertFieldNames(
            "from employees | where birth_date < now() | sort emp_no asc | keep emp_no, birth_date| limit 1",
            Set.of("_index", "_index.*", "birth_date", "birth_date.*", "emp_no", "emp_no.*")
        );
    }

    public void testBucketMonthInAgg() {
        assertFieldNames("""
            FROM employees
            | WHERE hire_date >= "1985-01-01T00:00:00Z" AND hire_date < "1986-01-01T00:00:00Z"
            | EVAL bucket = BUCKET(hire_date, 20, "1985-01-01T00:00:00Z", "1986-01-01T00:00:00Z")
            | STATS AVG(salary) BY bucket
            | SORT bucket""", Set.of("_index", "_index.*", "salary", "salary.*", "hire_date", "hire_date.*"));
    }

    public void testEvalDateParseDynamic() {
        assertFieldNames("""
            from employees
            | where emp_no == 10039 or emp_no == 10040
            | sort emp_no
            | eval birth_date_string = date_format("yyyy-MM-dd", birth_date)
            | eval new_date = date_parse("yyyy-MM-dd", birth_date_string)
            | eval bool = new_date == birth_date
            | keep emp_no, new_date, birth_date, bool""", Set.of("_index", "_index.*", "emp_no", "emp_no.*", "birth_date", "birth_date.*"));
    }

    public void testDateFields() {
        assertFieldNames("""
            from employees
            | where emp_no == 10049 or emp_no == 10050
            | eval year = date_extract("year", birth_date), month = date_extract("month_of_year", birth_date)
            | keep emp_no, year, month""", Set.of("_index", "_index.*", "emp_no", "emp_no.*", "birth_date", "birth_date.*"));
    }

    public void testEvalDissect() {
        assertFieldNames("""
            from employees
            | eval full_name = concat(first_name, " ", last_name)
            | dissect full_name "%{a} %{b}"
            | sort emp_no asc
            | keep full_name, a, b
            | limit 3""", Set.of("_index", "_index.*", "first_name", "first_name.*", "last_name", "last_name.*", "emp_no", "emp_no.*"));
    }

    public void testDissectExpression() {
        assertFieldNames("""
            from employees
            | dissect concat(first_name, " ", last_name) "%{a} %{b}"
            | sort emp_no asc
            | keep a, b
            | limit 3""", Set.of("_index", "_index.*", "first_name", "first_name.*", "last_name", "last_name.*", "emp_no", "emp_no.*"));
    }

    public void testMultivalueInput1() {
        assertFieldNames("""
            from employees
            | where emp_no <= 10006
            | dissect job_positions "%{a} %{b} %{c}"
            | sort emp_no
            | keep emp_no, a, b, c""", Set.of("_index", "_index.*", "emp_no", "emp_no.*", "job_positions", "job_positions.*"));
    }

    public void testLimitZero() {
        assertFieldNames("""
            FROM employees
            | LIMIT 0""", ALL_FIELDS);
    }

    public void testLimitZero_WithInlineStats() {
        assumeTrue("INLINE STATS required", EsqlCapabilities.Cap.INLINE_STATS.isEnabled());
        assertFieldNames("""
            FROM employees
            | INLINE STATS COUNT(*), MAX(salary) BY gender
            | LIMIT 0""", ALL_FIELDS);
    }

    public void testDocsDropHeight() {
        assertFieldNames("""
            FROM employees
            | DROP height
            | LIMIT 0""", ALL_FIELDS);
    }

    public void testDocsDropHeight_WithInlineStats() {
        assumeTrue("INLINE STATS required", EsqlCapabilities.Cap.INLINE_STATS.isEnabled());
        assertFieldNames("""
            FROM employees
            | DROP height
            | INLINE STATS MAX(salary) BY gender
            | LIMIT 0""", ALL_FIELDS);
    }

    public void testDocsDropHeightWithWildcard() {
        assertFieldNames("""
            FROM employees
            | DROP height*
            | LIMIT 0""", ALL_FIELDS);
    }

    public void testDocsDropHeightWithWildcard_AndInlineStats() {
        assumeTrue("INLINE STATS required", EsqlCapabilities.Cap.INLINE_STATS.isEnabled());
        assertFieldNames("""
            FROM employees
            | INLINE STATS MAX(salary) BY gender
            | DROP height*
            | LIMIT 0""", ALL_FIELDS);
    }

    public void testDocsEval() {
        assertFieldNames("""
            FROM employees
            | KEEP first_name, last_name, height
            | EVAL height_feet = height * 3.281, height_cm = height * 100
            | WHERE first_name == "Georgi"
            | LIMIT 1""", Set.of("_index", "_index.*", "first_name", "first_name.*", "last_name", "last_name.*", "height", "height.*"));
    }

    public void testDocsKeepWildcard() {
        assertFieldNames("""
            FROM employees
            | KEEP h*
            | LIMIT 0""", Set.of("_index", "_index.*", "h*"));
    }

    public void testDocsKeepDoubleWildcard() {
        assertFieldNames("""
            FROM employees
            | KEEP h*, *
            | LIMIT 0""", ALL_FIELDS);
    }

    public void testDocsRename() {
        assertFieldNames(
            """
                FROM employees
                | KEEP first_name, last_name, still_hired
                | RENAME  still_hired AS employed
                | LIMIT 0""",
            Set.of("_index", "_index.*", "first_name", "first_name.*", "last_name", "last_name.*", "still_hired", "still_hired.*")
        );
    }

    public void testDocsRenameMultipleColumns() {
        assertFieldNames("""
            FROM employees
            | KEEP first_name, last_name
            | RENAME first_name AS fn, last_name AS ln
            | LIMIT 0""", Set.of("_index", "_index.*", "first_name", "first_name.*", "last_name", "last_name.*"));
    }

    public void testDocsStats() {
        assertFieldNames("""
            FROM employees
            | STATS count = COUNT(emp_no) BY languages
            | SORT languages""", Set.of("_index", "_index.*", "emp_no", "emp_no.*", "languages", "languages.*"));
    }

    public void testEvalStats() {

        assertFieldNames("""
            FROM employees
            | EVAL y = "a"
            | STATS count = COUNT(*) BY y""", Set.of("_index"));

        assertFieldNames("""
            FROM employees
            | EVAL y = "a"
            | STATS count = COUNT(*) BY y
            | SORT y""", Set.of("_index"));

        assertFieldNames("""
            FROM employees
            | EVAL y = "a"
            | STATS count = COUNT(*) BY x = y
            | SORT x""", Set.of("_index"));

        assertFieldNames("""
            FROM employees
            | STATS count = COUNT(*) BY first_name
            | SORT first_name""", Set.of("_index", "_index.*", "first_name", "first_name.*"));

        assertFieldNames("""
            FROM employees
            | EVAL y = "a"
            | STATS count = COUNT(*) BY x = y
            | SORT x, first_name""", Set.of("_index", "_index.*", "first_name", "first_name.*"));

        assertFieldNames("""
            FROM employees
            | EVAL first_name = "a"
            | STATS count = COUNT(*) BY first_name
            | SORT first_name""", Set.of("_index"));

        assertFieldNames("""
            FROM employees
            | EVAL y = "a"
            | STATS count = COUNT(*) BY first_name = to_upper(y)
            | SORT first_name""", Set.of("_index"));

        assertFieldNames("""
            FROM employees
            | EVAL y = to_upper(first_name), z = "z"
            | STATS count = COUNT(*) BY first_name = to_lower(y), z
            | SORT first_name""", Set.of("_index", "_index.*", "first_name", "first_name.*"));

        assertFieldNames("""
            FROM employees
            | EVAL y = "a"
            | STATS count = COUNT(*) BY x = y, z = first_name
            | SORT x, z""", Set.of("_index", "_index.*", "first_name", "first_name.*"));

        assertFieldNames("""
            FROM employees
            | EVAL y = "a"
            | STATS count = COUNT(*) BY x = y, first_name
            | SORT x, first_name""", Set.of("_index", "_index.*", "first_name", "first_name.*"));

        assertFieldNames("""
            FROM employees
            | EVAL y = "a"
            | STATS count = COUNT(first_name) BY x = y
            | SORT x
            | DROP first_name""", Set.of("_index", "_index.*", "first_name", "first_name.*"));

        assertFieldNames("""
            FROM employees
            | EVAL y = "a"
            | STATS count = COUNT(*) BY x = y
            | MV_EXPAND x""", Set.of("_index"));

        assertFieldNames("""
            FROM employees
            | EVAL y = "a"
            | STATS count = COUNT(*) BY first_name, y
            | MV_EXPAND first_name""", Set.of("_index", "_index.*", "first_name", "first_name.*"));

        assertFieldNames("""
            FROM employees
            | MV_EXPAND first_name
            | EVAL y = "a"
            | STATS count = COUNT(*) BY first_name, y
            | SORT y""", Set.of("_index", "_index.*", "first_name", "first_name.*"));

        assertFieldNames("""
            FROM employees
            | EVAL y = "a"
            | MV_EXPAND y
            | STATS count = COUNT(*) BY x = y
            | SORT x""", Set.of("_index"));

        assertFieldNames("""
            FROM employees
            | EVAL y = "a"
            | STATS count = COUNT(*) BY x = y
            | STATS count = COUNT(count) by x
            | SORT x""", Set.of("_index"));

        assertFieldNames("""
            FROM employees
            | EVAL y = "a"
            | STATS count = COUNT(*) BY first_name, y
            | STATS count = COUNT(count) by x = y
            | SORT x""", Set.of("_index", "_index.*", "first_name", "first_name.*"));
    }

    public void testSortWithLimitOne_DropHeight() {
        assertFieldNames("from employees | sort languages | limit 1 | drop height*", ALL_FIELDS);
    }

    public void testSortWithLimitOne_DropHeight_WithInlineStats() {
        assumeTrue("INLINE STATS required", EsqlCapabilities.Cap.INLINE_STATS.isEnabled());
        assertFieldNames("from employees | inline stats avg(salary) by languages | sort languages | limit 1 | drop height*", ALL_FIELDS);
    }

    public void testDropAllColumns() {
        assertFieldNames("from employees | keep height | drop height | eval x = 1", Set.of("_index", "_index.*", "height", "height.*"));
    }

    public void testDropAllColumns_WithStats() {
        assertFieldNames(
            "from employees | keep height | drop height | eval x = 1 | stats c=count(x), mi=min(x), s=sum(x)",
            Set.of("_index", "_index.*", "height", "height.*")
        );
    }

    public void testEnrichOn() {
        assertFieldNames(
            """
                from employees
                | sort emp_no
                | limit 1
                | eval x = to_string(languages)
                | enrich languages_policy on x
                | keep emp_no, language_name""",
            Set.of("_index", "_index.*", "emp_no", "emp_no.*", "languages", "languages.*", "language_name", "language_name.*", "x", "x.*")
        );
    }

    public void testEnrichOn2() {
        assertFieldNames(
            """
                from employees
                | eval x = to_string(languages)
                | enrich languages_policy on x
                | keep emp_no, language_name
                | sort emp_no
                | limit 1""",
            Set.of("_index", "_index.*", "emp_no", "emp_no.*", "languages", "languages.*", "language_name", "language_name.*", "x", "x.*")
        );
    }

    public void testUselessEnrich() {
        assertFieldNames("""
            from employees
            | eval x = "abc"
            | enrich languages_policy on x
            | limit 1""", ALL_FIELDS);
    }

    public void testSimpleSortLimit() {
        assertFieldNames(
            """
                from employees
                | eval x = to_string(languages)
                | enrich languages_policy on x
                | keep emp_no, language_name
                | sort emp_no
                | limit 1""",
            Set.of("_index", "_index.*", "languages", "languages.*", "emp_no", "emp_no.*", "language_name", "language_name.*", "x", "x.*")
        );
    }

    public void testWith() {
        assertFieldNames(
            """
                from employees | eval x = to_string(languages) | keep emp_no, x | sort emp_no | limit 1
                | enrich languages_policy on x with language_name""",
            Set.of("_index", "_index.*", "emp_no", "emp_no.*", "languages", "languages.*", "language_name", "language_name.*", "x", "x.*")
        );
    }

    public void testWithAlias() {
        assertFieldNames(
            """
                from employees  | sort emp_no | limit 3 | eval x = to_string(languages) | keep emp_no, x
                | enrich languages_policy on x with lang = language_name""",
            Set.of("_index", "_index.*", "emp_no", "emp_no.*", "languages", "languages.*", "language_name", "language_name.*", "x", "x.*")
        );
    }

    public void testWithAliasSort() {
        assertFieldNames(
            """
                from employees | eval x = to_string(languages) | keep emp_no, x  | sort emp_no | limit 3
                | enrich languages_policy on x with lang = language_name""",
            Set.of("_index", "_index.*", "emp_no", "emp_no.*", "languages", "languages.*", "language_name", "language_name.*", "x", "x.*")
        );
    }

    public void testWithAliasAndPlain() {
        assertFieldNames(
            """
                from employees  | sort emp_no desc | limit 3 | eval x = to_string(languages) | keep emp_no, x
                | enrich languages_policy on x with lang = language_name, language_name""",
            Set.of("_index", "_index.*", "emp_no", "emp_no.*", "languages", "languages.*", "language_name", "language_name.*", "x", "x.*")
        );
    }

    public void testWithTwoAliasesSameProp() {
        assertFieldNames(
            """
                from employees  | sort emp_no | limit 1 | eval x = to_string(languages) | keep emp_no, x
                | enrich languages_policy on x with lang = language_name, lang2 = language_name""",
            Set.of("_index", "_index.*", "emp_no", "emp_no.*", "languages", "languages.*", "language_name", "language_name.*", "x", "x.*")
        );
    }

    public void testRedundantWith() {
        assertFieldNames(
            """
                from employees  | sort emp_no | limit 1 | eval x = to_string(languages) | keep emp_no, x
                | enrich languages_policy on x with language_name, language_name""",
            Set.of("_index", "_index.*", "emp_no", "emp_no.*", "languages", "languages.*", "language_name", "language_name.*", "x", "x.*")
        );
    }

    public void testNullInput() {
        assertFieldNames(
            """
                from employees
                | where emp_no == 10017
                | keep emp_no, gender
                | enrich languages_policy on gender with language_name, language_name""",
            Set.of("_index", "_index.*", "gender", "gender.*", "emp_no", "emp_no.*", "language_name", "language_name.*")
        );
    }

    public void testConstantNullInput() {
        assertFieldNames(
            """
                from employees
                | where emp_no == 10020
                | eval x = to_string(languages)
                | keep emp_no, x
                | enrich languages_policy on x with language_name, language_name""",
            Set.of("_index", "_index.*", "languages", "languages.*", "emp_no", "emp_no.*", "language_name", "language_name.*", "x", "x.*")
        );
    }

    public void testEnrichEval() {
        assertFieldNames(
            """
                from employees
                | eval x = to_string(languages)
                | enrich languages_policy on x with lang = language_name
                | eval language = concat(x, "-", lang)
                | keep emp_no, x, lang, language
                | sort emp_no desc | limit 3""",
            Set.of(
                "_index",
                "_index.*",
                "emp_no",
                "x",
                "lang",
                "language",
                "language_name",
                "languages",
                "x.*",
                "language_name.*",
                "languages.*",
                "emp_no.*",
                "lang.*",
                "language.*"
            )
        );
    }

    public void testSimple() {
        assertFieldNames(
            """
                from employees
                | eval x = 1, y = to_string(languages)
                | enrich languages_policy on y
                | where x > 1
                | keep emp_no, language_name
                | limit 1""",
            Set.of(
                "_index",
                "_index.*",
                "emp_no",
                "emp_no.*",
                "languages",
                "languages.*",
                "language_name",
                "language_name.*",
                "x",
                "y",
                "x.*",
                "y.*"
            )
        );
    }

    public void testEvalNullSort() {
        assertFieldNames(
            "from employees | eval x = null | sort x asc, emp_no desc | keep emp_no, x, last_name | limit 2",
            Set.of("_index", "_index.*", "last_name", "last_name.*", "emp_no", "emp_no.*")
        );
    }

    public void testFilterEvalFilter() {
        assertFieldNames("""
            from employees
            | where emp_no < 100010
            | eval name_len = length(first_name)
            | where name_len < 4
            | keep first_name
            | sort first_name""", Set.of("_index", "_index.*", "emp_no", "emp_no.*", "first_name", "first_name.*"));
    }

    public void testEvalWithIsNullIsNotNull() {
        assertFieldNames(
            """
                from employees
                | eval true_bool = null is null, false_bool = null is not null, negated_true = not(null is null)
                | sort emp_no
                | limit 1
                | keep *true*, *false*, first_name, last_name""",
            Set.of(
                "_index",
                "_index.*",
                "emp_no",
                "emp_no.*",
                "first_name",
                "first_name.*",
                "last_name",
                "last_name.*",
                "*true*",
                "*false*"
            )
        );
    }

    public void testInDouble() {
        assertFieldNames(
            "from employees | keep emp_no, height, height.float, height.half_float, height.scaled_float | where height in (2.03)",
            Set.of(
                "_index",
                "_index.*",
                "emp_no",
                "emp_no.*",
                "height",
                "height.*",
                "height.float",
                "height.float.*",
                "height.half_float",
                "height.half_float.*",
                "height.scaled_float",
                "height.scaled_float.*"
            )
        );
    }

    public void testConvertFromDatetime() {
        assertFieldNames(
            "from employees | sort emp_no | eval hire_double = to_double(hire_date) | keep emp_no, hire_date, hire_double | limit 3",
            Set.of("_index", "_index.*", "emp_no", "emp_no.*", "hire_date", "hire_date.*")
        );
    }

    public void testBucket() {
        assertFieldNames("""
            FROM employees
            | WHERE hire_date >= "1985-01-01T00:00:00Z" AND hire_date < "1986-01-01T00:00:00Z"
            | EVAL bh = bucket(height, 20, 1.41, 2.10)
            | SORT hire_date
            | KEEP hire_date, height, bh""", Set.of("_index", "_index.*", "hire_date", "hire_date.*", "height", "height.*"));
    }

    public void testEvalGrok() {
        assertFieldNames("""
            from employees
            | eval full_name = concat(first_name, " ", last_name)
            | grok full_name "%{WORD:a} %{WORD:b}"
            | sort emp_no asc
            | keep full_name, a, b
            | limit 3""", Set.of("_index", "_index.*", "first_name", "first_name.*", "last_name", "last_name.*", "emp_no", "emp_no.*"));
    }

    public void testGrokExpression() {
        assertFieldNames("""
            from employees
            | grok concat(first_name, " ", last_name) "%{WORD:a} %{WORD:b}"
            | sort emp_no asc
            | keep a, b
            | limit 3""", Set.of("_index", "_index.*", "first_name", "first_name.*", "last_name", "last_name.*", "emp_no", "emp_no.*"));
    }

    public void testEvalGrokSort() {
        assertFieldNames("""
            from employees
            | eval full_name = concat(first_name, " ", last_name)
            | grok full_name "%{WORD:a} %{WORD:b}"
            | sort a asc
            | keep full_name, a, b
            | limit 3""", Set.of("_index", "_index.*", "first_name", "first_name.*", "last_name", "last_name.*"));
    }

    public void testGrokStats() {
        assertFieldNames("""
            from employees
            | eval x = concat(gender, " foobar")
            | grok x "%{WORD:a} %{WORD:b}"
            | stats n = max(emp_no) by a
            | keep a, n
            | sort a asc""", Set.of("_index", "_index.*", "gender", "gender.*", "emp_no", "emp_no.*"));
    }

    public void testNullOnePattern() {
        assertFieldNames("""
            from employees
            | where emp_no == 10030
            | grok first_name "%{WORD:a}"
            | keep first_name, a""", Set.of("_index", "_index.*", "first_name", "first_name.*", "emp_no", "emp_no.*"));
    }

    public void testMultivalueInput() {
        assertFieldNames(
            """
                from employees
                | where emp_no <= 10006
                | grok job_positions "%{WORD:a} %{WORD:b} %{WORD:c}"
                | sort emp_no
                | keep emp_no, a, b, c, job_positions""",
            Set.of("_index", "_index.*", "job_positions", "job_positions.*", "emp_no", "emp_no.*")
        );
    }

    public void testSelectAll() {
        assertFieldNames("FROM apps metadata _id", ALL_FIELDS);
    }

    public void testFilterById() {
        assertFieldNames("FROM apps metadata _id | WHERE _id == \"4\"", ALL_FIELDS);
    }

    public void testFilterById_WithInlineStats() {
        assumeTrue("INLINE STATS required", EsqlCapabilities.Cap.INLINE_STATS.isEnabled());
        assertFieldNames("FROM apps metadata _id | INLINE STATS max(rate) | WHERE _id == \"4\"", ALL_FIELDS);
    }

    public void testKeepId() {
        assertFieldNames("FROM apps metadata _id | WHERE id == 3 | KEEP _id", Set.of("_index", "_index.*", "id", "id.*"));
    }

    public void testIdRangeAndSort() {
        assertFieldNames("""
            FROM apps metadata _id
            | WHERE _id >= "2" AND _id <= "7"
            | SORT _id
            | keep id, name, _id""", Set.of("_index", "_index.*", "id", "id.*", "name", "name.*"));
    }

    public void testOrderById() {
        assertFieldNames("FROM apps metadata _id | KEEP _id, name | SORT _id", Set.of("_index", "_index.*", "name", "name.*"));
    }

    public void testOrderByIdDesc() {
        assertFieldNames("FROM apps metadata _id | KEEP _id, name | SORT _id DESC", Set.of("_index", "_index.*", "name", "name.*"));
    }

    public void testConcatId() {
        assertFieldNames(
            "FROM apps metadata _id | eval c = concat(_id, name) | SORT _id | KEEP c",
            Set.of("_index", "_index.*", "name", "name.*")
        );
    }

    public void testStatsOnId() {
        assertFieldNames("FROM apps metadata _id | stats c = count(_id), d = count_distinct(_id)", INDEX_METADATA_FIELD);
    }

    public void testStatsOnIdByGroup() {
        assertFieldNames(
            "FROM apps metadata _id | stats c = count(_id) by name | sort c desc, name | limit 5",
            Set.of("_index", "_index.*", "name", "name.*")
        );
    }

    public void testSimpleProject() {
        assertFieldNames(
            "from hosts | keep card, host, ip0, ip1",
            Set.of("_index", "_index.*", "card", "card.*", "host", "host.*", "ip0", "ip0.*", "ip1", "ip1.*")
        );
    }

    public void testEquals() {
        assertFieldNames(
            "from hosts | sort host, card | where ip0 == ip1 | keep card, host",
            Set.of("_index", "_index.*", "card", "card.*", "host", "host.*", "ip0", "ip0.*", "ip1", "ip1.*")
        );
    }

    public void testConditional() {
        assertFieldNames(
            "from hosts | eval eq=case(ip0==ip1, ip0, ip1) | keep eq, ip0, ip1",
            Set.of("_index", "_index.*", "ip1", "ip1.*", "ip0", "ip0.*")
        );
    }

    public void testWhereWithAverageBySubField() {
        assertFieldNames(
            "from employees | where languages + 1 == 6 | stats avg(avg_worked_seconds) by languages.long",
            Set.of(
                "_index",
                "_index.*",
                "languages",
                "languages.*",
                "avg_worked_seconds",
                "avg_worked_seconds.*",
                "languages.long",
                "languages.long.*"
            )
        );
    }

    public void testAverageOfEvalValue() {
        assertFieldNames(
            "from employees | eval ratio = salary / height | stats avg(ratio)",
            Set.of("_index", "_index.*", "salary", "salary.*", "height", "height.*")
        );
    }

    public void testTopNProjectEvalProject() {
        assertFieldNames(
            "from employees | sort salary | limit 1 | keep languages, salary | eval x = languages + 1 | keep x",
            Set.of("_index", "_index.*", "salary", "salary.*", "languages", "languages.*")
        );
    }

    public void testMvSum() {
        assertFieldNames("""
            from employees
            | where emp_no > 10008
            | eval salary_change = mv_sum(salary_change.int)
            | sort emp_no
            | keep emp_no, salary_change.int, salary_change
            | limit 7""", Set.of("_index", "_index.*", "emp_no", "emp_no.*", "salary_change.int", "salary_change.int.*"));
    }

    public void testMetaIndexAliasedInAggs() {
        assertFieldNames(
            "from employees metadata _index | eval _i = _index | stats max = max(emp_no) by _i",
            Set.of("_index", "_index.*", "emp_no", "emp_no.*")
        );
    }

    public void testCoalesceFolding() {
        assertFieldNames("""
            FROM employees
            | EVAL foo=COALESCE(true, false, null)
            | SORT emp_no ASC
            | KEEP emp_no, first_name, foo
            | limit 3""", Set.of("_index", "_index.*", "emp_no", "emp_no.*", "first_name", "first_name.*"));
    }

    public void testRenameEvalProject() {
        assertFieldNames(
            "from employees | rename languages as x | keep x | eval z = 2 * x | keep x, z | limit 3",
            Set.of("_index", "_index.*", "languages", "languages.*")
        );
    }

    public void testRenameProjectEval() {
        assertFieldNames("""
            from employees
            | eval y = languages
            | rename languages as x
            | keep x, y
            | eval x2 = x + 1
            | eval y2 = y + 2
            | limit 3""", Set.of("_index", "_index.*", "languages", "languages.*"));
    }

    public void testRenameWithFilterPushedToES() {
        assertFieldNames(
            "from employees | rename emp_no as x | keep languages, first_name, last_name, x | where x > 10030 and x < 10040 | limit 5",
            Set.of(
                "_index",
                "_index.*",
                "emp_no",
                "emp_no.*",
                "languages",
                "languages.*",
                "first_name",
                "first_name.*",
                "last_name",
                "last_name.*"
            )
        );
    }

    public void testRenameOverride() {
        assertFieldNames(
            "from employees | rename emp_no as languages | keep languages, last_name | limit 3",
            Set.of("_index", "_index.*", "emp_no", "emp_no.*", "last_name", "last_name.*")
        );
    }

    public void testProjectRenameDate() {
        assertFieldNames(
            "from employees | sort hire_date | rename hire_date as x | keep emp_no, x | limit 5",
            Set.of("_index", "_index.*", "hire_date", "hire_date.*", "emp_no", "emp_no.*")
        );
    }

    public void testRenameDrop() {
        assertFieldNames("""
            from employees
            | sort hire_date
            | rename hire_date as x, emp_no as y
            | drop first_name, last_name, gender, birth_date, salary, languages*, height*, still_hired, avg_worked_seconds,
            job_positions, is_rehired, salary_change*
            | limit 5""", ALL_FIELDS);
    }

    public void testMaxOfLong() {
        assertFieldNames(
            "from employees | stats l = max(languages.long)",
            Set.of("_index", "_index.*", "languages.long", "languages.long.*")
        );
    }

    public void testGroupByAlias() {
        assertFieldNames(
            "from employees | rename languages as l | keep l, height | stats m = min(height) by l | sort l",
            Set.of("_index", "_index.*", "languages", "languages.*", "height", "height.*")
        );
    }

    public void testByStringAndLong() {
        assertFieldNames("""
            from employees
            | eval trunk_worked_seconds = avg_worked_seconds / 100000000 * 100000000
            | stats c = count(gender) by gender, trunk_worked_seconds
            | sort c desc""", Set.of("_index", "_index.*", "avg_worked_seconds", "avg_worked_seconds.*", "gender", "gender.*"));
    }

    public void testByStringAndLongWithAlias() {
        assertFieldNames("""
            from employees
            | eval trunk_worked_seconds = avg_worked_seconds / 100000000 * 100000000
            | rename gender as g, trunk_worked_seconds as tws
            | keep g, tws
            | stats c = count(g) by g, tws
            | sort c desc""", Set.of("_index", "_index.*", "avg_worked_seconds", "avg_worked_seconds.*", "gender", "gender.*"));
    }

    public void testByStringAndString() {
        assertFieldNames("""
            from employees
            | eval hire_year_str = date_format("yyyy", hire_date)
            | stats c = count(gender) by gender, hire_year_str
            | sort c desc, gender, hire_year_str
            | where c >= 5""", Set.of("_index", "_index.*", "hire_date", "hire_date.*", "gender", "gender.*"));
    }

    public void testByLongAndLong() {
        assertFieldNames(
            """
                from employees
                | eval trunk_worked_seconds = avg_worked_seconds / 100000000 * 100000000
                | stats c = count(languages.long) by languages.long, trunk_worked_seconds
                | sort c desc""",
            Set.of("_index", "_index.*", "avg_worked_seconds", "avg_worked_seconds.*", "languages.long", "languages.long.*")
        );
    }

    public void testByDateAndKeywordAndIntWithAlias() {
        assertFieldNames(
            """
                from employees
                | eval d = date_trunc(hire_date, 1 year)
                | rename gender as g, languages as l, emp_no as e
                | keep d, g, l, e
                | stats c = count(e) by d, g, l
                | sort c desc, d, l desc
                | limit 10""",
            Set.of("_index", "_index.*", "hire_date", "hire_date.*", "gender", "gender.*", "languages", "languages.*", "emp_no", "emp_no.*")
        );
    }

    public void testCountDistinctOfKeywords() {
        assertFieldNames(
            """
                from employees
                | eval hire_year_str = date_format("yyyy", hire_date)
                | stats g = count_distinct(gender), h = count_distinct(hire_year_str)""",
            Set.of("_index", "_index.*", "hire_date", "hire_date.*", "gender", "gender.*")
        );
    }

    public void testCountDistinctOfIpPrecision() {
        assertFieldNames("""
            FROM hosts
            | STATS COUNT_DISTINCT(ip0, 80000), COUNT_DISTINCT(ip1, 5)""", Set.of("_index", "_index.*", "ip0", "ip0.*", "ip1", "ip1.*"));
    }

    public void testPercentileOfLong() {
        assertFieldNames(
            """
                from employees
                | stats p0 = percentile(salary_change.long, 0), p50 = percentile(salary_change.long, 50)""",
            Set.of("_index", "_index.*", "salary_change.long", "salary_change.long.*")
        );
    }

    public void testMedianOfInteger() {
        assertFieldNames("""
            FROM employees
            | STATS MEDIAN(salary), PERCENTILE(salary, 50)""", Set.of("_index", "_index.*", "salary", "salary.*"));
    }

    public void testMedianAbsoluteDeviation() {
        assertFieldNames("""
            FROM employees
            | STATS MEDIAN(salary), MEDIAN_ABSOLUTE_DEVIATION(salary)""", Set.of("_index", "_index.*", "salary", "salary.*"));
    }

    public void testIn3VLWithComputedNull() {
        assertFieldNames(
            """
                from employees
                | where mv_count(job_positions) <= 1
                | where emp_no >= 10024
                | limit 3
                | keep emp_no, job_positions
                | eval nil = concat("", null)
                | eval is_in = job_positions in ("Accountant", "Internship", nil)""",
            Set.of("_index", "_index.*", "job_positions", "job_positions.*", "emp_no", "emp_no.*")
        );
    }

    public void testCase() {
        assertFieldNames("""
            FROM apps
            | EVAL version_text = TO_STR(version)
            | WHERE version IS NULL OR version_text LIKE "1*"
            | EVAL v = TO_VER(CONCAT("123", TO_STR(version)))
            | EVAL m = CASE(version > TO_VER("1.1"), 1, 0)
            | EVAL g = CASE(version > TO_VER("1.3.0"), version, TO_VER("1.3.0"))
            | EVAL i = CASE(version IS NULL, TO_VER("0.1"), version)
            | EVAL c = CASE(
            version > TO_VER("1.1"), "high",
            version IS NULL, "none",
            "low")
            | SORT version DESC NULLS LAST, id DESC
            | KEEP v, version, version_text, id, m, g, i, c""", Set.of("_index", "_index.*", "version", "version.*", "id", "id.*"));
    }

    public void testLikePrefix() {
        assertFieldNames("""
            from employees
            | where first_name like "Eberhar*"
            | keep emp_no, first_name""", Set.of("_index", "_index.*", "emp_no", "emp_no.*", "first_name", "first_name.*"));
    }

    public void testRLikePrefix() {
        assertFieldNames("""
            from employees
            | where first_name rlike "Aleja.*"
            | keep emp_no""", Set.of("_index", "_index.*", "first_name", "first_name.*", "emp_no", "emp_no.*"));
    }

    public void testByUnmentionedLongAndLong() {
        assertFieldNames(
            """
                from employees
                | eval trunk_worked_seconds = avg_worked_seconds / 100000000 * 100000000
                | stats c = count(gender) by languages.long, trunk_worked_seconds
                | sort c desc""",
            Set.of(
                "_index",
                "_index.*",
                "avg_worked_seconds",
                "avg_worked_seconds.*",
                "languages.long",
                "languages.long.*",
                "gender",
                "gender.*"
            )
        );
    }

    public void testRenameNopProject() {
        assertFieldNames("""
            from employees
            | rename emp_no as emp_no
            | keep emp_no, last_name
            | limit 3""", Set.of("_index", "_index.*", "emp_no", "emp_no.*", "last_name", "last_name.*"));
    }

    public void testRename() {
        assertFieldNames("""
            from test
            | rename emp_no as e
            | keep first_name, e
            """, Set.of("_index", "_index.*", "emp_no", "emp_no.*", "first_name", "first_name.*"));
    }

    public void testChainedRename() {
        assertFieldNames("""
            from test
            | rename emp_no as r1, r1 as r2, r2 as r3
            | keep first_name, r3
            """, Set.of("_index", "_index.*", "emp_no", "emp_no.*", "first_name", "first_name.*", "r1", "r1.*", "r2", "r2.*"));// TODO
                                                                                                                               // asking for
                                                                                                                               // more
                                                                                                                               // shouldn't
        // hurt. Can we do better?
        // Set.of("_index", "_index.*", "emp_no", "emp_no.*", "first_name", "first_name.*"));
    }

    public void testChainedRenameReuse() {
        assertFieldNames("""
            from test
            | rename emp_no as r1, r1 as r2, r2 as r3, first_name as r1
            | keep r1, r3
            """, Set.of("_index", "_index.*", "emp_no", "emp_no.*", "first_name", "first_name.*", "r1", "r1.*", "r2", "r2.*"));// TODO
                                                                                                                               // asking for
                                                                                                                               // more
                                                                                                                               // shouldn't
        // hurt. Can we do better?
        // Set.of("_index", "_index.*", "emp_no", "emp_no.*", "first_name", "first_name.*"));
    }

    public void testRenameBackAndForth() {
        assertFieldNames("""
            from test
            | rename emp_no as r1, r1 as emp_no
            | keep emp_no
            """, Set.of("_index", "_index.*", "emp_no", "emp_no.*", "r1", "r1.*"));// TODO asking for more shouldn't hurt. Can we do better?
        // Set.of("_index", "_index.*", "emp_no", "emp_no.*"));
    }

    public void testRenameReuseAlias() {
        assertFieldNames("""
            from test
            | rename emp_no as e, first_name as e
            """, ALL_FIELDS);
    }

    public void testIfDuplicateNamesGroupingHasPriority() {
        assertFieldNames(
            "from employees | stats languages = avg(height), languages = min(height) by languages | sort languages",
            Set.of("_index", "_index.*", "height", "height.*", "languages", "languages.*")
        );
    }

    public void testCoalesce() {
        assertFieldNames("""
            FROM employees
            | EVAL first_name = COALESCE(first_name, "X")
            | SORT first_name DESC, emp_no ASC
            | KEEP emp_no, first_name
            | limit 10""", Set.of("_index", "_index.*", "first_name", "first_name.*", "emp_no", "emp_no.*"));
    }

    public void testCoalesceBackwards() {
        assertFieldNames("""
            FROM employees
            | EVAL first_name = COALESCE("X", first_name)
            | SORT first_name DESC, emp_no ASC
            | KEEP emp_no, first_name
            | limit 10""", Set.of("_index", "_index.*", "first_name", "first_name.*", "emp_no", "emp_no.*"));
    }

    public void testGroupByVersionCast() {
        assertFieldNames("""
            FROM apps
            | EVAL g = TO_VER(CONCAT("1.", TO_STR(version)))
            | STATS id = MAX(id) BY g
            | SORT id
            | DROP g""", Set.of("_index", "_index.*", "version", "version.*", "id", "id.*"));
    }

    public void testCoalesceEndsInNull() {
        assertFieldNames("""
            FROM employees
            | EVAL first_name = COALESCE(first_name, last_name, null)
            | SORT first_name DESC, emp_no ASC
            | KEEP emp_no, first_name
            | limit 3""", Set.of("_index", "_index.*", "first_name", "first_name.*", "last_name", "last_name.*", "emp_no", "emp_no.*"));
    }

    public void testMvAvg() {
        assertFieldNames(
            """
                from employees
                | where emp_no > 10008
                | eval salary_change = mv_avg(salary_change)
                | sort emp_no
                | keep emp_no, salary_change.int, salary_change
                | limit 7""",
            Set.of(
                "_index",
                "_index.*",
                "emp_no",
                "emp_no.*",
                "salary_change",
                "salary_change.*",
                "salary_change.int",
                "salary_change.int.*"
            )
        );
    }

    public void testEvalOverride() {
        assertFieldNames("""
            from employees
            | eval languages = languages + 1
            | eval languages = languages + 1
            | limit 5
            | keep l*""", Set.of("_index", "_index.*", "languages", "languages.*", "l*"));// subtlety here. Keeping only "languages*" can
                                                                                          // remove any other "l*"
        // named fields
    }

    public void testBasicWildcardKeep() {
        assertFieldNames("from test | keep *", ALL_FIELDS);
    }

    public void testBasicWildcardKeep2() {
        assertFieldNames("""
            from test
            | keep un*
            """, Set.of("_index", "_index.*", "un*"));
    }

    public void testWildcardKeep() {
        assertFieldNames("""
            from test
            | keep first_name, *, last_name
            """, ALL_FIELDS);
    }

    public void testProjectThenDropName() {
        assertFieldNames("""
            from test
            | keep *name
            | drop first_name
            """, Set.of("_index", "_index.*", "*name", "*name.*", "first_name", "first_name.*"));
    }

    public void testProjectAfterDropName() {
        assertFieldNames("""
            from test
            | drop first_name
            | keep *name
            """, Set.of("_index", "_index.*", "*name.*", "*name", "first_name", "first_name.*"));
    }

    public void testProjectWithMixedQuoting() {
        assertFieldNames("""
            from test
            | drop first_name
            | keep *`name`
            """, Set.of("_index", "_index.*", "*name.*", "*name", "first_name", "first_name.*"));
    }

    public void testProjectKeepAndDropName() {
        assertFieldNames("""
            from test
            | drop first_name
            | keep last_name
            """, Set.of("_index", "_index.*", "last_name", "last_name.*", "first_name", "first_name.*"));
    }

    public void testProjectDropPattern() {
        assertFieldNames("""
            from test
            | keep *
            | drop *_name
            """, ALL_FIELDS);
    }

    public void testProjectDropPattern_WithInlineStats() {
        assumeTrue("INLINE STATS required", EsqlCapabilities.Cap.INLINE_STATS.isEnabled());
        assertFieldNames("""
            from test
            | inline stats max(foo) by bar
            | keep *
            | drop *_name
            """, ALL_FIELDS);
    }

    public void testProjectDropNoStarPattern() {
        assertFieldNames("""
            from test
            | drop *_name
            """, ALL_FIELDS);
    }

    public void testProjectOrderPatternWithRest() {
        assertFieldNames("""
            from test
            | keep *name, *, emp_no
            """, ALL_FIELDS);
    }

    public void testProjectQuotedPatterWithRest() {
        assertFieldNames("""
            from test
            | eval `*alpha`= first_name
            | drop `*alpha`
            | keep *name, *, emp_no
            """, ALL_FIELDS);
    }

    public void testProjectDropPatternAndKeepOthers() {
        assertFieldNames("""
            from test
            | drop l*
            | keep first_name, salary
            """, Set.of("_index", "_index.*", "l*", "first_name", "first_name.*", "salary", "salary.*"));
    }

    public void testProjectDropWithQuotedAndUnquotedPatternAndKeepOthers() {
        assertFieldNames("""
            from test
            | drop `l`*
            | keep first_name, salary
            """, Set.of("_index", "_index.*", "l*", "first_name", "first_name.*", "salary", "salary.*"));
    }

    public void testAliasesThatGetDropped() {
        assertFieldNames("""
            from test
            | eval x = languages + 1
            | where first_name like "%A"
            | eval first_name = concat(first_name, "xyz")
            | drop first_name
            """, ALL_FIELDS);
    }

    public void testWhereClauseNoProjection() {
        assertFieldNames("""
            from test
            | where first_name is not null
            """, ALL_FIELDS);
    }

    public void testCountAllGrouped() {
        assertFieldNames("""
            from test
            | stats c = count(*) by languages
            | rename languages as l
            | sort l DESC
            """, Set.of("_index", "_index.*", "languages", "languages.*"));
    }

    public void testCountAllAndOtherStatGrouped() {
        assertFieldNames("""
            from test
            | stats c = count(*), min = min(emp_no) by languages
            | sort languages
            """, Set.of("_index", "_index.*", "emp_no", "emp_no.*", "languages", "languages.*"));
    }

    public void testCountAllAndOtherStatGrouped_WithInlineStats() {
        assumeTrue("INLINE STATS required", EsqlCapabilities.Cap.INLINE_STATS.isEnabled());
        assertFieldNames("""
            from test
            | inline stats c = count(*), min = min(emp_no) by languages
            | stats c = count(*), min = min(emp_no) by languages
            | sort languages
            """, Set.of("_index", "_index.*", "emp_no", "emp_no.*", "languages", "languages.*"));
    }

    public void testCountAllWithImplicitNameOtherStatGrouped() {
        assertFieldNames("""
            from test
            | stats count(*), min = min(emp_no) by languages
            | drop `count(*)`
            | sort languages
            """, Set.of("_index", "_index.*", "emp_no", "emp_no.*", "languages", "languages.*"));
    }

    public void testDropWithQuotedAndUnquotedName() {
        assertFieldNames("""
            from test
            | stats count(*), min = min(emp_no) by languages
            | drop count`(*)`
            | sort languages
            """, Set.of("_index", "_index.*", "emp_no", "emp_no.*", "languages", "languages.*"));
    }

    public void testCountAllWithEval() {
        assertFieldNames("""
            from test
            | rename languages as l
            | stats min = min(salary) by l
            | eval x = min + 1
            | stats ca = count(*), cx = count(x) by l
            | sort l
            """, Set.of("_index", "_index.*", "languages", "languages.*", "salary", "salary.*"));
    }

    public void testCountAllWithEval_AndInlineStats() {
        assumeTrue("INLINE STATS required", EsqlCapabilities.Cap.INLINE_STATS.isEnabled());
        assertFieldNames("""
            from test
            | rename languages as l
            | inline stats max(salary) by l
            | stats min = min(salary) by l
            | eval x = min + 1
            | stats ca = count(*), cx = count(x) by l
            | sort l
            """, Set.of("_index", "_index.*", "languages", "languages.*", "salary", "salary.*"));
    }

    public void testKeepAfterEval_AndInlineStats() {
        assumeTrue("INLINE STATS required", EsqlCapabilities.Cap.INLINE_STATS.isEnabled());
        assertFieldNames("""
            from test
            | rename languages as l
            | inline stats max(salary) by l
            | stats min = min(salary) by l
            | eval x = min + 1
            | keep x, l
            | sort l
            """, Set.of("_index", "_index.*", "languages", "languages.*", "salary", "salary.*"));
    }

    public void testKeepBeforeEval_AndInlineStats() {
        assumeTrue("INLINE STATS required", EsqlCapabilities.Cap.INLINE_STATS.isEnabled());
        assertFieldNames("""
            from test
            | rename languages as l
            | keep l, salary, emp_no
            | inline stats max(salary) by l
            | eval x = `max(salary)` + 1
            | stats min = min(salary) by l
            | sort l
            """, Set.of("_index", "_index.*", "languages", "languages.*", "salary", "salary.*", "emp_no", "emp_no.*"));
    }

    public void testStatsBeforeEval_AndInlineStats() {
        assumeTrue("INLINE STATS required", EsqlCapabilities.Cap.INLINE_STATS.isEnabled());
        assertFieldNames("""
            from test
            | rename languages as l
            | stats min = min(salary) by l
            | eval salary = min + 1
            | inline stats max(salary) by l
            | sort l
            """, Set.of("_index", "_index.*", "languages", "languages.*", "salary", "salary.*"));
    }

    public void testStatsBeforeInlineStats() {
        assumeTrue("INLINE STATS required", EsqlCapabilities.Cap.INLINE_STATS.isEnabled());
        assertFieldNames("""
            from test
            | stats min = min(salary) by languages
<<<<<<< HEAD
            | inlinestats max(min) by languages
            """, Set.of("_index", "_index.*", "languages", "languages.*", "salary", "salary.*"));
=======
            | inline stats max(min) by languages
            """, Set.of("languages", "languages.*", "salary", "salary.*"));
>>>>>>> 1eeab39d
    }

    public void testKeepBeforeInlineStats() {
        assumeTrue("INLINE STATS required", EsqlCapabilities.Cap.INLINE_STATS.isEnabled());
        assertFieldNames("""
            from test
            | keep languages, salary
<<<<<<< HEAD
            | inlinestats max(salary) by languages
            """, Set.of("_index", "_index.*", "languages", "languages.*", "salary", "salary.*"));
=======
            | inline stats max(salary) by languages
            """, Set.of("languages", "languages.*", "salary", "salary.*"));
>>>>>>> 1eeab39d
    }

    public void testCountStar() {
        assertFieldNames("""
            from test
            | stats count=count(*)
            | sort count desc
            | limit 0
            """, INDEX_METADATA_FIELD);
    }

    public void testEnrichOnDefaultFieldWithKeep() {
<<<<<<< HEAD
        assertFieldNames(
            """
                from employees
                | enrich languages_policy
                | keep emp_no""",
            enrichResolutionWith("language_name"),
            Set.of("_index", "_index.*", "emp_no", "emp_no.*", "language_name", "language_name.*"),
            Set.of()
        );
=======
        assertFieldNames("""
            from employees
            | enrich languages_policy
            | keep emp_no""", true, Set.of("*"), Set.of());
>>>>>>> 1eeab39d
    }

    public void testDissectOverwriteName() {
        assertFieldNames("""
            from employees
            | dissect first_name "%{first_name} %{more}"
            | keep emp_no, first_name, more""", Set.of("_index", "_index.*", "emp_no", "emp_no.*", "first_name", "first_name.*"));
    }

    /**
     * Fix alias removal in regex extraction with JOIN
     * @see <a href="https://github.com/elastic/elasticsearch/issues/127467">ES|QL: pruning of JOINs leads to missing fields</a>
      */
    public void testAvoidGrokAttributesRemoval() {
        assumeTrue("LOOKUP JOIN available as snapshot only", EsqlCapabilities.Cap.JOIN_LOOKUP_V12.isEnabled());
        assertFieldNames("""
            from message_types
            | eval type = 1
            | lookup join message_types_lookup on message
            | drop  message
            | grok type "%{WORD:b}"
            | stats x = max(b)
            | keep x""", Set.of("_index", "_index.*", "x", "b", "type", "message", "x.*", "message.*", "type.*", "b.*"));
    }

    public void testAvoidGrokAttributesRemoval2() {
        assumeTrue("LOOKUP JOIN available as snapshot only", EsqlCapabilities.Cap.JOIN_LOOKUP_V12.isEnabled());
        assertFieldNames("""
            from sample_data
            | dissect message "%{type}"
            | drop type
            | lookup join message_types_lookup on message
            | stats count = count(*) by type
            | keep count
            | sort count""", Set.of("_index", "_index.*", "type", "message", "count", "message.*", "type.*", "count.*"));
    }

    public void testAvoidGrokAttributesRemoval3() {
        assumeTrue("LOOKUP JOIN available as snapshot only", EsqlCapabilities.Cap.JOIN_LOOKUP_V12.isEnabled());
        assertFieldNames(
            """
                from sample_data
                | grok message "%{WORD:type}"
                | drop type
                | lookup join message_types_lookup on message
                | stats max = max(event_duration) by type
                | keep max
                | sort max""",
            Set.of("_index", "_index.*", "type", "event_duration", "message", "max", "event_duration.*", "message.*", "type.*", "max.*")
        );
    }

    /**
     * @see <a href="https://github.com/elastic/elasticsearch/issues/127468">ES|QL: Grok only supports KEYWORD or TEXT values, found expression [type] type [INTEGER]</a>
     */
    public void testAvoidGrokAttributesRemoval4() {
        assumeTrue("LOOKUP JOIN available as snapshot only", EsqlCapabilities.Cap.JOIN_LOOKUP_V12.isEnabled());
        assertFieldNames("""
            from message_types
            | eval type = 1
            | lookup join message_types_lookup on message
            | drop  message
            | grok type "%{WORD:b}"
            | stats x = max(b)
            | keep x""", Set.of("_index", "_index.*", "x", "b", "type", "message", "x.*", "message.*", "type.*", "b.*"));
    }

    /**
     * @see <a href="https://github.com/elastic/elasticsearch/issues/127468">ES|QL: Grok only supports KEYWORD or TEXT values, found expression [type] type [INTEGER]</a>
     */
    public void testAvoidGrokAttributesRemoval5() {
        assumeTrue("LOOKUP JOIN available as snapshot only", EsqlCapabilities.Cap.JOIN_LOOKUP_V12.isEnabled());
        assertFieldNames(
            """
                FROM sample_data, employees
                | EVAL client_ip = client_ip::keyword
                | RENAME languages AS language_code
                | LOOKUP JOIN clientips_lookup ON client_ip
                | EVAL type = 1::keyword
                | EVAL type = 2
                | LOOKUP JOIN message_types_lookup ON message
                | LOOKUP JOIN languages_lookup ON language_code
                | DISSECT type "%{type_as_text}"
                | KEEP message
                | WHERE message IS NOT NULL
                | SORT message DESC
                | LIMIT 1""",
            Set.of(
                "_index",
                "_index.*",
                "message",
                "type",
                "languages",
                "client_ip",
                "language_code",
                "language_code.*",
                "client_ip.*",
                "message.*",
                "type.*",
                "languages.*"
            )

        );
    }

    public void testEnrichOnDefaultField() {
        assertFieldNames("""
            from employees
            | enrich languages_policy""", true, ALL_FIELDS, Set.of());
    }

    public void testMetrics() {
        var query = "TS k8s | STATS bytes=sum(rate(network.total_bytes_in)), sum(rate(network.total_cost)) BY cluster";
        assertFieldNames(
            query,
            Set.of(
                "_index",
                "_index.*",
                "@timestamp",
                "@timestamp.*",
                "network.total_bytes_in",
                "network.total_bytes_in.*",
                "network.total_cost",
                "network.total_cost.*",
                "cluster",
                "cluster.*"
            )

        );
    }

    public void testLookupJoin() {
        assumeTrue("LOOKUP JOIN available as snapshot only", EsqlCapabilities.Cap.JOIN_LOOKUP_V12.isEnabled());
        assertFieldNames(
            "FROM employees | KEEP languages | RENAME languages AS language_code | LOOKUP JOIN languages_lookup ON language_code",
            Set.of("_index", "_index.*", "languages", "languages.*", "language_code", "language_code.*"),
            Set.of("languages_lookup") // Since we have KEEP before the LOOKUP JOIN we need to wildcard the lookup index
        );
    }

    public void testLookupJoinKeep() {
        assumeTrue("LOOKUP JOIN available as snapshot only", EsqlCapabilities.Cap.JOIN_LOOKUP_V12.isEnabled());
        assertFieldNames(
            """
                FROM employees
                | KEEP languages
                | RENAME languages AS language_code
                | LOOKUP JOIN languages_lookup ON language_code
                | KEEP languages, language_code, language_name""",
            Set.of(
                "_index",
                "_index.*",
                "languages",
                "languages.*",
                "language_code",
                "language_code.*",
                "language_name",
                "language_name.*"
            ),
            Set.of()  // Since we have KEEP after the LOOKUP, we can use the global field names instead of wildcarding the lookup index
        );
    }

    public void testLookupJoinKeepWildcard() {
        assumeTrue("LOOKUP JOIN available as snapshot only", EsqlCapabilities.Cap.JOIN_LOOKUP_V12.isEnabled());
        assertFieldNames(
            """
                FROM employees
                | KEEP languages
                | RENAME languages AS language_code
                | LOOKUP JOIN languages_lookup ON language_code
                | KEEP language*""",
            Set.of("_index", "_index.*", "language*", "languages", "languages.*", "language_code", "language_code.*"),
            Set.of()  // Since we have KEEP after the LOOKUP, we can use the global field names instead of wildcarding the lookup index
        );
    }

    public void testMultiLookupJoin() {
        assumeTrue("LOOKUP JOIN available as snapshot only", EsqlCapabilities.Cap.JOIN_LOOKUP_V12.isEnabled());
        assertFieldNames(
            """
                FROM sample_data
                | EVAL client_ip = client_ip::keyword
                | LOOKUP JOIN clientips_lookup ON client_ip
                | LOOKUP JOIN message_types_lookup ON message""",
            Set.of("*"), // With no KEEP we should keep all fields
            Set.of() // since global field names are wildcarded, we don't need to wildcard any indices
        );
    }

    public void testMultiLookupJoinKeepBefore() {
        assumeTrue("LOOKUP JOIN available as snapshot only", EsqlCapabilities.Cap.JOIN_LOOKUP_V12.isEnabled());
        assertFieldNames(
            """
                FROM sample_data
                | EVAL client_ip = client_ip::keyword
                | KEEP @timestamp, client_ip, event_duration, message
                | LOOKUP JOIN clientips_lookup ON client_ip
                | LOOKUP JOIN message_types_lookup ON message""",
            Set.of(
                "_index",
                "_index.*",
                "@timestamp",
                "@timestamp.*",
                "client_ip",
                "client_ip.*",
                "event_duration",
                "event_duration.*",
                "message",
                "message.*"
            ),
            Set.of("clientips_lookup", "message_types_lookup") // Since the KEEP is before both JOINS we need to wildcard both indices
        );
    }

    public void testMultiLookupJoinKeepBetween() {
        assumeTrue("LOOKUP JOIN available as snapshot only", EsqlCapabilities.Cap.JOIN_LOOKUP_V12.isEnabled());
        assertFieldNames(
            """
                FROM sample_data
                | EVAL client_ip = client_ip::keyword
                | LOOKUP JOIN clientips_lookup ON client_ip
                | KEEP @timestamp, client_ip, event_duration, message, env
                | LOOKUP JOIN message_types_lookup ON message""",
            Set.of(
                "_index",
                "_index.*",
                "@timestamp",
                "@timestamp.*",
                "client_ip",
                "client_ip.*",
                "event_duration",
                "event_duration.*",
                "message",
                "message.*",
                "env",
                "env.*"
            ),
            Set.of("message_types_lookup")  // Since the KEEP is before the second JOIN, we need to wildcard the second index
        );
    }

    public void testMultiLookupJoinKeepAfter() {
        assumeTrue("LOOKUP JOIN available as snapshot only", EsqlCapabilities.Cap.JOIN_LOOKUP_V12.isEnabled());
        assertFieldNames(
            """
                FROM sample_data
                | EVAL client_ip = client_ip::keyword
                | LOOKUP JOIN clientips_lookup ON client_ip
                | LOOKUP JOIN message_types_lookup ON message
                | KEEP @timestamp, client_ip, event_duration, message, env, type""",
            Set.of(
                "_index",
                "_index.*",
                "@timestamp",
                "@timestamp.*",
                "client_ip",
                "client_ip.*",
                "event_duration",
                "event_duration.*",
                "message",
                "message.*",
                "env",
                "env.*",
                "type",
                "type.*"
            ),
            Set.of()  // Since the KEEP is after both JOINs, we can use the global field names
        );
    }

    public void testMultiLookupJoinKeepAfterWildcard() {
        assumeTrue("LOOKUP JOIN available as snapshot only", EsqlCapabilities.Cap.JOIN_LOOKUP_V12.isEnabled());
        assertFieldNames(
            """
                FROM sample_data
                | EVAL client_ip = client_ip::keyword
                | LOOKUP JOIN clientips_lookup ON client_ip
                | LOOKUP JOIN message_types_lookup ON message
                | KEEP *env*, *type*""",
            Set.of("_index", "_index.*", "*env*", "*type*", "client_ip", "client_ip.*", "message", "message.*"),
            Set.of()  // Since the KEEP is after both JOINs, we can use the global field names
        );
    }

    public void testMultiLookupJoinSameIndex() {
        assumeTrue("LOOKUP JOIN available as snapshot only", EsqlCapabilities.Cap.JOIN_LOOKUP_V12.isEnabled());
        assertFieldNames(
            """
                FROM sample_data
                | EVAL client_ip = client_ip::keyword
                | LOOKUP JOIN clientips_lookup ON client_ip
                | EVAL client_ip = message
                | LOOKUP JOIN clientips_lookup ON client_ip""",
            Set.of("*"), // With no KEEP we should keep all fields
            Set.of() // since global field names are wildcarded, we don't need to wildcard any indices
        );
    }

    public void testMultiLookupJoinSameIndexKeepBefore() {
        assumeTrue("LOOKUP JOIN available as snapshot only", EsqlCapabilities.Cap.JOIN_LOOKUP_V12.isEnabled());
        assertFieldNames(
            """
                FROM sample_data
                | EVAL client_ip = client_ip::keyword
                | KEEP @timestamp, client_ip, event_duration, message
                | LOOKUP JOIN clientips_lookup ON client_ip
                | EVAL client_ip = message
                | LOOKUP JOIN clientips_lookup ON client_ip""",
            Set.of(
                "_index",
                "_index.*",
                "@timestamp",
                "@timestamp.*",
                "client_ip",
                "client_ip.*",
                "event_duration",
                "event_duration.*",
                "message",
                "message.*"
            ),
            Set.of("clientips_lookup") // Since there is no KEEP after the last JOIN, we need to wildcard the index
        );
    }

    public void testMultiLookupJoinSameIndexKeepBetween() {
        assumeTrue("LOOKUP JOIN available as snapshot only", EsqlCapabilities.Cap.JOIN_LOOKUP_V12.isEnabled());
        assertFieldNames(
            """
                FROM sample_data
                | EVAL client_ip = client_ip::keyword
                | LOOKUP JOIN clientips_lookup ON client_ip
                | KEEP @timestamp, client_ip, event_duration, message, env
                | EVAL client_ip = message
                | LOOKUP JOIN clientips_lookup ON client_ip""",
            Set.of(
                "_index",
                "_index.*",
                "@timestamp",
                "@timestamp.*",
                "client_ip",
                "client_ip.*",
                "event_duration",
                "event_duration.*",
                "message",
                "message.*",
                "env",
                "env.*"
            ),
            Set.of("clientips_lookup") // Since there is no KEEP after the last JOIN, we need to wildcard the index
        );
    }

    public void testMultiLookupJoinSameIndexKeepAfter() {
        assumeTrue("LOOKUP JOIN available as snapshot only", EsqlCapabilities.Cap.JOIN_LOOKUP_V12.isEnabled());
        assertFieldNames(
            """
                FROM sample_data
                | EVAL client_ip = client_ip::keyword
                | LOOKUP JOIN clientips_lookup ON client_ip
                | EVAL client_ip = message
                | LOOKUP JOIN clientips_lookup ON client_ip
                | KEEP @timestamp, client_ip, event_duration, message, env""",
            Set.of(
                "_index",
                "_index.*",
                "@timestamp",
                "@timestamp.*",
                "client_ip",
                "client_ip.*",
                "event_duration",
                "event_duration.*",
                "message",
                "message.*",
                "env",
                "env.*"
            ),
            Set.of()  // Since the KEEP is after both JOINs, we can use the global field names
        );
    }

    public void testInsist_fieldIsMappedToNonKeywordSingleIndex() {
        assumeTrue("UNMAPPED_FIELDS available as snapshot only", EsqlCapabilities.Cap.UNMAPPED_FIELDS.isEnabled());
        assertFieldNames(
            "FROM partial_mapping_sample_data | INSIST_🐔 client_ip | KEEP @timestamp, client_ip",
            Set.of("_index", "_index.*", "@timestamp", "@timestamp.*", "client_ip", "client_ip.*"),
            Set.of()
        );
    }

    public void testInsist_fieldIsMappedToKeywordSingleIndex() {
        assumeTrue("UNMAPPED_FIELDS available as snapshot only", EsqlCapabilities.Cap.UNMAPPED_FIELDS.isEnabled());
        assertFieldNames(
            "FROM partial_mapping_sample_data | INSIST_🐔 message | KEEP @timestamp, message",
            Set.of("_index", "_index.*", "@timestamp", "@timestamp.*", "message", "message.*"),
            Set.of()
        );
    }

    public void testInsist_fieldDoesNotExistSingleIndex() {
        assumeTrue("UNMAPPED_FIELDS available as snapshot only", EsqlCapabilities.Cap.UNMAPPED_FIELDS.isEnabled());
        assertFieldNames(
            "FROM partial_mapping_sample_data | INSIST_🐔 foo | KEEP @timestamp, foo",
            Set.of("_index", "_index.*", "@timestamp", "@timestamp.*", "foo", "foo.*"),
            Set.of()
        );
    }

    public void testInsist_fieldIsUnmappedSingleIndex() {
        assumeTrue("UNMAPPED_FIELDS available as snapshot only", EsqlCapabilities.Cap.UNMAPPED_FIELDS.isEnabled());
        assertFieldNames(
            "FROM partial_mapping_sample_data | INSIST_🐔 unmapped_message | KEEP @timestamp, unmapped_message",
            Set.of("_index", "_index.*", "@timestamp", "@timestamp.*", "unmapped_message", "unmapped_message.*"),
            Set.of()
        );
    }

    public void testInsist_multiFieldTestSingleIndex() {
        assumeTrue("UNMAPPED_FIELDS available as snapshot only", EsqlCapabilities.Cap.UNMAPPED_FIELDS.isEnabled());
        assertFieldNames(
            "FROM partial_mapping_sample_data | INSIST_🐔 message, unmapped_message, client_ip, foo | KEEP @timestamp, unmapped_message",
            Set.of(
                "_index",
                "_index.*",
                "@timestamp",
                "@timestamp.*",
                "message",
                "message.*",
                "unmapped_message",
                "unmapped_message.*",
                "client_ip",
                "client_ip.*",
                "foo",
                "foo.*"
            ),
            Set.of()
        );
    }

    public void testInsist_fieldIsMappedToDifferentTypesMultiIndex() {
        assumeTrue("UNMAPPED_FIELDS available as snapshot only", EsqlCapabilities.Cap.UNMAPPED_FIELDS.isEnabled());
        assertFieldNames(
            "FROM sample_data_ts_long, sample_data METADATA _index | INSIST_🐔 @timestamp | KEEP _index, @timestamp",
            Set.of("_index", "_index.*", "@timestamp", "@timestamp.*"),
            Set.of()
        );
    }

    public void testInsist_multiFieldMappedMultiIndex() {
        assumeTrue("UNMAPPED_FIELDS available as snapshot only", EsqlCapabilities.Cap.UNMAPPED_FIELDS.isEnabled());
        assertFieldNames(
            """
                FROM sample_data_ts_long, sample_data METADATA _index
                | INSIST_🐔 @timestamp, unmapped_message
                | INSIST_🐔 message, foo
                | KEEP _index, @timestamp, message, foo""",
            Set.of(
                "_index",
                "_index.*",
                "@timestamp",
                "@timestamp.*",
                "message",
                "message.*",
                "unmapped_message",
                "unmapped_message.*",
                "foo",
                "foo.*"
            ),
            Set.of()
        );
    }

    public void testJoinMaskingKeep() {
        assertFieldNames(
            """
                from languag*
                | eval type = null
                | rename language_name as message
                | lookup join message_types_lookup on message
                | rename type as message
                | lookup join message_types_lookup on message
                | keep `language.name`""",
            Set.of(
                "_index",
                "_index.*",
                "language.name",
                "type",
                "language_name",
                "message",
                "language_name.*",
                "message.*",
                "type.*",
                "language.name.*"
            )
        );
    }

    public void testJoinMaskingKeep2() {
        assertFieldNames(
            """
                from languag*
                | eval type = "foo"
                | rename type as message
                | lookup join message_types_lookup on message
                | rename type as message
                | lookup join message_types_lookup on message
                | keep `language.name`""",
            Set.of("_index", "_index.*", "language.name", "type", "message", "message.*", "type.*", "language.name.*")
        );
    }

    public void testEnrichMaskingEvalOn() {
        assertFieldNames(
            """
                from employees
                | eval language_name = null
                | enrich languages_policy on languages
                | rename language_name as languages
                | eval languages = length(languages)
                | enrich languages_policy on languages
                | keep emp_no, language_name""",
            Set.of("_index", "_index.*", "emp_no", "language_name", "languages", "language_name.*", "languages.*", "emp_no.*")
        );
    }

    public void testEnrichAndJoinMaskingEvalWh() {
        assertFieldNames(
            """
                from employees
                | eval language_name = null
                | enrich languages_policy on languages
                | rename language_name as languages
                | eval languages = length(languages)
                | enrich languages_policy on languages
                | lookup join message_types_lookup on language_name
                | keep emp_no, language_name""",
            Set.of("_index", "_index.*", "emp_no", "language_name", "languages", "language_name.*", "languages.*", "emp_no.*")
        );
    }

    public void testDropAgainWithWildcardAfterEval() {
        assertFieldNames("""
            from employees
            | eval full_name = 12
            | drop full_name
            | drop *name
            | keep emp_no
            """, Set.of("_index", "_index.*", "emp_no", "emp_no.*", "*name", "*name.*"));
    }

    public void testDropWildcardFieldsAfterRename() {
        assertFieldNames(
            """
                from employees
                | rename first_name AS first_names, last_name AS last_names
                | eval first_names = 1
                | drop first_names
                | drop *_names
                | keep gender""",
            Set.of(
                "_index",
                "_index.*",
                "first_name",
                "first_name.*",
                "last_name",
                "last_name.*",
                "*_names",
                "*_names.*",
                "gender",
                "gender.*"
            )
        );
    }

    public void testDropWildcardFieldsAfterLookupJoins() {
        assumeTrue("LOOKUP JOIN available as snapshot only", EsqlCapabilities.Cap.JOIN_LOOKUP_V12.isEnabled());
        assertFieldNames("""
            FROM sample_data
            | EVAL client_ip = client_ip::keyword
            | LOOKUP JOIN clientips_lookup ON client_ip
            | LOOKUP JOIN message_types_lookup ON message
            | SORT @timestamp
            | DROP *e""", Set.of("*"), Set.of());
    }

    public void testDropWildcardFieldsAfterLookupJoins2() {
        assumeTrue("LOOKUP JOIN available as snapshot only", EsqlCapabilities.Cap.JOIN_LOOKUP_V12.isEnabled());
        assertFieldNames("""
            FROM sample_data
            | EVAL client_ip = client_ip::keyword
            | LOOKUP JOIN clientips_lookup ON client_ip
            | DROP *e, client_ip
            | LOOKUP JOIN message_types_lookup ON message
            | SORT @timestamp
            | DROP *e""", Set.of("*"), Set.of());
    }

    public void testDropWildcardFieldsAfterLookupJoinsAndKeep() {
        assumeTrue("LOOKUP JOIN available as snapshot only", EsqlCapabilities.Cap.JOIN_LOOKUP_V12.isEnabled());
        assertFieldNames(
            """
                FROM sample_data
                | EVAL client_ip = client_ip::keyword
                | LOOKUP JOIN clientips_lookup ON client_ip
                | LOOKUP JOIN message_types_lookup ON message
                | KEEP @timestamp, message, *e*
                | SORT @timestamp
                | DROP *e""",
            Set.of(
                "_index",
                "_index.*",
                "client_ip",
                "client_ip.*",
                "message",
                "message.*",
                "@timestamp",
                "@timestamp.*",
                "*e*",
                "*e",
                "*e.*"
            ),
            Set.of()
        );
    }

    public void testDropWildcardFieldsAfterLookupJoinKeepLookupJoin() {
        assumeTrue("LOOKUP JOIN available as snapshot only", EsqlCapabilities.Cap.JOIN_LOOKUP_V12.isEnabled());
        assertFieldNames(
            """
                FROM sample_data
                | EVAL client_ip = client_ip::keyword
                | LOOKUP JOIN clientips_lookup ON client_ip
                | KEEP @timestamp, *e*, client_ip
                | LOOKUP JOIN message_types_lookup ON message
                | SORT @timestamp
                | DROP *e""",
            Set.of(
                "_index",
                "_index.*",
                "client_ip",
                "client_ip.*",
                "message",
                "message.*",
                "@timestamp",
                "@timestamp.*",
                "*e*",
                "*e",
                "*e.*"
            ),
            Set.of("message_types_lookup")
        );
    }

    public void testDropWildcardFieldsAfterKeepAndLookupJoins() {
        assumeTrue("LOOKUP JOIN available as snapshot only", EsqlCapabilities.Cap.JOIN_LOOKUP_V12.isEnabled());
        assertFieldNames(
            """
                FROM sample_data
                | EVAL client_ip = client_ip::keyword
                | KEEP @timestamp, *e*, client_ip
                | LOOKUP JOIN clientips_lookup ON client_ip
                | LOOKUP JOIN message_types_lookup ON message
                | SORT @timestamp
                | DROP *e""",
            Set.of(
                "_index",
                "_index.*",
                "client_ip",
                "client_ip.*",
                "message",
                "message.*",
                "@timestamp",
                "@timestamp.*",
                "*e*",
                "*e",
                "*e.*"
            ),
            Set.of("clientips_lookup", "message_types_lookup")
        );
    }

    public void testDropWildcardFieldsAfterKeepAndLookupJoins2() {
        assumeTrue("LOOKUP JOIN available as snapshot only", EsqlCapabilities.Cap.JOIN_LOOKUP_V12.isEnabled());
        assertFieldNames(
            """
                FROM sample_data
                | EVAL client_ip = client_ip::keyword
                | KEEP @timestamp, *e*, client_ip
                | LOOKUP JOIN clientips_lookup ON client_ip
                | DROP *e
                | LOOKUP JOIN message_types_lookup ON message
                | SORT @timestamp
                | DROP *e, client_ip""",
            Set.of(
                "_index",
                "_index.*",
                "client_ip",
                "client_ip.*",
                "message",
                "message.*",
                "@timestamp",
                "@timestamp.*",
                "*e*",
                "*e",
                "*e.*"
            ),
            Set.of("clientips_lookup", "message_types_lookup")
        );
    }

    public void testForkFieldsWithKeepAfterFork() {
        assertFieldNames("""
            FROM test
            | WHERE a > 2000
            | EVAL b = a + 100
            | FORK (WHERE c > 1 AND a < 10000 | EVAL d = a + 500)
                   (WHERE d > 1000 AND e == "aaa" | EVAL c = a + 200)
            | WHERE x > y
            | KEEP a, b, c, d, x
            """, Set.of("_index", "_index.*", "a", "x", "y", "c", "d", "e", "e.*", "d.*", "y.*", "x.*", "a.*", "c.*"));
    }

    public void testForkFieldsWithKeepBeforeFork() {
        assertFieldNames("""
            FROM test
            | KEEP a, b, c, d, x, y
            | WHERE a > 2000
            | EVAL b = a + 100
            | FORK (WHERE c > 1 AND a < 10000 | EVAL d = a + 500)
                   (WHERE d > 1000 AND e == "aaa" | EVAL c = a + 200)
            | WHERE x > y
            """, Set.of("_index", "_index.*", "x", "y", "a", "d", "e", "b", "c", "e.*", "d.*", "y.*", "x.*", "a.*", "c.*", "b.*"));
    }

    public void testForkFieldsWithNoProjection() {
        assertFieldNames("""
            FROM test
            | WHERE a > 2000
            | EVAL b = a + 100
            | FORK (WHERE c > 1 AND a < 10000 | EVAL d = a + 500)
                   (WHERE d > 1000 AND e == "aaa" | EVAL c = a + 200)
            | WHERE x > y
            """, ALL_FIELDS);
    }

    public void testForkFieldsWithStatsInOneBranch() {
        assertFieldNames("""
            FROM test
            | WHERE a > 2000
            | EVAL b = a + 100
            | FORK (WHERE c > 1 AND a < 10000 | EVAL d = a + 500)
                   (STATS x = count(*), y=min(z))
            | WHERE x > y
            """, Set.of("_index", "_index.*", "x", "y", "a", "c", "z", "y.*", "x.*", "z.*", "a.*", "c.*"));
    }

    public void testForkFieldsWithEnrichAndLookupJoins() {
        assertFieldNames(
            """
                FROM test
                | KEEP a, b, abc, def, z, xyz
                | ENRICH enrich_policy ON abc
                | EVAL b = a + 100
                | LOOKUP JOIN my_lookup_index ON def
                | FORK (WHERE c > 1 AND a < 10000 | EVAL d = a + 500)
                       (STATS x = count(*), y=min(z))
                | LOOKUP JOIN my_lookup_index ON xyz
                | WHERE x > y OR _fork == "fork1"
                """,
            Set.of(
                "_index",
                "_index.*",
                "x",
                "y",
                "a",
                "c",
                "abc",
                "b",
                "def",
                "z",
                "xyz",
                "def.*",
                "y.*",
                "x.*",
                "xyz.*",
                "z.*",
                "abc.*",
                "a.*",
                "c.*",
                "b.*"
            ),
            Set.of("my_lookup_index")
        );
    }

    public void testForkWithStatsInAllBranches() {
        assertFieldNames("""
            FROM test
            | WHERE a > 2000
            | EVAL b = a + 100
            | FORK (WHERE c > 1 AND a < 10000 | STATS m = count(*))
                   (EVAL z = a * b | STATS m = max(z))
                   (STATS x = count(*), y=min(z))
            | WHERE x > y
            """, Set.of("_index", "_index.*", "x", "y", "c", "a", "z", "y.*", "x.*", "z.*", "a.*", "c.*"));
    }

    public void testForkWithStatsInAllBranches1() {
        assertFieldNames("""
            FROM employees
            | FORK
                   ( STATS x = min(last_name))
                   ( EVAL last_name = first_name  | STATS y = max(last_name))
            """, Set.of("_index", "_index.*", "first_name", "last_name", "first_name.*", "last_name.*"));
    }

    public void testForkWithStatsInAllBranches2() {
        assertFieldNames("""
            FROM employees
            | FORK
                   ( EVAL last_name = first_name  | STATS y = VALUES(last_name))
                   ( STATS x = VALUES(last_name))
            """, Set.of("_index", "_index.*", "first_name", "last_name", "first_name.*", "last_name.*"));
    }

    public void testForkWithStatsAndWhere() {
        assertFieldNames(
            " FROM employees | FORK ( WHERE true | stats min(salary) by gender) ( WHERE true | LIMIT 3 )",
            IndexResolver.ALL_FIELDS
        );
    }

    public void testNullString() {
        assertFieldNames("""
             FROM sample_data
            | EVAL x = null::string
            | STATS COUNT() BY category=CATEGORIZE(x)
            | SORT category""", Set.of("_index"));
    }

    public void testNullStringWithFork() {
        assertFieldNames("""
             FROM sample_data
            | EVAL x = null::string
            | STATS COUNT() BY category=CATEGORIZE(x)
            | SORT category
            | FORK (WHERE true) (WHERE true) | WHERE _fork == "fork1" | DROP _fork""", IndexResolver.ALL_FIELDS);
    }

    public void testSingleFork() {
        assertFieldNames("""
             FROM employees
            | FORK
               ( STATS x = count(*))
               ( WHERE emp_no == "2" )
            | SORT _fork""", IndexResolver.ALL_FIELDS);
    }

    public void testForkRefs1() {
        assertFieldNames("""
            FROM employees
            | KEEP first_name, last_name
            | FORK
               ( EVAL x = first_name)
               ( EVAL x = last_name)
            """, Set.of("_index", "_index.*", "first_name", "last_name", "last_name.*", "first_name.*"));
    }

    public void testForkRefs2() {
        assertFieldNames("""
            FROM employees
            | FORK
               ( KEEP first_name | EVAL x = first_name)
               ( KEEP last_name | EVAL x = last_name)
            """, Set.of("_index", "_index.*", "first_name", "last_name", "last_name.*", "first_name.*"));
    }

    public void testForkRefs3() {
        assertFieldNames("""
            FROM employees
            | FORK
               ( KEEP first_name | EVAL last_name = first_name)
               ( KEEP first_name | EVAL x = first_name)
            """, Set.of("_index", "_index.*", "first_name", "first_name.*"));
    }

    public void testForkRef4() {
        assertFieldNames(
            """
                from employees
                | sort emp_no
                | limit 1
                | FORK
                   (eval x = to_string(languages) | enrich languages_policy on x | keep language_name)
                   (eval y = to_string(emp_no) | enrich languages_policy on y | keep emp_no)
                """,
            Set.of(
                "_index",
                "_index.*",
                "emp_no",
                "emp_no.*",
                "languages",
                "languages.*",
                "language_name",
                "language_name.*",
                "x",
                "x.*",
                "y",
                "y.*"
            )
        );
    }

    public void testRerankerAfterFuse() {
        assumeTrue("FUSE required", EsqlCapabilities.Cap.FUSE_V6.isEnabled());
        assertTrue("FORK required", EsqlCapabilities.Cap.FORK_V9.isEnabled());
        assertFieldNames(
            """
                FROM books METADATA _id, _index, _score
                | FORK ( WHERE title:"Tolkien" | SORT _score, _id DESC | LIMIT 3 )
                ( WHERE author:"Tolkien" | SORT _score, _id DESC | LIMIT 3 )
                | FUSE
                | RERANK "Tolkien" ON title WITH { "inference_id" : "test_reranker" }
                | EVAL _score=ROUND(_score, 2)
                | SORT _score DESC, book_no ASC
                | LIMIT 2
                | KEEP book_no, title, author, _score""",
            Set.of("_index", "_index.*", "book_no", "title", "author", "title.*", "author.*", "book_no.*")
        );
    }

    public void testSimpleFuse() {
        assumeTrue("FUSE required", EsqlCapabilities.Cap.FUSE_V6.isEnabled());
        assertTrue("FORK required", EsqlCapabilities.Cap.FORK_V9.isEnabled());
        assertFieldNames("""
            FROM employees METADATA _id, _index, _score
            | FORK ( WHERE emp_no:10001 )
            ( WHERE emp_no:10002 )
            | FUSE
            | EVAL _score = round(_score, 4)
            | KEEP _score, _fork, emp_no
            | SORT _score, _fork, emp_no""", Set.of("_index", "_index.*", "emp_no", "emp_no.*"));
    }

    public void testFuseWithMatchAndScore() {
        assumeTrue("FUSE required", EsqlCapabilities.Cap.FUSE_V6.isEnabled());
        assertTrue("FORK required", EsqlCapabilities.Cap.FORK_V9.isEnabled());
        assertFieldNames("""
            FROM books METADATA _id, _index, _score
            | FORK ( WHERE title:"Tolkien" | SORT _score, _id DESC | LIMIT 3 )
            ( WHERE author:"Tolkien" | SORT _score, _id DESC | LIMIT 3 )
            | FUSE
            | SORT _score DESC, _id, _index
            | EVAL _fork = mv_sort(_fork)
            | EVAL _score = round(_score, 5)
            | KEEP _score, _fork, _id""", Set.of("_index", "_index.*", "title", "author", "title.*", "author.*"));
    }

    public void testFuseWithDisjunctionAndPostFilter() {
        assumeTrue("FUSE required", EsqlCapabilities.Cap.FUSE_V6.isEnabled());
        assertTrue("FORK required", EsqlCapabilities.Cap.FORK_V9.isEnabled());
        assertFieldNames("""
            FROM books METADATA _id, _index, _score
            | FORK ( WHERE title:"Tolkien" OR author:"Tolkien" | SORT _score, _id DESC | LIMIT 3 )
            ( WHERE author:"Tolkien" | SORT _score, _id DESC | LIMIT 3 )
            | FUSE
            | SORT _score DESC, _id, _index
            | EVAL _fork = mv_sort(_fork)
            | EVAL _score = round(_score, 5)
            | KEEP _score, _fork, _id
            | WHERE _score > 0.014""", Set.of("_index", "_index.*", "title", "author", "title.*", "author.*"));
    }

    public void testFuseWithStats() {
        assumeTrue("FUSE required", EsqlCapabilities.Cap.FUSE_V6.isEnabled());
        assertTrue("FORK required", EsqlCapabilities.Cap.FORK_V9.isEnabled());
        assertFieldNames("""
            FROM books METADATA _id, _index, _score
            | FORK ( WHERE title:"Tolkien" | SORT _score, _id DESC | LIMIT 3 )
            ( WHERE author:"Tolkien" | SORT _score, _id DESC | LIMIT 3 )
            ( WHERE author:"Ursula K. Le Guin" AND title:"short stories" | SORT _score, _id DESC | LIMIT 3)
            | FUSE
            | STATS count_fork=COUNT(*) BY _fork
            | SORT _fork""", Set.of("_index", "_index.*", "title", "author", "title.*", "author.*"));
    }

    public void testFuseWithMultipleForkBranches() {
        assumeTrue("FUSE required", EsqlCapabilities.Cap.FUSE_V6.isEnabled());
        assertTrue("FORK required", EsqlCapabilities.Cap.FORK_V9.isEnabled());
        assertFieldNames(
            """
                FROM books METADATA _id, _index, _score
                | FORK (WHERE author:"Keith Faulkner" AND qstr("author:Rory or author:Beverlie") | SORT _score, _id DESC | LIMIT 3)
                (WHERE author:"Ursula K. Le Guin" | SORT _score, _id DESC | LIMIT 3)
                (WHERE title:"Tolkien" AND author:"Tolkien" AND year > 2000 AND mv_count(author) == 1 | SORT _score, _id DESC | LIMIT 3)
                (WHERE match(author, "Keith Faulkner") AND match(author, "Rory Tyger") | SORT _score, _id DESC | LIMIT 3)
                | FUSE
                | SORT _score DESC, _id, _index
                | EVAL _fork = mv_sort(_fork)
                | EVAL _score = round(_score, 4)
                | EVAL title = trim(substring(title, 1, 20))
                | KEEP _score, author, title, _fork""",
            Set.of("_index", "_index.*", "author", "title", "year", "title.*", "author.*", "year.*")
        );
    }

    public void testFuseWithSemanticSearch() {
        assumeTrue("FUSE required", EsqlCapabilities.Cap.FUSE_V6.isEnabled());
        assertTrue("FORK required", EsqlCapabilities.Cap.FORK_V9.isEnabled());
        assertFieldNames(
            """
                FROM semantic_text METADATA _id, _score, _index
                | FORK ( WHERE semantic_text_field:"something" | SORT _score DESC | LIMIT 2)
                ( WHERE semantic_text_field:"something else" | SORT _score DESC | LIMIT 2)
                | FUSE
                | SORT _score DESC, _id, _index
                | EVAL _score = round(_score, 4)
                | EVAL _fork = mv_sort(_fork)
                | KEEP _fork, _score, _id, semantic_text_field""",
            Set.of("_index", "_index.*", "semantic_text_field", "semantic_text_field.*")
        );
    }

    public void testSimpleFork() {
        assertFieldNames("""
            FROM employees
            | FORK ( WHERE emp_no == 10001 )
            ( WHERE emp_no == 10002 )
            | KEEP emp_no, _fork
            | SORT emp_no""", Set.of("_index", "_index.*", "emp_no", "emp_no.*"));
    }

    public void testSimpleForkWithStats() {
        assertFieldNames("""
            FROM books METADATA _score
            | WHERE author:"Faulkner"
            | EVAL score = round(_score, 2)
            | FORK (SORT score DESC, author | LIMIT 5 | KEEP author, score)
            (STATS total = COUNT(*))
            | SORT _fork, score DESC, author""", Set.of("_index", "_index.*", "score", "author", "score.*", "author.*"));
    }

    public void testForkWithWhereSortAndLimit() {
        assertFieldNames(
            """
                FROM employees
                | FORK ( WHERE hire_date < "1985-03-01T00:00:00Z" | SORT first_name | LIMIT 5 )
                ( WHERE hire_date < "1988-03-01T00:00:00Z" | SORT first_name | LIMIT 5 )
                | KEEP emp_no, first_name, _fork
                | SORT emp_no, _fork""",
            Set.of("_index", "_index.*", "emp_no", "first_name", "hire_date", "first_name.*", "hire_date.*", "emp_no.*")
        );
    }

    public void testFiveFork() {
        assertFieldNames("""
            FROM employees
            | FORK ( WHERE emp_no == 10005 )
            ( WHERE emp_no == 10004 )
            ( WHERE emp_no == 10003 )
            ( WHERE emp_no == 10002 )
            ( WHERE emp_no == 10001 )
            | KEEP  _fork, emp_no
            | SORT _fork""", Set.of("_index", "_index.*", "emp_no", "emp_no.*"));
    }

    public void testForkWithWhereSortDescAndLimit() {
        assertFieldNames(
            """
                FROM employees
                | FORK ( WHERE hire_date < "1985-03-01T00:00:00Z" | SORT first_name DESC | LIMIT 2 )
                ( WHERE hire_date < "1988-03-01T00:00:00Z" | SORT first_name DESC NULLS LAST | LIMIT 2 )
                | KEEP _fork, emp_no, first_name
                | SORT _fork, first_name DESC""",
            Set.of("_index", "_index.*", "first_name", "emp_no", "hire_date", "first_name.*", "hire_date.*", "emp_no.*")
        );
    }

    public void testForkWithCommonPrefilter() {
        assertFieldNames("""
            FROM employees
            | WHERE emp_no > 10050
            | FORK ( SORT emp_no ASC | LIMIT 2 )
            ( SORT emp_no DESC NULLS LAST | LIMIT 2 )
            | KEEP _fork, emp_no
            | SORT _fork, emp_no""", Set.of("_index", "_index.*", "emp_no", "emp_no.*"));
    }

    public void testForkWithSemanticSearchAndScore() {
        assertFieldNames(
            """
                FROM semantic_text METADATA _id, _score
                | FORK ( WHERE semantic_text_field:"something" | SORT _score DESC | LIMIT 2)
                ( WHERE semantic_text_field:"something else" | SORT _score DESC | LIMIT 2)
                | EVAL _score = round(_score, 4)
                | SORT _fork, _score, _id
                | KEEP _fork, _score, _id, semantic_text_field""",
            Set.of("_index", "_index.*", "semantic_text_field", "semantic_text_field.*")
        );
    }

    public void testForkWithEvals() {
        assertFieldNames("""
            FROM employees
            | FORK (WHERE emp_no == 10048 OR emp_no == 10081 | EVAL x = "abc" | EVAL y = 1)
            (WHERE emp_no == 10081 OR emp_no == 10087 | EVAL x = "def" | EVAL z = 2)
            | KEEP _fork, emp_no, x, y, z
            | SORT _fork, emp_no""", Set.of("_index", "_index.*", "emp_no", "x", "y", "z", "y.*", "x.*", "z.*", "emp_no.*"));
    }

    public void testForkWithStats() {
        assertFieldNames("""
            FROM employees
            | FORK (WHERE emp_no == 10048 OR emp_no == 10081)
            (WHERE emp_no == 10081 OR emp_no == 10087)
            (STATS x = COUNT(*), y = MAX(emp_no), z = MIN(emp_no))
            (STATS x = COUNT(*), y = MIN(emp_no))
            | KEEP _fork, emp_no, x, y, z
            | SORT _fork, emp_no""", Set.of("_index", "_index.*", "emp_no", "x", "y", "z", "y.*", "x.*", "z.*", "emp_no.*"));
    }

    public void testForkWithDissect() {
        assertFieldNames(
            """
                FROM employees
                | WHERE emp_no == 10048 OR emp_no == 10081
                | FORK (EVAL a = CONCAT(first_name, " ", emp_no::keyword, " ", last_name)
                | DISSECT a "%{x} %{y} %{z}" )
                (EVAL b = CONCAT(last_name, " ", emp_no::keyword, " ", first_name)
                | DISSECT b "%{x} %{y} %{w}" )
                | KEEP _fork, emp_no, x, y, z, w
                | SORT _fork, emp_no""",
            Set.of(
                "_index",
                "_index.*",
                "emp_no",
                "x",
                "y",
                "z",
                "w",
                "first_name",
                "last_name",
                "w.*",
                "y.*",
                "last_name.*",
                "x.*",
                "z.*",
                "first_name.*",
                "emp_no.*"
            )
        );
    }

    public void testForkWithMixOfCommands() {
        assertFieldNames(
            """
                FROM employees
                | WHERE emp_no == 10048 OR emp_no == 10081
                | FORK ( EVAL a = CONCAT(first_name, " ", emp_no::keyword, " ", last_name)
                | DISSECT a "%{x} %{y} %{z}"
                | EVAL y = y::keyword )
                ( STATS x = COUNT(*)::keyword, y = MAX(emp_no)::keyword, z = MIN(emp_no)::keyword )
                ( SORT emp_no ASC | LIMIT 2 | EVAL x = last_name )
                ( EVAL x = "abc" | EVAL y = "aaa" )
                | KEEP _fork, emp_no, x, y, z, a
                | SORT _fork, emp_no""",
            Set.of(
                "_index",
                "_index.*",
                "emp_no",
                "x",
                "y",
                "z",
                "a",
                "first_name",
                "last_name",
                "y.*",
                "last_name.*",
                "x.*",
                "z.*",
                "first_name.*",
                "a.*",
                "emp_no.*"
            )
        );
    }

    public void testForkWithFiltersOnConstantValues() {
        assertFieldNames("""
            FROM employees
            | EVAL z = 1
            | WHERE z == 1
            | FORK (WHERE emp_no == 10048 OR emp_no == 10081 | WHERE z - 1 == 0)
            (WHERE emp_no == 10081 OR emp_no == 10087 | EVAL a = "x" )
            (STATS x = COUNT(*), y = MAX(emp_no), z = MIN(emp_no) | EVAL a = "y" )
            (STATS x = COUNT(*), y = MIN(emp_no))
            | WHERE _fork == "fork2" OR a == "y"
            | KEEP _fork, emp_no, x, y, z
            | SORT _fork, emp_no""", Set.of("_index", "_index.*", "emp_no", "a", "a.*", "emp_no.*"));
    }

    public void testForkWithUnsupportedAttributes() {
        assertFieldNames("""
            FROM heights
            | FORK (SORT description DESC | LIMIT 1 | EVAL x = length(description) )
            (SORT description ASC | LIMIT 1)
            | SORT _fork""", ALL_FIELDS);
    }

    public void testForkAfterLookupJoin() {
        assumeTrue("LOOKUP JOIN available as snapshot only", EsqlCapabilities.Cap.JOIN_LOOKUP_V12.isEnabled());
        assertTrue("FORK required", EsqlCapabilities.Cap.FORK_V9.isEnabled());
        assertFieldNames(
            """
                FROM employees
                | EVAL language_code = languages
                | LOOKUP JOIN languages_lookup ON language_code
                | FORK (WHERE emp_no == 10048 OR emp_no == 10081)
                (WHERE emp_no == 10081 OR emp_no == 10087)
                (WHERE emp_no == 10081 | EVAL language_name = "Klingon")
                | KEEP _fork, emp_no, language_code, language_name
                | SORT _fork, emp_no""",
            Set.of(
                "_index",
                "_index.*",
                "emp_no",
                "language_code",
                "language_name",
                "languages",
                "_fork",
                "_fork.*",
                "language_code.*",
                "language_name.*",
                "languages.*",
                "emp_no.*"
            )
        );
    }

    public void testForkBeforeLookupJoin() {
        assumeTrue("LOOKUP JOIN available as snapshot only", EsqlCapabilities.Cap.JOIN_LOOKUP_V12.isEnabled());
        assertTrue("FORK required", EsqlCapabilities.Cap.FORK_V9.isEnabled());
        assertFieldNames(
            """
                FROM employees
                | EVAL language_code = languages
                | FORK (WHERE emp_no == 10048 OR emp_no == 10081)
                (WHERE emp_no == 10081 OR emp_no == 10087)
                (WHERE emp_no == 10081 | EVAL language_name = "Klingon")
                | LOOKUP JOIN languages_lookup ON language_code
                | KEEP _fork, emp_no, language_code, language_name
                | SORT _fork, emp_no""",
            Set.of(
                "_index",
                "_index.*",
                "emp_no",
                "language_code",
                "language_name",
                "languages",
                "_fork",
                "_fork.*",
                "language_code.*",
                "language_name.*",
                "languages.*",
                "emp_no.*"
            )
        );
    }

    public void testForkBranchWithLookupJoin() {
        assumeTrue("LOOKUP JOIN available as snapshot only", EsqlCapabilities.Cap.JOIN_LOOKUP_V12.isEnabled());
        assertTrue("FORK required", EsqlCapabilities.Cap.FORK_V9.isEnabled());
        assertFieldNames(
            """
                FROM employees
                | EVAL language_code = languages
                | FORK (WHERE emp_no == 10048 OR emp_no == 10081 | LOOKUP JOIN languages_lookup ON language_code)
                (WHERE emp_no == 10081 OR emp_no == 10087 | LOOKUP JOIN languages_lookup ON language_code)
                (WHERE emp_no == 10081 | EVAL language_name = "Klingon" | LOOKUP JOIN languages_lookup ON language_code)
                | KEEP _fork, emp_no, language_code, language_name
                | SORT _fork, emp_no""",
            Set.of(
                "_index",
                "_index.*",
                "emp_no",
                "language_code",
                "language_name",
                "languages",
                "_fork",
                "_fork.*",
                "language_code.*",
                "language_name.*",
                "languages.*",
                "emp_no.*"
            )
        );
    }

    public void testForkBeforeStats() {
        assertFieldNames(
            """
                FROM employees
                | WHERE emp_no == 10048 OR emp_no == 10081
                | FORK ( EVAL a = CONCAT(first_name, " ", emp_no::keyword, " ", last_name)
                | DISSECT a "%{x} %{y} %{z}"
                | EVAL y = y::keyword )
                ( STATS x = COUNT(*)::keyword, y = MAX(emp_no)::keyword, z = MIN(emp_no)::keyword )
                ( SORT emp_no ASC | LIMIT 2 | EVAL x = last_name )
                ( EVAL x = "abc" | EVAL y = "aaa" )
                | STATS c = count(*), m = max(_fork)""",
            Set.of("_index", "_index.*", "first_name", "emp_no", "last_name", "last_name.*", "first_name.*", "emp_no.*")
        );
    }

    public void testForkBeforeStatsWithWhere() {
        assertFieldNames(
            """
                FROM employees
                | WHERE emp_no == 10048 OR emp_no == 10081
                | FORK ( EVAL a = CONCAT(first_name, " ", emp_no::keyword, " ", last_name)
                | DISSECT a "%{x} %{y} %{z}"
                | EVAL y = y::keyword )
                ( STATS x = COUNT(*)::keyword, y = MAX(emp_no)::keyword, z = MIN(emp_no)::keyword )
                ( SORT emp_no ASC | LIMIT 2 | EVAL x = last_name )
                ( EVAL x = "abc" | EVAL y = "aaa" )
                | STATS a = count(*) WHERE _fork == "fork1",
                b = max(_fork)""",
            Set.of("_index", "_index.*", "first_name", "emp_no", "last_name", "last_name.*", "first_name.*", "emp_no.*")
        );
    }

    public void testForkBeforeStatsByWithWhere() {
        assertFieldNames(
            """
                FROM employees
                | WHERE emp_no == 10048 OR emp_no == 10081
                | FORK ( EVAL a = CONCAT(first_name, " ", emp_no::keyword, " ", last_name)
                | DISSECT a "%{x} %{y} %{z}"
                | EVAL y = y::keyword )
                ( STATS x = COUNT(*)::keyword, y = MAX(emp_no)::keyword, z = MIN(emp_no)::keyword )
                ( SORT emp_no ASC | LIMIT 2 | EVAL x = last_name )
                ( EVAL x = "abc" | EVAL y = "aaa" )
                | STATS a = count(*)  WHERE emp_no > 10000,
                b = max(x) WHERE _fork == "fork1" BY _fork
                | SORT _fork""",
            Set.of("_index", "_index.*", "emp_no", "x", "first_name", "last_name", "last_name.*", "x.*", "first_name.*", "emp_no.*")
        );
    }

    public void testForkAfterDrop() {
        assertFieldNames("""
            FROM languages
            | DROP language_code
            | FORK ( WHERE language_name == "English" | EVAL x = 1 )
            ( WHERE language_name != "English" )
            | SORT _fork, language_name""", ALL_FIELDS);
    }

    public void testForkBranchWithDrop() {
        assertFieldNames(
            """
                FROM languages
                | FORK ( EVAL x = 1 | DROP language_code | WHERE language_name == "English" | DROP x )
                ( WHERE language_name != "English" )
                | SORT _fork, language_name
                | KEEP language_name, language_code, _fork""",
            Set.of("_index", "_index.*", "language_name", "language_code", "language_code.*", "language_name.*")
        );
    }

    public void testForkBeforeDrop() {
        assertFieldNames("""
            FROM languages
            | FORK (WHERE language_code == 1 OR language_code == 2)
            (WHERE language_code == 1)
            | DROP language_code
            | SORT _fork, language_name""", ALL_FIELDS);
    }

    public void testForkBranchWithKeep() {
        assertFieldNames(
            """
                FROM languages
                | FORK ( WHERE language_name == "English" | KEEP language_name, language_code )
                ( WHERE language_name != "English" )
                | SORT _fork, language_name""",
            Set.of("_index", "_index.*", "language_name", "language_code", "language_code.*", "language_name.*")
        );
    }

    public void testForkBeforeRename() {
        assertFieldNames("""
            FROM languages
            | FORK (WHERE language_code == 1 OR language_code == 2)
            (WHERE language_code == 1)
            | RENAME language_code AS code
            | SORT _fork, language_name""", ALL_FIELDS);
    }

    public void testForkBranchWithRenameAs() {
        assertFieldNames(
            """
                FROM languages
                | FORK (RENAME language_code AS code | WHERE code == 1 OR code == 2)
                (WHERE language_code == 1 | RENAME language_code AS x)
                | SORT _fork, language_name
                | KEEP code, language_name, x, _fork""",
            Set.of("_index", "_index.*", "language_name", "language_code", "language_code.*", "language_name.*")
        );
    }

    public void testForkBranchWithRenameEquals() {
        assertFieldNames(
            """
                FROM languages
                | FORK (RENAME code = language_code | WHERE code == 1 OR code == 2)
                (WHERE language_code == 1 | RENAME x = language_code)
                | SORT _fork, language_name
                | KEEP code, language_name, x, _fork""",
            Set.of("_index", "_index.*", "language_name", "language_code", "language_code.*", "language_name.*")
        );
    }

    public void testForkAfterRename() {
        assertFieldNames("""
            FROM languages
            | RENAME language_code AS code
            | FORK (WHERE code == 1 OR code == 2)
            (WHERE code == 1)
            | SORT _fork, language_name""", ALL_FIELDS);
    }

    public void testForkBeforeDissect() {
        assertFieldNames("""
            FROM employees
            | FORK (WHERE emp_no == 10048 OR emp_no == 10081)
            (WHERE emp_no == 10081 OR emp_no == 10087)
            | EVAL x = concat(gender, " foobar")
            | DISSECT x "%{a} %{b}"
            | SORT _fork, emp_no
            | KEEP emp_no, gender, x, a, b, _fork""", Set.of("_index", "_index.*", "emp_no", "gender", "gender.*", "emp_no.*"));
    }

    public void testForkBranchWithDissect() {
        assertFieldNames("""
            FROM employees
            | FORK (WHERE emp_no == 10048 OR emp_no == 10081
            | EVAL x = concat(gender, " foobar")
            | DISSECT x "%{a} %{b}")
            (WHERE emp_no == 10081 OR emp_no == 10087)
            | SORT _fork, emp_no
            | KEEP emp_no, gender, x, a, b, _fork""", Set.of("_index", "_index.*", "emp_no", "gender", "gender.*", "emp_no.*"));
    }

    public void testForkAfterDissect() {
        assertFieldNames("""
            FROM employees
            | EVAL x = concat(gender, " foobar")
            | DISSECT x "%{a} %{b}"
            | FORK (WHERE emp_no == 10048 OR emp_no == 10081)
            (WHERE emp_no == 10081 OR emp_no == 10087)
            | SORT _fork, emp_no
            | KEEP emp_no, gender, x, a, b, _fork""", Set.of("_index", "_index.*", "emp_no", "gender", "gender.*", "emp_no.*"));
    }

    public void testForkAfterEnrich() {
        assertFieldNames(
            """
                FROM addresses
                | KEEP city.country.continent.planet.name, city.country.name, city.name
                | EVAL city.name = REPLACE(city.name, "San Francisco", "South San Francisco")
                | ENRICH city_names ON city.name WITH city.country.continent.planet.name = airport
                | FORK (WHERE city.name != "Amsterdam")
                (WHERE city.country.name == "Japan")
                | SORT _fork, city.name""",
            Set.of(
                "_index",
                "_index.*",
                "city.name",
                "airport",
                "city.country.continent.planet.name",
                "city.country.name",
                "city.country.continent.planet.name.*",
                "city.name.*",
                "city.country.name.*",
                "airport.*"
            )
        );
    }

    public void testForkBranchWithEnrich() {
        assertFieldNames(
            """
                FROM addresses
                | KEEP city.country.continent.planet.name, city.country.name, city.name
                | EVAL city.name = REPLACE(city.name, "San Francisco", "South San Francisco")
                | FORK (ENRICH city_names ON city.name WITH city.country.continent.planet.name = airport)
                (ENRICH city_names ON city.name WITH city.country.continent.planet.name = airport)
                | SORT _fork, city.name""",
            Set.of(
                "_index",
                "_index.*",
                "city.name",
                "airport",
                "city.country.continent.planet.name",
                "city.country.name",
                "city.country.continent.planet.name.*",
                "city.name.*",
                "city.country.name.*",
                "airport.*"
            )
        );
    }

    public void testForkBeforeEnrich() {
        assertFieldNames(
            """
                FROM addresses
                | KEEP city.country.continent.planet.name, city.country.name, city.name
                | EVAL city.name = REPLACE(city.name, "San Francisco", "South San Francisco")
                | FORK (WHERE city.country.name == "Netherlands")
                (WHERE city.country.name != "Japan")
                | ENRICH city_names ON city.name WITH city.country.continent.planet.name = airport
                | SORT _fork, city.name""",
            Set.of(
                "_index",
                "_index.*",
                "city.name",
                "airport",
                "city.country.name",
                "city.country.continent.planet.name",
                "city.country.continent.planet.name.*",
                "city.name.*",
                "city.country.name.*",
                "airport.*"
            )
        );
    }

    public void testForkBeforeMvExpand() {
        assertFieldNames("""
            FROM employees
            | KEEP emp_no, job_positions
            | FORK (WHERE emp_no == 10048 OR emp_no == 10081)
            (WHERE emp_no == 10081 OR emp_no == 10087)
            | MV_EXPAND job_positions
            | SORT _fork, emp_no, job_positions""", Set.of("_index", "_index.*", "emp_no", "job_positions", "job_positions.*", "emp_no.*"));
    }

    public void testForkBranchWithMvExpand() {
        assertFieldNames("""
            FROM employees
            | KEEP emp_no, job_positions
            | FORK (WHERE emp_no == 10048 OR emp_no == 10081 | MV_EXPAND job_positions)
            (WHERE emp_no == 10081 OR emp_no == 10087)
            | SORT _fork, emp_no, job_positions""", Set.of("_index", "_index.*", "emp_no", "job_positions", "job_positions.*", "emp_no.*"));
    }

    public void testForkAfterMvExpand() {
        assertFieldNames("""
            FROM employees
            | KEEP emp_no, job_positions
            | MV_EXPAND job_positions
            | FORK (WHERE emp_no == 10048 OR emp_no == 10081)
            (WHERE emp_no == 10081 OR emp_no == 10087)
            | SORT _fork, emp_no, job_positions""", Set.of("_index", "_index.*", "emp_no", "job_positions", "job_positions.*", "emp_no.*"));
    }

    public void testForkBeforeInlineStatsIgnore() {
        assumeTrue("INLINE STATS required", EsqlCapabilities.Cap.INLINE_STATS.isEnabled());
        assertTrue("FORK required", EsqlCapabilities.Cap.FORK_V9.isEnabled());
        assertFieldNames("""
            FROM employees
            | KEEP emp_no, languages, gender
            | FORK (WHERE emp_no == 10048 OR emp_no == 10081)
            (WHERE emp_no == 10081 OR emp_no == 10087)
            | INLINE STATS max_lang = MAX(languages) BY gender
            | SORT emp_no, gender, _fork
            | LIMIT 5""", Set.of("_index", "_index.*", "emp_no", "gender", "languages", "gender.*", "languages.*", "emp_no.*"));
    }

    public void testForkBranchWithInlineStatsIgnore() {
        assumeTrue("INLINE STATS required", EsqlCapabilities.Cap.INLINE_STATS.isEnabled());
        assertTrue("FORK required", EsqlCapabilities.Cap.FORK_V9.isEnabled());
<<<<<<< HEAD
        assertFieldNames(
            """
                FROM employees
                | KEEP emp_no, languages, gender
                | FORK (WHERE emp_no == 10048 OR emp_no == 10081
                | INLINESTATS x = MAX(languages) BY gender)
                (WHERE emp_no == 10081 OR emp_no == 10087
                | INLINESTATS x = MIN(languages))
                (WHERE emp_no == 10012 OR emp_no == 10012)
                | SORT emp_no, gender, _fork""",
            Set.of("_index", "_index.*", "emp_no", "gender", "languages", "gender.*", "languages.*", "emp_no.*")
        );
=======
        assertFieldNames("""
            FROM employees
            | KEEP emp_no, languages, gender
            | FORK (WHERE emp_no == 10048 OR emp_no == 10081
            | INLINE STATS x = MAX(languages) BY gender)
            (WHERE emp_no == 10081 OR emp_no == 10087
            | INLINE STATS x = MIN(languages))
            (WHERE emp_no == 10012 OR emp_no == 10012)
            | SORT emp_no, gender, _fork""", Set.of("emp_no", "gender", "languages", "gender.*", "languages.*", "emp_no.*"));
>>>>>>> 1eeab39d
    }

    public void testForkAfterInlineStatsIgnore() {
        assumeTrue("INLINE STATS required", EsqlCapabilities.Cap.INLINE_STATS.isEnabled());
        assertTrue("FORK required", EsqlCapabilities.Cap.FORK_V9.isEnabled());
<<<<<<< HEAD
        assertFieldNames(
            """
                FROM employees
                | KEEP emp_no, languages, gender
                | INLINESTATS max_lang = MAX(languages) BY gender
                | FORK (WHERE emp_no == 10048 OR emp_no == 10081)
                (WHERE emp_no == 10081 OR emp_no == 10087)
                | SORT emp_no, gender, _fork""",
            Set.of("_index", "_index.*", "emp_no", "gender", "languages", "gender.*", "languages.*", "emp_no.*")
        );
=======
        assertFieldNames("""
            FROM employees
            | KEEP emp_no, languages, gender
            | INLINE STATS max_lang = MAX(languages) BY gender
            | FORK (WHERE emp_no == 10048 OR emp_no == 10081)
            (WHERE emp_no == 10081 OR emp_no == 10087)
            | SORT emp_no, gender, _fork""", Set.of("emp_no", "gender", "languages", "gender.*", "languages.*", "emp_no.*"));
>>>>>>> 1eeab39d
    }

    public void testForkBeforeChangePoint() {
        assertFieldNames("""
            FROM employees
            | KEEP emp_no, salary
            | EVAL salary=CASE(emp_no==10042, 1000000, salary)
            | FORK (WHERE emp_no > 10100)
            (WHERE emp_no <= 10100)
            | CHANGE_POINT salary ON emp_no
            | STATS COUNT() by type
            | SORT type""", Set.of("_index", "_index.*", "type", "emp_no", "salary", "type.*", "salary.*", "emp_no.*"));
    }

    public void testForkBranchWithChangePoint() {
        assertFieldNames("""
            FROM employees
            | KEEP emp_no, salary
            | FORK (EVAL salary=CASE(emp_no==10042, 1000000, salary)
            | CHANGE_POINT salary ON emp_no)
            (EVAL salary=CASE(emp_no==10087, 1000000, salary)
            | CHANGE_POINT salary ON emp_no)
            | STATS COUNT() by type, _fork
            | SORT _fork, type""", Set.of("_index", "_index.*", "type", "emp_no", "salary", "type.*", "salary.*", "emp_no.*"));
    }

    public void testForkAfterChangePoint() {
        assertFieldNames(
            """
                FROM employees
                | KEEP emp_no, salary
                | EVAL salary = CASE(emp_no==10042, 1000000, salary)
                | CHANGE_POINT salary ON emp_no
                | FORK (STATS a = COUNT() by type)
                (STATS b = VALUES(type))
                | SORT _fork, a, type, b""",
            Set.of("_index", "_index.*", "a", "type", "b", "emp_no", "salary", "type.*", "a.*", "salary.*", "b.*", "emp_no.*")
        );
    }

    public void testForkBeforeCompletion() {
        assertFieldNames(
            """
                FROM employees
                | KEEP emp_no, first_name, last_name
                | FORK (WHERE emp_no == 10048 OR emp_no == 10081)
                (WHERE emp_no == 10081 OR emp_no == 10087)
                | COMPLETION x=CONCAT(first_name, " ", last_name) WITH { "inference_id" : "test_completion" }
                | SORT _fork, emp_no""",
            Set.of("_index", "_index.*", "emp_no", "first_name", "last_name", "last_name.*", "first_name.*", "emp_no.*")
        );
    }

    public void testForkBranchWithCompletion() {
        assertFieldNames(
            """
                FROM employees
                | KEEP emp_no, first_name, last_name
                | FORK (WHERE emp_no == 10048 OR emp_no == 10081
                | COMPLETION x=CONCAT(first_name, " ", last_name) WITH { "inference_id" : "test_completion" })
                (WHERE emp_no == 10081 OR emp_no == 10087)
                | SORT _fork, emp_no""",
            Set.of("_index", "_index.*", "emp_no", "first_name", "last_name", "last_name.*", "first_name.*", "emp_no.*")
        );
    }

    public void testForkAfterCompletion() {
        assertFieldNames(
            """
                FROM employees
                | KEEP emp_no, first_name, last_name
                | COMPLETION x=CONCAT(first_name, " ", last_name) WITH { "inference_id" : "test_completion" }
                | FORK (WHERE emp_no == 10048 OR emp_no == 10081)
                (WHERE emp_no == 10081 OR emp_no == 10087)
                | SORT _fork, emp_no""",
            Set.of("_index", "_index.*", "emp_no", "first_name", "last_name", "last_name.*", "first_name.*", "emp_no.*")
        );
    }

    public void testForkAfterGrok() {
        assertFieldNames("""
            FROM employees
            | EVAL x = concat(gender, " foobar")
            | GROK x "%{WORD:a} %{WORD:b}"
            | FORK (WHERE emp_no == 10048 OR emp_no == 10081)
            (WHERE emp_no == 10081 OR emp_no == 10087)
            | SORT _fork, emp_no
            | KEEP emp_no, gender, x, a, b, _fork""", Set.of("_index", "_index.*", "emp_no", "gender", "gender.*", "emp_no.*"));
    }

    public void testForkBranchWithGrok() {
        assertFieldNames(
            """
                FROM employees
                | WHERE emp_no == 10048 OR emp_no == 10081
                | FORK (EVAL a = CONCAT(first_name, " ", emp_no::keyword, " ", last_name)
                | GROK a "%{WORD:x} %{WORD:y} %{WORD:z}" )
                (EVAL b = CONCAT(last_name, " ", emp_no::keyword, " ", first_name)
                | GROK b "%{WORD:x} %{WORD:y} %{WORD:z}" )
                | KEEP _fork, emp_no, x, y, z
                | SORT _fork, emp_no""",
            Set.of(
                "_index",
                "_index.*",
                "emp_no",
                "x",
                "y",
                "z",
                "first_name",
                "last_name",
                "y.*",
                "last_name.*",
                "x.*",
                "z.*",
                "first_name.*",
                "emp_no.*"
            )
        );
    }

    public void testForkBeforeGrok() {
        assertFieldNames("""
            FROM employees
            | FORK (WHERE emp_no == 10048 OR emp_no == 10081)
            (WHERE emp_no == 10081 OR emp_no == 10087)
            | EVAL x = concat(gender, " foobar")
            | GROK x "%{WORD:a} %{WORD:b}"
            | SORT _fork, emp_no
            | KEEP emp_no, gender, x, a, b, _fork""", Set.of("_index", "_index.*", "emp_no", "gender", "gender.*", "emp_no.*"));
    }

    public void testImplicitFieldNames() {
        assertFieldNames("""
            FROM sample_data
            | STATS x = 1 year + TBUCKET(1 day) BY b1d = TBUCKET(1 day)""", Set.of("_index", "_index.*", "@timestamp", "@timestamp.*"));
    }

    public void testKeepTimestampBeforeStats() {
        assertFieldNames(
            """
                FROM sample_data
                    | WHERE event_duration > 0
                    | KEEP @timestamp, client_ip
                    | STATS count = COUNT(*), avg_dur = AVG(event_duration) BY hour = TBUCKET(1h), client_ip
                    | SORT hour ASC
                """,
            Set.of("_index", "_index.*", "@timestamp", "@timestamp.*", "client_ip", "client_ip.*", "event_duration", "event_duration.*")
        );
    }

    public void testKeepAtWildcardBeforeStats() {
        assertFieldNames("""
            FROM sample_data
                | WHERE message LIKE "error%"
                | KEEP @*, message
                | STATS errors = COUNT() BY day = TBUCKET(1d), message
                | SORT day ASC
            """, Set.of("_index", "_index.*", "@timestamp", "@timestamp.*", "@*", "message", "message.*"));
    }

    public void testKeepWildcardBeforeStats() {
        assertFieldNames(
            """
                FROM sample_data
                    | WHERE client_ip IS NOT NULL
                    | KEEP *stamp*, client_ip
                    | STATS p95 = PERCENTILE(event_duration, 95) BY ten_min = TBUCKET(10min), client_ip
                    | SORT ten_min ASC
                """,
            Set.of(
                "_index",
                "_index.*",
                "@timestamp",
                "@timestamp.*",
                "client_ip",
                "client_ip.*",
                "event_duration",
                "event_duration.*",
                "*stamp*"
            )
        );
    }

    public void testStatsChainingWithTimestampCarriedForward() {
        assertFieldNames("""
            FROM sample_data
                | KEEP @timestamp, event_duration
                | STATS day_count = COUNT(), day_p95 = PERCENTILE(event_duration, 95) BY day = TBUCKET(1d), @timestamp
                | WHERE day_count > 0
                | STATS hour_count = COUNT(), hour_p95 = PERCENTILE(day_p95, 95)  BY hour = TBUCKET(1h), day
                | SORT day ASC, hour ASC
            """, Set.of("_index", "_index.*", "@timestamp", "@timestamp.*", "event_duration", "event_duration.*"));
    }

    public void testStatsChainingWithTimestampEval() {
        assertFieldNames("""
            FROM sample_data
                | KEEP @timestamp, event_duration, message
                | EVAL t = @timestamp
                | STATS total = COUNT(*), med = MEDIAN(event_duration) BY d = TBUCKET(1d), message, t
                | WHERE total > 5
                | STATS day_total = SUM(total), hour_med = MEDIAN(med) BY h = TBUCKET(1h), message
            """, Set.of("_index", "_index.*", "@timestamp", "@timestamp.*", "event_duration", "event_duration.*", "message", "message.*"));
    }

    public void testStatsChainingWithTimestampCarriedForwardAsByKey() {
        assertFieldNames(
            """
                FROM sample_data
                    | KEEP @timestamp, client_ip, event_duration
                    | STATS reqs = COUNT(), max_dur = MAX(event_duration) BY day = TBUCKET(1d), client_ip, @timestamp
                    | WHERE max_dur > 1000
                    | STATS spikes = COUNT() BY hour = TBUCKET(1h), client_ip, day
                """,
            Set.of("_index", "_index.*", "@timestamp", "@timestamp.*", "event_duration", "event_duration.*", "client_ip", "client_ip.*")
        );
    }

    private void assertFieldNames(String query, Set<String> expected) {
        assertFieldNames(query, false, expected, Set.of());
    }

    private void assertFieldNames(String query, Set<String> expected, Set<String> wildCardIndices) {
        assertFieldNames(query, false, expected, wildCardIndices);
    }

    private void assertFieldNames(String query, boolean hasEnriches, Set<String> expected, Set<String> wildCardIndices) {
        var preAnalysisResult = FieldNameUtils.resolveFieldNames(parser.createStatement(query, EsqlTestUtils.TEST_CFG), hasEnriches);
        assertThat("Query-wide field names", preAnalysisResult.fieldNames(), equalTo(expected));
        assertThat("Lookup Indices that expect wildcard lookups", preAnalysisResult.wildcardJoinIndices(), equalTo(wildCardIndices));
    }
}<|MERGE_RESOLUTION|>--- conflicted
+++ resolved
@@ -1585,13 +1585,8 @@
         assertFieldNames("""
             from test
             | stats min = min(salary) by languages
-<<<<<<< HEAD
-            | inlinestats max(min) by languages
+            | inline stats max(min) by languages
             """, Set.of("_index", "_index.*", "languages", "languages.*", "salary", "salary.*"));
-=======
-            | inline stats max(min) by languages
-            """, Set.of("languages", "languages.*", "salary", "salary.*"));
->>>>>>> 1eeab39d
     }
 
     public void testKeepBeforeInlineStats() {
@@ -1599,13 +1594,8 @@
         assertFieldNames("""
             from test
             | keep languages, salary
-<<<<<<< HEAD
-            | inlinestats max(salary) by languages
+            | inline stats max(salary) by languages
             """, Set.of("_index", "_index.*", "languages", "languages.*", "salary", "salary.*"));
-=======
-            | inline stats max(salary) by languages
-            """, Set.of("languages", "languages.*", "salary", "salary.*"));
->>>>>>> 1eeab39d
     }
 
     public void testCountStar() {
@@ -1618,22 +1608,10 @@
     }
 
     public void testEnrichOnDefaultFieldWithKeep() {
-<<<<<<< HEAD
-        assertFieldNames(
-            """
-                from employees
-                | enrich languages_policy
-                | keep emp_no""",
-            enrichResolutionWith("language_name"),
-            Set.of("_index", "_index.*", "emp_no", "emp_no.*", "language_name", "language_name.*"),
-            Set.of()
-        );
-=======
         assertFieldNames("""
             from employees
             | enrich languages_policy
             | keep emp_no""", true, Set.of("*"), Set.of());
->>>>>>> 1eeab39d
     }
 
     public void testDissectOverwriteName() {
@@ -3218,7 +3196,6 @@
     public void testForkBranchWithInlineStatsIgnore() {
         assumeTrue("INLINE STATS required", EsqlCapabilities.Cap.INLINE_STATS.isEnabled());
         assertTrue("FORK required", EsqlCapabilities.Cap.FORK_V9.isEnabled());
-<<<<<<< HEAD
         assertFieldNames(
             """
                 FROM employees
@@ -3226,47 +3203,26 @@
                 | FORK (WHERE emp_no == 10048 OR emp_no == 10081
                 | INLINESTATS x = MAX(languages) BY gender)
                 (WHERE emp_no == 10081 OR emp_no == 10087
-                | INLINESTATS x = MIN(languages))
+                | INLINE STATS x = MIN(languages))
                 (WHERE emp_no == 10012 OR emp_no == 10012)
                 | SORT emp_no, gender, _fork""",
             Set.of("_index", "_index.*", "emp_no", "gender", "languages", "gender.*", "languages.*", "emp_no.*")
         );
-=======
-        assertFieldNames("""
-            FROM employees
-            | KEEP emp_no, languages, gender
-            | FORK (WHERE emp_no == 10048 OR emp_no == 10081
-            | INLINE STATS x = MAX(languages) BY gender)
-            (WHERE emp_no == 10081 OR emp_no == 10087
-            | INLINE STATS x = MIN(languages))
-            (WHERE emp_no == 10012 OR emp_no == 10012)
-            | SORT emp_no, gender, _fork""", Set.of("emp_no", "gender", "languages", "gender.*", "languages.*", "emp_no.*"));
->>>>>>> 1eeab39d
     }
 
     public void testForkAfterInlineStatsIgnore() {
         assumeTrue("INLINE STATS required", EsqlCapabilities.Cap.INLINE_STATS.isEnabled());
         assertTrue("FORK required", EsqlCapabilities.Cap.FORK_V9.isEnabled());
-<<<<<<< HEAD
         assertFieldNames(
             """
                 FROM employees
                 | KEEP emp_no, languages, gender
-                | INLINESTATS max_lang = MAX(languages) BY gender
+                | INLINE STATS max_lang = MAX(languages) BY gender
                 | FORK (WHERE emp_no == 10048 OR emp_no == 10081)
                 (WHERE emp_no == 10081 OR emp_no == 10087)
                 | SORT emp_no, gender, _fork""",
             Set.of("_index", "_index.*", "emp_no", "gender", "languages", "gender.*", "languages.*", "emp_no.*")
         );
-=======
-        assertFieldNames("""
-            FROM employees
-            | KEEP emp_no, languages, gender
-            | INLINE STATS max_lang = MAX(languages) BY gender
-            | FORK (WHERE emp_no == 10048 OR emp_no == 10081)
-            (WHERE emp_no == 10081 OR emp_no == 10087)
-            | SORT emp_no, gender, _fork""", Set.of("emp_no", "gender", "languages", "gender.*", "languages.*", "emp_no.*"));
->>>>>>> 1eeab39d
     }
 
     public void testForkBeforeChangePoint() {

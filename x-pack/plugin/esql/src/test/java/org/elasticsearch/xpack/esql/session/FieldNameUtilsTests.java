--- conflicted
+++ resolved
@@ -34,11 +34,7 @@
     }
 
     public void testBasicFromCommandWithInlinestats() {
-<<<<<<< HEAD
         assumeTrue("INLINESTATS required", EsqlCapabilities.Cap.INLINESTATS_V11.isEnabled());
-=======
-        assumeTrue("INLINESTATS required", EsqlCapabilities.Cap.INLINESTATS_V10.isEnabled());
->>>>>>> 0b703088
         assertFieldNames("from test | inlinestats max(salary) by gender", ALL_FIELDS);
     }
 
@@ -47,11 +43,7 @@
     }
 
     public void testBasicFromCommandWithMetadata_AndInlinestats() {
-<<<<<<< HEAD
         assumeTrue("INLINESTATS required", EsqlCapabilities.Cap.INLINESTATS_V11.isEnabled());
-=======
-        assumeTrue("INLINESTATS required", EsqlCapabilities.Cap.INLINESTATS_V10.isEnabled());
->>>>>>> 0b703088
         assertFieldNames("from test metadata _index, _id, _version | inlinestats max(salary)", ALL_FIELDS);
     }
 
@@ -328,11 +320,7 @@
     }
 
     public void testLimitZero_WithInlinestats() {
-<<<<<<< HEAD
         assumeTrue("INLINESTATS required", EsqlCapabilities.Cap.INLINESTATS_V11.isEnabled());
-=======
-        assumeTrue("INLINESTATS required", EsqlCapabilities.Cap.INLINESTATS_V10.isEnabled());
->>>>>>> 0b703088
         assertFieldNames("""
             FROM employees
             | INLINESTATS COUNT(*), MAX(salary) BY gender
@@ -347,11 +335,7 @@
     }
 
     public void testDocsDropHeight_WithInlinestats() {
-<<<<<<< HEAD
         assumeTrue("INLINESTATS required", EsqlCapabilities.Cap.INLINESTATS_V11.isEnabled());
-=======
-        assumeTrue("INLINESTATS required", EsqlCapabilities.Cap.INLINESTATS_V10.isEnabled());
->>>>>>> 0b703088
         assertFieldNames("""
             FROM employees
             | DROP height
@@ -367,11 +351,7 @@
     }
 
     public void testDocsDropHeightWithWildcard_AndInlinestats() {
-<<<<<<< HEAD
         assumeTrue("INLINESTATS required", EsqlCapabilities.Cap.INLINESTATS_V11.isEnabled());
-=======
-        assumeTrue("INLINESTATS required", EsqlCapabilities.Cap.INLINESTATS_V10.isEnabled());
->>>>>>> 0b703088
         assertFieldNames("""
             FROM employees
             | INLINESTATS MAX(salary) BY gender
@@ -538,11 +518,7 @@
     }
 
     public void testSortWithLimitOne_DropHeight_WithInlinestats() {
-<<<<<<< HEAD
         assumeTrue("INLINESTATS required", EsqlCapabilities.Cap.INLINESTATS_V11.isEnabled());
-=======
-        assumeTrue("INLINESTATS required", EsqlCapabilities.Cap.INLINESTATS_V10.isEnabled());
->>>>>>> 0b703088
         assertFieldNames("from employees | inlinestats avg(salary) by languages | sort languages | limit 1 | drop height*", ALL_FIELDS);
     }
 
@@ -842,11 +818,7 @@
     }
 
     public void testFilterById_WithInlinestats() {
-<<<<<<< HEAD
         assumeTrue("INLINESTATS required", EsqlCapabilities.Cap.INLINESTATS_V11.isEnabled());
-=======
-        assumeTrue("INLINESTATS required", EsqlCapabilities.Cap.INLINESTATS_V10.isEnabled());
->>>>>>> 0b703088
         assertFieldNames("FROM apps metadata _id | INLINESTATS max(rate) | WHERE _id == \"4\"", ALL_FIELDS);
     }
 
@@ -1317,11 +1289,7 @@
     }
 
     public void testProjectDropPattern_WithInlinestats() {
-<<<<<<< HEAD
         assumeTrue("INLINESTATS required", EsqlCapabilities.Cap.INLINESTATS_V11.isEnabled());
-=======
-        assumeTrue("INLINESTATS required", EsqlCapabilities.Cap.INLINESTATS_V10.isEnabled());
->>>>>>> 0b703088
         assertFieldNames("""
             from test
             | inlinestats max(foo) by bar
@@ -1404,11 +1372,7 @@
     }
 
     public void testCountAllAndOtherStatGrouped_WithInlinestats() {
-<<<<<<< HEAD
         assumeTrue("INLINESTATS required", EsqlCapabilities.Cap.INLINESTATS_V11.isEnabled());
-=======
-        assumeTrue("INLINESTATS required", EsqlCapabilities.Cap.INLINESTATS_V10.isEnabled());
->>>>>>> 0b703088
         assertFieldNames("""
             from test
             | inlinestats c = count(*), min = min(emp_no) by languages
@@ -1447,11 +1411,7 @@
     }
 
     public void testCountAllWithEval_AndInlinestats() {
-<<<<<<< HEAD
         assumeTrue("INLINESTATS required", EsqlCapabilities.Cap.INLINESTATS_V11.isEnabled());
-=======
-        assumeTrue("INLINESTATS required", EsqlCapabilities.Cap.INLINESTATS_V10.isEnabled());
->>>>>>> 0b703088
         assertFieldNames("""
             from test
             | rename languages as l
@@ -1464,11 +1424,7 @@
     }
 
     public void testKeepAfterEval_AndInlinestats() {
-<<<<<<< HEAD
         assumeTrue("INLINESTATS required", EsqlCapabilities.Cap.INLINESTATS_V11.isEnabled());
-=======
-        assumeTrue("INLINESTATS required", EsqlCapabilities.Cap.INLINESTATS_V10.isEnabled());
->>>>>>> 0b703088
         assertFieldNames("""
             from test
             | rename languages as l
@@ -1481,11 +1437,7 @@
     }
 
     public void testKeepBeforeEval_AndInlinestats() {
-<<<<<<< HEAD
         assumeTrue("INLINESTATS required", EsqlCapabilities.Cap.INLINESTATS_V11.isEnabled());
-=======
-        assumeTrue("INLINESTATS required", EsqlCapabilities.Cap.INLINESTATS_V10.isEnabled());
->>>>>>> 0b703088
         assertFieldNames("""
             from test
             | rename languages as l
@@ -1498,11 +1450,7 @@
     }
 
     public void testStatsBeforeEval_AndInlinestats() {
-<<<<<<< HEAD
         assumeTrue("INLINESTATS required", EsqlCapabilities.Cap.INLINESTATS_V11.isEnabled());
-=======
-        assumeTrue("INLINESTATS required", EsqlCapabilities.Cap.INLINESTATS_V10.isEnabled());
->>>>>>> 0b703088
         assertFieldNames("""
             from test
             | rename languages as l
@@ -1514,11 +1462,7 @@
     }
 
     public void testStatsBeforeInlinestats() {
-<<<<<<< HEAD
         assumeTrue("INLINESTATS required", EsqlCapabilities.Cap.INLINESTATS_V11.isEnabled());
-=======
-        assumeTrue("INLINESTATS required", EsqlCapabilities.Cap.INLINESTATS_V10.isEnabled());
->>>>>>> 0b703088
         assertFieldNames("""
             from test
             | stats min = min(salary) by languages
@@ -1527,11 +1471,7 @@
     }
 
     public void testKeepBeforeInlinestats() {
-<<<<<<< HEAD
         assumeTrue("INLINESTATS required", EsqlCapabilities.Cap.INLINESTATS_V11.isEnabled());
-=======
-        assumeTrue("INLINESTATS required", EsqlCapabilities.Cap.INLINESTATS_V10.isEnabled());
->>>>>>> 0b703088
         assertFieldNames("""
             from test
             | keep languages, salary
@@ -2905,11 +2845,7 @@
     }
 
     public void testForkBeforeInlineStatsIgnore() {
-<<<<<<< HEAD
         assumeTrue("INLINESTATS required", EsqlCapabilities.Cap.INLINESTATS_V11.isEnabled());
-=======
-        assumeTrue("INLINESTATS required", EsqlCapabilities.Cap.INLINESTATS_V10.isEnabled());
->>>>>>> 0b703088
         assertTrue("FORK required", EsqlCapabilities.Cap.FORK_V9.isEnabled());
         assertFieldNames("""
             FROM employees
@@ -2922,11 +2858,7 @@
     }
 
     public void testForkBranchWithInlineStatsIgnore() {
-<<<<<<< HEAD
         assumeTrue("INLINESTATS required", EsqlCapabilities.Cap.INLINESTATS_V11.isEnabled());
-=======
-        assumeTrue("INLINESTATS required", EsqlCapabilities.Cap.INLINESTATS_V10.isEnabled());
->>>>>>> 0b703088
         assertTrue("FORK required", EsqlCapabilities.Cap.FORK_V9.isEnabled());
         assertFieldNames("""
             FROM employees
@@ -2940,11 +2872,7 @@
     }
 
     public void testForkAfterInlineStatsIgnore() {
-<<<<<<< HEAD
         assumeTrue("INLINESTATS required", EsqlCapabilities.Cap.INLINESTATS_V11.isEnabled());
-=======
-        assumeTrue("INLINESTATS required", EsqlCapabilities.Cap.INLINESTATS_V10.isEnabled());
->>>>>>> 0b703088
         assertTrue("FORK required", EsqlCapabilities.Cap.FORK_V9.isEnabled());
         assertFieldNames("""
             FROM employees

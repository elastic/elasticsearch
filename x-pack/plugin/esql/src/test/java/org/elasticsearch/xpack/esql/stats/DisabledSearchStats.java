/*
 * Copyright Elasticsearch B.V. and/or licensed to Elasticsearch B.V. under one
 * or more contributor license agreements. Licensed under the Elastic License
 * 2.0; you may not use this file except in compliance with the Elastic License
 * 2.0.
 */

package org.elasticsearch.xpack.esql.stats;

import org.apache.lucene.util.BytesRef;
<<<<<<< HEAD
=======
import org.elasticsearch.xpack.esql.core.expression.FieldAttribute.FieldName;
import org.elasticsearch.xpack.esql.core.type.DataType;
>>>>>>> d487eb5b

public class DisabledSearchStats implements SearchStats {

    @Override
    public boolean exists(FieldName field) {
        return true;
    }

    @Override
    public boolean isIndexed(FieldName field) {
        return true;
    }

    @Override
    public boolean hasDocValues(FieldName field) {
        return true;
    }

    @Override
    public boolean hasExactSubfield(FieldName field) {
        return true;
    }

    @Override
    public long count() {
        return -1;
    }

    @Override
    public long count(FieldName field) {
        return -1;
    }

    @Override
    public long count(FieldName field, BytesRef value) {
        return -1;
    }

    @Override
<<<<<<< HEAD
    public Object min(String field) {
=======
    public byte[] min(FieldName field, DataType dataType) {
>>>>>>> d487eb5b
        return null;
    }

    @Override
<<<<<<< HEAD
    public Object max(String field) {
=======
    public byte[] max(FieldName field, DataType dataType) {
>>>>>>> d487eb5b
        return null;
    }

    @Override
    public boolean isSingleValue(FieldName field) {
        return false;
    }

    @Override
    public boolean canUseEqualityOnSyntheticSourceDelegate(FieldName name, String value) {
        return false;
    }
}<|MERGE_RESOLUTION|>--- conflicted
+++ resolved
@@ -8,11 +8,7 @@
 package org.elasticsearch.xpack.esql.stats;
 
 import org.apache.lucene.util.BytesRef;
-<<<<<<< HEAD
-=======
 import org.elasticsearch.xpack.esql.core.expression.FieldAttribute.FieldName;
-import org.elasticsearch.xpack.esql.core.type.DataType;
->>>>>>> d487eb5b
 
 public class DisabledSearchStats implements SearchStats {
 
@@ -52,20 +48,12 @@
     }
 
     @Override
-<<<<<<< HEAD
-    public Object min(String field) {
-=======
-    public byte[] min(FieldName field, DataType dataType) {
->>>>>>> d487eb5b
+    public Object min(FieldName field) {
         return null;
     }
 
     @Override
-<<<<<<< HEAD
-    public Object max(String field) {
-=======
-    public byte[] max(FieldName field, DataType dataType) {
->>>>>>> d487eb5b
+    public Object max(FieldName field) {
         return null;
     }
 

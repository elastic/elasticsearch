--- conflicted
+++ resolved
@@ -106,13 +106,16 @@
             return null;
         }).when(esqlClient).execute(eq(EsqlResolveFieldsAction.TYPE), any(), any());
 
-<<<<<<< HEAD
         ClusterService clusterService = mock(ClusterService.class);
         when(clusterService.state()).thenReturn(new ClusterState.Builder(new ClusterName("name")).build());
-        var planExecutor = new PlanExecutor(indexResolver, MeterRegistry.NOOP, null, clusterService);
-=======
-        var planExecutor = new PlanExecutor(indexResolver, MeterRegistry.NOOP, new XPackLicenseState(() -> 0L));
->>>>>>> 07957030
+        var planExecutor = new PlanExecutor(
+            indexResolver,
+            MeterRegistry.NOOP,
+            new XPackLicenseState(() -> 0L),
+            null,
+            clusterService
+        );
+
         var enrichResolver = mockEnrichResolver();
 
         var request = new EsqlQueryRequest();

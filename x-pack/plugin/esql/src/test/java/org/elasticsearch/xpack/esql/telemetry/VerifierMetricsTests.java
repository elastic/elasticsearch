--- conflicted
+++ resolved
@@ -495,13 +495,8 @@
         assertEquals(1, function("categorize", c));
     }
 
-<<<<<<< HEAD
-    public void testInlinestatsStandalone() {
-        assumeTrue("INLINESTATS required", EsqlCapabilities.Cap.INLINESTATS_V12.isEnabled());
-=======
     public void testInlineStatsStandalone() {
         assumeTrue("INLINE STATS required", EsqlCapabilities.Cap.INLINE_STATS.isEnabled());
->>>>>>> 3eb512b0
         Counters c = esql("""
             from employees
             | inline stats max(salary) by gender
@@ -526,13 +521,8 @@
         assertEquals(1, function("max", c));
     }
 
-<<<<<<< HEAD
-    public void testInlinestatsWithOtherStats() {
-        assumeTrue("INLINESTATS required", EsqlCapabilities.Cap.INLINESTATS_V12.isEnabled());
-=======
     public void testInlineStatsWithOtherStats() {
         assumeTrue("INLINE STATS required", EsqlCapabilities.Cap.INLINE_STATS.isEnabled());
->>>>>>> 3eb512b0
         Counters c = esql("""
             from employees
             | inline stats m = max(salary) by gender
@@ -584,13 +574,8 @@
         assertEquals(1, function("max", c));
     }
 
-<<<<<<< HEAD
-    public void testBinaryPlanAfterInlinestats() {
-        assumeTrue("INLINESTATS required", EsqlCapabilities.Cap.INLINESTATS_V12.isEnabled());
-=======
     public void testBinaryPlanAfterInlineStats() {
         assumeTrue("INLINE STATS required", EsqlCapabilities.Cap.INLINE_STATS.isEnabled());
->>>>>>> 3eb512b0
         Counters c = esql("""
             from employees
             | eval language_code = languages

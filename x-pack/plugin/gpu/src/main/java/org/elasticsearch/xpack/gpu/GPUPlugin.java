/*
 * Copyright Elasticsearch B.V. and/or licensed to Elasticsearch B.V. under one
 * or more contributor license agreements. Licensed under the Elastic License
 * 2.0; you may not use this file except in compliance with the Elastic License
 * 2.0.
 */
package org.elasticsearch.xpack.gpu;

import org.apache.lucene.codecs.KnnVectorsFormat;
import org.elasticsearch.common.settings.Setting;
import org.elasticsearch.common.util.FeatureFlag;
import org.elasticsearch.index.mapper.vectors.DenseVectorFieldMapper;
import org.elasticsearch.index.mapper.vectors.VectorsFormatProvider;
import org.elasticsearch.plugins.Plugin;
import org.elasticsearch.plugins.internal.InternalVectorFormatProviderPlugin;
import org.elasticsearch.xpack.gpu.codec.ES92GpuHnswSQVectorsFormat;
import org.elasticsearch.xpack.gpu.codec.ES92GpuHnswVectorsFormat;

import java.util.List;

public class GPUPlugin extends Plugin implements InternalVectorFormatProviderPlugin {

    public static final FeatureFlag GPU_FORMAT = new FeatureFlag("gpu_vectors_indexing");

    /**
     * An enum for the tri-state value of the `index.vectors.indexing.use_gpu` setting.
     */
    public enum GpuMode {
        TRUE,
        FALSE,
        AUTO
    }

    private final boolean isGpuSupported = GPUSupport.isSupported(true);

    /**
     * Setting to control whether to use GPU for vectors indexing.
     * Currently only applicable for index_options.type: hnsw.
     *
     * If unset or "auto", an automatic decision is made based on the presence of GPU, necessary libraries, vectors' index type.
     * If set to <code>true</code>, GPU must be used for vectors indexing, and if GPU or necessary libraries are not available,
     * an exception will be thrown.
     * If set to <code>false</code>, GPU will not be used for vectors indexing.
     */
    public static final Setting<GpuMode> VECTORS_INDEXING_USE_GPU_SETTING = Setting.enumSetting(
        GpuMode.class,
        "index.vectors.indexing.use_gpu",
        GpuMode.AUTO,
        Setting.Property.IndexScope,
        Setting.Property.Dynamic
    );

    @Override
    public List<Setting<?>> getSettings() {
        if (GPU_FORMAT.isEnabled()) {
            return List.of(VECTORS_INDEXING_USE_GPU_SETTING);
        } else {
            return List.of();
        }
    }

    @Override
    public VectorsFormatProvider getVectorsFormatProvider() {
        return (indexSettings, indexOptions, similarity) -> {
            if (GPU_FORMAT.isEnabled()) {
                GpuMode gpuMode = indexSettings.getValue(VECTORS_INDEXING_USE_GPU_SETTING);
                if (gpuMode == GpuMode.TRUE) {
                    if (vectorIndexTypeSupported(indexOptions.getType()) == false) {
                        throw new IllegalArgumentException(
                            "[index.vectors.indexing.use_gpu] doesn't support [index_options.type] of [" + indexOptions.getType() + "]."
                        );
                    }
                    if (isGpuSupported == false) {
                        throw new IllegalArgumentException(
                            "[index.vectors.indexing.use_gpu] was set to [true], but GPU resources are not accessible on the node."
                        );
                    }
                    return getVectorsFormat(indexOptions, similarity);
                }
<<<<<<< HEAD
                if (gpuMode == GpuMode.AUTO && vectorIndexTypeSupported(indexOptions.getType()) && isGpuSupported) {
                    return getVectorsFormat(indexOptions);
=======
                if (gpuMode == GpuMode.AUTO && vectorIndexTypeSupported(indexOptions.getType()) && GPUSupport.isSupported(false)) {
                    return getVectorsFormat(indexOptions, similarity);
>>>>>>> 59779179
                }
            }
            return null;
        };
    }

    private boolean vectorIndexTypeSupported(DenseVectorFieldMapper.VectorIndexType type) {
        return type == DenseVectorFieldMapper.VectorIndexType.HNSW || type == DenseVectorFieldMapper.VectorIndexType.INT8_HNSW;
    }

    private static KnnVectorsFormat getVectorsFormat(
        DenseVectorFieldMapper.DenseVectorIndexOptions indexOptions,
        DenseVectorFieldMapper.VectorSimilarity similarity
    ) {
        // TODO: cuvs 2025.12 will provide an API for converting HNSW CPU Params to Cagra params; use that instead
        if (indexOptions.getType() == DenseVectorFieldMapper.VectorIndexType.HNSW) {
            DenseVectorFieldMapper.HnswIndexOptions hnswIndexOptions = (DenseVectorFieldMapper.HnswIndexOptions) indexOptions;
            int efConstruction = hnswIndexOptions.efConstruction();
            int m = hnswIndexOptions.m();
            int gpuM = 2 + m * 2 / 3;
            int gpuEfConstruction = m + m * efConstruction / 256;
            return new ES92GpuHnswVectorsFormat(gpuM, gpuEfConstruction);
        } else if (indexOptions.getType() == DenseVectorFieldMapper.VectorIndexType.INT8_HNSW) {
            if (similarity == DenseVectorFieldMapper.VectorSimilarity.MAX_INNER_PRODUCT) {
                throw new IllegalArgumentException(
                    "GPU vector indexing does not support ["
                        + similarity
                        + "] similarity for [int8_hnsw] index type. "
                        + "Instead, consider using ["
                        + DenseVectorFieldMapper.VectorSimilarity.COSINE
                        + "] or "
                        + " [hnsw] index type."
                );
            }
            DenseVectorFieldMapper.Int8HnswIndexOptions int8HnswIndexOptions = (DenseVectorFieldMapper.Int8HnswIndexOptions) indexOptions;
            int efConstruction = int8HnswIndexOptions.efConstruction();
            int m = int8HnswIndexOptions.m();
            int gpuM = 2 + m * 2 / 3;
            int gpuEfConstruction = m + m * efConstruction / 256;
            return new ES92GpuHnswSQVectorsFormat(gpuM, gpuEfConstruction, int8HnswIndexOptions.confidenceInterval(), 7, false);
        } else {
            throw new IllegalArgumentException(
                "GPU vector indexing is not supported on this vector type: [" + indexOptions.getType() + "]"
            );
        }
    }
}<|MERGE_RESOLUTION|>--- conflicted
+++ resolved
@@ -77,13 +77,8 @@
                     }
                     return getVectorsFormat(indexOptions, similarity);
                 }
-<<<<<<< HEAD
                 if (gpuMode == GpuMode.AUTO && vectorIndexTypeSupported(indexOptions.getType()) && isGpuSupported) {
-                    return getVectorsFormat(indexOptions);
-=======
-                if (gpuMode == GpuMode.AUTO && vectorIndexTypeSupported(indexOptions.getType()) && GPUSupport.isSupported(false)) {
                     return getVectorsFormat(indexOptions, similarity);
->>>>>>> 59779179
                 }
             }
             return null;

--- conflicted
+++ resolved
@@ -206,6 +206,8 @@
                     try (var dataset = builder.build()) {
                         flushFieldWithGpuGraph(resourcesHolder, fieldInfo, dataset, sortMap);
                     }
+                } finally {
+                    cuVSResourceManager.release(cuVSResources);
                 }
             }
             var elapsed = started - System.nanoTime();
@@ -272,13 +274,9 @@
                 var deviceGraph = index.getGraph();
                 var graphSize = deviceGraph.size() * deviceGraph.columns() * Integer.BYTES;
                 if (graphSize < DIRECT_COPY_THRESHOLD_IN_BYTES) {
-<<<<<<< HEAD
                     // If the graph is "small enough", copy it entirely to host memory so we can
                     // release the associated resource early and increase parallelism.
-                    try (var hostGraph = index.getGraph().toHost()) {
-=======
                     try (var hostGraph = deviceGraph.toHost()) {
->>>>>>> efd41a44
                         resourcesHolder.close();
                         graph = writeGraph(hostGraph, graphLevelNodeOffsets);
                     }
@@ -573,7 +571,6 @@
         }
     }
 
-<<<<<<< HEAD
     private void mergeFloatVectorField(
         FieldInfo fieldInfo,
         MergeState mergeState,
@@ -625,61 +622,6 @@
 
                     try (var dataset = builder.build()) {
                         generateGpuGraphAndWriteMeta(resourcesHolder, fieldInfo, dataset);
-=======
-            if (numVectors >= MIN_NUM_VECTORS_FOR_GPU_BUILD) {
-                if (input instanceof MemorySegmentAccessInput memorySegmentAccessInput) {
-                    // Direct access to mmapped file
-
-                    try (
-                        var dataset = DatasetUtils.getInstance()
-                            .fromInput(memorySegmentAccessInput, numVectors, fieldInfo.getVectorDimension(), dataType);
-                        var resourcesHolder = new ResourcesHolder(
-                            cuVSResourceManager,
-                            cuVSResourceManager.acquire(numVectors, fieldInfo.getVectorDimension(), dataType)
-                        )
-                    ) {
-                        generateGpuGraphAndWriteMeta(resourcesHolder, fieldInfo, dataset);
-                    }
-                } else {
-                    logger.debug(
-                        () -> "Cannot mmap merged raw vectors temporary file. IndexInput type [" + input.getClass().getSimpleName() + "]"
-                    );
-
-                    try (
-                        var resourcesHolder = new ResourcesHolder(
-                            cuVSResourceManager,
-                            cuVSResourceManager.acquire(numVectors, fieldInfo.getVectorDimension(), dataType)
-                        )
-                    ) {
-                        // Read vector-by-vector
-                        var builder = CuVSMatrix.deviceBuilder(
-                            resourcesHolder.resources(),
-                            numVectors,
-                            fieldInfo.getVectorDimension(),
-                            dataType
-                        );
-
-                        // During merging, we use quantized data, so we need to support byte[] too.
-                        // That's how our current formats work: use floats during indexing, and quantized data to build a graph
-                        // during merging.
-                        if (dataType == CuVSMatrix.DataType.FLOAT) {
-                            float[] vector = new float[fieldInfo.getVectorDimension()];
-                            for (int i = 0; i < numVectors; ++i) {
-                                input.readFloats(vector, 0, fieldInfo.getVectorDimension());
-                                builder.addVector(vector);
-                            }
-                        } else {
-                            assert dataType == CuVSMatrix.DataType.BYTE;
-                            byte[] vector = new byte[fieldInfo.getVectorDimension()];
-                            for (int i = 0; i < numVectors; ++i) {
-                                input.readBytes(vector, 0, fieldInfo.getVectorDimension());
-                                builder.addVector(vector);
-                            }
-                        }
-                        try (var dataset = builder.build()) {
-                            generateGpuGraphAndWriteMeta(resourcesHolder, fieldInfo, dataset);
-                        }
->>>>>>> efd41a44
                     }
                 }
             }

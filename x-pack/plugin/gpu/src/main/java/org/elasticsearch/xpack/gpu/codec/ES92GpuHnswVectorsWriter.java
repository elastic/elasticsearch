--- conflicted
+++ resolved
@@ -448,25 +448,13 @@
     @Override
     // fix sorted index case
     public void mergeOneField(FieldInfo fieldInfo, MergeState mergeState) throws IOException {
-<<<<<<< HEAD
         try (var scorerSupplier = flatVectorWriter.mergeOneFieldToIndex(fieldInfo, mergeState)) {
+            var started = System.nanoTime();
             int numVectors = scorerSupplier.totalVectorCount();
             if (numVectors < MIN_NUM_VECTORS_FOR_GPU_BUILD) {
                 // we don't really need real value for vectors here,
                 // we just build a mock graph where every node is connected to every other node
                 generateMockGraphAndWriteMeta(fieldInfo, numVectors);
-=======
-        var started = System.nanoTime();
-        flatVectorWriter.mergeOneField(fieldInfo, mergeState);
-        final int numVectors;
-        String tempRawVectorsFileName = null;
-        boolean success = false;
-        // save merged vector values to a temp file
-        try (IndexOutput out = mergeState.segmentInfo.dir.createTempOutput(mergeState.segmentInfo.name, "vec_", IOContext.DEFAULT)) {
-            tempRawVectorsFileName = out.getName();
-            if (dataType == CuVSMatrix.DataType.BYTE) {
-                numVectors = writeByteVectorValues(out, getMergedByteVectorValues(fieldInfo, mergeState));
->>>>>>> fc7ba8da
             } else {
                 var randomScorerSupplier = VectorsFormatReflectionUtils.getFlatCloseableRandomVectorScorerInnerSupplier(scorerSupplier);
 
@@ -480,7 +468,8 @@
                     mergeByteVectorField(fieldInfo, mergeState, randomScorerSupplier, numVectors);
                 }
             }
-
+            var elapsed = started - System.nanoTime();
+            logger.debug("Merged [{}] vectors in [{}ms]", numVectors, elapsed / 1_000_000.0);
         } catch (Throwable t) {
             throw new IOException("Failed to merge GPU index: ", t);
         }
@@ -661,8 +650,6 @@
                 }
             }
         }
-        var elapsed = started - System.nanoTime();
-        logger.debug("Merged [{}] vectors in [{}ms]", numVectors, elapsed / 1_000_000.0);
     }
 
     private ByteVectorValues getMergedByteVectorValues(FieldInfo fieldInfo, MergeState mergeState) throws IOException {

--- conflicted
+++ resolved
@@ -230,11 +230,10 @@
         } else {
             // Avoid another heap copy (the float[][])
 
-            // TODO: support other data types
             // TODO: another alternative is to use CuVSMatrix.deviceBuilder(), but this requires more effort
             // 1. support no-copy CuVSDeviceMatrix as input in CagraIndex
             // 2. ensure we are already holding a CuVSResource here
-            var builder = CuVSMatrix.hostBuilder(vectors.size(), vectors.getFirst().length, CuVSMatrix.DataType.FLOAT);
+            var builder = CuVSMatrix.hostBuilder(vectors.size(), vectors.getFirst().length, dataType);
             for (var vector : vectors) {
                 builder.addVector(vector);
             }
@@ -258,25 +257,14 @@
             long vectorIndexOffset = vectorIndex.getFilePointer();
             int[][] graphLevelNodeOffsets = new int[1][];
             HnswGraph mockGraph;
-<<<<<<< HEAD
             if (datasetOrVectors.vectors != null) {
-                var vectors = datasetOrVectors.vectors;
-                if (logger.isDebugEnabled()) {
-                    logger.debug(
-                        "Skip building carga index; vectors length {} < {} (min for GPU)",
-                        vectors.size(),
-                        MIN_NUM_VECTORS_FOR_GPU_BUILD
-                    );
-=======
-            if (datasetOrVectors.getVectors() != null) {
                 int size = datasetOrVectors.size();
                 if (logger.isDebugEnabled()) {
                     logger.debug("Skip building carga index; vectors length {} < {} (min for GPU)", size, MIN_NUM_VECTORS_FOR_GPU_BUILD);
->>>>>>> ebb36e0e
                 }
                 mockGraph = writeGraph(size, graphLevelNodeOffsets);
             } else {
-                var dataset = datasetOrVectors.getDataset();
+                var dataset = datasetOrVectors.dataset;
                 var cuVSResources = cuVSResourceManager.acquire((int) dataset.size(), (int) dataset.columns());
                 try {
                     try (var index = buildGPUIndex(cuVSResources, fieldInfo.getVectorSimilarityFunction(), dataset)) {
@@ -363,22 +351,12 @@
         return createMockGraph(maxElementCount, maxGraphDegree);
     }
 
-<<<<<<< HEAD
-    // create a graph where every node is connected to every other node
-    private HnswGraph writeGraph(List<float[]> vectors, int[][] levelNodeOffsets) throws IOException {
-        if (vectors.isEmpty()) {
-            return null;
-        }
-        int elementCount = vectors.size();
-        int nodeDegree = vectors.size() - 1;
-=======
     // create a mock graph where every node is connected to every other node
     private HnswGraph writeGraph(int elementCount, int[][] levelNodeOffsets) throws IOException {
         if (elementCount == 0) {
             return null;
         }
         int nodeDegree = elementCount - 1;
->>>>>>> ebb36e0e
         levelNodeOffsets[0] = new int[elementCount];
 
         int[] neighbors = new int[nodeDegree];
@@ -481,22 +459,17 @@
                     .fromInput(memorySegmentAccessInput, numVectors, fieldInfo.getVectorDimension(), dataType);
                 datasetOrVectors = DatasetOrVectors.fromDataset(ds);
             } else {
-<<<<<<< HEAD
-                // TODO fix for byte vectors
-                var fa = copyVectorsIntoArray(in, fieldInfo, numVectors);
-                datasetOrVectors = DatasetOrVectors.fromDataset(fa);
+                assert numVectors < MIN_NUM_VECTORS_FOR_GPU_BUILD : "numVectors: " + numVectors;
+                // we don't really need real value for vectors here,
+                // we just build a mock graph where every node is connected to every other node
+                datasetOrVectors = DatasetOrVectors.fromDataset(
+                    CuVSMatrix.hostBuilder(numVectors, fieldInfo.getVectorDimension(), dataType).build()
+                );
             }
             try {
                 writeFieldInternal(fieldInfo, datasetOrVectors);
             } finally {
                 datasetOrVectors.close();
-=======
-                assert numVectors < MIN_NUM_VECTORS_FOR_GPU_BUILD : "numVectors: " + numVectors;
-                // we don't really need real value for vectors here,
-                // we just build a mock graph where every node is connected to every other node
-                float[][] vectors = new float[numVectors][fieldInfo.getVectorDimension()];
-                datasetOrVectors = DatasetOrVectors.fromArray(vectors);
->>>>>>> ebb36e0e
             }
         } finally {
             org.apache.lucene.util.IOUtils.deleteFilesIgnoringExceptions(mergeState.segmentInfo.dir, tempRawVectorsFileName);
@@ -528,18 +501,6 @@
         return numVectors;
     }
 
-<<<<<<< HEAD
-    static CuVSMatrix copyVectorsIntoArray(IndexInput in, FieldInfo fieldInfo, int numVectors) throws IOException {
-        final FloatVectorValues floatVectorValues = getFloatVectorValues(fieldInfo, in, numVectors);
-        var builder = CuVSMatrix.hostBuilder(numVectors, fieldInfo.getVectorDimension(), CuVSMatrix.DataType.FLOAT);
-        for (int i = 0; i < numVectors; i++) {
-            builder.addVector(floatVectorValues.vectorValue(i));
-        }
-        return builder.build();
-    }
-
-=======
->>>>>>> ebb36e0e
     private static int writeFloatVectorValues(FieldInfo fieldInfo, IndexOutput out, FloatVectorValues floatVectorValues)
         throws IOException {
         int numVectors = 0;

/*
 * Copyright Elasticsearch B.V. and/or licensed to Elasticsearch B.V. under one
 * or more contributor license agreements. Licensed under the Elastic License
 * 2.0; you may not use this file except in compliance with the Elastic License
 * 2.0.
 */

package org.elasticsearch.xpack.gpu.codec;

import com.nvidia.cuvs.CagraIndexParams;
<<<<<<< HEAD
=======
import com.nvidia.cuvs.CuVSIvfPqIndexParams;
import com.nvidia.cuvs.CuVSIvfPqParams;
>>>>>>> e486766b
import com.nvidia.cuvs.CuVSMatrix;
import com.nvidia.cuvs.CuVSResources;

import org.elasticsearch.logging.LogManager;
import org.elasticsearch.logging.Logger;
import org.elasticsearch.test.ESTestCase;

import java.nio.file.Path;
import java.util.concurrent.atomic.AtomicInteger;
import java.util.concurrent.atomic.AtomicReference;

import static org.hamcrest.Matchers.anyOf;
import static org.hamcrest.Matchers.containsString;
import static org.hamcrest.Matchers.equalTo;
import static org.hamcrest.Matchers.lessThan;
import static org.hamcrest.Matchers.not;

public class CuVSResourceManagerTests extends ESTestCase {

    private static final Logger log = LogManager.getLogger(CuVSResourceManagerTests.class);

    public static final long TOTAL_DEVICE_MEMORY_IN_BYTES = 256L * 1024 * 1024;

    private static void testBasic(CagraIndexParams params) throws InterruptedException {
        var mgr = new MockPoolingCuVSResourceManager(2);
<<<<<<< HEAD
        var res1 = mgr.acquire(0, 0, CuVSMatrix.DataType.FLOAT, CagraIndexParams.CuvsDistanceType.L2Expanded);
        var res2 = mgr.acquire(0, 0, CuVSMatrix.DataType.FLOAT, CagraIndexParams.CuvsDistanceType.L2Expanded);
=======
        var res1 = mgr.acquire(0, 0, CuVSMatrix.DataType.FLOAT, params);
        var res2 = mgr.acquire(0, 0, CuVSMatrix.DataType.FLOAT, params);
>>>>>>> e486766b
        assertThat(res1.toString(), containsString("id=0"));
        assertThat(res2.toString(), containsString("id=1"));
        mgr.release(res1);
        mgr.release(res2);
<<<<<<< HEAD
        res1 = mgr.acquire(0, 0, CuVSMatrix.DataType.FLOAT, CagraIndexParams.CuvsDistanceType.L2Expanded);
        res2 = mgr.acquire(0, 0, CuVSMatrix.DataType.FLOAT, CagraIndexParams.CuvsDistanceType.L2Expanded);
=======
        res1 = mgr.acquire(0, 0, CuVSMatrix.DataType.FLOAT, params);
        res2 = mgr.acquire(0, 0, CuVSMatrix.DataType.FLOAT, params);
>>>>>>> e486766b
        assertThat(res1.toString(), containsString("id=0"));
        assertThat(res2.toString(), containsString("id=1"));
        mgr.release(res1);
        mgr.release(res2);
        mgr.shutdown();
    }

    public void testBasicWithNNDescent() throws InterruptedException {
        testBasic(createNnDescentParams());
    }

    public void testBasicWithIvfPq() throws InterruptedException {
        testBasic(createIvfPqParams());
    }

    public void testMultipleAcquireRelease() throws InterruptedException {
        var mgr = new MockPoolingCuVSResourceManager(2);
<<<<<<< HEAD
        var res1 = mgr.acquire(0, 0, CuVSMatrix.DataType.FLOAT, CagraIndexParams.CuvsDistanceType.L2Expanded);
        var res2 = mgr.acquire(0, 0, CuVSMatrix.DataType.FLOAT, CagraIndexParams.CuvsDistanceType.L2Expanded);
=======
        var res1 = mgr.acquire(16 * 1024, 1024, CuVSMatrix.DataType.FLOAT, createNnDescentParams());
        var res2 = mgr.acquire(16 * 1024, 1024, CuVSMatrix.DataType.FLOAT, createIvfPqParams());
        assertThat(res1.toString(), containsString("id=0"));
        assertThat(res2.toString(), containsString("id=1"));
        assertThat(mgr.availableMemory(), lessThan(TOTAL_DEVICE_MEMORY_IN_BYTES / 2));
        mgr.release(res1);
        mgr.release(res2);
        assertThat(mgr.availableMemory(), equalTo(TOTAL_DEVICE_MEMORY_IN_BYTES));
        res1 = mgr.acquire(16 * 1024, 1024, CuVSMatrix.DataType.FLOAT, createNnDescentParams());
        res2 = mgr.acquire(16 * 1024, 1024, CuVSMatrix.DataType.FLOAT, createIvfPqParams());
        assertThat(res1.toString(), containsString("id=0"));
        assertThat(res2.toString(), containsString("id=1"));
        assertThat(mgr.availableMemory(), lessThan(TOTAL_DEVICE_MEMORY_IN_BYTES / 2));
        mgr.release(res1);
        mgr.release(res2);
        assertThat(mgr.availableMemory(), equalTo(TOTAL_DEVICE_MEMORY_IN_BYTES));
        mgr.shutdown();
    }

    private static void testBlocking(CagraIndexParams params) throws Exception {
        var mgr = new MockPoolingCuVSResourceManager(2);
        var res1 = mgr.acquire(0, 0, CuVSMatrix.DataType.FLOAT, params);
        var res2 = mgr.acquire(0, 0, CuVSMatrix.DataType.FLOAT, params);
>>>>>>> e486766b

        AtomicReference<CuVSResources> holder = new AtomicReference<>();
        Thread t = new Thread(() -> {
            try {
<<<<<<< HEAD
                var res3 = mgr.acquire(0, 0, CuVSMatrix.DataType.FLOAT, CagraIndexParams.CuvsDistanceType.L2Expanded);
=======
                var res3 = mgr.acquire(0, 0, CuVSMatrix.DataType.FLOAT, params);
>>>>>>> e486766b
                holder.set(res3);
            } catch (InterruptedException e) {
                throw new AssertionError(e);
            }
        });
        t.start();
        Thread.sleep(1_000);
        assertNull(holder.get());
        mgr.release(randomFrom(res1, res2));
        t.join();
        assertThat(holder.get().toString(), anyOf(containsString("id=0"), containsString("id=1")));
        mgr.shutdown();
    }

<<<<<<< HEAD
    public void testBlockingOnInsufficientMemory() throws Exception {
        var mgr = new MockPoolingCuVSResourceManager(2);
        var res1 = mgr.acquire(16 * 1024, 1024, CuVSMatrix.DataType.FLOAT, CagraIndexParams.CuvsDistanceType.L2Expanded);
=======
    public void testBlockingWithNNDescent() throws Exception {
        testBlocking(createNnDescentParams());
    }

    public void testBlockingWithIvfPq() throws Exception {
        testBlocking(createIvfPqParams());
    }

    private static void testBlockingOnInsufficientMemory(CagraIndexParams params, CuVSResourceManager mgr) throws Exception {
        var res1 = mgr.acquire(16 * 1024, 1024, CuVSMatrix.DataType.FLOAT, params);
>>>>>>> e486766b

        AtomicReference<CuVSResources> holder = new AtomicReference<>();
        Thread t = new Thread(() -> {
            try {
<<<<<<< HEAD
                var res2 = mgr.acquire((16 * 1024) + 1, 1024, CuVSMatrix.DataType.FLOAT, CagraIndexParams.CuvsDistanceType.L2Expanded);
=======
                var res2 = mgr.acquire((16 * 1024) + 1, 1024, CuVSMatrix.DataType.FLOAT, params);
>>>>>>> e486766b
                holder.set(res2);
            } catch (InterruptedException e) {
                throw new AssertionError(e);
            }
        });
        t.start();
        Thread.sleep(1_000);
        assertNull(holder.get());
        mgr.release(res1);
        t.join();
        assertThat(holder.get().toString(), anyOf(containsString("id=0"), containsString("id=1")));
        mgr.shutdown();
    }

    public void testBlockingOnInsufficientMemoryNnDescent() throws Exception {
        var mgr = new MockPoolingCuVSResourceManager(2);
<<<<<<< HEAD
        var res1 = mgr.acquire(16 * 1024, 1024, CuVSMatrix.DataType.FLOAT, CagraIndexParams.CuvsDistanceType.L2Expanded);
=======
        testBlockingOnInsufficientMemory(createNnDescentParams(), mgr);
    }

    public void testBlockingOnInsufficientMemoryIvfPq() throws Exception {
        var mgr = new MockPoolingCuVSResourceManager(2, 32L * 1024 * 1024);
        testBlockingOnInsufficientMemory(createIvfPqParams(), mgr);
    }

    private static void testNotBlockingOnSufficientMemory(CagraIndexParams params, CuVSResourceManager mgr) throws Exception {
        var res1 = mgr.acquire(16 * 1024, 1024, CuVSMatrix.DataType.FLOAT, params);
>>>>>>> e486766b

        AtomicReference<CuVSResources> holder = new AtomicReference<>();
        Thread t = new Thread(() -> {
            try {
<<<<<<< HEAD
                var res2 = mgr.acquire((16 * 1024) - 1, 1024, CuVSMatrix.DataType.FLOAT, CagraIndexParams.CuvsDistanceType.L2Expanded);
=======
                var res2 = mgr.acquire((16 * 1024) - 1000, 1024, CuVSMatrix.DataType.FLOAT, params);
>>>>>>> e486766b
                holder.set(res2);
            } catch (InterruptedException e) {
                throw new AssertionError(e);
            }
        });
        t.start();
        t.join(5_000);
        assertNotNull(holder.get());
        assertThat(holder.get().toString(), not(equalTo(res1.toString())));
        mgr.shutdown();
    }

    public void testNotBlockingOnSufficientMemoryNnDescent() throws Exception {
        var mgr = new MockPoolingCuVSResourceManager(2);
        testNotBlockingOnSufficientMemory(createNnDescentParams(), mgr);
    }

    public void testNotBlockingOnSufficientMemoryIvfPq() throws Exception {
        var mgr = new MockPoolingCuVSResourceManager(2, 32L * 1024 * 1024);
        testNotBlockingOnSufficientMemory(createIvfPqParams(), mgr);
    }

    public void testManagedResIsNotClosable() throws Exception {
        var mgr = new MockPoolingCuVSResourceManager(1);
<<<<<<< HEAD
        var res = mgr.acquire(0, 0, CuVSMatrix.DataType.FLOAT, CagraIndexParams.CuvsDistanceType.L2Expanded);
=======
        var res = mgr.acquire(0, 0, CuVSMatrix.DataType.FLOAT, createNnDescentParams());
>>>>>>> e486766b
        assertThrows(UnsupportedOperationException.class, res::close);
        mgr.release(res);
        mgr.shutdown();
    }

    public void testDoubleRelease() throws InterruptedException {
        var mgr = new MockPoolingCuVSResourceManager(2);
<<<<<<< HEAD
        var res1 = mgr.acquire(0, 0, CuVSMatrix.DataType.FLOAT, CagraIndexParams.CuvsDistanceType.L2Expanded);
        var res2 = mgr.acquire(0, 0, CuVSMatrix.DataType.FLOAT, CagraIndexParams.CuvsDistanceType.L2Expanded);
=======
        var res1 = mgr.acquire(0, 0, CuVSMatrix.DataType.FLOAT, createNnDescentParams());
        var res2 = mgr.acquire(0, 0, CuVSMatrix.DataType.FLOAT, createNnDescentParams());
>>>>>>> e486766b
        mgr.release(res1);
        mgr.release(res2);
        assertThrows(AssertionError.class, () -> mgr.release(randomFrom(res1, res2)));
        mgr.shutdown();
    }

    private static CagraIndexParams createNnDescentParams() {
        return new CagraIndexParams.Builder().withCagraGraphBuildAlgo(CagraIndexParams.CagraGraphBuildAlgo.NN_DESCENT)
            .withNNDescentNumIterations(5)
            .build();
    }

    private static CagraIndexParams createIvfPqParams() {
        return new CagraIndexParams.Builder().withCagraGraphBuildAlgo(CagraIndexParams.CagraGraphBuildAlgo.IVF_PQ)
            .withCuVSIvfPqParams(
                new CuVSIvfPqParams.Builder().withCuVSIvfPqIndexParams(
                    new CuVSIvfPqIndexParams.Builder().withPqBits(4).withPqDim(1024).build()
                ).build()
            )
            .build();
    }

    static class MockPoolingCuVSResourceManager extends CuVSResourceManager.PoolingCuVSResourceManager {

        private final AtomicInteger idGenerator = new AtomicInteger();
        private final GPUMemoryService gpuMemoryService;

        MockPoolingCuVSResourceManager(int capacity) {
            this(capacity, TOTAL_DEVICE_MEMORY_IN_BYTES);
        }

        MockPoolingCuVSResourceManager(int capacity, long totalMemoryInBytes) {
            this(capacity, new TrackingGPUMemoryService(totalMemoryInBytes));
        }

        private MockPoolingCuVSResourceManager(int capacity, GPUMemoryService gpuMemoryService) {
            super(capacity, gpuMemoryService);
            this.gpuMemoryService = gpuMemoryService;
        }

        long availableMemory() {
            return gpuMemoryService.availableMemoryInBytes(null);
        }

        @Override
<<<<<<< HEAD
        public ManagedCuVSResources acquire(
            int numVectors,
            int dims,
            CuVSMatrix.DataType dataType,
            CagraIndexParams.CuvsDistanceType distanceType
        ) throws InterruptedException {
            var res = super.acquire(numVectors, dims, dataType, distanceType);
            long memory = (long) (numVectors * dims * Float.BYTES
                * CuVSResourceManager.PoolingCuVSResourceManager.GPU_COMPUTATION_MEMORY_FACTOR);
            allocations.add(memory);
            log.info("Added [{}]", memory);
            return res;
        }

        @Override
        public void release(ManagedCuVSResources resources) {
            if (allocations.isEmpty() == false) {
                var x = allocations.removeLast();
                log.info("Removed [{}]", x);
            }
            super.release(resources);
=======
        protected CuVSResources createNew() {
            return new MockCuVSResources(idGenerator.getAndIncrement());
>>>>>>> e486766b
        }
    }

    static class MockCuVSResources implements CuVSResources {

        final int id;

        MockCuVSResources(int id) {
            this.id = id;
        }

        @Override
        public ScopedAccess access() {
            throw new UnsupportedOperationException();
        }

        @Override
        public int deviceId() {
            return 0;
        }

        @Override
        public void close() {}

        @Override
        public Path tempDirectory() {
            throw new UnsupportedOperationException();
        }

        @Override
        public String toString() {
            return "MockCuVSResources[id=" + id + "]";
        }
    }
}<|MERGE_RESOLUTION|>--- conflicted
+++ resolved
@@ -8,11 +8,8 @@
 package org.elasticsearch.xpack.gpu.codec;
 
 import com.nvidia.cuvs.CagraIndexParams;
-<<<<<<< HEAD
-=======
 import com.nvidia.cuvs.CuVSIvfPqIndexParams;
 import com.nvidia.cuvs.CuVSIvfPqParams;
->>>>>>> e486766b
 import com.nvidia.cuvs.CuVSMatrix;
 import com.nvidia.cuvs.CuVSResources;
 
@@ -38,24 +35,14 @@
 
     private static void testBasic(CagraIndexParams params) throws InterruptedException {
         var mgr = new MockPoolingCuVSResourceManager(2);
-<<<<<<< HEAD
-        var res1 = mgr.acquire(0, 0, CuVSMatrix.DataType.FLOAT, CagraIndexParams.CuvsDistanceType.L2Expanded);
-        var res2 = mgr.acquire(0, 0, CuVSMatrix.DataType.FLOAT, CagraIndexParams.CuvsDistanceType.L2Expanded);
-=======
         var res1 = mgr.acquire(0, 0, CuVSMatrix.DataType.FLOAT, params);
         var res2 = mgr.acquire(0, 0, CuVSMatrix.DataType.FLOAT, params);
->>>>>>> e486766b
-        assertThat(res1.toString(), containsString("id=0"));
-        assertThat(res2.toString(), containsString("id=1"));
-        mgr.release(res1);
-        mgr.release(res2);
-<<<<<<< HEAD
-        res1 = mgr.acquire(0, 0, CuVSMatrix.DataType.FLOAT, CagraIndexParams.CuvsDistanceType.L2Expanded);
-        res2 = mgr.acquire(0, 0, CuVSMatrix.DataType.FLOAT, CagraIndexParams.CuvsDistanceType.L2Expanded);
-=======
+        assertThat(res1.toString(), containsString("id=0"));
+        assertThat(res2.toString(), containsString("id=1"));
+        mgr.release(res1);
+        mgr.release(res2);
         res1 = mgr.acquire(0, 0, CuVSMatrix.DataType.FLOAT, params);
         res2 = mgr.acquire(0, 0, CuVSMatrix.DataType.FLOAT, params);
->>>>>>> e486766b
         assertThat(res1.toString(), containsString("id=0"));
         assertThat(res2.toString(), containsString("id=1"));
         mgr.release(res1);
@@ -73,10 +60,6 @@
 
     public void testMultipleAcquireRelease() throws InterruptedException {
         var mgr = new MockPoolingCuVSResourceManager(2);
-<<<<<<< HEAD
-        var res1 = mgr.acquire(0, 0, CuVSMatrix.DataType.FLOAT, CagraIndexParams.CuvsDistanceType.L2Expanded);
-        var res2 = mgr.acquire(0, 0, CuVSMatrix.DataType.FLOAT, CagraIndexParams.CuvsDistanceType.L2Expanded);
-=======
         var res1 = mgr.acquire(16 * 1024, 1024, CuVSMatrix.DataType.FLOAT, createNnDescentParams());
         var res2 = mgr.acquire(16 * 1024, 1024, CuVSMatrix.DataType.FLOAT, createIvfPqParams());
         assertThat(res1.toString(), containsString("id=0"));
@@ -100,16 +83,11 @@
         var mgr = new MockPoolingCuVSResourceManager(2);
         var res1 = mgr.acquire(0, 0, CuVSMatrix.DataType.FLOAT, params);
         var res2 = mgr.acquire(0, 0, CuVSMatrix.DataType.FLOAT, params);
->>>>>>> e486766b
 
         AtomicReference<CuVSResources> holder = new AtomicReference<>();
         Thread t = new Thread(() -> {
             try {
-<<<<<<< HEAD
-                var res3 = mgr.acquire(0, 0, CuVSMatrix.DataType.FLOAT, CagraIndexParams.CuvsDistanceType.L2Expanded);
-=======
                 var res3 = mgr.acquire(0, 0, CuVSMatrix.DataType.FLOAT, params);
->>>>>>> e486766b
                 holder.set(res3);
             } catch (InterruptedException e) {
                 throw new AssertionError(e);
@@ -124,11 +102,6 @@
         mgr.shutdown();
     }
 
-<<<<<<< HEAD
-    public void testBlockingOnInsufficientMemory() throws Exception {
-        var mgr = new MockPoolingCuVSResourceManager(2);
-        var res1 = mgr.acquire(16 * 1024, 1024, CuVSMatrix.DataType.FLOAT, CagraIndexParams.CuvsDistanceType.L2Expanded);
-=======
     public void testBlockingWithNNDescent() throws Exception {
         testBlocking(createNnDescentParams());
     }
@@ -139,16 +112,11 @@
 
     private static void testBlockingOnInsufficientMemory(CagraIndexParams params, CuVSResourceManager mgr) throws Exception {
         var res1 = mgr.acquire(16 * 1024, 1024, CuVSMatrix.DataType.FLOAT, params);
->>>>>>> e486766b
 
         AtomicReference<CuVSResources> holder = new AtomicReference<>();
         Thread t = new Thread(() -> {
             try {
-<<<<<<< HEAD
-                var res2 = mgr.acquire((16 * 1024) + 1, 1024, CuVSMatrix.DataType.FLOAT, CagraIndexParams.CuvsDistanceType.L2Expanded);
-=======
                 var res2 = mgr.acquire((16 * 1024) + 1, 1024, CuVSMatrix.DataType.FLOAT, params);
->>>>>>> e486766b
                 holder.set(res2);
             } catch (InterruptedException e) {
                 throw new AssertionError(e);
@@ -165,9 +133,6 @@
 
     public void testBlockingOnInsufficientMemoryNnDescent() throws Exception {
         var mgr = new MockPoolingCuVSResourceManager(2);
-<<<<<<< HEAD
-        var res1 = mgr.acquire(16 * 1024, 1024, CuVSMatrix.DataType.FLOAT, CagraIndexParams.CuvsDistanceType.L2Expanded);
-=======
         testBlockingOnInsufficientMemory(createNnDescentParams(), mgr);
     }
 
@@ -178,16 +143,11 @@
 
     private static void testNotBlockingOnSufficientMemory(CagraIndexParams params, CuVSResourceManager mgr) throws Exception {
         var res1 = mgr.acquire(16 * 1024, 1024, CuVSMatrix.DataType.FLOAT, params);
->>>>>>> e486766b
 
         AtomicReference<CuVSResources> holder = new AtomicReference<>();
         Thread t = new Thread(() -> {
             try {
-<<<<<<< HEAD
-                var res2 = mgr.acquire((16 * 1024) - 1, 1024, CuVSMatrix.DataType.FLOAT, CagraIndexParams.CuvsDistanceType.L2Expanded);
-=======
                 var res2 = mgr.acquire((16 * 1024) - 1000, 1024, CuVSMatrix.DataType.FLOAT, params);
->>>>>>> e486766b
                 holder.set(res2);
             } catch (InterruptedException e) {
                 throw new AssertionError(e);
@@ -212,11 +172,7 @@
 
     public void testManagedResIsNotClosable() throws Exception {
         var mgr = new MockPoolingCuVSResourceManager(1);
-<<<<<<< HEAD
-        var res = mgr.acquire(0, 0, CuVSMatrix.DataType.FLOAT, CagraIndexParams.CuvsDistanceType.L2Expanded);
-=======
         var res = mgr.acquire(0, 0, CuVSMatrix.DataType.FLOAT, createNnDescentParams());
->>>>>>> e486766b
         assertThrows(UnsupportedOperationException.class, res::close);
         mgr.release(res);
         mgr.shutdown();
@@ -224,13 +180,8 @@
 
     public void testDoubleRelease() throws InterruptedException {
         var mgr = new MockPoolingCuVSResourceManager(2);
-<<<<<<< HEAD
-        var res1 = mgr.acquire(0, 0, CuVSMatrix.DataType.FLOAT, CagraIndexParams.CuvsDistanceType.L2Expanded);
-        var res2 = mgr.acquire(0, 0, CuVSMatrix.DataType.FLOAT, CagraIndexParams.CuvsDistanceType.L2Expanded);
-=======
         var res1 = mgr.acquire(0, 0, CuVSMatrix.DataType.FLOAT, createNnDescentParams());
         var res2 = mgr.acquire(0, 0, CuVSMatrix.DataType.FLOAT, createNnDescentParams());
->>>>>>> e486766b
         mgr.release(res1);
         mgr.release(res2);
         assertThrows(AssertionError.class, () -> mgr.release(randomFrom(res1, res2)));
@@ -276,32 +227,8 @@
         }
 
         @Override
-<<<<<<< HEAD
-        public ManagedCuVSResources acquire(
-            int numVectors,
-            int dims,
-            CuVSMatrix.DataType dataType,
-            CagraIndexParams.CuvsDistanceType distanceType
-        ) throws InterruptedException {
-            var res = super.acquire(numVectors, dims, dataType, distanceType);
-            long memory = (long) (numVectors * dims * Float.BYTES
-                * CuVSResourceManager.PoolingCuVSResourceManager.GPU_COMPUTATION_MEMORY_FACTOR);
-            allocations.add(memory);
-            log.info("Added [{}]", memory);
-            return res;
-        }
-
-        @Override
-        public void release(ManagedCuVSResources resources) {
-            if (allocations.isEmpty() == false) {
-                var x = allocations.removeLast();
-                log.info("Removed [{}]", x);
-            }
-            super.release(resources);
-=======
         protected CuVSResources createNew() {
             return new MockCuVSResources(idGenerator.getAndIncrement());
->>>>>>> e486766b
         }
     }
 

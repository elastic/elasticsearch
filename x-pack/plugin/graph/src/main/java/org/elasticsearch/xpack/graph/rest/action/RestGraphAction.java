--- conflicted
+++ resolved
@@ -68,26 +68,7 @@
 
     @Override
     public List<Route> routes() {
-        return List.of(
-<<<<<<< HEAD
-            new Route(GET, "/{index}/_graph/explore"),
-            new Route(POST, "/{index}/_graph/explore"),
-            Route.builder(GET, "/{index}/{type}/_graph/explore").deprecated(TYPES_DEPRECATION_MESSAGE, RestApiVersion.V_7).build(),
-            Route.builder(GET, "/{index}/{type}" + URI_BASE + "/graph/_explore")
-                .deprecated(TYPES_DEPRECATION_MESSAGE, RestApiVersion.V_7)
-                .build(),
-            Route.builder(POST, "/{index}/{type}/_graph/explore").deprecated(TYPES_DEPRECATION_MESSAGE, RestApiVersion.V_7).build(),
-            Route.builder(POST, "/{index}/{type}" + URI_BASE + "/graph/_explore")
-                .deprecated(TYPES_DEPRECATION_MESSAGE, RestApiVersion.V_7)
-=======
-            Route.builder(GET, "/{index}/_graph/explore")
-                .replaces(GET, "/{index}" + URI_BASE + "/graph/_explore", RestApiVersion.V_7)
-                .build(),
-            Route.builder(POST, "/{index}/_graph/explore")
-                .replaces(POST, "/{index}" + URI_BASE + "/graph/_explore", RestApiVersion.V_7)
->>>>>>> 6620be30
-                .build()
-        );
+        return List.of(new Route(GET, "/{index}/_graph/explore"), new Route(POST, "/{index}/_graph/explore"));
     }
 
     @Override

/*
 * Copyright Elasticsearch B.V. and/or licensed to Elasticsearch B.V. under one
 * or more contributor license agreements. Licensed under the Elastic License;
 * you may not use this file except in compliance with the Elastic License.
 */
package org.elasticsearch.xpack.idp;

import org.elasticsearch.action.support.WriteRequest.RefreshPolicy;
import org.elasticsearch.client.Request;
import org.elasticsearch.client.Response;
import org.elasticsearch.client.ResponseException;
import org.elasticsearch.common.xcontent.ObjectPath;
import org.elasticsearch.xpack.idp.saml.sp.SamlServiceProviderIndex;
import org.elasticsearch.xpack.idp.saml.sp.SamlServiceProviderIndex.DocumentVersion;
import org.junit.Before;

import java.io.IOException;
import java.util.Map;
import java.util.Set;

import static org.hamcrest.Matchers.containsInAnyOrder;
import static org.hamcrest.Matchers.containsString;
import static org.hamcrest.Matchers.equalTo;
import static org.hamcrest.Matchers.greaterThanOrEqualTo;
import static org.hamcrest.Matchers.instanceOf;
import static org.hamcrest.Matchers.notNullValue;

public class ManageServiceProviderRestIT extends IdpRestTestCase {

    // From build.gradle
    private final String IDP_ENTITY_ID = "https://idp.test.es.elasticsearch.org/";
    // From SAMLConstants
    private final String REDIRECT_BINDING = "urn:oasis:names:tc:SAML:2.0:bindings:HTTP-Redirect";

<<<<<<< HEAD

    @Before
    public void defineApplicationPrivileges() throws IOException {
        super.createApplicationPrivileges("elastic-cloud", Map.ofEntries(
            Map.entry("deployment_admin", Set.of("sso:superuser")),
            Map.entry("deployment_viewer", Set.of("sso:viewer"))
        ));
    }

    @AwaitsFix(bugUrl = "https://github.com/elastic/elasticsearch/issues/54445")
=======
>>>>>>> 581b8cda
    public void testCreateAndDeleteServiceProvider() throws Exception {
        final String entityId = "ec:" + randomAlphaOfLength(8) + ":" + randomAlphaOfLength(12);
        final Map<String, Object> request = Map.ofEntries(
            Map.entry("name", "Test SP"),
            Map.entry("acs", "https://sp1.test.es.elasticsearch.org/saml/acs"),
            Map.entry("privileges", Map.ofEntries(
                Map.entry("resource", entityId),
                Map.entry("roles", Set.of("role:(\\w+)"))
            )),
            Map.entry("attributes", Map.ofEntries(
                Map.entry("principal", "https://idp.test.es.elasticsearch.org/attribute/principal"),
                Map.entry("name", "https://idp.test.es.elasticsearch.org/attribute/name"),
                Map.entry("email", "https://idp.test.es.elasticsearch.org/attribute/email"),
                Map.entry("roles", "https://idp.test.es.elasticsearch.org/attribute/roles")
            )));
        final DocumentVersion docVersion = createServiceProvider(entityId, request);
        checkIndexDoc(docVersion);
        ensureGreen(SamlServiceProviderIndex.INDEX_NAME);
        getMetadata(entityId);
        deleteServiceProvider(entityId, docVersion);
        expectThrows(ResponseException.class, () -> getMetadata(entityId));
        expectThrows(ResponseException.class, () -> deleteServiceProvider(entityId, docVersion));
    }

    private void deleteServiceProvider(String entityId, DocumentVersion version) throws IOException {
        final Response response = client().performRequest(new Request("DELETE",
            "/_idp/saml/sp/" + encode(entityId) + "?refresh=" + RefreshPolicy.IMMEDIATE.getValue()));
        final Map<String, Object> map = entityAsMap(response);

        assertThat(ObjectPath.eval("document._id", map), equalTo(version.id));

        Long seqNo = asLong(ObjectPath.eval("document._seq_no", map));
        Long primaryTerm = asLong(ObjectPath.eval("document._primary_term", map));
        if (primaryTerm == version.primaryTerm) {
            assertThat(seqNo, greaterThanOrEqualTo(version.seqNo));
        } else {
            assertThat(primaryTerm, greaterThanOrEqualTo(version.primaryTerm));
        }

        assertThat(ObjectPath.eval("service_provider.entity_id", map), equalTo(entityId));
    }

    private void getMetadata(String entityId) throws IOException {
        final Map<String, Object> map = getAsMap("/_idp/saml/metadata/" + encode(entityId));
        assertThat(map, notNullValue());
        assertThat(map.keySet(), containsInAnyOrder("metadata"));
        final Object metadata = map.get("metadata");
        assertThat(metadata, notNullValue());
        assertThat(metadata, instanceOf(String.class));
        assertThat((String) metadata, containsString(IDP_ENTITY_ID));
        assertThat((String) metadata, containsString(REDIRECT_BINDING));
    }

}<|MERGE_RESOLUTION|>--- conflicted
+++ resolved
@@ -32,8 +32,6 @@
     // From SAMLConstants
     private final String REDIRECT_BINDING = "urn:oasis:names:tc:SAML:2.0:bindings:HTTP-Redirect";
 
-<<<<<<< HEAD
-
     @Before
     public void defineApplicationPrivileges() throws IOException {
         super.createApplicationPrivileges("elastic-cloud", Map.ofEntries(
@@ -42,9 +40,6 @@
         ));
     }
 
-    @AwaitsFix(bugUrl = "https://github.com/elastic/elasticsearch/issues/54445")
-=======
->>>>>>> 581b8cda
     public void testCreateAndDeleteServiceProvider() throws Exception {
         final String entityId = "ec:" + randomAlphaOfLength(8) + ":" + randomAlphaOfLength(12);
         final Map<String, Object> request = Map.ofEntries(

/*
 * Copyright Elasticsearch B.V. and/or licensed to Elasticsearch B.V. under one
 * or more contributor license agreements. Licensed under the Elastic License;
 * you may not use this file except in compliance with the Elastic License.
 */

package org.elasticsearch.xpack.idp;

import org.apache.logging.log4j.LogManager;
import org.apache.logging.log4j.Logger;
import org.elasticsearch.action.ActionRequest;
import org.elasticsearch.action.ActionResponse;
import org.elasticsearch.client.Client;
import org.elasticsearch.cluster.metadata.IndexNameExpressionResolver;
import org.elasticsearch.cluster.node.DiscoveryNodes;
import org.elasticsearch.cluster.service.ClusterService;
import org.elasticsearch.common.io.stream.NamedWriteableRegistry;
import org.elasticsearch.common.settings.ClusterSettings;
import org.elasticsearch.common.settings.IndexScopedSettings;
import org.elasticsearch.common.settings.Setting;
import org.elasticsearch.common.settings.Settings;
import org.elasticsearch.common.settings.SettingsFilter;
import org.elasticsearch.common.xcontent.NamedXContentRegistry;
import org.elasticsearch.env.Environment;
import org.elasticsearch.env.NodeEnvironment;
import org.elasticsearch.plugins.ActionPlugin;
import org.elasticsearch.plugins.Plugin;
import org.elasticsearch.rest.RestController;
import org.elasticsearch.rest.RestHandler;
import org.elasticsearch.script.ScriptService;
import org.elasticsearch.threadpool.ThreadPool;
import org.elasticsearch.watcher.ResourceWatcherService;
import org.elasticsearch.xpack.core.security.SecurityContext;
import org.elasticsearch.xpack.core.ssl.X509KeyPairSettings;
import org.elasticsearch.xpack.idp.action.PutSamlServiceProviderAction;
import org.elasticsearch.xpack.idp.action.SamlInitiateSingleSignOnAction;
import org.elasticsearch.xpack.idp.action.SamlMetadataAction;
import org.elasticsearch.xpack.idp.action.SamlValidateAuthnRequestAction;
import org.elasticsearch.xpack.idp.action.TransportPutSamlServiceProviderAction;
import org.elasticsearch.xpack.idp.action.TransportSamlInitiateSingleSignOnAction;
import org.elasticsearch.xpack.idp.action.TransportSamlMetadataAction;
import org.elasticsearch.xpack.idp.action.TransportSamlValidateAuthnRequestAction;
import org.elasticsearch.xpack.idp.privileges.UserPrivilegeResolver;
import org.elasticsearch.xpack.idp.rest.RestSamlMetadataAction;
import org.elasticsearch.xpack.idp.rest.RestSamlValidateAuthenticationRequestAction;
import org.elasticsearch.xpack.idp.rest.action.RestSamlInitiateSingleSignOnAction;
import org.elasticsearch.xpack.idp.saml.idp.SamlIdentityProvider;
import org.elasticsearch.xpack.idp.saml.idp.SamlIdentityProvider.ServiceProviderDefaults;
import org.elasticsearch.xpack.idp.saml.idp.SamlIdentityProviderBuilder;
import org.elasticsearch.xpack.idp.saml.rest.action.RestPutSamlServiceProviderAction;
import org.elasticsearch.xpack.idp.saml.sp.SamlServiceProviderIndex;
import org.elasticsearch.xpack.idp.saml.sp.SamlServiceProviderResolver;
import org.elasticsearch.xpack.idp.saml.support.SamlFactory;
import org.elasticsearch.xpack.idp.saml.support.SamlInit;
import org.joda.time.Duration;
import org.opensaml.saml.saml2.core.NameID;

import java.util.ArrayList;
import java.util.Collection;
import java.util.Collections;
import java.util.List;
import java.util.function.Supplier;

/**
 * This plugin provides the backend for an IdP built on top of Elasticsearch security features.
 * It is used internally within Elastic and is not intended for general use.
 */
public class IdentityProviderPlugin extends Plugin implements ActionPlugin {

    private static final Setting<Boolean> ENABLED_SETTING = Setting.boolSetting("xpack.idp.enabled", false, Setting.Property.NodeScope);

    private final Logger logger = LogManager.getLogger();
    private boolean enabled;
    private Settings settings;

    @Override
    public Collection<Object> createComponents(Client client, ClusterService clusterService, ThreadPool threadPool,
                                               ResourceWatcherService resourceWatcherService, ScriptService scriptService,
                                               NamedXContentRegistry xContentRegistry, Environment environment,
                                               NodeEnvironment nodeEnvironment, NamedWriteableRegistry namedWriteableRegistry,
                                               IndexNameExpressionResolver indexNameExpressionResolver) {
        settings = environment.settings();
        enabled = ENABLED_SETTING.get(settings);
        if (enabled == false) {
            return List.of();
        }

        SamlInit.initialize();
        final SamlServiceProviderIndex index = new SamlServiceProviderIndex(client, clusterService);
<<<<<<< HEAD
        final SecurityContext securityContext = new SecurityContext(settings, threadPool.getThreadContext());
        final UserPrivilegeResolver userPrivilegeResolver = new UserPrivilegeResolver(client, securityContext);
=======

        // TODO
        final ServiceProviderDefaults serviceProviderDefaults = new ServiceProviderDefaults("elastic-cloud", "action:login",
            NameID.TRANSIENT, Duration.standardMinutes(5));
        final SamlServiceProviderResolver resolver = new SamlServiceProviderResolver(settings, index, serviceProviderDefaults);
        final SamlIdentityProvider idp = SamlIdentityProvider.builder(resolver)
            .fromSettings(environment)
            .serviceProviderDefaults(serviceProviderDefaults)
            .build();

>>>>>>> 82b9e071
        final SamlFactory factory = new SamlFactory();

        return List.of(
            index,
<<<<<<< HEAD
            factory,
            userPrivilegeResolver
=======
            idp,
            factory
>>>>>>> 82b9e071
        );
    }

    @Override
    public List<ActionHandler<? extends ActionRequest, ? extends ActionResponse>> getActions() {
        if (enabled == false) {
            return List.of();
        }
        return List.of(
            new ActionHandler<>(SamlInitiateSingleSignOnAction.INSTANCE, TransportSamlInitiateSingleSignOnAction.class),
            new ActionHandler<>(SamlValidateAuthnRequestAction.INSTANCE, TransportSamlValidateAuthnRequestAction.class),
            new ActionHandler<>(SamlMetadataAction.INSTANCE, TransportSamlMetadataAction.class),
            new ActionHandler<>(PutSamlServiceProviderAction.INSTANCE, TransportPutSamlServiceProviderAction.class)
        );
    }

    @Override
    public List<RestHandler> getRestHandlers(Settings settings, RestController restController, ClusterSettings clusterSettings,
                                             IndexScopedSettings indexScopedSettings, SettingsFilter settingsFilter,
                                             IndexNameExpressionResolver indexNameExpressionResolver,
                                             Supplier<DiscoveryNodes> nodesInCluster) {
        if (enabled == false) {
            return List.of();
        }
        return List.of(
            new RestSamlInitiateSingleSignOnAction(),
            new RestSamlValidateAuthenticationRequestAction(),
            new RestSamlMetadataAction(),
            new RestPutSamlServiceProviderAction()
        );
    }

    @Override
    public List<Setting<?>> getSettings() {
        List<Setting<?>> settings = new ArrayList<>();
        settings.add(ENABLED_SETTING);
        settings.addAll(SamlIdentityProviderBuilder.getSettings());
        settings.addAll(X509KeyPairSettings.withPrefix("xpack.idp.signing.", false).getAllSettings());
        settings.addAll(X509KeyPairSettings.withPrefix("xpack.idp.metadata_signing.", false).getAllSettings());
        return Collections.unmodifiableList(settings);
    }

}<|MERGE_RESOLUTION|>--- conflicted
+++ resolved
@@ -87,10 +87,8 @@
 
         SamlInit.initialize();
         final SamlServiceProviderIndex index = new SamlServiceProviderIndex(client, clusterService);
-<<<<<<< HEAD
         final SecurityContext securityContext = new SecurityContext(settings, threadPool.getThreadContext());
         final UserPrivilegeResolver userPrivilegeResolver = new UserPrivilegeResolver(client, securityContext);
-=======
 
         // TODO
         final ServiceProviderDefaults serviceProviderDefaults = new ServiceProviderDefaults("elastic-cloud", "action:login",
@@ -101,18 +99,13 @@
             .serviceProviderDefaults(serviceProviderDefaults)
             .build();
 
->>>>>>> 82b9e071
         final SamlFactory factory = new SamlFactory();
 
         return List.of(
             index,
-<<<<<<< HEAD
+            idp,
             factory,
             userPrivilegeResolver
-=======
-            idp,
-            factory
->>>>>>> 82b9e071
         );
     }
 

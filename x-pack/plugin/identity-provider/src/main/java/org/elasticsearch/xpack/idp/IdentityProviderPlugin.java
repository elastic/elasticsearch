--- conflicted
+++ resolved
@@ -14,6 +14,7 @@
 import org.elasticsearch.cluster.metadata.IndexNameExpressionResolver;
 import org.elasticsearch.cluster.node.DiscoveryNodes;
 import org.elasticsearch.cluster.service.ClusterService;
+import org.elasticsearch.common.Strings;
 import org.elasticsearch.common.io.stream.NamedWriteableRegistry;
 import org.elasticsearch.common.settings.ClusterSettings;
 import org.elasticsearch.common.settings.IndexScopedSettings;
@@ -30,18 +31,14 @@
 import org.elasticsearch.script.ScriptService;
 import org.elasticsearch.threadpool.ThreadPool;
 import org.elasticsearch.watcher.ResourceWatcherService;
-import org.elasticsearch.xpack.core.ssl.X509KeyPairSettings;
-<<<<<<< HEAD
-=======
 import org.elasticsearch.xpack.idp.action.SamlInitiateSingleSignOnAction;
 import org.elasticsearch.xpack.idp.action.TransportSamlInitiateSingleSignOnAction;
 import org.elasticsearch.xpack.idp.rest.action.RestSamlInitiateSingleSignOnAction;
->>>>>>> eef3dd60
 import org.elasticsearch.xpack.idp.action.SamlValidateAuthnRequestAction;
 import org.elasticsearch.xpack.idp.action.TransportSamlValidateAuthnRequestAction;
 import org.elasticsearch.xpack.idp.rest.RestSamlValidateAuthenticationRequestAction;
 import org.elasticsearch.xpack.idp.saml.idp.CloudIdp;
-import org.elasticsearch.xpack.idp.saml.support.SamlUtils;
+import org.elasticsearch.xpack.idp.saml.support.SamlInit;
 
 import java.net.MalformedURLException;
 import java.net.URL;
@@ -60,33 +57,46 @@
 
     private static final Setting<Boolean> ENABLED_SETTING = Setting.boolSetting("xpack.idp.enabled", false, Setting.Property.NodeScope);
     public static final Setting<String> IDP_ENTITY_ID = Setting.simpleString("xpack.idp.entity_id", Setting.Property.NodeScope);
-    public static final Setting<String> IDP_SSO_REDIRECT_ENDPOINT = Setting.simpleString("xpack.idp.sso_endpoint.redirect", value -> {
-        try {
-            new URL(value);
-        } catch (MalformedURLException e) {
-            throw new IllegalArgumentException("Invalid value [" + value + "] for  [xpack.idp.sso_endpoint.redirect]. Not a valid URL", e);
+    public static final Setting<URL> IDP_SSO_REDIRECT_ENDPOINT = new Setting<>("xpack.idp.sso_endpoint.redirect", "", value -> {
+        if (Strings.hasText(value)) {
+            try {
+                return new URL(value);
+            } catch (MalformedURLException e) {
+                throw new IllegalArgumentException("Invalid value [" + value + "] for [xpack.idp.sso_endpoint.redirect]. Not a valid URL", e);
+            }
+        } else {
+            throw new IllegalArgumentException("[xpack.idp.slo_endpoint.post] cannot be empty");
         }
     }, Setting.Property.NodeScope);
-    public static final Setting<String> IDP_SSO_POST_ENDPOINT = Setting.simpleString("xpack.idp.sso_endpoint.post", value -> {
-        try {
-            new URL(value);
-        } catch (MalformedURLException e) {
-            throw new IllegalArgumentException("Invalid value [" + value + "] for  [xpack.idp.sso_endpoint.post]. Not a valid URL", e);
+    public static final Setting<URL> IDP_SSO_POST_ENDPOINT = new Setting<>("xpack.idp.sso_endpoint.post", "", value -> {
+        if (Strings.hasText(value)) {
+            try {
+                return new URL(value);
+            } catch (MalformedURLException e) {
+                throw new IllegalArgumentException("Invalid value [" + value + "] for [xpack.idp.sso_endpoint.post]. Not a valid URL", e);
+            }
         }
+        return null;
     }, Setting.Property.NodeScope);
-    public static final Setting<String> IDP_SLO_REDIRECT_ENDPOINT = Setting.simpleString("xpack.idp.slo_endpoint.redirect", value -> {
-        try {
-            new URL(value);
-        } catch (MalformedURLException e) {
-            throw new IllegalArgumentException("Invalid value [" + value + "] for  [xpack.idp.slo_endpoint.redirect]. Not a valid URL", e);
+    public static final Setting<URL> IDP_SLO_REDIRECT_ENDPOINT = new Setting<>("xpack.idp.slo_endpoint.redirect", "", value -> {
+        if (Strings.hasText(value)) {
+            try {
+                return new URL(value);
+            } catch (MalformedURLException e) {
+                throw new IllegalArgumentException("Invalid value [" + value + "] for [xpack.idp.slo_endpoint.redirect]. Not a valid URL", e);
+            }
         }
+        return null;
     }, Setting.Property.NodeScope);
-    public static final Setting<String> IDP_SLO_POST_ENDPOINT = Setting.simpleString("xpack.idp.slo_endpoint.post", value -> {
-        try {
-            new URL(value);
-        } catch (MalformedURLException e) {
-            throw new IllegalArgumentException("Invalid value [" + value + "] for  [xpack.idp.slo_endpoint.post]. Not a valid URL", e);
+    public static final Setting<URL> IDP_SLO_POST_ENDPOINT = new Setting<>("xpack.idp.slo_endpoint.post", "", value -> {
+        if (Strings.hasText(value)) {
+            try {
+                return new URL(value);
+            } catch (MalformedURLException e) {
+                throw new IllegalArgumentException("Invalid value [" + value + "] for [xpack.idp.slo_endpoint.post]. Not a valid URL", e);
+            }
         }
+        return null;
     }, Setting.Property.NodeScope);
 
     public static final Setting<String> IDP_ORGANIZATION_NAME = Setting.simpleString("xpack.idp.organization.name",
@@ -115,38 +125,26 @@
     public Collection<Object> createComponents(Client client, ClusterService clusterService, ThreadPool threadPool,
                                                ResourceWatcherService resourceWatcherService, ScriptService scriptService,
                                                NamedXContentRegistry xContentRegistry, Environment environment,
-<<<<<<< HEAD
-                                               NodeEnvironment nodeEnvironment, NamedWriteableRegistry namedWriteableRegistry) {
-=======
                                                NodeEnvironment nodeEnvironment, NamedWriteableRegistry namedWriteableRegistry,
                                                IndexNameExpressionResolver indexNameExpressionResolver) {
->>>>>>> eef3dd60
         settings = environment.settings();
         enabled = ENABLED_SETTING.get(settings);
         if (enabled == false) {
             return List.of();
         }
 
-        SamlUtils.initialize();
+        SamlInit.initialize();
         CloudIdp idp = new CloudIdp(environment, settings);
         return List.of();
     }
 
     @Override
     public List<ActionHandler<? extends ActionRequest, ? extends ActionResponse>> getActions() {
-<<<<<<< HEAD
-
-        if (enabled == false) {
-            return Collections.emptyList();
-        }
-        return Collections.singletonList(
-=======
         if (enabled == false) {
             return Collections.emptyList();
         }
         return List.of(
             new ActionHandler<>(SamlInitiateSingleSignOnAction.INSTANCE, TransportSamlInitiateSingleSignOnAction.class),
->>>>>>> eef3dd60
             new ActionHandler<>(SamlValidateAuthnRequestAction.INSTANCE, TransportSamlValidateAuthnRequestAction.class)
         );
     }
@@ -159,13 +157,9 @@
         if (enabled == false) {
             return Collections.emptyList();
         }
-<<<<<<< HEAD
-        return Collections.singletonList(new RestSamlValidateAuthenticationRequestAction());
-=======
         return List.of(
             new RestSamlInitiateSingleSignOnAction(),
             new RestSamlValidateAuthenticationRequestAction());
->>>>>>> eef3dd60
     }
 
     @Override
@@ -174,16 +168,6 @@
         settings.addAll(List.of(ENABLED_SETTING, IDP_ENTITY_ID, IDP_SLO_REDIRECT_ENDPOINT, IDP_SLO_POST_ENDPOINT,
             IDP_SSO_REDIRECT_ENDPOINT, IDP_SSO_POST_ENDPOINT, IDP_ORGANIZATION_NAME, IDP_ORGANIZATION_DISPLAY_NAME, IDP_ORGANIZATION_URL,
             IDP_CONTACT_GIVEN_NAME, IDP_CONTACT_SURNAME, IDP_CONTACT_EMAIL));
-        settings.addAll(X509KeyPairSettings.withPrefix("xpack.idp.signing.", false).getAllSettings());
-        settings.addAll(X509KeyPairSettings.withPrefix("xpack.idp.metadata_signing.", false).getAllSettings());
         return Collections.unmodifiableList(settings);
     }
-
-    private static URL parseURL(String key, String value) {
-        try {
-            return new URL(value);
-        } catch (MalformedURLException e) {
-            throw new IllegalArgumentException("Invalid value [" + value + "] for  [" + key + "]. Not a valid URL", e);
-        }
-    }
 }
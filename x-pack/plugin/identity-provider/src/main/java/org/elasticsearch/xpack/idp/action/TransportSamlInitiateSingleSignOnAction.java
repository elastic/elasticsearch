/*
 * Copyright Elasticsearch B.V. and/or licensed to Elasticsearch B.V. under one
 * or more contributor license agreements. Licensed under the Elastic License;
 * you may not use this file except in compliance with the Elastic License.
 */
package org.elasticsearch.xpack.idp.action;

import org.apache.logging.log4j.LogManager;
import org.apache.logging.log4j.Logger;
import org.elasticsearch.ElasticsearchException;
import org.elasticsearch.ElasticsearchSecurityException;
import org.elasticsearch.action.ActionListener;
import org.elasticsearch.action.support.ActionFilters;
import org.elasticsearch.action.support.HandledTransportAction;
import org.elasticsearch.common.inject.Inject;
import org.elasticsearch.rest.RestStatus;
import org.elasticsearch.tasks.Task;
import org.elasticsearch.transport.TransportService;
import org.elasticsearch.xpack.core.security.SecurityContext;
import org.elasticsearch.xpack.core.security.authc.support.SecondaryAuthentication;
import org.elasticsearch.xpack.core.security.user.User;
import org.elasticsearch.xpack.idp.privileges.UserPrivilegeResolver;
import org.elasticsearch.xpack.idp.saml.authn.FailedAuthenticationResponseMessageBuilder;
import org.elasticsearch.xpack.idp.saml.authn.SuccessfulAuthenticationResponseMessageBuilder;
import org.elasticsearch.xpack.idp.saml.authn.UserServiceAuthentication;
import org.elasticsearch.xpack.idp.saml.idp.SamlIdentityProvider;
import org.elasticsearch.xpack.idp.saml.sp.SamlServiceProvider;
import org.elasticsearch.xpack.idp.saml.support.SamlAuthenticationState;
import org.elasticsearch.xpack.idp.saml.support.SamlFactory;
import org.opensaml.saml.saml2.core.Response;
import org.opensaml.saml.saml2.core.StatusCode;

import java.time.Clock;

public class TransportSamlInitiateSingleSignOnAction
    extends HandledTransportAction<SamlInitiateSingleSignOnRequest, SamlInitiateSingleSignOnResponse> {

    private final Logger logger = LogManager.getLogger(TransportSamlInitiateSingleSignOnAction.class);

    private final SecurityContext securityContext;
    private final SamlIdentityProvider identityProvider;
    private final SamlFactory samlFactory;
    private final UserPrivilegeResolver privilegeResolver;

    @Inject
    public TransportSamlInitiateSingleSignOnAction(TransportService transportService, ActionFilters actionFilters,
                                                   SecurityContext securityContext, SamlIdentityProvider idp, SamlFactory factory,
                                                   UserPrivilegeResolver privilegeResolver) {
        super(SamlInitiateSingleSignOnAction.NAME, transportService, actionFilters, SamlInitiateSingleSignOnRequest::new);
        this.securityContext = securityContext;
        this.identityProvider = idp;
        this.samlFactory = factory;
        this.privilegeResolver = privilegeResolver;
    }

    @Override
    protected void doExecute(Task task, SamlInitiateSingleSignOnRequest request,
                             ActionListener<SamlInitiateSingleSignOnResponse> listener) {
        final SamlAuthenticationState authenticationState = request.getSamlAuthenticationState();
        identityProvider.resolveServiceProvider(
            request.getSpEntityId(),
            request.getAssertionConsumerService(),
            false,
            ActionListener.wrap(
            sp -> {
                if (null == sp) {
<<<<<<< HEAD
                    final String message = "Service Provider with Entity ID [" + request.getSpEntityId()
                        + "] is not registered with this Identity Provider";
=======
                    final String message = "Service Provider with Entity ID [" + request.getSpEntityId() + "] and ACS ["
                        + request.getAssertionConsumerService() + "] is not known to this Identity Provider";
                    logger.debug(message);
>>>>>>> 3cc2c80e
                    possiblyReplyWithSamlFailure(authenticationState, StatusCode.RESPONDER, new IllegalArgumentException(message),
                        listener);
                    return;
                }
                final SecondaryAuthentication secondaryAuthentication = SecondaryAuthentication.readFromContext(securityContext);
                if (secondaryAuthentication == null) {
                    possiblyReplyWithSamlFailure(authenticationState,
                        StatusCode.REQUESTER,
                        new ElasticsearchSecurityException("Request is missing secondary authentication", RestStatus.FORBIDDEN),
                        listener);
                    return;
                }
                buildUserFromAuthentication(secondaryAuthentication, sp, ActionListener.wrap(
                    user -> {
                        if (user == null) {
                            possiblyReplyWithSamlFailure(authenticationState,
                                StatusCode.REQUESTER,
                                new ElasticsearchSecurityException("User [{}] is not permitted to access service [{}]",
                                    RestStatus.FORBIDDEN, secondaryAuthentication.getUser().principal(), sp.getEntityId()),
                                listener);
                            return;
                        }
                        final SuccessfulAuthenticationResponseMessageBuilder builder =
                            new SuccessfulAuthenticationResponseMessageBuilder(samlFactory, Clock.systemUTC(), identityProvider);
                        try {
                            final Response response = builder.build(user, authenticationState);
                            listener.onResponse(new SamlInitiateSingleSignOnResponse(
                                user.getServiceProvider().getAssertionConsumerService().toString(),
                                samlFactory.getXmlContent(response),
                                user.getServiceProvider().getEntityId(),
                                null));
                        } catch (ElasticsearchException e) {
                            listener.onFailure(e);
                        }
                    },
                    e -> possiblyReplyWithSamlFailure(authenticationState, StatusCode.RESPONDER, e, listener)
                ));
            },
            e -> possiblyReplyWithSamlFailure(authenticationState, StatusCode.RESPONDER, e, listener)
        ));
    }

    private void buildUserFromAuthentication(SecondaryAuthentication secondaryAuthentication, SamlServiceProvider serviceProvider,
                                             ActionListener<UserServiceAuthentication> listener) {
        User user = secondaryAuthentication.getUser();
        secondaryAuthentication.execute(ignore -> {
                privilegeResolver.resolve(serviceProvider.getPrivileges(), ActionListener.wrap(
                    userPrivileges -> {
                        if (userPrivileges.hasAccess == false) {
                            listener.onResponse(null);
                        } else {
                            logger.debug("Resolved [{}] for [{}]", userPrivileges, user);
                            listener.onResponse(new UserServiceAuthentication(user.principal(), user.fullName(), user.email(),
                                userPrivileges.roles, serviceProvider));
                        }
                    },
                    listener::onFailure
                ));
                return null;
            }
        );
    }

    private void possiblyReplyWithSamlFailure(SamlAuthenticationState authenticationState, String statusCode, Exception e,
                                              ActionListener<SamlInitiateSingleSignOnResponse> listener) {
        logger.debug("Failed to generate a successful SAML response: ", e);
        if (authenticationState != null) {
            final FailedAuthenticationResponseMessageBuilder builder =
                new FailedAuthenticationResponseMessageBuilder(samlFactory, Clock.systemUTC(), identityProvider)
                    .setInResponseTo(authenticationState.getAuthnRequestId())
                    .setAcsUrl(authenticationState.getRequestedAcsUrl())
                    .setPrimaryStatusCode(statusCode);
            final Response response = builder.build();
            listener.onResponse(new SamlInitiateSingleSignOnResponse(
                authenticationState.getRequestedAcsUrl(),
                samlFactory.getXmlContent(response),
                authenticationState.getEntityId(),
                e.getMessage()));
        } else {
            listener.onFailure(e);
        }
    }
}<|MERGE_RESOLUTION|>--- conflicted
+++ resolved
@@ -64,14 +64,8 @@
             ActionListener.wrap(
             sp -> {
                 if (null == sp) {
-<<<<<<< HEAD
-                    final String message = "Service Provider with Entity ID [" + request.getSpEntityId()
-                        + "] is not registered with this Identity Provider";
-=======
                     final String message = "Service Provider with Entity ID [" + request.getSpEntityId() + "] and ACS ["
                         + request.getAssertionConsumerService() + "] is not known to this Identity Provider";
-                    logger.debug(message);
->>>>>>> 3cc2c80e
                     possiblyReplyWithSamlFailure(authenticationState, StatusCode.RESPONDER, new IllegalArgumentException(message),
                         listener);
                     return;

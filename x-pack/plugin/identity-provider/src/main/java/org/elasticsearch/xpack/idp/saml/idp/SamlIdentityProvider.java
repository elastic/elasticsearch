--- conflicted
+++ resolved
@@ -8,8 +8,7 @@
 
 
 import org.elasticsearch.xpack.idp.saml.sp.SamlServiceProvider;
-import org.opensaml.security.x509.X509Credential;
-
+import java.net.URL;
 
 /**
  * SAML 2.0 configuration information about this IdP
@@ -18,21 +17,13 @@
 
     String getEntityId();
 
-    String getSingleSignOnEndpoint(String binding);
+    URL getSingleSignOnEndpoint(String binding);
 
-    String getSingleLogoutEndpoint(String binding);
-
-    X509Credential getSigningCredential();
-
-<<<<<<< HEAD
-    X509Credential getMetadataSigningCredential();
+    URL getSingleLogoutEndpoint(String binding);
 
     SamlServiceProvider getRegisteredServiceProvider(String spEntityId);
 
     SamlIdPMetadataBuilder.OrganizationInfo getOrganization();
 
     SamlIdPMetadataBuilder.ContactInfo getTechnicalContact();
-=======
-    SamlServiceProvider getRegisteredServiceProvider(String spEntityId);
->>>>>>> eef3dd60
 }
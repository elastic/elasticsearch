/*
 * Copyright Elasticsearch B.V. and/or licensed to Elasticsearch B.V. under one
 * or more contributor license agreements. Licensed under the Elastic License;
 * you may not use this file except in compliance with the Elastic License.
 */

package org.elasticsearch.xpack.idp.saml.sp;

import org.elasticsearch.common.Strings;
import org.elasticsearch.xpack.idp.privileges.ServiceProviderPrivileges;
import org.joda.time.ReadableDuration;
import org.opensaml.security.x509.X509Credential;

import java.net.URL;
import java.util.Set;


public class CloudServiceProvider implements SamlServiceProvider {

    private final String entityId;
    private final URL assertionConsumerService;
    private final Set<String> allowedNameIdFormats;
    private final ReadableDuration authnExpiry;
    private final ServiceProviderPrivileges privileges;
<<<<<<< HEAD
    private final AttributeNames attributeNames;
    private final Set<X509Credential> signingCredentials;
    private final boolean signAuthnRequests;
    private final boolean signLogoutRequests;

    public CloudServiceProvider(String entityId, URL assertionConsumerService, Set<String> allowedNameIdFormats,
                                ReadableDuration authnExpiry, ServiceProviderPrivileges privileges, AttributeNames attributeNames,
                                Set<X509Credential> signingCredentials, boolean signAuthnRequests, boolean signLogoutRequests) {
=======
    private final Set<String> allowedNameIdFormats;
    private final X509Credential spSigningCredential;
    private final boolean signAuthnRequests;
    private final boolean signLogoutRequests;

    public CloudServiceProvider(String entityId, String assertionConsumerService, Set<String> allowedNameIdFormats,
                                ServiceProviderPrivileges privileges, boolean signAuthnRequests, boolean signLogoutRequests,
                                @Nullable X509Credential spSigningCredential) {
>>>>>>> 4bc83702
        if (Strings.isNullOrEmpty(entityId)) {
            throw new IllegalArgumentException("Service Provider Entity ID cannot be null or empty");
        }
        this.entityId = entityId;
        this.assertionConsumerService = assertionConsumerService;
        this.allowedNameIdFormats = Set.copyOf(allowedNameIdFormats);
<<<<<<< HEAD
        this.authnExpiry = authnExpiry;
        this.privileges = privileges;
        this.attributeNames = attributeNames;
        this.signingCredentials = signingCredentials == null ? Set.of() : Set.copyOf(signingCredentials);
=======
        this.authnExpiry = Duration.standardMinutes(5);
        this.privileges = new ServiceProviderPrivileges("cloud-idp", "service$" + entityId, "action:sso", Map.of());
        this.spSigningCredential = spSigningCredential;
>>>>>>> 4bc83702
        this.signLogoutRequests = signLogoutRequests;
        this.signAuthnRequests = signAuthnRequests;
    }

    @Override
    public String getEntityId() {
        return entityId;
    }

    @Override
    public Set<String> getAllowedNameIdFormats() {
        return allowedNameIdFormats;
    }

    @Override
    public URL getAssertionConsumerService() {
        return assertionConsumerService;
    }

    @Override
    public ReadableDuration getAuthnExpiry() {
        return authnExpiry;
    }

    @Override
    public AttributeNames getAttributeNames() {
        return attributeNames;
    }

    @Override
<<<<<<< HEAD
    public Set<X509Credential> getSigningCredentials() {
        return signingCredentials;
=======
    public X509Credential getSpSigningCredential() {
        return spSigningCredential;
>>>>>>> 4bc83702
    }

    @Override
    public boolean shouldSignAuthnRequests() {
        return signAuthnRequests;
    }

    @Override
    public boolean shouldSignLogoutRequests() {
        return signLogoutRequests;
    }

    @Override
    public ServiceProviderPrivileges getPrivileges() {
        return privileges;
    }
}<|MERGE_RESOLUTION|>--- conflicted
+++ resolved
@@ -22,41 +22,24 @@
     private final Set<String> allowedNameIdFormats;
     private final ReadableDuration authnExpiry;
     private final ServiceProviderPrivileges privileges;
-<<<<<<< HEAD
     private final AttributeNames attributeNames;
-    private final Set<X509Credential> signingCredentials;
+    private final Set<X509Credential> spSigningCredentials;
     private final boolean signAuthnRequests;
     private final boolean signLogoutRequests;
 
     public CloudServiceProvider(String entityId, URL assertionConsumerService, Set<String> allowedNameIdFormats,
                                 ReadableDuration authnExpiry, ServiceProviderPrivileges privileges, AttributeNames attributeNames,
-                                Set<X509Credential> signingCredentials, boolean signAuthnRequests, boolean signLogoutRequests) {
-=======
-    private final Set<String> allowedNameIdFormats;
-    private final X509Credential spSigningCredential;
-    private final boolean signAuthnRequests;
-    private final boolean signLogoutRequests;
-
-    public CloudServiceProvider(String entityId, String assertionConsumerService, Set<String> allowedNameIdFormats,
-                                ServiceProviderPrivileges privileges, boolean signAuthnRequests, boolean signLogoutRequests,
-                                @Nullable X509Credential spSigningCredential) {
->>>>>>> 4bc83702
+                                Set<X509Credential> spSigningCredentials, boolean signAuthnRequests, boolean signLogoutRequests) {
         if (Strings.isNullOrEmpty(entityId)) {
             throw new IllegalArgumentException("Service Provider Entity ID cannot be null or empty");
         }
         this.entityId = entityId;
         this.assertionConsumerService = assertionConsumerService;
         this.allowedNameIdFormats = Set.copyOf(allowedNameIdFormats);
-<<<<<<< HEAD
         this.authnExpiry = authnExpiry;
         this.privileges = privileges;
         this.attributeNames = attributeNames;
-        this.signingCredentials = signingCredentials == null ? Set.of() : Set.copyOf(signingCredentials);
-=======
-        this.authnExpiry = Duration.standardMinutes(5);
-        this.privileges = new ServiceProviderPrivileges("cloud-idp", "service$" + entityId, "action:sso", Map.of());
-        this.spSigningCredential = spSigningCredential;
->>>>>>> 4bc83702
+        this.spSigningCredentials = spSigningCredentials == null ? Set.of() : Set.copyOf(spSigningCredentials);
         this.signLogoutRequests = signLogoutRequests;
         this.signAuthnRequests = signAuthnRequests;
     }
@@ -87,13 +70,8 @@
     }
 
     @Override
-<<<<<<< HEAD
-    public Set<X509Credential> getSigningCredentials() {
-        return signingCredentials;
-=======
-    public X509Credential getSpSigningCredential() {
-        return spSigningCredential;
->>>>>>> 4bc83702
+    public Set<X509Credential> getSpSigningCredentials() {
+        return spSigningCredentials;
     }
 
     @Override

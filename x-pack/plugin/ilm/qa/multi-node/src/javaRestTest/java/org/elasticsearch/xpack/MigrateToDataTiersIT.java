/*
 * Copyright Elasticsearch B.V. and/or licensed to Elasticsearch B.V. under one
 * or more contributor license agreements. Licensed under the Elastic License
 * 2.0; you may not use this file except in compliance with the Elastic License
 * 2.0.
 */

package org.elasticsearch.xpack;

import com.fasterxml.jackson.databind.JsonNode;
import com.fasterxml.jackson.databind.ObjectMapper;

import org.apache.http.entity.ContentType;
import org.apache.http.entity.StringEntity;
import org.apache.http.util.EntityUtils;
import org.elasticsearch.client.Request;
import org.elasticsearch.client.Response;
import org.elasticsearch.client.ResponseException;
import org.elasticsearch.cluster.metadata.IndexMetadata;
import org.elasticsearch.cluster.routing.allocation.DataTier;
import org.elasticsearch.common.Strings;
import org.elasticsearch.common.settings.Settings;
import org.elasticsearch.core.TimeValue;
import org.elasticsearch.rest.RestStatus;
import org.elasticsearch.rest.action.admin.indices.RestPutIndexTemplateAction;
import org.elasticsearch.test.rest.ESRestTestCase;
import org.elasticsearch.xpack.cluster.action.MigrateToDataTiersResponse;
import org.elasticsearch.xpack.core.ilm.AllocateAction;
import org.elasticsearch.xpack.core.ilm.AllocationRoutedStep;
import org.elasticsearch.xpack.core.ilm.DeleteAction;
import org.elasticsearch.xpack.core.ilm.ForceMergeAction;
import org.elasticsearch.xpack.core.ilm.LifecycleAction;
import org.elasticsearch.xpack.core.ilm.LifecycleSettings;
import org.elasticsearch.xpack.core.ilm.OperationMode;
import org.elasticsearch.xpack.core.ilm.Phase;
import org.elasticsearch.xpack.core.ilm.RolloverAction;
import org.elasticsearch.xpack.core.ilm.SetPriorityAction;
import org.elasticsearch.xpack.core.ilm.ShrinkAction;
import org.junit.AfterClass;
import org.junit.Before;

import java.io.IOException;
import java.util.HashMap;
import java.util.List;
import java.util.Locale;
import java.util.Map;
import java.util.concurrent.TimeUnit;

import static java.util.Collections.singletonMap;
import static org.elasticsearch.xpack.TimeSeriesRestDriver.createIndexWithSettings;
import static org.elasticsearch.xpack.TimeSeriesRestDriver.createNewSingletonPolicy;
import static org.elasticsearch.xpack.TimeSeriesRestDriver.createPolicy;
import static org.elasticsearch.xpack.TimeSeriesRestDriver.getOnlyIndexSettings;
import static org.elasticsearch.xpack.TimeSeriesRestDriver.getStepKeyForIndex;
import static org.hamcrest.Matchers.anEmptyMap;
import static org.hamcrest.Matchers.contains;
import static org.hamcrest.Matchers.containsInAnyOrder;
import static org.hamcrest.Matchers.containsString;
import static org.hamcrest.Matchers.equalTo;
import static org.hamcrest.Matchers.is;
import static org.hamcrest.Matchers.not;
import static org.hamcrest.Matchers.notNullValue;
import static org.hamcrest.Matchers.nullValue;

public class MigrateToDataTiersIT extends ESRestTestCase {
    private String index;
    private String policy;
    private String alias;

    @Before
    public void refreshIndexAndStartILM() throws IOException {
        index = "index-" + randomAlphaOfLength(10).toLowerCase(Locale.ROOT);
        policy = "policy-" + randomAlphaOfLength(5);
        alias = "alias-" + randomAlphaOfLength(5);
        assertOK(client().performRequest(new Request("POST", "_ilm/start")));
    }

    @AfterClass
    public static void restartIlm() throws IOException {
        // some tests might stop ILM in order to perform the migration to data tiers, let's restart it
        assertOK(client().performRequest(new Request("POST", "_ilm/start")));
    }

    public void testAPIFailsIfILMIsNotStopped() throws IOException {
        Request migrateRequest = new Request("POST", "_ilm/migrate_to_data_tiers");
        ResponseException e = expectThrows(ResponseException.class, () -> client().performRequest(migrateRequest));
        assertThat(e.getResponse().getStatusLine().getStatusCode(), is(RestStatus.INTERNAL_SERVER_ERROR.getStatus()));
        assertThat(e.getMessage(), containsString("stop ILM before migrating to data tiers, current state is [RUNNING]"));
    }

    @SuppressWarnings("unchecked")
    public void testMigrateToDataTiersAction() throws Exception {
        // creating a legacy template to use in the migrate API
        String templateName = randomAlphaOfLengthBetween(10, 15).toLowerCase(Locale.ROOT);
        createLegacyTemplate(templateName);

        // let's create a policy that'll need migrating, with a long `min_age` for the cold phase such that managed indices stop in
        // Warm/Complete/Complete - this will ensure the migration will have to update the cached phase for these indices
        Map<String, LifecycleAction> hotActions = new HashMap<>();
        hotActions.put(SetPriorityAction.NAME, new SetPriorityAction(100));
        Map<String, LifecycleAction> warmActions = new HashMap<>();
        warmActions.put(SetPriorityAction.NAME, new SetPriorityAction(50));
        warmActions.put(ForceMergeAction.NAME, new ForceMergeAction(1, null));
        warmActions.put(AllocateAction.NAME, new AllocateAction(null, null, singletonMap("data", "warm"), null, null));
        warmActions.put(ShrinkAction.NAME, new ShrinkAction(1, null));
        Map<String, LifecycleAction> coldActions = new HashMap<>();
        coldActions.put(SetPriorityAction.NAME, new SetPriorityAction(0));
        coldActions.put(AllocateAction.NAME, new AllocateAction(0, null, null, null, singletonMap("data", "cold")));

        createPolicy(
            client(),
            policy,
            new Phase("hot", TimeValue.ZERO, hotActions),
            new Phase("warm", TimeValue.ZERO, warmActions),
            new Phase("cold", TimeValue.timeValueDays(100), coldActions),
            null,
            new Phase("delete", TimeValue.ZERO, singletonMap(DeleteAction.NAME, DeleteAction.WITH_SNAPSHOT_DELETE))
        );

        createIndexWithSettings(
            client(),
            index,
            alias,
            Settings.builder()
                .put(IndexMetadata.SETTING_NUMBER_OF_SHARDS, 1)
                .put(IndexMetadata.SETTING_NUMBER_OF_REPLICAS, 0)
                .put(LifecycleSettings.LIFECYCLE_NAME, policy)
                .putNull(DataTier.TIER_PREFERENCE)
                .put(RolloverAction.LIFECYCLE_ROLLOVER_ALIAS, alias)
        );

        // wait for the index to advance to the warm phase
        assertBusy(() -> assertThat(getStepKeyForIndex(client(), index).getPhase(), equalTo("warm")), 30, TimeUnit.SECONDS);
        // let's wait for this index to have received the `require.data` configuration from the warm phase/allocate action
        assertBusy(
            () -> assertThat(getStepKeyForIndex(client(), index).getName(), equalTo(AllocationRoutedStep.NAME)),
            30,
            TimeUnit.SECONDS
        );

        // let's also have a policy that doesn't need migrating
        String rolloverOnlyPolicyName = "rollover-policy";
<<<<<<< HEAD
        createNewSingletonPolicy(client(), rolloverOnlyPolicyName, "hot", new RolloverAction(null, null, null, 1L, null, null, null));
=======
        createNewSingletonPolicy(client(), rolloverOnlyPolicyName, "hot", new RolloverAction(null, null, null, 1L, null));
>>>>>>> 078bea2d

        String rolloverIndexPrefix = "rolloverpolicytest_index";
        for (int i = 1; i <= 2; i++) {
            // assign the rollover-only policy to a few other indices - these indices will end up getting caught by the catch-all
            // tier preference migration
            String rolloverIndex = rolloverIndexPrefix + "-00000" + i;
            createIndexWithSettings(
                client(),
                rolloverIndex,
                alias + i,
                Settings.builder()
                    .put(IndexMetadata.SETTING_NUMBER_OF_SHARDS, 1)
                    .put(IndexMetadata.SETTING_NUMBER_OF_REPLICAS, 0)
                    .putNull(DataTier.TIER_PREFERENCE) // since we always enforce a tier preference, this will be ignored (i.e.
                    // data_content)
                    .put(RolloverAction.LIFECYCLE_ROLLOVER_ALIAS, alias + i)
            );

            // the tier preference will have defaulted to data_content, set it back to null
            updateIndexSettings(rolloverIndex, Settings.builder().putNull(DataTier.TIER_PREFERENCE));
        }

        // let's stop ILM so we can perform the migration
        client().performRequest(new Request("POST", "_ilm/stop"));
        assertBusy(() -> {
            Response response = client().performRequest(new Request("GET", "_ilm/status"));
            assertThat(EntityUtils.toString(response.getEntity()), containsString(OperationMode.STOPPED.toString()));
        });

        String indexWithDataWarmRouting = "indexwithdatawarmrouting";
        Settings.Builder settings = Settings.builder()
            .put(IndexMetadata.SETTING_NUMBER_OF_SHARDS, 1)
            .put(IndexMetadata.SETTING_NUMBER_OF_REPLICAS, 0)
            .put(IndexMetadata.INDEX_ROUTING_REQUIRE_GROUP_SETTING.getKey() + "data", "warm");
        createIndex(indexWithDataWarmRouting, settings.build());

        // the tier preference will have defaulted to data_content, set it back to null
        updateIndexSettings(indexWithDataWarmRouting, Settings.builder().putNull(DataTier.TIER_PREFERENCE));

        Request migrateRequest = new Request("POST", "_ilm/migrate_to_data_tiers");
        migrateRequest.setJsonEntity("""
            {"legacy_template_to_delete": "%s", "node_attribute": "data"}
            """.formatted(templateName));
        Response migrateDeploymentResponse = client().performRequest(migrateRequest);
        assertOK(migrateDeploymentResponse);

        Map<String, Object> migrateResponseAsMap = responseAsMap(migrateDeploymentResponse);
        assertThat(
            (List<String>) migrateResponseAsMap.get(MigrateToDataTiersResponse.MIGRATED_ILM_POLICIES.getPreferredName()),
            contains(policy)
        );
        assertThat(
            (List<String>) migrateResponseAsMap.get(MigrateToDataTiersResponse.MIGRATED_INDICES.getPreferredName()),
            containsInAnyOrder(index, indexWithDataWarmRouting, rolloverIndexPrefix + "-000001", rolloverIndexPrefix + "-000002")
        );
        assertThat(migrateResponseAsMap.get(MigrateToDataTiersResponse.REMOVED_LEGACY_TEMPLATE.getPreferredName()), is(templateName));

        // let's verify no index template was migrated
        assertThat(migrateResponseAsMap.containsKey(MigrateToDataTiersResponse.MIGRATED_LEGACY_TEMPLATES.getPreferredName()), is(false));
        assertThat(
            migrateResponseAsMap.containsKey(MigrateToDataTiersResponse.MIGRATED_COMPOSABLE_TEMPLATES.getPreferredName()),
            is(false)
        );
        assertThat(migrateResponseAsMap.containsKey(MigrateToDataTiersResponse.MIGRATED_COMPONENT_TEMPLATES.getPreferredName()), is(false));

        // let's verify the legacy template doesn't exist anymore
        Request getTemplateRequest = new Request("HEAD", "_template/" + templateName);
        assertThat(client().performRequest(getTemplateRequest).getStatusLine().getStatusCode(), is(RestStatus.NOT_FOUND.getStatus()));

        // let's assert the require.data:warm configuration the "indexWithDataWarmRouting" had was migrated to
        // _tier_preference:data_warm,data_hot
        Map<String, Object> indexSettings = getOnlyIndexSettings(client(), indexWithDataWarmRouting);
        assertThat(indexSettings.get(DataTier.TIER_PREFERENCE), is("data_warm,data_hot"));

        // let's retrieve the migrated policy and check it was migrated correctly - namely the warm phase should not contain any allocate
        // action anymore and the cold phase should contain an allocate action that only configures the number of replicas
        Request getPolicy = new Request("GET", "/_ilm/policy/" + policy);
        Map<String, Object> policyAsMap = (Map<String, Object>) responseAsMap(client().performRequest(getPolicy)).get(policy);
        Map<String, Object> warmActionsMap = getActionsForPhase(policyAsMap, "warm");
        assertThat(warmActionsMap.size(), is(3));
        assertThat(warmActionsMap.get(AllocateAction.NAME), nullValue());
        Map<String, Object> coldActionsMap = getActionsForPhase(policyAsMap, "cold");
        assertThat(coldActionsMap.size(), is(2));
        assertThat(coldActionsMap.get(AllocateAction.NAME), notNullValue());
        Map<String, Object> coldAllocateActionMap = (Map<String, Object>) coldActionsMap.get(AllocateAction.NAME);
        assertThat((Map<String, Object>) coldAllocateActionMap.get("include"), is(anEmptyMap()));
        assertThat((Map<String, Object>) coldAllocateActionMap.get("require"), is(anEmptyMap()));
        assertThat((Map<String, Object>) coldAllocateActionMap.get("exclude"), is(anEmptyMap()));

        Request getClusterMetadataRequest = new Request("GET", "/_cluster/state/metadata/" + index);
        Response clusterMetadataResponse = client().performRequest(getClusterMetadataRequest);

        String cachedPhaseDefinition = getCachedPhaseDefAsMap(clusterMetadataResponse, index);
        // let's also verify the cached phase definition was updated - as the managed index was in the warm phase, which after migration
        // does not contain the allocate action anymore, the cached warm phase should not contain the allocate action either
        assertThat(
            "the cached phase definition should reflect the migrated warm phase which must NOT contain an allocate action anymore",
            cachedPhaseDefinition,
            not(containsString(AllocateAction.NAME))
        );
        assertThat(cachedPhaseDefinition, containsString(ShrinkAction.NAME));
        assertThat(cachedPhaseDefinition, containsString(SetPriorityAction.NAME));
        assertThat(cachedPhaseDefinition, containsString(ForceMergeAction.NAME));

        // ENFORCE_DEFAULT_TIER_PREFERENCE is not mentioned (and defaults to true)
        Request getSettingsRequest = new Request("GET", "_cluster/settings?include_defaults");
        Response getSettingsResponse = client().performRequest(getSettingsRequest);
        ObjectMapper mapper = new ObjectMapper();
        JsonNode json = mapper.readTree(getSettingsResponse.getEntity().getContent());
        assertTrue(json.at("/persistent/cluster/routing/allocation/enforce_default_tier_preference").isMissingNode());
        assertTrue(json.at("/defaults/cluster/routing/allocation/enforce_default_tier_preference").asBoolean());
    }

    @SuppressWarnings("unchecked")
    public void testIndexTemplatesMigration() throws Exception {
        // legacy template to migrate
        String legacyTemplateToMigrate = "legacy_to_migrate";
        {
            Request legacyTemplateToMigrateReq = new Request("PUT", "/_template/" + legacyTemplateToMigrate);
            Settings indexSettings = Settings.builder()
                .put("index.number_of_shards", 1)
                .put("index.routing.allocation.require.data", "hot")
                .build();
            legacyTemplateToMigrateReq.setJsonEntity(
                "{\"index_patterns\":  [\"legacynotreallyimportant-*\"], \"settings\":  " + Strings.toString(indexSettings) + "}"
            );
            legacyTemplateToMigrateReq.setOptions(
                expectWarnings("Legacy index templates are deprecated in favor of composable templates" + ".")
            );
            assertOK(client().performRequest(legacyTemplateToMigrateReq));
        }

        // legacy template that doesn't need migrating
        String legacyTemplate = "legacy_template";
        {
            Request legacyTemplateRequest = new Request("PUT", "/_template/" + legacyTemplate);
            Settings indexSettings = Settings.builder().put("index.number_of_shards", 1).build();
            legacyTemplateRequest.setJsonEntity(
                "{\"index_patterns\":  [\"legacynotreallyimportant-*\"], \"settings\":  " + Strings.toString(indexSettings) + "}"
            );
            legacyTemplateRequest.setOptions(expectWarnings("Legacy index templates are deprecated in favor of composable templates."));
            assertOK(client().performRequest(legacyTemplateRequest));
        }

        // put a composable template that needs migrating
        String composableTemplateToMigrate = "to_migrate_composable_template";
        {
            Request toMigrateComposableTemplateReq = new Request("PUT", "/_index_template/" + composableTemplateToMigrate);
            Settings indexSettings = Settings.builder()
                .put("index.number_of_shards", 1)
                .put("index.routing.allocation.require.data", "hot")
                .build();
            toMigrateComposableTemplateReq.setJsonEntity(
                "{\"index_patterns\":  [\"0notreallyimportant-*\"], \"template\":{\"settings\":  " + Strings.toString(indexSettings) + "}}"
            );
            assertOK(client().performRequest(toMigrateComposableTemplateReq));
        }

        // put a composable template that doesn't need migrating
        String composableTemplate = "no_need_to_migrate_composable_template";
        {
            Request composableTemplateRequest = new Request("PUT", "/_index_template/" + composableTemplate);
            Settings indexSettings = Settings.builder().put("index.number_of_shards", 1).put("index.number_of_replicas", 0).build();
            composableTemplateRequest.setJsonEntity(
                "{\"index_patterns\":  [\"1notreallyimportant-*\"], \"template\":{\"settings\":  " + Strings.toString(indexSettings) + "}}"
            );
            assertOK(client().performRequest(composableTemplateRequest));
        }

        // put a component template that needs migrating
        String componentTemplateToMigrate = "to_migrate_component_template";
        {
            Request componentTemplateRequest = new Request("PUT", "/_component_template/" + componentTemplateToMigrate);
            Settings indexSettings = Settings.builder()
                .put("index.number_of_shards", 1)
                .put("index.routing.allocation.require.data", "hot")
                .build();
            componentTemplateRequest.setJsonEntity("{\"template\":{\"settings\":  " + Strings.toString(indexSettings) + "}}");
            assertOK(client().performRequest(componentTemplateRequest));
        }

        // put a component template that doesn't need migrating
        String componentTemplate = "no_need_to_migrate_component_template";
        {
            Request componentTemplateRequest = new Request("PUT", "/_component_template/" + componentTemplate);
            Settings indexSettings = Settings.builder().put("index.number_of_shards", 1).build();
            componentTemplateRequest.setJsonEntity("{\"template\":{\"settings\":  " + Strings.toString(indexSettings) + "}}");
            assertOK(client().performRequest(componentTemplateRequest));
        }

        boolean dryRun = randomBoolean();
        if (dryRun == false) {
            client().performRequest(new Request("POST", "_ilm/stop"));
            assertBusy(() -> {
                Response response = client().performRequest(new Request("GET", "_ilm/status"));
                assertThat(EntityUtils.toString(response.getEntity()), containsString(OperationMode.STOPPED.toString()));
            });
        }

        Request migrateRequest = new Request("POST", "_ilm/migrate_to_data_tiers");
        migrateRequest.addParameter("dry_run", String.valueOf(dryRun));
        migrateRequest.setJsonEntity("""
            { "node_attribute": "data"}
            """);
        Response migrateDeploymentResponse = client().performRequest(migrateRequest);
        assertOK(migrateDeploymentResponse);

        Map<String, Object> migrateResponseAsMap = responseAsMap(migrateDeploymentResponse);
        assertThat(
            (List<String>) migrateResponseAsMap.get(MigrateToDataTiersResponse.MIGRATED_LEGACY_TEMPLATES.getPreferredName()),
            is(List.of(legacyTemplateToMigrate))
        );
        assertThat(
            (List<String>) migrateResponseAsMap.get(MigrateToDataTiersResponse.MIGRATED_COMPOSABLE_TEMPLATES.getPreferredName()),
            is(List.of(composableTemplateToMigrate))
        );
        assertThat(
            (List<String>) migrateResponseAsMap.get(MigrateToDataTiersResponse.MIGRATED_COMPONENT_TEMPLATES.getPreferredName()),
            is(List.of(componentTemplateToMigrate))
        );
        assertThat(migrateResponseAsMap.get(MigrateToDataTiersResponse.DRY_RUN.getPreferredName()), is(dryRun));
    }

    @SuppressWarnings("unchecked")
    public void testMigrationDryRun() throws Exception {
        String templateName = randomAlphaOfLengthBetween(10, 15).toLowerCase(Locale.ROOT);
        createLegacyTemplate(templateName);

        Map<String, LifecycleAction> hotActions = new HashMap<>();
        hotActions.put(SetPriorityAction.NAME, new SetPriorityAction(100));
        Map<String, LifecycleAction> warmActions = new HashMap<>();
        warmActions.put(SetPriorityAction.NAME, new SetPriorityAction(50));
        warmActions.put(ForceMergeAction.NAME, new ForceMergeAction(1, null));
        warmActions.put(AllocateAction.NAME, new AllocateAction(null, null, singletonMap("data", "warm"), null, null));
        warmActions.put(ShrinkAction.NAME, new ShrinkAction(1, null));
        Map<String, LifecycleAction> coldActions = new HashMap<>();
        coldActions.put(SetPriorityAction.NAME, new SetPriorityAction(0));
        coldActions.put(AllocateAction.NAME, new AllocateAction(0, null, null, null, singletonMap("data", "cold")));

        createPolicy(
            client(),
            policy,
            new Phase("hot", TimeValue.ZERO, hotActions),
            new Phase("warm", TimeValue.ZERO, warmActions),
            new Phase("cold", TimeValue.timeValueDays(100), coldActions),
            null,
            new Phase("delete", TimeValue.ZERO, singletonMap(DeleteAction.NAME, DeleteAction.WITH_SNAPSHOT_DELETE))
        );

        createIndexWithSettings(
            client(),
            index,
            alias,
            Settings.builder()
                .put(IndexMetadata.SETTING_NUMBER_OF_SHARDS, 1)
                .put(IndexMetadata.SETTING_NUMBER_OF_REPLICAS, 0)
                .put(LifecycleSettings.LIFECYCLE_NAME, policy)
                .putNull(DataTier.TIER_PREFERENCE) // since we always enforce a tier preference, this will be ignored (i.e. data_content)
                .put(RolloverAction.LIFECYCLE_ROLLOVER_ALIAS, alias)
        );

        // wait for the index to advance to the warm phase
        assertBusy(() -> assertThat(getStepKeyForIndex(client(), index).getPhase(), equalTo("warm")), 30, TimeUnit.SECONDS);
        // let's wait for this index to have received the `require.data` configuration from the warm phase/allocate action
        assertBusy(
            () -> assertThat(getStepKeyForIndex(client(), index).getName(), equalTo(AllocationRoutedStep.NAME)),
            30,
            TimeUnit.SECONDS
        );

        String indexWithDataWarmRouting = "indexwithdatawarmrouting";
        Settings.Builder settings = Settings.builder()
            .put(IndexMetadata.SETTING_NUMBER_OF_SHARDS, 1)
            .put(IndexMetadata.SETTING_NUMBER_OF_REPLICAS, 0)
            .put(IndexMetadata.INDEX_ROUTING_REQUIRE_GROUP_SETTING.getKey() + "data", "warm");
        createIndex(indexWithDataWarmRouting, settings.build());

        // the tier preference will have defaulted to data_content, set it back to null
        updateIndexSettings(indexWithDataWarmRouting, Settings.builder().putNull(DataTier.TIER_PREFERENCE));

        Request migrateRequest = new Request("POST", "_ilm/migrate_to_data_tiers");
        migrateRequest.addParameter("dry_run", "true");
        migrateRequest.setJsonEntity("{\"legacy_template_to_delete\": \"" + templateName + "\", \"node_attribute\": \"data\"}");
        Response migrateDeploymentResponse = client().performRequest(migrateRequest);
        assertOK(migrateDeploymentResponse);

        // response should contain the correct "to migrate" entities
        Map<String, Object> migrateResponseAsMap = responseAsMap(migrateDeploymentResponse);
        assertThat(
            (List<String>) migrateResponseAsMap.get(MigrateToDataTiersResponse.MIGRATED_ILM_POLICIES.getPreferredName()),
            containsInAnyOrder(policy)
        );
        assertThat(
            (List<String>) migrateResponseAsMap.get(MigrateToDataTiersResponse.MIGRATED_INDICES.getPreferredName()),
            containsInAnyOrder(index, indexWithDataWarmRouting)
        );
        assertThat(migrateResponseAsMap.get(MigrateToDataTiersResponse.REMOVED_LEGACY_TEMPLATE.getPreferredName()), is(templateName));

        // however the entities should NOT have been changed
        // the index template should still exist
        Request getTemplateRequest = new Request("HEAD", "_template/" + templateName);
        assertThat(client().performRequest(getTemplateRequest).getStatusLine().getStatusCode(), is(RestStatus.OK.getStatus()));

        // the index settings should not contain the _tier_preference
        Map<String, Object> indexSettings = getOnlyIndexSettings(client(), indexWithDataWarmRouting);
        assertThat(indexSettings.get(DataTier.TIER_PREFERENCE), nullValue());

        // let's check the ILM policy was not migrated - ie. the warm phase still contains the allocate action
        Request getPolicy = new Request("GET", "/_ilm/policy/" + policy);
        Map<String, Object> policyAsMap = (Map<String, Object>) responseAsMap(client().performRequest(getPolicy)).get(policy);
        Map<String, Object> warmActionsMap = getActionsForPhase(policyAsMap, "warm");
        assertThat(warmActionsMap.size(), is(4));
        assertThat(warmActionsMap.get(AllocateAction.NAME), notNullValue());
    }

    @SuppressWarnings("unchecked")
    private Map<String, Object> getActionsForPhase(Map<String, Object> policyAsMap, String phase) {
        Map<String, Object> phases = (Map<String, Object>) ((Map<String, Object>) policyAsMap.get("policy")).get("phases");
        return (Map<String, Object>) ((Map<String, Object>) phases.get(phase)).get("actions");
    }

    @SuppressWarnings("unchecked")
    private String getCachedPhaseDefAsMap(Response clusterMetadataResponse, String indexName) throws IOException {
        Map<String, Object> clusterMetadataMap = responseAsMap(clusterMetadataResponse);
        Map<String, Object> metadata = (Map<String, Object>) clusterMetadataMap.get("metadata");
        Map<String, Object> indices = (Map<String, Object>) metadata.get("indices");
        Map<String, Object> indexMetadata = (Map<String, Object>) indices.get(indexName);
        Map<String, Object> ilmMetadata = (Map<String, Object>) indexMetadata.get("ilm");
        return (String) ilmMetadata.get("phase_definition");
    }

    private void createLegacyTemplate(String templateName) throws IOException {
        String indexPrefix = randomAlphaOfLengthBetween(5, 15).toLowerCase(Locale.ROOT);
        final StringEntity template = new StringEntity("""
            {
              "index_patterns": "%s*",
              "settings": {
                "index": {
                  "lifecycle": {
                    "name": "does_not_exist",
                    "rollover_alias": "test_alias"
                  }
                }
              }
            }""".formatted(indexPrefix), ContentType.APPLICATION_JSON);
        Request templateRequest = new Request("PUT", "_template/" + templateName);
        templateRequest.setEntity(template);
        templateRequest.setOptions(expectWarnings(RestPutIndexTemplateAction.DEPRECATION_WARNING));
        client().performRequest(templateRequest);
    }
}<|MERGE_RESOLUTION|>--- conflicted
+++ resolved
@@ -140,11 +140,7 @@
 
         // let's also have a policy that doesn't need migrating
         String rolloverOnlyPolicyName = "rollover-policy";
-<<<<<<< HEAD
-        createNewSingletonPolicy(client(), rolloverOnlyPolicyName, "hot", new RolloverAction(null, null, null, 1L, null, null, null));
-=======
-        createNewSingletonPolicy(client(), rolloverOnlyPolicyName, "hot", new RolloverAction(null, null, null, 1L, null));
->>>>>>> 078bea2d
+        createNewSingletonPolicy(client(), rolloverOnlyPolicyName, "hot", new RolloverAction(null, null, null, 1L, null, null, null, null));
 
         String rolloverIndexPrefix = "rolloverpolicytest_index";
         for (int i = 1; i <= 2; i++) {

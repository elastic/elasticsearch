--- conflicted
+++ resolved
@@ -177,11 +177,7 @@
         assertTrue(indexExists(index));
 
         // updating the policy to not contain the delete phase at all
-<<<<<<< HEAD
-        createNewSingletonPolicy(client(), policy, "hot", new RolloverAction(null, null, null, 1L, null, null, null));
-=======
-        createNewSingletonPolicy(client(), policy, "hot", new RolloverAction(null, null, null, 1L, null));
->>>>>>> 078bea2d
+        createNewSingletonPolicy(client(), policy, "hot", new RolloverAction(null, null, null, 1L, null, null, null, null));
 
         // ILM must honour the cached delete phase and eventually delete the index
         Request request = new Request("PUT", index + "/_settings");
@@ -572,11 +568,7 @@
         client().performRequest(templateRequest);
 
         policy = randomAlphaOfLengthBetween(5, 20);
-<<<<<<< HEAD
-        createNewSingletonPolicy(client(), policy, "hot", new RolloverAction(null, null, null, 1L, null, null, null));
-=======
-        createNewSingletonPolicy(client(), policy, "hot", new RolloverAction(null, null, null, 1L, null));
->>>>>>> 078bea2d
+        createNewSingletonPolicy(client(), policy, "hot", new RolloverAction(null, null, null, 1L, null, null, null, null));
 
         index = indexPrefix + "-000001";
         final StringEntity putIndex = new StringEntity("""
@@ -700,11 +692,7 @@
         String originalIndex = index + "-000001";
         String secondIndex = index + "-000002";
         // Set up a policy with rollover
-<<<<<<< HEAD
-        createNewSingletonPolicy(client(), policy, "hot", new RolloverAction(null, null, null, 1L, null, null, null));
-=======
-        createNewSingletonPolicy(client(), policy, "hot", new RolloverAction(null, null, null, 1L, null));
->>>>>>> 078bea2d
+        createNewSingletonPolicy(client(), policy, "hot", new RolloverAction(null, null, null, 1L, null, null, null, null));
         createIndexWithSettings(
             client(),
             originalIndex,
@@ -786,11 +774,7 @@
         );
 
         // create policy
-<<<<<<< HEAD
-        createNewSingletonPolicy(client(), policy, "hot", new RolloverAction(null, null, null, 1L, null, null, null));
-=======
-        createNewSingletonPolicy(client(), policy, "hot", new RolloverAction(null, null, null, 1L, null));
->>>>>>> 078bea2d
+        createNewSingletonPolicy(client(), policy, "hot", new RolloverAction(null, null, null, 1L, null, null, null, null));
         // update policy on index
         updatePolicy(client(), originalIndex, policy);
         Request createIndexTemplate = new Request("PUT", "_template/rolling_indexes");
@@ -818,11 +802,7 @@
     }
 
     public void testHistoryIsWrittenWithSuccess() throws Exception {
-<<<<<<< HEAD
-        createNewSingletonPolicy(client(), policy, "hot", new RolloverAction(null, null, null, 1L, null, null, null));
-=======
-        createNewSingletonPolicy(client(), policy, "hot", new RolloverAction(null, null, null, 1L, null));
->>>>>>> 078bea2d
+        createNewSingletonPolicy(client(), policy, "hot", new RolloverAction(null, null, null, 1L, null, null, null, null));
         Request createIndexTemplate = new Request("PUT", "_template/rolling_indexes");
         createIndexTemplate.setJsonEntity("""
             {
@@ -856,11 +836,7 @@
 
     public void testHistoryIsWrittenWithFailure() throws Exception {
         createIndexWithSettings(client(), index + "-1", alias, Settings.builder(), false);
-<<<<<<< HEAD
-        createNewSingletonPolicy(client(), policy, "hot", new RolloverAction(null, null, null, 1L, null, null, null));
-=======
-        createNewSingletonPolicy(client(), policy, "hot", new RolloverAction(null, null, null, 1L, null));
->>>>>>> 078bea2d
+        createNewSingletonPolicy(client(), policy, "hot", new RolloverAction(null, null, null, 1L, null, null, null, null));
         updatePolicy(client(), index + "-1", policy);
 
         // Index a document
@@ -935,11 +911,7 @@
     public void testRefreshablePhaseJson() throws Exception {
         String index = "refresh-index";
 
-<<<<<<< HEAD
-        createNewSingletonPolicy(client(), policy, "hot", new RolloverAction(null, null, null, 100L, null, null, null));
-=======
-        createNewSingletonPolicy(client(), policy, "hot", new RolloverAction(null, null, null, 100L, null));
->>>>>>> 078bea2d
+        createNewSingletonPolicy(client(), policy, "hot", new RolloverAction(null, null, null, 100L, null, null, null, null));
         Request createIndexTemplate = new Request("PUT", "_template/rolling_indexes");
         createIndexTemplate.setJsonEntity("""
             {
@@ -969,11 +941,7 @@
         assertBusy(() -> assertThat(getStepKeyForIndex(client(), index + "-1").getName(), equalTo(WaitForRolloverReadyStep.NAME)));
 
         // Update the policy to allow rollover at 1 document instead of 100
-<<<<<<< HEAD
-        createNewSingletonPolicy(client(), policy, "hot", new RolloverAction(null, null, null, 1L, null, null, null));
-=======
-        createNewSingletonPolicy(client(), policy, "hot", new RolloverAction(null, null, null, 1L, null));
->>>>>>> 078bea2d
+        createNewSingletonPolicy(client(), policy, "hot", new RolloverAction(null, null, null, 1L, null, null, null, null));
 
         // Index should now have been able to roll over, creating the new index and proceeding to the "complete" step
         assertBusy(() -> assertThat(indexExists(index + "-000002"), is(true)));

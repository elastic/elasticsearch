--- conflicted
+++ resolved
@@ -494,29 +494,24 @@
     public void testInvalidPolicyNames() {
         ResponseException ex;
 
-<<<<<<< HEAD
-        policy = randomAlphaOfLengthBetween(0,10) + "," + randomAlphaOfLengthBetween(0,10);
-        ex = expectThrows(ResponseException.class, () -> createNewSingletonPolicy(client(), policy, "delete", DeleteAction.WITH_SNAPSHOT_DELETE));
+        policy = randomAlphaOfLengthBetween(0, 10) + "," + randomAlphaOfLengthBetween(0, 10);
+        ex = expectThrows(ResponseException.class,
+            () -> createNewSingletonPolicy(client(), policy, "delete", DeleteAction.WITH_SNAPSHOT_DELETE));
         assertThat(ex.getMessage(), containsString("invalid policy name"));
 
-        policy = randomAlphaOfLengthBetween(0,10) + "%20" + randomAlphaOfLengthBetween(0,10);
-        ex = expectThrows(ResponseException.class, () -> createNewSingletonPolicy(client(), policy, "delete", DeleteAction.WITH_SNAPSHOT_DELETE));
-=======
-        policy = randomAlphaOfLengthBetween(0, 10) + "," + randomAlphaOfLengthBetween(0, 10);
-        ex = expectThrows(ResponseException.class, () -> createNewSingletonPolicy(client(), policy, "delete", new DeleteAction()));
+        policy = randomAlphaOfLengthBetween(0, 10) + "%20" + randomAlphaOfLengthBetween(0, 10);
+        ex = expectThrows(ResponseException.class,
+            () -> createNewSingletonPolicy(client(), policy, "delete", DeleteAction.WITH_SNAPSHOT_DELETE));
         assertThat(ex.getMessage(), containsString("invalid policy name"));
 
-        policy = randomAlphaOfLengthBetween(0, 10) + "%20" + randomAlphaOfLengthBetween(0, 10);
-        ex = expectThrows(ResponseException.class, () -> createNewSingletonPolicy(client(), policy, "delete", new DeleteAction()));
->>>>>>> e82a70ca
+        policy = "_" + randomAlphaOfLengthBetween(1, 20);
+        ex = expectThrows(ResponseException.class,
+            () -> createNewSingletonPolicy(client(), policy, "delete", DeleteAction.WITH_SNAPSHOT_DELETE));
         assertThat(ex.getMessage(), containsString("invalid policy name"));
 
-        policy = "_" + randomAlphaOfLengthBetween(1, 20);
-        ex = expectThrows(ResponseException.class, () -> createNewSingletonPolicy(client(), policy, "delete", DeleteAction.WITH_SNAPSHOT_DELETE));
-        assertThat(ex.getMessage(), containsString("invalid policy name"));
-
         policy = randomAlphaOfLengthBetween(256, 1000);
-        ex = expectThrows(ResponseException.class, () -> createNewSingletonPolicy(client(), policy, "delete", DeleteAction.WITH_SNAPSHOT_DELETE));
+        ex = expectThrows(ResponseException.class,
+            () -> createNewSingletonPolicy(client(), policy, "delete", DeleteAction.WITH_SNAPSHOT_DELETE));
         assertThat(ex.getMessage(), containsString("invalid policy name"));
     }
 

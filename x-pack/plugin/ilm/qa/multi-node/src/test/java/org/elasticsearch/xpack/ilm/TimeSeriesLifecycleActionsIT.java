/*
 * Copyright Elasticsearch B.V. and/or licensed to Elasticsearch B.V. under one
 * or more contributor license agreements. Licensed under the Elastic License;
 * you may not use this file except in compliance with the Elastic License.
 */

package org.elasticsearch.xpack.ilm;

import org.apache.http.entity.ContentType;
import org.apache.http.entity.StringEntity;
import org.apache.lucene.codecs.Codec;
import org.apache.logging.log4j.LogManager;
import org.apache.logging.log4j.Logger;
import org.elasticsearch.client.Request;
import org.elasticsearch.client.Response;
import org.elasticsearch.client.ResponseException;
import org.elasticsearch.client.RestClient;
import org.elasticsearch.cluster.metadata.IndexMetaData;
import org.elasticsearch.common.Nullable;
import org.elasticsearch.common.Strings;
import org.elasticsearch.common.settings.Settings;
import org.elasticsearch.common.unit.TimeValue;
import org.elasticsearch.common.xcontent.XContentBuilder;
import org.elasticsearch.common.xcontent.XContentHelper;
import org.elasticsearch.common.xcontent.XContentType;
import org.elasticsearch.common.xcontent.json.JsonXContent;
import org.elasticsearch.index.IndexSettings;
import org.elasticsearch.index.codec.CodecService;
import org.elasticsearch.test.rest.ESRestTestCase;
import org.elasticsearch.xpack.core.ilm.AllocateAction;
import org.elasticsearch.xpack.core.ilm.DeleteAction;
import org.elasticsearch.xpack.core.ilm.ErrorStep;
import org.elasticsearch.xpack.core.ilm.ForceMergeAction;
import org.elasticsearch.xpack.core.ilm.FreezeAction;
import org.elasticsearch.xpack.core.ilm.InitializePolicyContextStep;
import org.elasticsearch.xpack.core.ilm.LifecycleAction;
import org.elasticsearch.xpack.core.ilm.LifecyclePolicy;
import org.elasticsearch.xpack.core.ilm.LifecycleSettings;
import org.elasticsearch.xpack.core.ilm.Phase;
import org.elasticsearch.xpack.core.ilm.ReadOnlyAction;
import org.elasticsearch.xpack.core.ilm.RolloverAction;
import org.elasticsearch.xpack.core.ilm.SetPriorityAction;
import org.elasticsearch.xpack.core.ilm.ShrinkAction;
import org.elasticsearch.xpack.core.ilm.ShrinkStep;
import org.elasticsearch.xpack.core.ilm.Step;
import org.elasticsearch.xpack.core.ilm.Step.StepKey;
import org.elasticsearch.xpack.core.ilm.TerminalPolicyStep;
import org.elasticsearch.xpack.core.ilm.UpdateRolloverLifecycleDateStep;
import org.elasticsearch.xpack.core.ilm.WaitForActiveShardsStep;
import org.elasticsearch.xpack.core.ilm.WaitForRolloverReadyStep;
import org.elasticsearch.xpack.core.ilm.WaitForSnapshotAction;
import org.hamcrest.Matchers;
import org.junit.Before;

import java.io.IOException;
import java.io.InputStream;
import java.util.Collections;
import java.util.HashMap;
import java.util.List;
import java.util.Locale;
import java.util.Map;
import java.util.concurrent.TimeUnit;
import java.util.function.Supplier;

import static java.util.Collections.singletonMap;
import static org.elasticsearch.common.xcontent.XContentFactory.jsonBuilder;
import static org.hamcrest.Matchers.allOf;
import static org.hamcrest.Matchers.containsString;
import static org.hamcrest.Matchers.equalTo;
import static org.hamcrest.Matchers.greaterThan;
import static org.hamcrest.Matchers.greaterThanOrEqualTo;
import static org.hamcrest.Matchers.hasKey;
import static org.hamcrest.Matchers.is;
import static org.hamcrest.Matchers.not;
import static org.hamcrest.Matchers.nullValue;

public class TimeSeriesLifecycleActionsIT extends ESRestTestCase {
    private static final Logger logger = LogManager.getLogger(TimeSeriesLifecycleActionsIT.class);
    private static final String FAILED_STEP_RETRY_COUNT_FIELD = "failed_step_retry_count";
    private static final String IS_AUTO_RETRYABLE_ERROR_FIELD = "is_auto_retryable_error";

    private String index;
    private String policy;
    private String alias;

    @Before
    public void refreshIndex() {
        index = "index-" + randomAlphaOfLength(10).toLowerCase(Locale.ROOT);
        policy = "policy-" + randomAlphaOfLength(5);
        alias = "alias-" + randomAlphaOfLength(5);
    }

    public static void updatePolicy(String indexName, String policy) throws IOException {
        Request changePolicyRequest = new Request("PUT", "/" + indexName + "/_settings");
        final StringEntity changePolicyEntity = new StringEntity("{ \"index.lifecycle.name\": \"" + policy + "\" }",
                ContentType.APPLICATION_JSON);
        changePolicyRequest.setEntity(changePolicyEntity);
        assertOK(client().performRequest(changePolicyRequest));
    }

    public void testFullPolicy() throws Exception {
        String originalIndex = index + "-000001";
        String shrunkenOriginalIndex = ShrinkAction.SHRUNKEN_INDEX_PREFIX + originalIndex;
        String secondIndex = index + "-000002";
        createIndexWithSettings(originalIndex, Settings.builder().put(IndexMetaData.SETTING_NUMBER_OF_SHARDS, 4)
            .put(IndexMetaData.SETTING_NUMBER_OF_REPLICAS, 0)
            .put("index.routing.allocation.include._name", "integTest-0")
            .put(RolloverAction.LIFECYCLE_ROLLOVER_ALIAS, alias));

        // create policy
        createFullPolicy(TimeValue.ZERO);
        // update policy on index
        updatePolicy(originalIndex, policy);
        // index document {"foo": "bar"} to trigger rollover
        index(client(), originalIndex, "_id", "foo", "bar");

        /*
         * These asserts are in the order that they should be satisfied in, in
         * order to maximize the time for all operations to complete.
         * An "out of order" assert here may result in this test occasionally
         * timing out and failing inappropriately.
         */
        // asserts that rollover was called
        assertBusy(() -> assertTrue(indexExists(secondIndex)));
        // asserts that shrink deleted the original index
        assertBusy(() -> assertFalse(indexExists(originalIndex)), 60, TimeUnit.SECONDS);
        // asserts that the delete phase completed for the managed shrunken index
        assertBusy(() -> assertFalse(indexExists(shrunkenOriginalIndex)));
    }

    public void testMoveToAllocateStep() throws Exception {
        String originalIndex = index + "-000001";
        createIndexWithSettings(originalIndex, Settings.builder().put(IndexMetaData.SETTING_NUMBER_OF_SHARDS, 4)
            .put(IndexMetaData.SETTING_NUMBER_OF_REPLICAS, 0)
            .put("index.routing.allocation.include._name", "integTest-0")
            .put(RolloverAction.LIFECYCLE_ROLLOVER_ALIAS, "alias"));

        // create policy
        createFullPolicy(TimeValue.timeValueHours(10));
        // update policy on index
        updatePolicy(originalIndex, policy);

        // move to a step
        Request moveToStepRequest = new Request("POST", "_ilm/move/" + originalIndex);
        assertBusy(() -> assertTrue(getStepKeyForIndex(originalIndex).equals(new StepKey("new", "complete", "complete"))));
        moveToStepRequest.setJsonEntity("{\n" +
            "  \"current_step\": {\n" +
            "    \"phase\": \"new\",\n" +
            "    \"action\": \"complete\",\n" +
            "    \"name\": \"complete\"\n" +
            "  },\n" +
            "  \"next_step\": {\n" +
            "    \"phase\": \"cold\",\n" +
            "    \"action\": \"allocate\",\n" +
            "    \"name\": \"allocate\"\n" +
            "  }\n" +
            "}");
        client().performRequest(moveToStepRequest);
        assertBusy(() -> assertFalse(indexExists(originalIndex)));
    }


    public void testMoveToRolloverStep() throws Exception {
        String originalIndex = index + "-000001";
        String shrunkenOriginalIndex = ShrinkAction.SHRUNKEN_INDEX_PREFIX + originalIndex;
        String secondIndex = index + "-000002";
        createIndexWithSettings(originalIndex, Settings.builder().put(IndexMetaData.SETTING_NUMBER_OF_SHARDS, 4)
            .put(IndexMetaData.SETTING_NUMBER_OF_REPLICAS, 0)
            .put("index.routing.allocation.include._name", "integTest-0")
            .put(RolloverAction.LIFECYCLE_ROLLOVER_ALIAS, alias));

        createFullPolicy(TimeValue.timeValueHours(10));
        // update policy on index
        updatePolicy(originalIndex, policy);

        // move to a step
        Request moveToStepRequest = new Request("POST", "_ilm/move/" + originalIndex);
        // index document to trigger rollover
        index(client(), originalIndex, "_id", "foo", "bar");
        logger.info(getStepKeyForIndex(originalIndex));
        moveToStepRequest.setJsonEntity("{\n" +
            "  \"current_step\": {\n" +
            "    \"phase\": \"new\",\n" +
            "    \"action\": \"complete\",\n" +
            "    \"name\": \"complete\"\n" +
            "  },\n" +
            "  \"next_step\": {\n" +
            "    \"phase\": \"hot\",\n" +
            "    \"action\": \"rollover\",\n" +
            "    \"name\": \"attempt-rollover\"\n" +
            "  }\n" +
            "}");
        client().performRequest(moveToStepRequest);

        /*
         * These asserts are in the order that they should be satisfied in, in
         * order to maximize the time for all operations to complete.
         * An "out of order" assert here may result in this test occasionally
         * timing out and failing inappropriately.
         */
        // asserts that rollover was called
        assertBusy(() -> assertTrue(indexExists(secondIndex)));
        // asserts that shrink deleted the original index
        assertBusy(() -> assertFalse(indexExists(originalIndex)), 30, TimeUnit.SECONDS);
        // asserts that the delete phase completed for the managed shrunken index
        assertBusy(() -> assertFalse(indexExists(shrunkenOriginalIndex)));
    }

    public void testRetryFailedShrinkAction() throws Exception {
        int numShards = 4;
        int divisor = randomFrom(2, 4);
        int expectedFinalShards = numShards / divisor;
        String shrunkenIndex = ShrinkAction.SHRUNKEN_INDEX_PREFIX + index;
        createIndexWithSettings(index, Settings.builder().put(IndexMetaData.SETTING_NUMBER_OF_SHARDS, numShards)
            .put(IndexMetaData.SETTING_NUMBER_OF_REPLICAS, 0));
        createNewSingletonPolicy("warm", new ShrinkAction(numShards + randomIntBetween(1, numShards)));
        updatePolicy(index, policy);
        assertBusy(() -> {
            String failedStep = getFailedStepForIndex(index);
            assertThat(failedStep, equalTo(ShrinkStep.NAME));
        });

        // update policy to be correct
        createNewSingletonPolicy("warm", new ShrinkAction(expectedFinalShards));
        updatePolicy(index, policy);

        // retry step
        Request retryRequest = new Request("POST", index + "/_ilm/retry");
        assertOK(client().performRequest(retryRequest));

        // assert corrected policy is picked up and index is shrunken
        assertBusy(() -> assertTrue(indexExists(shrunkenIndex)), 30, TimeUnit.SECONDS);
        assertBusy(() -> assertTrue(aliasExists(shrunkenIndex, index)));
        assertBusy(() -> assertThat(getStepKeyForIndex(shrunkenIndex), equalTo(TerminalPolicyStep.KEY)));
        assertBusy(() -> {
            Map<String, Object> settings = getOnlyIndexSettings(shrunkenIndex);
            assertThat(settings.get(IndexMetaData.SETTING_NUMBER_OF_SHARDS), equalTo(String.valueOf(expectedFinalShards)));
            assertThat(settings.get(IndexMetaData.INDEX_BLOCKS_WRITE_SETTING.getKey()), equalTo("true"));
            assertThat(settings.get(IndexMetaData.INDEX_ROUTING_REQUIRE_GROUP_SETTING.getKey() + "_id"), nullValue());
        });
        expectThrows(ResponseException.class, this::indexDocument);
    }

    public void testRolloverAction() throws Exception {
        String originalIndex = index + "-000001";
        String secondIndex = index + "-000002";
        createIndexWithSettings(originalIndex, Settings.builder().put(IndexMetaData.SETTING_NUMBER_OF_SHARDS, 1)
            .put(IndexMetaData.SETTING_NUMBER_OF_REPLICAS, 0)
            .put(RolloverAction.LIFECYCLE_ROLLOVER_ALIAS, alias));

        // create policy
        createNewSingletonPolicy("hot", new RolloverAction(null, null, 1L));
        // update policy on index
        updatePolicy(originalIndex, policy);
        // index document {"foo": "bar"} to trigger rollover
        index(client(), originalIndex, "_id", "foo", "bar");
        assertBusy(() -> assertTrue(indexExists(secondIndex)));
        assertBusy(() -> assertTrue(indexExists(originalIndex)));
        assertBusy(() -> assertEquals("true", getOnlyIndexSettings(originalIndex).get(LifecycleSettings.LIFECYCLE_INDEXING_COMPLETE)));
    }

    public void testRolloverActionWithIndexingComplete() throws Exception {
        String originalIndex = index + "-000001";
        String secondIndex = index + "-000002";
        createIndexWithSettings(originalIndex, Settings.builder().put(IndexMetaData.SETTING_NUMBER_OF_SHARDS, 1)
            .put(IndexMetaData.SETTING_NUMBER_OF_REPLICAS, 0)
            .put(RolloverAction.LIFECYCLE_ROLLOVER_ALIAS, alias));

        Request updateSettingsRequest = new Request("PUT", "/" + originalIndex + "/_settings");
        updateSettingsRequest.setJsonEntity("{\n" +
            "  \"settings\": {\n" +
            "    \"" + LifecycleSettings.LIFECYCLE_INDEXING_COMPLETE + "\": true\n" +
            "  }\n" +
            "}");
        client().performRequest(updateSettingsRequest);
        Request updateAliasRequest = new Request("POST", "/_aliases");
        updateAliasRequest.setJsonEntity("{\n" +
            "  \"actions\": [\n" +
            "    {\n" +
            "      \"add\": {\n" +
            "        \"index\": \"" + originalIndex + "\",\n" +
            "        \"alias\": \"" + alias + "\",\n" +
            "        \"is_write_index\": false\n" +
            "      }\n" +
            "    }\n" +
            "  ]\n" +
            "}");
        client().performRequest(updateAliasRequest);

        // create policy
        createNewSingletonPolicy("hot", new RolloverAction(null, null, 1L));
        // update policy on index
        updatePolicy(originalIndex, policy);
        // index document {"foo": "bar"} to trigger rollover
        index(client(), originalIndex, "_id", "foo", "bar");
        assertBusy(() -> assertEquals(TerminalPolicyStep.KEY, getStepKeyForIndex(originalIndex)));
        assertBusy(() -> assertTrue(indexExists(originalIndex)));
        assertBusy(() -> assertFalse(indexExists(secondIndex)));
        assertBusy(() -> assertEquals("true", getOnlyIndexSettings(originalIndex).get(LifecycleSettings.LIFECYCLE_INDEXING_COMPLETE)));
    }

    public void testAllocateOnlyAllocation() throws Exception {
        createIndexWithSettings(index, Settings.builder().put(IndexMetaData.SETTING_NUMBER_OF_SHARDS, 2)
            .put(IndexMetaData.SETTING_NUMBER_OF_REPLICAS, 0));
        String allocateNodeName = "integTest-" + randomFrom(0, 1);
        AllocateAction allocateAction = new AllocateAction(null, null, null, singletonMap("_name", allocateNodeName));
        createNewSingletonPolicy(randomFrom("warm", "cold"), allocateAction);
        updatePolicy(index, policy);
        assertBusy(() -> {
            assertThat(getStepKeyForIndex(index), equalTo(TerminalPolicyStep.KEY));
        });
        ensureGreen(index);
    }

    public void testAllocateActionOnlyReplicas() throws Exception {
        int numShards = randomFrom(1, 5);
        int numReplicas = randomFrom(0, 1);
        int finalNumReplicas = (numReplicas + 1) % 2;
        createIndexWithSettings(index, Settings.builder().put(IndexMetaData.SETTING_NUMBER_OF_SHARDS, numShards)
            .put(IndexMetaData.SETTING_NUMBER_OF_REPLICAS, numReplicas));
        AllocateAction allocateAction = new AllocateAction(finalNumReplicas, null, null, null);
        createNewSingletonPolicy(randomFrom("warm", "cold"), allocateAction);
        updatePolicy(index, policy);
        assertBusy(() -> {
            Map<String, Object> settings = getOnlyIndexSettings(index);
            assertThat(getStepKeyForIndex(index), equalTo(TerminalPolicyStep.KEY));
            assertThat(settings.get(IndexMetaData.INDEX_NUMBER_OF_REPLICAS_SETTING.getKey()), equalTo(String.valueOf(finalNumReplicas)));
        });
    }

    @AwaitsFix(bugUrl = "https://github.com/elastic/elasticsearch/issues/50781")
    public void testWaitForSnapshot() throws Exception {
        createIndexWithSettings(index, Settings.builder().put(IndexMetaData.SETTING_NUMBER_OF_SHARDS, 1)
            .put(IndexMetaData.SETTING_NUMBER_OF_REPLICAS, 0));
        String smlPolicy = randomAlphaOfLengthBetween(4, 10);
        createNewSingletonPolicy("delete", new WaitForSnapshotAction(smlPolicy));
        updatePolicy(index, policy);
        assertBusy(() -> assertThat(getStepKeyForIndex(index).getAction(), equalTo("wait_for_snapshot")));
        assertBusy(() -> assertThat(getFailedStepForIndex(index), equalTo("wait-for-snapshot")));

        String repo = createSnapshotRepo();
        createSlmPolicy(smlPolicy, repo);

        assertBusy(() -> assertThat(getStepKeyForIndex(index).getAction(), equalTo("wait_for_snapshot")));

        Request request = new Request("PUT", "/_slm/policy/" + smlPolicy + "/_execute");
        assertOK(client().performRequest(request));


        assertBusy(() -> assertThat(getStepKeyForIndex(index).getAction(), equalTo("completed")), 2, TimeUnit.MINUTES);

        request = new Request("DELETE", "/_slm/policy/" + smlPolicy);
        assertOK(client().performRequest(request));

        request = new Request("DELETE", "/_snapshot/" + repo);
        assertOK(client().performRequest(request));
    }

<<<<<<< HEAD
=======
    @AwaitsFix(bugUrl = "https://github.com/elastic/elasticsearch/issues/50781")
>>>>>>> 5de80090
    public void testWaitForSnapshotSlmExecutedBefore() throws Exception {
        createIndexWithSettings(index, Settings.builder().put(IndexMetaData.SETTING_NUMBER_OF_SHARDS, 1)
            .put(IndexMetaData.SETTING_NUMBER_OF_REPLICAS, 0));
        String smlPolicy = randomAlphaOfLengthBetween(4, 10);
        createNewSingletonPolicy("delete", new WaitForSnapshotAction(smlPolicy));

        String repo = createSnapshotRepo();
        createSlmPolicy(smlPolicy, repo);

        Request request = new Request("PUT", "/_slm/policy/" + smlPolicy + "/_execute");
        assertOK(client().performRequest(request));

        updatePolicy(index, policy);
        assertBusy(() -> assertThat(getStepKeyForIndex(index).getAction(), equalTo("wait_for_snapshot")));
        assertBusy(() -> assertThat(getStepKeyForIndex(index).getName(), equalTo("wait-for-snapshot")));

        request = new Request("PUT", "/_slm/policy/" + smlPolicy + "/_execute");
        assertOK(client().performRequest(request));

        request = new Request("PUT", "/_slm/policy/" + smlPolicy + "/_execute");
        assertOK(client().performRequest(request));

        assertBusy(() -> assertThat(getStepKeyForIndex(index).getAction(), equalTo("completed")), 2, TimeUnit.MINUTES);

        request = new Request("DELETE", "/_slm/policy/" + smlPolicy);
        assertOK(client().performRequest(request));

        request = new Request("DELETE", "/_snapshot/" + repo);
        assertOK(client().performRequest(request));
    }

    public void testDelete() throws Exception {
        createIndexWithSettings(index, Settings.builder().put(IndexMetaData.SETTING_NUMBER_OF_SHARDS, 1)
            .put(IndexMetaData.SETTING_NUMBER_OF_REPLICAS, 0));
        createNewSingletonPolicy("delete", new DeleteAction());
        updatePolicy(index, policy);
        assertBusy(() -> assertFalse(indexExists(index)));
    }

    public void testDeleteOnlyShouldNotMakeIndexReadonly() throws Exception {
        createIndexWithSettings(index, Settings.builder().put(IndexMetaData.SETTING_NUMBER_OF_SHARDS, 1)
            .put(IndexMetaData.SETTING_NUMBER_OF_REPLICAS, 0));
        createNewSingletonPolicy("delete", new DeleteAction(), TimeValue.timeValueHours(1));
        updatePolicy(index, policy);
        assertBusy(() -> {
            assertThat(getStepKeyForIndex(index).getAction(), equalTo("complete"));
            Map<String, Object> settings = getOnlyIndexSettings(index);
            assertThat(settings.get(IndexMetaData.INDEX_BLOCKS_WRITE_SETTING.getKey()), not("true"));
        });
        indexDocument();
    }

    public void testDeleteDuringSnapshot() throws Exception {
        // Create the repository before taking the snapshot.
        Request request = new Request("PUT", "/_snapshot/repo");
        request.setJsonEntity(Strings
            .toString(JsonXContent.contentBuilder()
                .startObject()
                .field("type", "fs")
                .startObject("settings")
                .field("compress", randomBoolean())
                .field("location", System.getProperty("tests.path.repo"))
                .field("max_snapshot_bytes_per_sec", "256b")
                .endObject()
                .endObject()));
        assertOK(client().performRequest(request));
        // create delete policy
        createNewSingletonPolicy("delete", new DeleteAction(), TimeValue.timeValueMillis(0));
        // create index without policy
        createIndexWithSettings(index, Settings.builder().put(IndexMetaData.SETTING_NUMBER_OF_SHARDS, 1)
            .put(IndexMetaData.SETTING_NUMBER_OF_REPLICAS, 0));
        // index document so snapshot actually does something
        indexDocument();
        // start snapshot
        String snapName = "snapshot-" + randomAlphaOfLength(6).toLowerCase(Locale.ROOT);
        request = new Request("PUT", "/_snapshot/repo/" + snapName);
        request.addParameter("wait_for_completion", "false");
        request.setJsonEntity("{\"indices\": \"" + index + "\"}");
        assertOK(client().performRequest(request));
        // add policy and expect it to trigger delete immediately (while snapshot in progress)
        updatePolicy(index, policy);
        // assert that index was deleted
        assertBusy(() -> assertFalse(indexExists(index)), 2, TimeUnit.MINUTES);
        // assert that snapshot is still in progress and clean up
        assertThat(getSnapshotState(snapName), equalTo("SUCCESS"));
        assertOK(client().performRequest(new Request("DELETE", "/_snapshot/repo/" + snapName)));
    }

    public void testReadOnly() throws Exception {
        createIndexWithSettings(index, Settings.builder().put(IndexMetaData.SETTING_NUMBER_OF_SHARDS, 1)
            .put(IndexMetaData.SETTING_NUMBER_OF_REPLICAS, 0));
        createNewSingletonPolicy("warm", new ReadOnlyAction());
        updatePolicy(index, policy);
        assertBusy(() -> {
            Map<String, Object> settings = getOnlyIndexSettings(index);
            assertThat(getStepKeyForIndex(index), equalTo(TerminalPolicyStep.KEY));
            assertThat(settings.get(IndexMetaData.INDEX_BLOCKS_WRITE_SETTING.getKey()), equalTo("true"));
        });
    }

    @SuppressWarnings("unchecked")
    public void forceMergeActionWithCodec(Codec codec) throws Exception {
        createIndexWithSettings(index, Settings.builder().put(IndexMetaData.SETTING_NUMBER_OF_SHARDS, 1)
            .put(IndexMetaData.SETTING_NUMBER_OF_REPLICAS, 0));
        for (int i = 0; i < randomIntBetween(2, 10); i++) {
            Request request = new Request("PUT", index + "/_doc/" + i);
            request.addParameter("refresh", "true");
            request.setEntity(new StringEntity("{\"a\": \"test\"}", ContentType.APPLICATION_JSON));
            client().performRequest(request);
        }

        Supplier<Integer> numSegments = () -> {
            try {
                Map<String, Object> segmentResponse = getAsMap(index + "/_segments");
                segmentResponse = (Map<String, Object>) segmentResponse.get("indices");
                segmentResponse = (Map<String, Object>) segmentResponse.get(index);
                segmentResponse = (Map<String, Object>) segmentResponse.get("shards");
                List<Map<String, Object>> shards = (List<Map<String, Object>>) segmentResponse.get("0");
                return (Integer) shards.get(0).get("num_search_segments");
            } catch (Exception e) {
                throw new RuntimeException(e);
            }
        };
        assertThat(numSegments.get(), greaterThan(1));

        createNewSingletonPolicy("warm", new ForceMergeAction(1, codec));
        updatePolicy(index, policy);

        assertBusy(() -> {
            assertThat(getStepKeyForIndex(index), equalTo(TerminalPolicyStep.KEY));
            Map<String, Object> settings = getOnlyIndexSettings(index);
            assertThat(numSegments.get(), equalTo(1));
            assertThat(settings.get(IndexMetaData.INDEX_BLOCKS_WRITE_SETTING.getKey()), equalTo("true"));
        });
        expectThrows(ResponseException.class, this::indexDocument);
    }

    public void testForceMergeAction() throws Exception {
        forceMergeActionWithCodec(null);
        forceMergeActionWithCodec(Codec.forName(CodecService.BEST_COMPRESSION_CODEC));
    }


    public void testShrinkAction() throws Exception {
        int numShards = 4;
        int divisor = randomFrom(2, 4);
        int expectedFinalShards = numShards / divisor;
        String shrunkenIndex = ShrinkAction.SHRUNKEN_INDEX_PREFIX + index;
        createIndexWithSettings(index, Settings.builder().put(IndexMetaData.SETTING_NUMBER_OF_SHARDS, numShards)
            .put(IndexMetaData.SETTING_NUMBER_OF_REPLICAS, 0));
        createNewSingletonPolicy("warm", new ShrinkAction(expectedFinalShards));
        updatePolicy(index, policy);
        assertBusy(() -> assertTrue(indexExists(shrunkenIndex)), 30, TimeUnit.SECONDS);
        assertBusy(() -> assertTrue(aliasExists(shrunkenIndex, index)));
        assertBusy(() -> assertThat(getStepKeyForIndex(shrunkenIndex), equalTo(TerminalPolicyStep.KEY)));
        assertBusy(() -> {
            Map<String, Object> settings = getOnlyIndexSettings(shrunkenIndex);
            assertThat(settings.get(IndexMetaData.SETTING_NUMBER_OF_SHARDS), equalTo(String.valueOf(expectedFinalShards)));
            assertThat(settings.get(IndexMetaData.INDEX_BLOCKS_WRITE_SETTING.getKey()), equalTo("true"));
            assertThat(settings.get(IndexMetaData.INDEX_ROUTING_REQUIRE_GROUP_SETTING.getKey() + "_id"), nullValue());
        });
        expectThrows(ResponseException.class, this::indexDocument);
    }

    public void testShrinkSameShards() throws Exception {
        int numberOfShards = randomFrom(1, 2);
        String shrunkenIndex = ShrinkAction.SHRUNKEN_INDEX_PREFIX + index;
        createIndexWithSettings(index, Settings.builder().put(IndexMetaData.SETTING_NUMBER_OF_SHARDS, numberOfShards)
            .put(IndexMetaData.SETTING_NUMBER_OF_REPLICAS, 0));
        createNewSingletonPolicy("warm", new ShrinkAction(numberOfShards));
        updatePolicy(index, policy);
        assertBusy(() -> {
            assertTrue(indexExists(index));
            assertFalse(indexExists(shrunkenIndex));
            assertFalse(aliasExists(shrunkenIndex, index));
            Map<String, Object> settings = getOnlyIndexSettings(index);
            assertThat(getStepKeyForIndex(index), equalTo(TerminalPolicyStep.KEY));
            assertThat(settings.get(IndexMetaData.SETTING_NUMBER_OF_SHARDS), equalTo(String.valueOf(numberOfShards)));
            assertNull(settings.get(IndexMetaData.INDEX_BLOCKS_WRITE_SETTING.getKey()));
            assertThat(settings.get(IndexMetaData.INDEX_ROUTING_REQUIRE_GROUP_SETTING.getKey() + "_id"), nullValue());
        });
    }

    public void testShrinkDuringSnapshot() throws Exception {
        String shrunkenIndex = ShrinkAction.SHRUNKEN_INDEX_PREFIX + index;
        // Create the repository before taking the snapshot.
        Request request = new Request("PUT", "/_snapshot/repo");
        request.setJsonEntity(Strings
            .toString(JsonXContent.contentBuilder()
                .startObject()
                .field("type", "fs")
                .startObject("settings")
                .field("compress", randomBoolean())
                .field("location", System.getProperty("tests.path.repo"))
                .field("max_snapshot_bytes_per_sec", "256b")
                .endObject()
                .endObject()));
        assertOK(client().performRequest(request));
        // create delete policy
        createNewSingletonPolicy("warm", new ShrinkAction(1), TimeValue.timeValueMillis(0));
        // create index without policy
        createIndexWithSettings(index, Settings.builder()
            .put(IndexMetaData.SETTING_NUMBER_OF_SHARDS, 2)
            .put(IndexMetaData.SETTING_NUMBER_OF_REPLICAS, 0)
            // required so the shrink doesn't wait on SetSingleNodeAllocateStep
            .put(IndexMetaData.INDEX_ROUTING_REQUIRE_GROUP_SETTING.getKey() + "_name", "integTest-0"));
        // index document so snapshot actually does something
        indexDocument();
        // start snapshot
        request = new Request("PUT", "/_snapshot/repo/snapshot");
        request.addParameter("wait_for_completion", "false");
        request.setJsonEntity("{\"indices\": \"" + index + "\"}");
        assertOK(client().performRequest(request));
        // add policy and expect it to trigger shrink immediately (while snapshot in progress)
        updatePolicy(index, policy);
        // assert that index was shrunk and original index was deleted
        assertBusy(() -> {
            assertTrue(indexExists(shrunkenIndex));
            assertTrue(aliasExists(shrunkenIndex, index));
            Map<String, Object> settings = getOnlyIndexSettings(shrunkenIndex);
            assertThat(getStepKeyForIndex(shrunkenIndex), equalTo(TerminalPolicyStep.KEY));
            assertThat(settings.get(IndexMetaData.SETTING_NUMBER_OF_SHARDS), equalTo(String.valueOf(1)));
            assertThat(settings.get(IndexMetaData.INDEX_BLOCKS_WRITE_SETTING.getKey()), equalTo("true"));
            assertThat(settings.get(IndexMetaData.INDEX_ROUTING_REQUIRE_GROUP_SETTING.getKey() + "_id"), nullValue());
        }, 2, TimeUnit.MINUTES);
        expectThrows(ResponseException.class, this::indexDocument);
        // assert that snapshot succeeded
        assertThat(getSnapshotState("snapshot"), equalTo("SUCCESS"));
        assertOK(client().performRequest(new Request("DELETE", "/_snapshot/repo/snapshot")));
    }

    public void testFreezeAction() throws Exception {
        createIndexWithSettings(index, Settings.builder().put(IndexMetaData.SETTING_NUMBER_OF_SHARDS, 1)
            .put(IndexMetaData.SETTING_NUMBER_OF_REPLICAS, 0));
        createNewSingletonPolicy("cold", new FreezeAction());
        updatePolicy(index, policy);
        assertBusy(() -> {
            Map<String, Object> settings = getOnlyIndexSettings(index);
            assertThat(getStepKeyForIndex(index), equalTo(TerminalPolicyStep.KEY));
            assertThat(settings.get(IndexMetaData.INDEX_BLOCKS_WRITE_SETTING.getKey()), equalTo("true"));
            assertThat(settings.get(IndexSettings.INDEX_SEARCH_THROTTLED.getKey()), equalTo("true"));
            assertThat(settings.get("index.frozen"), equalTo("true"));
        });
    }

    public void testFreezeDuringSnapshot() throws Exception {
        // Create the repository before taking the snapshot.
        Request request = new Request("PUT", "/_snapshot/repo");
        request.setJsonEntity(Strings
            .toString(JsonXContent.contentBuilder()
                .startObject()
                .field("type", "fs")
                .startObject("settings")
                .field("compress", randomBoolean())
                .field("location", System.getProperty("tests.path.repo"))
                .field("max_snapshot_bytes_per_sec", "256b")
                .endObject()
                .endObject()));
        assertOK(client().performRequest(request));
        // create delete policy
        createNewSingletonPolicy("cold", new FreezeAction(), TimeValue.timeValueMillis(0));
        // create index without policy
        createIndexWithSettings(index, Settings.builder().put(IndexMetaData.SETTING_NUMBER_OF_SHARDS, 1)
            .put(IndexMetaData.SETTING_NUMBER_OF_REPLICAS, 0));
        // index document so snapshot actually does something
        indexDocument();
        // start snapshot
        request = new Request("PUT", "/_snapshot/repo/snapshot");
        request.addParameter("wait_for_completion", "false");
        request.setJsonEntity("{\"indices\": \"" + index + "\"}");
        assertOK(client().performRequest(request));
        // add policy and expect it to trigger delete immediately (while snapshot in progress)
        updatePolicy(index, policy);
        // assert that the index froze
        assertBusy(() -> {
            Map<String, Object> settings = getOnlyIndexSettings(index);
            assertThat(getStepKeyForIndex(index), equalTo(TerminalPolicyStep.KEY));
            assertThat(settings.get(IndexMetaData.INDEX_BLOCKS_WRITE_SETTING.getKey()), equalTo("true"));
            assertThat(settings.get(IndexSettings.INDEX_SEARCH_THROTTLED.getKey()), equalTo("true"));
            assertThat(settings.get("index.frozen"), equalTo("true"));
        }, 2, TimeUnit.MINUTES);
        // assert that snapshot is still in progress and clean up
        assertThat(getSnapshotState("snapshot"), equalTo("SUCCESS"));
        assertOK(client().performRequest(new Request("DELETE", "/_snapshot/repo/snapshot")));
    }

    public void testSetPriority() throws Exception {
        createIndexWithSettings(index, Settings.builder().put(IndexMetaData.SETTING_NUMBER_OF_SHARDS, 1)
            .put(IndexMetaData.SETTING_NUMBER_OF_REPLICAS, 0).put(IndexMetaData.INDEX_PRIORITY_SETTING.getKey(), 100));
        int priority = randomIntBetween(0, 99);
        createNewSingletonPolicy("warm", new SetPriorityAction(priority));
        updatePolicy(index, policy);
        assertBusy(() -> {
            Map<String, Object> settings = getOnlyIndexSettings(index);
            assertThat(getStepKeyForIndex(index), equalTo(TerminalPolicyStep.KEY));
            assertThat(settings.get(IndexMetaData.INDEX_PRIORITY_SETTING.getKey()), equalTo(String.valueOf(priority)));
        });
    }

    public void testSetNullPriority() throws Exception {
        createIndexWithSettings(index, Settings.builder().put(IndexMetaData.SETTING_NUMBER_OF_SHARDS, 1)
            .put(IndexMetaData.SETTING_NUMBER_OF_REPLICAS, 0).put(IndexMetaData.INDEX_PRIORITY_SETTING.getKey(), 100));
        createNewSingletonPolicy("warm", new SetPriorityAction((Integer) null));
        updatePolicy(index, policy);
        assertBusy(() -> {
            Map<String, Object> settings = getOnlyIndexSettings(index);
            assertThat(getStepKeyForIndex(index), equalTo(TerminalPolicyStep.KEY));
            assertNull(settings.get(IndexMetaData.INDEX_PRIORITY_SETTING.getKey()));
        });
    }

    @SuppressWarnings("unchecked")
    public void testNonexistentPolicy() throws Exception {
        String indexPrefix = randomAlphaOfLengthBetween(5,15).toLowerCase(Locale.ROOT);
        final StringEntity template = new StringEntity("{\n" +
            "  \"index_patterns\": \"" + indexPrefix + "*\",\n" +
            "  \"settings\": {\n" +
            "    \"index\": {\n" +
            "      \"lifecycle\": {\n" +
            "        \"name\": \"does_not_exist\",\n" +
            "        \"rollover_alias\": \"test_alias\"\n" +
            "      }\n" +
            "    }\n" +
            "  }\n" +
            "}", ContentType.APPLICATION_JSON);
        Request templateRequest = new Request("PUT", "_template/test");
        templateRequest.setEntity(template);
        client().performRequest(templateRequest);

        policy = randomAlphaOfLengthBetween(5,20);
        createNewSingletonPolicy("hot", new RolloverAction(null, null, 1L));

        index = indexPrefix + "-000001";
        final StringEntity putIndex = new StringEntity("{\n" +
            "  \"aliases\": {\n" +
            "    \"test_alias\": {\n" +
            "      \"is_write_index\": true\n" +
            "    }\n" +
            "  }\n" +
            "}", ContentType.APPLICATION_JSON);
        Request putIndexRequest = new Request("PUT", index);
        putIndexRequest.setEntity(putIndex);
        client().performRequest(putIndexRequest);
        indexDocument();

        assertBusy(() -> {
            Request explainRequest = new Request("GET", index + "/_ilm/explain");
            Response response = client().performRequest(explainRequest);
            Map<String, Object> responseMap;
            try (InputStream is = response.getEntity().getContent()) {
                responseMap = XContentHelper.convertToMap(XContentType.JSON.xContent(), is, true);
            }
            logger.info(responseMap);
            Map<String, Object> indexStatus = (Map<String, Object>)((Map<String, Object>) responseMap.get("indices")).get(index);
            assertNull(indexStatus.get("phase"));
            assertNull(indexStatus.get("action"));
            assertNull(indexStatus.get("step"));
            Map<String, String> stepInfo = (Map<String, String>) indexStatus.get("step_info");
            assertNotNull(stepInfo);
            assertEquals("policy [does_not_exist] does not exist", stepInfo.get("reason"));
            assertEquals("illegal_argument_exception", stepInfo.get("type"));
        });
    }

    public void testInvalidPolicyNames() {
        ResponseException ex;

        policy = randomAlphaOfLengthBetween(0,10) + "," + randomAlphaOfLengthBetween(0,10);
        ex = expectThrows(ResponseException.class, () -> createNewSingletonPolicy("delete", new DeleteAction()));
        assertThat(ex.getMessage(), containsString("invalid policy name"));

        policy = randomAlphaOfLengthBetween(0,10) + "%20" + randomAlphaOfLengthBetween(0,10);
        ex = expectThrows(ResponseException.class, () -> createNewSingletonPolicy("delete", new DeleteAction()));
        assertThat(ex.getMessage(), containsString("invalid policy name"));

        policy = "_" + randomAlphaOfLengthBetween(1, 20);
        ex = expectThrows(ResponseException.class, () -> createNewSingletonPolicy("delete", new DeleteAction()));
        assertThat(ex.getMessage(), containsString("invalid policy name"));

        policy = randomAlphaOfLengthBetween(256, 1000);
        ex = expectThrows(ResponseException.class, () -> createNewSingletonPolicy("delete", new DeleteAction()));
        assertThat(ex.getMessage(), containsString("invalid policy name"));
    }

    public void testDeletePolicyInUse() throws IOException {
        String managedIndex1 = randomAlphaOfLength(7).toLowerCase(Locale.ROOT);
        String managedIndex2 = randomAlphaOfLength(8).toLowerCase(Locale.ROOT);
        String unmanagedIndex = randomAlphaOfLength(9).toLowerCase(Locale.ROOT);
        String managedByOtherPolicyIndex = randomAlphaOfLength(10).toLowerCase(Locale.ROOT);

        createNewSingletonPolicy("delete", new DeleteAction(), TimeValue.timeValueHours(12));
        String originalPolicy = policy;
        String otherPolicy = randomValueOtherThan(policy, () -> randomAlphaOfLength(5));
        policy = otherPolicy;
        createNewSingletonPolicy("delete", new DeleteAction(), TimeValue.timeValueHours(13));

        createIndexWithSettingsNoAlias(managedIndex1, Settings.builder()
            .put(IndexMetaData.SETTING_NUMBER_OF_SHARDS, randomIntBetween(1,10))
            .put(LifecycleSettings.LIFECYCLE_NAME_SETTING.getKey(), originalPolicy));
        createIndexWithSettingsNoAlias(managedIndex2, Settings.builder()
            .put(IndexMetaData.SETTING_NUMBER_OF_SHARDS, randomIntBetween(1,10))
            .put(LifecycleSettings.LIFECYCLE_NAME_SETTING.getKey(), originalPolicy));
        createIndexWithSettingsNoAlias(unmanagedIndex, Settings.builder()
            .put(IndexMetaData.SETTING_NUMBER_OF_SHARDS, randomIntBetween(1,10)));
        createIndexWithSettingsNoAlias(managedByOtherPolicyIndex, Settings.builder()
            .put(IndexMetaData.SETTING_NUMBER_OF_SHARDS, randomIntBetween(1,10))
            .put(LifecycleSettings.LIFECYCLE_NAME_SETTING.getKey(), otherPolicy));

        Request deleteRequest = new Request("DELETE", "_ilm/policy/" + originalPolicy);
        ResponseException ex = expectThrows(ResponseException.class, () -> client().performRequest(deleteRequest));
        assertThat(ex.getMessage(),
            Matchers.allOf(
                containsString("Cannot delete policy [" + originalPolicy + "]. It is in use by one or more indices: ["),
                containsString(managedIndex1),
                containsString(managedIndex2),
                not(containsString(unmanagedIndex)),
                not(containsString(managedByOtherPolicyIndex))));
    }

    public void testRemoveAndReaddPolicy() throws Exception {
        String originalIndex = index + "-000001";
        String secondIndex = index + "-000002";
        // Set up a policy with rollover
        createNewSingletonPolicy("hot", new RolloverAction(null, null, 1L));
        createIndexWithSettings(
            originalIndex,
            Settings.builder().put(IndexMetaData.SETTING_NUMBER_OF_SHARDS, 1)
                .put(IndexMetaData.SETTING_NUMBER_OF_REPLICAS, 0)
                .put(LifecycleSettings.LIFECYCLE_NAME, policy)
                .put(RolloverAction.LIFECYCLE_ROLLOVER_ALIAS, alias));

        // Index a document
        index(client(), originalIndex, "_id", "foo", "bar");

        // Wait for rollover to happen
        assertBusy(() -> assertTrue(indexExists(secondIndex)));

        // Remove the policy from the original index
        Request removeRequest = new Request("POST", "/" + originalIndex + "/_ilm/remove");
        removeRequest.setJsonEntity("");
        client().performRequest(removeRequest);

        // Add the policy again
        Request addPolicyRequest = new Request("PUT", "/" + originalIndex + "/_settings");
        addPolicyRequest.setJsonEntity("{\n" +
            "  \"settings\": {\n" +
            "    \"index.lifecycle.name\": \"" + policy + "\",\n" +
            "    \"index.lifecycle.rollover_alias\": \"" + alias + "\"\n" +
            "  }\n" +
            "}");
        client().performRequest(addPolicyRequest);
        assertBusy(() -> assertTrue((boolean) explainIndex(originalIndex).getOrDefault("managed", false)));

        // Wait for everything to be copacetic
        assertBusy(() -> assertThat(getStepKeyForIndex(originalIndex), equalTo(TerminalPolicyStep.KEY)));
    }

    public void testMoveToInjectedStep() throws Exception {
        String shrunkenIndex = ShrinkAction.SHRUNKEN_INDEX_PREFIX + index;
        createNewSingletonPolicy("warm", new ShrinkAction(1), TimeValue.timeValueHours(12));

        createIndexWithSettings(index, Settings.builder().put(IndexMetaData.SETTING_NUMBER_OF_SHARDS, 3)
            .put(IndexMetaData.SETTING_NUMBER_OF_REPLICAS, 0)
            .put(LifecycleSettings.LIFECYCLE_NAME, policy)
            .put(RolloverAction.LIFECYCLE_ROLLOVER_ALIAS, alias));

        assertBusy(() -> assertThat(getStepKeyForIndex(index), equalTo(new StepKey("new", "complete", "complete"))));

        // Move to a step from the injected unfollow action
        Request moveToStepRequest = new Request("POST", "_ilm/move/" + index);
        moveToStepRequest.setJsonEntity("{\n" +
            "  \"current_step\": { \n" +
            "    \"phase\": \"new\",\n" +
            "    \"action\": \"complete\",\n" +
            "    \"name\": \"complete\"\n" +
            "  },\n" +
            "  \"next_step\": { \n" +
            "    \"phase\": \"warm\",\n" +
            "    \"action\": \"unfollow\",\n" +
            "    \"name\": \"wait-for-indexing-complete\"\n" +
            "  }\n" +
            "}");
        // If we get an OK on this request we have successfully moved to the injected step
        assertOK(client().performRequest(moveToStepRequest));

        // Make sure we actually move on to and execute the shrink action
        assertBusy(() -> {
            assertTrue(indexExists(shrunkenIndex));
            assertTrue(aliasExists(shrunkenIndex, index));
            assertThat(getStepKeyForIndex(shrunkenIndex), equalTo(TerminalPolicyStep.KEY));
        });
    }

    public void testMoveToStepRereadsPolicy() throws Exception {
        createNewSingletonPolicy("hot", new RolloverAction(null, TimeValue.timeValueHours(1), null), TimeValue.ZERO);

        createIndexWithSettings("test-1", Settings.builder()
                .put(IndexMetaData.SETTING_NUMBER_OF_SHARDS, 1)
                .put(IndexMetaData.SETTING_NUMBER_OF_REPLICAS, 0)
                .put(LifecycleSettings.LIFECYCLE_NAME, policy)
                .put(RolloverAction.LIFECYCLE_ROLLOVER_ALIAS, alias),
            true);

        assertBusy(() -> assertThat(getStepKeyForIndex("test-1"), equalTo(new StepKey("hot", "rollover", "check-rollover-ready"))));

        createNewSingletonPolicy("hot", new RolloverAction(null, TimeValue.timeValueSeconds(1), null), TimeValue.ZERO);

        // Move to the same step, which should re-read the policy
        Request moveToStepRequest = new Request("POST", "_ilm/move/test-1");
        moveToStepRequest.setJsonEntity("{\n" +
            "  \"current_step\": { \n" +
            "    \"phase\": \"hot\",\n" +
            "    \"action\": \"rollover\",\n" +
            "    \"name\": \"check-rollover-ready\"\n" +
            "  },\n" +
            "  \"next_step\": { \n" +
            "    \"phase\": \"hot\",\n" +
            "    \"action\": \"rollover\",\n" +
            "    \"name\": \"check-rollover-ready\"\n" +
            "  }\n" +
            "}");
        assertOK(client().performRequest(moveToStepRequest));

        // Make sure we actually rolled over
        assertBusy(() -> {
            indexExists("test-000002");
        });
    }

    public void testCanStopILMWithPolicyUsingNonexistentPolicy() throws Exception {
        createIndexWithSettings(index, Settings.builder().put(IndexMetaData.SETTING_NUMBER_OF_SHARDS, 1)
            .put(IndexMetaData.SETTING_NUMBER_OF_REPLICAS, 0)
            .put(LifecycleSettings.LIFECYCLE_NAME_SETTING.getKey(), randomAlphaOfLengthBetween(5,15)));

        Request stopILMRequest = new Request("POST", "_ilm/stop");
        assertOK(client().performRequest(stopILMRequest));

        Request statusRequest = new Request("GET", "_ilm/status");
        assertBusy(() -> {
            Response statusResponse = client().performRequest(statusRequest);
            assertOK(statusResponse);
            Map<String, Object> statusResponseMap = entityAsMap(statusResponse);
            String status = (String) statusResponseMap.get("operation_mode");
            assertEquals("STOPPED", status);
        });

        // Re-start ILM so that subsequent tests don't fail
        Request startILMReqest = new Request("POST", "_ilm/start");
        assertOK(client().performRequest(startILMReqest));
    }

    public void testExplainFilters() throws Exception {
        String goodIndex = index + "-good-000001";
        String errorIndex = index + "-error";
        String nonexistantPolicyIndex = index + "-nonexistant-policy";
        String unmanagedIndex = index + "-unmanaged";

        createFullPolicy(TimeValue.ZERO);

        {
            // Create a "shrink-only-policy"
            Map<String, LifecycleAction> warmActions = new HashMap<>();
            warmActions.put(ShrinkAction.NAME, new ShrinkAction(17));
            Map<String, Phase> phases = new HashMap<>();
            phases.put("warm", new Phase("warm", TimeValue.ZERO, warmActions));
            LifecyclePolicy lifecyclePolicy = new LifecyclePolicy("shrink-only-policy", phases);
            // PUT policy
            XContentBuilder builder = jsonBuilder();
            lifecyclePolicy.toXContent(builder, null);
            final StringEntity entity = new StringEntity(
                "{ \"policy\":" + Strings.toString(builder) + "}", ContentType.APPLICATION_JSON);
            Request request = new Request("PUT", "_ilm/policy/shrink-only-policy");
            request.setEntity(entity);
            assertOK(client().performRequest(request));
        }

        createIndexWithSettings(goodIndex, Settings.builder()
            .put(RolloverAction.LIFECYCLE_ROLLOVER_ALIAS, alias)
            .put(IndexMetaData.SETTING_NUMBER_OF_REPLICAS, 0)
            .put(LifecycleSettings.LIFECYCLE_NAME, policy)
        );
        createIndexWithSettingsNoAlias(errorIndex, Settings.builder()
            .put(IndexMetaData.SETTING_NUMBER_OF_REPLICAS, 0)
            .put(LifecycleSettings.LIFECYCLE_NAME, "shrink-only-policy")
        );
        createIndexWithSettingsNoAlias(nonexistantPolicyIndex, Settings.builder()
            .put(IndexMetaData.SETTING_NUMBER_OF_REPLICAS, 0)
            .put(LifecycleSettings.LIFECYCLE_NAME, randomValueOtherThan(policy, () -> randomAlphaOfLengthBetween(3,10))));
        createIndexWithSettingsNoAlias(unmanagedIndex, Settings.builder()
            .put(IndexMetaData.SETTING_NUMBER_OF_REPLICAS, 0));

        assertBusy(() -> {
            Map<String, Map<String, Object>> explainResponse = explain(index + "*", false, false);
            assertNotNull(explainResponse);
            assertThat(explainResponse,
                allOf(hasKey(goodIndex), hasKey(errorIndex), hasKey(nonexistantPolicyIndex), hasKey(unmanagedIndex)));

            Map<String, Map<String, Object>> onlyManagedResponse = explain(index + "*", false, true);
            assertNotNull(onlyManagedResponse);
            assertThat(onlyManagedResponse, allOf(hasKey(goodIndex), hasKey(errorIndex), hasKey(nonexistantPolicyIndex)));
            assertThat(onlyManagedResponse, not(hasKey(unmanagedIndex)));

            Map<String, Map<String, Object>> onlyErrorsResponse = explain(index + "*", true, true);
            assertNotNull(onlyErrorsResponse);
            assertThat(onlyErrorsResponse, allOf(hasKey(errorIndex), hasKey(nonexistantPolicyIndex)));
            assertThat(onlyErrorsResponse, allOf(not(hasKey(goodIndex)), not(hasKey(unmanagedIndex))));
        });
    }

    public void testExplainIndexContainsAutomaticRetriesInformation() throws Exception {
        createFullPolicy(TimeValue.ZERO);

        // create index without alias so the rollover action fails and is retried
        createIndexWithSettingsNoAlias(index, Settings.builder()
            .put(IndexMetaData.SETTING_NUMBER_OF_REPLICAS, 0)
            .put(LifecycleSettings.LIFECYCLE_NAME, policy)
        );

        assertBusy(() -> {
            Map<String, Object> explainIndex = explainIndex(index);
            assertThat((Integer) explainIndex.get(FAILED_STEP_RETRY_COUNT_FIELD), greaterThanOrEqualTo(1));
            assertThat(explainIndex.get(IS_AUTO_RETRYABLE_ERROR_FIELD), is(true));
        });
    }

    public void testILMRolloverRetriesOnReadOnlyBlock() throws Exception {
        String firstIndex = index + "-000001";

        createNewSingletonPolicy("hot", new RolloverAction(null, TimeValue.timeValueSeconds(1), null));

        // create the index as readonly and associate the ILM policy to it
        createIndexWithSettings(
            firstIndex,
            Settings.builder().put(IndexMetaData.SETTING_NUMBER_OF_SHARDS, 1)
                .put(IndexMetaData.SETTING_NUMBER_OF_REPLICAS, 0)
                .put(LifecycleSettings.LIFECYCLE_NAME, policy)
                .put(RolloverAction.LIFECYCLE_ROLLOVER_ALIAS, alias)
                .put("index.blocks.read_only", true),
            true
        );

        // wait for ILM to start retrying the step
        assertBusy(() -> assertThat((Integer) explainIndex(firstIndex).get(FAILED_STEP_RETRY_COUNT_FIELD), greaterThanOrEqualTo(1)));

        // remove the read only block
        Request allowWritesOnIndexSettingUpdate = new Request("PUT", firstIndex + "/_settings");
        allowWritesOnIndexSettingUpdate.setJsonEntity("{" +
            "  \"index\": {\n" +
            "     \"blocks.read_only\" : \"false\" \n" +
            "  }\n" +
            "}");
        client().performRequest(allowWritesOnIndexSettingUpdate);

        // index is not readonly so the ILM should complete successfully
        assertBusy(() -> assertThat(getStepKeyForIndex(firstIndex), equalTo(TerminalPolicyStep.KEY)));
    }

    public void testILMRolloverOnManuallyRolledIndex() throws Exception {
        String originalIndex = index + "-000001";
        String secondIndex = index + "-000002";
        String thirdIndex = index + "-000003";

        // Set up a policy with rollover
        createNewSingletonPolicy("hot", new RolloverAction(null, null, 2L));
        Request createIndexTemplate = new Request("PUT", "_template/rolling_indexes");
        createIndexTemplate.setJsonEntity("{" +
            "\"index_patterns\": [\"" + index + "-*\"], \n" +
            "  \"settings\": {\n" +
            "    \"number_of_shards\": 1,\n" +
            "    \"number_of_replicas\": 0,\n" +
            "    \"index.lifecycle.name\": \"" + policy + "\", \n" +
            "    \"index.lifecycle.rollover_alias\": \"" + alias + "\"\n" +
            "  }\n" +
            "}");
        client().performRequest(createIndexTemplate);

        createIndexWithSettings(
            originalIndex,
            Settings.builder().put(IndexMetaData.SETTING_NUMBER_OF_SHARDS, 1)
                .put(IndexMetaData.SETTING_NUMBER_OF_REPLICAS, 0),
            true
        );

        // Index a document
        index(client(), originalIndex, "1", "foo", "bar");
        Request refreshOriginalIndex = new Request("POST", "/" + originalIndex + "/_refresh");
        client().performRequest(refreshOriginalIndex);

        // Manual rollover
        Request rolloverRequest = new Request("POST", "/" + alias + "/_rollover");
        rolloverRequest.setJsonEntity("{\n" +
            "  \"conditions\": {\n" +
            "    \"max_docs\": \"1\"\n" +
            "  }\n" +
            "}"
        );
        client().performRequest(rolloverRequest);
        assertBusy(() -> assertTrue(indexExists(secondIndex)));

        // Index another document into the original index so the ILM rollover policy condition is met
        index(client(), originalIndex, "2", "foo", "bar");
        client().performRequest(refreshOriginalIndex);

        // Wait for the rollover policy to execute
        assertBusy(() -> assertThat(getStepKeyForIndex(originalIndex), equalTo(TerminalPolicyStep.KEY)));

        // ILM should manage the second index after attempting (and skipping) rolling the original index
        assertBusy(() -> assertTrue((boolean) explainIndex(secondIndex).getOrDefault("managed", true)));

        // index some documents to trigger an ILM rollover
        index(client(), alias, "1", "foo", "bar");
        index(client(), alias, "2", "foo", "bar");
        index(client(), alias, "3", "foo", "bar");
        Request refreshSecondIndex = new Request("POST", "/" + secondIndex + "/_refresh");
        client().performRequest(refreshSecondIndex).getStatusLine();

        // ILM should rollover the second index even though it skipped the first one
        assertBusy(() -> assertThat(getStepKeyForIndex(secondIndex), equalTo(TerminalPolicyStep.KEY)));
        assertBusy(() -> assertTrue(indexExists(thirdIndex)));
    }

    public void testRolloverStepRetriesUntilRolledOverIndexIsDeleted() throws Exception {
        String index = this.index + "-000001";
        String rolledIndex = this.index + "-000002";

        createNewSingletonPolicy("hot", new RolloverAction(null, TimeValue.timeValueSeconds(1), null));

        // create the rolled index so the rollover of the first index fails
        createIndexWithSettings(
            rolledIndex,
            Settings.builder().put(IndexMetaData.SETTING_NUMBER_OF_SHARDS, 1)
                .put(IndexMetaData.SETTING_NUMBER_OF_REPLICAS, 0)
                .put(RolloverAction.LIFECYCLE_ROLLOVER_ALIAS, alias),
            false
        );

        createIndexWithSettings(
            index,
            Settings.builder().put(IndexMetaData.SETTING_NUMBER_OF_SHARDS, 1)
                .put(IndexMetaData.SETTING_NUMBER_OF_REPLICAS, 0)
                .put(LifecycleSettings.LIFECYCLE_NAME, policy)
                .put(RolloverAction.LIFECYCLE_ROLLOVER_ALIAS, alias),
            true
        );

        assertBusy(() -> assertThat((Integer) explainIndex(index).get(FAILED_STEP_RETRY_COUNT_FIELD), greaterThanOrEqualTo(1)), 30,
            TimeUnit.SECONDS);

        Request moveToStepRequest = new Request("POST", "_ilm/move/" + index);
        moveToStepRequest.setJsonEntity("{\n" +
            "  \"current_step\": {\n" +
            "    \"phase\": \"hot\",\n" +
            "    \"action\": \"rollover\",\n" +
            "    \"name\": \"check-rollover-ready\"\n" +
            "  },\n" +
            "  \"next_step\": {\n" +
            "    \"phase\": \"hot\",\n" +
            "    \"action\": \"rollover\",\n" +
            "    \"name\": \"attempt-rollover\"\n" +
            "  }\n" +
            "}");

        // Using {@link #waitUntil} here as ILM moves back and forth between the {@link WaitForRolloverReadyStep} step and
        // {@link org.elasticsearch.xpack.core.ilm.ErrorStep} in order to retry the failing step. As {@link #assertBusy}
        // increases the wait time between calls exponentially, we might miss the window where the policy is on
        // {@link WaitForRolloverReadyStep} and the move to `attempt-rollover` request will not be successful.
        waitUntil(() -> {
            try {
                return client().performRequest(moveToStepRequest).getStatusLine().getStatusCode() == 200;
            } catch (IOException e) {
                return false;
            }
        }, 30, TimeUnit.SECONDS);

        // Similar to above, using {@link #waitUntil} as we want to make sure the `attempt-rollover` step started failing and is being
        // retried (which means ILM moves back and forth between the `attempt-rollover` step and the `error` step)
        waitUntil(() -> {
            try {
                Map<String, Object> explainIndexResponse = explainIndex(index);
                String step = (String) explainIndexResponse.get("step");
                Integer retryCount = (Integer) explainIndexResponse.get(FAILED_STEP_RETRY_COUNT_FIELD);
                return step != null && step.equals("attempt-rollover") && retryCount != null && retryCount >= 1;
            } catch (IOException e) {
                return false;
            }
        }, 30, TimeUnit.SECONDS);

        deleteIndex(rolledIndex);

        // the rollover step should eventually succeed
        assertBusy(() -> assertThat(indexExists(rolledIndex), is(true)));
        assertBusy(() -> assertThat(getStepKeyForIndex(index), equalTo(TerminalPolicyStep.KEY)));
    }

    public void testUpdateRolloverLifecycleDateStepRetriesWhenRolloverInfoIsMissing() throws Exception {
        String index = this.index + "-000001";

        createNewSingletonPolicy("hot", new RolloverAction(null, null, 1L));

        createIndexWithSettings(
            index,
            Settings.builder().put(IndexMetaData.SETTING_NUMBER_OF_SHARDS, 1)
                .put(IndexMetaData.SETTING_NUMBER_OF_REPLICAS, 0)
                .put(LifecycleSettings.LIFECYCLE_NAME, policy)
                .put(RolloverAction.LIFECYCLE_ROLLOVER_ALIAS, alias),
            true
        );

        assertBusy(() -> assertThat(getStepKeyForIndex(index).getName(), is(WaitForRolloverReadyStep.NAME)));

        // moving ILM to the "update-rollover-lifecycle-date" without having gone through the actual rollover step
        // the "update-rollover-lifecycle-date" step will fail as the index has no rollover information
        Request moveToStepRequest = new Request("POST", "_ilm/move/" + index);
        moveToStepRequest.setJsonEntity("{\n" +
            "  \"current_step\": {\n" +
            "    \"phase\": \"hot\",\n" +
            "    \"action\": \"rollover\",\n" +
            "    \"name\": \"check-rollover-ready\"\n" +
            "  },\n" +
            "  \"next_step\": {\n" +
            "    \"phase\": \"hot\",\n" +
            "    \"action\": \"rollover\",\n" +
            "    \"name\": \"update-rollover-lifecycle-date\"\n" +
            "  }\n" +
            "}");
        client().performRequest(moveToStepRequest);

        waitUntil(() -> {
            try {
                Map<String, Object> explainIndexResponse = explainIndex(index);
                String step = (String) explainIndexResponse.get("step");
                Integer retryCount = (Integer) explainIndexResponse.get(FAILED_STEP_RETRY_COUNT_FIELD);
                return step != null && step.equals(UpdateRolloverLifecycleDateStep.NAME) && retryCount != null && retryCount >= 1;
            } catch (IOException e) {
                return false;
            }
        });

        index(client(), index, "1", "foo", "bar");
        Request refreshIndex = new Request("POST", "/" + index + "/_refresh");
        client().performRequest(refreshIndex);

        // manual rollover the index so the "update-rollover-lifecycle-date" ILM step can continue and finish successfully as the index
        // will have rollover information now
        Request rolloverRequest = new Request("POST", "/" + alias + "/_rollover");
        rolloverRequest.setJsonEntity("{\n" +
            "  \"conditions\": {\n" +
            "    \"max_docs\": \"1\"\n" +
            "  }\n" +
            "}"
        );
        client().performRequest(rolloverRequest);
        assertBusy(() -> assertThat(getStepKeyForIndex(index), equalTo(TerminalPolicyStep.KEY)));
    }

    public void testWaitForActiveShardsStep() throws Exception {
        String originalIndex = index + "-000001";
        String secondIndex = index + "-000002";
        createIndexWithSettings(originalIndex, Settings.builder().put(IndexMetaData.SETTING_NUMBER_OF_SHARDS, 1)
            .put(IndexMetaData.SETTING_NUMBER_OF_REPLICAS, 0)
            .put(RolloverAction.LIFECYCLE_ROLLOVER_ALIAS, alias),
            true);

        // create policy
        createNewSingletonPolicy("hot", new RolloverAction(null, null, 1L));
        // update policy on index
        updatePolicy(originalIndex, policy);
        Request createIndexTemplate = new Request("PUT", "_template/rolling_indexes");
        createIndexTemplate.setJsonEntity("{" +
            "\"index_patterns\": [\""+ index + "-*\"], \n" +
            "  \"settings\": {\n" +
            "    \"number_of_shards\": 1,\n" +
            "    \"number_of_replicas\": 142,\n" +
            "    \"index.write.wait_for_active_shards\": \"all\"\n" +
            "  }\n" +
            "}");
        client().performRequest(createIndexTemplate);

        // index document to trigger rollover
        index(client(), originalIndex, "_id", "foo", "bar");
        assertBusy(() -> assertTrue(indexExists(secondIndex)));

        assertBusy(() -> assertThat(getStepKeyForIndex(originalIndex).getName(), equalTo(WaitForActiveShardsStep.NAME)));

        // reset the number of replicas to 0 so that the second index wait for active shard condition can be met
        updateIndexSettings(secondIndex, Settings.builder().put(IndexMetaData.SETTING_NUMBER_OF_REPLICAS, 0));

        assertBusy(() -> assertThat(getStepKeyForIndex(originalIndex), equalTo(TerminalPolicyStep.KEY)));
    }

    @AwaitsFix(bugUrl = "https://github.com/elastic/elasticsearch/issues/50353")
    public void testHistoryIsWrittenWithSuccess() throws Exception {
        String index = "success-index";

        createNewSingletonPolicy("hot", new RolloverAction(null, null, 1L));
        Request createIndexTemplate = new Request("PUT", "_template/rolling_indexes");
        createIndexTemplate.setJsonEntity("{" +
            "\"index_patterns\": [\""+ index + "-*\"], \n" +
            "  \"settings\": {\n" +
            "    \"number_of_shards\": 1,\n" +
            "    \"number_of_replicas\": 0,\n" +
            "    \"index.lifecycle.name\": \"" + policy+ "\",\n" +
            "    \"index.lifecycle.rollover_alias\": \"" + alias + "\"\n" +
            "  }\n" +
            "}");
        client().performRequest(createIndexTemplate);

        createIndexWithSettings(index + "-1",
            Settings.builder().put(IndexMetaData.SETTING_NUMBER_OF_SHARDS, 1)
                .put(IndexMetaData.SETTING_NUMBER_OF_REPLICAS, 0),
            true);

        // Index a document
        index(client(), index + "-1", "1", "foo", "bar");
        Request refreshIndex = new Request("POST", "/" + index + "-1/_refresh");
        client().performRequest(refreshIndex);

        assertBusy(() -> assertThat(getStepKeyForIndex(index + "-1"), equalTo(TerminalPolicyStep.KEY)));

        assertBusy(() -> assertHistoryIsPresent(policy, index + "-1", true, "wait-for-indexing-complete"), 30, TimeUnit.SECONDS);
        assertBusy(() -> assertHistoryIsPresent(policy, index + "-1", true, "wait-for-follow-shard-tasks"), 30, TimeUnit.SECONDS);
        assertBusy(() -> assertHistoryIsPresent(policy, index + "-1", true, "pause-follower-index"), 30, TimeUnit.SECONDS);
        assertBusy(() -> assertHistoryIsPresent(policy, index + "-1", true, "close-follower-index"), 30, TimeUnit.SECONDS);
        assertBusy(() -> assertHistoryIsPresent(policy, index + "-1", true, "unfollow-follower-index"), 30, TimeUnit.SECONDS);
        assertBusy(() -> assertHistoryIsPresent(policy, index + "-1", true, "open-follower-index"), 30, TimeUnit.SECONDS);
        assertBusy(() -> assertHistoryIsPresent(policy, index + "-1", true, "wait-for-yellow-step"), 30, TimeUnit.SECONDS);
        assertBusy(() -> assertHistoryIsPresent(policy, index + "-1", true, "check-rollover-ready"), 30, TimeUnit.SECONDS);
        assertBusy(() -> assertHistoryIsPresent(policy, index + "-1", true, "attempt-rollover"), 30, TimeUnit.SECONDS);
        assertBusy(() -> assertHistoryIsPresent(policy, index + "-1", true, "update-rollover-lifecycle-date"), 30, TimeUnit.SECONDS);
        assertBusy(() -> assertHistoryIsPresent(policy, index + "-1", true, "set-indexing-complete"), 30, TimeUnit.SECONDS);
        assertBusy(() -> assertHistoryIsPresent(policy, index + "-1", true, "completed"), 30, TimeUnit.SECONDS);

        assertBusy(() -> assertHistoryIsPresent(policy, index + "-000002", true, "check-rollover-ready"), 30, TimeUnit.SECONDS);
    }

    @AwaitsFix(bugUrl = "https://github.com/elastic/elasticsearch/issues/50353")
    public void testHistoryIsWrittenWithFailure() throws Exception {
        String index = "failure-index";

        createNewSingletonPolicy("hot", new RolloverAction(null, null, 1L));
        Request createIndexTemplate = new Request("PUT", "_template/rolling_indexes");
        createIndexTemplate.setJsonEntity("{" +
            "\"index_patterns\": [\""+ index + "-*\"], \n" +
            "  \"settings\": {\n" +
            "    \"number_of_shards\": 1,\n" +
            "    \"number_of_replicas\": 0,\n" +
            "    \"index.lifecycle.name\": \"" + policy+ "\"\n" +
            "  }\n" +
            "}");
        client().performRequest(createIndexTemplate);

        createIndexWithSettings(index + "-1",
            Settings.builder().put(IndexMetaData.SETTING_NUMBER_OF_SHARDS, 1)
                .put(IndexMetaData.SETTING_NUMBER_OF_REPLICAS, 0),
            false);

        // Index a document
        index(client(), index + "-1", "1", "foo", "bar");
        Request refreshIndex = new Request("POST", "/" + index + "-1/_refresh");
        client().performRequest(refreshIndex);

        assertBusy(() -> assertThat(getStepKeyForIndex(index + "-1").getName(), equalTo(ErrorStep.NAME)));

        assertBusy(() -> assertHistoryIsPresent(policy, index + "-1", false, "ERROR"), 30, TimeUnit.SECONDS);
    }

    @AwaitsFix(bugUrl = "https://github.com/elastic/elasticsearch/issues/50353")
    public void testHistoryIsWrittenWithDeletion() throws Exception {
        String index = "delete-index";

        createNewSingletonPolicy("delete", new DeleteAction());
        Request createIndexTemplate = new Request("PUT", "_template/delete_indexes");
        createIndexTemplate.setJsonEntity("{" +
            "\"index_patterns\": [\""+ index + "\"], \n" +
            "  \"settings\": {\n" +
            "    \"number_of_shards\": 1,\n" +
            "    \"number_of_replicas\": 0,\n" +
            "    \"index.lifecycle.name\": \"" + policy+ "\"\n" +
            "  }\n" +
            "}");
        client().performRequest(createIndexTemplate);

        // Index should be created and then deleted by ILM
        createIndexWithSettings(index, Settings.builder(), false);

        assertBusy(() -> {
            logger.info("--> checking for index deletion...");
            Request existCheck = new Request("HEAD", "/" + index);
            Response resp = client().performRequest(existCheck);
            assertThat(resp.getStatusLine().getStatusCode(), equalTo(404));
        });

        assertBusy(() -> {
            assertHistoryIsPresent(policy, index, true, "delete", "delete", "wait-for-shard-history-leases");
            assertHistoryIsPresent(policy, index, true, "delete", "delete", "complete");
        }, 30, TimeUnit.SECONDS);
    }

    public void testRetryableInitializationStep() throws Exception {
        String index = "retryinit-20xx-01-10";
        Request stopReq = new Request("POST", "/_ilm/stop");
        Request startReq = new Request("POST", "/_ilm/start");

        createNewSingletonPolicy("hot", new SetPriorityAction(1));

        // Stop ILM so that the initialize step doesn't run
        assertOK(client().performRequest(stopReq));

        // Create the index with the origination parsing turn *off* so it doesn't prevent creation
        createIndexWithSettings(
            index,
            Settings.builder().put(IndexMetaData.SETTING_NUMBER_OF_SHARDS, 1)
                .put(IndexMetaData.SETTING_NUMBER_OF_REPLICAS, 0)
                .put(LifecycleSettings.LIFECYCLE_NAME, policy)
                .put(LifecycleSettings.LIFECYCLE_PARSE_ORIGINATION_DATE, false));

        updateIndexSettings(index, Settings.builder()
            .put(LifecycleSettings.LIFECYCLE_PARSE_ORIGINATION_DATE, true));

        assertOK(client().performRequest(startReq));

        // Wait until an error has occurred.
        waitUntil(() -> {
            try {
                Map<String, Object> explainIndexResponse = explainIndex(index);
                String step = (String) explainIndexResponse.get("step");
                Integer retryCount = (Integer) explainIndexResponse.get(FAILED_STEP_RETRY_COUNT_FIELD);
                return step != null && step.equals(InitializePolicyContextStep.KEY.getAction()) && retryCount != null && retryCount >= 1;
            } catch (IOException e) {
                return false;
            }
        }, 30, TimeUnit.SECONDS);

        // Turn origination date parsing back off
        updateIndexSettings(index, Settings.builder()
            .put(LifecycleSettings.LIFECYCLE_PARSE_ORIGINATION_DATE, false));

        assertBusy(() -> {
            Map<String, Object> explainResp = explainIndex(index);
            String phase = (String) explainResp.get("phase");
            assertThat(phase, equalTo(TerminalPolicyStep.COMPLETED_PHASE));
        });
    }

    public void testRefreshablePhaseJson() throws Exception {
        String index = "refresh-index";

        createNewSingletonPolicy("hot", new RolloverAction(null, null, 100L));
        Request createIndexTemplate = new Request("PUT", "_template/rolling_indexes");
        createIndexTemplate.setJsonEntity("{" +
            "\"index_patterns\": [\""+ index + "-*\"], \n" +
            "  \"settings\": {\n" +
            "    \"number_of_shards\": 1,\n" +
            "    \"number_of_replicas\": 0,\n" +
            "    \"index.lifecycle.name\": \"" + policy+ "\",\n" +
            "    \"index.lifecycle.rollover_alias\": \"" + alias + "\"\n" +
            "  }\n" +
            "}");
        client().performRequest(createIndexTemplate);

        createIndexWithSettings(index + "-1",
            Settings.builder().put(IndexMetaData.SETTING_NUMBER_OF_SHARDS, 1)
                .put(IndexMetaData.SETTING_NUMBER_OF_REPLICAS, 0),
            true);

        // Index a document
        index(client(), index + "-1", "1", "foo", "bar");

        // Wait for the index to enter the check-rollover-ready step
        assertBusy(() -> assertThat(getStepKeyForIndex(index + "-1").getName(), equalTo(WaitForRolloverReadyStep.NAME)));

        // Update the policy to allow rollover at 1 document instead of 100
        createNewSingletonPolicy("hot", new RolloverAction(null, null, 1L));

        // Index should now have been able to roll over, creating the new index and proceeding to the "complete" step
        assertBusy(() -> assertThat(indexExists(index + "-000002"), is(true)));
        assertBusy(() -> assertThat(getStepKeyForIndex(index + "-1").getName(), equalTo(TerminalPolicyStep.KEY.getName())));
    }

    // This method should be called inside an assertBusy, it has no retry logic of its own
    private void assertHistoryIsPresent(String policyName, String indexName, boolean success, String stepName) throws IOException {
        assertHistoryIsPresent(policyName, indexName, success, null, null, stepName);
    }

    // This method should be called inside an assertBusy, it has no retry logic of its own
    private void assertHistoryIsPresent(String policyName, String indexName, boolean success,
                                        @Nullable String phase, @Nullable String action, String stepName) throws IOException {
        logger.info("--> checking for history item [{}], [{}], success: [{}], phase: [{}], action: [{}], step: [{}]",
            policyName, indexName, success, phase, action, stepName);
        final Request historySearchRequest = new Request("GET", "ilm-history*/_search");
        historySearchRequest.setJsonEntity("{\n" +
            "  \"query\": {\n" +
            "    \"bool\": {\n" +
            "      \"must\": [\n" +
            "        {\n" +
            "          \"term\": {\n" +
            "            \"policy\": \"" + policyName + "\"\n" +
            "          }\n" +
            "        },\n" +
            "        {\n" +
            "          \"term\": {\n" +
            "            \"success\": " + success + "\n" +
            "          }\n" +
            "        },\n" +
            "        {\n" +
            "          \"term\": {\n" +
            "            \"index\": \"" + indexName + "\"\n" +
            "          }\n" +
            "        },\n" +
            "        {\n" +
            "          \"term\": {\n" +
            "            \"state.step\": \"" + stepName + "\"\n" +
            "          }\n" +
            "        }\n" +
            (phase == null ? "" : ",{\"term\": {\"state.phase\": \"" + phase + "\"}}") +
            (action == null ? "" : ",{\"term\": {\"state.action\": \"" + action + "\"}}") +
            "      ]\n" +
            "    }\n" +
            "  }\n" +
            "}");
        Response historyResponse;
        try {
            historyResponse = client().performRequest(historySearchRequest);
            Map<String, Object> historyResponseMap;
            try (InputStream is = historyResponse.getEntity().getContent()) {
                historyResponseMap = XContentHelper.convertToMap(XContentType.JSON.xContent(), is, true);
            }
            logger.info("--> history response: {}", historyResponseMap);
            int hits = (int)((Map<String, Object>) ((Map<String, Object>) historyResponseMap.get("hits")).get("total")).get("value");

            // For a failure, print out whatever history we *do* have for the index
            if (hits == 0) {
                final Request allResults = new Request("GET", "ilm-history*/_search");
                allResults.setJsonEntity("{\n" +
                    "  \"query\": {\n" +
                    "    \"bool\": {\n" +
                    "      \"must\": [\n" +
                    "        {\n" +
                    "          \"term\": {\n" +
                    "            \"policy\": \"" + policyName + "\"\n" +
                    "          }\n" +
                    "        },\n" +
                    "        {\n" +
                    "          \"term\": {\n" +
                    "            \"index\": \"" + indexName + "\"\n" +
                    "          }\n" +
                    "        }\n" +
                    "      ]\n" +
                    "    }\n" +
                    "  }\n" +
                    "}");
                final Response allResultsResp = client().performRequest(historySearchRequest);
                Map<String, Object> allResultsMap;
                try (InputStream is = allResultsResp.getEntity().getContent()) {
                    allResultsMap = XContentHelper.convertToMap(XContentType.JSON.xContent(), is, true);
                }
                logger.info("--> expected at least 1 hit, got 0. All history for index [{}]: {}", index, allResultsMap);
            }
            assertThat(hits, greaterThanOrEqualTo(1));
        } catch (ResponseException e) {
            // Throw AssertionError instead of an exception if the search fails so that assertBusy works as expected
            logger.error(e);
            fail("failed to perform search:" + e.getMessage());
        }

        // Finally, check that the history index is in a good state
        Step.StepKey stepKey = getStepKeyForIndex("ilm-history-1-000001");
        assertEquals("hot", stepKey.getPhase());
        assertEquals(RolloverAction.NAME, stepKey.getAction());
        assertEquals(WaitForRolloverReadyStep.NAME, stepKey.getName());
    }

    private void createFullPolicy(TimeValue hotTime) throws IOException {
        Map<String, LifecycleAction> hotActions = new HashMap<>();
        hotActions.put(SetPriorityAction.NAME, new SetPriorityAction(100));
        hotActions.put(RolloverAction.NAME,  new RolloverAction(null, null, 1L));
        Map<String, LifecycleAction> warmActions = new HashMap<>();
        warmActions.put(SetPriorityAction.NAME, new SetPriorityAction(50));
        warmActions.put(ForceMergeAction.NAME, new ForceMergeAction(1, null));
        warmActions.put(AllocateAction.NAME, new AllocateAction(1, singletonMap("_name", "integTest-1,integTest-2"), null, null));
        warmActions.put(ShrinkAction.NAME, new ShrinkAction(1));
        Map<String, LifecycleAction> coldActions = new HashMap<>();
        coldActions.put(SetPriorityAction.NAME, new SetPriorityAction(0));
        coldActions.put(AllocateAction.NAME, new AllocateAction(0, singletonMap("_name", "integTest-3"), null, null));
        Map<String, Phase> phases = new HashMap<>();
        phases.put("hot", new Phase("hot", hotTime, hotActions));
        phases.put("warm", new Phase("warm", TimeValue.ZERO, warmActions));
        phases.put("cold", new Phase("cold", TimeValue.ZERO, coldActions));
        phases.put("delete", new Phase("delete", TimeValue.ZERO, singletonMap(DeleteAction.NAME, new DeleteAction())));
        LifecyclePolicy lifecyclePolicy = new LifecyclePolicy(policy, phases);
        // PUT policy
        XContentBuilder builder = jsonBuilder();
        lifecyclePolicy.toXContent(builder, null);
        final StringEntity entity = new StringEntity(
            "{ \"policy\":" + Strings.toString(builder) + "}", ContentType.APPLICATION_JSON);
        Request request = new Request("PUT", "_ilm/policy/" + policy);
        request.setEntity(entity);
        assertOK(client().performRequest(request));
    }

    private void createNewSingletonPolicy(String phaseName, LifecycleAction action) throws IOException {
        createNewSingletonPolicy(phaseName, action, TimeValue.ZERO);
    }

    private void createNewSingletonPolicy(String phaseName, LifecycleAction action, TimeValue after) throws IOException {
        Phase phase = new Phase(phaseName, after, singletonMap(action.getWriteableName(), action));
        LifecyclePolicy lifecyclePolicy = new LifecyclePolicy(policy, singletonMap(phase.getName(), phase));
        XContentBuilder builder = jsonBuilder();
        lifecyclePolicy.toXContent(builder, null);
        final StringEntity entity = new StringEntity(
            "{ \"policy\":" + Strings.toString(builder) + "}", ContentType.APPLICATION_JSON);
        Request request = new Request("PUT", "_ilm/policy/" + policy);
        request.setEntity(entity);
        client().performRequest(request);
    }

    private void createIndexWithSettingsNoAlias(String index, Settings.Builder settings) throws IOException {
        Request request = new Request("PUT", "/" + index);
        request.setJsonEntity("{\n \"settings\": " + Strings.toString(settings.build())
            + "}");
        client().performRequest(request);
        // wait for the shards to initialize
        ensureGreen(index);
    }

    private void createIndexWithSettings(String index, Settings.Builder settings) throws IOException {
        createIndexWithSettings(index, settings, randomBoolean());
    }

    private void createIndexWithSettings(String index, Settings.Builder settings, boolean useWriteIndex) throws IOException {
        Request request = new Request("PUT", "/" + index);

        String writeIndexSnippet = "";
        if (useWriteIndex) {
            writeIndexSnippet = "\"is_write_index\": true";
        }
        request.setJsonEntity("{\n \"settings\": " + Strings.toString(settings.build())
            + ", \"aliases\" : { \"" + alias + "\": { " + writeIndexSnippet + " } } }");
        client().performRequest(request);
        // wait for the shards to initialize
        ensureGreen(index);
    }

    private static void index(RestClient client, String index, String id, Object... fields) throws IOException {
        XContentBuilder document = jsonBuilder().startObject();
        for (int i = 0; i < fields.length; i += 2) {
            document.field((String) fields[i], fields[i + 1]);
        }
        document.endObject();
        final Request request = new Request("POST", "/" + index + "/_doc/" + id);
        request.setJsonEntity(Strings.toString(document));
        assertOK(client.performRequest(request));
    }

    @SuppressWarnings("unchecked")
    private Map<String, Object> getOnlyIndexSettings(String index) throws IOException {
        Map<String, Object> response = (Map<String, Object>) getIndexSettings(index).get(index);
        if (response == null) {
            return Collections.emptyMap();
        }
        return (Map<String, Object>) response.get("settings");
    }


    public static StepKey getStepKeyForIndex(String indexName) throws IOException {
        Map<String, Object> indexResponse = explainIndex(indexName);
        if (indexResponse == null) {
            return new StepKey(null, null, null);
        }

        return getStepKey(indexResponse);
    }

    private static StepKey getStepKey(Map<String, Object> explainIndexResponse) {
        String phase = (String) explainIndexResponse.get("phase");
        String action = (String) explainIndexResponse.get("action");
        String step = (String) explainIndexResponse.get("step");
        return new StepKey(phase, action, step);
    }

    private String getFailedStepForIndex(String indexName) throws IOException {
        Map<String, Object> indexResponse = explainIndex(indexName);
        if (indexResponse == null) {
            return null;
        }

        return (String) indexResponse.get("failed_step");
    }

    private static Map<String, Object> explainIndex(String indexName) throws IOException {
        return explain(indexName, false, false).get(indexName);
    }

    private static Map<String, Map<String, Object>> explain(String indexPattern, boolean onlyErrors,
                                                            boolean onlyManaged) throws IOException {
        Request explainRequest = new Request("GET", indexPattern + "/_ilm/explain");
        explainRequest.addParameter("only_errors", Boolean.toString(onlyErrors));
        explainRequest.addParameter("only_managed", Boolean.toString(onlyManaged));
        Response response = client().performRequest(explainRequest);
        Map<String, Object> responseMap;
        try (InputStream is = response.getEntity().getContent()) {
            responseMap = XContentHelper.convertToMap(XContentType.JSON.xContent(), is, true);
        }

        @SuppressWarnings("unchecked") Map<String, Map<String, Object>> indexResponse =
            ((Map<String, Map<String, Object>>) responseMap.get("indices"));
        return indexResponse;
    }

    private void indexDocument() throws IOException {
        Request indexRequest = new Request("POST", index + "/_doc");
        indexRequest.setEntity(new StringEntity("{\"a\": \"test\"}", ContentType.APPLICATION_JSON));
        Response response = client().performRequest(indexRequest);
        logger.info(response.getStatusLine());
    }

    @SuppressWarnings("unchecked")
    private String getSnapshotState(String snapshot) throws IOException {
        Response response = client().performRequest(new Request("GET", "/_snapshot/repo/" + snapshot));
        Map<String, Object> responseMap;
        try (InputStream is = response.getEntity().getContent()) {
            responseMap = XContentHelper.convertToMap(XContentType.JSON.xContent(), is, true);
        }

        Map<String, Object> repoResponse = ((List<Map<String, Object>>) responseMap.get("responses")).get(0);
        Map<String, Object> snapResponse = ((List<Map<String, Object>>) repoResponse.get("snapshots")).get(0);
        assertThat(snapResponse.get("snapshot"), equalTo(snapshot));
        return (String) snapResponse.get("state");
    }

    private void createSlmPolicy(String smlPolicy, String repo) throws IOException {
        Request request;
        request = new Request("PUT", "/_slm/policy/" + smlPolicy);
        request.setJsonEntity(Strings
            .toString(JsonXContent.contentBuilder()
                .startObject()
                .field("schedule", "59 59 23 31 12 ? 2099")
                .field("repository", repo)
                .field("name", "snap" + randomAlphaOfLengthBetween(5, 10).toLowerCase(Locale.ROOT))
                .startObject("config")
                    .field("include_global_state", false)
                .endObject()
                .endObject()));

        assertOK(client().performRequest(request));
    }

    private String createSnapshotRepo() throws IOException {
        String repo = randomAlphaOfLengthBetween(4, 10);
        Request request = new Request("PUT", "/_snapshot/" + repo);
        request.setJsonEntity(Strings
            .toString(JsonXContent.contentBuilder()
                .startObject()
                .field("type", "fs")
                .startObject("settings")
                .field("compress", randomBoolean())
                .field("location", System.getProperty("tests.path.repo"))
                .field("max_snapshot_bytes_per_sec", "256b")
                .endObject()
                .endObject()));
        assertOK(client().performRequest(request));
        return repo;
    }
}<|MERGE_RESOLUTION|>--- conflicted
+++ resolved
@@ -356,10 +356,7 @@
         assertOK(client().performRequest(request));
     }
 
-<<<<<<< HEAD
-=======
     @AwaitsFix(bugUrl = "https://github.com/elastic/elasticsearch/issues/50781")
->>>>>>> 5de80090
     public void testWaitForSnapshotSlmExecutedBefore() throws Exception {
         createIndexWithSettings(index, Settings.builder().put(IndexMetaData.SETTING_NUMBER_OF_SHARDS, 1)
             .put(IndexMetaData.SETTING_NUMBER_OF_REPLICAS, 0));

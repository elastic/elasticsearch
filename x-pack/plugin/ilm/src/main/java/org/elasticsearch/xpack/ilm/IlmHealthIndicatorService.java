/*
 * Copyright Elasticsearch B.V. and/or licensed to Elasticsearch B.V. under one
 * or more contributor license agreements. Licensed under the Elastic License
 * 2.0; you may not use this file except in compliance with the Elastic License
 * 2.0.
 */

package org.elasticsearch.xpack.ilm;

import org.elasticsearch.cluster.service.ClusterService;
import org.elasticsearch.health.Diagnosis;
import org.elasticsearch.health.HealthIndicatorDetails;
import org.elasticsearch.health.HealthIndicatorImpact;
import org.elasticsearch.health.HealthIndicatorResult;
import org.elasticsearch.health.HealthIndicatorService;
import org.elasticsearch.health.ImpactArea;
import org.elasticsearch.health.SimpleHealthIndicatorDetails;
import org.elasticsearch.xpack.core.ilm.IndexLifecycleMetadata;
import org.elasticsearch.xpack.core.ilm.OperationMode;

import java.util.Collections;
import java.util.List;
import java.util.Map;

import static org.elasticsearch.health.HealthStatus.GREEN;
import static org.elasticsearch.health.HealthStatus.YELLOW;

/**
 * This indicator reports health for index lifecycle management component.
 *
 * Indicator will report YELLOW status when ILM is not running and there are configured policies.
 * Constant indexing could eventually use entire disk space on hot topology in such cases.
 *
 * ILM must be running to fix warning reported by this indicator.
 */
public class IlmHealthIndicatorService implements HealthIndicatorService {

    public static final String NAME = "ilm";

    public static final String HELP_URL = "https://ela.st/fix-ilm";
    public static final Diagnosis ILM_NOT_RUNNING = new Diagnosis(
        new Diagnosis.Definition(
            "ilm-not-running",
            "Index Lifecycle Management is stopped",
            "Start Index Lifecycle Management using [POST /_ilm/start].",
            HELP_URL
        ),
        null
    );

    private final ClusterService clusterService;

    public IlmHealthIndicatorService(ClusterService clusterService) {
        this.clusterService = clusterService;
    }

    @Override
    public String name() {
        return NAME;
    }

    @Override
<<<<<<< HEAD
    public String helpURL() {
        return HELP_URL;
=======
    public String component() {
        return DATA;
>>>>>>> 71d5ad6c
    }

    @Override
    public HealthIndicatorResult calculate(boolean explain) {
        var ilmMetadata = clusterService.state().metadata().custom(IndexLifecycleMetadata.TYPE, IndexLifecycleMetadata.EMPTY);
        if (ilmMetadata.getPolicyMetadatas().isEmpty()) {
            return createIndicator(
                GREEN,
                "No Index Lifecycle Management policies configured",
                createDetails(explain, ilmMetadata),
                Collections.emptyList(),
                Collections.emptyList()
            );
        } else if (ilmMetadata.getOperationMode() != OperationMode.RUNNING) {
            List<HealthIndicatorImpact> impacts = Collections.singletonList(
                new HealthIndicatorImpact(
                    3,
                    "Automatic index lifecycle and data retention management is disabled. The performance and stability of the cluster "
                        + "could be impacted.",
                    List.of(ImpactArea.DEPLOYMENT_MANAGEMENT)
                )
            );
            return createIndicator(
                YELLOW,
                "Index Lifecycle Management is not running",
                createDetails(explain, ilmMetadata),
                impacts,
                List.of(ILM_NOT_RUNNING)
            );
        } else {
            return createIndicator(
                GREEN,
                "Index Lifecycle Management is running",
                createDetails(explain, ilmMetadata),
                Collections.emptyList(),
                Collections.emptyList()
            );
        }
    }

    private static HealthIndicatorDetails createDetails(boolean explain, IndexLifecycleMetadata metadata) {
        if (explain) {
            return new SimpleHealthIndicatorDetails(
                Map.of("ilm_status", metadata.getOperationMode(), "policies", metadata.getPolicies().size())
            );
        } else {
            return HealthIndicatorDetails.EMPTY;
        }
    }
}<|MERGE_RESOLUTION|>--- conflicted
+++ resolved
@@ -60,16 +60,6 @@
     }
 
     @Override
-<<<<<<< HEAD
-    public String helpURL() {
-        return HELP_URL;
-=======
-    public String component() {
-        return DATA;
->>>>>>> 71d5ad6c
-    }
-
-    @Override
     public HealthIndicatorResult calculate(boolean explain) {
         var ilmMetadata = clusterService.state().metadata().custom(IndexLifecycleMetadata.TYPE, IndexLifecycleMetadata.EMPTY);
         if (ilmMetadata.getPolicyMetadatas().isEmpty()) {

--- conflicted
+++ resolved
@@ -15,10 +15,7 @@
 import org.elasticsearch.cluster.ProjectState;
 import org.elasticsearch.cluster.metadata.IndexMetadata;
 import org.elasticsearch.cluster.metadata.LifecycleExecutionState;
-<<<<<<< HEAD
-=======
 import org.elasticsearch.cluster.metadata.ProjectId;
->>>>>>> 5168cbff
 import org.elasticsearch.cluster.service.ClusterService;
 import org.elasticsearch.cluster.service.MasterServiceTaskQueue;
 import org.elasticsearch.common.Priority;
@@ -177,11 +174,7 @@
      * Run the current step, only if it is an asynchronous wait step. These
      * wait criteria are checked periodically from the ILM scheduler
      */
-<<<<<<< HEAD
-    void runPeriodicStep(String policy, ProjectState state, IndexMetadata indexMetadata) {
-=======
     void runPeriodicStep(ProjectState state, String policy, IndexMetadata indexMetadata) {
->>>>>>> 5168cbff
         String index = indexMetadata.getIndex().getName();
         if (LifecycleSettings.LIFECYCLE_SKIP_SETTING.get(indexMetadata.getSettings())) {
             logger.info("[{}] skipping policy [{}] because [{}] is true", index, policy, LifecycleSettings.LIFECYCLE_SKIP);
@@ -243,12 +236,7 @@
             }
         } else if (currentStep instanceof AsyncWaitStep) {
             logger.debug("[{}] running periodic policy with current-step [{}]", index, currentStep.getKey());
-<<<<<<< HEAD
             ((AsyncWaitStep) currentStep).evaluateCondition(state, indexMetadata.getIndex(), new AsyncWaitStep.Listener() {
-=======
-            final var metadata = state.cluster().metadata();
-            ((AsyncWaitStep) currentStep).evaluateCondition(metadata, indexMetadata.getIndex(), new AsyncWaitStep.Listener() {
->>>>>>> 5168cbff
 
                 @Override
                 public void onResponse(boolean conditionMet, ToXContentObject stepInfo) {

--- conflicted
+++ resolved
@@ -64,10 +64,6 @@
  *        {@link org.elasticsearch.xpack.ilm.IndexLifecycleRunner#runPeriodicStep(
  *                      org.elasticsearch.cluster.ProjectState,
  *                      java.lang.String,
-<<<<<<< HEAD
- *                      org.elasticsearch.cluster.ProjectState,
-=======
->>>>>>> 5168cbff
  *                      org.elasticsearch.cluster.metadata.IndexMetadata
  *                 )}
  *        handles the execution of async {@link org.elasticsearch.xpack.core.ilm.AsyncWaitStep}

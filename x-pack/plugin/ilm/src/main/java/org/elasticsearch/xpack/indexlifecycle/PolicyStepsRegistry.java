--- conflicted
+++ resolved
@@ -174,16 +174,10 @@
                     logger.debug("index [{}] has transitioned phases [{} -> {}], rebuilding step list",
                         index, existingPhase, currentPhase);
                     // parse existing phase steps from the phase definition in the index settings
-<<<<<<< HEAD
                     String phaseDef = Strings.isNullOrEmpty(lifecycleState.getPhaseDefinition()) ?
                         InitializePolicyContextStep.INITIALIZATION_PHASE
                         : lifecycleState.getPhaseDefinition();
-                    final Phase phase;
-=======
-                    String phaseDef = imd.value.getSettings().get(LifecycleSettings.LIFECYCLE_PHASE_DEFINITION,
-                        InitializePolicyContextStep.INITIALIZATION_PHASE);
                     final PhaseExecutionInfo phaseExecutionInfo;
->>>>>>> 94a66c55
                     LifecyclePolicy currentPolicy = lifecyclePolicyMap.get(policy).getPolicy();
                     final LifecyclePolicy policyToExecute;
                     if (InitializePolicyContextStep.INITIALIZATION_PHASE.equals(phaseDef)

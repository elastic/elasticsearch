/*
 * Copyright Elasticsearch B.V. and/or licensed to Elasticsearch B.V. under one
 * or more contributor license agreements. Licensed under the Elastic License
 * 2.0; you may not use this file except in compliance with the Elastic License
 * 2.0.
 */

package org.elasticsearch.xpack.slm;

import org.elasticsearch.cluster.service.ClusterService;
import org.elasticsearch.health.HealthIndicatorDetails;
import org.elasticsearch.health.HealthIndicatorImpact;
import org.elasticsearch.health.HealthIndicatorResult;
import org.elasticsearch.health.HealthIndicatorService;
import org.elasticsearch.health.ImpactArea;
import org.elasticsearch.health.SimpleHealthIndicatorDetails;
import org.elasticsearch.xpack.core.ilm.OperationMode;
import org.elasticsearch.xpack.core.slm.SnapshotLifecycleMetadata;

import java.util.Collections;
import java.util.List;
import java.util.Map;

import static org.elasticsearch.health.HealthStatus.GREEN;
import static org.elasticsearch.health.HealthStatus.YELLOW;
import static org.elasticsearch.health.ServerHealthComponents.SNAPSHOT;

/**
 * This indicator reports health for snapshot lifecycle management component.
 *
 * Indicator will report YELLOW status when SLM is not running and there are configured policies.
 * Data might not be backed up timely in such cases.
 *
 * SLM must be running to fix warning reported by this indicator.
 */
public class SlmHealthIndicatorService implements HealthIndicatorService {

    public static final String NAME = "slm";

    private final ClusterService clusterService;

    public SlmHealthIndicatorService(ClusterService clusterService) {
        this.clusterService = clusterService;
    }

    @Override
    public String name() {
        return NAME;
    }

    @Override
    public String component() {
        return SNAPSHOT;
    }

    @Override
    public HealthIndicatorResult calculate(boolean includeDetails) {
        var slmMetadata = clusterService.state().metadata().custom(SnapshotLifecycleMetadata.TYPE, SnapshotLifecycleMetadata.EMPTY);
        if (slmMetadata.getSnapshotConfigurations().isEmpty()) {
            return createIndicator(
                GREEN,
                "No policies configured",
                createDetails(includeDetails, slmMetadata),
                Collections.emptyList(),
                Collections.emptyList()
            );
        } else if (slmMetadata.getOperationMode() != OperationMode.RUNNING) {
<<<<<<< HEAD
            List<HealthIndicatorImpact> impacts = Collections.singletonList(
                new HealthIndicatorImpact(
                    3,
                    "Scheduled snapshots are not running, which could lead to future data loss.",
                    List.of(ImpactArea.SEARCH)
                )
            );
            return createIndicator(YELLOW, "SLM is not running", createDetails(includeDetails, slmMetadata), impacts);
=======
            return createIndicator(
                YELLOW,
                "SLM is not running",
                createDetails(includeDetails, slmMetadata),
                Collections.emptyList(),
                Collections.emptyList()
            );
>>>>>>> e4df5fd4
        } else {
            return createIndicator(
                GREEN,
                "SLM is running",
                createDetails(includeDetails, slmMetadata),
                Collections.emptyList(),
                Collections.emptyList()
            );
        }
    }

    private static HealthIndicatorDetails createDetails(boolean includeDetails, SnapshotLifecycleMetadata metadata) {
        if (includeDetails) {
            return new SimpleHealthIndicatorDetails(
                Map.of("slm_status", metadata.getOperationMode(), "policies", metadata.getSnapshotConfigurations().size())
            );
        } else {
            return HealthIndicatorDetails.EMPTY;
        }
    }
}<|MERGE_RESOLUTION|>--- conflicted
+++ resolved
@@ -65,7 +65,6 @@
                 Collections.emptyList()
             );
         } else if (slmMetadata.getOperationMode() != OperationMode.RUNNING) {
-<<<<<<< HEAD
             List<HealthIndicatorImpact> impacts = Collections.singletonList(
                 new HealthIndicatorImpact(
                     3,
@@ -73,16 +72,13 @@
                     List.of(ImpactArea.SEARCH)
                 )
             );
-            return createIndicator(YELLOW, "SLM is not running", createDetails(includeDetails, slmMetadata), impacts);
-=======
             return createIndicator(
                 YELLOW,
                 "SLM is not running",
                 createDetails(includeDetails, slmMetadata),
-                Collections.emptyList(),
+                impacts,
                 Collections.emptyList()
             );
->>>>>>> e4df5fd4
         } else {
             return createIndicator(
                 GREEN,

/*
 * Copyright Elasticsearch B.V. and/or licensed to Elasticsearch B.V. under one
 * or more contributor license agreements. Licensed under the Elastic License
 * 2.0; you may not use this file except in compliance with the Elastic License
 * 2.0.
 */
package org.elasticsearch.xpack.ilm;

import org.apache.logging.log4j.LogManager;
import org.apache.logging.log4j.Logger;
import org.elasticsearch.action.ActionListener;
import org.elasticsearch.client.internal.Client;
import org.elasticsearch.cluster.ClusterName;
import org.elasticsearch.cluster.ClusterState;
import org.elasticsearch.cluster.ClusterStateObserver;
import org.elasticsearch.cluster.ProjectState;
import org.elasticsearch.cluster.metadata.IndexMetadata;
import org.elasticsearch.cluster.metadata.LifecycleExecutionState;
import org.elasticsearch.cluster.metadata.Metadata;
import org.elasticsearch.cluster.metadata.ProjectMetadata;
import org.elasticsearch.cluster.node.DiscoveryNode;
import org.elasticsearch.cluster.node.DiscoveryNodeUtils;
import org.elasticsearch.cluster.node.DiscoveryNodes;
import org.elasticsearch.cluster.service.ClusterService;
import org.elasticsearch.cluster.service.MasterServiceTaskQueue;
import org.elasticsearch.common.Priority;
import org.elasticsearch.common.Strings;
import org.elasticsearch.common.bytes.BytesReference;
import org.elasticsearch.common.settings.ClusterSettings;
import org.elasticsearch.common.settings.Settings;
import org.elasticsearch.common.util.set.Sets;
import org.elasticsearch.core.TimeValue;
import org.elasticsearch.index.Index;
import org.elasticsearch.index.IndexSettings;
import org.elasticsearch.index.IndexVersion;
import org.elasticsearch.test.ClusterServiceUtils;
import org.elasticsearch.test.ESTestCase;
import org.elasticsearch.test.client.NoOpClient;
import org.elasticsearch.threadpool.TestThreadPool;
import org.elasticsearch.threadpool.ThreadPool;
import org.elasticsearch.xcontent.NamedXContentRegistry;
import org.elasticsearch.xcontent.ToXContent;
import org.elasticsearch.xcontent.ToXContentObject;
import org.elasticsearch.xcontent.XContentBuilder;
import org.elasticsearch.xcontent.json.JsonXContent;
import org.elasticsearch.xpack.core.ilm.AsyncActionStep;
import org.elasticsearch.xpack.core.ilm.AsyncWaitStep;
import org.elasticsearch.xpack.core.ilm.ClusterStateActionStep;
import org.elasticsearch.xpack.core.ilm.ClusterStateWaitStep;
import org.elasticsearch.xpack.core.ilm.ErrorStep;
import org.elasticsearch.xpack.core.ilm.IndexLifecycleMetadata;
import org.elasticsearch.xpack.core.ilm.LifecycleAction;
import org.elasticsearch.xpack.core.ilm.LifecyclePolicy;
import org.elasticsearch.xpack.core.ilm.LifecyclePolicyMetadata;
import org.elasticsearch.xpack.core.ilm.LifecyclePolicyTests;
import org.elasticsearch.xpack.core.ilm.LifecycleSettings;
import org.elasticsearch.xpack.core.ilm.MigrateAction;
import org.elasticsearch.xpack.core.ilm.MockAction;
import org.elasticsearch.xpack.core.ilm.MockStep;
import org.elasticsearch.xpack.core.ilm.OperationMode;
import org.elasticsearch.xpack.core.ilm.Phase;
import org.elasticsearch.xpack.core.ilm.PhaseCompleteStep;
import org.elasticsearch.xpack.core.ilm.PhaseExecutionInfo;
import org.elasticsearch.xpack.core.ilm.RolloverAction;
import org.elasticsearch.xpack.core.ilm.RolloverActionTests;
import org.elasticsearch.xpack.core.ilm.Step;
import org.elasticsearch.xpack.core.ilm.Step.StepKey;
import org.elasticsearch.xpack.core.ilm.TerminalPolicyStep;
import org.elasticsearch.xpack.core.ilm.WaitForRolloverReadyStep;
import org.elasticsearch.xpack.ilm.history.ILMHistoryItem;
import org.elasticsearch.xpack.ilm.history.ILMHistoryStore;
import org.junit.After;
import org.junit.Before;
import org.mockito.ArgumentMatcher;
import org.mockito.Mockito;

import java.io.IOException;
import java.util.ArrayList;
import java.util.HashMap;
import java.util.List;
import java.util.Map;
import java.util.Objects;
import java.util.Set;
import java.util.SortedMap;
import java.util.TreeMap;
import java.util.concurrent.CopyOnWriteArrayList;
import java.util.concurrent.CountDownLatch;
import java.util.concurrent.TimeUnit;
import java.util.concurrent.atomic.AtomicBoolean;
import java.util.concurrent.atomic.AtomicLong;
import java.util.function.BiFunction;

import static org.elasticsearch.cluster.metadata.LifecycleExecutionState.ILM_CUSTOM_METADATA_KEY;
import static org.elasticsearch.test.hamcrest.ElasticsearchAssertions.awaitLatch;
import static org.elasticsearch.xpack.core.ilm.LifecycleSettings.LIFECYCLE_HISTORY_INDEX_ENABLED_SETTING;
import static org.elasticsearch.xpack.ilm.LifecyclePolicyTestsUtils.newTestLifecyclePolicy;
import static org.hamcrest.Matchers.containsString;
import static org.hamcrest.Matchers.equalTo;
import static org.hamcrest.Matchers.is;
import static org.mockito.ArgumentMatchers.any;
import static org.mockito.ArgumentMatchers.anyString;
import static org.mockito.ArgumentMatchers.eq;
import static org.mockito.Mockito.mock;
import static org.mockito.Mockito.times;
import static org.mockito.Mockito.when;

public class IndexLifecycleRunnerTests extends ESTestCase {
    private static final NamedXContentRegistry REGISTRY;
    private ThreadPool threadPool;
    private Client noopClient;
    private NoOpHistoryStore historyStore;

    static {
        try (IndexLifecycle indexLifecycle = new IndexLifecycle(Settings.EMPTY)) {
            List<NamedXContentRegistry.Entry> entries = new ArrayList<>(indexLifecycle.getNamedXContent());
            REGISTRY = new NamedXContentRegistry(entries);
        }
    }

    @Before
    public void prepare() {
        threadPool = new TestThreadPool("test");
        noopClient = new NoOpClient(threadPool);
        ClusterSettings settings = new ClusterSettings(
            Settings.EMPTY,
            Sets.union(ClusterSettings.BUILT_IN_CLUSTER_SETTINGS, Set.of(LIFECYCLE_HISTORY_INDEX_ENABLED_SETTING))
        );
        historyStore = new NoOpHistoryStore(noopClient, ClusterServiceUtils.createClusterService(threadPool, settings));
    }

    @After
    public void shutdown() {
        historyStore.close();
        threadPool.shutdownNow();
    }

    public void testRunPolicyTerminalPolicyStep() {
        String policyName = "async_action_policy";
        TerminalPolicyStep step = TerminalPolicyStep.INSTANCE;
        PolicyStepsRegistry stepRegistry = createOneStepPolicyStepRegistry(policyName, step);
        ClusterService clusterService = mock(ClusterService.class);
        IndexLifecycleRunner runner = new IndexLifecycleRunner(stepRegistry, historyStore, clusterService, threadPool, () -> 0L);
        IndexMetadata indexMetadata = createIndex("my_index");

        runner.runPolicyAfterStateChange(randomProjectIdOrDefault(), policyName, indexMetadata);

        Mockito.verify(clusterService, times(1)).createTaskQueue(anyString(), any(), any());
        Mockito.verifyNoMoreInteractions(clusterService);
    }

    public void testRunPolicyPhaseCompletePolicyStep() {
        String policyName = "async_action_policy";
        PhaseCompleteStep step = PhaseCompleteStep.finalStep(randomAlphaOfLength(4));
        PolicyStepsRegistry stepRegistry = createOneStepPolicyStepRegistry(policyName, step);
        ClusterService clusterService = mock(ClusterService.class);
        IndexLifecycleRunner runner = new IndexLifecycleRunner(stepRegistry, historyStore, clusterService, threadPool, () -> 0L);
        IndexMetadata indexMetadata = createIndex("my_index");

<<<<<<< HEAD
        runner.runPolicyAfterStateChange(policyName, indexMetadata);
        final var state = projectStateFromProject(ProjectMetadata.builder(randomProjectIdOrDefault()).put(indexMetadata, true));
        runner.runPeriodicStep(policyName, state, indexMetadata);
=======
        final var state = projectStateFromProject(ProjectMetadata.builder(randomProjectIdOrDefault()).put(indexMetadata, true));
        runner.runPolicyAfterStateChange(state.projectId(), policyName, indexMetadata);
        runner.runPeriodicStep(state, policyName, indexMetadata);
>>>>>>> 5168cbff

        Mockito.verify(clusterService, times(1)).createTaskQueue(anyString(), any(), any());
        Mockito.verifyNoMoreInteractions(clusterService);
    }

    @SuppressWarnings("unchecked")
    private static MasterServiceTaskQueue<IndexLifecycleClusterStateUpdateTask> newMockTaskQueue(ClusterService clusterService) {
        final var masterServiceTaskQueue = mock(MasterServiceTaskQueue.class);
        when(clusterService.<IndexLifecycleClusterStateUpdateTask>createTaskQueue(eq("ilm-runner"), eq(Priority.NORMAL), any())).thenReturn(
            masterServiceTaskQueue
        );
        return masterServiceTaskQueue;
    }

    public void testRunPolicyPhaseCompleteWithMoreStepsPolicyStep() {
        String policyName = "async_action_policy";
        TerminalPolicyStep stop = TerminalPolicyStep.INSTANCE;
        PhaseCompleteStep step = new PhaseCompleteStep(new StepKey("cold", "complete", "complete"), stop.getKey());
        PolicyStepsRegistry stepRegistry = createOneStepPolicyStepRegistry(policyName, step);
        ClusterService clusterService = mock(ClusterService.class);
        MasterServiceTaskQueue<IndexLifecycleClusterStateUpdateTask> taskQueue = newMockTaskQueue(clusterService);
        IndexLifecycleRunner runner = new IndexLifecycleRunner(stepRegistry, historyStore, clusterService, threadPool, () -> 0L);
        IndexMetadata indexMetadata = createIndex("my_index");

<<<<<<< HEAD
        runner.runPolicyAfterStateChange(policyName, indexMetadata);
        final var state = projectStateFromProject(ProjectMetadata.builder(randomProjectIdOrDefault()).put(indexMetadata, true));
        runner.runPeriodicStep(policyName, state, indexMetadata);
=======
        final var state = projectStateFromProject(ProjectMetadata.builder(randomProjectIdOrDefault()).put(indexMetadata, true));
        runner.runPolicyAfterStateChange(state.projectId(), policyName, indexMetadata);
        runner.runPeriodicStep(state, policyName, indexMetadata);
>>>>>>> 5168cbff

        Mockito.verify(taskQueue, times(1)).submitTask(anyString(), any(), any());
    }

    public void testRunPolicyErrorStep() {
        String policyName = "async_action_policy";
        LifecyclePolicy policy = LifecyclePolicyTests.randomTimeseriesLifecyclePolicyWithAllPhases(policyName);
        String phaseName = randomFrom(policy.getPhases().keySet());
        Phase phase = policy.getPhases().get(phaseName);
        PhaseExecutionInfo phaseExecutionInfo = new PhaseExecutionInfo(policy.getName(), phase, 1, randomNonNegativeLong());
        String phaseJson = Strings.toString(phaseExecutionInfo);
        LifecycleAction action = randomValueOtherThan(MigrateAction.DISABLED, () -> randomFrom(phase.getActions().values()));
        Step step = randomFrom(action.toSteps(new NoOpClient(threadPool), phaseName, null, null));
        StepKey stepKey = step.getKey();

        PolicyStepsRegistry stepRegistry = createOneStepPolicyStepRegistry(policyName, step);
        ClusterService clusterService = mock(ClusterService.class);
        IndexLifecycleRunner runner = new IndexLifecycleRunner(stepRegistry, historyStore, clusterService, threadPool, () -> 0L);
        LifecycleExecutionState.Builder newState = LifecycleExecutionState.builder();
        newState.setFailedStep(stepKey.name());
        newState.setIsAutoRetryableError(false);
        newState.setPhase(stepKey.phase());
        newState.setAction(stepKey.action());
        newState.setStep(ErrorStep.NAME);
        newState.setPhaseDefinition(phaseJson);
        IndexMetadata indexMetadata = IndexMetadata.builder("test")
            .settings(randomIndexSettings())
            .putCustom(ILM_CUSTOM_METADATA_KEY, newState.build().asMap())
            .build();

        runner.runPolicyAfterStateChange(randomProjectIdOrDefault(), policyName, indexMetadata);

        Mockito.verify(clusterService).createTaskQueue(anyString(), any(Priority.class), any());
        Mockito.verifyNoMoreInteractions(clusterService);
    }

    public void testSkip_afterStateChange() {
        final var policyName = randomAlphaOfLength(10);
        ClusterService clusterService = mock(ClusterService.class);
        final var runner = new IndexLifecycleRunner(null, null, clusterService, null, () -> 0L);
        final var index = IndexMetadata.builder(randomAlphaOfLength(5))
            .settings(randomIndexSettings().put(LifecycleSettings.LIFECYCLE_SKIP, true))
            .build();

        runner.runPolicyAfterStateChange(randomProjectIdOrDefault(), policyName, index);

        Mockito.verify(clusterService).createTaskQueue(anyString(), any(Priority.class), any());
        Mockito.verifyNoMoreInteractions(clusterService);
    }

    public void testSkip_periodicRun() {
        final var policyName = randomAlphaOfLength(10);
        ClusterService clusterService = mock(ClusterService.class);
        final var runner = new IndexLifecycleRunner(null, null, clusterService, null, () -> 0L);
        final var index = IndexMetadata.builder(randomAlphaOfLength(5))
            .settings(randomIndexSettings().put(LifecycleSettings.LIFECYCLE_SKIP, true))
            .build();

        runner.runPeriodicStep(null, policyName, index);

        Mockito.verify(clusterService).createTaskQueue(anyString(), any(Priority.class), any());
        Mockito.verifyNoMoreInteractions(clusterService);
    }

    public void testSkip_asyncAction() {
        final var policyName = randomAlphaOfLength(10);
        ClusterService clusterService = mock(ClusterService.class);
        final var runner = new IndexLifecycleRunner(null, null, clusterService, null, () -> 0L);
        final var index = IndexMetadata.builder(randomAlphaOfLength(5))
            .settings(randomIndexSettings().put(LifecycleSettings.LIFECYCLE_SKIP, true))
            .build();

        final var state = projectStateFromProject(ProjectMetadata.builder(randomProjectIdOrDefault()).put(index, true));
        runner.maybeRunAsyncAction(state, index, policyName, null);

        Mockito.verify(clusterService).createTaskQueue(anyString(), any(Priority.class), any());
        Mockito.verifyNoMoreInteractions(clusterService);
    }

    public void testRunPolicyErrorStepOnRetryableFailedStep() {
        String policyName = "rollover_policy";
        String phaseName = "hot";
        TimeValue after = randomTimeValue(0, 1_000_000_000, TimeUnit.SECONDS, TimeUnit.MINUTES, TimeUnit.HOURS, TimeUnit.DAYS);
        Map<String, LifecycleAction> actions = new HashMap<>();
        RolloverAction action = RolloverActionTests.randomInstance();
        actions.put(RolloverAction.NAME, action);
        Phase phase = new Phase(phaseName, after, actions);
        PhaseExecutionInfo phaseExecutionInfo = new PhaseExecutionInfo(policyName, phase, 1, randomNonNegativeLong());
        String phaseJson = Strings.toString(phaseExecutionInfo);
        NoOpClient client = new NoOpClient(threadPool);
        List<Step> waitForRolloverStepList = action.toSteps(client, phaseName, null)
            .stream()
            .filter(s -> s.getKey().name().equals(WaitForRolloverReadyStep.NAME))
            .toList();
        assertThat(waitForRolloverStepList.size(), is(1));
        Step waitForRolloverStep = waitForRolloverStepList.get(0);
        StepKey stepKey = waitForRolloverStep.getKey();

        PolicyStepsRegistry stepRegistry = createOneStepPolicyStepRegistry(policyName, waitForRolloverStep);
        ClusterService clusterService = mock(ClusterService.class);
        MasterServiceTaskQueue<IndexLifecycleClusterStateUpdateTask> taskQueue = newMockTaskQueue(clusterService);
        when(clusterService.state()).thenReturn(ClusterState.EMPTY_STATE);
        IndexLifecycleRunner runner = new IndexLifecycleRunner(stepRegistry, historyStore, clusterService, threadPool, () -> 0L);
        LifecycleExecutionState.Builder newState = LifecycleExecutionState.builder();
        newState.setFailedStep(stepKey.name());
        newState.setIsAutoRetryableError(true);
        newState.setPhase(stepKey.phase());
        newState.setAction(stepKey.action());
        newState.setStep(ErrorStep.NAME);
        newState.setPhaseDefinition(phaseJson);
        IndexMetadata indexMetadata = IndexMetadata.builder("test")
            .settings(randomIndexSettings().put(LifecycleSettings.LIFECYCLE_NAME, policyName))
            .putCustom(ILM_CUSTOM_METADATA_KEY, newState.build().asMap())
            .build();

        final var state = projectStateFromProject(ProjectMetadata.builder(randomProjectIdOrDefault()).put(indexMetadata, true));
<<<<<<< HEAD
        runner.runPeriodicStep(policyName, state, indexMetadata);
=======
        runner.runPeriodicStep(state, policyName, indexMetadata);
>>>>>>> 5168cbff

        Mockito.verify(taskQueue, times(1)).submitTask(anyString(), any(), any());
    }

    public void testRunStateChangePolicyWithNoNextStep() throws Exception {
        String policyName = "foo";
        StepKey stepKey = new StepKey("phase", "action", "cluster_state_action_step");
        MockClusterStateActionStep step = new MockClusterStateActionStep(stepKey, null);
        PolicyStepsRegistry stepRegistry = createOneStepPolicyStepRegistry(policyName, step);
        ThreadPool threadPool = new TestThreadPool("name");
        IndexMetadata indexMetadata = IndexMetadata.builder("test")
            .settings(randomIndexSettings().put(LifecycleSettings.LIFECYCLE_NAME, policyName))
            .build();
        ClusterService clusterService = ClusterServiceUtils.createClusterService(threadPool);
        DiscoveryNode node = clusterService.localNode();
        IndexLifecycleMetadata ilm = new IndexLifecycleMetadata(Map.of(), OperationMode.RUNNING);
        final var project = ProjectMetadata.builder(randomProjectIdOrDefault())
            .put(indexMetadata, true)
            .putCustom(IndexLifecycleMetadata.TYPE, ilm)
            .build();
        ClusterState state = ClusterState.builder(ClusterName.DEFAULT)
            .putProjectMetadata(project)
            .nodes(DiscoveryNodes.builder().add(node).masterNodeId(node.getId()).localNodeId(node.getId()))
            .build();
        ClusterServiceUtils.setState(clusterService, state);
        IndexLifecycleRunner runner = new IndexLifecycleRunner(stepRegistry, historyStore, clusterService, threadPool, () -> 0L);

        ClusterState before = clusterService.state();
        CountDownLatch latch = new CountDownLatch(1);
        step.setLatch(latch);
        runner.runPolicyAfterStateChange(project.id(), policyName, indexMetadata);

        awaitLatch(latch, 5, TimeUnit.SECONDS);
        ClusterState after = clusterService.state();

        assertEquals(before, after);
        assertThat(step.getExecuteCount(), equalTo(1L));
        ClusterServiceUtils.awaitNoPendingTasks(clusterService);
        clusterService.close();
        threadPool.shutdownNow();
    }

    public void testRunStateChangePolicyWithNextStep() throws Exception {
        String policyName = "foo";
        StepKey stepKey = new StepKey("phase", "action", "cluster_state_action_step");
        StepKey nextStepKey = new StepKey("phase", "action", "next_cluster_state_action_step");
        MockClusterStateActionStep step = new MockClusterStateActionStep(stepKey, nextStepKey);
        MockClusterStateActionStep nextStep = new MockClusterStateActionStep(nextStepKey, null);
        MockPolicyStepsRegistry stepRegistry = createMultiStepPolicyStepRegistry(policyName, List.of(step, nextStep));
        stepRegistry.setResolver((i, k) -> {
            if (stepKey.equals(k)) {
                return step;
            } else if (nextStepKey.equals(k)) {
                return nextStep;
            } else {
                fail("should not try to retrieve different step");
                return null;
            }
        });
        ThreadPool threadPool = new TestThreadPool("name");
        LifecycleExecutionState les = LifecycleExecutionState.builder()
            .setPhase("phase")
            .setAction("action")
            .setStep("cluster_state_action_step")
            .build();
        IndexMetadata indexMetadata = IndexMetadata.builder("test")
            .settings(randomIndexSettings().put(LifecycleSettings.LIFECYCLE_NAME, policyName))
            .putCustom(LifecycleExecutionState.ILM_CUSTOM_METADATA_KEY, les.asMap())
            .build();
        ClusterService clusterService = ClusterServiceUtils.createClusterService(threadPool);
        DiscoveryNode node = clusterService.localNode();
        IndexLifecycleMetadata ilm = new IndexLifecycleMetadata(Map.of(), OperationMode.RUNNING);
        final var project = ProjectMetadata.builder(randomProjectIdOrDefault())
            .put(indexMetadata, true)
            .putCustom(IndexLifecycleMetadata.TYPE, ilm)
            .build();
        ClusterState state = ClusterState.builder(ClusterName.DEFAULT)
            .putProjectMetadata(project)
            .nodes(DiscoveryNodes.builder().add(node).masterNodeId(node.getId()).localNodeId(node.getId()))
            .build();
        ClusterServiceUtils.setState(clusterService, state);
        long stepTime = randomLong();
        IndexLifecycleRunner runner = new IndexLifecycleRunner(stepRegistry, historyStore, clusterService, threadPool, () -> stepTime);

        ClusterState before = clusterService.state();
        CountDownLatch latch = new CountDownLatch(1);
        nextStep.setLatch(latch);
        runner.runPolicyAfterStateChange(project.id(), policyName, indexMetadata);

        awaitLatch(latch, 5, TimeUnit.SECONDS);

        // The cluster state can take a few extra milliseconds to update after the steps are executed
        assertBusy(() -> assertNotEquals(before, clusterService.state()));
        LifecycleExecutionState newExecutionState = clusterService.state()
            .metadata()
            .getProject(project.id())
            .index(indexMetadata.getIndex())
            .getLifecycleExecutionState();
        assertThat(newExecutionState.phase(), equalTo("phase"));
        assertThat(newExecutionState.action(), equalTo("action"));
        assertThat(newExecutionState.step(), equalTo("next_cluster_state_action_step"));
        assertThat(newExecutionState.stepTime(), equalTo(stepTime));
        assertThat(step.getExecuteCount(), equalTo(1L));
        assertThat(nextStep.getExecuteCount(), equalTo(1L));
        ClusterServiceUtils.awaitNoPendingTasks(clusterService);
        clusterService.close();
        threadPool.shutdownNow();

        ILMHistoryItem historyItem = historyStore.getItems()
            .stream()
            .findFirst()
            .orElseThrow(() -> new AssertionError("failed to register ILM history"));
        assertThat(historyItem.toString(), containsString(Strings.format("""
            {
              "index": "test",
              "policy": "foo",
              "@timestamp": %s,
              "success": true,
              "state": {
                "phase": "phase",
                "action": "action",
                "step": "next_cluster_state_action_step",
                "step_time": "%s"
              }
            }""", stepTime, stepTime).replaceAll("\\s", "")));
    }

    public void testRunPeriodicPolicyWithFailureToReadPolicy() throws Exception {
        doTestRunPolicyWithFailureToReadPolicy(false, true);
    }

    public void testRunStateChangePolicyWithFailureToReadPolicy() throws Exception {
        doTestRunPolicyWithFailureToReadPolicy(false, false);
    }

    public void testRunAsyncActionPolicyWithFailureToReadPolicy() throws Exception {
        doTestRunPolicyWithFailureToReadPolicy(true, false);
    }

    public void doTestRunPolicyWithFailureToReadPolicy(boolean asyncAction, boolean periodicAction) throws Exception {
        String policyName = "foo";
        StepKey stepKey = new StepKey("phase", "action", "cluster_state_action_step");
        StepKey nextStepKey = new StepKey("phase", "action", "next_cluster_state_action_step");
        MockClusterStateActionStep step = new MockClusterStateActionStep(stepKey, nextStepKey);
        MockClusterStateActionStep nextStep = new MockClusterStateActionStep(nextStepKey, null);
        MockPolicyStepsRegistry stepRegistry = createOneStepPolicyStepRegistry(policyName, step);
        AtomicBoolean resolved = new AtomicBoolean(false);
        stepRegistry.setResolver((i, k) -> {
            resolved.set(true);
            throw new IllegalArgumentException("fake failure retrieving step");
        });
        ThreadPool threadPool = new TestThreadPool("name");
        LifecycleExecutionState les = LifecycleExecutionState.builder()
            .setPhase("phase")
            .setAction("action")
            .setStep("cluster_state_action_step")
            .build();
        IndexMetadata indexMetadata = IndexMetadata.builder("test")
            .settings(randomIndexSettings().put(LifecycleSettings.LIFECYCLE_NAME, policyName))
            .putCustom(LifecycleExecutionState.ILM_CUSTOM_METADATA_KEY, les.asMap())
            .build();
        ClusterService clusterService = ClusterServiceUtils.createClusterService(threadPool);
        DiscoveryNode node = clusterService.localNode();
        IndexLifecycleMetadata ilm = new IndexLifecycleMetadata(Map.of(), OperationMode.RUNNING);
        final var project = ProjectMetadata.builder(randomProjectIdOrDefault())
            .put(indexMetadata, true)
            .putCustom(IndexLifecycleMetadata.TYPE, ilm)
            .build();
        ProjectState state = ClusterState.builder(ClusterName.DEFAULT)
            .putProjectMetadata(project)
            .nodes(DiscoveryNodes.builder().add(node).masterNodeId(node.getId()).localNodeId(node.getId()))
            .build()
            .projectState(project.id());
        ClusterServiceUtils.setState(clusterService, state.cluster());
        long stepTime = randomLong();
        IndexLifecycleRunner runner = new IndexLifecycleRunner(stepRegistry, historyStore, clusterService, threadPool, () -> stepTime);

        if (asyncAction) {
            runner.maybeRunAsyncAction(state, indexMetadata, policyName, stepKey);
        } else if (periodicAction) {
<<<<<<< HEAD
            runner.runPeriodicStep(policyName, state.projectState(), indexMetadata);
=======
            runner.runPeriodicStep(state, policyName, indexMetadata);
>>>>>>> 5168cbff
        } else {
            runner.runPolicyAfterStateChange(project.id(), policyName, indexMetadata);
        }

        // The cluster state can take a few extra milliseconds to update after the steps are executed
        ClusterServiceUtils.awaitClusterState(
            logger,
            s -> s.metadata().getProject(state.projectId()).index(indexMetadata.getIndex()).getLifecycleExecutionState().stepInfo() != null,
            clusterService
        );
        LifecycleExecutionState newExecutionState = clusterService.state()
            .metadata()
            .getProject(state.projectId())
            .index(indexMetadata.getIndex())
            .getLifecycleExecutionState();
        assertThat(newExecutionState.phase(), equalTo("phase"));
        assertThat(newExecutionState.action(), equalTo("action"));
        assertThat(newExecutionState.step(), equalTo("cluster_state_action_step"));
        assertThat(step.getExecuteCount(), equalTo(0L));
        assertThat(nextStep.getExecuteCount(), equalTo(0L));
        assertThat(
            newExecutionState.stepInfo(),
            containsString("{\"type\":\"illegal_argument_exception\",\"reason\":\"fake failure retrieving step\"}")
        );
        ClusterServiceUtils.awaitNoPendingTasks(clusterService);
        clusterService.close();
        threadPool.shutdownNow();
    }

    public void testRunAsyncActionDoesNotRun() {
        String policyName = "foo";
        StepKey stepKey = new StepKey("phase", "action", "async_action_step");
        MockAsyncActionStep step = new MockAsyncActionStep(stepKey, null);
        PolicyStepsRegistry stepRegistry = createOneStepPolicyStepRegistry(policyName, step);
        ThreadPool threadPool = new TestThreadPool("name");
        IndexMetadata indexMetadata = IndexMetadata.builder("test")
            .settings(randomIndexSettings().put(LifecycleSettings.LIFECYCLE_NAME, policyName))
            .build();
        ClusterService clusterService = ClusterServiceUtils.createClusterService(threadPool);
        DiscoveryNode node = clusterService.localNode();
        IndexLifecycleMetadata ilm = new IndexLifecycleMetadata(Map.of(), OperationMode.RUNNING);
        final var project = ProjectMetadata.builder(randomProjectIdOrDefault())
            .put(indexMetadata, true)
            .putCustom(IndexLifecycleMetadata.TYPE, ilm)
            .build();
        ClusterState state = ClusterState.builder(ClusterName.DEFAULT)
            .putProjectMetadata(project)
            .nodes(DiscoveryNodes.builder().add(node).masterNodeId(node.getId()).localNodeId(node.getId()))
            .build();
        ClusterServiceUtils.setState(clusterService, state);
        IndexLifecycleRunner runner = new IndexLifecycleRunner(stepRegistry, historyStore, clusterService, threadPool, () -> 0L);

        ClusterState before = clusterService.state();
        // State changes should not run AsyncAction steps
        runner.runPolicyAfterStateChange(project.id(), policyName, indexMetadata);

        ClusterState after = clusterService.state();

        assertEquals(before, after);
        assertThat(step.getExecuteCount(), equalTo(0L));
        ClusterServiceUtils.awaitNoPendingTasks(clusterService);
        clusterService.close();
        threadPool.shutdownNow();
    }

    public void testRunStateChangePolicyWithAsyncActionNextStep() throws Exception {
        String policyName = "foo";
        StepKey stepKey = new StepKey("phase", "action", "cluster_state_action_step");
        StepKey nextStepKey = new StepKey("phase", "action", "async_action_step");
        MockClusterStateActionStep step = new MockClusterStateActionStep(stepKey, nextStepKey);
        MockAsyncActionStep nextStep = new MockAsyncActionStep(nextStepKey, null);
        MockPolicyStepsRegistry stepRegistry = createMultiStepPolicyStepRegistry(policyName, List.of(step, nextStep));
        stepRegistry.setResolver((i, k) -> {
            if (stepKey.equals(k)) {
                return step;
            } else if (nextStepKey.equals(k)) {
                return nextStep;
            } else {
                fail("should not try to retrieve different step");
                return null;
            }
        });
        ThreadPool threadPool = new TestThreadPool("name");
        LifecycleExecutionState les = LifecycleExecutionState.builder()
            .setPhase("phase")
            .setAction("action")
            .setStep("cluster_state_action_step")
            .build();
        IndexMetadata indexMetadata = IndexMetadata.builder("test")
            .settings(randomIndexSettings().put(LifecycleSettings.LIFECYCLE_NAME, policyName))
            .putCustom(LifecycleExecutionState.ILM_CUSTOM_METADATA_KEY, les.asMap())
            .build();
        ClusterService clusterService = ClusterServiceUtils.createClusterService(threadPool);
        DiscoveryNode node = clusterService.localNode();
        IndexLifecycleMetadata ilm = new IndexLifecycleMetadata(Map.of(), OperationMode.RUNNING);
        final var project = ProjectMetadata.builder(randomProjectIdOrDefault())
            .put(indexMetadata, true)
            .putCustom(IndexLifecycleMetadata.TYPE, ilm)
            .build();
        ClusterState state = ClusterState.builder(ClusterName.DEFAULT)
            .putProjectMetadata(project)
            .nodes(DiscoveryNodes.builder().add(node).masterNodeId(node.getId()).localNodeId(node.getId()))
            .build();
        logger.info("--> state: {}", state);
        ClusterServiceUtils.setState(clusterService, state);
        IndexLifecycleRunner runner = new IndexLifecycleRunner(stepRegistry, historyStore, clusterService, threadPool, () -> 0L);

        ClusterState before = clusterService.state();
        CountDownLatch latch = new CountDownLatch(1);
        step.setLatch(latch);
        CountDownLatch asyncLatch = new CountDownLatch(1);
        nextStep.setLatch(asyncLatch);
        runner.runPolicyAfterStateChange(project.id(), policyName, indexMetadata);

        // Wait for the cluster state action step
        awaitLatch(latch, 5, TimeUnit.SECONDS);
        // Wait for the async action step
        awaitLatch(asyncLatch, 5, TimeUnit.SECONDS);
        ClusterState after = clusterService.state();

        assertNotEquals(before, after);
        assertThat(step.getExecuteCount(), equalTo(1L));
        assertThat(nextStep.getExecuteCount(), equalTo(1L));
        ClusterServiceUtils.awaitNoPendingTasks(clusterService);
        clusterService.close();
        threadPool.shutdownNow();

        ILMHistoryItem historyItem = historyStore.getItems()
            .stream()
            .findFirst()
            .orElseThrow(() -> new AssertionError("failed to register ILM history"));
        assertThat(historyItem.toString(), containsString("""
            {
              "index": "test",
              "policy": "foo",
              "@timestamp": 0,
              "success": true,
              "state": {
                "phase": "phase",
                "action": "action",
                "step": "async_action_step",
                "step_time": "0"
              }
            }""".replaceAll("\\s", "")));
    }

    public void testRunPeriodicStep() throws Exception {
        String policyName = "foo";
        StepKey stepKey = new StepKey("phase", "action", "cluster_state_action_step");
        StepKey nextStepKey = new StepKey("phase", "action", "async_action_step");
        MockAsyncWaitStep step = new MockAsyncWaitStep(stepKey, nextStepKey);
        MockAsyncWaitStep nextStep = new MockAsyncWaitStep(nextStepKey, null);
        MockPolicyStepsRegistry stepRegistry = createOneStepPolicyStepRegistry(policyName, step);
        stepRegistry.setResolver((i, k) -> {
            if (stepKey.equals(k)) {
                return step;
            } else if (nextStepKey.equals(k)) {
                return nextStep;
            } else {
                fail("should not try to retrieve different step");
                return null;
            }
        });
        ThreadPool threadPool = new TestThreadPool("name");
        LifecycleExecutionState les = LifecycleExecutionState.builder()
            .setPhase("phase")
            .setAction("action")
            .setStep("cluster_state_action_step")
            .build();
        IndexMetadata indexMetadata = IndexMetadata.builder("test")
            .settings(randomIndexSettings().put(LifecycleSettings.LIFECYCLE_NAME, policyName))
            .putCustom(LifecycleExecutionState.ILM_CUSTOM_METADATA_KEY, les.asMap())
            .build();
        DiscoveryNode node = DiscoveryNodeUtils.create("node", "node");
        ClusterService clusterService = ClusterServiceUtils.createClusterService(threadPool, node);
        IndexLifecycleMetadata ilm = new IndexLifecycleMetadata(Map.of(), OperationMode.RUNNING);
        final var project = ProjectMetadata.builder(randomProjectIdOrDefault())
            .put(indexMetadata, true)
<<<<<<< HEAD
            .putCustom(IndexLifecycleMetadata.TYPE, ilm);
        ClusterState state = ClusterState.builder(clusterService.state()).putProjectMetadata(project).build();
=======
            .putCustom(IndexLifecycleMetadata.TYPE, ilm)
            .build();
        ProjectState state = ClusterState.builder(ClusterName.DEFAULT)
            .putProjectMetadata(project)
            .nodes(DiscoveryNodes.builder().add(node).masterNodeId(node.getId()).localNodeId(node.getId()))
            .build()
            .projectState(project.id());
>>>>>>> 5168cbff
        logger.info("--> state: {}", state);
        ClusterServiceUtils.setState(clusterService, state.cluster());
        IndexLifecycleRunner runner = new IndexLifecycleRunner(stepRegistry, historyStore, clusterService, threadPool, () -> 0L);

        ClusterState before = clusterService.state();
        CountDownLatch latch = new CountDownLatch(1);
        step.setLatch(latch);
<<<<<<< HEAD
        runner.runPeriodicStep(policyName, state.projectState(project.getId()), indexMetadata);
=======
        runner.runPeriodicStep(state, policyName, indexMetadata);
>>>>>>> 5168cbff
        awaitLatch(latch, 5, TimeUnit.SECONDS);

        ClusterState after = clusterService.state();

        assertEquals(before, after);
        assertThat(step.getExecuteCount(), equalTo(1L));
        assertThat(nextStep.getExecuteCount(), equalTo(0L));
        ClusterServiceUtils.awaitNoPendingTasks(clusterService);
        clusterService.close();
        threadPool.shutdownNow();
    }

    public void testRunPolicyClusterStateActionStep() {
        String policyName = "cluster_state_action_policy";
        StepKey stepKey = new StepKey("phase", "action", "cluster_state_action_step");
        MockClusterStateActionStep step = new MockClusterStateActionStep(stepKey, null);
        PolicyStepsRegistry stepRegistry = createOneStepPolicyStepRegistry(policyName, step);
        ClusterService clusterService = mock(ClusterService.class);
        MasterServiceTaskQueue<IndexLifecycleClusterStateUpdateTask> taskQueue = newMockTaskQueue(clusterService);
        IndexLifecycleRunner runner = new IndexLifecycleRunner(stepRegistry, historyStore, clusterService, threadPool, () -> 0L);
        IndexMetadata indexMetadata = createIndex("my_index");

        runner.runPolicyAfterStateChange(randomProjectIdOrDefault(), policyName, indexMetadata);

        final ExecuteStepsUpdateTaskMatcher taskMatcher = new ExecuteStepsUpdateTaskMatcher(indexMetadata.getIndex(), policyName, step);
        Mockito.verify(taskQueue, Mockito.times(1))
            .submitTask(
                Mockito.eq("""
                    ilm-execute-cluster-state-steps [{"phase":"phase","action":"action","name":"cluster_state_action_step"} => null]"""),
                Mockito.argThat(taskMatcher),
                Mockito.eq(null)
            );
        Mockito.verifyNoMoreInteractions(taskQueue);
        Mockito.verify(clusterService, Mockito.times(1)).createTaskQueue(any(), any(), any());
        Mockito.verifyNoMoreInteractions(clusterService);
    }

    public void testRunPolicyClusterStateWaitStep() {
        String policyName = "cluster_state_action_policy";
        StepKey stepKey = new StepKey("phase", "action", "cluster_state_action_step");
        MockClusterStateWaitStep step = new MockClusterStateWaitStep(stepKey, null);
        PolicyStepsRegistry stepRegistry = createOneStepPolicyStepRegistry(policyName, step);
        ClusterService clusterService = mock(ClusterService.class);
        MasterServiceTaskQueue<IndexLifecycleClusterStateUpdateTask> taskQueue = newMockTaskQueue(clusterService);
        IndexLifecycleRunner runner = new IndexLifecycleRunner(stepRegistry, historyStore, clusterService, threadPool, () -> 0L);
        IndexMetadata indexMetadata = createIndex("my_index");

        runner.runPolicyAfterStateChange(randomProjectIdOrDefault(), policyName, indexMetadata);

        final ExecuteStepsUpdateTaskMatcher taskMatcher = new ExecuteStepsUpdateTaskMatcher(indexMetadata.getIndex(), policyName, step);
        Mockito.verify(taskQueue, Mockito.times(1))
            .submitTask(
                Mockito.eq("""
                    ilm-execute-cluster-state-steps [{"phase":"phase","action":"action","name":"cluster_state_action_step"} => null]"""),
                Mockito.argThat(taskMatcher),
                Mockito.eq(null)
            );
        Mockito.verifyNoMoreInteractions(taskQueue);
        Mockito.verify(clusterService, Mockito.times(1)).createTaskQueue(any(), any(), any());
        Mockito.verifyNoMoreInteractions(clusterService);
    }

    public void testRunPolicyAsyncActionStepClusterStateChangeIgnored() {
        String policyName = "async_action_policy";
        StepKey stepKey = new StepKey("phase", "action", "async_action_step");
        MockAsyncActionStep step = new MockAsyncActionStep(stepKey, null);
        Exception expectedException = new RuntimeException();
        step.setException(expectedException);
        PolicyStepsRegistry stepRegistry = createOneStepPolicyStepRegistry(policyName, step);
        ClusterService clusterService = mock(ClusterService.class);
        IndexLifecycleRunner runner = new IndexLifecycleRunner(stepRegistry, historyStore, clusterService, threadPool, () -> 0L);
        IndexMetadata indexMetadata = createIndex("my_index");

        runner.runPolicyAfterStateChange(randomProjectIdOrDefault(), policyName, indexMetadata);

        assertEquals(0, step.getExecuteCount());
        Mockito.verify(clusterService, Mockito.times(1)).createTaskQueue(any(), any(), any());
        Mockito.verifyNoMoreInteractions(clusterService);
    }

    public void testRunPolicyAsyncWaitStepClusterStateChangeIgnored() {
        String policyName = "async_wait_policy";
        StepKey stepKey = new StepKey("phase", "action", "async_wait_step");
        MockAsyncWaitStep step = new MockAsyncWaitStep(stepKey, null);
        Exception expectedException = new RuntimeException();
        step.setException(expectedException);
        PolicyStepsRegistry stepRegistry = createOneStepPolicyStepRegistry(policyName, step);
        ClusterService clusterService = mock(ClusterService.class);
        IndexLifecycleRunner runner = new IndexLifecycleRunner(stepRegistry, historyStore, clusterService, threadPool, () -> 0L);
        IndexMetadata indexMetadata = createIndex("my_index");

        runner.runPolicyAfterStateChange(randomProjectIdOrDefault(), policyName, indexMetadata);

        assertEquals(0, step.getExecuteCount());
        Mockito.verify(clusterService, Mockito.times(1)).createTaskQueue(any(), any(), any());
        Mockito.verifyNoMoreInteractions(clusterService);
    }

    public void testRunPolicyThatDoesntExist() {
        String policyName = "cluster_state_action_policy";
        ClusterService clusterService = mock(ClusterService.class);
        MasterServiceTaskQueue<IndexLifecycleClusterStateUpdateTask> taskQueue = newMockTaskQueue(clusterService);
        IndexLifecycleRunner runner = new IndexLifecycleRunner(
            new PolicyStepsRegistry(NamedXContentRegistry.EMPTY, null, null),
            historyStore,
            clusterService,
            threadPool,
            () -> 0L
        );
        IndexMetadata indexMetadata = createIndex("my_index");
        // verify that no exception is thrown
        runner.runPolicyAfterStateChange(randomProjectIdOrDefault(), policyName, indexMetadata);
        final SetStepInfoUpdateTaskMatcher taskMatcher = new SetStepInfoUpdateTaskMatcher(
            indexMetadata.getIndex(),
            policyName,
            null,
            (builder, params) -> {
                builder.startObject();
                builder.field("reason", "policy [does_not_exist] does not exist");
                builder.field("type", "illegal_argument_exception");
                builder.endObject();
                return builder;
            }
        );
        Mockito.verify(taskQueue, Mockito.times(1))
            .submitTask(
                Mockito.eq("ilm-set-step-info {policy [cluster_state_action_policy], index [my_index], currentStep [null]}"),
                Mockito.argThat(taskMatcher),
                Mockito.eq(null)
            );
        Mockito.verifyNoMoreInteractions(taskQueue);
        Mockito.verify(clusterService, Mockito.times(1)).createTaskQueue(any(), any(), any());
        Mockito.verifyNoMoreInteractions(clusterService);
    }

    public void testGetCurrentStep() {
        String policyName = "policy";
        StepKey firstStepKey = new StepKey("phase_1", "action_1", "step_1");
        StepKey secondStepKey = new StepKey("phase_1", "action_1", "step_2");
        Step firstStep = new MockStep(firstStepKey, secondStepKey);
        Map<String, Step> firstStepMap = new HashMap<>();
        firstStepMap.put(policyName, firstStep);
        Map<String, Map<StepKey, Step>> stepMap = new HashMap<>();
        Index index = new Index("test", "uuid");

        Step.StepKey MOCK_STEP_KEY = new Step.StepKey("mock", "mock", "mock");
        Client client = mock(Client.class);
        when(client.settings()).thenReturn(Settings.EMPTY);
        LifecyclePolicy policy = LifecyclePolicyTests.randomTimeseriesLifecyclePolicyWithAllPhases(policyName);
        LifecyclePolicyMetadata policyMetadata = new LifecyclePolicyMetadata(policy, Map.of(), 1, randomNonNegativeLong());
        String phaseName = randomFrom(policy.getPhases().keySet());
        Phase phase = policy.getPhases().get(phaseName);
        PhaseExecutionInfo pei = new PhaseExecutionInfo(policy.getName(), phase, 1, randomNonNegativeLong());
        String phaseJson = Strings.toString(pei);
        LifecycleAction action = randomValueOtherThan(MigrateAction.DISABLED, () -> randomFrom(phase.getActions().values()));
        Step step = randomFrom(action.toSteps(client, phaseName, MOCK_STEP_KEY, null));
        Settings indexSettings = randomIndexSettings().put(LifecycleSettings.LIFECYCLE_NAME, policyName).build();
        LifecycleExecutionState.Builder lifecycleState = LifecycleExecutionState.builder();
        lifecycleState.setPhaseDefinition(phaseJson);
        lifecycleState.setPhase(step.getKey().phase());
        lifecycleState.setAction(step.getKey().action());
        lifecycleState.setStep(step.getKey().name());
        IndexMetadata indexMetadata = IndexMetadata.builder(index.getName())
            .settings(indexSettings)
            .putCustom(ILM_CUSTOM_METADATA_KEY, lifecycleState.build().asMap())
            .build();
        SortedMap<String, LifecyclePolicyMetadata> metas = new TreeMap<>();
        metas.put(policyName, policyMetadata);
        PolicyStepsRegistry registry = new PolicyStepsRegistry(metas, firstStepMap, stepMap, REGISTRY, client, null);

        // First step is retrieved because there are no settings for the index
        IndexMetadata indexMetadataWithNoKey = IndexMetadata.builder(index.getName())
            .settings(indexSettings)
            .putCustom(ILM_CUSTOM_METADATA_KEY, LifecycleExecutionState.builder().build().asMap())
            .build();
        Step stepFromNoSettings = IndexLifecycleRunner.getCurrentStep(registry, policy.getName(), indexMetadataWithNoKey);
        assertEquals(firstStep, stepFromNoSettings);

        // The step that was written into the metadata is retrieved
        Step currentStep = IndexLifecycleRunner.getCurrentStep(registry, policy.getName(), indexMetadata);
        assertEquals(step.getKey(), currentStep.getKey());
    }

    public void testIsReadyToTransition() {
        String policyName = "async_action_policy";
        StepKey stepKey = new StepKey("phase", MockAction.NAME, MockAction.NAME);
        MockAsyncActionStep step = new MockAsyncActionStep(stepKey, null);
        SortedMap<String, LifecyclePolicyMetadata> lifecyclePolicyMap = new TreeMap<>(
            Map.of(
                policyName,
                new LifecyclePolicyMetadata(
                    createPolicy(policyName, null, step.getKey()),
                    new HashMap<>(),
                    randomNonNegativeLong(),
                    randomNonNegativeLong()
                )
            )
        );
        Map<String, Step> firstStepMap = Map.of(policyName, step);
        Map<StepKey, Step> policySteps = Map.of(step.getKey(), step);
        Map<String, Map<StepKey, Step>> stepMap = Map.of(policyName, policySteps);
        PolicyStepsRegistry policyStepsRegistry = new PolicyStepsRegistry(
            lifecyclePolicyMap,
            firstStepMap,
            stepMap,
            NamedXContentRegistry.EMPTY,
            null,
            null
        );
        ClusterService clusterService = mock(ClusterService.class);
        final AtomicLong now = new AtomicLong(5);
        IndexLifecycleRunner runner = new IndexLifecycleRunner(policyStepsRegistry, historyStore, clusterService, threadPool, now::get);
        IndexMetadata indexMetadata = createIndex("my_index");
        // With no time, always transition
        assertTrue(
            "index should be able to transition with no creation date",
            runner.isReadyToTransitionToThisPhase(policyName, indexMetadata, "phase")
        );

        LifecycleExecutionState.Builder lifecycleState = LifecycleExecutionState.builder();
        lifecycleState.setIndexCreationDate(10L);
        indexMetadata = IndexMetadata.builder(indexMetadata)
            .settings(Settings.builder().put(indexMetadata.getSettings()).build())
            .putCustom(ILM_CUSTOM_METADATA_KEY, lifecycleState.build().asMap())
            .build();
        // Index is not old enough to transition
        assertFalse(
            "index is not able to transition if it isn't old enough",
            runner.isReadyToTransitionToThisPhase(policyName, indexMetadata, "phase")
        );

        // Set to the fuuuuuttuuuuuuurre
        now.set(Long.MAX_VALUE);
        assertTrue(
            "index should be able to transition past phase's age",
            runner.isReadyToTransitionToThisPhase(policyName, indexMetadata, "phase")
        );

        // Come back to the "present"
        now.set(5L);
        indexMetadata = IndexMetadata.builder(indexMetadata)
            .settings(Settings.builder().put(indexMetadata.getSettings()).put(IndexSettings.LIFECYCLE_ORIGINATION_DATE, 3L).build())
            .putCustom(ILM_CUSTOM_METADATA_KEY, lifecycleState.build().asMap())
            .build();
        assertTrue(
            "index should be able to transition due to the origination date indicating it's old enough",
            runner.isReadyToTransitionToThisPhase(policyName, indexMetadata, "phase")
        );
    }

    private static LifecyclePolicy createPolicy(String policyName, StepKey safeStep, StepKey unsafeStep) {
        Map<String, Phase> phases = new HashMap<>();
        if (safeStep != null) {
            assert MockAction.NAME.equals(safeStep.action()) : "The safe action needs to be MockAction.NAME";
            assert unsafeStep == null || safeStep.phase().equals(unsafeStep.phase()) == false
                : "safe and unsafe actions must be in different phases";
            Map<String, LifecycleAction> actions = new HashMap<>();
            List<Step> steps = List.of(new MockStep(safeStep, null));
            MockAction safeAction = new MockAction(steps, true);
            actions.put(safeAction.getWriteableName(), safeAction);
            Phase phase = new Phase(safeStep.phase(), TimeValue.timeValueMillis(0), actions);
            phases.put(phase.getName(), phase);
        }
        if (unsafeStep != null) {
            assert MockAction.NAME.equals(unsafeStep.action()) : "The unsafe action needs to be MockAction.NAME";
            Map<String, LifecycleAction> actions = new HashMap<>();
            List<Step> steps = List.of(new MockStep(unsafeStep, null));
            MockAction unsafeAction = new MockAction(steps, false);
            actions.put(unsafeAction.getWriteableName(), unsafeAction);
            Phase phase = new Phase(unsafeStep.phase(), TimeValue.timeValueMillis(0), actions);
            phases.put(phase.getName(), phase);
        }
        return newTestLifecyclePolicy(policyName, phases);
    }

    private static IndexMetadata createIndex(String name) {
        return IndexMetadata.builder(name).settings(randomIndexSettings()).build();
    }

    private static Settings.Builder randomIndexSettings() {
        return indexSettings(IndexVersion.current(), randomIntBetween(1, 5), randomIntBetween(0, 5));
    }

    static class MockAsyncActionStep extends AsyncActionStep {

        private Exception exception;
        private boolean indexSurvives = true;
        private long executeCount = 0;
        private CountDownLatch latch;

        MockAsyncActionStep(StepKey key, StepKey nextStepKey) {
            super(key, nextStepKey, null);
        }

        @Override
        public boolean isRetryable() {
            return false;
        }

        void setException(Exception exception) {
            this.exception = exception;
        }

        @Override
        public boolean indexSurvives() {
            return indexSurvives;
        }

        long getExecuteCount() {
            return executeCount;
        }

        public void setLatch(CountDownLatch latch) {
            this.latch = latch;
        }

        @Override
        public void performAction(
            IndexMetadata indexMetadata,
            ClusterState currentState,
            ClusterStateObserver observer,
            ActionListener<Void> listener
        ) {
            executeCount++;
            if (latch != null) {
                latch.countDown();
            }
            if (exception == null) {
                listener.onResponse(null);
            } else {
                listener.onFailure(exception);
            }
        }

    }

    static class MockAsyncWaitStep extends AsyncWaitStep {

        private Exception exception;
        private long executeCount = 0;
        private ToXContentObject expectedInfo = null;
        private CountDownLatch latch;

        MockAsyncWaitStep(StepKey key, StepKey nextStepKey) {
            super(key, nextStepKey, null);
        }

        @Override
        public boolean isRetryable() {
            return false;
        }

        void setException(Exception exception) {
            this.exception = exception;
        }

        long getExecuteCount() {
            return executeCount;
        }

        public void setLatch(CountDownLatch latch) {
            this.latch = latch;
        }

        @Override
        public void evaluateCondition(ProjectState state, Index index, Listener listener, TimeValue masterTimeout) {
            executeCount++;
            if (latch != null) {
                latch.countDown();
            }
            if (exception == null) {
                listener.onResponse(true, expectedInfo);
            } else {
                listener.onFailure(exception);
            }
        }

    }

    static class MockClusterStateActionStep extends ClusterStateActionStep {

        private RuntimeException exception;
        private long executeCount = 0;
        private CountDownLatch latch;

        MockClusterStateActionStep(StepKey key, StepKey nextStepKey) {
            super(key, nextStepKey);
        }

        @Override
        public boolean isRetryable() {
            return false;
        }

        public void setException(RuntimeException exception) {
            this.exception = exception;
        }

        public void setLatch(CountDownLatch latch) {
            this.latch = latch;
        }

        public long getExecuteCount() {
            return executeCount;
        }

        @Override
        public ProjectState performAction(Index index, ProjectState projectState) {
            executeCount++;
            if (latch != null) {
                latch.countDown();
            }
            if (exception != null) {
                throw exception;
            }
            return projectState;
        }
    }

    static class MockClusterStateWaitStep extends ClusterStateWaitStep {

        private RuntimeException exception;
        private boolean willComplete;
        private long executeCount = 0;
        private ToXContentObject expectedInfo = null;

        MockClusterStateWaitStep(StepKey key, StepKey nextStepKey) {
            super(key, nextStepKey);
        }

        @Override
        public boolean isRetryable() {
            return false;
        }

        public void setException(RuntimeException exception) {
            this.exception = exception;
        }

        public void setWillComplete(boolean willComplete) {
            this.willComplete = willComplete;
        }

        void expectedInfo(ToXContentObject expectedInfo) {
            this.expectedInfo = expectedInfo;
        }

        public long getExecuteCount() {
            return executeCount;
        }

        @Override
        public Result isConditionMet(Index index, ProjectState currentState) {
            executeCount++;
            if (exception != null) {
                throw exception;
            }
            return new Result(willComplete, expectedInfo);
        }

    }

    private static class SetStepInfoUpdateTaskMatcher implements ArgumentMatcher<SetStepInfoUpdateTask> {

        private Index index;
        private String policy;
        private StepKey currentStepKey;
        private ToXContentObject stepInfo;

        SetStepInfoUpdateTaskMatcher(Index index, String policy, StepKey currentStepKey, ToXContentObject stepInfo) {
            this.index = index;
            this.policy = policy;
            this.currentStepKey = currentStepKey;
            this.stepInfo = stepInfo;
        }

        @Override
        public boolean matches(SetStepInfoUpdateTask other) {
            if (other == null) {
                return false;
            }
            return Objects.equals(index, other.getIndex())
                && Objects.equals(policy, other.getPolicy())
                && Objects.equals(currentStepKey, other.getCurrentStepKey())
                && Objects.equals(xContentToString(stepInfo), xContentToString(other.getStepInfo()));
        }

        private String xContentToString(ToXContentObject xContent) {
            try {
                XContentBuilder builder = JsonXContent.contentBuilder();
                stepInfo.toXContent(builder, ToXContent.EMPTY_PARAMS);
                return BytesReference.bytes(builder).utf8ToString();
            } catch (IOException ex) {
                throw new RuntimeException(ex);
            }
        }

    }

    private static class ExecuteStepsUpdateTaskMatcher implements ArgumentMatcher<ExecuteStepsUpdateTask> {

        private Index index;
        private String policy;
        private Step startStep;

        ExecuteStepsUpdateTaskMatcher(Index index, String policy, Step startStep) {
            this.index = index;
            this.policy = policy;
            this.startStep = startStep;
        }

        @Override
        public boolean matches(ExecuteStepsUpdateTask other) {
            if (other == null) {
                return false;
            }
            return Objects.equals(index, other.getIndex())
                && Objects.equals(policy, other.getPolicy())
                && Objects.equals(startStep, other.getStartStep());
        }

    }

    static final class RetryableMockStep extends MockStep {

        RetryableMockStep(StepKey stepKey, StepKey nextStepKey) {
            super(stepKey, nextStepKey);
        }

        @Override
        public boolean isRetryable() {
            return true;
        }
    }

    /** A real policy steps registry where getStep can be overridden so that JSON doesn't have to be parsed */
    public static class MockPolicyStepsRegistry extends PolicyStepsRegistry {
        private BiFunction<IndexMetadata, StepKey, Step> fn = null;
        private static Logger logger = LogManager.getLogger(MockPolicyStepsRegistry.class);

        MockPolicyStepsRegistry(
            SortedMap<String, LifecyclePolicyMetadata> lifecyclePolicyMap,
            Map<String, Step> firstStepMap,
            Map<String, Map<StepKey, Step>> stepMap,
            NamedXContentRegistry xContentRegistry,
            Client client
        ) {
            super(lifecyclePolicyMap, firstStepMap, stepMap, xContentRegistry, client, null);
        }

        public void setResolver(BiFunction<IndexMetadata, StepKey, Step> resolver) {
            this.fn = resolver;
        }

        @Override
        public Step getStep(IndexMetadata indexMetadata, StepKey stepKey) {
            if (fn == null) {
                logger.info("--> retrieving step {}", stepKey);
                return super.getStep(indexMetadata, stepKey);
            } else {
                logger.info("--> returning mock step");
                return fn.apply(indexMetadata, stepKey);
            }
        }
    }

    public static MockPolicyStepsRegistry createOneStepPolicyStepRegistry(String policyName, Step step) {
        return createMultiStepPolicyStepRegistry(policyName, List.of(step));
    }

    public static MockPolicyStepsRegistry createMultiStepPolicyStepRegistry(String policyName, List<Step> steps) {
        LifecyclePolicy policy = new LifecyclePolicy(policyName, new HashMap<>());
        SortedMap<String, LifecyclePolicyMetadata> lifecyclePolicyMap = new TreeMap<>();
        lifecyclePolicyMap.put(policyName, new LifecyclePolicyMetadata(policy, new HashMap<>(), 1, 1));
        Map<String, Step> firstStepMap = new HashMap<>();
        firstStepMap.put(policyName, steps.get(0));
        Map<String, Map<StepKey, Step>> stepMap = new HashMap<>();
        Map<StepKey, Step> policySteps = new HashMap<>();
        steps.forEach(step -> policySteps.put(step.getKey(), step));
        stepMap.put(policyName, policySteps);
        Client client = mock(Client.class);
        when(client.settings()).thenReturn(Settings.EMPTY);
        return new MockPolicyStepsRegistry(lifecyclePolicyMap, firstStepMap, stepMap, REGISTRY, client);
    }

    private static class NoOpHistoryStore extends ILMHistoryStore {
        private static final Logger logger = LogManager.getLogger(NoOpHistoryStore.class);

        private final List<ILMHistoryItem> items = new CopyOnWriteArrayList<>();

        NoOpHistoryStore(Client noopClient, ClusterService clusterService) {
            super(noopClient, clusterService, clusterService.threadPool());
        }

        public List<ILMHistoryItem> getItems() {
            return items;
        }

        @Override
        public void putAsync(ILMHistoryItem item) {
            logger.info("--> adding ILM history item: [{}]", item);
            items.add(item);
        }
    }
}<|MERGE_RESOLUTION|>--- conflicted
+++ resolved
@@ -16,10 +16,8 @@
 import org.elasticsearch.cluster.ProjectState;
 import org.elasticsearch.cluster.metadata.IndexMetadata;
 import org.elasticsearch.cluster.metadata.LifecycleExecutionState;
-import org.elasticsearch.cluster.metadata.Metadata;
 import org.elasticsearch.cluster.metadata.ProjectMetadata;
 import org.elasticsearch.cluster.node.DiscoveryNode;
-import org.elasticsearch.cluster.node.DiscoveryNodeUtils;
 import org.elasticsearch.cluster.node.DiscoveryNodes;
 import org.elasticsearch.cluster.service.ClusterService;
 import org.elasticsearch.cluster.service.MasterServiceTaskQueue;
@@ -156,15 +154,9 @@
         IndexLifecycleRunner runner = new IndexLifecycleRunner(stepRegistry, historyStore, clusterService, threadPool, () -> 0L);
         IndexMetadata indexMetadata = createIndex("my_index");
 
-<<<<<<< HEAD
-        runner.runPolicyAfterStateChange(policyName, indexMetadata);
-        final var state = projectStateFromProject(ProjectMetadata.builder(randomProjectIdOrDefault()).put(indexMetadata, true));
-        runner.runPeriodicStep(policyName, state, indexMetadata);
-=======
         final var state = projectStateFromProject(ProjectMetadata.builder(randomProjectIdOrDefault()).put(indexMetadata, true));
         runner.runPolicyAfterStateChange(state.projectId(), policyName, indexMetadata);
         runner.runPeriodicStep(state, policyName, indexMetadata);
->>>>>>> 5168cbff
 
         Mockito.verify(clusterService, times(1)).createTaskQueue(anyString(), any(), any());
         Mockito.verifyNoMoreInteractions(clusterService);
@@ -189,15 +181,9 @@
         IndexLifecycleRunner runner = new IndexLifecycleRunner(stepRegistry, historyStore, clusterService, threadPool, () -> 0L);
         IndexMetadata indexMetadata = createIndex("my_index");
 
-<<<<<<< HEAD
-        runner.runPolicyAfterStateChange(policyName, indexMetadata);
-        final var state = projectStateFromProject(ProjectMetadata.builder(randomProjectIdOrDefault()).put(indexMetadata, true));
-        runner.runPeriodicStep(policyName, state, indexMetadata);
-=======
         final var state = projectStateFromProject(ProjectMetadata.builder(randomProjectIdOrDefault()).put(indexMetadata, true));
         runner.runPolicyAfterStateChange(state.projectId(), policyName, indexMetadata);
         runner.runPeriodicStep(state, policyName, indexMetadata);
->>>>>>> 5168cbff
 
         Mockito.verify(taskQueue, times(1)).submitTask(anyString(), any(), any());
     }
@@ -314,11 +300,7 @@
             .build();
 
         final var state = projectStateFromProject(ProjectMetadata.builder(randomProjectIdOrDefault()).put(indexMetadata, true));
-<<<<<<< HEAD
-        runner.runPeriodicStep(policyName, state, indexMetadata);
-=======
         runner.runPeriodicStep(state, policyName, indexMetadata);
->>>>>>> 5168cbff
 
         Mockito.verify(taskQueue, times(1)).submitTask(anyString(), any(), any());
     }
@@ -499,11 +481,7 @@
         if (asyncAction) {
             runner.maybeRunAsyncAction(state, indexMetadata, policyName, stepKey);
         } else if (periodicAction) {
-<<<<<<< HEAD
-            runner.runPeriodicStep(policyName, state.projectState(), indexMetadata);
-=======
             runner.runPeriodicStep(state, policyName, indexMetadata);
->>>>>>> 5168cbff
         } else {
             runner.runPolicyAfterStateChange(project.id(), policyName, indexMetadata);
         }
@@ -677,15 +655,11 @@
             .settings(randomIndexSettings().put(LifecycleSettings.LIFECYCLE_NAME, policyName))
             .putCustom(LifecycleExecutionState.ILM_CUSTOM_METADATA_KEY, les.asMap())
             .build();
-        DiscoveryNode node = DiscoveryNodeUtils.create("node", "node");
-        ClusterService clusterService = ClusterServiceUtils.createClusterService(threadPool, node);
+        ClusterService clusterService = ClusterServiceUtils.createClusterService(threadPool);
+        DiscoveryNode node = clusterService.localNode();
         IndexLifecycleMetadata ilm = new IndexLifecycleMetadata(Map.of(), OperationMode.RUNNING);
         final var project = ProjectMetadata.builder(randomProjectIdOrDefault())
             .put(indexMetadata, true)
-<<<<<<< HEAD
-            .putCustom(IndexLifecycleMetadata.TYPE, ilm);
-        ClusterState state = ClusterState.builder(clusterService.state()).putProjectMetadata(project).build();
-=======
             .putCustom(IndexLifecycleMetadata.TYPE, ilm)
             .build();
         ProjectState state = ClusterState.builder(ClusterName.DEFAULT)
@@ -693,7 +667,6 @@
             .nodes(DiscoveryNodes.builder().add(node).masterNodeId(node.getId()).localNodeId(node.getId()))
             .build()
             .projectState(project.id());
->>>>>>> 5168cbff
         logger.info("--> state: {}", state);
         ClusterServiceUtils.setState(clusterService, state.cluster());
         IndexLifecycleRunner runner = new IndexLifecycleRunner(stepRegistry, historyStore, clusterService, threadPool, () -> 0L);
@@ -701,11 +674,7 @@
         ClusterState before = clusterService.state();
         CountDownLatch latch = new CountDownLatch(1);
         step.setLatch(latch);
-<<<<<<< HEAD
-        runner.runPeriodicStep(policyName, state.projectState(project.getId()), indexMetadata);
-=======
         runner.runPeriodicStep(state, policyName, indexMetadata);
->>>>>>> 5168cbff
         awaitLatch(latch, 5, TimeUnit.SECONDS);
 
         ClusterState after = clusterService.state();

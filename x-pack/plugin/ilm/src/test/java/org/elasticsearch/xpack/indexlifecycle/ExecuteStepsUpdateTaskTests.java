--- conflicted
+++ resolved
@@ -15,18 +15,12 @@
 import org.elasticsearch.cluster.metadata.MetaData;
 import org.elasticsearch.cluster.node.DiscoveryNode;
 import org.elasticsearch.cluster.node.DiscoveryNodes;
-import org.elasticsearch.common.ParseField;
 import org.elasticsearch.common.settings.Settings;
 import org.elasticsearch.common.transport.TransportAddress;
 import org.elasticsearch.common.unit.TimeValue;
 import org.elasticsearch.common.xcontent.NamedXContentRegistry;
 import org.elasticsearch.index.Index;
 import org.elasticsearch.node.Node;
-<<<<<<< HEAD
-=======
-import org.elasticsearch.xpack.core.indexlifecycle.LifecycleAction;
-import org.elasticsearch.xpack.core.indexlifecycle.OperationMode;
->>>>>>> 0f8bc10b
 import org.elasticsearch.test.ESTestCase;
 import org.elasticsearch.xpack.core.indexlifecycle.IndexLifecycleMetadata;
 import org.elasticsearch.xpack.core.indexlifecycle.LifecyclePolicy;
@@ -133,48 +127,7 @@
             .metaData(metaData)
             .nodes(DiscoveryNodes.builder().localNodeId(nodeId).masterNodeId(nodeId).add(masterNode).build())
             .build();
-<<<<<<< HEAD
         policyStepsRegistry.update(clusterState, client);
-=======
-        policyStepsRegistry.update(clusterState, client, () -> 0L);
-    }
-
-    public void testExecuteAllUntilEndOfPhase() throws IOException {
-        NamedXContentRegistry registry = new NamedXContentRegistry(
-            Collections.singletonList(new NamedXContentRegistry.Entry(LifecycleAction.class, new ParseField(MockAction.NAME),
-                (p) -> {
-                    MockAction.parse(p);
-                    return new MockAction(Arrays.asList(firstStep, allClusterSecondStep));
-                })));
-        policyStepsRegistry = new PolicyStepsRegistry(registry);
-        setupIndexPolicy(allClusterPolicyName);
-
-        Step startStep = policyStepsRegistry.getFirstStep(allClusterPolicyName);
-        long now = randomNonNegativeLong();
-        // test execute start till end of phase `new`
-        ExecuteStepsUpdateTask task = new ExecuteStepsUpdateTask(allClusterPolicyName, index, startStep, policyStepsRegistry, () -> now);
-        ClusterState newState = task.execute(clusterState);
-
-        // Update the registry so the next phase's steps are loaded
-        policyStepsRegistry.update(newState, client, () -> now);
-
-        // verify that both the `new` phase was executed and the next phase is to begin
-        StepKey currentStepKey = IndexLifecycleRunner.getCurrentStepKey(newState.metaData().index(index).getSettings());
-        assertThat(currentStepKey, equalTo(firstStep.getKey()));
-        // test execute all actions in same phase
-        task = new ExecuteStepsUpdateTask(allClusterPolicyName, index, firstStep, policyStepsRegistry, () -> now);
-        newState = task.execute(newState);
-        policyStepsRegistry.update(newState, client, () -> now);
-
-        assertThat(firstStep.getExecuteCount(), equalTo(1L));
-        assertThat(allClusterSecondStep.getExecuteCount(), equalTo(1L));
-        currentStepKey = IndexLifecycleRunner.getCurrentStepKey(newState.metaData().index(index).getSettings());
-        assertThat(currentStepKey, equalTo(TerminalPolicyStep.KEY));
-        assertNull(policyStepsRegistry.getStep(index, currentStepKey).getNextStepKey());
-        assertThat(LifecycleSettings.LIFECYCLE_PHASE_TIME_SETTING.get(newState.metaData().index(index).getSettings()), equalTo(now));
-        assertThat(LifecycleSettings.LIFECYCLE_ACTION_TIME_SETTING.get(newState.metaData().index(index).getSettings()), equalTo(now));
-        assertThat(LifecycleSettings.LIFECYCLE_STEP_INFO_SETTING.get(newState.metaData().index(index).getSettings()), equalTo(""));
->>>>>>> 0f8bc10b
     }
 
     public void testNeverExecuteNonClusterStateStep() throws IOException {

--- conflicted
+++ resolved
@@ -68,11 +68,7 @@
 
     private static class FakeRetentionTask extends SnapshotRetentionTask {
         FakeRetentionTask() {
-<<<<<<< HEAD
-            super(mock(Client.class), null, mock(SnapshotHistoryStore.class));
-=======
-            super(mock(Client.class), null, System::nanoTime);
->>>>>>> 4be87258
+            super(mock(Client.class), null, System::nanoTime, mock(SnapshotHistoryStore.class));
         }
 
         @Override

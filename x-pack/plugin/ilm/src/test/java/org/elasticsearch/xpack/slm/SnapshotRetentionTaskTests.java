/*
 * Copyright Elasticsearch B.V. and/or licensed to Elasticsearch B.V. under one
 * or more contributor license agreements. Licensed under the Elastic License
 * 2.0; you may not use this file except in compliance with the Elastic License
 * 2.0.
 */

package org.elasticsearch.xpack.slm;

import org.elasticsearch.ElasticsearchException;
import org.elasticsearch.action.ActionListener;
import org.elasticsearch.action.ActionRequest;
import org.elasticsearch.action.ActionResponse;
import org.elasticsearch.action.ActionType;
import org.elasticsearch.action.admin.cluster.snapshots.delete.DeleteSnapshotRequest;
import org.elasticsearch.action.admin.cluster.snapshots.get.GetSnapshotsRequest;
import org.elasticsearch.action.admin.cluster.snapshots.get.GetSnapshotsResponse;
import org.elasticsearch.action.support.master.AcknowledgedResponse;
import org.elasticsearch.client.Client;
import org.elasticsearch.cluster.ClusterName;
import org.elasticsearch.cluster.ClusterState;
import org.elasticsearch.cluster.metadata.Metadata;
import org.elasticsearch.cluster.service.ClusterService;
import org.elasticsearch.core.TimeValue;
import org.elasticsearch.snapshots.Snapshot;
import org.elasticsearch.snapshots.SnapshotId;
import org.elasticsearch.snapshots.SnapshotInfo;
import org.elasticsearch.test.ClusterServiceUtils;
import org.elasticsearch.test.ESTestCase;
import org.elasticsearch.test.client.NoOpClient;
import org.elasticsearch.threadpool.TestThreadPool;
import org.elasticsearch.threadpool.ThreadPool;
import org.elasticsearch.xpack.core.ilm.OperationMode;
import org.elasticsearch.xpack.core.scheduler.SchedulerEngine;
import org.elasticsearch.xpack.core.slm.SnapshotLifecycleMetadata;
import org.elasticsearch.xpack.core.slm.SnapshotLifecyclePolicy;
import org.elasticsearch.xpack.core.slm.SnapshotLifecyclePolicyMetadata;
import org.elasticsearch.xpack.core.slm.SnapshotLifecycleStats;
import org.elasticsearch.xpack.core.slm.SnapshotRetentionConfiguration;
import org.elasticsearch.xpack.core.slm.history.SnapshotHistoryStore;

import java.time.ZoneOffset;
import java.util.ArrayList;
import java.util.Arrays;
import java.util.Collection;
import java.util.Collections;
import java.util.HashMap;
import java.util.List;
import java.util.Map;
import java.util.Set;
import java.util.concurrent.ConcurrentHashMap;
import java.util.concurrent.CountDownLatch;
import java.util.concurrent.TimeUnit;
import java.util.concurrent.atomic.AtomicBoolean;
import java.util.concurrent.atomic.AtomicReference;
import java.util.function.Function;
import java.util.function.LongSupplier;
import java.util.function.Supplier;
import java.util.stream.Collectors;

import static org.elasticsearch.xpack.core.slm.history.SnapshotHistoryItem.DELETE_OPERATION;
import static org.hamcrest.Matchers.contains;
import static org.hamcrest.Matchers.containsString;
import static org.hamcrest.Matchers.empty;
import static org.hamcrest.Matchers.equalTo;
import static org.hamcrest.Matchers.hasSize;
import static org.hamcrest.Matchers.not;

public class SnapshotRetentionTaskTests extends ESTestCase {

    public void testGetAllPoliciesWithRetentionEnabled() {
        SnapshotLifecyclePolicy policyWithout = new SnapshotLifecyclePolicy("policyWithout", "snap", "1 * * * * ?",
            "repo", null, SnapshotRetentionConfiguration.EMPTY);
        SnapshotLifecyclePolicy policyWithout2 = new SnapshotLifecyclePolicy("policyWithout2", "snap", "1 * * * * ?",
            "repo", null, new SnapshotRetentionConfiguration(null, null, null));
        SnapshotLifecyclePolicy policyWith = new SnapshotLifecyclePolicy("policyWith", "snap", "1 * * * * ?",
            "repo", null, new SnapshotRetentionConfiguration(TimeValue.timeValueDays(30), null, null));

        // Test with no SLM metadata
        ClusterState state = ClusterState.builder(new ClusterName("cluster")).build();
        assertThat(SnapshotRetentionTask.getAllPoliciesWithRetentionEnabled(state), equalTo(Collections.emptyMap()));

        // Test with empty SLM metadata
        Metadata metadata = Metadata.builder()
            .putCustom(SnapshotLifecycleMetadata.TYPE,
                new SnapshotLifecycleMetadata(Collections.emptyMap(), OperationMode.RUNNING, new SnapshotLifecycleStats()))
            .build();
        state = ClusterState.builder(new ClusterName("cluster")).metadata(metadata).build();
        assertThat(SnapshotRetentionTask.getAllPoliciesWithRetentionEnabled(state), equalTo(Collections.emptyMap()));

        // Test with metadata containing only a policy without retention
        state = createState(policyWithout);
        assertThat(SnapshotRetentionTask.getAllPoliciesWithRetentionEnabled(state), equalTo(Collections.emptyMap()));

        // Test with metadata containing a couple of policies
        state = createState(policyWithout, policyWithout2, policyWith);
        Map<String, SnapshotLifecyclePolicy> policyMap = SnapshotRetentionTask.getAllPoliciesWithRetentionEnabled(state);
        assertThat(policyMap.size(), equalTo(1));
        assertThat(policyMap.get("policyWith"), equalTo(policyWith));
    }

    public void testSnapshotEligibleForDeletion() {
        final String repoName = "repo";
        SnapshotLifecyclePolicy policy = new SnapshotLifecyclePolicy("policy", "snap", "1 * * * * ?",
            repoName, null, new SnapshotRetentionConfiguration(TimeValue.timeValueDays(30), null, null));
        Map<String, SnapshotLifecyclePolicy> policyMap = Collections.singletonMap("policy", policy);
        Function<SnapshotInfo, Map<String, List<SnapshotInfo>>> mkInfos = i ->
            Collections.singletonMap(repoName, Collections.singletonList(i));

        // Test with an ancient snapshot that should be expunged
        SnapshotInfo info = new SnapshotInfo(
            new Snapshot(repoName, new SnapshotId("name", "uuid")),
            Collections.singletonList("index"),
            Collections.emptyList(),
            Collections.emptyList(),
            null,
            1L,
            1,
            Collections.emptyList(),
            true,
            Collections.singletonMap("policy", "policy"),
            0L,
            Collections.emptyMap());
        assertThat(SnapshotRetentionTask.snapshotEligibleForDeletion(info, mkInfos.apply(info), policyMap), equalTo(true));

        // Test with a snapshot that's start date is old enough to be expunged (but the finish date is not)
        long time = System.currentTimeMillis() - TimeValue.timeValueDays(30).millis() - 1;
        info = new SnapshotInfo(
            new Snapshot(repoName, new SnapshotId("name", "uuid")),
            Collections.singletonList("index"),
            Collections.emptyList(),
            Collections.emptyList(),
            null,
            time + TimeValue.timeValueDays(4).millis(),
            1,
            Collections.emptyList(),
            true,
            Collections.singletonMap("policy", "policy"),
            time,
            Collections.emptyMap());
        assertThat(SnapshotRetentionTask.snapshotEligibleForDeletion(info, mkInfos.apply(info), policyMap), equalTo(true));

        // Test with a fresh snapshot that should not be expunged
        info = new SnapshotInfo(
            new Snapshot(repoName, new SnapshotId("name", "uuid")),
            Collections.singletonList("index"),
            Collections.emptyList(),
            Collections.emptyList(),
            null,
            System.currentTimeMillis() + 1,
            1,
            Collections.emptyList(),
            true,
            Collections.singletonMap("policy", "policy"),
            System.currentTimeMillis(),
            Collections.emptyMap());
        assertThat(SnapshotRetentionTask.snapshotEligibleForDeletion(info, mkInfos.apply(info), policyMap), equalTo(false));
    }

    public void testRetentionTaskSuccess() throws Exception {
        retentionTaskTest(true);
    }

    public void testRetentionTaskFailure() throws Exception {
        retentionTaskTest(false);
    }

    private void retentionTaskTest(final boolean deletionSuccess) throws Exception {
        ThreadPool threadPool = new TestThreadPool("slm-test");
        try (ClusterService clusterService = ClusterServiceUtils.createClusterService(threadPool);
             Client noOpClient = new NoOpClient("slm-test")) {

            final String policyId = "policy";
            final String repoId = "repo";
            SnapshotLifecyclePolicy policy = new SnapshotLifecyclePolicy(policyId, "snap", "1 * * * * ?",
                repoId, null, new SnapshotRetentionConfiguration(TimeValue.timeValueDays(30), null, null));

            ClusterState state = createState(policy);
            ClusterServiceUtils.setState(clusterService, state);

            final SnapshotInfo eligibleSnapshot = new SnapshotInfo(
                    new Snapshot(repoId, new SnapshotId("name", "uuid")), Collections.singletonList("index"),
                Collections.emptyList(), Collections.emptyList(), null, 1L, 1, Collections.emptyList(), true,
                Collections.singletonMap("policy", policyId), 0L, Collections.emptyMap());
            final SnapshotInfo ineligibleSnapshot = new SnapshotInfo(
                new Snapshot(repoId, new SnapshotId("name2", "uuid2")),
                Collections.singletonList("index"),
                Collections.emptyList(),
                Collections.emptyList(),
                null,
                System.currentTimeMillis() + 1,
                1,
                Collections.emptyList(),
                true,
                Collections.singletonMap("policy", policyId),
                System.currentTimeMillis(),
                Collections.emptyMap());

            Set<SnapshotId> deleted = ConcurrentHashMap.newKeySet();
            Set<String> deletedSnapshotsInHistory = ConcurrentHashMap.newKeySet();
            CountDownLatch deletionLatch = new CountDownLatch(1);
            CountDownLatch historyLatch = new CountDownLatch(1);

            MockSnapshotRetentionTask retentionTask = new MockSnapshotRetentionTask(noOpClient, clusterService,
                new SnapshotLifecycleTaskTests.VerifyingHistoryStore(noOpClient, ZoneOffset.UTC,
                    (historyItem) -> {
                        assertEquals(deletionSuccess, historyItem.isSuccess());
                        if (historyItem.isSuccess() == false) {
                            assertThat(historyItem.getErrorDetails(), containsString("deletion_failed"));
                        }
                        assertEquals(policyId, historyItem.getPolicyId());
                        assertEquals(repoId, historyItem.getRepository());
                        assertEquals(DELETE_OPERATION, historyItem.getOperation());
                        deletedSnapshotsInHistory.add(historyItem.getSnapshotName());
                        historyLatch.countDown();
                    }),
                () -> {
                    List<SnapshotInfo> snaps = new ArrayList<>(2);
                    snaps.add(eligibleSnapshot);
                    snaps.add(ineligibleSnapshot);
                    logger.info("--> retrieving snapshots [{}]", snaps);
                    return Collections.singletonMap(repoId, snaps);
                },
                (deletionPolicyId, repo, snapId, slmStats, listener) -> {
                    logger.info("--> deleting {} from repo {}", snapId, repo);
                    deleted.add(snapId);
                    if (deletionSuccess) {
                        listener.onResponse(AcknowledgedResponse.TRUE);
                    } else {
                        listener.onFailure(new RuntimeException("deletion_failed"));
                    }
                    deletionLatch.countDown();
                },
                System::nanoTime);

            long time = System.currentTimeMillis();
            retentionTask.triggered(new SchedulerEngine.Event(SnapshotRetentionService.SLM_RETENTION_JOB_ID, time, time));

            deletionLatch.await(10, TimeUnit.SECONDS);

            assertThat("something should have been deleted", deleted, not(empty()));
            assertThat("one snapshot should have been deleted", deleted, hasSize(1));
            assertThat(deleted, contains(eligibleSnapshot.snapshotId()));

            boolean historySuccess = historyLatch.await(10, TimeUnit.SECONDS);
            assertThat("expected history entries for 1 snapshot deletions", historySuccess, equalTo(true));
            assertThat(deletedSnapshotsInHistory, contains(eligibleSnapshot.snapshotId().getName()));
        } finally {
            threadPool.shutdownNow();
            threadPool.awaitTermination(10, TimeUnit.SECONDS);
        }
    }

    public void testErrStillRunsFailureHandlerWhenRetrieving() throws Exception {
        ThreadPool threadPool = new TestThreadPool("slm-test");
        final String policyId = "policy";
        final String repoId = "repo";
        try (ClusterService clusterService = ClusterServiceUtils.createClusterService(threadPool);
             Client noOpClient = new NoOpClient("slm-test") {

                 @Override
                 @SuppressWarnings("unchecked")
                 protected <Request extends ActionRequest, Response extends ActionResponse>
                 void doExecute(ActionType<Response> action, Request request, ActionListener<Response> listener) {
                     if (request instanceof GetSnapshotsRequest) {
                         logger.info("--> called");
                         listener.onResponse((Response) new GetSnapshotsResponse(
                             Collections.emptyList(), Collections.emptyMap(), null, 0, 0));
                     } else {
                         super.doExecute(action, request, listener);
                     }
                 }
             }) {
            SnapshotLifecyclePolicy policy = new SnapshotLifecyclePolicy(policyId, "snap", "1 * * * * ?",
                repoId, null, new SnapshotRetentionConfiguration(TimeValue.timeValueDays(30), null, null));

            ClusterState state = createState(policy);
            ClusterServiceUtils.setState(clusterService, state);

            SnapshotRetentionTask task = new SnapshotRetentionTask(noOpClient, clusterService,
                System::nanoTime,
                new SnapshotLifecycleTaskTests.VerifyingHistoryStore(noOpClient, ZoneOffset.UTC,
                    (historyItem) -> fail("should never write history")));

            AtomicReference<Exception> errHandlerCalled = new AtomicReference<>(null);
<<<<<<< HEAD
            task.getAllRetainableSnapshots(Collections.singleton(repoId), Set.of(policyId), new ActionListener<>() {
=======
            task.getAllRetainableSnapshots(Collections.singleton(repoId), Collections.singleton(policyId), new ActionListener<>() {
>>>>>>> d9debbfe
                @Override
                public void onResponse(Map<String, List<SnapshotInfo>> stringListMap) {
                    logger.info("--> forcing failure");
                    throw new ElasticsearchException("forced failure");
                }

                @Override
                public void onFailure(Exception e) {
                    errHandlerCalled.set(e);
                }
            });

            assertNotNull(errHandlerCalled.get());
            assertThat(errHandlerCalled.get().getMessage(), equalTo("forced failure"));
        } finally {
            threadPool.shutdownNow();
            threadPool.awaitTermination(10, TimeUnit.SECONDS);
        }
    }

    public void testErrStillRunsFailureHandlerWhenDeleting() throws Exception {
        ThreadPool threadPool = new TestThreadPool("slm-test");
        try (ClusterService clusterService = ClusterServiceUtils.createClusterService(threadPool);
             Client noOpClient = new NoOpClient("slm-test") {

                 @Override
                 @SuppressWarnings("unchecked")
                 protected <Request extends ActionRequest, Response extends ActionResponse>
                 void doExecute(ActionType<Response> action, Request request, ActionListener<Response> listener) {
                     if (request instanceof DeleteSnapshotRequest) {
                         logger.info("--> called");
                         listener.onResponse((Response) AcknowledgedResponse.TRUE);
                     } else {
                         super.doExecute(action, request, listener);
                     }
                 }
             }) {
            final String policyId = "policy";
            final String repoId = "repo";
            SnapshotLifecyclePolicy policy = new SnapshotLifecyclePolicy(policyId, "snap", "1 * * * * ?",
                repoId, null, new SnapshotRetentionConfiguration(TimeValue.timeValueDays(30), null, null));

            ClusterState state = createState(policy);
            ClusterServiceUtils.setState(clusterService, state);

            SnapshotRetentionTask task = new SnapshotRetentionTask(noOpClient, clusterService,
                System::nanoTime,
                new SnapshotLifecycleTaskTests.VerifyingHistoryStore(noOpClient, ZoneOffset.UTC,
                    (historyItem) -> fail("should never write history")));

            AtomicBoolean onFailureCalled = new AtomicBoolean(false);
            task.deleteSnapshot("policy", "foo", new SnapshotId("name", "uuid"),
                new SnapshotLifecycleStats(0, 0, 0, 0, new HashMap<>()), new ActionListener<>() {
                    @Override
                    public void onResponse(AcknowledgedResponse acknowledgedResponse) {
                        logger.info("--> forcing failure");
                        throw new ElasticsearchException("forced failure");
                    }

                    @Override
                    public void onFailure(Exception e) {
                        onFailureCalled.set(true);
                    }
                });

            assertThat(onFailureCalled.get(), equalTo(true));
        } finally {
            threadPool.shutdownNow();
            threadPool.awaitTermination(10, TimeUnit.SECONDS);
        }
    }

    public void testSkipWhileStopping() throws Exception {
        doTestSkipDuringMode(OperationMode.STOPPING);
    }

    public void testSkipWhileStopped() throws Exception {
        doTestSkipDuringMode(OperationMode.STOPPED);
    }

    private void doTestSkipDuringMode(OperationMode mode) throws Exception {
        ThreadPool threadPool = new TestThreadPool("slm-test");
        try (ClusterService clusterService = ClusterServiceUtils.createClusterService(threadPool);
             Client noOpClient = new NoOpClient("slm-test")) {
            final String policyId = "policy";
            final String repoId = "repo";
            SnapshotLifecyclePolicy policy = new SnapshotLifecyclePolicy(policyId, "snap", "1 * * * * ?",
                repoId, null, new SnapshotRetentionConfiguration(TimeValue.timeValueDays(30), null, null));

            ClusterState state = createState(mode, policy);
            ClusterServiceUtils.setState(clusterService, state);

            SnapshotRetentionTask task = new MockSnapshotRetentionTask(noOpClient, clusterService,
                new SnapshotLifecycleTaskTests.VerifyingHistoryStore(noOpClient, ZoneOffset.UTC,
                    (historyItem) -> fail("should never write history")),
                () -> {
                    fail("should not retrieve snapshots");
                    return null;
                },
                (a, b, c, d, e) -> fail("should not delete snapshots"),
                System::nanoTime);

            long time = System.currentTimeMillis();
            task.triggered(new SchedulerEngine.Event(SnapshotRetentionService.SLM_RETENTION_JOB_ID, time, time));
        } finally {
            threadPool.shutdownNow();
            threadPool.awaitTermination(10, TimeUnit.SECONDS);
        }
    }

    public void testRunManuallyWhileStopping() throws Exception {
        doTestRunManuallyDuringMode(OperationMode.STOPPING);
    }

    public void testRunManuallyWhileStopped() throws Exception {
        doTestRunManuallyDuringMode(OperationMode.STOPPED);
    }

    private void doTestRunManuallyDuringMode(OperationMode mode) throws Exception {
        ThreadPool threadPool = new TestThreadPool("slm-test");
        try (ClusterService clusterService = ClusterServiceUtils.createClusterService(threadPool);
             Client noOpClient = new NoOpClient("slm-test")) {
            final String policyId = "policy";
            final String repoId = "repo";
            SnapshotLifecyclePolicy policy = new SnapshotLifecyclePolicy(policyId, "snap", "1 * * * * ?",
                repoId, null, new SnapshotRetentionConfiguration(TimeValue.timeValueDays(30), null, null));

            ClusterState state = createState(mode, policy);
            ClusterServiceUtils.setState(clusterService, state);

            AtomicBoolean retentionWasRun = new AtomicBoolean(false);
            MockSnapshotRetentionTask task = new MockSnapshotRetentionTask(noOpClient, clusterService,
                new SnapshotLifecycleTaskTests.VerifyingHistoryStore(noOpClient, ZoneOffset.UTC, (historyItem) -> {
                }),
                () -> {
                    retentionWasRun.set(true);
                    return Collections.emptyMap();
                },
                (deletionPolicyId, repo, snapId, slmStats, listener) -> {
                },
                System::nanoTime);

            long time = System.currentTimeMillis();
            task.triggered(new SchedulerEngine.Event(SnapshotRetentionService.SLM_RETENTION_MANUAL_JOB_ID, time, time));

            assertTrue("retention should be run manually even if SLM is disabled", retentionWasRun.get());
        } finally {
            threadPool.shutdownNow();
            threadPool.awaitTermination(10, TimeUnit.SECONDS);
        }
    }

    public ClusterState createState(SnapshotLifecyclePolicy... policies) {
        return createState(OperationMode.RUNNING, policies);
    }

    public ClusterState createState(OperationMode mode, SnapshotLifecyclePolicy... policies) {
        Map<String, SnapshotLifecyclePolicyMetadata> policyMetadataMap = Arrays.stream(policies)
            .map(policy -> SnapshotLifecyclePolicyMetadata.builder()
                .setPolicy(policy)
                .setHeaders(Collections.emptyMap())
                .setModifiedDate(randomNonNegativeLong())
                .setVersion(randomNonNegativeLong())
                .build())
            .collect(Collectors.toMap(pm -> pm.getPolicy().getId(), pm -> pm));

        Metadata metadata = Metadata.builder()
            .putCustom(SnapshotLifecycleMetadata.TYPE,
                new SnapshotLifecycleMetadata(policyMetadataMap, mode, new SnapshotLifecycleStats()))
            .build();
        return ClusterState.builder(new ClusterName("cluster"))
            .metadata(metadata)
            .build();
    }

    private static class MockSnapshotRetentionTask extends SnapshotRetentionTask {
        private final Supplier<Map<String, List<SnapshotInfo>>> snapshotRetriever;
        private final DeleteSnapshotMock deleteRunner;

        MockSnapshotRetentionTask(Client client,
                                  ClusterService clusterService,
                                  SnapshotHistoryStore historyStore,
                                  Supplier<Map<String, List<SnapshotInfo>>> snapshotRetriever,
                                  DeleteSnapshotMock deleteRunner,
                                  LongSupplier nanoSupplier) {
            super(client, clusterService, nanoSupplier, historyStore);
            this.snapshotRetriever = snapshotRetriever;
            this.deleteRunner = deleteRunner;
        }

        @Override
<<<<<<< HEAD
        void getAllRetainableSnapshots(Collection<String> repositories,
                                       Set<String> policies,
                                       ActionListener<Map<String, List<SnapshotInfo>>> listener,
                                       Consumer<Exception> errorHandler) {
=======
        void getAllRetainableSnapshots(Collection<String> repositories, Set<String> policies,
                                       ActionListener<Map<String, List<SnapshotInfo>>> listener) {
>>>>>>> d9debbfe
            listener.onResponse(this.snapshotRetriever.get());
        }

        @Override
        void deleteSnapshot(String policyId, String repo, SnapshotId snapshot, SnapshotLifecycleStats slmStats,
                            ActionListener<AcknowledgedResponse> listener) {
            deleteRunner.apply(policyId, repo, snapshot, slmStats, listener);
        }
    }

    @FunctionalInterface
    interface DeleteSnapshotMock {
        void apply(String policyId, String repo, SnapshotId snapshot, SnapshotLifecycleStats slmStats,
                   ActionListener<AcknowledgedResponse> listener);
    }
}<|MERGE_RESOLUTION|>--- conflicted
+++ resolved
@@ -283,11 +283,7 @@
                     (historyItem) -> fail("should never write history")));
 
             AtomicReference<Exception> errHandlerCalled = new AtomicReference<>(null);
-<<<<<<< HEAD
-            task.getAllRetainableSnapshots(Collections.singleton(repoId), Set.of(policyId), new ActionListener<>() {
-=======
             task.getAllRetainableSnapshots(Collections.singleton(repoId), Collections.singleton(policyId), new ActionListener<>() {
->>>>>>> d9debbfe
                 @Override
                 public void onResponse(Map<String, List<SnapshotInfo>> stringListMap) {
                     logger.info("--> forcing failure");
@@ -479,15 +475,8 @@
         }
 
         @Override
-<<<<<<< HEAD
-        void getAllRetainableSnapshots(Collection<String> repositories,
-                                       Set<String> policies,
-                                       ActionListener<Map<String, List<SnapshotInfo>>> listener,
-                                       Consumer<Exception> errorHandler) {
-=======
         void getAllRetainableSnapshots(Collection<String> repositories, Set<String> policies,
                                        ActionListener<Map<String, List<SnapshotInfo>>> listener) {
->>>>>>> d9debbfe
             listener.onResponse(this.snapshotRetriever.get());
         }
 

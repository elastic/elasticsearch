/*
 * Copyright Elasticsearch B.V. and/or licensed to Elasticsearch B.V. under one
 * or more contributor license agreements. Licensed under the Elastic License
 * 2.0; you may not use this file except in compliance with the Elastic License
 * 2.0.
 */
apply plugin: 'elasticsearch.internal-es-plugin'
apply plugin: 'elasticsearch.internal-cluster-test'
apply plugin: 'elasticsearch.internal-yaml-rest-test'

restResources {
  restApi {
<<<<<<< HEAD
    include '_common', 'bulk', 'indices', 'inference', 'index', 'get', 'update', 'reindex'
=======
    include '_common', 'bulk', 'indices', 'inference', 'index', 'get', 'update', 'reindex', 'search'
>>>>>>> 750f895e
  }
}

esplugin {
  name 'x-pack-inference'
  description 'Configuration and evaluation of inference models'
  classname 'org.elasticsearch.xpack.inference.InferencePlugin'
  extendedPlugins = ['x-pack-core']
}

base {
  archivesName = 'x-pack-inference'
}

dependencies {
  implementation project(path: ':libs:elasticsearch-logging')
  compileOnly project(":server")
  compileOnly project(path: xpackModule('core'))
  testImplementation(testArtifact(project(xpackModule('core'))))
  testImplementation project(':modules:reindex')
  clusterPlugins project(':x-pack:plugin:inference:qa:test-service-plugin')
}

tasks.named('yamlRestTest') {
  usesDefaultDistribution()
}<|MERGE_RESOLUTION|>--- conflicted
+++ resolved
@@ -10,11 +10,7 @@
 
 restResources {
   restApi {
-<<<<<<< HEAD
-    include '_common', 'bulk', 'indices', 'inference', 'index', 'get', 'update', 'reindex'
-=======
     include '_common', 'bulk', 'indices', 'inference', 'index', 'get', 'update', 'reindex', 'search'
->>>>>>> 750f895e
   }
 }
 

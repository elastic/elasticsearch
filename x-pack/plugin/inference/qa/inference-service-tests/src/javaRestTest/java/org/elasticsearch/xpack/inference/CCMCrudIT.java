--- conflicted
+++ resolved
@@ -60,11 +60,7 @@
     }
 
     @After
-<<<<<<< HEAD
-    public void cleanup() throws IOException {
-=======
     public void cleanup() {
->>>>>>> ef8a0082
         try {
             // Disable CCM after each test to ensure a clean state
             client().performRequest(new Request(DELETE_METHOD, INFERENCE_CCM_PATH));

--- conflicted
+++ resolved
@@ -33,7 +33,7 @@
         var allModels = getAllModels();
         var chatCompletionModels = getModels("_all", TaskType.CHAT_COMPLETION);
 
-        assertThat(allModels, hasSize(6));
+        assertThat(allModels, hasSize(7));
         assertThat(chatCompletionModels, hasSize(1));
 
         for (var model : chatCompletionModels) {
@@ -42,11 +42,8 @@
 
         assertInferenceIdTaskType(allModels, ".rainbow-sprinkles-elastic", TaskType.CHAT_COMPLETION);
         assertInferenceIdTaskType(allModels, ".elser-v2-elastic", TaskType.SPARSE_EMBEDDING);
-<<<<<<< HEAD
         assertInferenceIdTaskType(allModels, ".multilingual-embed-v1-elastic", TaskType.TEXT_EMBEDDING);
-=======
         assertInferenceIdTaskType(allModels, ".rerank-v1-elastic", TaskType.RERANK);
->>>>>>> c7a5c592
     }
 
     private static void assertInferenceIdTaskType(List<Map<String, Object>> models, String inferenceId, TaskType taskType) {

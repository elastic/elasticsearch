--- conflicted
+++ resolved
@@ -52,11 +52,7 @@
         assertInferenceIdTaskType(allModels, ".rainbow-sprinkles-elastic", TaskType.CHAT_COMPLETION);
         assertInferenceIdTaskType(allModels, ".elser-2-elastic", TaskType.SPARSE_EMBEDDING);
         assertInferenceIdTaskType(allModels, ".jina-embeddings-v3", TaskType.TEXT_EMBEDDING);
-<<<<<<< HEAD
-        assertInferenceIdTaskType(allModels, ".rerank-v1-elastic", TaskType.RERANK);
-=======
         assertInferenceIdTaskType(allModels, ".elastic-rerank-v1", TaskType.RERANK);
->>>>>>> 83f6f0b4
     }
 
     private static void assertInferenceIdTaskType(List<Map<String, Object>> models, String inferenceId, TaskType taskType) {

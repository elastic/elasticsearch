--- conflicted
+++ resolved
@@ -33,11 +33,7 @@
         var allModels = getAllModels();
         var chatCompletionModels = getModels("_all", TaskType.CHAT_COMPLETION);
 
-<<<<<<< HEAD
-        assertThat(allModels, hasSize(6));
-=======
         assertThat(allModels, hasSize(7));
->>>>>>> 7d09f056
         assertThat(chatCompletionModels, hasSize(1));
 
         for (var model : chatCompletionModels) {
@@ -46,10 +42,7 @@
 
         assertInferenceIdTaskType(allModels, ".rainbow-sprinkles-elastic", TaskType.CHAT_COMPLETION);
         assertInferenceIdTaskType(allModels, ".elser-v2-elastic", TaskType.SPARSE_EMBEDDING);
-<<<<<<< HEAD
-=======
         assertInferenceIdTaskType(allModels, ".multilingual-embed-v1-elastic", TaskType.TEXT_EMBEDDING);
->>>>>>> 7d09f056
         assertInferenceIdTaskType(allModels, ".rerank-v1-elastic", TaskType.RERANK);
     }
 

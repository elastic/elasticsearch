/*
 * Copyright Elasticsearch B.V. and/or licensed to Elasticsearch B.V. under one
 * or more contributor license agreements. Licensed under the Elastic License
 * 2.0; you may not use this file except in compliance with the Elastic License
 * 2.0.
 *
 * this file has been contributed to by a Generative AI
 */

package org.elasticsearch.xpack.inference;

import org.elasticsearch.inference.TaskType;
import org.junit.BeforeClass;

import java.io.IOException;
import java.util.List;
import java.util.Map;

import static org.elasticsearch.xpack.inference.InferenceBaseRestTest.getAllModels;
import static org.elasticsearch.xpack.inference.InferenceBaseRestTest.getModels;
import static org.hamcrest.Matchers.hasSize;
import static org.hamcrest.Matchers.is;

public class InferenceGetModelsWithElasticInferenceServiceIT extends BaseMockEISAuthServerTest {

    /**
     * This is done before the class because I've run into issues where another class that extends {@link BaseMockEISAuthServerTest}
     * results in an authorization response not being queued up for the new Elasticsearch Node in time. When the node starts up, it
     * retrieves authorization. If the request isn't queued up when that happens the tests will fail. From my testing locally it seems
     * like the base class's static functionality to queue a response is only done once and not for each subclass.
     *
     * My understanding is that the @Before will be run after the node starts up and wouldn't be sufficient to handle
     * this scenario. That is why this needs to be @BeforeClass.
     */
    @BeforeClass
    public static void init() {
        // Ensure the mock EIS server has an authorized response ready
        mockEISServer.enqueueAuthorizeAllModelsResponse();
    }

    public void testGetDefaultEndpoints() throws IOException {
        var allModels = getAllModels();
        var chatCompletionModels = getModels("_all", TaskType.CHAT_COMPLETION);

        assertThat(allModels, hasSize(7));
        assertThat(chatCompletionModels, hasSize(1));

        for (var model : chatCompletionModels) {
            assertEquals("chat_completion", model.get("task_type"));
        }

        assertInferenceIdTaskType(allModels, ".rainbow-sprinkles-elastic", TaskType.CHAT_COMPLETION);
        assertInferenceIdTaskType(allModels, ".elser-2-elastic", TaskType.SPARSE_EMBEDDING);
<<<<<<< HEAD
        assertInferenceIdTaskType(allModels, ".multilingual-embed-v1-elastic", TaskType.TEXT_EMBEDDING);
        assertInferenceIdTaskType(allModels, ".elastic-rerank-v1", TaskType.RERANK);
=======
        assertInferenceIdTaskType(allModels, ".jina-embeddings-v3", TaskType.TEXT_EMBEDDING);
        assertInferenceIdTaskType(allModels, ".rerank-v1-elastic", TaskType.RERANK);
>>>>>>> a259e9e6
    }

    private static void assertInferenceIdTaskType(List<Map<String, Object>> models, String inferenceId, TaskType taskType) {
        var model = models.stream().filter(m -> m.get("inference_id").equals(inferenceId)).findFirst();
        assertTrue("could not find inference id: " + inferenceId, model.isPresent());
        assertThat(model.get().get("task_type"), is(taskType.toString()));
    }
}<|MERGE_RESOLUTION|>--- conflicted
+++ resolved
@@ -51,13 +51,8 @@
 
         assertInferenceIdTaskType(allModels, ".rainbow-sprinkles-elastic", TaskType.CHAT_COMPLETION);
         assertInferenceIdTaskType(allModels, ".elser-2-elastic", TaskType.SPARSE_EMBEDDING);
-<<<<<<< HEAD
-        assertInferenceIdTaskType(allModels, ".multilingual-embed-v1-elastic", TaskType.TEXT_EMBEDDING);
+        assertInferenceIdTaskType(allModels, ".jina-embeddings-v3", TaskType.TEXT_EMBEDDING);
         assertInferenceIdTaskType(allModels, ".elastic-rerank-v1", TaskType.RERANK);
-=======
-        assertInferenceIdTaskType(allModels, ".jina-embeddings-v3", TaskType.TEXT_EMBEDDING);
-        assertInferenceIdTaskType(allModels, ".rerank-v1-elastic", TaskType.RERANK);
->>>>>>> a259e9e6
     }
 
     private static void assertInferenceIdTaskType(List<Map<String, Object>> models, String inferenceId, TaskType taskType) {

--- conflicted
+++ resolved
@@ -144,11 +144,8 @@
                     "elasticsearch",
                     "googlevertexai",
                     "jinaai",
-<<<<<<< HEAD
-                    "nvidia",
-=======
-                    "openshift_ai",
->>>>>>> 14c9fb01
+                    "nvidia",
+                    "openshift_ai",
                     "test_reranking_service",
                     "voyageai",
                     "hugging_face",

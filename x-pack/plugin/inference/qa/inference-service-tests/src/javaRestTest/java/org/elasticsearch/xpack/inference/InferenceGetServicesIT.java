--- conflicted
+++ resolved
@@ -158,11 +158,15 @@
         assertThat(
             providers,
             containsInAnyOrder(
-<<<<<<< HEAD
-                List.of("deepseek", "elastic", "openai", "streaming_completion_test_service", "hugging_face", "sagemaker", "googlevertexai").toArray()
-=======
-                List.of("deepseek", "elastic", "openai", "streaming_completion_test_service", "hugging_face", "amazon_sagemaker").toArray()
->>>>>>> 56e75ce8
+                List.of(
+                    "deepseek",
+                    "elastic",
+                    "openai",
+                    "streaming_completion_test_service",
+                    "hugging_face",
+                    "amazon_sagemaker",
+                    "googlevertexai"
+                ).toArray()
             )
         );
     }

/*
 * Copyright Elasticsearch B.V. and/or licensed to Elasticsearch B.V. under one
 * or more contributor license agreements. Licensed under the Elastic License
 * 2.0; you may not use this file except in compliance with the Elastic License
 * 2.0.
 *
 * this file has been contributed to by a Generative AI
 */

package org.elasticsearch.xpack.inference;

import org.elasticsearch.client.Request;
import org.elasticsearch.common.Strings;
import org.elasticsearch.inference.TaskType;

import java.io.IOException;
import java.util.List;
import java.util.Map;

import static org.elasticsearch.xpack.inference.InferenceBaseRestTest.assertStatusOkOrCreated;
import static org.hamcrest.Matchers.containsInAnyOrder;
import static org.hamcrest.Matchers.equalTo;

public class InferenceGetServicesIT extends BaseMockEISAuthServerTest {

    public void testGetServicesWithoutTaskType() throws IOException {
        List<Object> services = getAllServices();
        assertThat(services.size(), equalTo(22));

        var providers = providers(services);

        assertThat(
            providers,
            containsInAnyOrder(
                List.of(
                    "alibabacloud-ai-search",
                    "amazonbedrock",
                    "anthropic",
                    "azureaistudio",
                    "azureopenai",
                    "cohere",
                    "deepseek",
                    "elastic",
                    "elasticsearch",
                    "googleaistudio",
                    "googlevertexai",
                    "hugging_face",
                    "jinaai",
                    "mistral",
                    "openai",
                    "streaming_completion_test_service",
                    "test_reranking_service",
                    "test_service",
                    "text_embedding_test_service",
                    "voyageai",
                    "watsonxai",
                    "sagemaker"
                ).toArray()
            )
        );
    }

    @SuppressWarnings("unchecked")
    private Iterable<String> providers(List<Object> services) {
        return services.stream().map(service -> {
            var serviceConfig = (Map<String, Object>) service;
            return (String) serviceConfig.get("service");
        }).toList();
    }

    public void testGetServicesWithTextEmbeddingTaskType() throws IOException {
        List<Object> services = getServices(TaskType.TEXT_EMBEDDING);
        assertThat(services.size(), equalTo(16));

        var providers = providers(services);

        assertThat(
            providers,
            containsInAnyOrder(
                List.of(
                    "alibabacloud-ai-search",
                    "amazonbedrock",
                    "azureaistudio",
                    "azureopenai",
                    "cohere",
                    "elasticsearch",
                    "googleaistudio",
                    "googlevertexai",
                    "hugging_face",
                    "jinaai",
                    "mistral",
                    "openai",
                    "text_embedding_test_service",
                    "voyageai",
                    "watsonxai",
                    "sagemaker"
                ).toArray()
            )
        );
    }

    public void testGetServicesWithRerankTaskType() throws IOException {
        List<Object> services = getServices(TaskType.RERANK);
        assertThat(services.size(), equalTo(8));

        var providers = providers(services);

        assertThat(
            providers,
            containsInAnyOrder(
                List.of(
                    "alibabacloud-ai-search",
                    "cohere",
                    "elasticsearch",
                    "googlevertexai",
                    "jinaai",
                    "test_reranking_service",
                    "voyageai",
                    "hugging_face"
                ).toArray()
            )
        );
    }

    public void testGetServicesWithCompletionTaskType() throws IOException {
        List<Object> services = getServices(TaskType.COMPLETION);
        assertThat(services.size(), equalTo(11));

        var providers = providers(services);

        assertThat(
            providers,
            containsInAnyOrder(
                List.of(
                    "alibabacloud-ai-search",
                    "amazonbedrock",
                    "anthropic",
                    "azureaistudio",
                    "azureopenai",
                    "cohere",
                    "deepseek",
                    "googleaistudio",
                    "openai",
                    "streaming_completion_test_service",
<<<<<<< HEAD
                    "sagemaker"
=======
                    "hugging_face"
>>>>>>> 1a641e5d
                ).toArray()
            )
        );
    }

    public void testGetServicesWithChatCompletionTaskType() throws IOException {
        List<Object> services = getServices(TaskType.CHAT_COMPLETION);
        assertThat(services.size(), equalTo(5));

        var providers = providers(services);

        assertThat(
            providers,
<<<<<<< HEAD
            containsInAnyOrder(List.of("deepseek", "elastic", "openai", "sagemaker", "streaming_completion_test_service").toArray())
=======
            containsInAnyOrder(List.of("deepseek", "elastic", "openai", "streaming_completion_test_service", "hugging_face").toArray())
>>>>>>> 1a641e5d
        );
    }

    public void testGetServicesWithSparseEmbeddingTaskType() throws IOException {
        List<Object> services = getServices(TaskType.SPARSE_EMBEDDING);
        assertThat(services.size(), equalTo(6));

        var providers = providers(services);

        assertThat(
            providers,
            containsInAnyOrder(
                List.of(
                    "alibabacloud-ai-search",
                    "elastic",
                    "elasticsearch",
                    "hugging_face",
                    "streaming_completion_test_service",
                    "test_service"
                ).toArray()
            )
        );
    }

    private List<Object> getAllServices() throws IOException {
        var endpoint = Strings.format("_inference/_services");
        return getInternalAsList(endpoint);
    }

    private List<Object> getServices(TaskType taskType) throws IOException {
        var endpoint = Strings.format("_inference/_services/%s", taskType);
        return getInternalAsList(endpoint);
    }

    private List<Object> getInternalAsList(String endpoint) throws IOException {
        var request = new Request("GET", endpoint);
        var response = client().performRequest(request);
        assertStatusOkOrCreated(response);
        return entityAsList(response);
    }
}<|MERGE_RESOLUTION|>--- conflicted
+++ resolved
@@ -142,11 +142,8 @@
                     "googleaistudio",
                     "openai",
                     "streaming_completion_test_service",
-<<<<<<< HEAD
+                    "hugging_face",
                     "sagemaker"
-=======
-                    "hugging_face"
->>>>>>> 1a641e5d
                 ).toArray()
             )
         );
@@ -160,11 +157,9 @@
 
         assertThat(
             providers,
-<<<<<<< HEAD
-            containsInAnyOrder(List.of("deepseek", "elastic", "openai", "sagemaker", "streaming_completion_test_service").toArray())
-=======
-            containsInAnyOrder(List.of("deepseek", "elastic", "openai", "streaming_completion_test_service", "hugging_face").toArray())
->>>>>>> 1a641e5d
+            containsInAnyOrder(
+                List.of("deepseek", "elastic", "openai", "streaming_completion_test_service", "hugging_face", "sagemaker").toArray()
+            )
         );
     }
 

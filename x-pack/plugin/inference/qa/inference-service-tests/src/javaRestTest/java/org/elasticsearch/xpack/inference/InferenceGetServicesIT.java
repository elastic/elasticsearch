--- conflicted
+++ resolved
@@ -25,7 +25,7 @@
 
     public void testGetServicesWithoutTaskType() throws IOException {
         List<Object> services = getAllServices();
-        assertThat(services.size(), equalTo(23));
+        assertThat(services.size(), equalTo(24));
 
         var providers = providers(services);
 
@@ -128,11 +128,7 @@
 
     public void testGetServicesWithCompletionTaskType() throws IOException {
         List<Object> services = getServices(TaskType.COMPLETION);
-<<<<<<< HEAD
-        assertThat(services.size(), equalTo(12));
-=======
-        assertThat(services.size(), equalTo(13));
->>>>>>> 0a809160
+        assertThat(services.size(), equalTo(14));
 
         var providers = providers(services);
 
@@ -151,13 +147,9 @@
                     "googleaistudio",
                     "openai",
                     "streaming_completion_test_service",
-<<<<<<< HEAD
                     "completion_test_service",
-                    "hugging_face"
-=======
                     "hugging_face",
                     "amazon_sagemaker"
->>>>>>> 0a809160
                 ).toArray()
             )
         );

/*
 * Copyright Elasticsearch B.V. and/or licensed to Elasticsearch B.V. under one
 * or more contributor license agreements. Licensed under the Elastic License
 * 2.0; you may not use this file except in compliance with the Elastic License
 * 2.0.
 *
 * this file has been contributed to by a Generative AI
 */

package org.elasticsearch.xpack.inference;

import org.elasticsearch.client.Request;
import org.elasticsearch.common.Strings;
import org.elasticsearch.inference.TaskType;
import org.junit.Before;
import org.junit.BeforeClass;

import java.io.IOException;
import java.util.List;
import java.util.Map;

import static org.elasticsearch.xpack.inference.InferenceBaseRestTest.assertStatusOkOrCreated;
import static org.hamcrest.Matchers.containsInAnyOrder;

public class InferenceGetServicesIT extends BaseMockEISAuthServerTest {

    @Before
    public void setUp() throws Exception {
        super.setUp();
        // Ensure the mock EIS server has an authorized response ready before each test because each test will
        // use the services API which makes a call to EIS
        mockEISServer.enqueueAuthorizeAllModelsResponse();
    }

    /**
     * This is done before the class because I've run into issues where another class that extends {@link BaseMockEISAuthServerTest}
     * results in an authorization response not being queued up for the new Elasticsearch Node in time. When the node starts up, it
     * retrieves authorization. If the request isn't queued up when that happens the tests will fail. From my testing locally it seems
     * like the base class's static functionality to queue a response is only done once and not for each subclass.
     *
     * My understanding is that the @Before will be run after the node starts up and wouldn't be sufficient to handle
     * this scenario. That is why this needs to be @BeforeClass.
     */
    @BeforeClass
    public static void init() {
        // Ensure the mock EIS server has an authorized response ready
        mockEISServer.enqueueAuthorizeAllModelsResponse();
    }

    public void testGetServicesWithoutTaskType() throws IOException {
        assertThat(
            allProviders(),
            containsInAnyOrder(
                List.of(
                    "ai21",
                    "alibabacloud-ai-search",
                    "amazonbedrock",
                    "anthropic",
                    "azureaistudio",
                    "azureopenai",
                    "cohere",
                    "contextualai",
                    "deepseek",
                    "elastic",
                    "elasticsearch",
                    "googleaistudio",
                    "googlevertexai",
                    "groq",
                    "hugging_face",
                    "jinaai",
                    "llama",
                    "mistral",
                    "nvidia",
                    "openai",
                    "openshift_ai",
                    "streaming_completion_test_service",
                    "completion_test_service",
                    "test_reranking_service",
                    "test_service",
                    "alternate_sparse_embedding_test_service",
                    "text_embedding_test_service",
                    "voyageai",
                    "watsonxai",
                    "amazon_sagemaker"
                ).toArray()
            )
        );
    }

    private Iterable<String> allProviders() throws IOException {
        return providers(getAllServices());
    }

    @SuppressWarnings("unchecked")
    private Iterable<String> providers(List<Object> services) {
        return services.stream().map(service -> {
            var serviceConfig = (Map<String, Object>) service;
            return (String) serviceConfig.get("service");
        }).toList();
    }

    public void testGetServicesWithTextEmbeddingTaskType() throws IOException {
        assertThat(
            providersFor(TaskType.TEXT_EMBEDDING),
            containsInAnyOrder(
                List.of(
                    "alibabacloud-ai-search",
                    "amazonbedrock",
                    "amazon_sagemaker",
                    "azureaistudio",
                    "azureopenai",
                    "cohere",
                    "elastic",
                    "elasticsearch",
                    "googleaistudio",
                    "googlevertexai",
                    "hugging_face",
                    "jinaai",
                    "llama",
                    "mistral",
                    "nvidia",
                    "openai",
                    "openshift_ai",
                    "text_embedding_test_service",
                    "voyageai",
                    "watsonxai"
                ).toArray()
            )
        );
    }

    private Iterable<String> providersFor(TaskType taskType) throws IOException {
        return providers(getServices(taskType));
    }

    public void testGetServicesWithRerankTaskType() throws IOException {
        assertThat(
            providersFor(TaskType.RERANK),
            containsInAnyOrder(
                List.of(
                    "alibabacloud-ai-search",
                    "azureaistudio",
                    "cohere",
                    "contextualai",
                    "elasticsearch",
                    "googlevertexai",
                    "jinaai",
                    "nvidia",
                    "openshift_ai",
                    "test_reranking_service",
                    "voyageai",
                    "hugging_face",
                    "amazon_sagemaker",
                    "elastic"
                ).toArray()
            )
        );
    }

    public void testGetServicesWithCompletionTaskType() throws IOException {
        assertThat(
            providersFor(TaskType.COMPLETION),
            containsInAnyOrder(
                List.of(
                    "ai21",
                    "llama",
                    "alibabacloud-ai-search",
                    "amazonbedrock",
                    "anthropic",
                    "azureaistudio",
                    "azureopenai",
                    "cohere",
                    "deepseek",
                    "googleaistudio",
                    "googlevertexai",
                    "openai",
                    "openshift_ai",
                    "streaming_completion_test_service",
                    "completion_test_service",
                    "hugging_face",
                    "elastic",
                    "amazon_sagemaker",
                    "mistral",
                    "watsonxai",
                    "nvidia"
                ).toArray()
            )
        );
    }

    public void testGetServicesWithChatCompletionTaskType() throws IOException {
        assertThat(
            providersFor(TaskType.CHAT_COMPLETION),
            containsInAnyOrder(
                List.of(
                    "ai21",
<<<<<<< HEAD
                    "amazonbedrock",
=======
                    "azureopenai",
>>>>>>> 1f5ec363
                    "llama",
                    "deepseek",
                    "elastic",
                    "groq",
                    "openai",
                    "openshift_ai",
                    "streaming_completion_test_service",
                    "hugging_face",
                    "amazon_sagemaker",
                    "googlevertexai",
                    "mistral",
                    "nvidia",
                    "watsonxai"
                ).toArray()
            )
        );
    }

    public void testGetServicesWithSparseEmbeddingTaskType() throws IOException {
        assertThat(
            providersFor(TaskType.SPARSE_EMBEDDING),
            containsInAnyOrder(
                List.of(
                    "alibabacloud-ai-search",
                    "elastic",
                    "elasticsearch",
                    "hugging_face",
                    "streaming_completion_test_service",
                    "test_service",
                    "alternate_sparse_embedding_test_service",
                    "amazon_sagemaker"
                ).toArray()
            )
        );
    }

    public void testGetServicesWithEmbeddingTaskType() throws IOException {
        assertThat(providersFor(TaskType.EMBEDDING), containsInAnyOrder(List.of("text_embedding_test_service").toArray()));
    }

    private List<Object> getAllServices() throws IOException {
        var endpoint = Strings.format("_inference/_services");
        return getInternalAsList(endpoint);
    }

    private List<Object> getServices(TaskType taskType) throws IOException {
        var endpoint = Strings.format("_inference/_services/%s", taskType);
        return getInternalAsList(endpoint);
    }

    private List<Object> getInternalAsList(String endpoint) throws IOException {
        var request = new Request("GET", endpoint);
        var response = client().performRequest(request);
        assertStatusOkOrCreated(response);
        return entityAsList(response);
    }
}<|MERGE_RESOLUTION|>--- conflicted
+++ resolved
@@ -194,11 +194,7 @@
             containsInAnyOrder(
                 List.of(
                     "ai21",
-<<<<<<< HEAD
-                    "amazonbedrock",
-=======
-                    "azureopenai",
->>>>>>> 1f5ec363
+                    "azureopenai",
                     "llama",
                     "deepseek",
                     "elastic",

--- conflicted
+++ resolved
@@ -43,13 +43,12 @@
                       "task_types": ["embed/text/sparse"]
                     },
                     {
-<<<<<<< HEAD
                       "model_name": "multilingual-embed-v1",
                       "task_types": ["embed/text/dense"]
-=======
+                    },
+                  {
                       "model_name": "rerank-v1",
                       "task_types": ["rerank/text/text-similarity"]
->>>>>>> c7a5c592
                     }
                 ]
             }

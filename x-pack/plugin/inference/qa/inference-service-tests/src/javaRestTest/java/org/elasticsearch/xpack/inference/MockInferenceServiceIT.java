/*
 * Copyright Elasticsearch B.V. and/or licensed to Elasticsearch B.V. under one
 * or more contributor license agreements. Licensed under the Elastic License
 * 2.0; you may not use this file except in compliance with the Elastic License
 * 2.0.
 */

package org.elasticsearch.xpack.inference;

import org.elasticsearch.inference.TaskType;

import java.io.IOException;
import java.util.List;
import java.util.Map;

public class MockInferenceServiceIT extends InferenceBaseRestTest {

    @SuppressWarnings("unchecked")
    public void testMockService() throws IOException {
        String inferenceEntityId = "test-mock";
        var putModel = putModel(inferenceEntityId, mockServiceModelConfig(), TaskType.SPARSE_EMBEDDING);
        var getModels = getModels(inferenceEntityId, TaskType.SPARSE_EMBEDDING);
        var model = ((List<Map<String, Object>>) getModels.get("models")).get(0);

        for (var modelMap : List.of(putModel, model)) {
            assertEquals(inferenceEntityId, modelMap.get("model_id"));
            assertEquals(TaskType.SPARSE_EMBEDDING, TaskType.fromString((String) modelMap.get("task_type")));
            assertEquals("test_service", modelMap.get("service"));
        }

        // The response is randomly generated, the input can be anything
<<<<<<< HEAD
        var inference = inferOnMockService(inferenceEntityId, TaskType.SPARSE_EMBEDDING, List.of(randomAlphaOfLength(10)));
=======
        var inference = inferOnMockService(modelId, List.of(randomAlphaOfLength(10)));
>>>>>>> a7ca62de
        assertNonEmptyInferenceResults(inference, 1, TaskType.SPARSE_EMBEDDING);
    }

    @SuppressWarnings("unchecked")
    public void testMockServiceWithMultipleInputs() throws IOException {
        String inferenceEntityId = "test-mock-with-multi-inputs";
        putModel(inferenceEntityId, mockServiceModelConfig(), TaskType.SPARSE_EMBEDDING);

        // The response is randomly generated, the input can be anything
        var inference = inferOnMockService(
            inferenceEntityId,
            TaskType.SPARSE_EMBEDDING,
            List.of(randomAlphaOfLength(5), randomAlphaOfLength(10), randomAlphaOfLength(15))
        );

        assertNonEmptyInferenceResults(inference, 3, TaskType.SPARSE_EMBEDDING);
    }

    @SuppressWarnings("unchecked")
    public void testMockService_DoesNotReturnSecretsInGetResponse() throws IOException {
        String inferenceEntityId = "test-mock";
        var putModel = putModel(inferenceEntityId, mockServiceModelConfig(), TaskType.SPARSE_EMBEDDING);
        var getModels = getModels(inferenceEntityId, TaskType.SPARSE_EMBEDDING);
        var model = ((List<Map<String, Object>>) getModels.get("models")).get(0);

        var serviceSettings = (Map<String, Object>) model.get("service_settings");
        assertNull(serviceSettings.get("api_key"));
        assertNotNull(serviceSettings.get("model"));

        var putServiceSettings = (Map<String, Object>) putModel.get("service_settings");
        assertNull(putServiceSettings.get("api_key"));
        assertNotNull(putServiceSettings.get("model"));
    }
}<|MERGE_RESOLUTION|>--- conflicted
+++ resolved
@@ -29,11 +29,7 @@
         }
 
         // The response is randomly generated, the input can be anything
-<<<<<<< HEAD
-        var inference = inferOnMockService(inferenceEntityId, TaskType.SPARSE_EMBEDDING, List.of(randomAlphaOfLength(10)));
-=======
-        var inference = inferOnMockService(modelId, List.of(randomAlphaOfLength(10)));
->>>>>>> a7ca62de
+        var inference = inferOnMockService(inferenceEntityId, List.of(randomAlphaOfLength(10)));
         assertNonEmptyInferenceResults(inference, 1, TaskType.SPARSE_EMBEDDING);
     }
 

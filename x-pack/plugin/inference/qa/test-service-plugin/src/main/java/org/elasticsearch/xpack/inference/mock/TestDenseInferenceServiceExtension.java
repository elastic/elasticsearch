/*
 * Copyright Elasticsearch B.V. and/or licensed to Elasticsearch B.V. under one
 * or more contributor license agreements. Licensed under the Elastic License
 * 2.0; you may not use this file except in compliance with the Elastic License
 * 2.0.
 */

package org.elasticsearch.xpack.inference.mock;

import org.elasticsearch.ElasticsearchStatusException;
import org.elasticsearch.TransportVersion;
import org.elasticsearch.action.ActionListener;
import org.elasticsearch.common.ValidationException;
import org.elasticsearch.common.io.stream.StreamInput;
import org.elasticsearch.common.io.stream.StreamOutput;
import org.elasticsearch.common.util.LazyInitializable;
import org.elasticsearch.core.Nullable;
import org.elasticsearch.core.TimeValue;
import org.elasticsearch.index.mapper.vectors.DenseVectorFieldMapper;
import org.elasticsearch.inference.ChunkedInference;
import org.elasticsearch.inference.ChunkingSettings;
import org.elasticsearch.inference.InferenceServiceConfiguration;
import org.elasticsearch.inference.InferenceServiceExtension;
import org.elasticsearch.inference.InferenceServiceResults;
import org.elasticsearch.inference.InputType;
import org.elasticsearch.inference.Model;
import org.elasticsearch.inference.ModelConfigurations;
import org.elasticsearch.inference.ModelSecrets;
import org.elasticsearch.inference.ServiceSettings;
import org.elasticsearch.inference.SettingsConfiguration;
import org.elasticsearch.inference.SimilarityMeasure;
import org.elasticsearch.inference.TaskType;
import org.elasticsearch.inference.UnifiedCompletionRequest;
import org.elasticsearch.inference.configuration.SettingsConfigurationFieldType;
import org.elasticsearch.rest.RestStatus;
import org.elasticsearch.xcontent.ToXContentObject;
import org.elasticsearch.xcontent.XContentBuilder;
import org.elasticsearch.xpack.core.inference.results.ChunkedInferenceEmbedding;
import org.elasticsearch.xpack.core.inference.results.TextEmbeddingFloatResults;

import java.io.IOException;
import java.nio.charset.StandardCharsets;
import java.util.ArrayList;
import java.util.EnumSet;
import java.util.HashMap;
import java.util.List;
import java.util.Map;

public class TestDenseInferenceServiceExtension implements InferenceServiceExtension {
    @Override
    public List<Factory> getInferenceServiceFactories() {
        return List.of(TestInferenceService::new);
    }

    public static class TestDenseModel extends Model {
        public TestDenseModel(String inferenceEntityId, TestDenseInferenceServiceExtension.TestServiceSettings serviceSettings) {
            super(
                new ModelConfigurations(
                    inferenceEntityId,
                    TaskType.TEXT_EMBEDDING,
                    TestDenseInferenceServiceExtension.TestInferenceService.NAME,
                    serviceSettings
                ),
                new ModelSecrets(new AbstractTestInferenceService.TestSecretSettings("api_key"))
            );
        }
    }

    public static class TestInferenceService extends AbstractTestInferenceService {
        public static final String NAME = "text_embedding_test_service";

        private static final EnumSet<TaskType> supportedTaskTypes = EnumSet.of(TaskType.TEXT_EMBEDDING);

        public TestInferenceService(InferenceServiceFactoryContext context) {}

        @Override
        public String name() {
            return NAME;
        }

        @Override
        @SuppressWarnings("unchecked")
        public void parseRequestConfig(
            String modelId,
            TaskType taskType,
            Map<String, Object> config,
            ActionListener<Model> parsedModelListener
        ) {
            var serviceSettingsMap = (Map<String, Object>) config.remove(ModelConfigurations.SERVICE_SETTINGS);
            var serviceSettings = TestServiceSettings.fromMap(serviceSettingsMap);
            var secretSettings = TestSecretSettings.fromMap(serviceSettingsMap);

            var taskSettingsMap = getTaskSettingsMap(config);
            var taskSettings = TestTaskSettings.fromMap(taskSettingsMap);

            parsedModelListener.onResponse(new TestServiceModel(modelId, taskType, name(), serviceSettings, taskSettings, secretSettings));
        }

        @Override
        public InferenceServiceConfiguration getConfiguration() {
            return Configuration.get();
        }

        @Override
        public EnumSet<TaskType> supportedTaskTypes() {
            return supportedTaskTypes;
        }

        @Override
        public void infer(
            Model model,
            @Nullable String query,
            List<String> input,
            boolean stream,
            Map<String, Object> taskSettings,
            InputType inputType,
            TimeValue timeout,
            ActionListener<InferenceServiceResults> listener
        ) {
            switch (model.getConfigurations().getTaskType()) {
                case ANY, TEXT_EMBEDDING -> {
                    ServiceSettings modelServiceSettings = model.getServiceSettings();
                    listener.onResponse(makeResults(input, modelServiceSettings.dimensions()));
                }
                default -> listener.onFailure(
                    new ElasticsearchStatusException(
                        TaskType.unsupportedTaskTypeErrorMsg(model.getConfigurations().getTaskType(), name()),
                        RestStatus.BAD_REQUEST
                    )
                );
            }
        }

        @Override
        public void unifiedCompletionInfer(
            Model model,
            UnifiedCompletionRequest request,
            TimeValue timeout,
            ActionListener<InferenceServiceResults> listener
        ) {
            listener.onFailure(new UnsupportedOperationException("unifiedCompletionInfer not supported"));
        }

        @Override
        public void chunkedInfer(
            Model model,
            @Nullable String query,
            List<String> input,
            Map<String, Object> taskSettings,
            ChunkingSettings chunkingSettings,
            InputType inputType,
            TimeValue timeout,
            ActionListener<List<ChunkedInference>> listener
        ) {
            switch (model.getConfigurations().getTaskType()) {
                case ANY, TEXT_EMBEDDING -> {
                    ServiceSettings modelServiceSettings = model.getServiceSettings();
                    listener.onResponse(makeChunkedResults(input, modelServiceSettings.dimensions(), chunkingSettings));
                }
                default -> listener.onFailure(
                    new ElasticsearchStatusException(
                        TaskType.unsupportedTaskTypeErrorMsg(model.getConfigurations().getTaskType(), name()),
                        RestStatus.BAD_REQUEST
                    )
                );
            }
        }

        private TextEmbeddingFloatResults makeResults(List<String> input, int dimensions) {
            List<TextEmbeddingFloatResults.Embedding> embeddings = new ArrayList<>();
            for (String inputString : input) {
                List<Float> floatEmbeddings = generateEmbedding(inputString, dimensions);
                embeddings.add(TextEmbeddingFloatResults.Embedding.of(floatEmbeddings));
            }
            return new TextEmbeddingFloatResults(embeddings);
        }

<<<<<<< HEAD
        private List<ChunkedInference> makeChunkedResults(List<String> inputs, int dimensions, ChunkingSettings chunkingSettings) {

            List<ChunkedInference> results = new ArrayList<>();
            for (int i = 0; i < inputs.size(); i++) {
                String input = inputs.get(i);
                TextEmbeddingFloatResults nonChunkedResults = makeResults(inputs, dimensions);
                List<String> chunkedInput = chunkInputs(input, chunkingSettings);
                List<TextEmbeddingFloatResults.Chunk> chunks = new ArrayList<>();
                int offset = 0;
                for (String c : chunkedInput) {
                    offset = input.indexOf(c, offset);
                    int endOffset = offset + c.length();
                    chunks.add(
                        new TextEmbeddingFloatResults.Chunk(
                            nonChunkedResults.embeddings().get(i).values(),
                            c,
                            new ChunkedInference.TextOffset(offset, endOffset)
=======
        private List<ChunkedInference> makeChunkedResults(List<String> input, int dimensions) {
            TextEmbeddingFloatResults nonChunkedResults = makeResults(input, dimensions);

            var results = new ArrayList<ChunkedInference>();
            for (int i = 0; i < input.size(); i++) {
                results.add(
                    new ChunkedInferenceEmbedding(
                        List.of(
                            new TextEmbeddingFloatResults.Chunk(
                                nonChunkedResults.embeddings().get(i).values(),
                                new ChunkedInference.TextOffset(0, input.get(i).length())
                            )
>>>>>>> b1c3772d
                        )
                    );
                }
                ChunkedInferenceEmbedding chunkedInferenceEmbedding = new ChunkedInferenceEmbedding(chunks);
                results.add(chunkedInferenceEmbedding);
            }
            return results;
        }

        protected ServiceSettings getServiceSettingsFromMap(Map<String, Object> serviceSettingsMap) {
            return TestServiceSettings.fromMap(serviceSettingsMap);
        }

        /**
         * Generate a test embedding for the provided input.
         * <p>
         * The goal of this method is to generate an embedding with the following properties:
         * </p>
         * <ul>
         *     <li>Unique to the input</li>
         *     <li>Reproducible (i.e given the same input, the same embedding should be generated)</li>
         *     <li>Valid as both a float and byte embedding</li>
         * </ul>
         * <p>
         * The embedding is generated by:
         * </p>
         * <ul>
         *     <li>getting the hash code of the input</li>
         *     <li>converting the hash code value to a string</li>
         *     <li>converting the string to a UTF-8 encoded byte array</li>
         *     <li>repeatedly appending the byte array to the embedding until the desired number of dimensions are populated</li>
         * </ul>
         * <p>
         * Since the hash code value, when interpreted as a string, is guaranteed to only contain digits and the "-" character, the UTF-8
         * encoded byte array is guaranteed to only contain values in the standard ASCII table.
         * </p>
         *
         * @param input The input string
         * @param dimensions The embedding dimension count
         * @return An embedding
         */
        private static List<Float> generateEmbedding(String input, int dimensions) {
            List<Float> embedding = new ArrayList<>(dimensions);

            byte[] byteArray = Integer.toString(input.hashCode()).getBytes(StandardCharsets.UTF_8);
            List<Float> embeddingValues = new ArrayList<>(byteArray.length);
            for (byte value : byteArray) {
                embeddingValues.add((float) value);
            }

            int remainingDimensions = dimensions;
            while (remainingDimensions >= embeddingValues.size()) {
                embedding.addAll(embeddingValues);
                remainingDimensions -= embeddingValues.size();
            }
            if (remainingDimensions > 0) {
                embedding.addAll(embeddingValues.subList(0, remainingDimensions));
            }

            return embedding;
        }

        public static class Configuration {
            public static InferenceServiceConfiguration get() {
                return configuration.getOrCompute();
            }

            private static final LazyInitializable<InferenceServiceConfiguration, RuntimeException> configuration = new LazyInitializable<>(
                () -> {
                    var configurationMap = new HashMap<String, SettingsConfiguration>();

                    configurationMap.put(
                        "model",
                        new SettingsConfiguration.Builder(EnumSet.of(TaskType.TEXT_EMBEDDING)).setDescription("")
                            .setLabel("Model")
                            .setRequired(true)
                            .setSensitive(true)
                            .setType(SettingsConfigurationFieldType.STRING)
                            .build()
                    );

                    return new InferenceServiceConfiguration.Builder().setService(NAME)
                        .setTaskTypes(supportedTaskTypes)
                        .setConfigurations(configurationMap)
                        .build();
                }
            );
        }
    }

    public record TestServiceSettings(
        String model,
        Integer dimensions,
        SimilarityMeasure similarity,
        DenseVectorFieldMapper.ElementType elementType
    ) implements ServiceSettings {

        static final String NAME = "test_text_embedding_service_settings";

        public TestServiceSettings {
            if (elementType == DenseVectorFieldMapper.ElementType.BIT) {
                throw new IllegalArgumentException("Test dense inference service does not yet support element type BIT");
            }
        }

        public static TestServiceSettings fromMap(Map<String, Object> map) {
            ValidationException validationException = new ValidationException();

            String model = (String) map.remove("model");
            if (model == null) {
                validationException.addValidationError("missing model");
            }

            Integer dimensions = (Integer) map.remove("dimensions");
            if (dimensions == null) {
                validationException.addValidationError("missing dimensions");
            }

            SimilarityMeasure similarity = null;
            String similarityStr = (String) map.remove("similarity");
            if (similarityStr != null) {
                similarity = SimilarityMeasure.fromString(similarityStr);
            }

            DenseVectorFieldMapper.ElementType elementType = null;
            String elementTypeStr = (String) map.remove("element_type");
            if (elementTypeStr != null) {
                elementType = DenseVectorFieldMapper.ElementType.fromString(elementTypeStr);
            }

            if (validationException.validationErrors().isEmpty() == false) {
                throw validationException;
            }

            return new TestServiceSettings(model, dimensions, similarity, elementType);
        }

        public TestServiceSettings(StreamInput in) throws IOException {
            this(
                in.readString(),
                in.readOptionalInt(),
                in.readOptionalEnum(SimilarityMeasure.class),
                in.readOptionalEnum(DenseVectorFieldMapper.ElementType.class)
            );
        }

        @Override
        public XContentBuilder toXContent(XContentBuilder builder, Params params) throws IOException {
            builder.startObject();
            builder.field("model", model);
            builder.field("dimensions", dimensions);
            if (similarity != null) {
                builder.field("similarity", similarity);
            }
            if (elementType != null) {
                builder.field("element_type", elementType);
            }
            builder.endObject();
            return builder;
        }

        @Override
        public String getWriteableName() {
            return NAME;
        }

        @Override
        public TransportVersion getMinimalSupportedVersion() {
            return TransportVersion.current(); // fine for these tests but will not work for cluster upgrade tests
        }

        @Override
        public void writeTo(StreamOutput out) throws IOException {
            out.writeString(model);
            out.writeInt(dimensions);
            out.writeOptionalEnum(similarity);
            out.writeOptionalEnum(elementType);
        }

        @Override
        public ToXContentObject getFilteredXContentObject() {
            return this;
        }

        @Override
        public SimilarityMeasure similarity() {
            return similarity != null ? similarity : SimilarityMeasure.COSINE;
        }

        @Override
        public DenseVectorFieldMapper.ElementType elementType() {
            return elementType != null ? elementType : DenseVectorFieldMapper.ElementType.FLOAT;
        }

        @Override
        public String modelId() {
            return model;
        }
    }

}<|MERGE_RESOLUTION|>--- conflicted
+++ resolved
@@ -175,7 +175,6 @@
             return new TextEmbeddingFloatResults(embeddings);
         }
 
-<<<<<<< HEAD
         private List<ChunkedInference> makeChunkedResults(List<String> inputs, int dimensions, ChunkingSettings chunkingSettings) {
 
             List<ChunkedInference> results = new ArrayList<>();
@@ -191,22 +190,7 @@
                     chunks.add(
                         new TextEmbeddingFloatResults.Chunk(
                             nonChunkedResults.embeddings().get(i).values(),
-                            c,
                             new ChunkedInference.TextOffset(offset, endOffset)
-=======
-        private List<ChunkedInference> makeChunkedResults(List<String> input, int dimensions) {
-            TextEmbeddingFloatResults nonChunkedResults = makeResults(input, dimensions);
-
-            var results = new ArrayList<ChunkedInference>();
-            for (int i = 0; i < input.size(); i++) {
-                results.add(
-                    new ChunkedInferenceEmbedding(
-                        List.of(
-                            new TextEmbeddingFloatResults.Chunk(
-                                nonChunkedResults.embeddings().get(i).values(),
-                                new ChunkedInference.TextOffset(0, input.get(i).length())
-                            )
->>>>>>> b1c3772d
                         )
                     );
                 }

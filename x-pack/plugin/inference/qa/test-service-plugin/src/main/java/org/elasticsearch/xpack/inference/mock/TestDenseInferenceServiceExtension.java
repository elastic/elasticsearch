/*
 * Copyright Elasticsearch B.V. and/or licensed to Elasticsearch B.V. under one
 * or more contributor license agreements. Licensed under the Elastic License
 * 2.0; you may not use this file except in compliance with the Elastic License
 * 2.0.
 */

package org.elasticsearch.xpack.inference.mock;

import org.elasticsearch.ElasticsearchStatusException;
import org.elasticsearch.TransportVersion;
import org.elasticsearch.action.ActionListener;
import org.elasticsearch.common.ValidationException;
import org.elasticsearch.common.io.stream.StreamInput;
import org.elasticsearch.common.io.stream.StreamOutput;
import org.elasticsearch.common.util.LazyInitializable;
import org.elasticsearch.core.Nullable;
import org.elasticsearch.core.TimeValue;
import org.elasticsearch.index.mapper.vectors.DenseVectorFieldMapper;
import org.elasticsearch.inference.ChunkedInference;
import org.elasticsearch.inference.ChunkingSettings;
import org.elasticsearch.inference.InferenceServiceConfiguration;
import org.elasticsearch.inference.InferenceServiceExtension;
import org.elasticsearch.inference.InferenceServiceResults;
import org.elasticsearch.inference.InputType;
import org.elasticsearch.inference.Model;
import org.elasticsearch.inference.ModelConfigurations;
import org.elasticsearch.inference.ModelSecrets;
import org.elasticsearch.inference.ServiceSettings;
import org.elasticsearch.inference.SettingsConfiguration;
import org.elasticsearch.inference.SimilarityMeasure;
import org.elasticsearch.inference.TaskType;
import org.elasticsearch.inference.UnifiedCompletionRequest;
import org.elasticsearch.inference.configuration.SettingsConfigurationFieldType;
import org.elasticsearch.rest.RestStatus;
import org.elasticsearch.xcontent.ToXContentObject;
import org.elasticsearch.xcontent.XContentBuilder;
import org.elasticsearch.xpack.core.inference.results.ChunkedInferenceEmbedding;
import org.elasticsearch.xpack.core.inference.results.TextEmbeddingFloatResults;

import java.io.IOException;
import java.nio.charset.StandardCharsets;
import java.util.ArrayList;
import java.util.EnumSet;
import java.util.HashMap;
import java.util.List;
import java.util.Map;

public class TestDenseInferenceServiceExtension implements InferenceServiceExtension {
    @Override
    public List<Factory> getInferenceServiceFactories() {
        return List.of(TestInferenceService::new);
    }

    public static class TestDenseModel extends Model {
        public TestDenseModel(String inferenceEntityId, TestDenseInferenceServiceExtension.TestServiceSettings serviceSettings) {
            super(
                new ModelConfigurations(
                    inferenceEntityId,
                    TaskType.TEXT_EMBEDDING,
                    TestDenseInferenceServiceExtension.TestInferenceService.NAME,
                    serviceSettings
                ),
                new ModelSecrets(new AbstractTestInferenceService.TestSecretSettings("api_key"))
            );
        }
    }

    public static class TestInferenceService extends AbstractTestInferenceService {
        public static final String NAME = "text_embedding_test_service";

        private static final EnumSet<TaskType> supportedTaskTypes = EnumSet.of(TaskType.TEXT_EMBEDDING);

        public TestInferenceService(InferenceServiceFactoryContext context) {}

        @Override
        public String name() {
            return NAME;
        }

        @Override
        @SuppressWarnings("unchecked")
        public void parseRequestConfig(
            String modelId,
            TaskType taskType,
            Map<String, Object> config,
            ActionListener<Model> parsedModelListener
        ) {
            var serviceSettingsMap = (Map<String, Object>) config.remove(ModelConfigurations.SERVICE_SETTINGS);
            var serviceSettings = TestServiceSettings.fromMap(serviceSettingsMap);
            var secretSettings = TestSecretSettings.fromMap(serviceSettingsMap);

            var taskSettingsMap = getTaskSettingsMap(config);
            var taskSettings = TestTaskSettings.fromMap(taskSettingsMap);

            parsedModelListener.onResponse(new TestServiceModel(modelId, taskType, name(), serviceSettings, taskSettings, secretSettings));
        }

        @Override
        public InferenceServiceConfiguration getConfiguration() {
            return Configuration.get();
        }

        @Override
        public EnumSet<TaskType> supportedTaskTypes() {
            return supportedTaskTypes;
        }

        @Override
        public void infer(
            Model model,
            @Nullable String query,
            List<String> input,
            boolean stream,
            Map<String, Object> taskSettings,
            InputType inputType,
            TimeValue timeout,
            ActionListener<InferenceServiceResults> listener
        ) {
            switch (model.getConfigurations().getTaskType()) {
                case ANY, TEXT_EMBEDDING -> {
                    ServiceSettings modelServiceSettings = model.getServiceSettings();
                    listener.onResponse(makeResults(input, modelServiceSettings));
                }
                default -> listener.onFailure(
                    new ElasticsearchStatusException(
                        TaskType.unsupportedTaskTypeErrorMsg(model.getConfigurations().getTaskType(), name()),
                        RestStatus.BAD_REQUEST
                    )
                );
            }
        }

        @Override
        public void unifiedCompletionInfer(
            Model model,
            UnifiedCompletionRequest request,
            TimeValue timeout,
            ActionListener<InferenceServiceResults> listener
        ) {
            listener.onFailure(new UnsupportedOperationException("unifiedCompletionInfer not supported"));
        }

        @Override
        public void chunkedInfer(
            Model model,
            @Nullable String query,
            List<String> input,
            Map<String, Object> taskSettings,
            ChunkingSettings chunkingSettings,
            InputType inputType,
            TimeValue timeout,
            ActionListener<List<ChunkedInference>> listener
        ) {
            switch (model.getConfigurations().getTaskType()) {
                case ANY, TEXT_EMBEDDING -> {
                    ServiceSettings modelServiceSettings = model.getServiceSettings();
<<<<<<< HEAD
                    listener.onResponse(makeChunkedResults(input, modelServiceSettings.dimensions(), chunkingSettings));
=======
                    listener.onResponse(makeChunkedResults(input, modelServiceSettings));
>>>>>>> 3149640a
                }
                default -> listener.onFailure(
                    new ElasticsearchStatusException(
                        TaskType.unsupportedTaskTypeErrorMsg(model.getConfigurations().getTaskType(), name()),
                        RestStatus.BAD_REQUEST
                    )
                );
            }
        }

        private TextEmbeddingFloatResults makeResults(List<String> input, ServiceSettings serviceSettings) {
            List<TextEmbeddingFloatResults.Embedding> embeddings = new ArrayList<>();
            for (String inputString : input) {
                List<Float> floatEmbeddings = generateEmbedding(inputString, serviceSettings.dimensions(), serviceSettings.elementType());
                embeddings.add(TextEmbeddingFloatResults.Embedding.of(floatEmbeddings));
            }
            return new TextEmbeddingFloatResults(embeddings);
        }

<<<<<<< HEAD
        private List<ChunkedInference> makeChunkedResults(List<String> inputs, int dimensions, ChunkingSettings chunkingSettings) {

            List<ChunkedInference> results = new ArrayList<>();
            for (int i = 0; i < inputs.size(); i++) {
                String input = inputs.get(i);
                TextEmbeddingFloatResults nonChunkedResults = makeResults(inputs, dimensions);
                List<String> chunkedInput = chunkInputs(input, chunkingSettings);
                List<TextEmbeddingFloatResults.Chunk> chunks = new ArrayList<>();
                int offset = 0;
                for (String c : chunkedInput) {
                    offset = input.indexOf(c, offset);
                    int endOffset = offset + c.length();
                    chunks.add(
                        new TextEmbeddingFloatResults.Chunk(
                            nonChunkedResults.embeddings().get(i).values(),
                            new ChunkedInference.TextOffset(offset, endOffset)
=======
        private List<ChunkedInference> makeChunkedResults(List<String> input, ServiceSettings serviceSettings) {
            TextEmbeddingFloatResults nonChunkedResults = makeResults(input, serviceSettings);

            var results = new ArrayList<ChunkedInference>();
            for (int i = 0; i < input.size(); i++) {
                results.add(
                    new ChunkedInferenceEmbedding(
                        List.of(
                            new TextEmbeddingFloatResults.Chunk(
                                nonChunkedResults.embeddings().get(i).values(),
                                new ChunkedInference.TextOffset(0, input.get(i).length())
                            )
>>>>>>> 3149640a
                        )
                    );
                }
                ChunkedInferenceEmbedding chunkedInferenceEmbedding = new ChunkedInferenceEmbedding(chunks);
                results.add(chunkedInferenceEmbedding);
            }
            return results;
        }

        protected ServiceSettings getServiceSettingsFromMap(Map<String, Object> serviceSettingsMap) {
            return TestServiceSettings.fromMap(serviceSettingsMap);
        }

        /**
         * Generate a test embedding for the provided input.
         * <p>
         * The goal of this method is to generate an embedding with the following properties:
         * </p>
         * <ul>
         *     <li>Unique to the input</li>
         *     <li>Reproducible (i.e given the same input, the same embedding should be generated)</li>
         *     <li>Valid for the provided element type</li>
         * </ul>
         * <p>
         * The embedding is generated by:
         * </p>
         * <ul>
         *     <li>getting the hash code of the input</li>
         *     <li>converting the hash code value to a string</li>
         *     <li>converting the string to a UTF-8 encoded byte array</li>
         *     <li>repeatedly appending the byte array to the embedding until the desired number of dimensions are populated</li>
         * </ul>
         * <p>
         * Since the hash code value, when interpreted as a string, is guaranteed to only contain digits and the "-" character, the UTF-8
         * encoded byte array is guaranteed to only contain values in the standard ASCII table.
         * </p>
         * <p>
         * If a bit embedding is required, the embedding length is 1/8 the dimension count because eight dimensions are encoded into each
         * embedding byte.
         * </p>
         *
         * @param input The input string
         * @param dimensions The embedding dimension count
         * @return An embedding
         */
        private static List<Float> generateEmbedding(String input, int dimensions, DenseVectorFieldMapper.ElementType elementType) {
            int embeddingLength = getEmbeddingLength(elementType, dimensions);
            List<Float> embedding = new ArrayList<>(embeddingLength);

            byte[] byteArray = Integer.toString(input.hashCode()).getBytes(StandardCharsets.UTF_8);
            List<Float> embeddingValues = new ArrayList<>(byteArray.length);
            for (byte value : byteArray) {
                embeddingValues.add((float) value);
            }

            int remainingLength = embeddingLength;
            while (remainingLength >= embeddingValues.size()) {
                embedding.addAll(embeddingValues);
                remainingLength -= embeddingValues.size();
            }
            if (remainingLength > 0) {
                embedding.addAll(embeddingValues.subList(0, remainingLength));
            }

            return embedding;
        }

        // Copied from DenseVectorFieldMapperTestUtils due to dependency restrictions
        private static int getEmbeddingLength(DenseVectorFieldMapper.ElementType elementType, int dimensions) {
            return switch (elementType) {
                case FLOAT, BYTE -> dimensions;
                case BIT -> {
                    assert dimensions % Byte.SIZE == 0;
                    yield dimensions / Byte.SIZE;
                }
            };
        }

        public static class Configuration {
            public static InferenceServiceConfiguration get() {
                return configuration.getOrCompute();
            }

            private static final LazyInitializable<InferenceServiceConfiguration, RuntimeException> configuration = new LazyInitializable<>(
                () -> {
                    var configurationMap = new HashMap<String, SettingsConfiguration>();

                    configurationMap.put(
                        "model",
                        new SettingsConfiguration.Builder(EnumSet.of(TaskType.TEXT_EMBEDDING)).setDescription("")
                            .setLabel("Model")
                            .setRequired(true)
                            .setSensitive(true)
                            .setType(SettingsConfigurationFieldType.STRING)
                            .build()
                    );

                    return new InferenceServiceConfiguration.Builder().setService(NAME)
                        .setTaskTypes(supportedTaskTypes)
                        .setConfigurations(configurationMap)
                        .build();
                }
            );
        }
    }

    public record TestServiceSettings(
        String model,
        Integer dimensions,
        SimilarityMeasure similarity,
        DenseVectorFieldMapper.ElementType elementType
    ) implements ServiceSettings {

        static final String NAME = "test_text_embedding_service_settings";

        public static TestServiceSettings fromMap(Map<String, Object> map) {
            ValidationException validationException = new ValidationException();

            String model = (String) map.remove("model");
            if (model == null) {
                validationException.addValidationError("missing model");
            }

            Integer dimensions = (Integer) map.remove("dimensions");
            if (dimensions == null) {
                validationException.addValidationError("missing dimensions");
            }

            SimilarityMeasure similarity = null;
            String similarityStr = (String) map.remove("similarity");
            if (similarityStr != null) {
                similarity = SimilarityMeasure.fromString(similarityStr);
            }

            DenseVectorFieldMapper.ElementType elementType = null;
            String elementTypeStr = (String) map.remove("element_type");
            if (elementTypeStr != null) {
                elementType = DenseVectorFieldMapper.ElementType.fromString(elementTypeStr);
            }

            if (validationException.validationErrors().isEmpty() == false) {
                throw validationException;
            }

            return new TestServiceSettings(model, dimensions, similarity, elementType);
        }

        public TestServiceSettings(StreamInput in) throws IOException {
            this(
                in.readString(),
                in.readOptionalInt(),
                in.readOptionalEnum(SimilarityMeasure.class),
                in.readOptionalEnum(DenseVectorFieldMapper.ElementType.class)
            );
        }

        @Override
        public XContentBuilder toXContent(XContentBuilder builder, Params params) throws IOException {
            builder.startObject();
            builder.field("model", model);
            builder.field("dimensions", dimensions);
            if (similarity != null) {
                builder.field("similarity", similarity);
            }
            if (elementType != null) {
                builder.field("element_type", elementType);
            }
            builder.endObject();
            return builder;
        }

        @Override
        public String getWriteableName() {
            return NAME;
        }

        @Override
        public TransportVersion getMinimalSupportedVersion() {
            return TransportVersion.current(); // fine for these tests but will not work for cluster upgrade tests
        }

        @Override
        public void writeTo(StreamOutput out) throws IOException {
            out.writeString(model);
            out.writeInt(dimensions);
            out.writeOptionalEnum(similarity);
            out.writeOptionalEnum(elementType);
        }

        @Override
        public ToXContentObject getFilteredXContentObject() {
            return this;
        }

        @Override
        public SimilarityMeasure similarity() {
            return similarity != null ? similarity : SimilarityMeasure.COSINE;
        }

        @Override
        public DenseVectorFieldMapper.ElementType elementType() {
            return elementType != null ? elementType : DenseVectorFieldMapper.ElementType.FLOAT;
        }

        @Override
        public String modelId() {
            return model;
        }
    }

}<|MERGE_RESOLUTION|>--- conflicted
+++ resolved
@@ -155,11 +155,7 @@
             switch (model.getConfigurations().getTaskType()) {
                 case ANY, TEXT_EMBEDDING -> {
                     ServiceSettings modelServiceSettings = model.getServiceSettings();
-<<<<<<< HEAD
-                    listener.onResponse(makeChunkedResults(input, modelServiceSettings.dimensions(), chunkingSettings));
-=======
-                    listener.onResponse(makeChunkedResults(input, modelServiceSettings));
->>>>>>> 3149640a
+                    listener.onResponse(makeChunkedResults(input, modelServiceSettings, chunkingSettings));
                 }
                 default -> listener.onFailure(
                     new ElasticsearchStatusException(
@@ -179,13 +175,11 @@
             return new TextEmbeddingFloatResults(embeddings);
         }
 
-<<<<<<< HEAD
-        private List<ChunkedInference> makeChunkedResults(List<String> inputs, int dimensions, ChunkingSettings chunkingSettings) {
-
-            List<ChunkedInference> results = new ArrayList<>();
+        private List<ChunkedInference> makeChunkedResults(List<String> inputs, ServiceSettings serviceSettings, ChunkingSettings chunkingSettings) {
+            TextEmbeddingFloatResults nonChunkedResults = makeResults(inputs, serviceSettings);
+            var results = new ArrayList<ChunkedInference>();
             for (int i = 0; i < inputs.size(); i++) {
                 String input = inputs.get(i);
-                TextEmbeddingFloatResults nonChunkedResults = makeResults(inputs, dimensions);
                 List<String> chunkedInput = chunkInputs(input, chunkingSettings);
                 List<TextEmbeddingFloatResults.Chunk> chunks = new ArrayList<>();
                 int offset = 0;
@@ -196,20 +190,6 @@
                         new TextEmbeddingFloatResults.Chunk(
                             nonChunkedResults.embeddings().get(i).values(),
                             new ChunkedInference.TextOffset(offset, endOffset)
-=======
-        private List<ChunkedInference> makeChunkedResults(List<String> input, ServiceSettings serviceSettings) {
-            TextEmbeddingFloatResults nonChunkedResults = makeResults(input, serviceSettings);
-
-            var results = new ArrayList<ChunkedInference>();
-            for (int i = 0; i < input.size(); i++) {
-                results.add(
-                    new ChunkedInferenceEmbedding(
-                        List.of(
-                            new TextEmbeddingFloatResults.Chunk(
-                                nonChunkedResults.embeddings().get(i).values(),
-                                new ChunkedInference.TextOffset(0, input.get(i).length())
-                            )
->>>>>>> 3149640a
                         )
                     );
                 }

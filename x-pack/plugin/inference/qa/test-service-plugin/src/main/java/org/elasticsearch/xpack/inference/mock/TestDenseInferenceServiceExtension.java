/*
 * Copyright Elasticsearch B.V. and/or licensed to Elasticsearch B.V. under one
 * or more contributor license agreements. Licensed under the Elastic License
 * 2.0; you may not use this file except in compliance with the Elastic License
 * 2.0.
 */

package org.elasticsearch.xpack.inference.mock;

import org.elasticsearch.ElasticsearchStatusException;
import org.elasticsearch.TransportVersion;
import org.elasticsearch.action.ActionListener;
import org.elasticsearch.common.ValidationException;
import org.elasticsearch.common.io.stream.StreamInput;
import org.elasticsearch.common.io.stream.StreamOutput;
import org.elasticsearch.common.util.LazyInitializable;
import org.elasticsearch.core.Nullable;
import org.elasticsearch.core.TimeValue;
import org.elasticsearch.index.mapper.vectors.DenseVectorFieldMapper;
import org.elasticsearch.inference.ChunkedInference;
import org.elasticsearch.inference.ChunkingSettings;
import org.elasticsearch.inference.InferenceServiceConfiguration;
import org.elasticsearch.inference.InferenceServiceExtension;
import org.elasticsearch.inference.InferenceServiceResults;
import org.elasticsearch.inference.InputType;
import org.elasticsearch.inference.Model;
import org.elasticsearch.inference.ModelConfigurations;
import org.elasticsearch.inference.ModelSecrets;
import org.elasticsearch.inference.ServiceSettings;
import org.elasticsearch.inference.SettingsConfiguration;
import org.elasticsearch.inference.SimilarityMeasure;
import org.elasticsearch.inference.TaskType;
import org.elasticsearch.inference.UnifiedCompletionRequest;
import org.elasticsearch.inference.configuration.SettingsConfigurationFieldType;
import org.elasticsearch.rest.RestStatus;
import org.elasticsearch.xcontent.ToXContentObject;
import org.elasticsearch.xcontent.XContentBuilder;
import org.elasticsearch.xpack.core.inference.results.ChunkedInferenceEmbedding;
import org.elasticsearch.xpack.core.inference.results.EmbeddingResults;
import org.elasticsearch.xpack.core.inference.results.TextEmbeddingFloatResults;

import java.io.IOException;
import java.nio.charset.StandardCharsets;
import java.util.ArrayList;
import java.util.EnumSet;
import java.util.HashMap;
import java.util.List;
import java.util.Map;

public class TestDenseInferenceServiceExtension implements InferenceServiceExtension {
    @Override
    public List<Factory> getInferenceServiceFactories() {
        return List.of(TestInferenceService::new);
    }

    public static class TestDenseModel extends Model {
        public TestDenseModel(String inferenceEntityId, TestDenseInferenceServiceExtension.TestServiceSettings serviceSettings) {
            super(
                new ModelConfigurations(
                    inferenceEntityId,
                    TaskType.TEXT_EMBEDDING,
                    TestDenseInferenceServiceExtension.TestInferenceService.NAME,
                    serviceSettings
                ),
                new ModelSecrets(new AbstractTestInferenceService.TestSecretSettings("api_key"))
            );
        }
    }

    public static class TestInferenceService extends AbstractTestInferenceService {
        public static final String NAME = "text_embedding_test_service";

        private static final EnumSet<TaskType> supportedTaskTypes = EnumSet.of(TaskType.TEXT_EMBEDDING);

        public TestInferenceService(InferenceServiceFactoryContext context) {}

        @Override
        public String name() {
            return NAME;
        }

        @Override
        @SuppressWarnings("unchecked")
        public void parseRequestConfig(
            String modelId,
            TaskType taskType,
            Map<String, Object> config,
            ActionListener<Model> parsedModelListener
        ) {
            var serviceSettingsMap = (Map<String, Object>) config.remove(ModelConfigurations.SERVICE_SETTINGS);
            var serviceSettings = TestServiceSettings.fromMap(serviceSettingsMap);
            var secretSettings = TestSecretSettings.fromMap(serviceSettingsMap);

            var taskSettingsMap = getTaskSettingsMap(config);
            var taskSettings = TestTaskSettings.fromMap(taskSettingsMap);

            parsedModelListener.onResponse(new TestServiceModel(modelId, taskType, name(), serviceSettings, taskSettings, secretSettings));
        }

        @Override
        public InferenceServiceConfiguration getConfiguration() {
            return Configuration.get();
        }

        @Override
        public EnumSet<TaskType> supportedTaskTypes() {
            return supportedTaskTypes;
        }

        @Override
        public void infer(
            Model model,
            @Nullable String query,
            List<String> input,
            boolean stream,
            Map<String, Object> taskSettings,
            InputType inputType,
            TimeValue timeout,
            ActionListener<InferenceServiceResults> listener
        ) {
            switch (model.getConfigurations().getTaskType()) {
                case ANY, TEXT_EMBEDDING -> {
                    ServiceSettings modelServiceSettings = model.getServiceSettings();
                    listener.onResponse(makeResults(input, modelServiceSettings));
                }
                default -> listener.onFailure(
                    new ElasticsearchStatusException(
                        TaskType.unsupportedTaskTypeErrorMsg(model.getConfigurations().getTaskType(), name()),
                        RestStatus.BAD_REQUEST
                    )
                );
            }
        }

        @Override
        public void unifiedCompletionInfer(
            Model model,
            UnifiedCompletionRequest request,
            TimeValue timeout,
            ActionListener<InferenceServiceResults> listener
        ) {
            listener.onFailure(new UnsupportedOperationException("unifiedCompletionInfer not supported"));
        }

        @Override
        public void chunkedInfer(
            Model model,
            @Nullable String query,
            List<String> input,
            Map<String, Object> taskSettings,
            ChunkingSettings chunkingSettings,
            InputType inputType,
            TimeValue timeout,
            ActionListener<List<ChunkedInference>> listener
        ) {
            switch (model.getConfigurations().getTaskType()) {
                case ANY, TEXT_EMBEDDING -> {
                    ServiceSettings modelServiceSettings = model.getServiceSettings();
                    listener.onResponse(makeChunkedResults(input, modelServiceSettings, chunkingSettings));
                }
                default -> listener.onFailure(
                    new ElasticsearchStatusException(
                        TaskType.unsupportedTaskTypeErrorMsg(model.getConfigurations().getTaskType(), name()),
                        RestStatus.BAD_REQUEST
                    )
                );
            }
        }

        private TextEmbeddingFloatResults makeResults(List<String> input, ServiceSettings serviceSettings) {
            List<TextEmbeddingFloatResults.Embedding> embeddings = new ArrayList<>();
            for (String inputString : input) {
                List<Float> floatEmbeddings = generateEmbedding(inputString, serviceSettings.dimensions(), serviceSettings.elementType());
                embeddings.add(TextEmbeddingFloatResults.Embedding.of(floatEmbeddings));
            }
            return new TextEmbeddingFloatResults(embeddings);
        }

        private List<ChunkedInference> makeChunkedResults(
            List<String> inputs,
            ServiceSettings serviceSettings,
            ChunkingSettings chunkingSettings
        ) {
            var results = new ArrayList<ChunkedInference>();
<<<<<<< HEAD
            for (int i = 0; i < inputs.size(); i++) {
                String input = inputs.get(i);
                List<String> chunkedInput = chunkInputs(input, chunkingSettings);
                List<TextEmbeddingFloatResults.Chunk> chunks = new ArrayList<>();
                int offset = 0;
                for (String c : chunkedInput) {
                    offset = input.indexOf(c, offset);
                    int endOffset = offset + c.length();
                    chunks.add(
                        new TextEmbeddingFloatResults.Chunk(
                            makeResults(List.of(c), serviceSettings).embeddings().getFirst().values(),
                            new ChunkedInference.TextOffset(offset, endOffset)
=======
            for (int i = 0; i < input.size(); i++) {
                results.add(
                    new ChunkedInferenceEmbedding(
                        List.of(
                            new EmbeddingResults.Chunk(
                                nonChunkedResults.embeddings().get(i),
                                new ChunkedInference.TextOffset(0, input.get(i).length())
                            )
>>>>>>> 9f6042ad
                        )
                    );
                }
                ChunkedInferenceEmbedding chunkedInferenceEmbedding = new ChunkedInferenceEmbedding(chunks);
                results.add(chunkedInferenceEmbedding);
            }
            return results;
        }

        protected ServiceSettings getServiceSettingsFromMap(Map<String, Object> serviceSettingsMap) {
            return TestServiceSettings.fromMap(serviceSettingsMap);
        }

        /**
         * Generate a test embedding for the provided input.
         * <p>
         * The goal of this method is to generate an embedding with the following properties:
         * </p>
         * <ul>
         *     <li>Unique to the input</li>
         *     <li>Reproducible (i.e given the same input, the same embedding should be generated)</li>
         *     <li>Valid for the provided element type</li>
         * </ul>
         * <p>
         * The embedding is generated by:
         * </p>
         * <ul>
         *     <li>getting the hash code of the input</li>
         *     <li>converting the hash code value to a string</li>
         *     <li>converting the string to a UTF-8 encoded byte array</li>
         *     <li>repeatedly appending the byte array to the embedding until the desired number of dimensions are populated</li>
         * </ul>
         * <p>
         * Since the hash code value, when interpreted as a string, is guaranteed to only contain digits and the "-" character, the UTF-8
         * encoded byte array is guaranteed to only contain values in the standard ASCII table.
         * </p>
         * <p>
         * If a bit embedding is required, the embedding length is 1/8 the dimension count because eight dimensions are encoded into each
         * embedding byte.
         * </p>
         *
         * @param input The input string
         * @param dimensions The embedding dimension count
         * @return An embedding
         */
        private static List<Float> generateEmbedding(String input, int dimensions, DenseVectorFieldMapper.ElementType elementType) {
            int embeddingLength = getEmbeddingLength(elementType, dimensions);
            List<Float> embedding = new ArrayList<>(embeddingLength);

            byte[] byteArray = Integer.toString(input.hashCode()).getBytes(StandardCharsets.UTF_8);
            List<Float> embeddingValues = new ArrayList<>(byteArray.length);
            for (byte value : byteArray) {
                embeddingValues.add((float) value);
            }

            int remainingLength = embeddingLength;
            while (remainingLength >= embeddingValues.size()) {
                embedding.addAll(embeddingValues);
                remainingLength -= embeddingValues.size();
            }
            if (remainingLength > 0) {
                embedding.addAll(embeddingValues.subList(0, remainingLength));
            }

            return embedding;
        }

        // Copied from DenseVectorFieldMapperTestUtils due to dependency restrictions
        private static int getEmbeddingLength(DenseVectorFieldMapper.ElementType elementType, int dimensions) {
            return switch (elementType) {
                case FLOAT, BYTE -> dimensions;
                case BIT -> {
                    assert dimensions % Byte.SIZE == 0;
                    yield dimensions / Byte.SIZE;
                }
            };
        }

        public static class Configuration {
            public static InferenceServiceConfiguration get() {
                return configuration.getOrCompute();
            }

            private static final LazyInitializable<InferenceServiceConfiguration, RuntimeException> configuration = new LazyInitializable<>(
                () -> {
                    var configurationMap = new HashMap<String, SettingsConfiguration>();

                    configurationMap.put(
                        "model",
                        new SettingsConfiguration.Builder(EnumSet.of(TaskType.TEXT_EMBEDDING)).setDescription("")
                            .setLabel("Model")
                            .setRequired(true)
                            .setSensitive(true)
                            .setType(SettingsConfigurationFieldType.STRING)
                            .build()
                    );

                    return new InferenceServiceConfiguration.Builder().setService(NAME)
                        .setTaskTypes(supportedTaskTypes)
                        .setConfigurations(configurationMap)
                        .build();
                }
            );
        }
    }

    public record TestServiceSettings(
        String model,
        Integer dimensions,
        SimilarityMeasure similarity,
        DenseVectorFieldMapper.ElementType elementType
    ) implements ServiceSettings {

        static final String NAME = "test_text_embedding_service_settings";

        public static TestServiceSettings fromMap(Map<String, Object> map) {
            ValidationException validationException = new ValidationException();

            String model = (String) map.remove("model");
            if (model == null) {
                validationException.addValidationError("missing model");
            }

            Integer dimensions = (Integer) map.remove("dimensions");
            if (dimensions == null) {
                validationException.addValidationError("missing dimensions");
            }

            SimilarityMeasure similarity = null;
            String similarityStr = (String) map.remove("similarity");
            if (similarityStr != null) {
                similarity = SimilarityMeasure.fromString(similarityStr);
            }

            DenseVectorFieldMapper.ElementType elementType = null;
            String elementTypeStr = (String) map.remove("element_type");
            if (elementTypeStr != null) {
                elementType = DenseVectorFieldMapper.ElementType.fromString(elementTypeStr);
            }

            if (validationException.validationErrors().isEmpty() == false) {
                throw validationException;
            }

            return new TestServiceSettings(model, dimensions, similarity, elementType);
        }

        public TestServiceSettings(StreamInput in) throws IOException {
            this(
                in.readString(),
                in.readOptionalInt(),
                in.readOptionalEnum(SimilarityMeasure.class),
                in.readOptionalEnum(DenseVectorFieldMapper.ElementType.class)
            );
        }

        @Override
        public XContentBuilder toXContent(XContentBuilder builder, Params params) throws IOException {
            builder.startObject();
            builder.field("model", model);
            builder.field("dimensions", dimensions);
            if (similarity != null) {
                builder.field("similarity", similarity);
            }
            if (elementType != null) {
                builder.field("element_type", elementType);
            }
            builder.endObject();
            return builder;
        }

        @Override
        public String getWriteableName() {
            return NAME;
        }

        @Override
        public TransportVersion getMinimalSupportedVersion() {
            return TransportVersion.current(); // fine for these tests but will not work for cluster upgrade tests
        }

        @Override
        public void writeTo(StreamOutput out) throws IOException {
            out.writeString(model);
            out.writeInt(dimensions);
            out.writeOptionalEnum(similarity);
            out.writeOptionalEnum(elementType);
        }

        @Override
        public ToXContentObject getFilteredXContentObject() {
            return this;
        }

        @Override
        public SimilarityMeasure similarity() {
            return similarity != null ? similarity : SimilarityMeasure.COSINE;
        }

        @Override
        public DenseVectorFieldMapper.ElementType elementType() {
            return elementType != null ? elementType : DenseVectorFieldMapper.ElementType.FLOAT;
        }

        @Override
        public String modelId() {
            return model;
        }
    }

}<|MERGE_RESOLUTION|>--- conflicted
+++ resolved
@@ -182,7 +182,6 @@
             ChunkingSettings chunkingSettings
         ) {
             var results = new ArrayList<ChunkedInference>();
-<<<<<<< HEAD
             for (int i = 0; i < inputs.size(); i++) {
                 String input = inputs.get(i);
                 List<String> chunkedInput = chunkInputs(input, chunkingSettings);
@@ -192,19 +191,9 @@
                     offset = input.indexOf(c, offset);
                     int endOffset = offset + c.length();
                     chunks.add(
-                        new TextEmbeddingFloatResults.Chunk(
-                            makeResults(List.of(c), serviceSettings).embeddings().getFirst().values(),
+                        new EmbeddingResults.Chunk(
+                            makeResults(List.of(c), serviceSettings).embeddings().getFirst(),
                             new ChunkedInference.TextOffset(offset, endOffset)
-=======
-            for (int i = 0; i < input.size(); i++) {
-                results.add(
-                    new ChunkedInferenceEmbedding(
-                        List.of(
-                            new EmbeddingResults.Chunk(
-                                nonChunkedResults.embeddings().get(i),
-                                new ChunkedInference.TextOffset(0, input.get(i).length())
-                            )
->>>>>>> 9f6042ad
                         )
                     );
                 }

--- conflicted
+++ resolved
@@ -169,7 +169,6 @@
             return new SparseEmbeddingResults(embeddings);
         }
 
-<<<<<<< HEAD
         private TextEmbeddingFloatResults makeTextEmbeddingResults(List<String> input) {
             var embeddings = new ArrayList<TextEmbeddingFloatResults.Embedding>();
             for (int i = 0; i < input.size(); i++) {
@@ -182,10 +181,7 @@
             return new TextEmbeddingFloatResults(embeddings);
         }
 
-        private List<ChunkedInference> makeChunkedResults(List<String> input) {
-=======
         private List<ChunkedInference> makeChunkedResults(List<ChunkInferenceInput> inputs) {
->>>>>>> 20eb5908
             List<ChunkedInference> results = new ArrayList<>();
             for (ChunkInferenceInput chunkInferenceInput : inputs) {
                 List<ChunkedInput> chunkedInput = chunkInputs(chunkInferenceInput);

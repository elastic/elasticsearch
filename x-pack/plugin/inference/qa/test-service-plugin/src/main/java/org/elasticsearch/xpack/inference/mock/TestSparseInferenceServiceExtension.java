/*
 * Copyright Elasticsearch B.V. and/or licensed to Elasticsearch B.V. under one
 * or more contributor license agreements. Licensed under the Elastic License
 * 2.0; you may not use this file except in compliance with the Elastic License
 * 2.0.
 */

package org.elasticsearch.xpack.inference.mock;

import org.elasticsearch.ElasticsearchStatusException;
import org.elasticsearch.TransportVersion;
import org.elasticsearch.action.ActionListener;
import org.elasticsearch.common.ValidationException;
import org.elasticsearch.common.io.stream.StreamInput;
import org.elasticsearch.common.io.stream.StreamOutput;
import org.elasticsearch.common.util.LazyInitializable;
import org.elasticsearch.core.Nullable;
import org.elasticsearch.core.TimeValue;
import org.elasticsearch.inference.ChunkedInference;
import org.elasticsearch.inference.ChunkingSettings;
import org.elasticsearch.inference.InferenceServiceConfiguration;
import org.elasticsearch.inference.InferenceServiceExtension;
import org.elasticsearch.inference.InferenceServiceResults;
import org.elasticsearch.inference.InputType;
import org.elasticsearch.inference.Model;
import org.elasticsearch.inference.ModelConfigurations;
import org.elasticsearch.inference.ModelSecrets;
import org.elasticsearch.inference.ServiceSettings;
import org.elasticsearch.inference.SettingsConfiguration;
import org.elasticsearch.inference.TaskType;
import org.elasticsearch.inference.UnifiedCompletionRequest;
import org.elasticsearch.inference.configuration.SettingsConfigurationFieldType;
import org.elasticsearch.rest.RestStatus;
import org.elasticsearch.xcontent.ToXContentObject;
import org.elasticsearch.xcontent.XContentBuilder;
import org.elasticsearch.xpack.core.inference.results.ChunkedInferenceEmbedding;
import org.elasticsearch.xpack.core.inference.results.EmbeddingResults;
import org.elasticsearch.xpack.core.inference.results.SparseEmbeddingResults;
import org.elasticsearch.xpack.core.ml.search.WeightedToken;

import java.io.IOException;
import java.util.ArrayList;
import java.util.EnumSet;
import java.util.HashMap;
import java.util.List;
import java.util.Map;

public class TestSparseInferenceServiceExtension implements InferenceServiceExtension {

    @Override
    public List<Factory> getInferenceServiceFactories() {
        return List.of(TestInferenceService::new);
    }

    public static class TestSparseModel extends Model {
        public TestSparseModel(String inferenceEntityId, TestServiceSettings serviceSettings) {
            super(
                new ModelConfigurations(inferenceEntityId, TaskType.SPARSE_EMBEDDING, TestInferenceService.NAME, serviceSettings),
                new ModelSecrets(new AbstractTestInferenceService.TestSecretSettings("api_key"))
            );
        }
    }

    public static class TestInferenceService extends AbstractTestInferenceService {
        public static final String NAME = "test_service";

        private static final EnumSet<TaskType> supportedTaskTypes = EnumSet.of(TaskType.SPARSE_EMBEDDING);

        public TestInferenceService(InferenceServiceExtension.InferenceServiceFactoryContext context) {}

        @Override
        public String name() {
            return NAME;
        }

        @Override
        @SuppressWarnings("unchecked")
        public void parseRequestConfig(
            String modelId,
            TaskType taskType,
            Map<String, Object> config,
            ActionListener<Model> parsedModelListener
        ) {
            var serviceSettingsMap = (Map<String, Object>) config.remove(ModelConfigurations.SERVICE_SETTINGS);
            var serviceSettings = TestServiceSettings.fromMap(serviceSettingsMap);
            var secretSettings = TestSecretSettings.fromMap(serviceSettingsMap);

            var taskSettingsMap = getTaskSettingsMap(config);
            var taskSettings = TestTaskSettings.fromMap(taskSettingsMap);

            parsedModelListener.onResponse(new TestServiceModel(modelId, taskType, name(), serviceSettings, taskSettings, secretSettings));
        }

        @Override
        public InferenceServiceConfiguration getConfiguration() {
            return Configuration.get();
        }

        @Override
        public EnumSet<TaskType> supportedTaskTypes() {
            return supportedTaskTypes;
        }

        @Override
        public void infer(
            Model model,
            @Nullable String query,
            List<String> input,
            boolean stream,
            Map<String, Object> taskSettings,
            InputType inputType,
            TimeValue timeout,
            ActionListener<InferenceServiceResults> listener
        ) {
            switch (model.getConfigurations().getTaskType()) {
                case ANY, SPARSE_EMBEDDING -> listener.onResponse(makeResults(input));
                default -> listener.onFailure(
                    new ElasticsearchStatusException(
                        TaskType.unsupportedTaskTypeErrorMsg(model.getConfigurations().getTaskType(), name()),
                        RestStatus.BAD_REQUEST
                    )
                );
            }
        }

        @Override
        public void unifiedCompletionInfer(
            Model model,
            UnifiedCompletionRequest request,
            TimeValue timeout,
            ActionListener<InferenceServiceResults> listener
        ) {
            throw new UnsupportedOperationException("unifiedCompletionInfer not supported");
        }

        @Override
        public void chunkedInfer(
            Model model,
            @Nullable String query,
            List<String> input,
            Map<String, Object> taskSettings,
            ChunkingSettings chunkingSettings,
            InputType inputType,
            TimeValue timeout,
            ActionListener<List<ChunkedInference>> listener
        ) {
            switch (model.getConfigurations().getTaskType()) {
                case ANY, SPARSE_EMBEDDING -> listener.onResponse(makeChunkedResults(input, chunkingSettings));
                default -> listener.onFailure(
                    new ElasticsearchStatusException(
                        TaskType.unsupportedTaskTypeErrorMsg(model.getConfigurations().getTaskType(), name()),
                        RestStatus.BAD_REQUEST
                    )
                );
            }
        }

        private SparseEmbeddingResults makeResults(List<String> input) {
            var embeddings = new ArrayList<SparseEmbeddingResults.Embedding>();
            for (int i = 0; i < input.size(); i++) {
                var tokens = new ArrayList<WeightedToken>();
                for (int j = 0; j < 5; j++) {
                    tokens.add(new WeightedToken("feature_" + j, generateEmbedding(input.get(i), j)));
                }
                embeddings.add(new SparseEmbeddingResults.Embedding(tokens, false));
            }
            return new SparseEmbeddingResults(embeddings);
        }

        private List<ChunkedInference> makeChunkedResults(List<String> inputs, ChunkingSettings chunkingSettings) {
            List<ChunkedInference> results = new ArrayList<>();
            for (String input : inputs) {
                List<String> chunkedInput = chunkInputs(input, chunkingSettings);
                List<SparseEmbeddingResults.Chunk> chunks = new ArrayList<>();
                int offset = 0;
                for (String c : chunkedInput) {
                    var tokens = new ArrayList<WeightedToken>();
                    for (int i = 0; i < 5; i++) {
                        tokens.add(new WeightedToken("feature_" + i, generateEmbedding(input, i)));
                    }
                    offset = input.indexOf(c, offset);
                    int endOffset = offset + c.length();
                    chunks.add(new SparseEmbeddingResults.Chunk(tokens, new ChunkedInference.TextOffset(offset, endOffset)));
                }
<<<<<<< HEAD
                ChunkedInferenceEmbedding chunkedInferenceEmbedding = new ChunkedInferenceEmbedding(chunks);
                results.add(chunkedInferenceEmbedding);
=======
                results.add(
                    new ChunkedInferenceEmbedding(
                        List.of(
                            new EmbeddingResults.Chunk(
                                new SparseEmbeddingResults.Embedding(tokens, false),
                                new ChunkedInference.TextOffset(0, input.get(i).length())
                            )
                        )
                    )
                );
>>>>>>> 9f6042ad
            }
            return results;
        }

        protected ServiceSettings getServiceSettingsFromMap(Map<String, Object> serviceSettingsMap) {
            return TestServiceSettings.fromMap(serviceSettingsMap);
        }

        private static float generateEmbedding(String input, int position) {
            // Ensure non-negative and non-zero values for features
            return Math.abs(input.hashCode()) + 1 + position;
        }

        public static class Configuration {
            public static InferenceServiceConfiguration get() {
                return configuration.getOrCompute();
            }

            private static final LazyInitializable<InferenceServiceConfiguration, RuntimeException> configuration = new LazyInitializable<>(
                () -> {
                    var configurationMap = new HashMap<String, SettingsConfiguration>();

                    configurationMap.put(
                        "model",
                        new SettingsConfiguration.Builder(EnumSet.of(TaskType.SPARSE_EMBEDDING)).setDescription("")
                            .setLabel("Model")
                            .setRequired(true)
                            .setSensitive(false)
                            .setType(SettingsConfigurationFieldType.STRING)
                            .build()
                    );

                    configurationMap.put(
                        "hidden_field",
                        new SettingsConfiguration.Builder(EnumSet.of(TaskType.SPARSE_EMBEDDING)).setDescription("")
                            .setLabel("Hidden Field")
                            .setRequired(true)
                            .setSensitive(false)
                            .setType(SettingsConfigurationFieldType.STRING)
                            .build()
                    );

                    return new InferenceServiceConfiguration.Builder().setService(NAME)
                        .setTaskTypes(supportedTaskTypes)
                        .setConfigurations(configurationMap)
                        .build();
                }
            );
        }
    }

    public record TestServiceSettings(String model, String hiddenField, boolean shouldReturnHiddenField) implements ServiceSettings {

        static final String NAME = "test_service_settings";

        public static TestServiceSettings fromMap(Map<String, Object> map) {
            ValidationException validationException = new ValidationException();

            String model = (String) map.remove("model");

            if (model == null) {
                validationException.addValidationError("missing model");
            }

            String hiddenField = (String) map.remove("hidden_field");
            Boolean shouldReturnHiddenField = (Boolean) map.remove("should_return_hidden_field");

            if (shouldReturnHiddenField == null) {
                shouldReturnHiddenField = false;
            }

            if (validationException.validationErrors().isEmpty() == false) {
                throw validationException;
            }

            return new TestServiceSettings(model, hiddenField, shouldReturnHiddenField);
        }

        public TestServiceSettings(StreamInput in) throws IOException {
            this(in.readString(), in.readOptionalString(), in.readBoolean());
        }

        @Override
        public XContentBuilder toXContent(XContentBuilder builder, Params params) throws IOException {
            builder.startObject();
            builder.field("model", model);
            if (hiddenField != null) {
                builder.field("hidden_field", hiddenField);
            }
            builder.field("should_return_hidden_field", shouldReturnHiddenField);
            builder.endObject();
            return builder;
        }

        @Override
        public String getWriteableName() {
            return NAME;
        }

        @Override
        public TransportVersion getMinimalSupportedVersion() {
            return TransportVersion.current(); // fine for these tests but will not work for cluster upgrade tests
        }

        @Override
        public void writeTo(StreamOutput out) throws IOException {
            out.writeString(model);
            out.writeOptionalString(hiddenField);
            out.writeBoolean(shouldReturnHiddenField);
        }

        @Override
        public String modelId() {
            return model;
        }

        @Override
        public ToXContentObject getFilteredXContentObject() {
            return (builder, params) -> {
                builder.startObject();
                builder.field("model", model);
                if (shouldReturnHiddenField && hiddenField != null) {
                    builder.field("hidden_field", hiddenField);
                }
                builder.endObject();
                return builder;
            };
        }
    }
}<|MERGE_RESOLUTION|>--- conflicted
+++ resolved
@@ -180,23 +180,10 @@
                     }
                     offset = input.indexOf(c, offset);
                     int endOffset = offset + c.length();
-                    chunks.add(new SparseEmbeddingResults.Chunk(tokens, new ChunkedInference.TextOffset(offset, endOffset)));
+                    chunks.add(new EmbeddingResults.Chunk(tokens, new ChunkedInference.TextOffset(offset, endOffset)));
                 }
-<<<<<<< HEAD
                 ChunkedInferenceEmbedding chunkedInferenceEmbedding = new ChunkedInferenceEmbedding(chunks);
                 results.add(chunkedInferenceEmbedding);
-=======
-                results.add(
-                    new ChunkedInferenceEmbedding(
-                        List.of(
-                            new EmbeddingResults.Chunk(
-                                new SparseEmbeddingResults.Embedding(tokens, false),
-                                new ChunkedInference.TextOffset(0, input.get(i).length())
-                            )
-                        )
-                    )
-                );
->>>>>>> 9f6042ad
             }
             return results;
         }

--- conflicted
+++ resolved
@@ -131,11 +131,7 @@
             for (int i = 0; i < input.size(); i++) {
                 var tokens = new ArrayList<WeightedToken>();
                 for (int j = 0; j < 5; j++) {
-<<<<<<< HEAD
-                    tokens.add(new WeightedToken("feature_" + j, stringWeight(input.get(i), j)));
-=======
-                    tokens.add(new SparseEmbeddingResults.WeightedToken("feature_" + j, generateEmbedding(input.get(i), j)));
->>>>>>> 99e8c27d
+                    tokens.add(new WeightedToken("feature_" + j, generateEmbedding(input.get(i), j)));
                 }
                 embeddings.add(new SparseEmbeddingResults.Embedding(tokens, false));
             }
@@ -147,11 +143,7 @@
             for (int i = 0; i < input.size(); i++) {
                 var tokens = new ArrayList<WeightedToken>();
                 for (int j = 0; j < 5; j++) {
-<<<<<<< HEAD
-                    tokens.add(new WeightedToken("feature_" + j, stringWeight(input.get(i), j)));
-=======
-                    tokens.add(new TextExpansionResults.WeightedToken("feature_" + j, generateEmbedding(input.get(i), j)));
->>>>>>> 99e8c27d
+                    tokens.add(new WeightedToken("feature_" + j, generateEmbedding(input.get(i), j)));
                 }
                 results.add(
                     new ChunkedSparseEmbeddingResults(List.of(new ChunkedTextExpansionResults.ChunkedResult(input.get(i), tokens)))

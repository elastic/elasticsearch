/*
 * Copyright Elasticsearch B.V. and/or licensed to Elasticsearch B.V. under one
 * or more contributor license agreements. Licensed under the Elastic License
 * 2.0; you may not use this file except in compliance with the Elastic License
 * 2.0.
 */

package org.elasticsearch.xpack.inference.action.filter;

import com.carrotsearch.randomizedtesting.annotations.ParametersFactory;

import org.elasticsearch.action.admin.indices.refresh.RefreshRequest;
import org.elasticsearch.action.bulk.BulkItemResponse;
import org.elasticsearch.action.bulk.BulkRequestBuilder;
import org.elasticsearch.action.bulk.BulkResponse;
import org.elasticsearch.action.delete.DeleteRequestBuilder;
import org.elasticsearch.action.index.IndexRequestBuilder;
import org.elasticsearch.action.search.SearchRequest;
import org.elasticsearch.action.search.SearchResponse;
import org.elasticsearch.action.update.UpdateRequestBuilder;
import org.elasticsearch.cluster.metadata.IndexMetadata;
import org.elasticsearch.common.settings.Settings;
import org.elasticsearch.index.IndexSettings;
import org.elasticsearch.index.mapper.InferenceMetadataFieldsMapper;
import org.elasticsearch.index.mapper.SourceFieldMapper;
import org.elasticsearch.index.mapper.vectors.DenseVectorFieldMapper;
import org.elasticsearch.index.mapper.vectors.DenseVectorFieldMapperTestUtils;
import org.elasticsearch.inference.SimilarityMeasure;
import org.elasticsearch.license.LicenseSettings;
import org.elasticsearch.plugins.Plugin;
import org.elasticsearch.search.builder.SearchSourceBuilder;
import org.elasticsearch.test.ESIntegTestCase;
import org.elasticsearch.xpack.inference.LocalStateInferencePlugin;
import org.elasticsearch.xpack.inference.Utils;
import org.elasticsearch.xpack.inference.mock.TestDenseInferenceServiceExtension;
import org.elasticsearch.xpack.inference.mock.TestSparseInferenceServiceExtension;
import org.elasticsearch.xpack.inference.registry.ModelRegistry;
import org.junit.Before;

import java.util.Collection;
import java.util.HashMap;
import java.util.HashSet;
import java.util.List;
import java.util.Locale;
import java.util.Map;
import java.util.Set;

import static org.elasticsearch.xpack.inference.mapper.SemanticTextFieldTests.randomSemanticTextInput;
import static org.hamcrest.Matchers.containsString;
import static org.hamcrest.Matchers.equalTo;

public class ShardBulkInferenceActionFilterIT extends ESIntegTestCase {
    public static final String INDEX_NAME = "test-index";

    private final boolean useLegacyFormat;
    private final boolean useSyntheticSource;

    public ShardBulkInferenceActionFilterIT(boolean useLegacyFormat, boolean useSyntheticSource) {
        this.useLegacyFormat = useLegacyFormat;
        this.useSyntheticSource = useSyntheticSource;
    }

    @ParametersFactory
    public static Iterable<Object[]> parameters() throws Exception {
        return List.of(
            new Object[] { true, false },
            new Object[] { true, true },
            new Object[] { false, false },
            new Object[] { false, true }
        );
    }

    @Before
    public void setup() throws Exception {
<<<<<<< HEAD
        ModelRegistry modelRegistry = internalCluster().getCurrentMasterNodeInstance(ModelRegistry.class);
        Utils.storeSparseModel(modelRegistry);
        Utils.storeDenseModel(
            modelRegistry,
            randomIntBetween(1, 100),
            // dot product means that we need normalized vectors; it's not worth doing that in this test
            randomValueOtherThan(SimilarityMeasure.DOT_PRODUCT, () -> randomFrom(SimilarityMeasure.values())),
            // TODO: Allow element type BIT once TestDenseInferenceServiceExtension supports it
            randomValueOtherThan(DenseVectorFieldMapper.ElementType.BIT, () -> randomFrom(DenseVectorFieldMapper.ElementType.values()))
=======
        DenseVectorFieldMapper.ElementType elementType = randomFrom(DenseVectorFieldMapper.ElementType.values());
        // dot product means that we need normalized vectors; it's not worth doing that in this test
        SimilarityMeasure similarity = randomValueOtherThan(
            SimilarityMeasure.DOT_PRODUCT,
            () -> randomFrom(DenseVectorFieldMapperTestUtils.getSupportedSimilarities(elementType))
>>>>>>> 8aaca61d
        );
        int dimensions = DenseVectorFieldMapperTestUtils.randomCompatibleDimensions(elementType, 100);

        Utils.storeSparseModel(client());
        Utils.storeDenseModel(client(), dimensions, similarity, elementType);
    }

    @Override
    protected Settings nodeSettings(int nodeOrdinal, Settings otherSettings) {
        return Settings.builder().put(LicenseSettings.SELF_GENERATED_LICENSE_TYPE.getKey(), "trial").build();
    }

    @Override
    protected Collection<Class<? extends Plugin>> nodePlugins() {
        return List.of(LocalStateInferencePlugin.class);
    }

    @Override
    public Settings indexSettings() {
        var builder = Settings.builder()
            .put(IndexMetadata.SETTING_NUMBER_OF_SHARDS, randomIntBetween(1, 10))
            .put(InferenceMetadataFieldsMapper.USE_LEGACY_SEMANTIC_TEXT_FORMAT.getKey(), useLegacyFormat);
        if (useSyntheticSource) {
            builder.put(IndexSettings.RECOVERY_USE_SYNTHETIC_SOURCE_SETTING.getKey(), true);
            builder.put(IndexSettings.INDEX_MAPPER_SOURCE_MODE_SETTING.getKey(), SourceFieldMapper.Mode.SYNTHETIC.name());
        }
        return builder.build();
    }

    public void testBulkOperations() throws Exception {
        prepareCreate(INDEX_NAME).setMapping(
            String.format(
                Locale.ROOT,
                """
                    {
                        "properties": {
                            "sparse_field": {
                                "type": "semantic_text",
                                "inference_id": "%s"
                            },
                            "dense_field": {
                                "type": "semantic_text",
                                "inference_id": "%s"
                            }
                        }
                    }
                    """,
                TestSparseInferenceServiceExtension.TestInferenceService.NAME,
                TestDenseInferenceServiceExtension.TestInferenceService.NAME
            )
        ).get();

        int totalBulkReqs = randomIntBetween(2, 100);
        long totalDocs = 0;
        Set<String> ids = new HashSet<>();
        for (int bulkReqs = 0; bulkReqs < totalBulkReqs; bulkReqs++) {
            BulkRequestBuilder bulkReqBuilder = client().prepareBulk();
            int totalBulkSize = randomIntBetween(1, 100);
            for (int bulkSize = 0; bulkSize < totalBulkSize; bulkSize++) {
                if (ids.size() > 0 && rarely(random())) {
                    String id = randomFrom(ids);
                    ids.remove(id);
                    DeleteRequestBuilder request = new DeleteRequestBuilder(client(), INDEX_NAME).setId(id);
                    bulkReqBuilder.add(request);
                    continue;
                }
                String id = Long.toString(totalDocs++);
                boolean isIndexRequest = randomBoolean();
                Map<String, Object> source = new HashMap<>();
                source.put("sparse_field", isIndexRequest && rarely() ? null : randomSemanticTextInput());
                source.put("dense_field", isIndexRequest && rarely() ? null : randomSemanticTextInput());
                if (isIndexRequest) {
                    bulkReqBuilder.add(new IndexRequestBuilder(client()).setIndex(INDEX_NAME).setId(id).setSource(source));
                    ids.add(id);
                } else {
                    boolean isUpsert = randomBoolean();
                    UpdateRequestBuilder request = new UpdateRequestBuilder(client()).setIndex(INDEX_NAME).setDoc(source);
                    if (isUpsert || ids.size() == 0) {
                        request.setDocAsUpsert(true);
                    } else {
                        // Update already existing document
                        id = randomFrom(ids);
                    }
                    request.setId(id);
                    bulkReqBuilder.add(request);
                    ids.add(id);
                }
            }
            BulkResponse bulkResponse = bulkReqBuilder.get();
            if (bulkResponse.hasFailures()) {
                // Get more details in case something fails
                for (BulkItemResponse bulkItemResponse : bulkResponse.getItems()) {
                    if (bulkItemResponse.isFailed()) {
                        fail(
                            bulkItemResponse.getFailure().getCause(),
                            "Failed to index document %s: %s",
                            bulkItemResponse.getId(),
                            bulkItemResponse.getFailureMessage()
                        );
                    }
                }
            }
            assertFalse(bulkResponse.hasFailures());
        }

        client().admin().indices().refresh(new RefreshRequest(INDEX_NAME)).get();

        SearchSourceBuilder sourceBuilder = new SearchSourceBuilder().size(0).trackTotalHits(true);
        SearchResponse searchResponse = client().search(new SearchRequest(INDEX_NAME).source(sourceBuilder)).get();
        try {
            assertThat(searchResponse.getHits().getTotalHits().value(), equalTo((long) ids.size()));
        } finally {
            searchResponse.decRef();
        }
    }

    public void testItemFailures() {
        prepareCreate(INDEX_NAME).setMapping(
            String.format(
                Locale.ROOT,
                """
                    {
                        "properties": {
                            "sparse_field": {
                                "type": "semantic_text",
                                "inference_id": "%s"
                            },
                            "dense_field": {
                                "type": "semantic_text",
                                "inference_id": "%s"
                            }
                        }
                    }
                    """,
                TestSparseInferenceServiceExtension.TestInferenceService.NAME,
                TestDenseInferenceServiceExtension.TestInferenceService.NAME
            )
        ).get();

        BulkRequestBuilder bulkReqBuilder = client().prepareBulk();
        int totalBulkSize = randomIntBetween(100, 200);  // Use a bulk request size large enough to require batching
        for (int bulkSize = 0; bulkSize < totalBulkSize; bulkSize++) {
            String id = Integer.toString(bulkSize);

            // Set field values that will cause errors when generating inference requests
            Map<String, Object> source = new HashMap<>();
            source.put("sparse_field", List.of(Map.of("foo", "bar"), Map.of("baz", "bar")));
            source.put("dense_field", List.of(Map.of("foo", "bar"), Map.of("baz", "bar")));

            bulkReqBuilder.add(new IndexRequestBuilder(client()).setIndex(INDEX_NAME).setId(id).setSource(source));
        }

        BulkResponse bulkResponse = bulkReqBuilder.get();
        assertThat(bulkResponse.hasFailures(), equalTo(true));
        for (BulkItemResponse bulkItemResponse : bulkResponse.getItems()) {
            assertThat(bulkItemResponse.isFailed(), equalTo(true));
            assertThat(bulkItemResponse.getFailureMessage(), containsString("expected [String|Number|Boolean]"));
        }
    }
}<|MERGE_RESOLUTION|>--- conflicted
+++ resolved
@@ -72,28 +72,16 @@
 
     @Before
     public void setup() throws Exception {
-<<<<<<< HEAD
         ModelRegistry modelRegistry = internalCluster().getCurrentMasterNodeInstance(ModelRegistry.class);
-        Utils.storeSparseModel(modelRegistry);
-        Utils.storeDenseModel(
-            modelRegistry,
-            randomIntBetween(1, 100),
-            // dot product means that we need normalized vectors; it's not worth doing that in this test
-            randomValueOtherThan(SimilarityMeasure.DOT_PRODUCT, () -> randomFrom(SimilarityMeasure.values())),
-            // TODO: Allow element type BIT once TestDenseInferenceServiceExtension supports it
-            randomValueOtherThan(DenseVectorFieldMapper.ElementType.BIT, () -> randomFrom(DenseVectorFieldMapper.ElementType.values()))
-=======
         DenseVectorFieldMapper.ElementType elementType = randomFrom(DenseVectorFieldMapper.ElementType.values());
         // dot product means that we need normalized vectors; it's not worth doing that in this test
         SimilarityMeasure similarity = randomValueOtherThan(
             SimilarityMeasure.DOT_PRODUCT,
             () -> randomFrom(DenseVectorFieldMapperTestUtils.getSupportedSimilarities(elementType))
->>>>>>> 8aaca61d
         );
         int dimensions = DenseVectorFieldMapperTestUtils.randomCompatibleDimensions(elementType, 100);
-
-        Utils.storeSparseModel(client());
-        Utils.storeDenseModel(client(), dimensions, similarity, elementType);
+        Utils.storeSparseModel(modelRegistry);
+        Utils.storeDenseModel(modelRegistry, dimensions, similarity, elementType);
     }
 
     @Override

/*
 * Copyright Elasticsearch B.V. and/or licensed to Elasticsearch B.V. under one
 * or more contributor license agreements. Licensed under the Elastic License
 * 2.0; you may not use this file except in compliance with the Elastic License
 * 2.0.
 */

package org.elasticsearch.xpack.inference.integration;

import org.elasticsearch.ElasticsearchStatusException;
import org.elasticsearch.TransportVersion;
import org.elasticsearch.action.ActionListener;
import org.elasticsearch.client.internal.Client;
<<<<<<< HEAD
import org.elasticsearch.common.io.stream.StreamOutput;
=======
import org.elasticsearch.inference.InferenceServiceExtension;
>>>>>>> 1b6c8532
import org.elasticsearch.inference.Model;
import org.elasticsearch.inference.ModelConfigurations;
import org.elasticsearch.inference.ModelSecrets;
import org.elasticsearch.inference.SecretSettings;
import org.elasticsearch.inference.ServiceSettings;
import org.elasticsearch.inference.TaskSettings;
import org.elasticsearch.inference.TaskType;
import org.elasticsearch.plugins.Plugin;
import org.elasticsearch.reindex.ReindexPlugin;
import org.elasticsearch.test.ESSingleNodeTestCase;
import org.elasticsearch.xcontent.XContentBuilder;
import org.elasticsearch.xpack.inference.InferencePlugin;
import org.elasticsearch.xpack.inference.registry.ModelRegistry;
import org.elasticsearch.xpack.inference.services.elser.ElserMlNodeModel;
import org.elasticsearch.xpack.inference.services.elser.ElserMlNodeService;
import org.elasticsearch.xpack.inference.services.elser.ElserMlNodeServiceSettingsTests;
import org.elasticsearch.xpack.inference.services.elser.ElserMlNodeServiceTests;
import org.elasticsearch.xpack.inference.services.elser.ElserMlNodeTaskSettingsTests;
import org.junit.Before;

import java.io.IOException;
import java.util.ArrayList;
import java.util.Collection;
import java.util.Comparator;
import java.util.List;
import java.util.Map;
import java.util.concurrent.CountDownLatch;
import java.util.concurrent.atomic.AtomicReference;
import java.util.function.Consumer;
import java.util.stream.Collectors;

import static org.hamcrest.CoreMatchers.equalTo;
import static org.hamcrest.CoreMatchers.is;
import static org.hamcrest.Matchers.containsString;
import static org.hamcrest.Matchers.empty;
import static org.hamcrest.Matchers.hasSize;
import static org.hamcrest.Matchers.instanceOf;
import static org.hamcrest.Matchers.not;
import static org.hamcrest.Matchers.nullValue;
import static org.mockito.Mockito.mock;

public class ModelRegistryIT extends ESSingleNodeTestCase {

    private ModelRegistry modelRegistry;

    @Before
    public void createComponents() {
        modelRegistry = new ModelRegistry(client());
    }

    @Override
    protected Collection<Class<? extends Plugin>> getPlugins() {
        return pluginList(ReindexPlugin.class, InferencePlugin.class);
    }

    public void testStoreModel() throws Exception {
        String modelId = "test-store-model";
        Model model = buildElserModelConfig(modelId, TaskType.SPARSE_EMBEDDING);
        AtomicReference<Boolean> storeModelHolder = new AtomicReference<>();
        AtomicReference<Exception> exceptionHolder = new AtomicReference<>();

        blockingCall(listener -> modelRegistry.storeModel(model, listener), storeModelHolder, exceptionHolder);

        assertThat(storeModelHolder.get(), is(true));
        assertThat(exceptionHolder.get(), is(nullValue()));
    }

    public void testStoreModelWithUnknownFields() throws Exception {
        String modelId = "test-store-model-unknown-field";
        Model model = buildModelWithUnknownField(modelId);
        AtomicReference<Boolean> storeModelHolder = new AtomicReference<>();
        AtomicReference<Exception> exceptionHolder = new AtomicReference<>();

        blockingCall(listener -> modelRegistry.storeModel(model, listener), storeModelHolder, exceptionHolder);

        assertNull(storeModelHolder.get());
        assertNotNull(exceptionHolder.get());
        assertThat(exceptionHolder.get(), instanceOf(ElasticsearchStatusException.class));
        ElasticsearchStatusException statusException = (ElasticsearchStatusException) exceptionHolder.get();
        assertThat(
            statusException.getRootCause().getMessage(),
            containsString("mapping set to strict, dynamic introduction of [unknown_field] within [_doc] is not allowed")
        );
        assertThat(exceptionHolder.get().getMessage(), containsString("Failed to store inference model [" + modelId + "]"));
    }

    public void testGetModel() throws Exception {
        String modelId = "test-get-model";
        Model model = buildElserModelConfig(modelId, TaskType.SPARSE_EMBEDDING);
        AtomicReference<Boolean> putModelHolder = new AtomicReference<>();
        AtomicReference<Exception> exceptionHolder = new AtomicReference<>();

        blockingCall(listener -> modelRegistry.storeModel(model, listener), putModelHolder, exceptionHolder);
        assertThat(putModelHolder.get(), is(true));

        // now get the model
        AtomicReference<ModelRegistry.UnparsedModel> modelHolder = new AtomicReference<>();
        blockingCall(listener -> modelRegistry.getModelWithSecrets(modelId, listener), modelHolder, exceptionHolder);
        assertThat(exceptionHolder.get(), is(nullValue()));
        assertThat(modelHolder.get(), not(nullValue()));

        assertEquals(model.getConfigurations().getService(), modelHolder.get().service());

<<<<<<< HEAD
        var elserService = new ElserMlNodeService(new InferenceServicePlugin.InferenceServiceFactoryContext(mock(Client.class)));
        ElserMlNodeModel roundTripModel = elserService.parsePersistedConfigWithSecrets(
            modelHolder.get().modelId(),
            modelHolder.get().taskType(),
            modelHolder.get().settings(),
            modelHolder.get().secrets()
=======
        var elserService = new ElserMlNodeService(new InferenceServiceExtension.InferenceServiceFactoryContext(mock(Client.class)));
        ElserMlNodeModel roundTripModel = elserService.parsePersistedConfig(
            unparsedModel.modelId(),
            unparsedModel.taskType(),
            unparsedModel.settings(),
            unparsedModel.secrets()
>>>>>>> 1b6c8532
        );
        assertEquals(model, roundTripModel);
    }

    public void testStoreModelFailsWhenModelExists() throws Exception {
        String modelId = "test-put-trained-model-config-exists";
        Model model = buildElserModelConfig(modelId, TaskType.SPARSE_EMBEDDING);
        AtomicReference<Boolean> putModelHolder = new AtomicReference<>();
        AtomicReference<Exception> exceptionHolder = new AtomicReference<>();

        blockingCall(listener -> modelRegistry.storeModel(model, listener), putModelHolder, exceptionHolder);
        assertThat(putModelHolder.get(), is(true));
        assertThat(exceptionHolder.get(), is(nullValue()));

        putModelHolder.set(false);
        // an model with the same id exists
        blockingCall(listener -> modelRegistry.storeModel(model, listener), putModelHolder, exceptionHolder);
        assertThat(putModelHolder.get(), is(false));
        assertThat(exceptionHolder.get(), not(nullValue()));
        assertThat(
            exceptionHolder.get().getMessage(),
            containsString("Inference model [test-put-trained-model-config-exists] already exists")
        );
    }

    public void testDeleteModel() throws Exception {
        // put models
        for (var id : new String[] { "model1", "model2", "model3" }) {
            Model model = buildElserModelConfig(id, TaskType.SPARSE_EMBEDDING);
            AtomicReference<Boolean> putModelHolder = new AtomicReference<>();
            AtomicReference<Exception> exceptionHolder = new AtomicReference<>();
            blockingCall(listener -> modelRegistry.storeModel(model, listener), putModelHolder, exceptionHolder);
            assertThat(putModelHolder.get(), is(true));
        }

        AtomicReference<Boolean> deleteResponseHolder = new AtomicReference<>();
        AtomicReference<Exception> exceptionHolder = new AtomicReference<>();
        blockingCall(listener -> modelRegistry.deleteModel("model1", listener), deleteResponseHolder, exceptionHolder);
        assertThat(exceptionHolder.get(), is(nullValue()));
        assertTrue(deleteResponseHolder.get());

        // get should fail
        deleteResponseHolder.set(false);
        AtomicReference<ModelRegistry.UnparsedModel> modelHolder = new AtomicReference<>();
        blockingCall(listener -> modelRegistry.getModelWithSecrets("model1", listener), modelHolder, exceptionHolder);

        assertThat(exceptionHolder.get(), not(nullValue()));
        assertFalse(deleteResponseHolder.get());
        assertThat(exceptionHolder.get().getMessage(), containsString("Model not found [model1]"));
    }

    public void testGetModelsByTaskType() throws InterruptedException {
        var service = "foo";
        var sparseAndTextEmbeddingModels = new ArrayList<Model>();
        sparseAndTextEmbeddingModels.add(createModel(randomAlphaOfLength(5), TaskType.SPARSE_EMBEDDING, service));
        sparseAndTextEmbeddingModels.add(createModel(randomAlphaOfLength(5), TaskType.SPARSE_EMBEDDING, service));
        sparseAndTextEmbeddingModels.add(createModel(randomAlphaOfLength(5), TaskType.SPARSE_EMBEDDING, service));
        sparseAndTextEmbeddingModels.add(createModel(randomAlphaOfLength(5), TaskType.TEXT_EMBEDDING, service));
        sparseAndTextEmbeddingModels.add(createModel(randomAlphaOfLength(5), TaskType.TEXT_EMBEDDING, service));

        for (var model : sparseAndTextEmbeddingModels) {
            AtomicReference<Boolean> putModelHolder = new AtomicReference<>();
            AtomicReference<Exception> exceptionHolder = new AtomicReference<>();

            blockingCall(listener -> modelRegistry.storeModel(model, listener), putModelHolder, exceptionHolder);
            assertThat(putModelHolder.get(), is(true));
        }

        AtomicReference<Exception> exceptionHolder = new AtomicReference<>();
        AtomicReference<List<ModelRegistry.UnparsedModel>> modelHolder = new AtomicReference<>();
        blockingCall(listener -> modelRegistry.getModelsByTaskType(TaskType.SPARSE_EMBEDDING, listener), modelHolder, exceptionHolder);
        assertThat(modelHolder.get(), hasSize(3));
        var sparseIds = sparseAndTextEmbeddingModels.stream()
            .filter(m -> m.getConfigurations().getTaskType() == TaskType.SPARSE_EMBEDDING)
            .map(Model::getModelId)
            .collect(Collectors.toSet());
        modelHolder.get().forEach(m -> {
            assertTrue(sparseIds.contains(m.modelId()));
            assertThat(m.secrets().keySet(), empty());
        });

        blockingCall(listener -> modelRegistry.getModelsByTaskType(TaskType.TEXT_EMBEDDING, listener), modelHolder, exceptionHolder);
        assertThat(modelHolder.get(), hasSize(2));
        var denseIds = sparseAndTextEmbeddingModels.stream()
            .filter(m -> m.getConfigurations().getTaskType() == TaskType.TEXT_EMBEDDING)
            .map(Model::getModelId)
            .collect(Collectors.toSet());
        modelHolder.get().forEach(m -> {
            assertTrue(denseIds.contains(m.modelId()));
            assertThat(m.secrets().keySet(), empty());
        });
    }

    public void testGetAllModels() throws InterruptedException {
        var service = "foo";
        var createdModels = new ArrayList<Model>();
        int modelCount = randomIntBetween(30, 100);

        AtomicReference<Boolean> putModelHolder = new AtomicReference<>();
        AtomicReference<Exception> exceptionHolder = new AtomicReference<>();

        for (int i = 0; i < modelCount; i++) {
            var model = createModel(randomAlphaOfLength(5), randomFrom(TaskType.values()), service);
            createdModels.add(model);

            blockingCall(listener -> modelRegistry.storeModel(model, listener), putModelHolder, exceptionHolder);
            assertThat(putModelHolder.get(), is(true));
            assertNull(exceptionHolder.get());
        }

        AtomicReference<List<ModelRegistry.UnparsedModel>> modelHolder = new AtomicReference<>();
        blockingCall(listener -> modelRegistry.getAllModels(listener), modelHolder, exceptionHolder);
        assertThat(modelHolder.get(), hasSize(modelCount));
        var getAllModels = modelHolder.get();

        // sort in the same order as the returned models
        createdModels.sort(Comparator.comparing(Model::getModelId));
        for (int i = 0; i < modelCount; i++) {
            assertEquals(createdModels.get(i).getModelId(), getAllModels.get(i).modelId());
            assertEquals(createdModels.get(i).getTaskType(), getAllModels.get(i).taskType());
            assertEquals(createdModels.get(i).getConfigurations().getService(), getAllModels.get(i).service());
            assertThat(getAllModels.get(i).secrets().keySet(), empty());
        }
    }

    @SuppressWarnings("unchecked")
    public void testGetModelWithSecrets() throws InterruptedException {
        var service = "foo";
        var modelId = "model-with-secrets";
        var secret = "abc";

        AtomicReference<Boolean> putModelHolder = new AtomicReference<>();
        AtomicReference<Exception> exceptionHolder = new AtomicReference<>();

        var modelWithSecrets = createModelWithSecrets(modelId, randomFrom(TaskType.values()), service, secret);
        blockingCall(listener -> modelRegistry.storeModel(modelWithSecrets, listener), putModelHolder, exceptionHolder);
        assertThat(putModelHolder.get(), is(true));
        assertNull(exceptionHolder.get());

        AtomicReference<ModelRegistry.UnparsedModel> modelHolder = new AtomicReference<>();
        blockingCall(listener -> modelRegistry.getModelWithSecrets(modelId, listener), modelHolder, exceptionHolder);
        assertThat(modelHolder.get().secrets().keySet(), hasSize(1));
        var secretSettings = (Map<String, Object>) modelHolder.get().secrets().get("secret_settings");
        assertThat(secretSettings.get("secret"), equalTo(secret));

        // get model without secrets
        blockingCall(listener -> modelRegistry.getModel(modelId, listener), modelHolder, exceptionHolder);
        assertThat(modelHolder.get().secrets().keySet(), empty());
    }

    private Model buildElserModelConfig(String modelId, TaskType taskType) {
        return ElserMlNodeServiceTests.randomModelConfig(modelId, taskType);
    }

    protected <T> void blockingCall(Consumer<ActionListener<T>> function, AtomicReference<T> response, AtomicReference<Exception> error)
        throws InterruptedException {
        CountDownLatch latch = new CountDownLatch(1);
        ActionListener<T> listener = ActionListener.wrap(r -> {
            response.set(r);
            latch.countDown();
        }, e -> {
            error.set(e);
            latch.countDown();
        });

        function.accept(listener);
        latch.await();
    }

    private static Model buildModelWithUnknownField(String modelId) {
        return new Model(
            new ModelWithUnknownField(
                modelId,
                TaskType.SPARSE_EMBEDDING,
                ElserMlNodeService.NAME,
                ElserMlNodeServiceSettingsTests.createRandom(),
                ElserMlNodeTaskSettingsTests.createRandom()
            )
        );
    }

    public static Model createModel(String modelId, TaskType taskType, String service) {
        return new Model(new ModelConfigurations(modelId, taskType, service, new TestModelOfAnyKind.TestModelServiceSettings()));
    }

    public static Model createModelWithSecrets(String modelId, TaskType taskType, String service, String secret) {
        return new Model(
            new ModelConfigurations(modelId, taskType, service, new TestModelOfAnyKind.TestModelServiceSettings()),
            new ModelSecrets(new TestModelOfAnyKind.TestSecretSettings(secret))
        );
    }

    private static class TestModelOfAnyKind extends ModelConfigurations {

        record TestModelServiceSettings() implements ServiceSettings {

            @Override
            public XContentBuilder toXContent(XContentBuilder builder, Params params) throws IOException {
                builder.startObject();
                builder.endObject();
                return builder;
            }

            @Override
            public String getWriteableName() {
                return "test_service_settings";
            }

            @Override
            public TransportVersion getMinimalSupportedVersion() {
                return TransportVersion.current();
            }

            @Override
            public void writeTo(StreamOutput out) throws IOException {

            }
        }

        record TestTaskSettings() implements TaskSettings {

            @Override
            public XContentBuilder toXContent(XContentBuilder builder, Params params) throws IOException {
                builder.startObject();
                builder.endObject();
                return builder;
            }

            @Override
            public String getWriteableName() {
                return "test_task_settings";
            }

            @Override
            public TransportVersion getMinimalSupportedVersion() {
                return TransportVersion.current();
            }

            @Override
            public void writeTo(StreamOutput out) throws IOException {

            }
        }

        record TestSecretSettings(String key) implements SecretSettings {
            @Override
            public String getWriteableName() {
                return "test_secrets";
            }

            @Override
            public TransportVersion getMinimalSupportedVersion() {
                return TransportVersion.current();
            }

            @Override
            public void writeTo(StreamOutput out) throws IOException {
                out.writeString(key);
            }

            @Override
            public XContentBuilder toXContent(XContentBuilder builder, Params params) throws IOException {
                builder.startObject();
                builder.field("secret", key);
                builder.endObject();
                return builder;
            }
        }

        TestModelOfAnyKind(String modelId, TaskType taskType, String service) {
            super(modelId, taskType, service, new TestModelServiceSettings(), new TestTaskSettings());
        }

        @Override
        public XContentBuilder toXContent(XContentBuilder builder, Params params) throws IOException {
            builder.startObject();
            builder.field("unknown_field", "foo");
            builder.field(MODEL_ID, getModelId());
            builder.field(TaskType.NAME, getTaskType().toString());
            builder.field(SERVICE, getService());
            builder.field(SERVICE_SETTINGS, getServiceSettings());
            builder.field(TASK_SETTINGS, getTaskSettings());
            builder.endObject();
            return builder;
        }
    }

    private static class ModelWithUnknownField extends ModelConfigurations {

        ModelWithUnknownField(
            String modelId,
            TaskType taskType,
            String service,
            ServiceSettings serviceSettings,
            TaskSettings taskSettings
        ) {
            super(modelId, taskType, service, serviceSettings, taskSettings);
        }

        @Override
        public XContentBuilder toXContent(XContentBuilder builder, Params params) throws IOException {
            builder.startObject();
            builder.field("unknown_field", "foo");
            builder.field(MODEL_ID, getModelId());
            builder.field(TaskType.NAME, getTaskType().toString());
            builder.field(SERVICE, getService());
            builder.field(SERVICE_SETTINGS, getServiceSettings());
            builder.field(TASK_SETTINGS, getTaskSettings());
            builder.endObject();
            return builder;
        }
    }
}<|MERGE_RESOLUTION|>--- conflicted
+++ resolved
@@ -11,11 +11,8 @@
 import org.elasticsearch.TransportVersion;
 import org.elasticsearch.action.ActionListener;
 import org.elasticsearch.client.internal.Client;
-<<<<<<< HEAD
 import org.elasticsearch.common.io.stream.StreamOutput;
-=======
 import org.elasticsearch.inference.InferenceServiceExtension;
->>>>>>> 1b6c8532
 import org.elasticsearch.inference.Model;
 import org.elasticsearch.inference.ModelConfigurations;
 import org.elasticsearch.inference.ModelSecrets;
@@ -119,21 +116,12 @@
 
         assertEquals(model.getConfigurations().getService(), modelHolder.get().service());
 
-<<<<<<< HEAD
-        var elserService = new ElserMlNodeService(new InferenceServicePlugin.InferenceServiceFactoryContext(mock(Client.class)));
+        var elserService = new ElserMlNodeService(new InferenceServiceExtension.InferenceServiceFactoryContext(mock(Client.class)));
         ElserMlNodeModel roundTripModel = elserService.parsePersistedConfigWithSecrets(
             modelHolder.get().modelId(),
             modelHolder.get().taskType(),
             modelHolder.get().settings(),
             modelHolder.get().secrets()
-=======
-        var elserService = new ElserMlNodeService(new InferenceServiceExtension.InferenceServiceFactoryContext(mock(Client.class)));
-        ElserMlNodeModel roundTripModel = elserService.parsePersistedConfig(
-            unparsedModel.modelId(),
-            unparsedModel.taskType(),
-            unparsedModel.settings(),
-            unparsedModel.secrets()
->>>>>>> 1b6c8532
         );
         assertEquals(model, roundTripModel);
     }

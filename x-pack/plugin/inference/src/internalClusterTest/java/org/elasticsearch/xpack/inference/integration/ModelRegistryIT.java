--- conflicted
+++ resolved
@@ -117,17 +117,10 @@
 
         assertEquals(model.getConfigurations().getService(), modelHolder.get().service());
 
-<<<<<<< HEAD
-        var elserService = new ElasticsearchInternalService(
-            new InferenceServiceExtension.InferenceServiceFactoryContext(mock(Client.class))
-        );
-        ElserInternalModel roundTripModel = (ElserInternalModel) elserService.parsePersistedConfigWithSecrets(
-=======
         var elserService = new ElserInternalService(
             new InferenceServiceExtension.InferenceServiceFactoryContext(mock(Client.class), mock(ThreadPool.class))
         );
         ElserInternalModel roundTripModel = elserService.parsePersistedConfigWithSecrets(
->>>>>>> fca267eb
             modelHolder.get().inferenceEntityId(),
             modelHolder.get().taskType(),
             modelHolder.get().settings(),

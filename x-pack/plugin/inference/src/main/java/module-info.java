--- conflicted
+++ resolved
@@ -40,11 +40,8 @@
     exports org.elasticsearch.xpack.inference.rest;
     exports org.elasticsearch.xpack.inference.services;
     exports org.elasticsearch.xpack.inference;
-<<<<<<< HEAD
     exports org.elasticsearch.xpack.inference.services.remote;
-=======
     exports org.elasticsearch.xpack.inference.action.task;
->>>>>>> 82d14c97
 
     provides org.elasticsearch.features.FeatureSpecification with org.elasticsearch.xpack.inference.InferenceFeatures;
 }
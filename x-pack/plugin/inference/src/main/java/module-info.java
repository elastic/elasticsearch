/*
 * Copyright Elasticsearch B.V. and/or licensed to Elasticsearch B.V. under one
 * or more contributor license agreements. Licensed under the Elastic License
 * 2.0; you may not use this file except in compliance with the Elastic License
 * 2.0.
 */

module org.elasticsearch.inference {
    requires org.elasticsearch.base;
    requires org.elasticsearch.server;
    requires org.elasticsearch.xcontent;
    requires org.elasticsearch.xcore;

    requires org.apache.httpcomponents.httpclient;
    requires org.apache.logging.log4j;
    requires org.apache.httpcomponents.httpcore;
    requires org.apache.httpcomponents.httpasyncclient;
    requires org.apache.httpcomponents.httpcore.nio;
    requires org.apache.lucene.core;
    requires org.apache.lucene.join;
    requires com.ibm.icu;
    requires com.google.auth.oauth2;
    requires com.google.auth;
    requires com.google.api.client;
    requires com.google.gson;
    requires software.amazon.awssdk.services.bedrockruntime;
    requires software.amazon.awssdk.utils;
    requires software.amazon.awssdk.core;
    requires software.amazon.awssdk.auth;
    requires software.amazon.awssdk.regions;
    requires software.amazon.awssdk.http.nio.netty;
    requires software.amazon.awssdk.profiles;
    requires org.slf4j;
    requires software.amazon.awssdk.retries.api;
    requires org.reactivestreams;
    requires org.elasticsearch.logging;
    requires org.elasticsearch.sslconfig;
    requires org.apache.commons.text;
<<<<<<< HEAD
    requires json.path;
    requires json.smart;
    requires software.amazon.awssdk.protocols.jsoncore;
=======
>>>>>>> 45d321d9

    exports org.elasticsearch.xpack.inference.action;
    exports org.elasticsearch.xpack.inference.registry;
    exports org.elasticsearch.xpack.inference.rest;
    exports org.elasticsearch.xpack.inference.services;
    exports org.elasticsearch.xpack.inference;
    exports org.elasticsearch.xpack.inference.action.task;
    exports org.elasticsearch.xpack.inference.chunking;
    exports org.elasticsearch.xpack.inference.telemetry;

    provides org.elasticsearch.features.FeatureSpecification with org.elasticsearch.xpack.inference.InferenceFeatures;
}<|MERGE_RESOLUTION|>--- conflicted
+++ resolved
@@ -36,12 +36,6 @@
     requires org.elasticsearch.logging;
     requires org.elasticsearch.sslconfig;
     requires org.apache.commons.text;
-<<<<<<< HEAD
-    requires json.path;
-    requires json.smart;
-    requires software.amazon.awssdk.protocols.jsoncore;
-=======
->>>>>>> 45d321d9
 
     exports org.elasticsearch.xpack.inference.action;
     exports org.elasticsearch.xpack.inference.registry;

/*
 * Copyright Elasticsearch B.V. and/or licensed to Elasticsearch B.V. under one
 * or more contributor license agreements. Licensed under the Elastic License
 * 2.0; you may not use this file except in compliance with the Elastic License
 * 2.0.
 */

package org.elasticsearch.xpack.inference;

import org.elasticsearch.features.FeatureSpecification;
import org.elasticsearch.features.NodeFeature;
import org.elasticsearch.xpack.core.inference.usage.ModelStats;
import org.elasticsearch.xpack.inference.mapper.SemanticInferenceMetadataFieldsMapper;
import org.elasticsearch.xpack.inference.mapper.SemanticTextFieldMapper;
import org.elasticsearch.xpack.inference.queries.InterceptedInferenceQueryBuilder;
import org.elasticsearch.xpack.inference.queries.SemanticQueryBuilder;
import org.elasticsearch.xpack.inference.rank.textsimilarity.TextSimilarityRankRetrieverBuilder;

import java.util.HashSet;
import java.util.Set;

import static org.elasticsearch.xpack.inference.mapper.SemanticTextFieldMapper.SEMANTIC_TEXT_EXCLUDE_SUB_FIELDS_FROM_FIELD_CAPS;
import static org.elasticsearch.xpack.inference.mapper.SemanticTextFieldMapper.SEMANTIC_TEXT_INDEX_OPTIONS;
import static org.elasticsearch.xpack.inference.mapper.SemanticTextFieldMapper.SEMANTIC_TEXT_INDEX_OPTIONS_WITH_DEFAULTS;
import static org.elasticsearch.xpack.inference.mapper.SemanticTextFieldMapper.SEMANTIC_TEXT_SPARSE_VECTOR_INDEX_OPTIONS;
import static org.elasticsearch.xpack.inference.mapper.SemanticTextFieldMapper.SEMANTIC_TEXT_SUPPORT_CHUNKING_CONFIG;
import static org.elasticsearch.xpack.inference.mapper.SemanticTextFieldMapper.SEMANTIC_TEXT_UPDATABLE_INFERENCE_ID;
import static org.elasticsearch.xpack.inference.queries.LegacySemanticKnnVectorQueryRewriteInterceptor.SEMANTIC_KNN_FILTER_FIX;
import static org.elasticsearch.xpack.inference.queries.LegacySemanticKnnVectorQueryRewriteInterceptor.SEMANTIC_KNN_VECTOR_QUERY_REWRITE_INTERCEPTION_SUPPORTED;
import static org.elasticsearch.xpack.inference.queries.LegacySemanticMatchQueryRewriteInterceptor.SEMANTIC_MATCH_QUERY_REWRITE_INTERCEPTION_SUPPORTED;
import static org.elasticsearch.xpack.inference.queries.LegacySemanticSparseVectorQueryRewriteInterceptor.SEMANTIC_SPARSE_VECTOR_QUERY_REWRITE_INTERCEPTION_SUPPORTED;
import static org.elasticsearch.xpack.inference.rank.textsimilarity.TextSimilarityRankDoc.TEXT_SIMILARITY_RANK_DOC_EXPLAIN_CHUNKS;
import static org.elasticsearch.xpack.inference.rank.textsimilarity.TextSimilarityRankRetrieverBuilder.TEXT_SIMILARITY_RERANKER_SNIPPETS;

/**
 * Provides inference features.
 */
public class InferenceFeatures implements FeatureSpecification {

    private static final NodeFeature SEMANTIC_TEXT_HIGHLIGHTER = new NodeFeature("semantic_text.highlighter");
    private static final NodeFeature SEMANTIC_TEXT_HIGHLIGHTER_DEFAULT = new NodeFeature("semantic_text.highlighter.default");
    private static final NodeFeature SEMANTIC_TEXT_HIGHLIGHTER_DISKBBQ_SIMILARITY_SUPPORT = new NodeFeature(
        "semantic_text.highlighter.bbq_and_similarity_support"
    );
    private static final NodeFeature TEST_RERANKING_SERVICE_PARSE_TEXT_AS_SCORE = new NodeFeature(
        "test_reranking_service.parse_text_as_score"
    );
    private static final NodeFeature TEST_RULE_RETRIEVER_WITH_INDICES_THAT_DONT_RETURN_RANK_DOCS = new NodeFeature(
        "test_rule_retriever.with_indices_that_dont_return_rank_docs"
    );
    private static final NodeFeature SEMANTIC_QUERY_REWRITE_INTERCEPTORS_PROPAGATE_BOOST_AND_QUERY_NAME_FIX = new NodeFeature(
        "semantic_query_rewrite_interceptors.propagate_boost_and_query_name_fix"
    );
    private static final NodeFeature SEMANTIC_TEXT_MATCH_ALL_HIGHLIGHTER = new NodeFeature("semantic_text.match_all_highlighter");
    private static final NodeFeature COHERE_V2_API = new NodeFeature("inference.cohere.v2");
    public static final NodeFeature SEMANTIC_TEXT_HIGHLIGHTING_FLAT = new NodeFeature("semantic_text.highlighter.flat_index_options");
    private static final NodeFeature SEMANTIC_TEXT_FIELDS_CHUNKS_FORMAT = new NodeFeature("semantic_text.fields_chunks_format");

    public static final NodeFeature INFERENCE_ENDPOINT_CACHE = new NodeFeature("inference.endpoint.cache");
    public static final NodeFeature INFERENCE_CCM_CACHE = new NodeFeature("inference.ccm.cache");
    public static final NodeFeature SEARCH_USAGE_EXTENDED_DATA = new NodeFeature("search.usage.extended_data");
<<<<<<< HEAD
    public static final NodeFeature EMBEDDING_TASK_TYPE = new NodeFeature("inference.embedding_task_type");

    @Override
    public Set<NodeFeature> getFeatures() {
        return Set.of(INFERENCE_ENDPOINT_CACHE, INFERENCE_CCM_CACHE, EMBEDDING_TASK_TYPE);
=======
    public static final NodeFeature INFERENCE_AUTH_POLLER_PERSISTENT_TASK = new NodeFeature("inference.auth_poller.persistent_task");

    @Override
    public Set<NodeFeature> getFeatures() {
        return Set.of(INFERENCE_ENDPOINT_CACHE, INFERENCE_CCM_CACHE, INFERENCE_AUTH_POLLER_PERSISTENT_TASK);
>>>>>>> 574efab4
    }

    @Override
    public Set<NodeFeature> getTestFeatures() {
        var testFeatures = new HashSet<>(
            Set.of(
                SemanticTextFieldMapper.SEMANTIC_TEXT_IN_OBJECT_FIELD_FIX,
                SemanticTextFieldMapper.SEMANTIC_TEXT_SINGLE_FIELD_UPDATE_FIX,
                SemanticTextFieldMapper.SEMANTIC_TEXT_DELETE_FIX,
                SemanticTextFieldMapper.SEMANTIC_TEXT_ZERO_SIZE_FIX,
                SemanticTextFieldMapper.SEMANTIC_TEXT_ALWAYS_EMIT_INFERENCE_ID_FIX,
                SemanticTextFieldMapper.SEMANTIC_TEXT_SKIP_INFERENCE_FIELDS,
                SEMANTIC_TEXT_HIGHLIGHTER,
                SEMANTIC_MATCH_QUERY_REWRITE_INTERCEPTION_SUPPORTED,
                SEMANTIC_SPARSE_VECTOR_QUERY_REWRITE_INTERCEPTION_SUPPORTED,
                SemanticInferenceMetadataFieldsMapper.EXPLICIT_NULL_FIXES,
                SEMANTIC_KNN_VECTOR_QUERY_REWRITE_INTERCEPTION_SUPPORTED,
                TextSimilarityRankRetrieverBuilder.TEXT_SIMILARITY_RERANKER_ALIAS_HANDLING_FIX,
                TextSimilarityRankRetrieverBuilder.TEXT_SIMILARITY_RERANKER_MINSCORE_FIX,
                SemanticInferenceMetadataFieldsMapper.INFERENCE_METADATA_FIELDS_ENABLED_BY_DEFAULT,
                SEMANTIC_TEXT_HIGHLIGHTER_DEFAULT,
                SEMANTIC_KNN_FILTER_FIX,
                TEST_RERANKING_SERVICE_PARSE_TEXT_AS_SCORE,
                SemanticTextFieldMapper.SEMANTIC_TEXT_BIT_VECTOR_SUPPORT,
                SemanticTextFieldMapper.SEMANTIC_TEXT_HANDLE_EMPTY_INPUT,
                TEST_RULE_RETRIEVER_WITH_INDICES_THAT_DONT_RETURN_RANK_DOCS,
                SEMANTIC_TEXT_SUPPORT_CHUNKING_CONFIG,
                SEMANTIC_TEXT_MATCH_ALL_HIGHLIGHTER,
                SEMANTIC_TEXT_EXCLUDE_SUB_FIELDS_FROM_FIELD_CAPS,
                SEMANTIC_TEXT_INDEX_OPTIONS,
                COHERE_V2_API,
                SEMANTIC_TEXT_INDEX_OPTIONS_WITH_DEFAULTS,
                SEMANTIC_QUERY_REWRITE_INTERCEPTORS_PROPAGATE_BOOST_AND_QUERY_NAME_FIX,
                SEMANTIC_TEXT_HIGHLIGHTING_FLAT,
                SEMANTIC_TEXT_SPARSE_VECTOR_INDEX_OPTIONS,
                SEMANTIC_TEXT_FIELDS_CHUNKS_FORMAT,
                SEMANTIC_TEXT_UPDATABLE_INFERENCE_ID,
                SEMANTIC_TEXT_HIGHLIGHTER_DISKBBQ_SIMILARITY_SUPPORT,
                SemanticQueryBuilder.SEMANTIC_QUERY_MULTIPLE_INFERENCE_IDS,
                SemanticQueryBuilder.SEMANTIC_QUERY_FILTER_FIELD_CAPS_FIX,
                InterceptedInferenceQueryBuilder.NEW_SEMANTIC_QUERY_INTERCEPTORS,
                TEXT_SIMILARITY_RERANKER_SNIPPETS,
                ModelStats.SEMANTIC_TEXT_USAGE,
                SEARCH_USAGE_EXTENDED_DATA,
                TEXT_SIMILARITY_RANK_DOC_EXPLAIN_CHUNKS
            )
        );
        testFeatures.addAll(getFeatures());
        return testFeatures;
    }
}<|MERGE_RESOLUTION|>--- conflicted
+++ resolved
@@ -59,19 +59,13 @@
     public static final NodeFeature INFERENCE_ENDPOINT_CACHE = new NodeFeature("inference.endpoint.cache");
     public static final NodeFeature INFERENCE_CCM_CACHE = new NodeFeature("inference.ccm.cache");
     public static final NodeFeature SEARCH_USAGE_EXTENDED_DATA = new NodeFeature("search.usage.extended_data");
-<<<<<<< HEAD
+    public static final NodeFeature INFERENCE_AUTH_POLLER_PERSISTENT_TASK = new NodeFeature("inference.auth_poller.persistent_task");
+
     public static final NodeFeature EMBEDDING_TASK_TYPE = new NodeFeature("inference.embedding_task_type");
 
     @Override
     public Set<NodeFeature> getFeatures() {
-        return Set.of(INFERENCE_ENDPOINT_CACHE, INFERENCE_CCM_CACHE, EMBEDDING_TASK_TYPE);
-=======
-    public static final NodeFeature INFERENCE_AUTH_POLLER_PERSISTENT_TASK = new NodeFeature("inference.auth_poller.persistent_task");
-
-    @Override
-    public Set<NodeFeature> getFeatures() {
-        return Set.of(INFERENCE_ENDPOINT_CACHE, INFERENCE_CCM_CACHE, INFERENCE_AUTH_POLLER_PERSISTENT_TASK);
->>>>>>> 574efab4
+        return Set.of(INFERENCE_ENDPOINT_CACHE, INFERENCE_CCM_CACHE, INFERENCE_AUTH_POLLER_PERSISTENT_TASK, EMBEDDING_TASK_TYPE);
     }
 
     @Override

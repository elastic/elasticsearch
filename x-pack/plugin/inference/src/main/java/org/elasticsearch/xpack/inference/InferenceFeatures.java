/*
 * Copyright Elasticsearch B.V. and/or licensed to Elasticsearch B.V. under one
 * or more contributor license agreements. Licensed under the Elastic License
 * 2.0; you may not use this file except in compliance with the Elastic License
 * 2.0.
 */

package org.elasticsearch.xpack.inference;

import org.elasticsearch.features.FeatureSpecification;
import org.elasticsearch.features.NodeFeature;
import org.elasticsearch.xpack.inference.mapper.SemanticInferenceMetadataFieldsMapper;
import org.elasticsearch.xpack.inference.mapper.SemanticTextFieldMapper;
import org.elasticsearch.xpack.inference.rank.textsimilarity.TextSimilarityRankRetrieverBuilder;

import java.util.Set;

import static org.elasticsearch.xpack.inference.mapper.SemanticTextFieldMapper.SEMANTIC_TEXT_EXCLUDE_SUB_FIELDS_FROM_FIELD_CAPS;
import static org.elasticsearch.xpack.inference.mapper.SemanticTextFieldMapper.SEMANTIC_TEXT_SUPPORT_CHUNKING_CONFIG;
import static org.elasticsearch.xpack.inference.queries.SemanticKnnVectorQueryRewriteInterceptor.SEMANTIC_KNN_FILTER_FIX;
import static org.elasticsearch.xpack.inference.queries.SemanticKnnVectorQueryRewriteInterceptor.SEMANTIC_KNN_VECTOR_QUERY_REWRITE_INTERCEPTION_SUPPORTED;
import static org.elasticsearch.xpack.inference.queries.SemanticMatchQueryRewriteInterceptor.SEMANTIC_MATCH_QUERY_REWRITE_INTERCEPTION_SUPPORTED;
import static org.elasticsearch.xpack.inference.queries.SemanticSparseVectorQueryRewriteInterceptor.SEMANTIC_SPARSE_VECTOR_QUERY_REWRITE_INTERCEPTION_SUPPORTED;

/**
 * Provides inference features.
 */
public class InferenceFeatures implements FeatureSpecification {

    private static final NodeFeature SEMANTIC_TEXT_HIGHLIGHTER = new NodeFeature("semantic_text.highlighter");
    private static final NodeFeature SEMANTIC_TEXT_HIGHLIGHTER_DEFAULT = new NodeFeature("semantic_text.highlighter.default");
    private static final NodeFeature TEST_RERANKING_SERVICE_PARSE_TEXT_AS_SCORE = new NodeFeature(
        "test_reranking_service.parse_text_as_score"
    );
    private static final NodeFeature TEST_RULE_RETRIEVER_WITH_INDICES_THAT_DONT_RETURN_RANK_DOCS = new NodeFeature(
        "test_rule_retriever.with_indices_that_dont_return_rank_docs"
    );
    private static final NodeFeature SEMANTIC_TEXT_MATCH_ALL_HIGHLIGHTER = new NodeFeature("semantic_text.match_all_highlighter");

    @Override
    public Set<NodeFeature> getTestFeatures() {
        return Set.of(
            SemanticTextFieldMapper.SEMANTIC_TEXT_IN_OBJECT_FIELD_FIX,
            SemanticTextFieldMapper.SEMANTIC_TEXT_SINGLE_FIELD_UPDATE_FIX,
            SemanticTextFieldMapper.SEMANTIC_TEXT_DELETE_FIX,
            SemanticTextFieldMapper.SEMANTIC_TEXT_ZERO_SIZE_FIX,
            SemanticTextFieldMapper.SEMANTIC_TEXT_ALWAYS_EMIT_INFERENCE_ID_FIX,
            SemanticTextFieldMapper.SEMANTIC_TEXT_SKIP_INFERENCE_FIELDS,
            SEMANTIC_TEXT_HIGHLIGHTER,
            SEMANTIC_MATCH_QUERY_REWRITE_INTERCEPTION_SUPPORTED,
            SEMANTIC_SPARSE_VECTOR_QUERY_REWRITE_INTERCEPTION_SUPPORTED,
            SemanticInferenceMetadataFieldsMapper.EXPLICIT_NULL_FIXES,
            SEMANTIC_KNN_VECTOR_QUERY_REWRITE_INTERCEPTION_SUPPORTED,
            TextSimilarityRankRetrieverBuilder.TEXT_SIMILARITY_RERANKER_ALIAS_HANDLING_FIX,
            SemanticInferenceMetadataFieldsMapper.INFERENCE_METADATA_FIELDS_ENABLED_BY_DEFAULT,
            SEMANTIC_TEXT_HIGHLIGHTER_DEFAULT,
            SEMANTIC_KNN_FILTER_FIX,
            TEST_RERANKING_SERVICE_PARSE_TEXT_AS_SCORE,
            SemanticTextFieldMapper.SEMANTIC_TEXT_BIT_VECTOR_SUPPORT,
            SemanticTextFieldMapper.SEMANTIC_TEXT_HANDLE_EMPTY_INPUT,
            TEST_RULE_RETRIEVER_WITH_INDICES_THAT_DONT_RETURN_RANK_DOCS,
            SEMANTIC_TEXT_SUPPORT_CHUNKING_CONFIG,
<<<<<<< HEAD
            SEMANTIC_TEXT_EXCLUDE_SUB_FIELDS_FROM_FIELD_CAPS
=======
            SEMANTIC_TEXT_MATCH_ALL_HIGHLIGHTER
>>>>>>> f18f4ee9
        );
    }
}<|MERGE_RESOLUTION|>--- conflicted
+++ resolved
@@ -60,11 +60,8 @@
             SemanticTextFieldMapper.SEMANTIC_TEXT_HANDLE_EMPTY_INPUT,
             TEST_RULE_RETRIEVER_WITH_INDICES_THAT_DONT_RETURN_RANK_DOCS,
             SEMANTIC_TEXT_SUPPORT_CHUNKING_CONFIG,
-<<<<<<< HEAD
+            SEMANTIC_TEXT_MATCH_ALL_HIGHLIGHTER,
             SEMANTIC_TEXT_EXCLUDE_SUB_FIELDS_FROM_FIELD_CAPS
-=======
-            SEMANTIC_TEXT_MATCH_ALL_HIGHLIGHTER
->>>>>>> f18f4ee9
         );
     }
 }
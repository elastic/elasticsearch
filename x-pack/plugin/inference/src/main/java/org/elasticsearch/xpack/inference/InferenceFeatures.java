/*
 * Copyright Elasticsearch B.V. and/or licensed to Elasticsearch B.V. under one
 * or more contributor license agreements. Licensed under the Elastic License
 * 2.0; you may not use this file except in compliance with the Elastic License
 * 2.0.
 */

package org.elasticsearch.xpack.inference;

import org.elasticsearch.features.FeatureSpecification;
import org.elasticsearch.features.NodeFeature;
import org.elasticsearch.xpack.inference.mapper.SemanticTextFieldMapper;
import org.elasticsearch.xpack.inference.queries.SemanticQueryBuilder;
import org.elasticsearch.xpack.inference.rank.random.RandomRankRetrieverBuilder;
import org.elasticsearch.xpack.inference.rank.textsimilarity.TextSimilarityRankRetrieverBuilder;

import java.util.Set;

/**
 * Provides inference features.
 */
public class InferenceFeatures implements FeatureSpecification {

    @Override
    public Set<NodeFeature> getFeatures() {
        return Set.of(
            TextSimilarityRankRetrieverBuilder.TEXT_SIMILARITY_RERANKER_RETRIEVER_SUPPORTED,
            RandomRankRetrieverBuilder.RANDOM_RERANKER_RETRIEVER_SUPPORTED,
            SemanticTextFieldMapper.SEMANTIC_TEXT_SEARCH_INFERENCE_ID,
            SemanticQueryBuilder.SEMANTIC_TEXT_INNER_HITS,
<<<<<<< HEAD
            SemanticTextFieldMapper.SEMANTIC_TEXT_DEFAULT_ELSER_2
=======
            TextSimilarityRankRetrieverBuilder.TEXT_SIMILARITY_RERANKER_COMPOSITION_SUPPORTED
>>>>>>> 6d6fc66e
        );
    }

}<|MERGE_RESOLUTION|>--- conflicted
+++ resolved
@@ -28,11 +28,8 @@
             RandomRankRetrieverBuilder.RANDOM_RERANKER_RETRIEVER_SUPPORTED,
             SemanticTextFieldMapper.SEMANTIC_TEXT_SEARCH_INFERENCE_ID,
             SemanticQueryBuilder.SEMANTIC_TEXT_INNER_HITS,
-<<<<<<< HEAD
             SemanticTextFieldMapper.SEMANTIC_TEXT_DEFAULT_ELSER_2
-=======
             TextSimilarityRankRetrieverBuilder.TEXT_SIMILARITY_RERANKER_COMPOSITION_SUPPORTED
->>>>>>> 6d6fc66e
         );
     }
 

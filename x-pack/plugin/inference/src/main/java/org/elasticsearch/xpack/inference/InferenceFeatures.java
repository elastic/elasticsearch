--- conflicted
+++ resolved
@@ -70,16 +70,13 @@
 
     @Override
     public Set<NodeFeature> getFeatures() {
-<<<<<<< HEAD
         return Set.of(
             INFERENCE_ENDPOINT_CACHE,
             INFERENCE_CCM_CACHE,
             INFERENCE_AUTH_POLLER_PERSISTENT_TASK,
-            INFERENCE_CCM_ENABLEMENT_SERVICE
+            INFERENCE_CCM_ENABLEMENT_SERVICE,
+            EMBEDDING_TASK_TYPE
         );
-=======
-        return Set.of(INFERENCE_ENDPOINT_CACHE, INFERENCE_CCM_CACHE, INFERENCE_AUTH_POLLER_PERSISTENT_TASK, EMBEDDING_TASK_TYPE);
->>>>>>> c2286e10
     }
 
     @Override

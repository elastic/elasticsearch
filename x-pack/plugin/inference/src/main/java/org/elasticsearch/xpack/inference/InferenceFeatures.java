/*
 * Copyright Elasticsearch B.V. and/or licensed to Elasticsearch B.V. under one
 * or more contributor license agreements. Licensed under the Elastic License
 * 2.0; you may not use this file except in compliance with the Elastic License
 * 2.0.
 */

package org.elasticsearch.xpack.inference;

import org.elasticsearch.features.FeatureSpecification;
import org.elasticsearch.features.NodeFeature;
import org.elasticsearch.xpack.inference.mapper.SemanticInferenceMetadataFieldsMapper;
import org.elasticsearch.xpack.inference.mapper.SemanticTextFieldMapper;
import org.elasticsearch.xpack.inference.rank.textsimilarity.TextSimilarityRankRetrieverBuilder;

import java.util.Set;

import static org.elasticsearch.xpack.inference.mapper.SemanticTextFieldMapper.SEMANTIC_TEXT_SUPPORT_CHUNKING_CONFIG;
import static org.elasticsearch.xpack.inference.queries.SemanticKnnVectorQueryRewriteInterceptor.SEMANTIC_KNN_FILTER_FIX;
import static org.elasticsearch.xpack.inference.queries.SemanticKnnVectorQueryRewriteInterceptor.SEMANTIC_KNN_VECTOR_QUERY_REWRITE_INTERCEPTION_SUPPORTED;
import static org.elasticsearch.xpack.inference.queries.SemanticMatchQueryRewriteInterceptor.SEMANTIC_MATCH_QUERY_REWRITE_INTERCEPTION_SUPPORTED;
import static org.elasticsearch.xpack.inference.queries.SemanticSparseVectorQueryRewriteInterceptor.SEMANTIC_SPARSE_VECTOR_QUERY_REWRITE_INTERCEPTION_SUPPORTED;

/**
 * Provides inference features.
 */
public class InferenceFeatures implements FeatureSpecification {

    private static final NodeFeature SEMANTIC_TEXT_HIGHLIGHTER = new NodeFeature("semantic_text.highlighter");
    private static final NodeFeature SEMANTIC_TEXT_HIGHLIGHTER_DEFAULT = new NodeFeature("semantic_text.highlighter.default");
    private static final NodeFeature TEST_RERANKING_SERVICE_PARSE_TEXT_AS_SCORE = new NodeFeature(
        "test_reranking_service.parse_text_as_score"
    );
    private static final NodeFeature TEST_RULE_RETRIEVER_WITH_INDICES_THAT_DONT_RETURN_RANK_DOCS = new NodeFeature(
        "test_rule_retriever.with_indices_that_dont_return_rank_docs"
    );

    @Override
    public Set<NodeFeature> getTestFeatures() {
        return Set.of(
            SemanticTextFieldMapper.SEMANTIC_TEXT_IN_OBJECT_FIELD_FIX,
            SemanticTextFieldMapper.SEMANTIC_TEXT_SINGLE_FIELD_UPDATE_FIX,
            SemanticTextFieldMapper.SEMANTIC_TEXT_DELETE_FIX,
            SemanticTextFieldMapper.SEMANTIC_TEXT_ZERO_SIZE_FIX,
            SemanticTextFieldMapper.SEMANTIC_TEXT_ALWAYS_EMIT_INFERENCE_ID_FIX,
            SemanticTextFieldMapper.SEMANTIC_TEXT_SKIP_INFERENCE_FIELDS,
            SEMANTIC_TEXT_HIGHLIGHTER,
            SEMANTIC_MATCH_QUERY_REWRITE_INTERCEPTION_SUPPORTED,
            SEMANTIC_SPARSE_VECTOR_QUERY_REWRITE_INTERCEPTION_SUPPORTED,
            SemanticInferenceMetadataFieldsMapper.EXPLICIT_NULL_FIXES,
            SEMANTIC_KNN_VECTOR_QUERY_REWRITE_INTERCEPTION_SUPPORTED,
            TextSimilarityRankRetrieverBuilder.TEXT_SIMILARITY_RERANKER_ALIAS_HANDLING_FIX,
            SemanticInferenceMetadataFieldsMapper.INFERENCE_METADATA_FIELDS_ENABLED_BY_DEFAULT,
            SEMANTIC_TEXT_HIGHLIGHTER_DEFAULT,
            SEMANTIC_KNN_FILTER_FIX,
            TEST_RERANKING_SERVICE_PARSE_TEXT_AS_SCORE,
            SemanticTextFieldMapper.SEMANTIC_TEXT_BIT_VECTOR_SUPPORT,
            SemanticTextFieldMapper.SEMANTIC_TEXT_HANDLE_EMPTY_INPUT,
<<<<<<< HEAD
            SEMANTIC_TEXT_SUPPORT_CHUNKING_CONFIG
=======
            TEST_RULE_RETRIEVER_WITH_INDICES_THAT_DONT_RETURN_RANK_DOCS
>>>>>>> baffc4a8
        );
    }
}<|MERGE_RESOLUTION|>--- conflicted
+++ resolved
@@ -56,11 +56,8 @@
             TEST_RERANKING_SERVICE_PARSE_TEXT_AS_SCORE,
             SemanticTextFieldMapper.SEMANTIC_TEXT_BIT_VECTOR_SUPPORT,
             SemanticTextFieldMapper.SEMANTIC_TEXT_HANDLE_EMPTY_INPUT,
-<<<<<<< HEAD
+            TEST_RULE_RETRIEVER_WITH_INDICES_THAT_DONT_RETURN_RANK_DOCS,
             SEMANTIC_TEXT_SUPPORT_CHUNKING_CONFIG
-=======
-            TEST_RULE_RETRIEVER_WITH_INDICES_THAT_DONT_RETURN_RANK_DOCS
->>>>>>> baffc4a8
         );
     }
 }
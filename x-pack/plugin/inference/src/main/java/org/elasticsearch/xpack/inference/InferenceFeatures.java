/*
 * Copyright Elasticsearch B.V. and/or licensed to Elasticsearch B.V. under one
 * or more contributor license agreements. Licensed under the Elastic License
 * 2.0; you may not use this file except in compliance with the Elastic License
 * 2.0.
 */

package org.elasticsearch.xpack.inference;

import org.elasticsearch.features.FeatureSpecification;
import org.elasticsearch.features.NodeFeature;
import org.elasticsearch.xpack.inference.mapper.SemanticInferenceMetadataFieldsMapper;
import org.elasticsearch.xpack.inference.mapper.SemanticTextFieldMapper;
import org.elasticsearch.xpack.inference.rank.textsimilarity.TextSimilarityRankRetrieverBuilder;

import java.util.Set;

import static org.elasticsearch.xpack.inference.mapper.SemanticTextFieldMapper.SEMANTIC_TEXT_EXCLUDE_SUB_FIELDS_FROM_FIELD_CAPS;
import static org.elasticsearch.xpack.inference.mapper.SemanticTextFieldMapper.SEMANTIC_TEXT_INDEX_OPTIONS;
import static org.elasticsearch.xpack.inference.mapper.SemanticTextFieldMapper.SEMANTIC_TEXT_INDEX_OPTIONS_WITH_DEFAULTS;
import static org.elasticsearch.xpack.inference.mapper.SemanticTextFieldMapper.SEMANTIC_TEXT_SUPPORT_CHUNKING_CONFIG;
import static org.elasticsearch.xpack.inference.queries.SemanticKnnVectorQueryRewriteInterceptor.SEMANTIC_KNN_FILTER_FIX;
import static org.elasticsearch.xpack.inference.queries.SemanticKnnVectorQueryRewriteInterceptor.SEMANTIC_KNN_VECTOR_QUERY_REWRITE_INTERCEPTION_SUPPORTED;
import static org.elasticsearch.xpack.inference.queries.SemanticMatchQueryRewriteInterceptor.SEMANTIC_MATCH_QUERY_REWRITE_INTERCEPTION_SUPPORTED;
import static org.elasticsearch.xpack.inference.queries.SemanticSparseVectorQueryRewriteInterceptor.SEMANTIC_SPARSE_VECTOR_QUERY_REWRITE_INTERCEPTION_SUPPORTED;
import static org.elasticsearch.xpack.inference.rank.textsimilarity.TextSimilarityRankRetrieverBuilder.TEXT_SIMILARITY_RERANKER_SNIPPETS;

/**
 * Provides inference features.
 */
public class InferenceFeatures implements FeatureSpecification {

    private static final NodeFeature SEMANTIC_TEXT_HIGHLIGHTER = new NodeFeature("semantic_text.highlighter");
    private static final NodeFeature SEMANTIC_TEXT_HIGHLIGHTER_DEFAULT = new NodeFeature("semantic_text.highlighter.default");
    private static final NodeFeature TEST_RERANKING_SERVICE_PARSE_TEXT_AS_SCORE = new NodeFeature(
        "test_reranking_service.parse_text_as_score"
    );
    private static final NodeFeature TEST_RULE_RETRIEVER_WITH_INDICES_THAT_DONT_RETURN_RANK_DOCS = new NodeFeature(
        "test_rule_retriever.with_indices_that_dont_return_rank_docs"
    );
    private static final NodeFeature SEMANTIC_QUERY_REWRITE_INTERCEPTORS_PROPAGATE_BOOST_AND_QUERY_NAME_FIX = new NodeFeature(
        "semantic_query_rewrite_interceptors.propagate_boost_and_query_name_fix"
    );
    private static final NodeFeature SEMANTIC_TEXT_MATCH_ALL_HIGHLIGHTER = new NodeFeature("semantic_text.match_all_highlighter");
    private static final NodeFeature COHERE_V2_API = new NodeFeature("inference.cohere.v2");

    @Override
    public Set<NodeFeature> getTestFeatures() {
        return Set.of(
            SemanticTextFieldMapper.SEMANTIC_TEXT_IN_OBJECT_FIELD_FIX,
            SemanticTextFieldMapper.SEMANTIC_TEXT_SINGLE_FIELD_UPDATE_FIX,
            SemanticTextFieldMapper.SEMANTIC_TEXT_DELETE_FIX,
            SemanticTextFieldMapper.SEMANTIC_TEXT_ZERO_SIZE_FIX,
            SemanticTextFieldMapper.SEMANTIC_TEXT_ALWAYS_EMIT_INFERENCE_ID_FIX,
            SemanticTextFieldMapper.SEMANTIC_TEXT_SKIP_INFERENCE_FIELDS,
            SEMANTIC_TEXT_HIGHLIGHTER,
            SEMANTIC_MATCH_QUERY_REWRITE_INTERCEPTION_SUPPORTED,
            SEMANTIC_SPARSE_VECTOR_QUERY_REWRITE_INTERCEPTION_SUPPORTED,
            SemanticInferenceMetadataFieldsMapper.EXPLICIT_NULL_FIXES,
            SEMANTIC_KNN_VECTOR_QUERY_REWRITE_INTERCEPTION_SUPPORTED,
            TextSimilarityRankRetrieverBuilder.TEXT_SIMILARITY_RERANKER_ALIAS_HANDLING_FIX,
            TextSimilarityRankRetrieverBuilder.TEXT_SIMILARITY_RERANKER_MINSCORE_FIX,
            SemanticInferenceMetadataFieldsMapper.INFERENCE_METADATA_FIELDS_ENABLED_BY_DEFAULT,
            SEMANTIC_TEXT_HIGHLIGHTER_DEFAULT,
            SEMANTIC_KNN_FILTER_FIX,
            TEST_RERANKING_SERVICE_PARSE_TEXT_AS_SCORE,
            SemanticTextFieldMapper.SEMANTIC_TEXT_BIT_VECTOR_SUPPORT,
            SemanticTextFieldMapper.SEMANTIC_TEXT_HANDLE_EMPTY_INPUT,
            TEST_RULE_RETRIEVER_WITH_INDICES_THAT_DONT_RETURN_RANK_DOCS,
            SEMANTIC_TEXT_SUPPORT_CHUNKING_CONFIG,
            SEMANTIC_TEXT_MATCH_ALL_HIGHLIGHTER,
            SEMANTIC_TEXT_EXCLUDE_SUB_FIELDS_FROM_FIELD_CAPS,
            SEMANTIC_TEXT_INDEX_OPTIONS,
            COHERE_V2_API,
            SEMANTIC_TEXT_INDEX_OPTIONS_WITH_DEFAULTS,
<<<<<<< HEAD
            TEXT_SIMILARITY_RERANKER_SNIPPETS
=======
            SEMANTIC_QUERY_REWRITE_INTERCEPTORS_PROPAGATE_BOOST_AND_QUERY_NAME_FIX
>>>>>>> 78f61336
        );
    }
}<|MERGE_RESOLUTION|>--- conflicted
+++ resolved
@@ -73,11 +73,8 @@
             SEMANTIC_TEXT_INDEX_OPTIONS,
             COHERE_V2_API,
             SEMANTIC_TEXT_INDEX_OPTIONS_WITH_DEFAULTS,
-<<<<<<< HEAD
+            SEMANTIC_QUERY_REWRITE_INTERCEPTORS_PROPAGATE_BOOST_AND_QUERY_NAME_FIX,
             TEXT_SIMILARITY_RERANKER_SNIPPETS
-=======
-            SEMANTIC_QUERY_REWRITE_INTERCEPTORS_PROPAGATE_BOOST_AND_QUERY_NAME_FIX
->>>>>>> 78f61336
         );
     }
 }
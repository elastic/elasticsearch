--- conflicted
+++ resolved
@@ -40,11 +40,8 @@
             SEMANTIC_SPARSE_VECTOR_QUERY_REWRITE_INTERCEPTION_SUPPORTED,
             SemanticInferenceMetadataFieldsMapper.EXPLICIT_NULL_FIXES,
             SEMANTIC_KNN_VECTOR_QUERY_REWRITE_INTERCEPTION_SUPPORTED,
-<<<<<<< HEAD
+            TextSimilarityRankRetrieverBuilder.TEXT_SIMILARITY_RERANKER_ALIAS_HANDLING_FIX,
             SEMANTIC_TEXT_INDEX_OPTIONS
-=======
-            TextSimilarityRankRetrieverBuilder.TEXT_SIMILARITY_RERANKER_ALIAS_HANDLING_FIX
->>>>>>> 958a861c
         );
     }
 }
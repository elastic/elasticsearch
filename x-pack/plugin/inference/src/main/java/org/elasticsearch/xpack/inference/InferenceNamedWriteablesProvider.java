/*
 * Copyright Elasticsearch B.V. and/or licensed to Elasticsearch B.V. under one
 * or more contributor license agreements. Licensed under the Elastic License
 * 2.0; you may not use this file except in compliance with the Elastic License
 * 2.0.
 */

package org.elasticsearch.xpack.inference;

import org.elasticsearch.cluster.AbstractNamedDiffable;
import org.elasticsearch.cluster.NamedDiff;
import org.elasticsearch.cluster.metadata.Metadata;
import org.elasticsearch.common.io.stream.NamedWriteableRegistry;
import org.elasticsearch.inference.EmptySecretSettings;
import org.elasticsearch.inference.EmptyTaskSettings;
import org.elasticsearch.inference.InferenceServiceResults;
import org.elasticsearch.inference.SecretSettings;
import org.elasticsearch.inference.ServiceSettings;
import org.elasticsearch.inference.TaskSettings;
import org.elasticsearch.inference.UnifiedCompletionRequest;
import org.elasticsearch.xpack.core.inference.results.ChatCompletionResults;
import org.elasticsearch.xpack.core.inference.results.DenseEmbeddingByteResults;
import org.elasticsearch.xpack.core.inference.results.DenseEmbeddingFloatResults;
import org.elasticsearch.xpack.core.inference.results.GenericDenseEmbeddingByteResults;
import org.elasticsearch.xpack.core.inference.results.GenericDenseEmbeddingFloatResults;
import org.elasticsearch.xpack.core.inference.results.RankedDocsResults;
import org.elasticsearch.xpack.core.inference.results.SparseEmbeddingResults;
import org.elasticsearch.xpack.core.inference.results.StreamingChatCompletionResults;
import org.elasticsearch.xpack.core.inference.results.StreamingUnifiedChatCompletionResults;
import org.elasticsearch.xpack.inference.action.task.StreamingTaskManager;
import org.elasticsearch.xpack.inference.common.amazon.AwsSecretSettings;
import org.elasticsearch.xpack.inference.registry.ClearInferenceEndpointCacheAction;
import org.elasticsearch.xpack.inference.services.ai21.completion.Ai21ChatCompletionServiceSettings;
import org.elasticsearch.xpack.inference.services.alibabacloudsearch.AlibabaCloudSearchServiceSettings;
import org.elasticsearch.xpack.inference.services.alibabacloudsearch.completion.AlibabaCloudSearchCompletionServiceSettings;
import org.elasticsearch.xpack.inference.services.alibabacloudsearch.completion.AlibabaCloudSearchCompletionTaskSettings;
import org.elasticsearch.xpack.inference.services.alibabacloudsearch.embeddings.AlibabaCloudSearchEmbeddingsServiceSettings;
import org.elasticsearch.xpack.inference.services.alibabacloudsearch.embeddings.AlibabaCloudSearchEmbeddingsTaskSettings;
import org.elasticsearch.xpack.inference.services.alibabacloudsearch.rerank.AlibabaCloudSearchRerankServiceSettings;
import org.elasticsearch.xpack.inference.services.alibabacloudsearch.rerank.AlibabaCloudSearchRerankTaskSettings;
import org.elasticsearch.xpack.inference.services.alibabacloudsearch.sparse.AlibabaCloudSearchSparseServiceSettings;
import org.elasticsearch.xpack.inference.services.alibabacloudsearch.sparse.AlibabaCloudSearchSparseTaskSettings;
import org.elasticsearch.xpack.inference.services.amazonbedrock.completion.AmazonBedrockChatCompletionServiceSettings;
import org.elasticsearch.xpack.inference.services.amazonbedrock.completion.AmazonBedrockChatCompletionTaskSettings;
import org.elasticsearch.xpack.inference.services.amazonbedrock.embeddings.AmazonBedrockEmbeddingsServiceSettings;
import org.elasticsearch.xpack.inference.services.amazonbedrock.embeddings.AmazonBedrockEmbeddingsTaskSettings;
import org.elasticsearch.xpack.inference.services.anthropic.completion.AnthropicChatCompletionServiceSettings;
import org.elasticsearch.xpack.inference.services.anthropic.completion.AnthropicChatCompletionTaskSettings;
import org.elasticsearch.xpack.inference.services.azureaistudio.completion.AzureAiStudioChatCompletionServiceSettings;
import org.elasticsearch.xpack.inference.services.azureaistudio.completion.AzureAiStudioChatCompletionTaskSettings;
import org.elasticsearch.xpack.inference.services.azureaistudio.embeddings.AzureAiStudioEmbeddingsServiceSettings;
import org.elasticsearch.xpack.inference.services.azureaistudio.embeddings.AzureAiStudioEmbeddingsTaskSettings;
import org.elasticsearch.xpack.inference.services.azureaistudio.rerank.AzureAiStudioRerankServiceSettings;
import org.elasticsearch.xpack.inference.services.azureaistudio.rerank.AzureAiStudioRerankTaskSettings;
import org.elasticsearch.xpack.inference.services.azureopenai.AzureOpenAiSecretSettings;
import org.elasticsearch.xpack.inference.services.azureopenai.completion.AzureOpenAiCompletionServiceSettings;
import org.elasticsearch.xpack.inference.services.azureopenai.completion.AzureOpenAiCompletionTaskSettings;
import org.elasticsearch.xpack.inference.services.azureopenai.embeddings.AzureOpenAiEmbeddingsServiceSettings;
import org.elasticsearch.xpack.inference.services.azureopenai.embeddings.AzureOpenAiEmbeddingsTaskSettings;
import org.elasticsearch.xpack.inference.services.cohere.CohereServiceSettings;
import org.elasticsearch.xpack.inference.services.cohere.completion.CohereCompletionServiceSettings;
import org.elasticsearch.xpack.inference.services.cohere.embeddings.CohereEmbeddingsServiceSettings;
import org.elasticsearch.xpack.inference.services.cohere.embeddings.CohereEmbeddingsTaskSettings;
import org.elasticsearch.xpack.inference.services.cohere.rerank.CohereRerankServiceSettings;
import org.elasticsearch.xpack.inference.services.cohere.rerank.CohereRerankTaskSettings;
import org.elasticsearch.xpack.inference.services.custom.CustomSecretSettings;
import org.elasticsearch.xpack.inference.services.custom.CustomServiceSettings;
import org.elasticsearch.xpack.inference.services.custom.CustomTaskSettings;
import org.elasticsearch.xpack.inference.services.custom.response.CompletionResponseParser;
import org.elasticsearch.xpack.inference.services.custom.response.CustomResponseParser;
import org.elasticsearch.xpack.inference.services.custom.response.DenseEmbeddingResponseParser;
import org.elasticsearch.xpack.inference.services.custom.response.NoopResponseParser;
import org.elasticsearch.xpack.inference.services.custom.response.RerankResponseParser;
import org.elasticsearch.xpack.inference.services.custom.response.SparseEmbeddingResponseParser;
import org.elasticsearch.xpack.inference.services.deepseek.DeepSeekChatCompletionModel;
import org.elasticsearch.xpack.inference.services.elastic.completion.ElasticInferenceServiceCompletionServiceSettings;
import org.elasticsearch.xpack.inference.services.elastic.rerank.ElasticInferenceServiceRerankServiceSettings;
import org.elasticsearch.xpack.inference.services.elastic.sparseembeddings.ElasticInferenceServiceSparseEmbeddingsServiceSettings;
import org.elasticsearch.xpack.inference.services.elasticsearch.CustomElandInternalServiceSettings;
import org.elasticsearch.xpack.inference.services.elasticsearch.CustomElandInternalTextEmbeddingServiceSettings;
import org.elasticsearch.xpack.inference.services.elasticsearch.ElasticRerankerServiceSettings;
import org.elasticsearch.xpack.inference.services.elasticsearch.ElasticsearchInternalServiceSettings;
import org.elasticsearch.xpack.inference.services.elasticsearch.ElserInternalServiceSettings;
import org.elasticsearch.xpack.inference.services.elasticsearch.ElserMlNodeTaskSettings;
import org.elasticsearch.xpack.inference.services.elasticsearch.MultilingualE5SmallInternalServiceSettings;
import org.elasticsearch.xpack.inference.services.elasticsearch.RerankTaskSettings;
import org.elasticsearch.xpack.inference.services.googleaistudio.completion.GoogleAiStudioCompletionServiceSettings;
import org.elasticsearch.xpack.inference.services.googleaistudio.embeddings.GoogleAiStudioEmbeddingsServiceSettings;
import org.elasticsearch.xpack.inference.services.googlevertexai.GoogleVertexAiSecretSettings;
import org.elasticsearch.xpack.inference.services.googlevertexai.completion.GoogleVertexAiChatCompletionServiceSettings;
import org.elasticsearch.xpack.inference.services.googlevertexai.completion.GoogleVertexAiChatCompletionTaskSettings;
import org.elasticsearch.xpack.inference.services.googlevertexai.embeddings.GoogleVertexAiEmbeddingsServiceSettings;
import org.elasticsearch.xpack.inference.services.googlevertexai.embeddings.GoogleVertexAiEmbeddingsTaskSettings;
import org.elasticsearch.xpack.inference.services.googlevertexai.rerank.GoogleVertexAiRerankServiceSettings;
import org.elasticsearch.xpack.inference.services.googlevertexai.rerank.GoogleVertexAiRerankTaskSettings;
import org.elasticsearch.xpack.inference.services.huggingface.HuggingFaceServiceSettings;
import org.elasticsearch.xpack.inference.services.huggingface.completion.HuggingFaceChatCompletionServiceSettings;
import org.elasticsearch.xpack.inference.services.huggingface.elser.HuggingFaceElserServiceSettings;
import org.elasticsearch.xpack.inference.services.huggingface.rerank.HuggingFaceRerankServiceSettings;
import org.elasticsearch.xpack.inference.services.huggingface.rerank.HuggingFaceRerankTaskSettings;
import org.elasticsearch.xpack.inference.services.ibmwatsonx.completion.IbmWatsonxChatCompletionServiceSettings;
import org.elasticsearch.xpack.inference.services.ibmwatsonx.embeddings.IbmWatsonxEmbeddingsServiceSettings;
import org.elasticsearch.xpack.inference.services.ibmwatsonx.rerank.IbmWatsonxRerankServiceSettings;
import org.elasticsearch.xpack.inference.services.ibmwatsonx.rerank.IbmWatsonxRerankTaskSettings;
import org.elasticsearch.xpack.inference.services.jinaai.JinaAIServiceSettings;
import org.elasticsearch.xpack.inference.services.jinaai.embeddings.JinaAIEmbeddingsServiceSettings;
import org.elasticsearch.xpack.inference.services.jinaai.embeddings.JinaAIEmbeddingsTaskSettings;
import org.elasticsearch.xpack.inference.services.jinaai.rerank.JinaAIRerankServiceSettings;
import org.elasticsearch.xpack.inference.services.jinaai.rerank.JinaAIRerankTaskSettings;
import org.elasticsearch.xpack.inference.services.llama.completion.LlamaChatCompletionServiceSettings;
import org.elasticsearch.xpack.inference.services.llama.embeddings.LlamaEmbeddingsServiceSettings;
import org.elasticsearch.xpack.inference.services.mistral.completion.MistralChatCompletionServiceSettings;
import org.elasticsearch.xpack.inference.services.mistral.embeddings.MistralEmbeddingsServiceSettings;
import org.elasticsearch.xpack.inference.services.nvidia.completion.NvidiaChatCompletionServiceSettings;
import org.elasticsearch.xpack.inference.services.nvidia.embeddings.NvidiaEmbeddingsServiceSettings;
import org.elasticsearch.xpack.inference.services.nvidia.embeddings.NvidiaEmbeddingsTaskSettings;
import org.elasticsearch.xpack.inference.services.nvidia.rerank.NvidiaRerankServiceSettings;
import org.elasticsearch.xpack.inference.services.openai.completion.OpenAiChatCompletionServiceSettings;
import org.elasticsearch.xpack.inference.services.openai.completion.OpenAiChatCompletionTaskSettings;
import org.elasticsearch.xpack.inference.services.openai.embeddings.OpenAiEmbeddingsServiceSettings;
import org.elasticsearch.xpack.inference.services.openai.embeddings.OpenAiEmbeddingsTaskSettings;
import org.elasticsearch.xpack.inference.services.openshiftai.completion.OpenShiftAiChatCompletionServiceSettings;
import org.elasticsearch.xpack.inference.services.openshiftai.embeddings.OpenShiftAiEmbeddingsServiceSettings;
import org.elasticsearch.xpack.inference.services.openshiftai.rerank.OpenShiftAiRerankServiceSettings;
import org.elasticsearch.xpack.inference.services.openshiftai.rerank.OpenShiftAiRerankTaskSettings;
import org.elasticsearch.xpack.inference.services.sagemaker.model.SageMakerModel;
import org.elasticsearch.xpack.inference.services.sagemaker.schema.SageMakerSchemas;
import org.elasticsearch.xpack.inference.services.settings.DefaultSecretSettings;
import org.elasticsearch.xpack.inference.services.voyageai.VoyageAIServiceSettings;
import org.elasticsearch.xpack.inference.services.voyageai.embeddings.VoyageAIEmbeddingsServiceSettings;
import org.elasticsearch.xpack.inference.services.voyageai.embeddings.VoyageAIEmbeddingsTaskSettings;
import org.elasticsearch.xpack.inference.services.voyageai.rerank.VoyageAIRerankServiceSettings;
import org.elasticsearch.xpack.inference.services.voyageai.rerank.VoyageAIRerankTaskSettings;

import java.util.ArrayList;
import java.util.List;

public class InferenceNamedWriteablesProvider {

    private InferenceNamedWriteablesProvider() {}

    /**
     * Registers and provides the `NamedWriteable` objects.
     * Any new classes which implements NamedWriteable should be added here.
     * In practice, that is anything which implements TaskSettings, ServiceSettings, or InferenceServiceResults.
     */
    public static List<NamedWriteableRegistry.Entry> getNamedWriteables() {
        List<NamedWriteableRegistry.Entry> namedWriteables = new ArrayList<>();

        addInferenceResultsNamedWriteables(namedWriteables);

        // Empty default task settings
        namedWriteables.add(new NamedWriteableRegistry.Entry(TaskSettings.class, EmptyTaskSettings.NAME, EmptyTaskSettings::new));

        // Empty default secret settings
        namedWriteables.add(new NamedWriteableRegistry.Entry(SecretSettings.class, EmptySecretSettings.NAME, EmptySecretSettings::new));

        // Default secret settings
        namedWriteables.add(new NamedWriteableRegistry.Entry(SecretSettings.class, DefaultSecretSettings.NAME, DefaultSecretSettings::new));

        addInternalNamedWriteables(namedWriteables);

        addHuggingFaceNamedWriteables(namedWriteables);
        addOpenAiNamedWriteables(namedWriteables);
        addCohereNamedWriteables(namedWriteables);
        addAzureOpenAiNamedWriteables(namedWriteables);
        addAzureAiStudioNamedWriteables(namedWriteables);
        addGoogleAiStudioNamedWritables(namedWriteables);
        addIbmWatsonxNamedWritables(namedWriteables);
        addGoogleVertexAiNamedWriteables(namedWriteables);
        addMistralNamedWriteables(namedWriteables);
        addCustomElandWriteables(namedWriteables);
        addAnthropicNamedWritables(namedWriteables);
        addAmazonBedrockNamedWriteables(namedWriteables);
        addAwsNamedWriteables(namedWriteables);
        addElasticNamedWriteables(namedWriteables);
        addAlibabaCloudSearchNamedWriteables(namedWriteables);
        addJinaAINamedWriteables(namedWriteables);
        addVoyageAINamedWriteables(namedWriteables);
        addCustomNamedWriteables(namedWriteables);
        addLlamaNamedWriteables(namedWriteables);
        addAi21NamedWriteables(namedWriteables);
<<<<<<< HEAD
        addNvidiaNamedWriteables(namedWriteables);
=======
        addOpenShiftAiNamedWriteables(namedWriteables);
>>>>>>> 14c9fb01

        addUnifiedNamedWriteables(namedWriteables);

        namedWriteables.addAll(StreamingTaskManager.namedWriteables());
        namedWriteables.addAll(DeepSeekChatCompletionModel.namedWriteables());
        namedWriteables.addAll(SageMakerModel.namedWriteables());
        namedWriteables.addAll(SageMakerSchemas.namedWriteables());

        return namedWriteables;
    }

    private static void addCustomNamedWriteables(List<NamedWriteableRegistry.Entry> namedWriteables) {
        namedWriteables.add(
            new NamedWriteableRegistry.Entry(ServiceSettings.class, CustomServiceSettings.NAME, CustomServiceSettings::new)
        );

        namedWriteables.add(new NamedWriteableRegistry.Entry(TaskSettings.class, CustomTaskSettings.NAME, CustomTaskSettings::new));

        namedWriteables.add(new NamedWriteableRegistry.Entry(SecretSettings.class, CustomSecretSettings.NAME, CustomSecretSettings::new));

        namedWriteables.add(
            new NamedWriteableRegistry.Entry(
                CustomResponseParser.class,
                DenseEmbeddingResponseParser.NAME,
                DenseEmbeddingResponseParser::new
            )
        );

        namedWriteables.add(
            new NamedWriteableRegistry.Entry(
                CustomResponseParser.class,
                SparseEmbeddingResponseParser.NAME,
                SparseEmbeddingResponseParser::new
            )
        );

        namedWriteables.add(
            new NamedWriteableRegistry.Entry(CustomResponseParser.class, RerankResponseParser.NAME, RerankResponseParser::new)
        );

        namedWriteables.add(new NamedWriteableRegistry.Entry(CustomResponseParser.class, NoopResponseParser.NAME, NoopResponseParser::new));

        namedWriteables.add(
            new NamedWriteableRegistry.Entry(CustomResponseParser.class, CompletionResponseParser.NAME, CompletionResponseParser::new)
        );
    }

    private static void addUnifiedNamedWriteables(List<NamedWriteableRegistry.Entry> namedWriteables) {
        var writeables = UnifiedCompletionRequest.getNamedWriteables();
        namedWriteables.addAll(writeables);
    }

    private static void addAmazonBedrockNamedWriteables(List<NamedWriteableRegistry.Entry> namedWriteables) {
        namedWriteables.add(
            new NamedWriteableRegistry.Entry(
                ServiceSettings.class,
                AmazonBedrockEmbeddingsServiceSettings.NAME,
                AmazonBedrockEmbeddingsServiceSettings::new
            )
        );
        namedWriteables.add(
            new NamedWriteableRegistry.Entry(
                TaskSettings.class,
                AmazonBedrockEmbeddingsTaskSettings.NAME,
                AmazonBedrockEmbeddingsTaskSettings::new
            )
        );

        namedWriteables.add(
            new NamedWriteableRegistry.Entry(
                ServiceSettings.class,
                AmazonBedrockChatCompletionServiceSettings.NAME,
                AmazonBedrockChatCompletionServiceSettings::new
            )
        );
        namedWriteables.add(
            new NamedWriteableRegistry.Entry(
                TaskSettings.class,
                AmazonBedrockChatCompletionTaskSettings.NAME,
                AmazonBedrockChatCompletionTaskSettings::new
            )
        );
    }

    private static void addAwsNamedWriteables(List<NamedWriteableRegistry.Entry> namedWriteables) {
        namedWriteables.add(new NamedWriteableRegistry.Entry(AwsSecretSettings.class, AwsSecretSettings.NAME, AwsSecretSettings::new));
    }

    private static void addMistralNamedWriteables(List<NamedWriteableRegistry.Entry> namedWriteables) {
        namedWriteables.add(
            new NamedWriteableRegistry.Entry(
                ServiceSettings.class,
                MistralEmbeddingsServiceSettings.NAME,
                MistralEmbeddingsServiceSettings::new
            )
        );
        namedWriteables.add(
            new NamedWriteableRegistry.Entry(
                ServiceSettings.class,
                MistralChatCompletionServiceSettings.NAME,
                MistralChatCompletionServiceSettings::new
            )
        );
        // no task settings for Mistral
    }

    private static void addLlamaNamedWriteables(List<NamedWriteableRegistry.Entry> namedWriteables) {
        namedWriteables.add(
            new NamedWriteableRegistry.Entry(
                ServiceSettings.class,
                LlamaEmbeddingsServiceSettings.NAME,
                LlamaEmbeddingsServiceSettings::new
            )
        );
        namedWriteables.add(
            new NamedWriteableRegistry.Entry(
                ServiceSettings.class,
                LlamaChatCompletionServiceSettings.NAME,
                LlamaChatCompletionServiceSettings::new
            )
        );
        // no task settings for Llama
    }

    private static void addAi21NamedWriteables(List<NamedWriteableRegistry.Entry> namedWriteables) {
        namedWriteables.add(
            new NamedWriteableRegistry.Entry(
                ServiceSettings.class,
                Ai21ChatCompletionServiceSettings.NAME,
                Ai21ChatCompletionServiceSettings::new
            )
        );
        // no task settings for AI21
    }

    private static void addNvidiaNamedWriteables(List<NamedWriteableRegistry.Entry> namedWriteables) {
        namedWriteables.add(
            new NamedWriteableRegistry.Entry(
                ServiceSettings.class,
                NvidiaChatCompletionServiceSettings.NAME,
                NvidiaChatCompletionServiceSettings::new
            )
        );
        namedWriteables.add(
            new NamedWriteableRegistry.Entry(
                ServiceSettings.class,
                NvidiaEmbeddingsServiceSettings.NAME,
                NvidiaEmbeddingsServiceSettings::new
            )
        );
        namedWriteables.add(
            new NamedWriteableRegistry.Entry(ServiceSettings.class, NvidiaRerankServiceSettings.NAME, NvidiaRerankServiceSettings::new)
        );
        namedWriteables.add(
            new NamedWriteableRegistry.Entry(TaskSettings.class, NvidiaEmbeddingsTaskSettings.NAME, NvidiaEmbeddingsTaskSettings::new)
        );
    }

    private static void addAzureAiStudioNamedWriteables(List<NamedWriteableRegistry.Entry> namedWriteables) {
        namedWriteables.add(
            new NamedWriteableRegistry.Entry(
                ServiceSettings.class,
                AzureAiStudioEmbeddingsServiceSettings.NAME,
                AzureAiStudioEmbeddingsServiceSettings::new
            )
        );
        namedWriteables.add(
            new NamedWriteableRegistry.Entry(
                TaskSettings.class,
                AzureAiStudioEmbeddingsTaskSettings.NAME,
                AzureAiStudioEmbeddingsTaskSettings::new
            )
        );

        namedWriteables.add(
            new NamedWriteableRegistry.Entry(
                ServiceSettings.class,
                AzureAiStudioChatCompletionServiceSettings.NAME,
                AzureAiStudioChatCompletionServiceSettings::new
            )
        );
        namedWriteables.add(
            new NamedWriteableRegistry.Entry(
                TaskSettings.class,
                AzureAiStudioChatCompletionTaskSettings.NAME,
                AzureAiStudioChatCompletionTaskSettings::new
            )
        );

        namedWriteables.add(
            new NamedWriteableRegistry.Entry(
                ServiceSettings.class,
                AzureAiStudioRerankServiceSettings.NAME,
                AzureAiStudioRerankServiceSettings::new
            )
        );
        namedWriteables.add(
            new NamedWriteableRegistry.Entry(TaskSettings.class, AzureAiStudioRerankTaskSettings.NAME, AzureAiStudioRerankTaskSettings::new)
        );
    }

    private static void addAzureOpenAiNamedWriteables(List<NamedWriteableRegistry.Entry> namedWriteables) {
        namedWriteables.add(
            new NamedWriteableRegistry.Entry(
                AzureOpenAiSecretSettings.class,
                AzureOpenAiSecretSettings.NAME,
                AzureOpenAiSecretSettings::new
            )
        );

        namedWriteables.add(
            new NamedWriteableRegistry.Entry(
                ServiceSettings.class,
                AzureOpenAiEmbeddingsServiceSettings.NAME,
                AzureOpenAiEmbeddingsServiceSettings::new
            )
        );
        namedWriteables.add(
            new NamedWriteableRegistry.Entry(
                TaskSettings.class,
                AzureOpenAiEmbeddingsTaskSettings.NAME,
                AzureOpenAiEmbeddingsTaskSettings::new
            )
        );

        namedWriteables.add(
            new NamedWriteableRegistry.Entry(
                ServiceSettings.class,
                AzureOpenAiCompletionServiceSettings.NAME,
                AzureOpenAiCompletionServiceSettings::new
            )
        );
        namedWriteables.add(
            new NamedWriteableRegistry.Entry(
                TaskSettings.class,
                AzureOpenAiCompletionTaskSettings.NAME,
                AzureOpenAiCompletionTaskSettings::new
            )
        );
    }

    private static void addCohereNamedWriteables(List<NamedWriteableRegistry.Entry> namedWriteables) {
        namedWriteables.add(
            new NamedWriteableRegistry.Entry(ServiceSettings.class, CohereServiceSettings.NAME, CohereServiceSettings::new)
        );
        namedWriteables.add(
            new NamedWriteableRegistry.Entry(
                ServiceSettings.class,
                CohereEmbeddingsServiceSettings.NAME,
                CohereEmbeddingsServiceSettings::new
            )
        );
        namedWriteables.add(
            new NamedWriteableRegistry.Entry(TaskSettings.class, CohereEmbeddingsTaskSettings.NAME, CohereEmbeddingsTaskSettings::new)
        );
        namedWriteables.add(
            new NamedWriteableRegistry.Entry(ServiceSettings.class, CohereRerankServiceSettings.NAME, CohereRerankServiceSettings::new)
        );
        namedWriteables.add(
            new NamedWriteableRegistry.Entry(TaskSettings.class, CohereRerankTaskSettings.NAME, CohereRerankTaskSettings::new)
        );
        namedWriteables.add(
            new NamedWriteableRegistry.Entry(
                ServiceSettings.class,
                CohereCompletionServiceSettings.NAME,
                CohereCompletionServiceSettings::new
            )
        );
    }

    private static void addOpenAiNamedWriteables(List<NamedWriteableRegistry.Entry> namedWriteables) {
        namedWriteables.add(
            new NamedWriteableRegistry.Entry(
                ServiceSettings.class,
                OpenAiEmbeddingsServiceSettings.NAME,
                OpenAiEmbeddingsServiceSettings::new
            )
        );
        namedWriteables.add(
            new NamedWriteableRegistry.Entry(TaskSettings.class, OpenAiEmbeddingsTaskSettings.NAME, OpenAiEmbeddingsTaskSettings::new)
        );
        namedWriteables.add(
            new NamedWriteableRegistry.Entry(
                ServiceSettings.class,
                OpenAiChatCompletionServiceSettings.NAME,
                OpenAiChatCompletionServiceSettings::new
            )
        );
        namedWriteables.add(
            new NamedWriteableRegistry.Entry(
                TaskSettings.class,
                OpenAiChatCompletionTaskSettings.NAME,
                OpenAiChatCompletionTaskSettings::new
            )
        );
    }

    private static void addOpenShiftAiNamedWriteables(List<NamedWriteableRegistry.Entry> namedWriteables) {
        namedWriteables.add(
            new NamedWriteableRegistry.Entry(
                ServiceSettings.class,
                OpenShiftAiEmbeddingsServiceSettings.NAME,
                OpenShiftAiEmbeddingsServiceSettings::new
            )
        );
        namedWriteables.add(
            new NamedWriteableRegistry.Entry(
                ServiceSettings.class,
                OpenShiftAiChatCompletionServiceSettings.NAME,
                OpenShiftAiChatCompletionServiceSettings::new
            )
        );
        namedWriteables.add(
            new NamedWriteableRegistry.Entry(
                ServiceSettings.class,
                OpenShiftAiRerankServiceSettings.NAME,
                OpenShiftAiRerankServiceSettings::new
            )
        );
        namedWriteables.add(
            new NamedWriteableRegistry.Entry(TaskSettings.class, OpenShiftAiRerankTaskSettings.NAME, OpenShiftAiRerankTaskSettings::new)
        );
    }

    private static void addHuggingFaceNamedWriteables(List<NamedWriteableRegistry.Entry> namedWriteables) {
        namedWriteables.add(
            new NamedWriteableRegistry.Entry(
                ServiceSettings.class,
                HuggingFaceElserServiceSettings.NAME,
                HuggingFaceElserServiceSettings::new
            )
        );
        namedWriteables.add(
            new NamedWriteableRegistry.Entry(ServiceSettings.class, HuggingFaceServiceSettings.NAME, HuggingFaceServiceSettings::new)
        );
        namedWriteables.add(
            new NamedWriteableRegistry.Entry(
                ServiceSettings.class,
                HuggingFaceChatCompletionServiceSettings.NAME,
                HuggingFaceChatCompletionServiceSettings::new
            )
        );
        namedWriteables.add(
            new NamedWriteableRegistry.Entry(TaskSettings.class, HuggingFaceRerankTaskSettings.NAME, HuggingFaceRerankTaskSettings::new)
        );
        namedWriteables.add(
            new NamedWriteableRegistry.Entry(
                ServiceSettings.class,
                HuggingFaceRerankServiceSettings.NAME,
                HuggingFaceRerankServiceSettings::new
            )
        );
    }

    private static void addGoogleAiStudioNamedWritables(List<NamedWriteableRegistry.Entry> namedWriteables) {
        namedWriteables.add(
            new NamedWriteableRegistry.Entry(
                ServiceSettings.class,
                GoogleAiStudioCompletionServiceSettings.NAME,
                GoogleAiStudioCompletionServiceSettings::new
            )
        );
        namedWriteables.add(
            new NamedWriteableRegistry.Entry(
                ServiceSettings.class,
                GoogleAiStudioEmbeddingsServiceSettings.NAME,
                GoogleAiStudioEmbeddingsServiceSettings::new
            )
        );
    }

    private static void addIbmWatsonxNamedWritables(List<NamedWriteableRegistry.Entry> namedWriteables) {
        namedWriteables.add(
            new NamedWriteableRegistry.Entry(
                ServiceSettings.class,
                IbmWatsonxEmbeddingsServiceSettings.NAME,
                IbmWatsonxEmbeddingsServiceSettings::new
            )
        );

        namedWriteables.add(
            new NamedWriteableRegistry.Entry(
                ServiceSettings.class,
                IbmWatsonxRerankServiceSettings.NAME,
                IbmWatsonxRerankServiceSettings::new
            )
        );
        namedWriteables.add(
            new NamedWriteableRegistry.Entry(TaskSettings.class, IbmWatsonxRerankTaskSettings.NAME, IbmWatsonxRerankTaskSettings::new)
        );
        namedWriteables.add(
            new NamedWriteableRegistry.Entry(
                ServiceSettings.class,
                IbmWatsonxChatCompletionServiceSettings.NAME,
                IbmWatsonxChatCompletionServiceSettings::new
            )
        );
    }

    private static void addGoogleVertexAiNamedWriteables(List<NamedWriteableRegistry.Entry> namedWriteables) {
        namedWriteables.add(
            new NamedWriteableRegistry.Entry(SecretSettings.class, GoogleVertexAiSecretSettings.NAME, GoogleVertexAiSecretSettings::new)
        );

        namedWriteables.add(
            new NamedWriteableRegistry.Entry(
                ServiceSettings.class,
                GoogleVertexAiEmbeddingsServiceSettings.NAME,
                GoogleVertexAiEmbeddingsServiceSettings::new
            )
        );

        namedWriteables.add(
            new NamedWriteableRegistry.Entry(
                TaskSettings.class,
                GoogleVertexAiEmbeddingsTaskSettings.NAME,
                GoogleVertexAiEmbeddingsTaskSettings::new
            )
        );

        namedWriteables.add(
            new NamedWriteableRegistry.Entry(
                ServiceSettings.class,
                GoogleVertexAiRerankServiceSettings.NAME,
                GoogleVertexAiRerankServiceSettings::new
            )
        );

        namedWriteables.add(
            new NamedWriteableRegistry.Entry(
                TaskSettings.class,
                GoogleVertexAiRerankTaskSettings.NAME,
                GoogleVertexAiRerankTaskSettings::new
            )
        );

        namedWriteables.add(
            new NamedWriteableRegistry.Entry(
                ServiceSettings.class,
                GoogleVertexAiChatCompletionServiceSettings.NAME,
                GoogleVertexAiChatCompletionServiceSettings::new
            )
        );

        namedWriteables.add(
            new NamedWriteableRegistry.Entry(
                TaskSettings.class,
                GoogleVertexAiChatCompletionTaskSettings.NAME,
                GoogleVertexAiChatCompletionTaskSettings::new
            )
        );

    }

    private static void addInternalNamedWriteables(List<NamedWriteableRegistry.Entry> namedWriteables) {
        namedWriteables.add(
            new NamedWriteableRegistry.Entry(ServiceSettings.class, ElserInternalServiceSettings.NAME, ElserInternalServiceSettings::new)
        );
        namedWriteables.add(
            new NamedWriteableRegistry.Entry(TaskSettings.class, ElserMlNodeTaskSettings.NAME, ElserMlNodeTaskSettings::new)
        );
        namedWriteables.add(
            new NamedWriteableRegistry.Entry(
                ServiceSettings.class,
                ElasticsearchInternalServiceSettings.NAME,
                ElasticsearchInternalServiceSettings::new
            )
        );
        namedWriteables.add(
            new NamedWriteableRegistry.Entry(
                ServiceSettings.class,
                MultilingualE5SmallInternalServiceSettings.NAME,
                MultilingualE5SmallInternalServiceSettings::new
            )
        );
        namedWriteables.add(
            new NamedWriteableRegistry.Entry(
                ServiceSettings.class,
                ElasticRerankerServiceSettings.NAME,
                ElasticRerankerServiceSettings::new
            )
        );
        namedWriteables.add(
            new NamedWriteableRegistry.Entry(
                Metadata.ProjectCustom.class,
                ClearInferenceEndpointCacheAction.InvalidateCacheMetadata.NAME,
                ClearInferenceEndpointCacheAction.InvalidateCacheMetadata::new
            )
        );
        namedWriteables.add(
            new NamedWriteableRegistry.Entry(
                NamedDiff.class,
                ClearInferenceEndpointCacheAction.InvalidateCacheMetadata.NAME,
                in -> AbstractNamedDiffable.readDiffFrom(
                    Metadata.ProjectCustom.class,
                    ClearInferenceEndpointCacheAction.InvalidateCacheMetadata.NAME,
                    in
                )
            )
        );
    }

    private static void addInferenceResultsNamedWriteables(List<NamedWriteableRegistry.Entry> namedWriteables) {
        namedWriteables.add(
            new NamedWriteableRegistry.Entry(InferenceServiceResults.class, SparseEmbeddingResults.NAME, SparseEmbeddingResults::new)
        );
        namedWriteables.add(
            new NamedWriteableRegistry.Entry(
                InferenceServiceResults.class,
                DenseEmbeddingFloatResults.NAME,
                DenseEmbeddingFloatResults::new
            )
        );
        namedWriteables.add(
            new NamedWriteableRegistry.Entry(
                InferenceServiceResults.class,
                GenericDenseEmbeddingFloatResults.NAME,
                GenericDenseEmbeddingFloatResults::new
            )
        );
        namedWriteables.add(
            new NamedWriteableRegistry.Entry(InferenceServiceResults.class, DenseEmbeddingByteResults.NAME, DenseEmbeddingByteResults::new)
        );
        namedWriteables.add(
            new NamedWriteableRegistry.Entry(
                InferenceServiceResults.class,
                GenericDenseEmbeddingByteResults.NAME,
                GenericDenseEmbeddingByteResults::new
            )
        );
        namedWriteables.add(
            new NamedWriteableRegistry.Entry(InferenceServiceResults.class, ChatCompletionResults.NAME, ChatCompletionResults::new)
        );
        namedWriteables.add(
            new NamedWriteableRegistry.Entry(InferenceServiceResults.class, RankedDocsResults.NAME, RankedDocsResults::new)
        );
        namedWriteables.add(
            new NamedWriteableRegistry.Entry(
                StreamingChatCompletionResults.Results.class,
                StreamingChatCompletionResults.Results.NAME,
                StreamingChatCompletionResults.Results::new
            )
        );
        namedWriteables.add(
            new NamedWriteableRegistry.Entry(
                StreamingUnifiedChatCompletionResults.Results.class,
                StreamingUnifiedChatCompletionResults.Results.NAME,
                StreamingUnifiedChatCompletionResults.Results::new
            )
        );
    }

    private static void addCustomElandWriteables(final List<NamedWriteableRegistry.Entry> namedWriteables) {
        namedWriteables.add(
            new NamedWriteableRegistry.Entry(
                ServiceSettings.class,
                CustomElandInternalServiceSettings.NAME,
                CustomElandInternalServiceSettings::new
            )
        );
        namedWriteables.add(
            new NamedWriteableRegistry.Entry(
                ServiceSettings.class,
                CustomElandInternalTextEmbeddingServiceSettings.NAME,
                CustomElandInternalTextEmbeddingServiceSettings::new
            )
        );
        namedWriteables.add(new NamedWriteableRegistry.Entry(TaskSettings.class, RerankTaskSettings.NAME, RerankTaskSettings::new));
    }

    private static void addAnthropicNamedWritables(List<NamedWriteableRegistry.Entry> namedWriteables) {
        namedWriteables.add(
            new NamedWriteableRegistry.Entry(
                ServiceSettings.class,
                AnthropicChatCompletionServiceSettings.NAME,
                AnthropicChatCompletionServiceSettings::new
            )
        );
        namedWriteables.add(
            new NamedWriteableRegistry.Entry(
                TaskSettings.class,
                AnthropicChatCompletionTaskSettings.NAME,
                AnthropicChatCompletionTaskSettings::new
            )
        );
    }

    private static void addAlibabaCloudSearchNamedWriteables(List<NamedWriteableRegistry.Entry> namedWriteables) {
        namedWriteables.add(
            new NamedWriteableRegistry.Entry(
                ServiceSettings.class,
                AlibabaCloudSearchServiceSettings.NAME,
                AlibabaCloudSearchServiceSettings::new
            )
        );
        namedWriteables.add(
            new NamedWriteableRegistry.Entry(
                ServiceSettings.class,
                AlibabaCloudSearchEmbeddingsServiceSettings.NAME,
                AlibabaCloudSearchEmbeddingsServiceSettings::new
            )
        );
        namedWriteables.add(
            new NamedWriteableRegistry.Entry(
                TaskSettings.class,
                AlibabaCloudSearchEmbeddingsTaskSettings.NAME,
                AlibabaCloudSearchEmbeddingsTaskSettings::new
            )
        );
        namedWriteables.add(
            new NamedWriteableRegistry.Entry(
                ServiceSettings.class,
                AlibabaCloudSearchSparseServiceSettings.NAME,
                AlibabaCloudSearchSparseServiceSettings::new
            )
        );
        namedWriteables.add(
            new NamedWriteableRegistry.Entry(
                TaskSettings.class,
                AlibabaCloudSearchSparseTaskSettings.NAME,
                AlibabaCloudSearchSparseTaskSettings::new
            )
        );
        namedWriteables.add(
            new NamedWriteableRegistry.Entry(
                ServiceSettings.class,
                AlibabaCloudSearchRerankServiceSettings.NAME,
                AlibabaCloudSearchRerankServiceSettings::new
            )
        );
        namedWriteables.add(
            new NamedWriteableRegistry.Entry(
                TaskSettings.class,
                AlibabaCloudSearchRerankTaskSettings.NAME,
                AlibabaCloudSearchRerankTaskSettings::new
            )
        );
        namedWriteables.add(
            new NamedWriteableRegistry.Entry(
                ServiceSettings.class,
                AlibabaCloudSearchCompletionServiceSettings.NAME,
                AlibabaCloudSearchCompletionServiceSettings::new
            )
        );
        namedWriteables.add(
            new NamedWriteableRegistry.Entry(
                TaskSettings.class,
                AlibabaCloudSearchCompletionTaskSettings.NAME,
                AlibabaCloudSearchCompletionTaskSettings::new
            )
        );

    }

    private static void addJinaAINamedWriteables(List<NamedWriteableRegistry.Entry> namedWriteables) {
        namedWriteables.add(
            new NamedWriteableRegistry.Entry(ServiceSettings.class, JinaAIServiceSettings.NAME, JinaAIServiceSettings::new)
        );
        namedWriteables.add(
            new NamedWriteableRegistry.Entry(
                ServiceSettings.class,
                JinaAIEmbeddingsServiceSettings.NAME,
                JinaAIEmbeddingsServiceSettings::new
            )
        );
        namedWriteables.add(
            new NamedWriteableRegistry.Entry(TaskSettings.class, JinaAIEmbeddingsTaskSettings.NAME, JinaAIEmbeddingsTaskSettings::new)
        );
        namedWriteables.add(
            new NamedWriteableRegistry.Entry(ServiceSettings.class, JinaAIRerankServiceSettings.NAME, JinaAIRerankServiceSettings::new)
        );
        namedWriteables.add(
            new NamedWriteableRegistry.Entry(TaskSettings.class, JinaAIRerankTaskSettings.NAME, JinaAIRerankTaskSettings::new)
        );
    }

    private static void addVoyageAINamedWriteables(List<NamedWriteableRegistry.Entry> namedWriteables) {
        namedWriteables.add(
            new NamedWriteableRegistry.Entry(ServiceSettings.class, VoyageAIServiceSettings.NAME, VoyageAIServiceSettings::new)
        );
        namedWriteables.add(
            new NamedWriteableRegistry.Entry(
                ServiceSettings.class,
                VoyageAIEmbeddingsServiceSettings.NAME,
                VoyageAIEmbeddingsServiceSettings::new
            )
        );
        namedWriteables.add(
            new NamedWriteableRegistry.Entry(TaskSettings.class, VoyageAIEmbeddingsTaskSettings.NAME, VoyageAIEmbeddingsTaskSettings::new)
        );
        namedWriteables.add(
            new NamedWriteableRegistry.Entry(ServiceSettings.class, VoyageAIRerankServiceSettings.NAME, VoyageAIRerankServiceSettings::new)
        );
        namedWriteables.add(
            new NamedWriteableRegistry.Entry(TaskSettings.class, VoyageAIRerankTaskSettings.NAME, VoyageAIRerankTaskSettings::new)
        );
    }

    private static void addElasticNamedWriteables(List<NamedWriteableRegistry.Entry> namedWriteables) {
        // Sparse Text Embeddings
        namedWriteables.add(
            new NamedWriteableRegistry.Entry(
                ServiceSettings.class,
                ElasticInferenceServiceSparseEmbeddingsServiceSettings.NAME,
                ElasticInferenceServiceSparseEmbeddingsServiceSettings::new
            )
        );

        // Completion
        namedWriteables.add(
            new NamedWriteableRegistry.Entry(
                ServiceSettings.class,
                ElasticInferenceServiceCompletionServiceSettings.NAME,
                ElasticInferenceServiceCompletionServiceSettings::new
            )
        );

        // Rerank
        namedWriteables.add(
            new NamedWriteableRegistry.Entry(
                ServiceSettings.class,
                ElasticInferenceServiceRerankServiceSettings.NAME,
                ElasticInferenceServiceRerankServiceSettings::new
            )
        );
    }
}<|MERGE_RESOLUTION|>--- conflicted
+++ resolved
@@ -180,11 +180,8 @@
         addCustomNamedWriteables(namedWriteables);
         addLlamaNamedWriteables(namedWriteables);
         addAi21NamedWriteables(namedWriteables);
-<<<<<<< HEAD
+        addOpenShiftAiNamedWriteables(namedWriteables);
         addNvidiaNamedWriteables(namedWriteables);
-=======
-        addOpenShiftAiNamedWriteables(namedWriteables);
->>>>>>> 14c9fb01
 
         addUnifiedNamedWriteables(namedWriteables);
 

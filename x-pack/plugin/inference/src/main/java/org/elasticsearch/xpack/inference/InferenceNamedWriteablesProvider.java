--- conflicted
+++ resolved
@@ -178,11 +178,8 @@
         addJinaAINamedWriteables(namedWriteables);
         addVoyageAINamedWriteables(namedWriteables);
         addCustomNamedWriteables(namedWriteables);
-<<<<<<< HEAD
+        addLlamaNamedWriteables(namedWriteables);
         addAi21NamedWriteables(namedWriteables);
-=======
-        addLlamaNamedWriteables(namedWriteables);
->>>>>>> 61d03a1c
 
         addUnifiedNamedWriteables(namedWriteables);
 
@@ -285,8 +282,22 @@
         // no task settings for Mistral
     }
 
-<<<<<<< HEAD
-        // note - no task settings for Mistral tasks...
+    private static void addLlamaNamedWriteables(List<NamedWriteableRegistry.Entry> namedWriteables) {
+        namedWriteables.add(
+            new NamedWriteableRegistry.Entry(
+                ServiceSettings.class,
+                LlamaEmbeddingsServiceSettings.NAME,
+                LlamaEmbeddingsServiceSettings::new
+            )
+        );
+        namedWriteables.add(
+            new NamedWriteableRegistry.Entry(
+                ServiceSettings.class,
+                LlamaChatCompletionServiceSettings.NAME,
+                LlamaChatCompletionServiceSettings::new
+            )
+        );
+        // no task settings for Llama
     }
 
     private static void addAi21NamedWriteables(List<NamedWriteableRegistry.Entry> namedWriteables) {
@@ -297,26 +308,7 @@
                 Ai21ChatCompletionServiceSettings::new
             )
         );
-
-        // note - no task settings for AI21 tasks...
-=======
-    private static void addLlamaNamedWriteables(List<NamedWriteableRegistry.Entry> namedWriteables) {
-        namedWriteables.add(
-            new NamedWriteableRegistry.Entry(
-                ServiceSettings.class,
-                LlamaEmbeddingsServiceSettings.NAME,
-                LlamaEmbeddingsServiceSettings::new
-            )
-        );
-        namedWriteables.add(
-            new NamedWriteableRegistry.Entry(
-                ServiceSettings.class,
-                LlamaChatCompletionServiceSettings.NAME,
-                LlamaChatCompletionServiceSettings::new
-            )
-        );
-        // no task settings for Llama
->>>>>>> 61d03a1c
+        // no task settings for AI21
     }
 
     private static void addAzureAiStudioNamedWriteables(List<NamedWriteableRegistry.Entry> namedWriteables) {

--- conflicted
+++ resolved
@@ -285,14 +285,8 @@
             );
             elasicInferenceServiceFactory.set(elasticInferenceServiceRequestSenderFactory);
 
-<<<<<<< HEAD
-        boolean elasticInferenceServiceFeatureEnabled = elasticInferenceUrl != null;
-
-        if (elasticInferenceServiceFeatureEnabled) {
-=======
             ElasticInferenceServiceSettings inferenceServiceSettings = new ElasticInferenceServiceSettings(settings);
             String elasticInferenceUrl = this.getElasticInferenceServiceUrl(inferenceServiceSettings);
->>>>>>> c05b23e4
             elasticInferenceServiceComponents.set(new ElasticInferenceServiceComponents(elasticInferenceUrl));
 
             inferenceServices.add(
@@ -335,7 +329,7 @@
 
         // Only add InferenceServiceNodeLocalRateLimitCalculator (which is a ClusterStateListener) for cluster aware rate limiting,
         // if elastic inference service and the rate limiting feature flags are enabled
-        if (elasticInferenceServiceFeatureEnabled && INFERENCE_API_CLUSTER_AWARE_RATE_LIMITING_FEATURE_FLAG.isEnabled()) {
+        if (isElasticInferenceServiceEnabled() && INFERENCE_API_CLUSTER_AWARE_RATE_LIMITING_FEATURE_FLAG.isEnabled()) {
             components.add(new InferenceServiceNodeLocalRateLimitCalculator(services.clusterService(), serviceRegistry));
         }
 

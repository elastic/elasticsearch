/*
 * Copyright Elasticsearch B.V. and/or licensed to Elasticsearch B.V. under one
 * or more contributor license agreements. Licensed under the Elastic License
 * 2.0; you may not use this file except in compliance with the Elastic License
 * 2.0.
 */

package org.elasticsearch.xpack.inference;

import org.apache.logging.log4j.LogManager;
import org.apache.logging.log4j.Logger;
import org.apache.lucene.util.SetOnce;
import org.elasticsearch.action.support.MappedActionFilter;
import org.elasticsearch.cluster.NamedDiff;
import org.elasticsearch.cluster.metadata.IndexNameExpressionResolver;
import org.elasticsearch.cluster.metadata.Metadata;
import org.elasticsearch.cluster.node.DiscoveryNodes;
import org.elasticsearch.common.io.stream.NamedWriteableRegistry;
import org.elasticsearch.common.settings.ClusterSettings;
import org.elasticsearch.common.settings.IndexScopedSettings;
import org.elasticsearch.common.settings.Setting;
import org.elasticsearch.common.settings.Settings;
import org.elasticsearch.common.settings.SettingsFilter;
import org.elasticsearch.common.util.LazyInitializable;
import org.elasticsearch.core.IOUtils;
import org.elasticsearch.core.TimeValue;
import org.elasticsearch.features.NodeFeature;
import org.elasticsearch.index.mapper.Mapper;
import org.elasticsearch.index.mapper.MetadataFieldMapper;
import org.elasticsearch.indices.SystemIndexDescriptor;
import org.elasticsearch.inference.InferenceServiceExtension;
import org.elasticsearch.inference.InferenceServiceRegistry;
import org.elasticsearch.inference.telemetry.InferenceStats;
import org.elasticsearch.license.License;
import org.elasticsearch.license.LicensedFeature;
import org.elasticsearch.license.XPackLicenseState;
import org.elasticsearch.node.PluginComponentBinding;
import org.elasticsearch.plugins.ActionPlugin;
import org.elasticsearch.plugins.ClusterPlugin;
import org.elasticsearch.plugins.ExtensiblePlugin;
import org.elasticsearch.plugins.MapperPlugin;
import org.elasticsearch.plugins.Plugin;
import org.elasticsearch.plugins.SearchPlugin;
import org.elasticsearch.plugins.SystemIndexPlugin;
import org.elasticsearch.plugins.internal.InternalSearchPlugin;
import org.elasticsearch.plugins.internal.rewriter.QueryRewriteInterceptor;
import org.elasticsearch.rest.RestController;
import org.elasticsearch.rest.RestHandler;
import org.elasticsearch.rest.RestHeaderDefinition;
import org.elasticsearch.search.fetch.subphase.highlight.Highlighter;
import org.elasticsearch.search.rank.RankBuilder;
import org.elasticsearch.search.rank.RankDoc;
import org.elasticsearch.threadpool.ExecutorBuilder;
import org.elasticsearch.threadpool.ScalingExecutorBuilder;
import org.elasticsearch.threadpool.ThreadPool;
import org.elasticsearch.xcontent.NamedXContentRegistry;
import org.elasticsearch.xcontent.ParseField;
import org.elasticsearch.xpack.core.ClientHelper;
import org.elasticsearch.xpack.core.XPackPlugin;
import org.elasticsearch.xpack.core.action.XPackUsageFeatureAction;
import org.elasticsearch.xpack.core.inference.action.DeleteInferenceEndpointAction;
import org.elasticsearch.xpack.core.inference.action.GetInferenceDiagnosticsAction;
import org.elasticsearch.xpack.core.inference.action.GetInferenceModelAction;
import org.elasticsearch.xpack.core.inference.action.GetInferenceServicesAction;
import org.elasticsearch.xpack.core.inference.action.InferenceAction;
import org.elasticsearch.xpack.core.inference.action.InferenceActionProxy;
import org.elasticsearch.xpack.core.inference.action.PutInferenceModelAction;
import org.elasticsearch.xpack.core.inference.action.UnifiedCompletionAction;
import org.elasticsearch.xpack.core.inference.action.UpdateInferenceModelAction;
import org.elasticsearch.xpack.core.ssl.SSLService;
import org.elasticsearch.xpack.inference.action.TransportDeleteInferenceEndpointAction;
import org.elasticsearch.xpack.inference.action.TransportGetInferenceDiagnosticsAction;
import org.elasticsearch.xpack.inference.action.TransportGetInferenceModelAction;
import org.elasticsearch.xpack.inference.action.TransportGetInferenceServicesAction;
import org.elasticsearch.xpack.inference.action.TransportInferenceAction;
import org.elasticsearch.xpack.inference.action.TransportInferenceActionProxy;
import org.elasticsearch.xpack.inference.action.TransportInferenceUsageAction;
import org.elasticsearch.xpack.inference.action.TransportPutInferenceModelAction;
import org.elasticsearch.xpack.inference.action.TransportUnifiedCompletionInferenceAction;
import org.elasticsearch.xpack.inference.action.TransportUpdateInferenceModelAction;
import org.elasticsearch.xpack.inference.action.filter.ShardBulkInferenceActionFilter;
import org.elasticsearch.xpack.inference.common.InferenceServiceNodeLocalRateLimitCalculator;
import org.elasticsearch.xpack.inference.common.InferenceServiceRateLimitCalculator;
import org.elasticsearch.xpack.inference.common.NoopNodeLocalRateLimitCalculator;
import org.elasticsearch.xpack.inference.common.Truncator;
import org.elasticsearch.xpack.inference.external.http.HttpClientManager;
import org.elasticsearch.xpack.inference.external.http.HttpSettings;
import org.elasticsearch.xpack.inference.external.http.retry.RetrySettings;
import org.elasticsearch.xpack.inference.external.http.sender.HttpRequestSender;
import org.elasticsearch.xpack.inference.external.http.sender.RequestExecutorServiceSettings;
import org.elasticsearch.xpack.inference.highlight.SemanticTextHighlighter;
import org.elasticsearch.xpack.inference.logging.ThrottlerManager;
import org.elasticsearch.xpack.inference.mapper.OffsetSourceFieldMapper;
import org.elasticsearch.xpack.inference.mapper.SemanticInferenceMetadataFieldsMapper;
import org.elasticsearch.xpack.inference.mapper.SemanticTextFieldMapper;
import org.elasticsearch.xpack.inference.queries.SemanticKnnVectorQueryRewriteInterceptor;
import org.elasticsearch.xpack.inference.queries.SemanticMatchQueryRewriteInterceptor;
import org.elasticsearch.xpack.inference.queries.SemanticQueryBuilder;
import org.elasticsearch.xpack.inference.queries.SemanticSparseVectorQueryRewriteInterceptor;
import org.elasticsearch.xpack.inference.rank.random.RandomRankBuilder;
import org.elasticsearch.xpack.inference.rank.random.RandomRankRetrieverBuilder;
import org.elasticsearch.xpack.inference.rank.textsimilarity.TextSimilarityRankBuilder;
import org.elasticsearch.xpack.inference.rank.textsimilarity.TextSimilarityRankDoc;
import org.elasticsearch.xpack.inference.rank.textsimilarity.TextSimilarityRankRetrieverBuilder;
import org.elasticsearch.xpack.inference.registry.ModelRegistry;
import org.elasticsearch.xpack.inference.registry.ModelRegistryMetadata;
import org.elasticsearch.xpack.inference.rest.RestDeleteInferenceEndpointAction;
import org.elasticsearch.xpack.inference.rest.RestGetInferenceDiagnosticsAction;
import org.elasticsearch.xpack.inference.rest.RestGetInferenceModelAction;
import org.elasticsearch.xpack.inference.rest.RestGetInferenceServicesAction;
import org.elasticsearch.xpack.inference.rest.RestInferenceAction;
import org.elasticsearch.xpack.inference.rest.RestPutInferenceModelAction;
import org.elasticsearch.xpack.inference.rest.RestStreamInferenceAction;
import org.elasticsearch.xpack.inference.rest.RestUpdateInferenceModelAction;
import org.elasticsearch.xpack.inference.services.ServiceComponents;
import org.elasticsearch.xpack.inference.services.alibabacloudsearch.AlibabaCloudSearchService;
import org.elasticsearch.xpack.inference.services.amazonbedrock.AmazonBedrockService;
import org.elasticsearch.xpack.inference.services.amazonbedrock.client.AmazonBedrockRequestSender;
import org.elasticsearch.xpack.inference.services.anthropic.AnthropicService;
import org.elasticsearch.xpack.inference.services.azureaistudio.AzureAiStudioService;
import org.elasticsearch.xpack.inference.services.azureopenai.AzureOpenAiService;
import org.elasticsearch.xpack.inference.services.cohere.CohereService;
import org.elasticsearch.xpack.inference.services.custom.CustomService;
import org.elasticsearch.xpack.inference.services.deepseek.DeepSeekService;
import org.elasticsearch.xpack.inference.services.elastic.ElasticInferenceService;
import org.elasticsearch.xpack.inference.services.elastic.ElasticInferenceServiceComponents;
import org.elasticsearch.xpack.inference.services.elastic.ElasticInferenceServiceSettings;
import org.elasticsearch.xpack.inference.services.elastic.authorization.ElasticInferenceServiceAuthorizationRequestHandler;
import org.elasticsearch.xpack.inference.services.elasticsearch.ElasticsearchInternalService;
import org.elasticsearch.xpack.inference.services.googleaistudio.GoogleAiStudioService;
import org.elasticsearch.xpack.inference.services.googlevertexai.GoogleVertexAiService;
import org.elasticsearch.xpack.inference.services.huggingface.HuggingFaceService;
import org.elasticsearch.xpack.inference.services.huggingface.elser.HuggingFaceElserService;
import org.elasticsearch.xpack.inference.services.ibmwatsonx.IbmWatsonxService;
import org.elasticsearch.xpack.inference.services.jinaai.JinaAIService;
import org.elasticsearch.xpack.inference.services.llama.LlamaService;
import org.elasticsearch.xpack.inference.services.mistral.MistralService;
import org.elasticsearch.xpack.inference.services.openai.OpenAiService;
import org.elasticsearch.xpack.inference.services.sagemaker.SageMakerClient;
import org.elasticsearch.xpack.inference.services.sagemaker.SageMakerService;
import org.elasticsearch.xpack.inference.services.sagemaker.model.SageMakerConfiguration;
import org.elasticsearch.xpack.inference.services.sagemaker.model.SageMakerModelBuilder;
import org.elasticsearch.xpack.inference.services.sagemaker.schema.SageMakerSchemas;
import org.elasticsearch.xpack.inference.services.voyageai.VoyageAIService;

import java.util.ArrayList;
import java.util.Collection;
import java.util.List;
import java.util.Map;
import java.util.Set;
import java.util.function.Predicate;
import java.util.function.Supplier;

import static java.util.Collections.singletonList;
import static org.elasticsearch.xpack.inference.action.filter.ShardBulkInferenceActionFilter.INDICES_INFERENCE_BATCH_SIZE;
import static org.elasticsearch.xpack.inference.common.InferenceAPIClusterAwareRateLimitingFeature.INFERENCE_API_CLUSTER_AWARE_RATE_LIMITING_FEATURE_FLAG;

public class InferencePlugin extends Plugin
    implements
        ActionPlugin,
        ExtensiblePlugin,
        SystemIndexPlugin,
        MapperPlugin,
        SearchPlugin,
        InternalSearchPlugin,
        ClusterPlugin {

    /**
     * When this setting is true the verification check that
     * connects to the external service will not be made at
     * model creation and ml node models will not be deployed.
     *
     * This setting exists for testing service configurations in
     * rolling upgrade test without connecting to those services,
     * it should not be enabled in production.
     */
    public static final Setting<Boolean> SKIP_VALIDATE_AND_START = Setting.boolSetting(
        "xpack.inference.skip_validate_and_start",
        false,
        Setting.Property.NodeScope,
        Setting.Property.Dynamic
    );

    public static final LicensedFeature.Momentary INFERENCE_API_FEATURE = LicensedFeature.momentary(
        "inference",
        "api",
        License.OperationMode.ENTERPRISE
    );

    public static final String X_ELASTIC_PRODUCT_USE_CASE_HTTP_HEADER = "X-elastic-product-use-case";

    public static final String NAME = "inference";
    public static final String UTILITY_THREAD_POOL_NAME = "inference_utility";

    private static final Logger log = LogManager.getLogger(InferencePlugin.class);

    private final Settings settings;
    private final SetOnce<HttpRequestSender.Factory> httpFactory = new SetOnce<>();
    private final SetOnce<AmazonBedrockRequestSender.Factory> amazonBedrockFactory = new SetOnce<>();
    private final SetOnce<HttpRequestSender.Factory> elasicInferenceServiceFactory = new SetOnce<>();
    private final SetOnce<ServiceComponents> serviceComponents = new SetOnce<>();
    // This is mainly so that the rest handlers can access the ThreadPool in a way that avoids potential null pointers from it
    // not being initialized yet
    private final SetOnce<ThreadPool> threadPoolSetOnce = new SetOnce<>();
    private final SetOnce<ElasticInferenceServiceComponents> elasticInferenceServiceComponents = new SetOnce<>();
    private final SetOnce<InferenceServiceRegistry> inferenceServiceRegistry = new SetOnce<>();
    private final SetOnce<ShardBulkInferenceActionFilter> shardBulkInferenceActionFilter = new SetOnce<>();
    private final SetOnce<ModelRegistry> modelRegistry = new SetOnce<>();
    private List<InferenceServiceExtension> inferenceServiceExtensions;

    public InferencePlugin(Settings settings) {
        this.settings = settings;
    }

    @Override
    public List<ActionHandler> getActions() {
        return List.of(
            new ActionHandler(InferenceAction.INSTANCE, TransportInferenceAction.class),
            new ActionHandler(InferenceActionProxy.INSTANCE, TransportInferenceActionProxy.class),
            new ActionHandler(GetInferenceModelAction.INSTANCE, TransportGetInferenceModelAction.class),
            new ActionHandler(PutInferenceModelAction.INSTANCE, TransportPutInferenceModelAction.class),
            new ActionHandler(UpdateInferenceModelAction.INSTANCE, TransportUpdateInferenceModelAction.class),
            new ActionHandler(DeleteInferenceEndpointAction.INSTANCE, TransportDeleteInferenceEndpointAction.class),
            new ActionHandler(XPackUsageFeatureAction.INFERENCE, TransportInferenceUsageAction.class),
            new ActionHandler(GetInferenceDiagnosticsAction.INSTANCE, TransportGetInferenceDiagnosticsAction.class),
            new ActionHandler(GetInferenceServicesAction.INSTANCE, TransportGetInferenceServicesAction.class),
            new ActionHandler(UnifiedCompletionAction.INSTANCE, TransportUnifiedCompletionInferenceAction.class)
        );
    }

    @Override
    public List<RestHandler> getRestHandlers(
        Settings settings,
        NamedWriteableRegistry namedWriteableRegistry,
        RestController restController,
        ClusterSettings clusterSettings,
        IndexScopedSettings indexScopedSettings,
        SettingsFilter settingsFilter,
        IndexNameExpressionResolver indexNameExpressionResolver,
        Supplier<DiscoveryNodes> nodesInCluster,
        Predicate<NodeFeature> clusterSupportsFeature
    ) {
        return List.of(
            new RestInferenceAction(),
            new RestStreamInferenceAction(threadPoolSetOnce),
            new RestGetInferenceModelAction(),
            new RestPutInferenceModelAction(),
            new RestUpdateInferenceModelAction(),
            new RestDeleteInferenceEndpointAction(),
            new RestGetInferenceDiagnosticsAction(),
            new RestGetInferenceServicesAction()
        );
    }

    @Override
    public Collection<?> createComponents(PluginServices services) {
        var components = new ArrayList<>();
        var throttlerManager = new ThrottlerManager(settings, services.threadPool());
        throttlerManager.init(services.clusterService());

        var truncator = new Truncator(settings, services.clusterService());
        serviceComponents.set(new ServiceComponents(services.threadPool(), throttlerManager, settings, truncator));
        threadPoolSetOnce.set(services.threadPool());

        var httpClientManager = HttpClientManager.create(settings, services.threadPool(), services.clusterService(), throttlerManager);
        var httpRequestSenderFactory = new HttpRequestSender.Factory(serviceComponents.get(), httpClientManager, services.clusterService());
        httpFactory.set(httpRequestSenderFactory);

        var amazonBedrockRequestSenderFactory = new AmazonBedrockRequestSender.Factory(serviceComponents.get(), services.clusterService());
        amazonBedrockFactory.set(amazonBedrockRequestSenderFactory);

        modelRegistry.set(new ModelRegistry(services.clusterService(), services.client()));
        services.clusterService().addListener(modelRegistry.get());

        if (inferenceServiceExtensions == null) {
            inferenceServiceExtensions = new ArrayList<>();
        }
        var inferenceServices = new ArrayList<>(inferenceServiceExtensions);
        inferenceServices.add(this::getInferenceServiceFactories);

        var inferenceServiceSettings = new ElasticInferenceServiceSettings(settings);
        inferenceServiceSettings.init(services.clusterService());

        // Create a separate instance of HTTPClientManager with its own SSL configuration (`xpack.inference.elastic.http.ssl.*`).
        var elasticInferenceServiceHttpClientManager = HttpClientManager.create(
            settings,
            services.threadPool(),
            services.clusterService(),
            throttlerManager,
            getSslService(),
            inferenceServiceSettings.getConnectionTtl()
        );

        var elasticInferenceServiceRequestSenderFactory = new HttpRequestSender.Factory(
            serviceComponents.get(),
            elasticInferenceServiceHttpClientManager,
            services.clusterService()
        );
        elasicInferenceServiceFactory.set(elasticInferenceServiceRequestSenderFactory);

        var authorizationHandler = new ElasticInferenceServiceAuthorizationRequestHandler(
            inferenceServiceSettings.getElasticInferenceServiceUrl(),
            services.threadPool()
        );

        var sageMakerSchemas = new SageMakerSchemas();
        var sageMakerConfigurations = new LazyInitializable<>(new SageMakerConfiguration(sageMakerSchemas));
        inferenceServices.add(
            () -> List.of(
                context -> new ElasticInferenceService(
                    elasicInferenceServiceFactory.get(),
                    serviceComponents.get(),
                    inferenceServiceSettings,
                    modelRegistry.get(),
                    authorizationHandler,
                    context
                ),
                context -> new SageMakerService(
                    new SageMakerModelBuilder(sageMakerSchemas),
                    new SageMakerClient(
                        new SageMakerClient.Factory(new HttpSettings(settings, services.clusterService())),
                        services.threadPool()
                    ),
                    sageMakerSchemas,
                    services.threadPool(),
                    sageMakerConfigurations::getOrCompute,
                    context
                )
            )
        );

        var meterRegistry = services.telemetryProvider().getMeterRegistry();
        var inferenceStats = InferenceStats.create(meterRegistry);
        var inferenceStatsBinding = new PluginComponentBinding<>(InferenceStats.class, inferenceStats);

        var factoryContext = new InferenceServiceExtension.InferenceServiceFactoryContext(
            services.client(),
            services.threadPool(),
            services.clusterService(),
            settings,
            inferenceStats
        );

        // This must be done after the HttpRequestSenderFactory is created so that the services can get the
        // reference correctly
        var serviceRegistry = new InferenceServiceRegistry(inferenceServices, factoryContext);
        serviceRegistry.init(services.client());
        for (var service : serviceRegistry.getServices().values()) {
            service.defaultConfigIds().forEach(modelRegistry.get()::addDefaultIds);
        }
        inferenceServiceRegistry.set(serviceRegistry);

        var actionFilter = new ShardBulkInferenceActionFilter(
            services.clusterService(),
            serviceRegistry,
            modelRegistry.get(),
            getLicenseState(),
            services.indexingPressure(),
            inferenceStats
        );
        shardBulkInferenceActionFilter.set(actionFilter);

        components.add(serviceRegistry);
        components.add(modelRegistry.get());
        components.add(httpClientManager);
        components.add(inferenceStatsBinding);

        // Only add InferenceServiceNodeLocalRateLimitCalculator (which is a ClusterStateListener) for cluster aware rate limiting,
        // if the rate limiting feature flags are enabled, otherwise provide noop implementation
        InferenceServiceRateLimitCalculator calculator;
        if (INFERENCE_API_CLUSTER_AWARE_RATE_LIMITING_FEATURE_FLAG) {
            calculator = new InferenceServiceNodeLocalRateLimitCalculator(services.clusterService(), serviceRegistry);
        } else {
            calculator = new NoopNodeLocalRateLimitCalculator();
        }

        // Add binding for interface -> implementation
        components.add(new PluginComponentBinding<>(InferenceServiceRateLimitCalculator.class, calculator));

        return components;
    }

    @Override
    public void loadExtensions(ExtensionLoader loader) {
        inferenceServiceExtensions = loader.loadExtensions(InferenceServiceExtension.class);
    }

    public List<InferenceServiceExtension.Factory> getInferenceServiceFactories() {
        return List.of(
<<<<<<< HEAD
            context -> new HuggingFaceElserService(httpFactory.get(), serviceComponents.get()),
            context -> new HuggingFaceService(httpFactory.get(), serviceComponents.get()),
            context -> new OpenAiService(httpFactory.get(), serviceComponents.get()),
            context -> new CohereService(httpFactory.get(), serviceComponents.get()),
            context -> new AzureOpenAiService(httpFactory.get(), serviceComponents.get()),
            context -> new AzureAiStudioService(httpFactory.get(), serviceComponents.get()),
            context -> new GoogleAiStudioService(httpFactory.get(), serviceComponents.get()),
            context -> new GoogleVertexAiService(httpFactory.get(), serviceComponents.get()),
            context -> new MistralService(httpFactory.get(), serviceComponents.get()),
            context -> new AnthropicService(httpFactory.get(), serviceComponents.get()),
            context -> new AmazonBedrockService(httpFactory.get(), amazonBedrockFactory.get(), serviceComponents.get()),
            context -> new AlibabaCloudSearchService(httpFactory.get(), serviceComponents.get()),
            context -> new IbmWatsonxService(httpFactory.get(), serviceComponents.get()),
            context -> new JinaAIService(httpFactory.get(), serviceComponents.get()),
            context -> new VoyageAIService(httpFactory.get(), serviceComponents.get()),
            context -> new DeepSeekService(httpFactory.get(), serviceComponents.get()),
            context -> new LlamaService(httpFactory.get(), serviceComponents.get()),
=======
            context -> new HuggingFaceElserService(httpFactory.get(), serviceComponents.get(), context),
            context -> new HuggingFaceService(httpFactory.get(), serviceComponents.get(), context),
            context -> new OpenAiService(httpFactory.get(), serviceComponents.get(), context),
            context -> new CohereService(httpFactory.get(), serviceComponents.get(), context),
            context -> new AzureOpenAiService(httpFactory.get(), serviceComponents.get(), context),
            context -> new AzureAiStudioService(httpFactory.get(), serviceComponents.get(), context),
            context -> new GoogleAiStudioService(httpFactory.get(), serviceComponents.get(), context),
            context -> new GoogleVertexAiService(httpFactory.get(), serviceComponents.get(), context),
            context -> new MistralService(httpFactory.get(), serviceComponents.get(), context),
            context -> new AnthropicService(httpFactory.get(), serviceComponents.get(), context),
            context -> new AmazonBedrockService(httpFactory.get(), amazonBedrockFactory.get(), serviceComponents.get(), context),
            context -> new AlibabaCloudSearchService(httpFactory.get(), serviceComponents.get(), context),
            context -> new IbmWatsonxService(httpFactory.get(), serviceComponents.get(), context),
            context -> new JinaAIService(httpFactory.get(), serviceComponents.get(), context),
            context -> new VoyageAIService(httpFactory.get(), serviceComponents.get(), context),
            context -> new DeepSeekService(httpFactory.get(), serviceComponents.get(), context),
>>>>>>> be2f0244
            ElasticsearchInternalService::new,
            context -> new CustomService(httpFactory.get(), serviceComponents.get(), context)
        );
    }

    @Override
    public List<NamedWriteableRegistry.Entry> getNamedWriteables() {
        var entries = new ArrayList<>(InferenceNamedWriteablesProvider.getNamedWriteables());
        entries.add(new NamedWriteableRegistry.Entry(RankBuilder.class, TextSimilarityRankBuilder.NAME, TextSimilarityRankBuilder::new));
        entries.add(new NamedWriteableRegistry.Entry(RankBuilder.class, RandomRankBuilder.NAME, RandomRankBuilder::new));
        entries.add(new NamedWriteableRegistry.Entry(RankDoc.class, TextSimilarityRankDoc.NAME, TextSimilarityRankDoc::new));
        entries.add(new NamedWriteableRegistry.Entry(Metadata.ProjectCustom.class, ModelRegistryMetadata.TYPE, ModelRegistryMetadata::new));
        entries.add(new NamedWriteableRegistry.Entry(NamedDiff.class, ModelRegistryMetadata.TYPE, ModelRegistryMetadata::readDiffFrom));
        return entries;
    }

    @Override
    public List<NamedXContentRegistry.Entry> getNamedXContent() {
        List<NamedXContentRegistry.Entry> namedXContent = new ArrayList<>();
        namedXContent.add(
            new NamedXContentRegistry.Entry(
                Metadata.ProjectCustom.class,
                new ParseField(ModelRegistryMetadata.TYPE),
                ModelRegistryMetadata::fromXContent
            )
        );
        return namedXContent;
    }

    @Override
    public Collection<SystemIndexDescriptor> getSystemIndexDescriptors(Settings settings) {

        var inferenceIndexV1Descriptor = SystemIndexDescriptor.builder()
            .setType(SystemIndexDescriptor.Type.INTERNAL_MANAGED)
            .setIndexPattern(InferenceIndex.INDEX_PATTERN)
            .setAliasName(InferenceIndex.INDEX_ALIAS)
            .setPrimaryIndex(InferenceIndex.INDEX_NAME)
            .setDescription("Contains inference service and model configuration")
            .setMappings(InferenceIndex.mappingsV1())
            .setSettings(InferenceIndex.settings())
            .setOrigin(ClientHelper.INFERENCE_ORIGIN)
            .build();

        return List.of(
            SystemIndexDescriptor.builder()
                .setType(SystemIndexDescriptor.Type.INTERNAL_MANAGED)
                .setIndexPattern(InferenceIndex.INDEX_PATTERN)
                .setAliasName(InferenceIndex.INDEX_ALIAS)
                .setPrimaryIndex(InferenceIndex.INDEX_NAME)
                .setDescription("Contains inference service and model configuration")
                .setMappings(InferenceIndex.mappings())
                .setSettings(InferenceIndex.settings())
                .setOrigin(ClientHelper.INFERENCE_ORIGIN)
                .setPriorSystemIndexDescriptors(List.of(inferenceIndexV1Descriptor))
                .build(),
            SystemIndexDescriptor.builder()
                .setType(SystemIndexDescriptor.Type.INTERNAL_MANAGED)
                .setIndexPattern(InferenceSecretsIndex.INDEX_PATTERN)
                .setPrimaryIndex(InferenceSecretsIndex.INDEX_NAME)
                .setDescription("Contains inference service secrets")
                .setMappings(InferenceSecretsIndex.mappings())
                .setSettings(InferenceSecretsIndex.settings())
                .setOrigin(ClientHelper.INFERENCE_ORIGIN)
                .setNetNew()
                .build()
        );
    }

    @Override
    public List<ExecutorBuilder<?>> getExecutorBuilders(Settings settingsToUse) {
        return List.of(inferenceUtilityExecutor(settings));
    }

    public static ExecutorBuilder<?> inferenceUtilityExecutor(Settings settings) {
        return new ScalingExecutorBuilder(
            UTILITY_THREAD_POOL_NAME,
            0,
            10,
            TimeValue.timeValueMinutes(10),
            false,
            "xpack.inference.utility_thread_pool"
        );
    }

    @Override
    public List<Setting<?>> getSettings() {
        ArrayList<Setting<?>> settings = new ArrayList<>();
        settings.addAll(HttpSettings.getSettingsDefinitions());
        settings.addAll(HttpClientManager.getSettingsDefinitions());
        settings.addAll(ThrottlerManager.getSettingsDefinitions());
        settings.addAll(RetrySettings.getSettingsDefinitions());
        settings.addAll(Truncator.getSettingsDefinitions());
        settings.addAll(RequestExecutorServiceSettings.getSettingsDefinitions());
        settings.add(SKIP_VALIDATE_AND_START);
        settings.add(INDICES_INFERENCE_BATCH_SIZE);
        settings.addAll(ElasticInferenceServiceSettings.getSettingsDefinitions());

        return settings;
    }

    @Override
    public String getFeatureName() {
        return "inference_plugin";
    }

    @Override
    public String getFeatureDescription() {
        return "Inference plugin for managing inference services and inference";
    }

    @Override
    public void close() {
        var serviceComponentsRef = serviceComponents.get();
        var throttlerToClose = serviceComponentsRef != null ? serviceComponentsRef.throttlerManager() : null;

        IOUtils.closeWhileHandlingException(inferenceServiceRegistry.get(), throttlerToClose);
    }

    @Override
    public Map<String, MetadataFieldMapper.TypeParser> getMetadataMappers() {
        return Map.of(SemanticInferenceMetadataFieldsMapper.NAME, SemanticInferenceMetadataFieldsMapper.PARSER);
    }

    // Overridable for tests
    protected Supplier<ModelRegistry> getModelRegistry() {
        return () -> modelRegistry.get();
    }

    @Override
    public Map<String, Mapper.TypeParser> getMappers() {
        return Map.of(
            SemanticTextFieldMapper.CONTENT_TYPE,
            SemanticTextFieldMapper.parser(getModelRegistry()),
            OffsetSourceFieldMapper.CONTENT_TYPE,
            OffsetSourceFieldMapper.PARSER
        );
    }

    @Override
    public Collection<MappedActionFilter> getMappedActionFilters() {
        return singletonList(shardBulkInferenceActionFilter.get());
    }

    public List<QuerySpec<?>> getQueries() {
        return List.of(new QuerySpec<>(SemanticQueryBuilder.NAME, SemanticQueryBuilder::new, SemanticQueryBuilder::fromXContent));
    }

    @Override
    public List<QueryRewriteInterceptor> getQueryRewriteInterceptors() {
        return List.of(
            new SemanticKnnVectorQueryRewriteInterceptor(),
            new SemanticMatchQueryRewriteInterceptor(),
            new SemanticSparseVectorQueryRewriteInterceptor()
        );
    }

    @Override
    public List<RetrieverSpec<?>> getRetrievers() {
        return List.of(
            new RetrieverSpec<>(
                new ParseField(TextSimilarityRankBuilder.NAME),
                (parser, context) -> TextSimilarityRankRetrieverBuilder.fromXContent(parser, context, getLicenseState())
            ),
            new RetrieverSpec<>(new ParseField(RandomRankBuilder.NAME), RandomRankRetrieverBuilder::fromXContent)
        );
    }

    @Override
    public Map<String, Highlighter> getHighlighters() {
        return Map.of(SemanticTextHighlighter.NAME, new SemanticTextHighlighter());
    }

    @Override
    public void onNodeStarted() {
        var registry = inferenceServiceRegistry.get();

        if (registry != null) {
            registry.onNodeStarted();
        }
    }

    @Override
    public Collection<RestHeaderDefinition> getRestHeaders() {
        return Set.of(new RestHeaderDefinition(X_ELASTIC_PRODUCT_USE_CASE_HTTP_HEADER, false));
    }

    @Override
    public Collection<String> getTaskHeaders() {
        return Set.of(X_ELASTIC_PRODUCT_USE_CASE_HTTP_HEADER);
    }

    protected SSLService getSslService() {
        return XPackPlugin.getSharedSslService();
    }

    protected XPackLicenseState getLicenseState() {
        return XPackPlugin.getSharedLicenseState();
    }
}<|MERGE_RESOLUTION|>--- conflicted
+++ resolved
@@ -387,25 +387,6 @@
 
     public List<InferenceServiceExtension.Factory> getInferenceServiceFactories() {
         return List.of(
-<<<<<<< HEAD
-            context -> new HuggingFaceElserService(httpFactory.get(), serviceComponents.get()),
-            context -> new HuggingFaceService(httpFactory.get(), serviceComponents.get()),
-            context -> new OpenAiService(httpFactory.get(), serviceComponents.get()),
-            context -> new CohereService(httpFactory.get(), serviceComponents.get()),
-            context -> new AzureOpenAiService(httpFactory.get(), serviceComponents.get()),
-            context -> new AzureAiStudioService(httpFactory.get(), serviceComponents.get()),
-            context -> new GoogleAiStudioService(httpFactory.get(), serviceComponents.get()),
-            context -> new GoogleVertexAiService(httpFactory.get(), serviceComponents.get()),
-            context -> new MistralService(httpFactory.get(), serviceComponents.get()),
-            context -> new AnthropicService(httpFactory.get(), serviceComponents.get()),
-            context -> new AmazonBedrockService(httpFactory.get(), amazonBedrockFactory.get(), serviceComponents.get()),
-            context -> new AlibabaCloudSearchService(httpFactory.get(), serviceComponents.get()),
-            context -> new IbmWatsonxService(httpFactory.get(), serviceComponents.get()),
-            context -> new JinaAIService(httpFactory.get(), serviceComponents.get()),
-            context -> new VoyageAIService(httpFactory.get(), serviceComponents.get()),
-            context -> new DeepSeekService(httpFactory.get(), serviceComponents.get()),
-            context -> new LlamaService(httpFactory.get(), serviceComponents.get()),
-=======
             context -> new HuggingFaceElserService(httpFactory.get(), serviceComponents.get(), context),
             context -> new HuggingFaceService(httpFactory.get(), serviceComponents.get(), context),
             context -> new OpenAiService(httpFactory.get(), serviceComponents.get(), context),
@@ -422,7 +403,7 @@
             context -> new JinaAIService(httpFactory.get(), serviceComponents.get(), context),
             context -> new VoyageAIService(httpFactory.get(), serviceComponents.get(), context),
             context -> new DeepSeekService(httpFactory.get(), serviceComponents.get(), context),
->>>>>>> be2f0244
+            context -> new LlamaService(httpFactory.get(), serviceComponents.get(), context),
             ElasticsearchInternalService::new,
             context -> new CustomService(httpFactory.get(), serviceComponents.get(), context)
         );

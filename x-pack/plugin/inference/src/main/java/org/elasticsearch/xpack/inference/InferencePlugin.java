/*
 * Copyright Elasticsearch B.V. and/or licensed to Elasticsearch B.V. under one
 * or more contributor license agreements. Licensed under the Elastic License
 * 2.0; you may not use this file except in compliance with the Elastic License
 * 2.0.
 */

package org.elasticsearch.xpack.inference;

import org.apache.logging.log4j.LogManager;
import org.apache.logging.log4j.Logger;
import org.apache.lucene.util.SetOnce;
import org.elasticsearch.action.support.MappedActionFilter;
import org.elasticsearch.cluster.NamedDiff;
import org.elasticsearch.cluster.metadata.IndexNameExpressionResolver;
import org.elasticsearch.cluster.metadata.Metadata;
import org.elasticsearch.cluster.node.DiscoveryNodes;
import org.elasticsearch.common.io.stream.NamedWriteableRegistry;
import org.elasticsearch.common.settings.ClusterSettings;
import org.elasticsearch.common.settings.IndexScopedSettings;
import org.elasticsearch.common.settings.Setting;
import org.elasticsearch.common.settings.Settings;
import org.elasticsearch.common.settings.SettingsFilter;
import org.elasticsearch.core.IOUtils;
import org.elasticsearch.core.TimeValue;
import org.elasticsearch.features.NodeFeature;
import org.elasticsearch.index.mapper.Mapper;
import org.elasticsearch.index.mapper.MetadataFieldMapper;
import org.elasticsearch.indices.SystemIndexDescriptor;
import org.elasticsearch.inference.InferenceServiceExtension;
import org.elasticsearch.inference.InferenceServiceRegistry;
import org.elasticsearch.license.License;
import org.elasticsearch.license.LicensedFeature;
import org.elasticsearch.license.XPackLicenseState;
import org.elasticsearch.node.PluginComponentBinding;
import org.elasticsearch.plugins.ActionPlugin;
import org.elasticsearch.plugins.ClusterPlugin;
import org.elasticsearch.plugins.ExtensiblePlugin;
import org.elasticsearch.plugins.MapperPlugin;
import org.elasticsearch.plugins.Plugin;
import org.elasticsearch.plugins.SearchPlugin;
import org.elasticsearch.plugins.SystemIndexPlugin;
import org.elasticsearch.plugins.internal.InternalSearchPlugin;
import org.elasticsearch.plugins.internal.rewriter.QueryRewriteInterceptor;
import org.elasticsearch.rest.RestController;
import org.elasticsearch.rest.RestHandler;
import org.elasticsearch.rest.RestHeaderDefinition;
import org.elasticsearch.search.fetch.subphase.highlight.Highlighter;
import org.elasticsearch.search.rank.RankBuilder;
import org.elasticsearch.search.rank.RankDoc;
import org.elasticsearch.threadpool.ExecutorBuilder;
import org.elasticsearch.threadpool.ScalingExecutorBuilder;
import org.elasticsearch.threadpool.ThreadPool;
import org.elasticsearch.xcontent.NamedXContentRegistry;
import org.elasticsearch.xcontent.ParseField;
import org.elasticsearch.xpack.core.ClientHelper;
import org.elasticsearch.xpack.core.XPackPlugin;
import org.elasticsearch.xpack.core.action.XPackUsageFeatureAction;
import org.elasticsearch.xpack.core.inference.action.DeleteInferenceEndpointAction;
import org.elasticsearch.xpack.core.inference.action.GetInferenceDiagnosticsAction;
import org.elasticsearch.xpack.core.inference.action.GetInferenceModelAction;
import org.elasticsearch.xpack.core.inference.action.GetInferenceServicesAction;
import org.elasticsearch.xpack.core.inference.action.InferenceAction;
import org.elasticsearch.xpack.core.inference.action.InferenceActionProxy;
import org.elasticsearch.xpack.core.inference.action.PutInferenceModelAction;
import org.elasticsearch.xpack.core.inference.action.UnifiedCompletionAction;
import org.elasticsearch.xpack.core.inference.action.UpdateInferenceModelAction;
import org.elasticsearch.xpack.core.ssl.SSLService;
import org.elasticsearch.xpack.inference.action.TransportDeleteInferenceEndpointAction;
import org.elasticsearch.xpack.inference.action.TransportGetInferenceDiagnosticsAction;
import org.elasticsearch.xpack.inference.action.TransportGetInferenceModelAction;
import org.elasticsearch.xpack.inference.action.TransportGetInferenceServicesAction;
import org.elasticsearch.xpack.inference.action.TransportInferenceAction;
import org.elasticsearch.xpack.inference.action.TransportInferenceActionProxy;
import org.elasticsearch.xpack.inference.action.TransportInferenceUsageAction;
import org.elasticsearch.xpack.inference.action.TransportPutInferenceModelAction;
import org.elasticsearch.xpack.inference.action.TransportUnifiedCompletionInferenceAction;
import org.elasticsearch.xpack.inference.action.TransportUpdateInferenceModelAction;
import org.elasticsearch.xpack.inference.action.filter.ShardBulkInferenceActionFilter;
import org.elasticsearch.xpack.inference.common.InferenceServiceNodeLocalRateLimitCalculator;
import org.elasticsearch.xpack.inference.common.InferenceServiceRateLimitCalculator;
import org.elasticsearch.xpack.inference.common.NoopNodeLocalRateLimitCalculator;
import org.elasticsearch.xpack.inference.common.Truncator;
import org.elasticsearch.xpack.inference.external.http.HttpClientManager;
import org.elasticsearch.xpack.inference.external.http.HttpSettings;
import org.elasticsearch.xpack.inference.external.http.retry.RetrySettings;
import org.elasticsearch.xpack.inference.external.http.sender.HttpRequestSender;
import org.elasticsearch.xpack.inference.external.http.sender.RequestExecutorServiceSettings;
import org.elasticsearch.xpack.inference.highlight.SemanticTextHighlighter;
import org.elasticsearch.xpack.inference.logging.ThrottlerManager;
import org.elasticsearch.xpack.inference.mapper.OffsetSourceFieldMapper;
import org.elasticsearch.xpack.inference.mapper.SemanticInferenceMetadataFieldsMapper;
import org.elasticsearch.xpack.inference.mapper.SemanticTextFieldMapper;
import org.elasticsearch.xpack.inference.queries.SemanticKnnVectorQueryRewriteInterceptor;
import org.elasticsearch.xpack.inference.queries.SemanticMatchQueryRewriteInterceptor;
import org.elasticsearch.xpack.inference.queries.SemanticQueryBuilder;
import org.elasticsearch.xpack.inference.queries.SemanticSparseVectorQueryRewriteInterceptor;
import org.elasticsearch.xpack.inference.rank.random.RandomRankBuilder;
import org.elasticsearch.xpack.inference.rank.random.RandomRankRetrieverBuilder;
import org.elasticsearch.xpack.inference.rank.textsimilarity.TextSimilarityRankBuilder;
import org.elasticsearch.xpack.inference.rank.textsimilarity.TextSimilarityRankDoc;
import org.elasticsearch.xpack.inference.rank.textsimilarity.TextSimilarityRankRetrieverBuilder;
import org.elasticsearch.xpack.inference.registry.ModelRegistry;
import org.elasticsearch.xpack.inference.registry.ModelRegistryMetadata;
import org.elasticsearch.xpack.inference.rest.RestDeleteInferenceEndpointAction;
import org.elasticsearch.xpack.inference.rest.RestGetInferenceDiagnosticsAction;
import org.elasticsearch.xpack.inference.rest.RestGetInferenceModelAction;
import org.elasticsearch.xpack.inference.rest.RestGetInferenceServicesAction;
import org.elasticsearch.xpack.inference.rest.RestInferenceAction;
import org.elasticsearch.xpack.inference.rest.RestPutInferenceModelAction;
import org.elasticsearch.xpack.inference.rest.RestStreamInferenceAction;
import org.elasticsearch.xpack.inference.rest.RestUpdateInferenceModelAction;
import org.elasticsearch.xpack.inference.services.ServiceComponents;
import org.elasticsearch.xpack.inference.services.alibabacloudsearch.AlibabaCloudSearchService;
import org.elasticsearch.xpack.inference.services.amazonbedrock.AmazonBedrockService;
import org.elasticsearch.xpack.inference.services.amazonbedrock.client.AmazonBedrockRequestSender;
import org.elasticsearch.xpack.inference.services.anthropic.AnthropicService;
import org.elasticsearch.xpack.inference.services.azureaistudio.AzureAiStudioService;
import org.elasticsearch.xpack.inference.services.azureopenai.AzureOpenAiService;
import org.elasticsearch.xpack.inference.services.cohere.CohereService;
import org.elasticsearch.xpack.inference.services.deepseek.DeepSeekService;
import org.elasticsearch.xpack.inference.services.elastic.ElasticInferenceService;
import org.elasticsearch.xpack.inference.services.elastic.ElasticInferenceServiceComponents;
import org.elasticsearch.xpack.inference.services.elastic.ElasticInferenceServiceSettings;
import org.elasticsearch.xpack.inference.services.elastic.authorization.ElasticInferenceServiceAuthorizationRequestHandler;
import org.elasticsearch.xpack.inference.services.elasticsearch.ElasticsearchInternalService;
import org.elasticsearch.xpack.inference.services.googleaistudio.GoogleAiStudioService;
import org.elasticsearch.xpack.inference.services.googlevertexai.GoogleVertexAiService;
import org.elasticsearch.xpack.inference.services.huggingface.HuggingFaceService;
import org.elasticsearch.xpack.inference.services.huggingface.elser.HuggingFaceElserService;
import org.elasticsearch.xpack.inference.services.ibmwatsonx.IbmWatsonxService;
import org.elasticsearch.xpack.inference.services.jinaai.JinaAIService;
import org.elasticsearch.xpack.inference.services.mistral.MistralService;
import org.elasticsearch.xpack.inference.services.openai.OpenAiService;
import org.elasticsearch.xpack.inference.services.voyageai.VoyageAIService;
import org.elasticsearch.xpack.inference.telemetry.InferenceStats;

import java.util.ArrayList;
import java.util.Collection;
import java.util.List;
import java.util.Map;
import java.util.Set;
import java.util.function.Predicate;
import java.util.function.Supplier;

import static java.util.Collections.singletonList;
import static org.elasticsearch.xpack.inference.action.filter.ShardBulkInferenceActionFilter.INDICES_INFERENCE_BATCH_SIZE;
import static org.elasticsearch.xpack.inference.common.InferenceAPIClusterAwareRateLimitingFeature.INFERENCE_API_CLUSTER_AWARE_RATE_LIMITING_FEATURE_FLAG;

public class InferencePlugin extends Plugin
    implements
        ActionPlugin,
        ExtensiblePlugin,
        SystemIndexPlugin,
        MapperPlugin,
        SearchPlugin,
        InternalSearchPlugin,
        ClusterPlugin {

    /**
     * When this setting is true the verification check that
     * connects to the external service will not be made at
     * model creation and ml node models will not be deployed.
     *
     * This setting exists for testing service configurations in
     * rolling upgrade test without connecting to those services,
     * it should not be enabled in production.
     */
    public static final Setting<Boolean> SKIP_VALIDATE_AND_START = Setting.boolSetting(
        "xpack.inference.skip_validate_and_start",
        false,
        Setting.Property.NodeScope,
        Setting.Property.Dynamic
    );

    public static final LicensedFeature.Momentary INFERENCE_API_FEATURE = LicensedFeature.momentary(
        "inference",
        "api",
        License.OperationMode.ENTERPRISE
    );

    public static final String X_ELASTIC_PRODUCT_USE_CASE_HTTP_HEADER = "X-elastic-product-use-case";

    public static final String NAME = "inference";
    public static final String UTILITY_THREAD_POOL_NAME = "inference_utility";

    private static final Logger log = LogManager.getLogger(InferencePlugin.class);

    private final Settings settings;
    private final SetOnce<HttpRequestSender.Factory> httpFactory = new SetOnce<>();
    private final SetOnce<AmazonBedrockRequestSender.Factory> amazonBedrockFactory = new SetOnce<>();
    private final SetOnce<HttpRequestSender.Factory> elasicInferenceServiceFactory = new SetOnce<>();
    private final SetOnce<ServiceComponents> serviceComponents = new SetOnce<>();
    // This is mainly so that the rest handlers can access the ThreadPool in a way that avoids potential null pointers from it
    // not being initialized yet
    private final SetOnce<ThreadPool> threadPoolSetOnce = new SetOnce<>();
    private final SetOnce<ElasticInferenceServiceComponents> elasticInferenceServiceComponents = new SetOnce<>();
    private final SetOnce<InferenceServiceRegistry> inferenceServiceRegistry = new SetOnce<>();
    private final SetOnce<ShardBulkInferenceActionFilter> shardBulkInferenceActionFilter = new SetOnce<>();
    private final SetOnce<ModelRegistry> modelRegistry = new SetOnce<>();
    private List<InferenceServiceExtension> inferenceServiceExtensions;

    public InferencePlugin(Settings settings) {
        this.settings = settings;
    }

    @Override
    public List<ActionHandler> getActions() {
        return List.of(
            new ActionHandler(InferenceAction.INSTANCE, TransportInferenceAction.class),
            new ActionHandler(InferenceActionProxy.INSTANCE, TransportInferenceActionProxy.class),
            new ActionHandler(GetInferenceModelAction.INSTANCE, TransportGetInferenceModelAction.class),
            new ActionHandler(PutInferenceModelAction.INSTANCE, TransportPutInferenceModelAction.class),
            new ActionHandler(UpdateInferenceModelAction.INSTANCE, TransportUpdateInferenceModelAction.class),
            new ActionHandler(DeleteInferenceEndpointAction.INSTANCE, TransportDeleteInferenceEndpointAction.class),
            new ActionHandler(XPackUsageFeatureAction.INFERENCE, TransportInferenceUsageAction.class),
            new ActionHandler(GetInferenceDiagnosticsAction.INSTANCE, TransportGetInferenceDiagnosticsAction.class),
            new ActionHandler(GetInferenceServicesAction.INSTANCE, TransportGetInferenceServicesAction.class),
            new ActionHandler(UnifiedCompletionAction.INSTANCE, TransportUnifiedCompletionInferenceAction.class)
        );
    }

    @Override
    public List<RestHandler> getRestHandlers(
        Settings settings,
        NamedWriteableRegistry namedWriteableRegistry,
        RestController restController,
        ClusterSettings clusterSettings,
        IndexScopedSettings indexScopedSettings,
        SettingsFilter settingsFilter,
        IndexNameExpressionResolver indexNameExpressionResolver,
        Supplier<DiscoveryNodes> nodesInCluster,
        Predicate<NodeFeature> clusterSupportsFeature
    ) {
        return List.of(
            new RestInferenceAction(),
            new RestStreamInferenceAction(threadPoolSetOnce),
            new RestGetInferenceModelAction(),
            new RestPutInferenceModelAction(),
            new RestUpdateInferenceModelAction(),
            new RestDeleteInferenceEndpointAction(),
            new RestGetInferenceDiagnosticsAction(),
            new RestGetInferenceServicesAction()
        );
    }

    @Override
    public Collection<?> createComponents(PluginServices services) {
        var components = new ArrayList<>();
        var throttlerManager = new ThrottlerManager(settings, services.threadPool());
        throttlerManager.init(services.clusterService());

        var truncator = new Truncator(settings, services.clusterService());
        serviceComponents.set(new ServiceComponents(services.threadPool(), throttlerManager, settings, truncator));
        threadPoolSetOnce.set(services.threadPool());

        var httpClientManager = HttpClientManager.create(settings, services.threadPool(), services.clusterService(), throttlerManager);
        var httpRequestSenderFactory = new HttpRequestSender.Factory(serviceComponents.get(), httpClientManager, services.clusterService());
        httpFactory.set(httpRequestSenderFactory);

        var amazonBedrockRequestSenderFactory = new AmazonBedrockRequestSender.Factory(serviceComponents.get(), services.clusterService());
        amazonBedrockFactory.set(amazonBedrockRequestSenderFactory);

<<<<<<< HEAD
        ModelRegistry modelRegistry = new ModelRegistry(services.clusterService(), services.client());
        services.clusterService().addListener(modelRegistry);
        SemanticTextFieldMapper.setModelRegistry(modelRegistry);
=======
        modelRegistry.set(new ModelRegistry(services.clusterService(), services.client()));
        services.clusterService().addListener(modelRegistry.get());
>>>>>>> 5a7a425b

        if (inferenceServiceExtensions == null) {
            inferenceServiceExtensions = new ArrayList<>();
        }
        var inferenceServices = new ArrayList<>(inferenceServiceExtensions);
        inferenceServices.add(this::getInferenceServiceFactories);

        // Create a separate instance of HTTPClientManager with its own SSL configuration (`xpack.inference.elastic.http.ssl.*`).
        var elasticInferenceServiceHttpClientManager = HttpClientManager.create(
            settings,
            services.threadPool(),
            services.clusterService(),
            throttlerManager,
            getSslService()
        );

        var elasticInferenceServiceRequestSenderFactory = new HttpRequestSender.Factory(
            serviceComponents.get(),
            elasticInferenceServiceHttpClientManager,
            services.clusterService()
        );
        elasicInferenceServiceFactory.set(elasticInferenceServiceRequestSenderFactory);

        var inferenceServiceSettings = new ElasticInferenceServiceSettings(settings);
        inferenceServiceSettings.init(services.clusterService());

        var authorizationHandler = new ElasticInferenceServiceAuthorizationRequestHandler(
            inferenceServiceSettings.getElasticInferenceServiceUrl(),
            services.threadPool()
        );

        inferenceServices.add(
            () -> List.of(
                context -> new ElasticInferenceService(
                    elasicInferenceServiceFactory.get(),
                    serviceComponents.get(),
                    inferenceServiceSettings,
                    modelRegistry.get(),
                    authorizationHandler
                )
            )
        );

        var factoryContext = new InferenceServiceExtension.InferenceServiceFactoryContext(
            services.client(),
            services.threadPool(),
            services.clusterService(),
            settings
        );

        // This must be done after the HttpRequestSenderFactory is created so that the services can get the
        // reference correctly
        var serviceRegistry = new InferenceServiceRegistry(inferenceServices, factoryContext);
        serviceRegistry.init(services.client());
        for (var service : serviceRegistry.getServices().values()) {
            service.defaultConfigIds().forEach(modelRegistry.get()::addDefaultIds);
        }
        inferenceServiceRegistry.set(serviceRegistry);

        var actionFilter = new ShardBulkInferenceActionFilter(
            services.clusterService(),
            serviceRegistry,
            modelRegistry.get(),
            getLicenseState(),
            services.indexingPressure()
        );
        shardBulkInferenceActionFilter.set(actionFilter);

        var meterRegistry = services.telemetryProvider().getMeterRegistry();
        var inferenceStats = new PluginComponentBinding<>(InferenceStats.class, InferenceStats.create(meterRegistry));

        components.add(serviceRegistry);
        components.add(modelRegistry.get());
        components.add(httpClientManager);
        components.add(inferenceStats);

        // Only add InferenceServiceNodeLocalRateLimitCalculator (which is a ClusterStateListener) for cluster aware rate limiting,
        // if the rate limiting feature flags are enabled, otherwise provide noop implementation
        InferenceServiceRateLimitCalculator calculator;
        if (INFERENCE_API_CLUSTER_AWARE_RATE_LIMITING_FEATURE_FLAG) {
            calculator = new InferenceServiceNodeLocalRateLimitCalculator(services.clusterService(), serviceRegistry);
        } else {
            calculator = new NoopNodeLocalRateLimitCalculator();
        }

        // Add binding for interface -> implementation
        components.add(new PluginComponentBinding<>(InferenceServiceRateLimitCalculator.class, calculator));

        return components;
    }

    @Override
    public void loadExtensions(ExtensionLoader loader) {
        inferenceServiceExtensions = loader.loadExtensions(InferenceServiceExtension.class);
    }

    public List<InferenceServiceExtension.Factory> getInferenceServiceFactories() {
        return List.of(
            context -> new HuggingFaceElserService(httpFactory.get(), serviceComponents.get()),
            context -> new HuggingFaceService(httpFactory.get(), serviceComponents.get()),
            context -> new OpenAiService(httpFactory.get(), serviceComponents.get()),
            context -> new CohereService(httpFactory.get(), serviceComponents.get()),
            context -> new AzureOpenAiService(httpFactory.get(), serviceComponents.get()),
            context -> new AzureAiStudioService(httpFactory.get(), serviceComponents.get()),
            context -> new GoogleAiStudioService(httpFactory.get(), serviceComponents.get()),
            context -> new GoogleVertexAiService(httpFactory.get(), serviceComponents.get()),
            context -> new MistralService(httpFactory.get(), serviceComponents.get()),
            context -> new AnthropicService(httpFactory.get(), serviceComponents.get()),
            context -> new AmazonBedrockService(httpFactory.get(), amazonBedrockFactory.get(), serviceComponents.get()),
            context -> new AlibabaCloudSearchService(httpFactory.get(), serviceComponents.get()),
            context -> new IbmWatsonxService(httpFactory.get(), serviceComponents.get()),
            context -> new JinaAIService(httpFactory.get(), serviceComponents.get()),
            context -> new VoyageAIService(httpFactory.get(), serviceComponents.get()),
            context -> new DeepSeekService(httpFactory.get(), serviceComponents.get()),
            ElasticsearchInternalService::new
        );
    }

    @Override
    public List<NamedWriteableRegistry.Entry> getNamedWriteables() {
        var entries = new ArrayList<>(InferenceNamedWriteablesProvider.getNamedWriteables());
        entries.add(new NamedWriteableRegistry.Entry(RankBuilder.class, TextSimilarityRankBuilder.NAME, TextSimilarityRankBuilder::new));
        entries.add(new NamedWriteableRegistry.Entry(RankBuilder.class, RandomRankBuilder.NAME, RandomRankBuilder::new));
        entries.add(new NamedWriteableRegistry.Entry(RankDoc.class, TextSimilarityRankDoc.NAME, TextSimilarityRankDoc::new));
        entries.add(new NamedWriteableRegistry.Entry(Metadata.ProjectCustom.class, ModelRegistryMetadata.TYPE, ModelRegistryMetadata::new));
        entries.add(new NamedWriteableRegistry.Entry(NamedDiff.class, ModelRegistryMetadata.TYPE, ModelRegistryMetadata::readDiffFrom));
        return entries;
    }

    @Override
    public List<NamedXContentRegistry.Entry> getNamedXContent() {
        List<NamedXContentRegistry.Entry> namedXContent = new ArrayList<>();
        namedXContent.add(
            new NamedXContentRegistry.Entry(
                Metadata.ProjectCustom.class,
                new ParseField(ModelRegistryMetadata.TYPE),
                ModelRegistryMetadata::fromXContent
            )
        );
        return namedXContent;
    }

    @Override
    public Collection<SystemIndexDescriptor> getSystemIndexDescriptors(Settings settings) {

        var inferenceIndexV1Descriptor = SystemIndexDescriptor.builder()
            .setType(SystemIndexDescriptor.Type.INTERNAL_MANAGED)
            .setIndexPattern(InferenceIndex.INDEX_PATTERN)
            .setAliasName(InferenceIndex.INDEX_ALIAS)
            .setPrimaryIndex(InferenceIndex.INDEX_NAME)
            .setDescription("Contains inference service and model configuration")
            .setMappings(InferenceIndex.mappingsV1())
            .setSettings(InferenceIndex.settings())
            .setOrigin(ClientHelper.INFERENCE_ORIGIN)
            .build();

        return List.of(
            SystemIndexDescriptor.builder()
                .setType(SystemIndexDescriptor.Type.INTERNAL_MANAGED)
                .setIndexPattern(InferenceIndex.INDEX_PATTERN)
                .setAliasName(InferenceIndex.INDEX_ALIAS)
                .setPrimaryIndex(InferenceIndex.INDEX_NAME)
                .setDescription("Contains inference service and model configuration")
                .setMappings(InferenceIndex.mappings())
                .setSettings(InferenceIndex.settings())
                .setOrigin(ClientHelper.INFERENCE_ORIGIN)
                .setPriorSystemIndexDescriptors(List.of(inferenceIndexV1Descriptor))
                .build(),
            SystemIndexDescriptor.builder()
                .setType(SystemIndexDescriptor.Type.INTERNAL_MANAGED)
                .setIndexPattern(InferenceSecretsIndex.INDEX_PATTERN)
                .setPrimaryIndex(InferenceSecretsIndex.INDEX_NAME)
                .setDescription("Contains inference service secrets")
                .setMappings(InferenceSecretsIndex.mappings())
                .setSettings(InferenceSecretsIndex.settings())
                .setOrigin(ClientHelper.INFERENCE_ORIGIN)
                .setNetNew()
                .build()
        );
    }

    @Override
    public List<ExecutorBuilder<?>> getExecutorBuilders(Settings settingsToUse) {
        return List.of(inferenceUtilityExecutor(settings));
    }

    public static ExecutorBuilder<?> inferenceUtilityExecutor(Settings settings) {
        return new ScalingExecutorBuilder(
            UTILITY_THREAD_POOL_NAME,
            0,
            10,
            TimeValue.timeValueMinutes(10),
            false,
            "xpack.inference.utility_thread_pool"
        );
    }

    @Override
    public List<Setting<?>> getSettings() {
        ArrayList<Setting<?>> settings = new ArrayList<>();
        settings.addAll(HttpSettings.getSettingsDefinitions());
        settings.addAll(HttpClientManager.getSettingsDefinitions());
        settings.addAll(ThrottlerManager.getSettingsDefinitions());
        settings.addAll(RetrySettings.getSettingsDefinitions());
        settings.addAll(Truncator.getSettingsDefinitions());
        settings.addAll(RequestExecutorServiceSettings.getSettingsDefinitions());
        settings.add(SKIP_VALIDATE_AND_START);
        settings.add(INDICES_INFERENCE_BATCH_SIZE);
        settings.addAll(ElasticInferenceServiceSettings.getSettingsDefinitions());

        return settings;
    }

    @Override
    public String getFeatureName() {
        return "inference_plugin";
    }

    @Override
    public String getFeatureDescription() {
        return "Inference plugin for managing inference services and inference";
    }

    @Override
    public void close() {
        var serviceComponentsRef = serviceComponents.get();
        var throttlerToClose = serviceComponentsRef != null ? serviceComponentsRef.throttlerManager() : null;

        IOUtils.closeWhileHandlingException(inferenceServiceRegistry.get(), throttlerToClose);
    }

    @Override
    public Map<String, MetadataFieldMapper.TypeParser> getMetadataMappers() {
        return Map.of(SemanticInferenceMetadataFieldsMapper.NAME, SemanticInferenceMetadataFieldsMapper.PARSER);
    }

    // Overridable for tests
    protected Supplier<ModelRegistry> getModelRegistry() {
        return () -> modelRegistry.get();
    }

    @Override
    public Map<String, Mapper.TypeParser> getMappers() {
        return Map.of(
            SemanticTextFieldMapper.CONTENT_TYPE,
            SemanticTextFieldMapper.parser(getModelRegistry()),
            OffsetSourceFieldMapper.CONTENT_TYPE,
            OffsetSourceFieldMapper.PARSER
        );
    }

    @Override
    public Collection<MappedActionFilter> getMappedActionFilters() {
        return singletonList(shardBulkInferenceActionFilter.get());
    }

    public List<QuerySpec<?>> getQueries() {
        return List.of(new QuerySpec<>(SemanticQueryBuilder.NAME, SemanticQueryBuilder::new, SemanticQueryBuilder::fromXContent));
    }

    @Override
    public List<QueryRewriteInterceptor> getQueryRewriteInterceptors() {
        return List.of(
            new SemanticKnnVectorQueryRewriteInterceptor(),
            new SemanticMatchQueryRewriteInterceptor(),
            new SemanticSparseVectorQueryRewriteInterceptor()
        );
    }

    @Override
    public List<RetrieverSpec<?>> getRetrievers() {
        return List.of(
            new RetrieverSpec<>(
                new ParseField(TextSimilarityRankBuilder.NAME),
                (parser, context) -> TextSimilarityRankRetrieverBuilder.fromXContent(parser, context, getLicenseState())
            ),
            new RetrieverSpec<>(new ParseField(RandomRankBuilder.NAME), RandomRankRetrieverBuilder::fromXContent)
        );
    }

    @Override
    public Map<String, Highlighter> getHighlighters() {
        return Map.of(SemanticTextHighlighter.NAME, new SemanticTextHighlighter());
    }

    @Override
    public void onNodeStarted() {
        var registry = inferenceServiceRegistry.get();

        if (registry != null) {
            registry.onNodeStarted();
        }
    }

    @Override
    public Collection<RestHeaderDefinition> getRestHeaders() {
        return Set.of(new RestHeaderDefinition(X_ELASTIC_PRODUCT_USE_CASE_HTTP_HEADER, false));
    }

    @Override
    public Collection<String> getTaskHeaders() {
        return Set.of(X_ELASTIC_PRODUCT_USE_CASE_HTTP_HEADER);
    }

    protected SSLService getSslService() {
        return XPackPlugin.getSharedSslService();
    }

    protected XPackLicenseState getLicenseState() {
        return XPackPlugin.getSharedLicenseState();
    }
}<|MERGE_RESOLUTION|>--- conflicted
+++ resolved
@@ -261,14 +261,8 @@
         var amazonBedrockRequestSenderFactory = new AmazonBedrockRequestSender.Factory(serviceComponents.get(), services.clusterService());
         amazonBedrockFactory.set(amazonBedrockRequestSenderFactory);
 
-<<<<<<< HEAD
-        ModelRegistry modelRegistry = new ModelRegistry(services.clusterService(), services.client());
-        services.clusterService().addListener(modelRegistry);
-        SemanticTextFieldMapper.setModelRegistry(modelRegistry);
-=======
         modelRegistry.set(new ModelRegistry(services.clusterService(), services.client()));
         services.clusterService().addListener(modelRegistry.get());
->>>>>>> 5a7a425b
 
         if (inferenceServiceExtensions == null) {
             inferenceServiceExtensions = new ArrayList<>();

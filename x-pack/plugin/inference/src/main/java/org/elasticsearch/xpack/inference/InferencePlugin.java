--- conflicted
+++ resolved
@@ -149,11 +149,8 @@
 import org.elasticsearch.xpack.inference.services.elastic.authorization.AuthorizationPoller;
 import org.elasticsearch.xpack.inference.services.elastic.authorization.AuthorizationTaskExecutor;
 import org.elasticsearch.xpack.inference.services.elastic.authorization.ElasticInferenceServiceAuthorizationRequestHandler;
-<<<<<<< HEAD
 import org.elasticsearch.xpack.inference.services.elastic.ccm.CCMAuthenticationApplierFactory;
-=======
 import org.elasticsearch.xpack.inference.services.elastic.ccm.CCMCache;
->>>>>>> 71579e06
 import org.elasticsearch.xpack.inference.services.elastic.ccm.CCMFeature;
 import org.elasticsearch.xpack.inference.services.elastic.ccm.CCMIndex;
 import org.elasticsearch.xpack.inference.services.elastic.ccm.CCMInformedSettings;
@@ -480,7 +477,6 @@
         authorizationTaskExecutorRef.set(authTaskExecutor);
 
         var ccmPersistentStorageService = new CCMPersistentStorageService(services.client());
-<<<<<<< HEAD
         var ccmService = new CCMService(ccmPersistentStorageService, authTaskExecutor);
         var ccmAuthApplierFactory = new CCMAuthenticationApplierFactory(ccmFeature, ccmService);
         authorizationHandler.init(ccmAuthApplierFactory);
@@ -492,22 +488,22 @@
             authTaskExecutor.init();
         }
 
-        return new CCMRelatedComponents(List.of(authorizationHandler, authTaskExecutor, ccmService), ccmAuthApplierFactory);
-=======
-        return List.of(
-            new CCMService(ccmPersistentStorageService),
-            ccmFeature.get(),
-            ccmPersistentStorageService,
-            new CCMCache(
-                ccmPersistentStorageService,
-                services.clusterService(),
-                settings,
-                services.featureService(),
-                services.projectResolver(),
-                services.client()
-            )
-        );
->>>>>>> 71579e06
+        return new CCMRelatedComponents(
+            List.of(
+                authorizationHandler,
+                authTaskExecutor,
+                ccmService,
+                new CCMCache(
+                    ccmPersistentStorageService,
+                    services.clusterService(),
+                    settings,
+                    services.featureService(),
+                    services.projectResolver(),
+                    services.client()
+                )
+            ),
+            ccmAuthApplierFactory
+        );
     }
 
     @Override

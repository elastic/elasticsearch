--- conflicted
+++ resolved
@@ -404,11 +404,8 @@
             context -> new JinaAIService(httpFactory.get(), serviceComponents.get(), context),
             context -> new VoyageAIService(httpFactory.get(), serviceComponents.get(), context),
             context -> new DeepSeekService(httpFactory.get(), serviceComponents.get(), context),
-<<<<<<< HEAD
+            context -> new LlamaService(httpFactory.get(), serviceComponents.get(), context),
             context -> new Ai21Service(httpFactory.get(), serviceComponents.get(), context),
-=======
-            context -> new LlamaService(httpFactory.get(), serviceComponents.get(), context),
->>>>>>> 61d03a1c
             ElasticsearchInternalService::new,
             context -> new CustomService(httpFactory.get(), serviceComponents.get(), context)
         );

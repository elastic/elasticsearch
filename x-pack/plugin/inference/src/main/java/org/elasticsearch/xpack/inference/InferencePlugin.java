/*
 * Copyright Elasticsearch B.V. and/or licensed to Elasticsearch B.V. under one
 * or more contributor license agreements. Licensed under the Elastic License
 * 2.0; you may not use this file except in compliance with the Elastic License
 * 2.0.
 */

package org.elasticsearch.xpack.inference;

import org.apache.lucene.util.SetOnce;
import org.elasticsearch.action.ActionRequest;
import org.elasticsearch.action.ActionResponse;
import org.elasticsearch.action.support.ActionFilter;
import org.elasticsearch.cluster.metadata.IndexNameExpressionResolver;
import org.elasticsearch.cluster.node.DiscoveryNodes;
import org.elasticsearch.common.io.stream.NamedWriteableRegistry;
import org.elasticsearch.common.settings.ClusterSettings;
import org.elasticsearch.common.settings.IndexScopedSettings;
import org.elasticsearch.common.settings.Setting;
import org.elasticsearch.common.settings.Settings;
import org.elasticsearch.common.settings.SettingsFilter;
import org.elasticsearch.core.IOUtils;
import org.elasticsearch.core.TimeValue;
import org.elasticsearch.features.NodeFeature;
import org.elasticsearch.index.mapper.Mapper;
import org.elasticsearch.index.mapper.MetadataFieldMapper;
import org.elasticsearch.index.query.QueryBuilder;
import org.elasticsearch.indices.SystemIndexDescriptor;
import org.elasticsearch.inference.InferenceServiceExtension;
import org.elasticsearch.inference.InferenceServiceRegistry;
import org.elasticsearch.plugins.ActionPlugin;
import org.elasticsearch.plugins.ExtensiblePlugin;
import org.elasticsearch.plugins.MapperPlugin;
import org.elasticsearch.plugins.Plugin;
import org.elasticsearch.plugins.SearchPlugin;
import org.elasticsearch.plugins.SystemIndexPlugin;
import org.elasticsearch.rest.RestController;
import org.elasticsearch.rest.RestHandler;
import org.elasticsearch.threadpool.ExecutorBuilder;
import org.elasticsearch.threadpool.ScalingExecutorBuilder;
import org.elasticsearch.xpack.core.ClientHelper;
import org.elasticsearch.xpack.core.action.XPackUsageFeatureAction;
import org.elasticsearch.xpack.core.inference.action.DeleteInferenceModelAction;
import org.elasticsearch.xpack.core.inference.action.GetInferenceModelAction;
import org.elasticsearch.xpack.core.inference.action.InferenceAction;
import org.elasticsearch.xpack.core.inference.action.PutInferenceModelAction;
import org.elasticsearch.xpack.inference.action.TransportDeleteInferenceModelAction;
import org.elasticsearch.xpack.inference.action.TransportGetInferenceModelAction;
import org.elasticsearch.xpack.inference.action.TransportInferenceAction;
import org.elasticsearch.xpack.inference.action.TransportInferenceUsageAction;
import org.elasticsearch.xpack.inference.action.TransportPutInferenceModelAction;
import org.elasticsearch.xpack.inference.action.filter.ShardBulkInferenceActionFilter;
import org.elasticsearch.xpack.inference.common.Truncator;
import org.elasticsearch.xpack.inference.external.http.HttpClientManager;
import org.elasticsearch.xpack.inference.external.http.HttpSettings;
import org.elasticsearch.xpack.inference.external.http.retry.RetrySettings;
import org.elasticsearch.xpack.inference.external.http.sender.HttpRequestSender;
import org.elasticsearch.xpack.inference.external.http.sender.RequestExecutorServiceSettings;
import org.elasticsearch.xpack.inference.logging.ThrottlerManager;
import org.elasticsearch.xpack.inference.mapper.InferenceResultFieldMapper;
import org.elasticsearch.xpack.inference.mapper.SemanticTextFieldMapper;
<<<<<<< HEAD
import org.elasticsearch.xpack.inference.mapper.SemanticTextInferenceResultFieldMapper;
import org.elasticsearch.xpack.inference.queries.SemanticQueryBuilder;
import org.elasticsearch.xpack.inference.registry.ModelRegistryImpl;
=======
import org.elasticsearch.xpack.inference.registry.ModelRegistry;
>>>>>>> 823fb58a
import org.elasticsearch.xpack.inference.rest.RestDeleteInferenceModelAction;
import org.elasticsearch.xpack.inference.rest.RestGetInferenceModelAction;
import org.elasticsearch.xpack.inference.rest.RestInferenceAction;
import org.elasticsearch.xpack.inference.rest.RestPutInferenceModelAction;
import org.elasticsearch.xpack.inference.services.ServiceComponents;
import org.elasticsearch.xpack.inference.services.cohere.CohereService;
import org.elasticsearch.xpack.inference.services.elasticsearch.ElasticsearchInternalService;
import org.elasticsearch.xpack.inference.services.elser.ElserInternalService;
import org.elasticsearch.xpack.inference.services.huggingface.HuggingFaceService;
import org.elasticsearch.xpack.inference.services.huggingface.elser.HuggingFaceElserService;
import org.elasticsearch.xpack.inference.services.openai.OpenAiService;

import java.util.ArrayList;
import java.util.Collection;
import java.util.List;
import java.util.Map;
import java.util.function.Predicate;
import java.util.function.Supplier;
import java.util.stream.Collectors;
import java.util.stream.Stream;

<<<<<<< HEAD
public class InferencePlugin extends Plugin
    implements
        ActionPlugin,
        ExtensiblePlugin,
        SystemIndexPlugin,
        InferenceRegistryPlugin,
        MapperPlugin,
        SearchPlugin {
=======
import static java.util.Collections.singletonList;

public class InferencePlugin extends Plugin implements ActionPlugin, ExtensiblePlugin, SystemIndexPlugin, MapperPlugin {
>>>>>>> 823fb58a

    /**
     * When this setting is true the verification check that
     * connects to the external service will not be made at
     * model creation and ml node models will not be deployed.
     *
     * This setting exists for testing service configurations in
     * rolling upgrade test without connecting to those services,
     * it should not be enabled in production.
     */
    public static final Setting<Boolean> SKIP_VALIDATE_AND_START = Setting.boolSetting(
        "xpack.inference.skip_validate_and_start",
        false,
        Setting.Property.NodeScope,
        Setting.Property.Dynamic
    );

    public static final String NAME = "inference";
    public static final String UTILITY_THREAD_POOL_NAME = "inference_utility";
    private final Settings settings;
    private final SetOnce<HttpRequestSender.Factory> httpFactory = new SetOnce<>();
    private final SetOnce<ServiceComponents> serviceComponents = new SetOnce<>();

    private final SetOnce<InferenceServiceRegistry> inferenceServiceRegistry = new SetOnce<>();
    private final SetOnce<ShardBulkInferenceActionFilter> shardBulkInferenceActionFilter = new SetOnce<>();
    private List<InferenceServiceExtension> inferenceServiceExtensions;

    public InferencePlugin(Settings settings) {
        this.settings = settings;
    }

    @Override
    public List<ActionHandler<? extends ActionRequest, ? extends ActionResponse>> getActions() {
        return List.of(
            new ActionHandler<>(InferenceAction.INSTANCE, TransportInferenceAction.class),
            new ActionHandler<>(GetInferenceModelAction.INSTANCE, TransportGetInferenceModelAction.class),
            new ActionHandler<>(PutInferenceModelAction.INSTANCE, TransportPutInferenceModelAction.class),
            new ActionHandler<>(DeleteInferenceModelAction.INSTANCE, TransportDeleteInferenceModelAction.class),
            new ActionHandler<>(XPackUsageFeatureAction.INFERENCE, TransportInferenceUsageAction.class)
        );
    }

    @Override
    public List<RestHandler> getRestHandlers(
        Settings settings,
        NamedWriteableRegistry namedWriteableRegistry,
        RestController restController,
        ClusterSettings clusterSettings,
        IndexScopedSettings indexScopedSettings,
        SettingsFilter settingsFilter,
        IndexNameExpressionResolver indexNameExpressionResolver,
        Supplier<DiscoveryNodes> nodesInCluster,
        Predicate<NodeFeature> clusterSupportsFeature
    ) {
        return List.of(
            new RestInferenceAction(),
            new RestGetInferenceModelAction(),
            new RestPutInferenceModelAction(),
            new RestDeleteInferenceModelAction()
        );
    }

    @Override
    public Collection<?> createComponents(PluginServices services) {
        var throttlerManager = new ThrottlerManager(settings, services.threadPool(), services.clusterService());
        var truncator = new Truncator(settings, services.clusterService());
        serviceComponents.set(new ServiceComponents(services.threadPool(), throttlerManager, settings, truncator));

        var httpRequestSenderFactory = new HttpRequestSender.Factory(
            serviceComponents.get(),
            HttpClientManager.create(settings, services.threadPool(), services.clusterService(), throttlerManager),
            services.clusterService()
        );
        httpFactory.set(httpRequestSenderFactory);

        ModelRegistry modelRegistry = new ModelRegistry(services.client());

        if (inferenceServiceExtensions == null) {
            inferenceServiceExtensions = new ArrayList<>();
        }
        var inferenceServices = new ArrayList<>(inferenceServiceExtensions);
        inferenceServices.add(this::getInferenceServiceFactories);

        var factoryContext = new InferenceServiceExtension.InferenceServiceFactoryContext(services.client());
        // This must be done after the HttpRequestSenderFactory is created so that the services can get the
        // reference correctly
        var registry = new InferenceServiceRegistry(inferenceServices, factoryContext);
        registry.init(services.client());
        inferenceServiceRegistry.set(registry);

        var actionFilter = new ShardBulkInferenceActionFilter(registry, modelRegistry);
        shardBulkInferenceActionFilter.set(actionFilter);

        return List.of(modelRegistry, registry);
    }

    @Override
    public void loadExtensions(ExtensionLoader loader) {
        inferenceServiceExtensions = loader.loadExtensions(InferenceServiceExtension.class);
    }

    public List<InferenceServiceExtension.Factory> getInferenceServiceFactories() {
        return List.of(
            ElserInternalService::new,
            context -> new HuggingFaceElserService(httpFactory.get(), serviceComponents.get()),
            context -> new HuggingFaceService(httpFactory.get(), serviceComponents.get()),
            context -> new OpenAiService(httpFactory.get(), serviceComponents.get()),
            context -> new CohereService(httpFactory.get(), serviceComponents.get()),
            ElasticsearchInternalService::new
        );
    }

    @Override
    public List<NamedWriteableRegistry.Entry> getNamedWriteables() {
        var entries = new ArrayList<NamedWriteableRegistry.Entry>();
        entries.addAll(InferenceNamedWriteablesProvider.getNamedWriteables());
        return entries;
    }

    @Override
    public Collection<SystemIndexDescriptor> getSystemIndexDescriptors(Settings settings) {
        return List.of(
            SystemIndexDescriptor.builder()
                .setType(SystemIndexDescriptor.Type.INTERNAL_MANAGED)
                .setIndexPattern(InferenceIndex.INDEX_PATTERN)
                .setPrimaryIndex(InferenceIndex.INDEX_NAME)
                .setDescription("Contains inference service and model configuration")
                .setMappings(InferenceIndex.mappings())
                .setSettings(InferenceIndex.settings())
                .setVersionMetaKey("version")
                .setOrigin(ClientHelper.INFERENCE_ORIGIN)
                .build(),
            SystemIndexDescriptor.builder()
                .setType(SystemIndexDescriptor.Type.INTERNAL_MANAGED)
                .setIndexPattern(InferenceSecretsIndex.INDEX_PATTERN)
                .setPrimaryIndex(InferenceSecretsIndex.INDEX_NAME)
                .setDescription("Contains inference service secrets")
                .setMappings(InferenceSecretsIndex.mappings())
                .setSettings(InferenceSecretsIndex.settings())
                .setVersionMetaKey("version")
                .setOrigin(ClientHelper.INFERENCE_ORIGIN)
                .setNetNew()
                .build()
        );
    }

    @Override
    public List<ExecutorBuilder<?>> getExecutorBuilders(Settings settingsToUse) {
        return List.of(
            new ScalingExecutorBuilder(
                UTILITY_THREAD_POOL_NAME,
                0,
                10,
                TimeValue.timeValueMinutes(10),
                false,
                "xpack.inference.utility_thread_pool"
            )
        );
    }

    @Override
    public List<Setting<?>> getSettings() {
        return Stream.of(
            HttpSettings.getSettings(),
            HttpClientManager.getSettings(),
            HttpRequestSender.getSettings(),
            ThrottlerManager.getSettings(),
            RetrySettings.getSettingsDefinitions(),
            Truncator.getSettings(),
            RequestExecutorServiceSettings.getSettingsDefinitions(),
            List.of(SKIP_VALIDATE_AND_START)
        ).flatMap(Collection::stream).collect(Collectors.toList());
    }

    @Override
    public String getFeatureName() {
        return "inference_plugin";
    }

    @Override
    public String getFeatureDescription() {
        return "Inference plugin for managing inference services and inference";
    }

    @Override
    public void close() {
        var serviceComponentsRef = serviceComponents.get();
        var throttlerToClose = serviceComponentsRef != null ? serviceComponentsRef.throttlerManager() : null;

        IOUtils.closeWhileHandlingException(inferenceServiceRegistry.get(), throttlerToClose);
    }

    @Override
    public Map<String, Mapper.TypeParser> getMappers() {
        if (SemanticTextFeature.isEnabled()) {
            return Map.of(SemanticTextFieldMapper.CONTENT_TYPE, SemanticTextFieldMapper.PARSER);
        }
        return Map.of();
    }

    @Override
    public Map<String, MetadataFieldMapper.TypeParser> getMetadataMappers() {
        return Map.of(InferenceResultFieldMapper.NAME, InferenceResultFieldMapper.PARSER);
    }

    @Override
    public Collection<ActionFilter> getActionFilters() {
        return singletonList(shardBulkInferenceActionFilter.get());
    }

    @Override
    public List<QuerySpec<?>> getQueries() {
        return List.of(
            new QuerySpec<QueryBuilder>(SemanticQueryBuilder.NAME, SemanticQueryBuilder::new, SemanticQueryBuilder::fromXContent)
        );
    }
}<|MERGE_RESOLUTION|>--- conflicted
+++ resolved
@@ -59,13 +59,8 @@
 import org.elasticsearch.xpack.inference.logging.ThrottlerManager;
 import org.elasticsearch.xpack.inference.mapper.InferenceResultFieldMapper;
 import org.elasticsearch.xpack.inference.mapper.SemanticTextFieldMapper;
-<<<<<<< HEAD
-import org.elasticsearch.xpack.inference.mapper.SemanticTextInferenceResultFieldMapper;
 import org.elasticsearch.xpack.inference.queries.SemanticQueryBuilder;
-import org.elasticsearch.xpack.inference.registry.ModelRegistryImpl;
-=======
 import org.elasticsearch.xpack.inference.registry.ModelRegistry;
->>>>>>> 823fb58a
 import org.elasticsearch.xpack.inference.rest.RestDeleteInferenceModelAction;
 import org.elasticsearch.xpack.inference.rest.RestGetInferenceModelAction;
 import org.elasticsearch.xpack.inference.rest.RestInferenceAction;
@@ -87,20 +82,9 @@
 import java.util.stream.Collectors;
 import java.util.stream.Stream;
 
-<<<<<<< HEAD
-public class InferencePlugin extends Plugin
-    implements
-        ActionPlugin,
-        ExtensiblePlugin,
-        SystemIndexPlugin,
-        InferenceRegistryPlugin,
-        MapperPlugin,
-        SearchPlugin {
-=======
 import static java.util.Collections.singletonList;
 
-public class InferencePlugin extends Plugin implements ActionPlugin, ExtensiblePlugin, SystemIndexPlugin, MapperPlugin {
->>>>>>> 823fb58a
+public class InferencePlugin extends Plugin implements ActionPlugin, ExtensiblePlugin, SystemIndexPlugin, MapperPlugin, SearchPlugin {
 
     /**
      * When this setting is true the verification check that

--- conflicted
+++ resolved
@@ -415,11 +415,8 @@
             context -> new VoyageAIService(httpFactory.get(), serviceComponents.get(), context),
             context -> new DeepSeekService(httpFactory.get(), serviceComponents.get(), context),
             context -> new LlamaService(httpFactory.get(), serviceComponents.get(), context),
-<<<<<<< HEAD
+            context -> new Ai21Service(httpFactory.get(), serviceComponents.get(), context),
             context -> new NvidiaService(httpFactory.get(), serviceComponents.get(), context),
-=======
-            context -> new Ai21Service(httpFactory.get(), serviceComponents.get(), context),
->>>>>>> 2559e28a
             ElasticsearchInternalService::new,
             context -> new CustomService(httpFactory.get(), serviceComponents.get(), context)
         );

/*
 * Copyright Elasticsearch B.V. and/or licensed to Elasticsearch B.V. under one
 * or more contributor license agreements. Licensed under the Elastic License
 * 2.0; you may not use this file except in compliance with the Elastic License
 * 2.0.
 */

package org.elasticsearch.xpack.inference;

import org.apache.lucene.util.SetOnce;
import org.elasticsearch.action.support.MappedActionFilter;
import org.elasticsearch.cluster.NamedDiff;
import org.elasticsearch.cluster.metadata.IndexNameExpressionResolver;
import org.elasticsearch.cluster.metadata.Metadata;
import org.elasticsearch.cluster.node.DiscoveryNodes;
import org.elasticsearch.common.io.stream.NamedWriteableRegistry;
import org.elasticsearch.common.settings.ClusterSettings;
import org.elasticsearch.common.settings.IndexScopedSettings;
import org.elasticsearch.common.settings.Setting;
import org.elasticsearch.common.settings.Settings;
import org.elasticsearch.common.settings.SettingsFilter;
import org.elasticsearch.common.util.LazyInitializable;
import org.elasticsearch.core.IOUtils;
import org.elasticsearch.core.TimeValue;
import org.elasticsearch.features.NodeFeature;
import org.elasticsearch.index.mapper.Mapper;
import org.elasticsearch.index.mapper.MetadataFieldMapper;
import org.elasticsearch.index.query.QueryBuilder;
import org.elasticsearch.indices.SystemIndexDescriptor;
import org.elasticsearch.inference.InferenceServiceExtension;
import org.elasticsearch.inference.InferenceServiceRegistry;
import org.elasticsearch.inference.telemetry.InferenceStats;
import org.elasticsearch.license.License;
import org.elasticsearch.license.LicensedFeature;
import org.elasticsearch.license.XPackLicenseState;
import org.elasticsearch.node.PluginComponentBinding;
import org.elasticsearch.plugins.ActionPlugin;
import org.elasticsearch.plugins.ClusterPlugin;
import org.elasticsearch.plugins.ExtensiblePlugin;
import org.elasticsearch.plugins.MapperPlugin;
import org.elasticsearch.plugins.Plugin;
import org.elasticsearch.plugins.SearchPlugin;
import org.elasticsearch.plugins.SystemIndexPlugin;
import org.elasticsearch.plugins.internal.InternalSearchPlugin;
import org.elasticsearch.plugins.internal.rewriter.QueryRewriteInterceptor;
import org.elasticsearch.rest.RestController;
import org.elasticsearch.rest.RestHandler;
import org.elasticsearch.rest.RestHeaderDefinition;
import org.elasticsearch.search.fetch.subphase.highlight.Highlighter;
import org.elasticsearch.search.rank.RankBuilder;
import org.elasticsearch.search.rank.RankDoc;
import org.elasticsearch.threadpool.ExecutorBuilder;
import org.elasticsearch.threadpool.ScalingExecutorBuilder;
import org.elasticsearch.threadpool.ThreadPool;
import org.elasticsearch.xcontent.NamedXContentRegistry;
import org.elasticsearch.xcontent.ParseField;
import org.elasticsearch.xpack.core.ClientHelper;
import org.elasticsearch.xpack.core.XPackPlugin;
import org.elasticsearch.xpack.core.action.XPackUsageFeatureAction;
import org.elasticsearch.xpack.core.inference.action.DeleteCCMConfigurationAction;
import org.elasticsearch.xpack.core.inference.action.DeleteInferenceEndpointAction;
import org.elasticsearch.xpack.core.inference.action.GetCCMConfigurationAction;
import org.elasticsearch.xpack.core.inference.action.GetInferenceDiagnosticsAction;
import org.elasticsearch.xpack.core.inference.action.GetInferenceFieldsAction;
import org.elasticsearch.xpack.core.inference.action.GetInferenceModelAction;
import org.elasticsearch.xpack.core.inference.action.GetInferenceServicesAction;
import org.elasticsearch.xpack.core.inference.action.GetRerankerWindowSizeAction;
import org.elasticsearch.xpack.core.inference.action.InferenceAction;
import org.elasticsearch.xpack.core.inference.action.InferenceActionProxy;
import org.elasticsearch.xpack.core.inference.action.PutCCMConfigurationAction;
import org.elasticsearch.xpack.core.inference.action.PutInferenceModelAction;
import org.elasticsearch.xpack.core.inference.action.UnifiedCompletionAction;
import org.elasticsearch.xpack.core.inference.action.UpdateInferenceModelAction;
import org.elasticsearch.xpack.core.ssl.SSLService;
import org.elasticsearch.xpack.inference.action.TransportDeleteCCMConfigurationAction;
import org.elasticsearch.xpack.inference.action.TransportDeleteInferenceEndpointAction;
import org.elasticsearch.xpack.inference.action.TransportGetCCMConfigurationAction;
import org.elasticsearch.xpack.inference.action.TransportGetInferenceDiagnosticsAction;
import org.elasticsearch.xpack.inference.action.TransportGetInferenceFieldsAction;
import org.elasticsearch.xpack.inference.action.TransportGetInferenceModelAction;
import org.elasticsearch.xpack.inference.action.TransportGetInferenceServicesAction;
import org.elasticsearch.xpack.inference.action.TransportGetRerankerWindowSizeAction;
import org.elasticsearch.xpack.inference.action.TransportInferenceAction;
import org.elasticsearch.xpack.inference.action.TransportInferenceActionProxy;
import org.elasticsearch.xpack.inference.action.TransportInferenceUsageAction;
import org.elasticsearch.xpack.inference.action.TransportPutCCMConfigurationAction;
import org.elasticsearch.xpack.inference.action.TransportPutInferenceModelAction;
import org.elasticsearch.xpack.inference.action.TransportUnifiedCompletionInferenceAction;
import org.elasticsearch.xpack.inference.action.TransportUpdateInferenceModelAction;
import org.elasticsearch.xpack.inference.action.filter.ShardBulkInferenceActionFilter;
import org.elasticsearch.xpack.inference.common.Truncator;
import org.elasticsearch.xpack.inference.external.http.HttpClientManager;
import org.elasticsearch.xpack.inference.external.http.HttpSettings;
import org.elasticsearch.xpack.inference.external.http.retry.RetrySettings;
import org.elasticsearch.xpack.inference.external.http.sender.HttpRequestSender;
import org.elasticsearch.xpack.inference.external.http.sender.RequestExecutorServiceSettings;
import org.elasticsearch.xpack.inference.external.http.sender.Sender;
import org.elasticsearch.xpack.inference.highlight.SemanticTextHighlighter;
import org.elasticsearch.xpack.inference.logging.ThrottlerManager;
import org.elasticsearch.xpack.inference.mapper.OffsetSourceFieldMapper;
import org.elasticsearch.xpack.inference.mapper.SemanticInferenceMetadataFieldsMapper;
import org.elasticsearch.xpack.inference.mapper.SemanticTextFieldMapper;
import org.elasticsearch.xpack.inference.queries.InterceptedInferenceKnnVectorQueryBuilder;
import org.elasticsearch.xpack.inference.queries.InterceptedInferenceMatchQueryBuilder;
import org.elasticsearch.xpack.inference.queries.InterceptedInferenceSparseVectorQueryBuilder;
import org.elasticsearch.xpack.inference.queries.SemanticKnnVectorQueryRewriteInterceptor;
import org.elasticsearch.xpack.inference.queries.SemanticMatchQueryRewriteInterceptor;
import org.elasticsearch.xpack.inference.queries.SemanticQueryBuilder;
import org.elasticsearch.xpack.inference.queries.SemanticSparseVectorQueryRewriteInterceptor;
import org.elasticsearch.xpack.inference.rank.random.RandomRankBuilder;
import org.elasticsearch.xpack.inference.rank.random.RandomRankRetrieverBuilder;
import org.elasticsearch.xpack.inference.rank.textsimilarity.TextSimilarityRankBuilder;
import org.elasticsearch.xpack.inference.rank.textsimilarity.TextSimilarityRankDoc;
import org.elasticsearch.xpack.inference.rank.textsimilarity.TextSimilarityRankRetrieverBuilder;
import org.elasticsearch.xpack.inference.registry.ClearInferenceEndpointCacheAction;
import org.elasticsearch.xpack.inference.registry.InferenceEndpointRegistry;
import org.elasticsearch.xpack.inference.registry.ModelRegistry;
import org.elasticsearch.xpack.inference.registry.ModelRegistryMetadata;
import org.elasticsearch.xpack.inference.rest.RestDeleteCCMConfigurationAction;
import org.elasticsearch.xpack.inference.rest.RestDeleteInferenceEndpointAction;
import org.elasticsearch.xpack.inference.rest.RestGetCCMConfigurationAction;
import org.elasticsearch.xpack.inference.rest.RestGetInferenceDiagnosticsAction;
import org.elasticsearch.xpack.inference.rest.RestGetInferenceModelAction;
import org.elasticsearch.xpack.inference.rest.RestGetInferenceServicesAction;
import org.elasticsearch.xpack.inference.rest.RestInferenceAction;
import org.elasticsearch.xpack.inference.rest.RestPutCCMConfigurationAction;
import org.elasticsearch.xpack.inference.rest.RestPutInferenceModelAction;
import org.elasticsearch.xpack.inference.rest.RestStreamInferenceAction;
import org.elasticsearch.xpack.inference.rest.RestUpdateInferenceModelAction;
import org.elasticsearch.xpack.inference.services.ServiceComponents;
import org.elasticsearch.xpack.inference.services.ai21.Ai21Service;
import org.elasticsearch.xpack.inference.services.alibabacloudsearch.AlibabaCloudSearchService;
import org.elasticsearch.xpack.inference.services.amazonbedrock.AmazonBedrockService;
import org.elasticsearch.xpack.inference.services.amazonbedrock.client.AmazonBedrockRequestSender;
import org.elasticsearch.xpack.inference.services.anthropic.AnthropicService;
import org.elasticsearch.xpack.inference.services.azureaistudio.AzureAiStudioService;
import org.elasticsearch.xpack.inference.services.azureopenai.AzureOpenAiService;
import org.elasticsearch.xpack.inference.services.cohere.CohereService;
import org.elasticsearch.xpack.inference.services.contextualai.ContextualAiService;
import org.elasticsearch.xpack.inference.services.custom.CustomService;
import org.elasticsearch.xpack.inference.services.deepseek.DeepSeekService;
import org.elasticsearch.xpack.inference.services.elastic.ElasticInferenceService;
import org.elasticsearch.xpack.inference.services.elastic.ElasticInferenceServiceSettings;
import org.elasticsearch.xpack.inference.services.elastic.authorization.ElasticInferenceServiceAuthorizationRequestHandler;
import org.elasticsearch.xpack.inference.services.elastic.ccm.CCMFeature;
import org.elasticsearch.xpack.inference.services.elastic.ccm.CCMIndex;
import org.elasticsearch.xpack.inference.services.elastic.ccm.CCMPersistentStorageService;
import org.elasticsearch.xpack.inference.services.elastic.ccm.CCMService;
import org.elasticsearch.xpack.inference.services.elastic.ccm.CCMSettings;
import org.elasticsearch.xpack.inference.services.elasticsearch.ElasticsearchInternalService;
import org.elasticsearch.xpack.inference.services.googleaistudio.GoogleAiStudioService;
import org.elasticsearch.xpack.inference.services.googlevertexai.GoogleVertexAiService;
import org.elasticsearch.xpack.inference.services.huggingface.HuggingFaceService;
import org.elasticsearch.xpack.inference.services.huggingface.elser.HuggingFaceElserService;
import org.elasticsearch.xpack.inference.services.ibmwatsonx.IbmWatsonxService;
import org.elasticsearch.xpack.inference.services.jinaai.JinaAIService;
import org.elasticsearch.xpack.inference.services.llama.LlamaService;
import org.elasticsearch.xpack.inference.services.mistral.MistralService;
import org.elasticsearch.xpack.inference.services.openai.OpenAiService;
import org.elasticsearch.xpack.inference.services.sagemaker.SageMakerClient;
import org.elasticsearch.xpack.inference.services.sagemaker.SageMakerService;
import org.elasticsearch.xpack.inference.services.sagemaker.model.SageMakerConfiguration;
import org.elasticsearch.xpack.inference.services.sagemaker.model.SageMakerModelBuilder;
import org.elasticsearch.xpack.inference.services.sagemaker.schema.SageMakerSchemas;
import org.elasticsearch.xpack.inference.services.voyageai.VoyageAIService;

import java.util.ArrayList;
import java.util.Collection;
import java.util.Collections;
import java.util.HashSet;
import java.util.List;
import java.util.Map;
import java.util.Set;
import java.util.function.Predicate;
import java.util.function.Supplier;

import static java.util.Collections.singletonList;
import static org.elasticsearch.xpack.inference.action.filter.ShardBulkInferenceActionFilter.INDICES_INFERENCE_BATCH_SIZE;

public class InferencePlugin extends Plugin
    implements
        ActionPlugin,
        ExtensiblePlugin,
        SystemIndexPlugin,
        MapperPlugin,
        SearchPlugin,
        InternalSearchPlugin,
        ClusterPlugin {

    /**
     * When this setting is true the verification check that
     * connects to the external service will not be made at
     * model creation and ml node models will not be deployed.
     *
     * This setting exists for testing service configurations in
     * rolling upgrade test without connecting to those services,
     * it should not be enabled in production.
     */
    public static final Setting<Boolean> SKIP_VALIDATE_AND_START = Setting.boolSetting(
        "xpack.inference.skip_validate_and_start",
        false,
        Setting.Property.NodeScope,
        Setting.Property.Dynamic
    );
    public static final Setting<TimeValue> INFERENCE_QUERY_TIMEOUT = Setting.timeSetting(
        "xpack.inference.query_timeout",
        TimeValue.timeValueSeconds(10),
        TimeValue.timeValueMillis(1),
        Setting.Property.NodeScope,
        Setting.Property.Dynamic
    );

    public static final LicensedFeature.Momentary INFERENCE_API_FEATURE = LicensedFeature.momentary(
        "inference",
        "api",
        License.OperationMode.ENTERPRISE
    );

    public static final LicensedFeature.Momentary EIS_INFERENCE_FEATURE = LicensedFeature.momentary(
        "inference",
        "Elastic Inference Service",
        License.OperationMode.BASIC
    );

    public static final String X_ELASTIC_PRODUCT_USE_CASE_HTTP_HEADER = "X-elastic-product-use-case";
    public static final String X_ELASTIC_ES_VERSION = "X-elastic-es-version";

    public static final String NAME = "inference";
    public static final String UTILITY_THREAD_POOL_NAME = "inference_utility";
    public static final String INFERENCE_RESPONSE_THREAD_POOL_NAME = "inference_response";

    private final Settings settings;
    private final SetOnce<HttpRequestSender.Factory> httpFactory = new SetOnce<>();
    private final SetOnce<AmazonBedrockRequestSender.Factory> amazonBedrockFactory = new SetOnce<>();
    private final SetOnce<HttpRequestSender.Factory> elasicInferenceServiceFactory = new SetOnce<>();
    private final SetOnce<ServiceComponents> serviceComponents = new SetOnce<>();
    // This is mainly so that the rest handlers can access the ThreadPool in a way that avoids potential null pointers from it
    // not being initialized yet
    private final SetOnce<ThreadPool> threadPoolSetOnce = new SetOnce<>();
    private final SetOnce<InferenceServiceRegistry> inferenceServiceRegistry = new SetOnce<>();
    private final SetOnce<ShardBulkInferenceActionFilter> shardBulkInferenceActionFilter = new SetOnce<>();
    private final SetOnce<ModelRegistry> modelRegistry = new SetOnce<>();
    private final SetOnce<CCMFeature> ccmFeature = new SetOnce<>();
    private List<InferenceServiceExtension> inferenceServiceExtensions;

    public InferencePlugin(Settings settings) {
        this.settings = settings;
    }

    @Override
    public List<ActionHandler> getActions() {
        return List.of(
            new ActionHandler(InferenceAction.INSTANCE, TransportInferenceAction.class),
            new ActionHandler(InferenceActionProxy.INSTANCE, TransportInferenceActionProxy.class),
            new ActionHandler(GetInferenceModelAction.INSTANCE, TransportGetInferenceModelAction.class),
            new ActionHandler(PutInferenceModelAction.INSTANCE, TransportPutInferenceModelAction.class),
            new ActionHandler(UpdateInferenceModelAction.INSTANCE, TransportUpdateInferenceModelAction.class),
            new ActionHandler(DeleteInferenceEndpointAction.INSTANCE, TransportDeleteInferenceEndpointAction.class),
            new ActionHandler(XPackUsageFeatureAction.INFERENCE, TransportInferenceUsageAction.class),
            new ActionHandler(GetInferenceDiagnosticsAction.INSTANCE, TransportGetInferenceDiagnosticsAction.class),
            new ActionHandler(GetInferenceServicesAction.INSTANCE, TransportGetInferenceServicesAction.class),
            new ActionHandler(UnifiedCompletionAction.INSTANCE, TransportUnifiedCompletionInferenceAction.class),
            new ActionHandler(GetRerankerWindowSizeAction.INSTANCE, TransportGetRerankerWindowSizeAction.class),
            new ActionHandler(ClearInferenceEndpointCacheAction.INSTANCE, ClearInferenceEndpointCacheAction.class),
<<<<<<< HEAD
            new ActionHandler(GetInferenceFieldsAction.INSTANCE, TransportGetInferenceFieldsAction.class)
=======
            new ActionHandler(GetCCMConfigurationAction.INSTANCE, TransportGetCCMConfigurationAction.class),
            new ActionHandler(PutCCMConfigurationAction.INSTANCE, TransportPutCCMConfigurationAction.class),
            new ActionHandler(DeleteCCMConfigurationAction.INSTANCE, TransportDeleteCCMConfigurationAction.class)
>>>>>>> a7b2b072
        );
    }

    @Override
    public List<RestHandler> getRestHandlers(
        Settings settings,
        NamedWriteableRegistry namedWriteableRegistry,
        RestController restController,
        ClusterSettings clusterSettings,
        IndexScopedSettings indexScopedSettings,
        SettingsFilter settingsFilter,
        IndexNameExpressionResolver indexNameExpressionResolver,
        Supplier<DiscoveryNodes> nodesInCluster,
        Predicate<NodeFeature> clusterSupportsFeature
    ) {
        return List.of(
            new RestInferenceAction(),
            new RestStreamInferenceAction(threadPoolSetOnce),
            new RestGetInferenceModelAction(),
            new RestPutInferenceModelAction(),
            new RestUpdateInferenceModelAction(),
            new RestDeleteInferenceEndpointAction(),
            new RestGetInferenceDiagnosticsAction(),
            new RestGetInferenceServicesAction(),
            new RestGetCCMConfigurationAction(ccmFeature.get()),
            new RestPutCCMConfigurationAction(ccmFeature.get()),
            new RestDeleteCCMConfigurationAction(ccmFeature.get())
        );
    }

    @Override
    public Collection<?> createComponents(PluginServices services) {
        var components = new ArrayList<>();
        var throttlerManager = new ThrottlerManager(settings, services.threadPool());
        throttlerManager.init(services.clusterService());

        var truncator = new Truncator(settings, services.clusterService());
        serviceComponents.set(new ServiceComponents(services.threadPool(), throttlerManager, settings, truncator));
        threadPoolSetOnce.set(services.threadPool());

        var httpClientManager = HttpClientManager.create(settings, services.threadPool(), services.clusterService(), throttlerManager);
        var httpRequestSenderFactory = new HttpRequestSender.Factory(serviceComponents.get(), httpClientManager, services.clusterService());
        httpFactory.set(httpRequestSenderFactory);

        var amazonBedrockRequestSenderFactory = new AmazonBedrockRequestSender.Factory(serviceComponents.get(), services.clusterService());
        amazonBedrockFactory.set(amazonBedrockRequestSenderFactory);

        modelRegistry.set(new ModelRegistry(services.clusterService(), services.client()));
        services.clusterService().addListener(modelRegistry.get());

        if (inferenceServiceExtensions == null) {
            inferenceServiceExtensions = new ArrayList<>();
        }
        var inferenceServices = new ArrayList<>(inferenceServiceExtensions);
        inferenceServices.add(this::getInferenceServiceFactories);

        var inferenceServiceSettings = new ElasticInferenceServiceSettings(settings);
        inferenceServiceSettings.init(services.clusterService());

        // Create a separate instance of HTTPClientManager with its own SSL configuration (`xpack.inference.elastic.http.ssl.*`).
        var elasticInferenceServiceHttpClientManager = HttpClientManager.create(
            settings,
            services.threadPool(),
            services.clusterService(),
            throttlerManager,
            getSslService(),
            inferenceServiceSettings.getConnectionTtl()
        );

        var elasticInferenceServiceRequestSenderFactory = new HttpRequestSender.Factory(
            serviceComponents.get(),
            elasticInferenceServiceHttpClientManager,
            services.clusterService()
        );
        elasicInferenceServiceFactory.set(elasticInferenceServiceRequestSenderFactory);

        var authorizationHandler = new ElasticInferenceServiceAuthorizationRequestHandler(
            inferenceServiceSettings.getElasticInferenceServiceUrl(),
            services.threadPool()
        );

        var sageMakerSchemas = new SageMakerSchemas();
        var sageMakerConfigurations = new LazyInitializable<>(new SageMakerConfiguration(sageMakerSchemas));
        inferenceServices.add(
            () -> List.of(
                context -> new ElasticInferenceService(
                    elasicInferenceServiceFactory.get(),
                    serviceComponents.get(),
                    inferenceServiceSettings,
                    modelRegistry.get(),
                    authorizationHandler,
                    context
                ),
                context -> new SageMakerService(
                    new SageMakerModelBuilder(sageMakerSchemas),
                    new SageMakerClient(
                        new SageMakerClient.Factory(new HttpSettings(settings, services.clusterService())),
                        services.threadPool()
                    ),
                    sageMakerSchemas,
                    services.threadPool(),
                    sageMakerConfigurations::getOrCompute,
                    context
                )
            )
        );

        var meterRegistry = services.telemetryProvider().getMeterRegistry();
        var inferenceStats = InferenceStats.create(meterRegistry);
        var inferenceStatsBinding = new PluginComponentBinding<>(InferenceStats.class, inferenceStats);

        var factoryContext = new InferenceServiceExtension.InferenceServiceFactoryContext(
            services.client(),
            services.threadPool(),
            services.clusterService(),
            settings,
            inferenceStats
        );

        // This must be done after the HttpRequestSenderFactory is created so that the services can get the
        // reference correctly
        var serviceRegistry = new InferenceServiceRegistry(inferenceServices, factoryContext);
        for (var service : serviceRegistry.getServices().values()) {
            service.defaultConfigIds().forEach(modelRegistry.get()::addDefaultIds);
        }
        inferenceServiceRegistry.set(serviceRegistry);

        var actionFilter = new ShardBulkInferenceActionFilter(
            services.clusterService(),
            serviceRegistry,
            modelRegistry.get(),
            getLicenseState(),
            services.indexingPressure(),
            inferenceStats
        );
        shardBulkInferenceActionFilter.set(actionFilter);

        components.add(serviceRegistry);
        components.add(modelRegistry.get());
        components.add(
            new TransportGetInferenceDiagnosticsAction.ClientManagers(httpClientManager, elasticInferenceServiceHttpClientManager)
        );
        components.add(inferenceStatsBinding);
        components.add(authorizationHandler);
        components.add(new PluginComponentBinding<>(Sender.class, elasicInferenceServiceFactory.get().createSender()));
        components.add(
            new InferenceEndpointRegistry(
                services.clusterService(),
                settings,
                modelRegistry.get(),
                serviceRegistry,
                services.projectResolver(),
                services.featureService()
            )
        );
        components.addAll(createCCMComponents(services));

        return components;
    }

    private Collection<?> createCCMComponents(PluginServices services) {
        ccmFeature.set(new CCMFeature(settings));
        var ccmPersistentStorageService = new CCMPersistentStorageService(services.client());
        return List.of(new CCMService(ccmPersistentStorageService), ccmFeature.get(), ccmPersistentStorageService);
    }

    @Override
    public void loadExtensions(ExtensionLoader loader) {
        inferenceServiceExtensions = loader.loadExtensions(InferenceServiceExtension.class);
    }

    public List<InferenceServiceExtension.Factory> getInferenceServiceFactories() {
        return List.of(
            context -> new HuggingFaceElserService(httpFactory.get(), serviceComponents.get(), context),
            context -> new HuggingFaceService(httpFactory.get(), serviceComponents.get(), context),
            context -> new OpenAiService(httpFactory.get(), serviceComponents.get(), context),
            context -> new CohereService(httpFactory.get(), serviceComponents.get(), context),
            context -> new ContextualAiService(httpFactory.get(), serviceComponents.get(), context),
            context -> new AzureOpenAiService(httpFactory.get(), serviceComponents.get(), context),
            context -> new AzureAiStudioService(httpFactory.get(), serviceComponents.get(), context),
            context -> new GoogleAiStudioService(httpFactory.get(), serviceComponents.get(), context),
            context -> new GoogleVertexAiService(httpFactory.get(), serviceComponents.get(), context),
            context -> new MistralService(httpFactory.get(), serviceComponents.get(), context),
            context -> new AnthropicService(httpFactory.get(), serviceComponents.get(), context),
            context -> new AmazonBedrockService(httpFactory.get(), amazonBedrockFactory.get(), serviceComponents.get(), context),
            context -> new AlibabaCloudSearchService(httpFactory.get(), serviceComponents.get(), context),
            context -> new IbmWatsonxService(httpFactory.get(), serviceComponents.get(), context),
            context -> new JinaAIService(httpFactory.get(), serviceComponents.get(), context),
            context -> new VoyageAIService(httpFactory.get(), serviceComponents.get(), context),
            context -> new DeepSeekService(httpFactory.get(), serviceComponents.get(), context),
            context -> new LlamaService(httpFactory.get(), serviceComponents.get(), context),
            context -> new Ai21Service(httpFactory.get(), serviceComponents.get(), context),
            ElasticsearchInternalService::new,
            context -> new CustomService(httpFactory.get(), serviceComponents.get(), context)
        );
    }

    @Override
    public List<NamedWriteableRegistry.Entry> getNamedWriteables() {
        var entries = new ArrayList<>(InferenceNamedWriteablesProvider.getNamedWriteables());
        entries.add(new NamedWriteableRegistry.Entry(RankBuilder.class, TextSimilarityRankBuilder.NAME, TextSimilarityRankBuilder::new));
        entries.add(new NamedWriteableRegistry.Entry(RankBuilder.class, RandomRankBuilder.NAME, RandomRankBuilder::new));
        entries.add(new NamedWriteableRegistry.Entry(RankDoc.class, TextSimilarityRankDoc.NAME, TextSimilarityRankDoc::new));
        entries.add(new NamedWriteableRegistry.Entry(Metadata.ProjectCustom.class, ModelRegistryMetadata.TYPE, ModelRegistryMetadata::new));
        entries.add(new NamedWriteableRegistry.Entry(NamedDiff.class, ModelRegistryMetadata.TYPE, ModelRegistryMetadata::readDiffFrom));
        entries.add(
            new NamedWriteableRegistry.Entry(
                QueryBuilder.class,
                InterceptedInferenceMatchQueryBuilder.NAME,
                InterceptedInferenceMatchQueryBuilder::new
            )
        );
        entries.add(
            new NamedWriteableRegistry.Entry(
                QueryBuilder.class,
                InterceptedInferenceKnnVectorQueryBuilder.NAME,
                InterceptedInferenceKnnVectorQueryBuilder::new
            )
        );
        entries.add(
            new NamedWriteableRegistry.Entry(
                QueryBuilder.class,
                InterceptedInferenceSparseVectorQueryBuilder.NAME,
                InterceptedInferenceSparseVectorQueryBuilder::new
            )
        );
        return entries;
    }

    @Override
    public List<NamedXContentRegistry.Entry> getNamedXContent() {
        List<NamedXContentRegistry.Entry> namedXContent = new ArrayList<>();
        namedXContent.add(
            new NamedXContentRegistry.Entry(
                Metadata.ProjectCustom.class,
                new ParseField(ModelRegistryMetadata.TYPE),
                ModelRegistryMetadata::fromXContent
            )
        );
        namedXContent.add(
            new NamedXContentRegistry.Entry(
                Metadata.ProjectCustom.class,
                new ParseField(ClearInferenceEndpointCacheAction.InvalidateCacheMetadata.NAME),
                ClearInferenceEndpointCacheAction.InvalidateCacheMetadata::fromXContent
            )
        );
        return namedXContent;
    }

    @Override
    public Collection<SystemIndexDescriptor> getSystemIndexDescriptors(Settings settings) {
        var inferenceIndexV1Descriptor = SystemIndexDescriptor.builder()
            .setType(SystemIndexDescriptor.Type.INTERNAL_MANAGED)
            .setIndexPattern(InferenceIndex.INDEX_PATTERN)
            .setAliasName(InferenceIndex.INDEX_ALIAS)
            .setPrimaryIndex(InferenceIndex.INDEX_NAME)
            .setDescription("Contains inference service and model configuration")
            .setMappings(InferenceIndex.mappingsV1())
            .setSettings(InferenceIndex.settings())
            .setOrigin(ClientHelper.INFERENCE_ORIGIN)
            .build();

        return List.of(
            SystemIndexDescriptor.builder()
                .setType(SystemIndexDescriptor.Type.INTERNAL_MANAGED)
                .setIndexPattern(InferenceIndex.INDEX_PATTERN)
                .setAliasName(InferenceIndex.INDEX_ALIAS)
                .setPrimaryIndex(InferenceIndex.INDEX_NAME)
                .setDescription("Contains inference service and model configuration")
                .setMappings(InferenceIndex.mappings())
                .setSettings(getIndexSettings())
                .setOrigin(ClientHelper.INFERENCE_ORIGIN)
                .setPriorSystemIndexDescriptors(List.of(inferenceIndexV1Descriptor))
                .build(),
            SystemIndexDescriptor.builder()
                .setType(SystemIndexDescriptor.Type.INTERNAL_MANAGED)
                .setIndexPattern(InferenceSecretsIndex.INDEX_PATTERN)
                .setPrimaryIndex(InferenceSecretsIndex.INDEX_NAME)
                .setDescription("Contains inference service secrets")
                .setMappings(InferenceSecretsIndex.mappings())
                .setSettings(getSecretsIndexSettings())
                .setOrigin(ClientHelper.INFERENCE_ORIGIN)
                .setNetNew()
                .build(),
            SystemIndexDescriptor.builder()
                .setType(SystemIndexDescriptor.Type.INTERNAL_MANAGED)
                .setIndexPattern(CCMIndex.INDEX_PATTERN)
                .setPrimaryIndex(CCMIndex.INDEX_NAME)
                .setDescription("Contains Elastic Inference Service Cloud Connected Mode settings")
                .setMappings(CCMIndex.mappings())
                .setSettings(CCMIndex.settings())
                .setOrigin(ClientHelper.INFERENCE_ORIGIN)
                .setNetNew()
                .build()
        );
    }

    // Overridable for tests
    protected Settings getIndexSettings() {
        return InferenceIndex.settings();
    }

    // Overridable for tests
    protected Settings getSecretsIndexSettings() {
        return InferenceSecretsIndex.settings();
    }

    @Override
    public List<ExecutorBuilder<?>> getExecutorBuilders(Settings settingsToUse) {
        return List.of(inferenceUtilityExecutor(), inferenceResponseExecutor());
    }

    private static ExecutorBuilder<?> inferenceUtilityExecutor() {
        return new ScalingExecutorBuilder(
            UTILITY_THREAD_POOL_NAME,
            0,
            10,
            TimeValue.timeValueMinutes(10),
            false,
            "xpack.inference.utility_thread_pool"
        );
    }

    private static ExecutorBuilder<?> inferenceResponseExecutor() {
        return new ScalingExecutorBuilder(
            INFERENCE_RESPONSE_THREAD_POOL_NAME,
            0,
            10,
            TimeValue.timeValueMinutes(10),
            false,
            "xpack.inference.inference_response_thread_pool"
        );
    }

    @Override
    public List<Setting<?>> getSettings() {
        return List.copyOf(getInferenceSettings());
    }

    public static Set<Setting<?>> getInferenceSettings() {
        Set<Setting<?>> settings = new HashSet<>();
        settings.addAll(HttpSettings.getSettingsDefinitions());
        settings.addAll(HttpClientManager.getSettingsDefinitions());
        settings.addAll(ThrottlerManager.getSettingsDefinitions());
        settings.addAll(RetrySettings.getSettingsDefinitions());
        settings.addAll(Truncator.getSettingsDefinitions());
        settings.addAll(RequestExecutorServiceSettings.getSettingsDefinitions());
        settings.add(SKIP_VALIDATE_AND_START);
        settings.add(INDICES_INFERENCE_BATCH_SIZE);
        settings.add(INFERENCE_QUERY_TIMEOUT);
        settings.addAll(InferenceEndpointRegistry.getSettingsDefinitions());
        settings.addAll(ElasticInferenceServiceSettings.getSettingsDefinitions());
        settings.addAll(CCMSettings.getSettingsDefinitions());
        return Collections.unmodifiableSet(settings);
    }

    @Override
    public String getFeatureName() {
        return "inference_plugin";
    }

    @Override
    public String getFeatureDescription() {
        return "Inference plugin for managing inference services and inference";
    }

    @Override
    public void close() {
        var serviceComponentsRef = serviceComponents.get();
        var throttlerToClose = serviceComponentsRef != null ? serviceComponentsRef.throttlerManager() : null;

        IOUtils.closeWhileHandlingException(inferenceServiceRegistry.get(), throttlerToClose);
    }

    @Override
    public Map<String, MetadataFieldMapper.TypeParser> getMetadataMappers() {
        return Map.of(SemanticInferenceMetadataFieldsMapper.NAME, SemanticInferenceMetadataFieldsMapper.PARSER);
    }

    // Overridable for tests
    protected Supplier<ModelRegistry> getModelRegistry() {
        return () -> modelRegistry.get();
    }

    @Override
    public Map<String, Mapper.TypeParser> getMappers() {
        return Map.of(
            SemanticTextFieldMapper.CONTENT_TYPE,
            SemanticTextFieldMapper.parser(getModelRegistry()),
            OffsetSourceFieldMapper.CONTENT_TYPE,
            OffsetSourceFieldMapper.PARSER
        );
    }

    @Override
    public Collection<MappedActionFilter> getMappedActionFilters() {
        return singletonList(shardBulkInferenceActionFilter.get());
    }

    public List<QuerySpec<?>> getQueries() {
        return List.of(new QuerySpec<>(SemanticQueryBuilder.NAME, SemanticQueryBuilder::new, SemanticQueryBuilder::fromXContent));
    }

    @Override
    public List<QueryRewriteInterceptor> getQueryRewriteInterceptors() {
        return List.of(
            new SemanticKnnVectorQueryRewriteInterceptor(),
            new SemanticMatchQueryRewriteInterceptor(),
            new SemanticSparseVectorQueryRewriteInterceptor()
        );
    }

    @Override
    public List<RetrieverSpec<?>> getRetrievers() {
        return List.of(
            new RetrieverSpec<>(
                new ParseField(TextSimilarityRankBuilder.NAME),
                (parser, context) -> TextSimilarityRankRetrieverBuilder.fromXContent(parser, context, getLicenseState())
            ),
            new RetrieverSpec<>(new ParseField(RandomRankBuilder.NAME), RandomRankRetrieverBuilder::fromXContent)
        );
    }

    @Override
    public Map<String, Highlighter> getHighlighters() {
        return Map.of(SemanticTextHighlighter.NAME, new SemanticTextHighlighter());
    }

    @Override
    public void onNodeStarted() {
        var registry = inferenceServiceRegistry.get();

        if (registry != null) {
            registry.onNodeStarted();
        }
    }

    @Override
    public Collection<RestHeaderDefinition> getRestHeaders() {
        return Set.of(new RestHeaderDefinition(X_ELASTIC_PRODUCT_USE_CASE_HTTP_HEADER, true));
    }

    @Override
    public Collection<String> getTaskHeaders() {
        return Set.of(X_ELASTIC_PRODUCT_USE_CASE_HTTP_HEADER);
    }

    protected SSLService getSslService() {
        return XPackPlugin.getSharedSslService();
    }

    protected XPackLicenseState getLicenseState() {
        return XPackPlugin.getSharedLicenseState();
    }
}<|MERGE_RESOLUTION|>--- conflicted
+++ resolved
@@ -262,13 +262,10 @@
             new ActionHandler(UnifiedCompletionAction.INSTANCE, TransportUnifiedCompletionInferenceAction.class),
             new ActionHandler(GetRerankerWindowSizeAction.INSTANCE, TransportGetRerankerWindowSizeAction.class),
             new ActionHandler(ClearInferenceEndpointCacheAction.INSTANCE, ClearInferenceEndpointCacheAction.class),
-<<<<<<< HEAD
-            new ActionHandler(GetInferenceFieldsAction.INSTANCE, TransportGetInferenceFieldsAction.class)
-=======
             new ActionHandler(GetCCMConfigurationAction.INSTANCE, TransportGetCCMConfigurationAction.class),
             new ActionHandler(PutCCMConfigurationAction.INSTANCE, TransportPutCCMConfigurationAction.class),
-            new ActionHandler(DeleteCCMConfigurationAction.INSTANCE, TransportDeleteCCMConfigurationAction.class)
->>>>>>> a7b2b072
+            new ActionHandler(DeleteCCMConfigurationAction.INSTANCE, TransportDeleteCCMConfigurationAction.class),
+            new ActionHandler(GetInferenceFieldsAction.INSTANCE, TransportGetInferenceFieldsAction.class)
         );
     }
 

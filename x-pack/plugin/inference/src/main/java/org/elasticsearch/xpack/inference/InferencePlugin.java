--- conflicted
+++ resolved
@@ -180,6 +180,7 @@
 import java.util.Set;
 import java.util.function.Predicate;
 import java.util.function.Supplier;
+import java.util.stream.Stream;
 
 import static java.util.Collections.singletonList;
 import static org.elasticsearch.xpack.inference.action.filter.ShardBulkInferenceActionFilter.INDICES_INFERENCE_BATCH_SIZE;
@@ -271,13 +272,10 @@
             new ActionHandler(UnifiedCompletionAction.INSTANCE, TransportUnifiedCompletionInferenceAction.class),
             new ActionHandler(GetRerankerWindowSizeAction.INSTANCE, TransportGetRerankerWindowSizeAction.class),
             new ActionHandler(ClearInferenceEndpointCacheAction.INSTANCE, ClearInferenceEndpointCacheAction.class),
-<<<<<<< HEAD
-            new ActionHandler(StoreInferenceEndpointsAction.INSTANCE, TransportStoreEndpointsAction.class)
-=======
+            new ActionHandler(StoreInferenceEndpointsAction.INSTANCE, TransportStoreEndpointsAction.class),
             new ActionHandler(GetCCMConfigurationAction.INSTANCE, TransportGetCCMConfigurationAction.class),
             new ActionHandler(PutCCMConfigurationAction.INSTANCE, TransportPutCCMConfigurationAction.class),
             new ActionHandler(DeleteCCMConfigurationAction.INSTANCE, TransportDeleteCCMConfigurationAction.class)
->>>>>>> 0de0dce0
         );
     }
 
@@ -444,15 +442,9 @@
                 services.featureService()
             )
         );
-<<<<<<< HEAD
+
         components.add(authTaskExecutor);
-
-        if (CCMFeatureFlag.FEATURE_FLAG.isEnabled()) {
-            components.add(new CCMStorageService(services.client()));
-        }
-=======
         components.addAll(createCCMComponents(services));
->>>>>>> 0de0dce0
 
         return components;
     }

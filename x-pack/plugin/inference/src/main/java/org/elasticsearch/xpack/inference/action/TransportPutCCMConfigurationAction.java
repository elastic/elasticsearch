--- conflicted
+++ resolved
@@ -54,12 +54,9 @@
     private final CCMFeature ccmFeature;
     private final CCMService ccmService;
     private final ProjectResolver projectResolver;
-<<<<<<< HEAD
     private final Sender eisSender;
     private final ElasticInferenceServiceSettings eisSettings;
-=======
     private final FeatureService featureService;
->>>>>>> 2db252e7
 
     @Inject
     public TransportPutCCMConfigurationAction(
@@ -70,12 +67,9 @@
         CCMService ccmService,
         ProjectResolver projectResolver,
         CCMFeature ccmFeature,
-<<<<<<< HEAD
         Sender eisSender,
-        ElasticInferenceServiceSettings eisSettings
-=======
+        ElasticInferenceServiceSettings eisSettings,
         FeatureService featureService
->>>>>>> 2db252e7
     ) {
         super(
             PutCCMConfigurationAction.NAME,
@@ -90,12 +84,9 @@
         this.ccmService = Objects.requireNonNull(ccmService);
         this.projectResolver = Objects.requireNonNull(projectResolver);
         this.ccmFeature = Objects.requireNonNull(ccmFeature);
-<<<<<<< HEAD
         this.eisSender = Objects.requireNonNull(eisSender);
         this.eisSettings = Objects.requireNonNull(eisSettings);
-=======
         this.featureService = Objects.requireNonNull(featureService);
->>>>>>> 2db252e7
     }
 
     @Override
@@ -110,7 +101,11 @@
             return;
         }
 
-<<<<<<< HEAD
+        if (isClusterUpgradedToSupportEnablementService(state, featureService) == false) {
+            listener.onFailure(CCM_UNSUPPORTED_UNTIL_UPGRADED_EXCEPTION);
+            return;
+        }
+
         SubscribableListener.<ElasticInferenceServiceAuthorizationModel>newForked(authValidationListener -> {
             var authRequestHandler = new ElasticInferenceServiceAuthorizationRequestHandler(
                 eisSettings.getElasticInferenceServiceUrl(),
@@ -139,16 +134,6 @@
             var enabledListener = storeConfigurationListener.<Void>delegateFailureIgnoreResponseAndWrap(
                 delegate -> delegate.onResponse(new CCMEnabledActionResponse(true))
             );
-=======
-        if (isClusterUpgradedToSupportEnablementService(state, featureService) == false) {
-            listener.onFailure(CCM_UNSUPPORTED_UNTIL_UPGRADED_EXCEPTION);
-            return;
-        }
-
-        var enabledListener = listener.<Void>delegateFailureIgnoreResponseAndWrap(
-            delegate -> delegate.onResponse(new CCMEnabledActionResponse(true))
-        );
->>>>>>> 2db252e7
 
             ccmService.storeConfiguration(new CCMModel(request.getApiKey()), enabledListener);
         }).addListener(listener);

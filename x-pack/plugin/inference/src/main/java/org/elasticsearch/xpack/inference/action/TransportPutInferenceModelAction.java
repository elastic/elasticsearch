/*
 * Copyright Elasticsearch B.V. and/or licensed to Elasticsearch B.V. under one
 * or more contributor license agreements. Licensed under the Elastic License
 * 2.0; you may not use this file except in compliance with the Elastic License
 * 2.0.
 */

package org.elasticsearch.xpack.inference.action;

import org.apache.logging.log4j.LogManager;
import org.apache.logging.log4j.Logger;
import org.elasticsearch.ElasticsearchStatusException;
import org.elasticsearch.action.ActionListener;
import org.elasticsearch.action.support.ActionFilters;
import org.elasticsearch.action.support.master.TransportMasterNodeAction;
import org.elasticsearch.client.internal.Client;
import org.elasticsearch.cluster.ClusterState;
import org.elasticsearch.cluster.block.ClusterBlockException;
import org.elasticsearch.cluster.block.ClusterBlockLevel;
import org.elasticsearch.cluster.metadata.Metadata;
import org.elasticsearch.cluster.project.ProjectResolver;
import org.elasticsearch.cluster.service.ClusterService;
import org.elasticsearch.common.settings.Settings;
import org.elasticsearch.common.util.concurrent.EsExecutors;
import org.elasticsearch.common.xcontent.XContentHelper;
import org.elasticsearch.core.TimeValue;
import org.elasticsearch.index.mapper.FieldMapper;
import org.elasticsearch.index.mapper.StrictDynamicMappingException;
import org.elasticsearch.inference.InferenceService;
import org.elasticsearch.inference.InferenceServiceRegistry;
import org.elasticsearch.inference.MinimalServiceSettings;
import org.elasticsearch.inference.Model;
import org.elasticsearch.inference.ModelConfigurations;
import org.elasticsearch.inference.TaskType;
import org.elasticsearch.injection.guice.Inject;
import org.elasticsearch.license.XPackLicenseState;
import org.elasticsearch.rest.RestStatus;
import org.elasticsearch.tasks.Task;
import org.elasticsearch.threadpool.ThreadPool;
import org.elasticsearch.transport.TransportService;
import org.elasticsearch.xcontent.XContentParser;
import org.elasticsearch.xcontent.XContentParserConfiguration;
import org.elasticsearch.xpack.core.inference.action.PutInferenceModelAction;
import org.elasticsearch.xpack.core.ml.inference.assignment.TrainedModelAssignmentUtils;
import org.elasticsearch.xpack.core.ml.job.messages.Messages;
import org.elasticsearch.xpack.core.ml.utils.ExceptionsHelper;
import org.elasticsearch.xpack.inference.InferenceLicenceCheck;
import org.elasticsearch.xpack.inference.InferencePlugin;
import org.elasticsearch.xpack.inference.registry.ModelRegistry;
import org.elasticsearch.xpack.inference.services.ServiceUtils;
import org.elasticsearch.xpack.inference.services.elasticsearch.ElasticsearchInternalService;
import org.elasticsearch.xpack.inference.services.validation.ModelValidatorBuilder;

import java.io.IOException;
import java.util.HashSet;
import java.util.List;
import java.util.Map;
import java.util.Set;

import static org.elasticsearch.core.Strings.format;
import static org.elasticsearch.xpack.inference.InferencePlugin.UTILITY_THREAD_POOL_NAME;
import static org.elasticsearch.xpack.inference.common.SemanticTextInfoExtractor.getModelSettingsForIndicesReferencingInferenceEndpoints;
import static org.elasticsearch.xpack.inference.mapper.SemanticTextFieldMapper.canMergeModelSettings;
import static org.elasticsearch.xpack.inference.services.elasticsearch.ElasticsearchInternalService.OLD_ELSER_SERVICE_NAME;

public class TransportPutInferenceModelAction extends TransportMasterNodeAction<
    PutInferenceModelAction.Request,
    PutInferenceModelAction.Response> {

    private static final Logger logger = LogManager.getLogger(TransportPutInferenceModelAction.class);

    private final XPackLicenseState licenseState;
    private final ModelRegistry modelRegistry;
    private final InferenceServiceRegistry serviceRegistry;
    private volatile boolean skipValidationAndStart;
    private final ProjectResolver projectResolver;

    @Inject
    public TransportPutInferenceModelAction(
        TransportService transportService,
        ClusterService clusterService,
        ThreadPool threadPool,
        ActionFilters actionFilters,
        XPackLicenseState licenseState,
        ModelRegistry modelRegistry,
        InferenceServiceRegistry serviceRegistry,
        Settings settings,
        ProjectResolver projectResolver,
        Client client
    ) {
        super(
            PutInferenceModelAction.NAME,
            transportService,
            clusterService,
            threadPool,
            actionFilters,
            PutInferenceModelAction.Request::new,
            PutInferenceModelAction.Response::new,
            EsExecutors.DIRECT_EXECUTOR_SERVICE
        );
        this.licenseState = licenseState;
        this.modelRegistry = modelRegistry;
        this.serviceRegistry = serviceRegistry;
        this.skipValidationAndStart = InferencePlugin.SKIP_VALIDATE_AND_START.get(settings);
        clusterService.getClusterSettings()
            .addSettingsUpdateConsumer(InferencePlugin.SKIP_VALIDATE_AND_START, this::setSkipValidationAndStart);
        this.projectResolver = projectResolver;
    }

    @Override
    protected void masterOperation(
        Task task,
        PutInferenceModelAction.Request request,
        ClusterState state,
        ActionListener<PutInferenceModelAction.Response> listener
    ) throws Exception {
<<<<<<< HEAD
        if (INFERENCE_API_FEATURE.check(licenseState) == false) {
            listener.onFailure(LicenseUtils.newComplianceException(XPackField.INFERENCE));
            return;
        }

        if (modelRegistry.containsPreconfiguredInferenceEndpointId(request.getInferenceEntityId())) {
=======
        if (modelRegistry.containsDefaultConfigId(request.getInferenceEntityId())) {
>>>>>>> ce626b30
            listener.onFailure(
                new ElasticsearchStatusException(
                    "[{}] is a reserved inference ID. Cannot create a new inference endpoint with a reserved ID.",
                    RestStatus.BAD_REQUEST,
                    request.getInferenceEntityId()
                )
            );
            return;
        }

        var requestAsMap = requestToMap(request);
        var resolvedTaskType = ServiceUtils.resolveTaskType(request.getTaskType(), (String) requestAsMap.remove(TaskType.NAME));

        String serviceName = (String) requestAsMap.remove(ModelConfigurations.SERVICE);
        if (serviceName == null) {
            listener.onFailure(
                new ElasticsearchStatusException(
                    "Inference endpoint configuration is missing the [" + ModelConfigurations.SERVICE + "] setting",
                    RestStatus.BAD_REQUEST
                )
            );
            return;
        }

        if (InferenceLicenceCheck.isServiceLicenced(serviceName, licenseState) == false) {
            listener.onFailure(InferenceLicenceCheck.complianceException(serviceName));
            return;
        }

        if (List.of(OLD_ELSER_SERVICE_NAME, ElasticsearchInternalService.NAME).contains(serviceName)) {
            // required for BWC of elser service in elasticsearch service TODO remove when elser service deprecated
            requestAsMap.put(ModelConfigurations.SERVICE, serviceName);
        }
        var service = serviceRegistry.getService(serviceName);
        if (service.isEmpty()) {
            listener.onFailure(new ElasticsearchStatusException("Unknown service [{}]", RestStatus.BAD_REQUEST, serviceName));
            return;
        }

        // Check if all the nodes in this cluster know about the service
        if (service.get().getMinimalSupportedVersion().after(state.getMinTransportVersion())) {
            logger.warn(
                format(
                    "Service [%s] requires version [%s] but minimum cluster version is [%s]",
                    serviceName,
                    service.get().getMinimalSupportedVersion(),
                    state.getMinTransportVersion()
                )
            );

            listener.onFailure(
                new ElasticsearchStatusException(
                    format(
                        "All nodes in the cluster are not aware of the service [%s]."
                            + "Wait for the cluster to finish upgrading and try again.",
                        serviceName
                    ),
                    RestStatus.BAD_REQUEST
                )
            );
            return;
        }

        var assignments = TrainedModelAssignmentUtils.modelAssignments(request.getInferenceEntityId(), clusterService.state());
        if ((assignments == null || assignments.isEmpty()) == false) {
            listener.onFailure(
                ExceptionsHelper.badRequestException(
                    Messages.INFERENCE_ID_MATCHES_EXISTING_MODEL_IDS_BUT_MUST_NOT,
                    request.getInferenceEntityId()
                )
            );
            return;
        }

        parseAndStoreModel(
            service.get(),
            request.getInferenceEntityId(),
            resolvedTaskType,
            requestAsMap,
            request.getTimeout(),
            state.metadata(),
            listener
        );
    }

    private void parseAndStoreModel(
        InferenceService service,
        String inferenceEntityId,
        TaskType taskType,
        Map<String, Object> config,
        TimeValue timeout,
        Metadata metadata,
        ActionListener<PutInferenceModelAction.Response> listener
    ) {
        ActionListener<Model> storeModelListener = listener.delegateFailureAndWrap(
            (delegate, verifiedModel) -> modelRegistry.storeModel(
                verifiedModel,
                ActionListener.wrap(r -> startInferenceEndpoint(service, timeout, verifiedModel, delegate), e -> {
                    if (e.getCause() instanceof StrictDynamicMappingException && e.getCause().getMessage().contains("chunking_settings")) {
                        delegate.onFailure(
                            new ElasticsearchStatusException(
                                "One or more nodes in your cluster does not support chunking_settings. "
                                    + "Please update all nodes in your cluster to the latest version to use chunking_settings.",
                                RestStatus.BAD_REQUEST
                            )
                        );
                    } else {
                        delegate.onFailure(e);
                    }
                }),
                timeout
            )
        );

        ActionListener<Model> modelValidatingListener = listener.delegateFailureAndWrap((delegate, model) -> {
            if (skipValidationAndStart) {
                storeModelListener.onResponse(model);
            } else {
                ModelValidatorBuilder.buildModelValidator(model.getTaskType(), service)
                    .validate(service, model, timeout, storeModelListener);
            }
        });

        ActionListener<Model> existingUsesListener = listener.delegateFailureAndWrap((delegate, model) -> {
            // Execute in another thread because checking for existing uses requires reading from indices
            threadPool.executor(UTILITY_THREAD_POOL_NAME)
                .execute(() -> checkForExistingUsesOfInferenceId(metadata, model, modelValidatingListener));
        });

        service.parseRequestConfig(inferenceEntityId, taskType, config, existingUsesListener);
    }

    private void checkForExistingUsesOfInferenceId(Metadata metadata, Model model, ActionListener<Model> modelValidatingListener) {
        Set<String> inferenceEntityIdSet = Set.of(model.getInferenceEntityId());
        Set<String> indicesWithIncompatibleMappings = findIndicesWithIncompatibleMappings(model, metadata, inferenceEntityIdSet);

        if (indicesWithIncompatibleMappings.isEmpty()) {
            modelValidatingListener.onResponse(model);
        } else {
            modelValidatingListener.onFailure(
                new ElasticsearchStatusException(
                    buildErrorString(model.getInferenceEntityId(), indicesWithIncompatibleMappings),
                    RestStatus.BAD_REQUEST
                )
            );
        }
    }

    private Set<String> findIndicesWithIncompatibleMappings(Model model, Metadata metadata, Set<String> inferenceEntityIdSet) {
        var serviceSettingsMap = getModelSettingsForIndicesReferencingInferenceEndpoints(metadata, inferenceEntityIdSet);
        var incompatibleIndices = new HashSet<String>();
        if (serviceSettingsMap.isEmpty() == false) {
            MinimalServiceSettings newSettings = new MinimalServiceSettings(model);
            serviceSettingsMap.forEach((indexName, existingSettings) -> {
                if (canMergeModelSettings(existingSettings, newSettings, new FieldMapper.Conflicts("")) == false) {
                    incompatibleIndices.add(indexName);
                }
            });
        }
        return incompatibleIndices;
    }

    private static String buildErrorString(String inferenceId, Set<String> indicesWithIncompatibleMappings) {
        return "Inference endpoint ["
            + inferenceId
            + "] could not be created because the inference_id is being used in mappings with incompatible settings for indices: "
            + indicesWithIncompatibleMappings
            + ". Please either use a different inference_id or update the index mappings to refer to a different inference_id.";
    }

    private void startInferenceEndpoint(
        InferenceService service,
        TimeValue timeout,
        Model model,
        ActionListener<PutInferenceModelAction.Response> listener
    ) {
        if (skipValidationAndStart) {
            listener.onResponse(new PutInferenceModelAction.Response(model.getConfigurations()));
        } else {
            service.start(model, timeout, listener.map(started -> new PutInferenceModelAction.Response(model.getConfigurations())));
        }
    }

    private Map<String, Object> requestToMap(PutInferenceModelAction.Request request) throws IOException {
        try (
            XContentParser parser = XContentHelper.createParser(
                XContentParserConfiguration.EMPTY,
                request.getContent(),
                request.getContentType()
            )
        ) {
            return parser.map();
        }
    }

    private void setSkipValidationAndStart(boolean skipValidationAndStart) {
        this.skipValidationAndStart = skipValidationAndStart;
    }

    @Override
    protected ClusterBlockException checkBlock(PutInferenceModelAction.Request request, ClusterState state) {
        return state.blocks().globalBlockedException(projectResolver.getProjectId(), ClusterBlockLevel.METADATA_WRITE);
    }

}<|MERGE_RESOLUTION|>--- conflicted
+++ resolved
@@ -13,7 +13,6 @@
 import org.elasticsearch.action.ActionListener;
 import org.elasticsearch.action.support.ActionFilters;
 import org.elasticsearch.action.support.master.TransportMasterNodeAction;
-import org.elasticsearch.client.internal.Client;
 import org.elasticsearch.cluster.ClusterState;
 import org.elasticsearch.cluster.block.ClusterBlockException;
 import org.elasticsearch.cluster.block.ClusterBlockLevel;
@@ -85,8 +84,7 @@
         ModelRegistry modelRegistry,
         InferenceServiceRegistry serviceRegistry,
         Settings settings,
-        ProjectResolver projectResolver,
-        Client client
+        ProjectResolver projectResolver
     ) {
         super(
             PutInferenceModelAction.NAME,
@@ -114,16 +112,7 @@
         ClusterState state,
         ActionListener<PutInferenceModelAction.Response> listener
     ) throws Exception {
-<<<<<<< HEAD
-        if (INFERENCE_API_FEATURE.check(licenseState) == false) {
-            listener.onFailure(LicenseUtils.newComplianceException(XPackField.INFERENCE));
-            return;
-        }
-
         if (modelRegistry.containsPreconfiguredInferenceEndpointId(request.getInferenceEntityId())) {
-=======
-        if (modelRegistry.containsDefaultConfigId(request.getInferenceEntityId())) {
->>>>>>> ce626b30
             listener.onFailure(
                 new ElasticsearchStatusException(
                     "[{}] is a reserved inference ID. Cannot create a new inference endpoint with a reserved ID.",

/*
 * Copyright Elasticsearch B.V. and/or licensed to Elasticsearch B.V. under one
 * or more contributor license agreements. Licensed under the Elastic License
 * 2.0; you may not use this file except in compliance with the Elastic License
 * 2.0.
 */

package org.elasticsearch.xpack.inference.action.filter;

import org.elasticsearch.ElasticsearchException;
import org.elasticsearch.ElasticsearchStatusException;
import org.elasticsearch.ExceptionsHelper;
import org.elasticsearch.ResourceNotFoundException;
import org.elasticsearch.action.ActionListener;
import org.elasticsearch.action.ActionRequest;
import org.elasticsearch.action.ActionResponse;
import org.elasticsearch.action.DocWriteRequest;
import org.elasticsearch.action.bulk.BulkItemRequest;
import org.elasticsearch.action.bulk.BulkShardRequest;
import org.elasticsearch.action.bulk.TransportShardBulkAction;
import org.elasticsearch.action.index.IndexRequest;
import org.elasticsearch.action.support.ActionFilterChain;
import org.elasticsearch.action.support.MappedActionFilter;
import org.elasticsearch.action.support.RefCountingRunnable;
import org.elasticsearch.action.update.UpdateRequest;
import org.elasticsearch.cluster.metadata.InferenceFieldMetadata;
import org.elasticsearch.cluster.service.ClusterService;
import org.elasticsearch.common.util.concurrent.AtomicArray;
import org.elasticsearch.common.xcontent.support.XContentMapValues;
import org.elasticsearch.core.Nullable;
import org.elasticsearch.core.Releasable;
import org.elasticsearch.core.TimeValue;
import org.elasticsearch.index.mapper.InferenceMetadataFieldsMapper;
import org.elasticsearch.inference.ChunkedInference;
import org.elasticsearch.inference.InferenceService;
import org.elasticsearch.inference.InferenceServiceRegistry;
import org.elasticsearch.inference.InputType;
import org.elasticsearch.inference.Model;
import org.elasticsearch.inference.UnparsedModel;
import org.elasticsearch.rest.RestStatus;
import org.elasticsearch.tasks.Task;
import org.elasticsearch.xcontent.XContent;
import org.elasticsearch.xpack.core.inference.results.ChunkedInferenceError;
import org.elasticsearch.xpack.inference.mapper.SemanticTextField;
import org.elasticsearch.xpack.inference.mapper.SemanticTextFieldMapper;
import org.elasticsearch.xpack.inference.mapper.SemanticTextUtils;
import org.elasticsearch.xpack.inference.registry.ModelRegistry;

import java.io.IOException;
import java.util.ArrayList;
import java.util.Collections;
import java.util.Comparator;
import java.util.HashMap;
import java.util.Iterator;
import java.util.LinkedHashMap;
import java.util.List;
import java.util.Map;
import java.util.stream.Collectors;

/**
 * A {@link MappedActionFilter} that intercepts {@link BulkShardRequest} to apply inference on fields specified
 * as {@link SemanticTextFieldMapper} in the index mapping. For each semantic text field referencing fields in
 * the request source, we generate embeddings and include the results in the source under the semantic text field
 * name as a {@link SemanticTextField}.
 * This transformation happens on the bulk coordinator node, and the {@link SemanticTextFieldMapper} parses the
 * results during indexing on the shard.
 *
 * TODO: batchSize should be configurable via a cluster setting
 */
public class ShardBulkInferenceActionFilter implements MappedActionFilter {
    protected static final int DEFAULT_BATCH_SIZE = 512;
    private static final Object EXPLICIT_NULL = new Object();
    private static final ChunkedInference EMPTY_CHUNKED_INFERENCE = new EmptyChunkedInference();

    private final ClusterService clusterService;
    private final InferenceServiceRegistry inferenceServiceRegistry;
    private final ModelRegistry modelRegistry;
    private final int batchSize;

    public ShardBulkInferenceActionFilter(
        ClusterService clusterService,
        InferenceServiceRegistry inferenceServiceRegistry,
        ModelRegistry modelRegistry
    ) {
        this(clusterService, inferenceServiceRegistry, modelRegistry, DEFAULT_BATCH_SIZE);
    }

    public ShardBulkInferenceActionFilter(
        ClusterService clusterService,
        InferenceServiceRegistry inferenceServiceRegistry,
        ModelRegistry modelRegistry,
        int batchSize
    ) {
        this.clusterService = clusterService;
        this.inferenceServiceRegistry = inferenceServiceRegistry;
        this.modelRegistry = modelRegistry;
        this.batchSize = batchSize;
    }

    @Override
    public String actionName() {
        return TransportShardBulkAction.ACTION_NAME;
    }

    @Override
    public <Request extends ActionRequest, Response extends ActionResponse> void apply(
        Task task,
        String action,
        Request request,
        ActionListener<Response> listener,
        ActionFilterChain<Request, Response> chain
    ) {
        if (TransportShardBulkAction.ACTION_NAME.equals(action)) {
            BulkShardRequest bulkShardRequest = (BulkShardRequest) request;
            var fieldInferenceMetadata = bulkShardRequest.consumeInferenceFieldMap();
            if (fieldInferenceMetadata != null && fieldInferenceMetadata.isEmpty() == false) {
                Runnable onInferenceCompletion = () -> chain.proceed(task, action, request, listener);
                processBulkShardRequest(fieldInferenceMetadata, bulkShardRequest, onInferenceCompletion);
                return;
            }
        }
        chain.proceed(task, action, request, listener);
    }

    private void processBulkShardRequest(
        Map<String, InferenceFieldMetadata> fieldInferenceMap,
        BulkShardRequest bulkShardRequest,
        Runnable onCompletion
    ) {
        var index = clusterService.state().getMetadata().index(bulkShardRequest.index());
        boolean useLegacyFormat = InferenceMetadataFieldsMapper.isEnabled(index.getSettings()) == false;
        new AsyncBulkShardInferenceAction(useLegacyFormat, fieldInferenceMap, bulkShardRequest, onCompletion).run();
    }

    private record InferenceProvider(InferenceService service, Model model) {}

    /**
     * A field inference request on a single input.
     * @param index The index of the request in the original bulk request.
     * @param field The target field.
     * @param sourceField The source field.
     * @param input The input to run inference on.
     * @param inputOrder The original order of the input.
     * @param offsetAdjustment The adjustment to apply to the chunk text offsets.
     */
    private record FieldInferenceRequest(int index, String field, String sourceField, String input, int inputOrder, int offsetAdjustment) {}

    /**
     * The field inference response.
     * @param field The target field.
     * @param sourceField The input that was used to run inference.
     * @param input The input that was used to run inference.
     * @param inputOrder The original order of the input.
     * @param offsetAdjustment The adjustment to apply to the chunk text offsets.
     * @param model The model used to run inference.
     * @param chunkedResults The actual results.
     */
    private record FieldInferenceResponse(
        String field,
        String sourceField,
        String input,
        int inputOrder,
        int offsetAdjustment,
        Model model,
        ChunkedInference chunkedResults
    ) {}

    private record FieldInferenceResponseAccumulator(
        int id,
        Map<String, List<FieldInferenceResponse>> responses,
        List<Exception> failures
    ) {
        void addOrUpdateResponse(FieldInferenceResponse response) {
            synchronized (this) {
                var list = responses.computeIfAbsent(response.field, k -> new ArrayList<>());
                list.add(response);
            }
        }

        void addFailure(Exception exc) {
            synchronized (this) {
                failures.add(exc);
            }
        }
    }

    private class AsyncBulkShardInferenceAction implements Runnable {
        private final boolean useLegacyFormat;
        private final Map<String, InferenceFieldMetadata> fieldInferenceMap;
        private final BulkShardRequest bulkShardRequest;
        private final Runnable onCompletion;
        private final AtomicArray<FieldInferenceResponseAccumulator> inferenceResults;

        private AsyncBulkShardInferenceAction(
            boolean useLegacyFormat,
            Map<String, InferenceFieldMetadata> fieldInferenceMap,
            BulkShardRequest bulkShardRequest,
            Runnable onCompletion
        ) {
            this.useLegacyFormat = useLegacyFormat;
            this.fieldInferenceMap = fieldInferenceMap;
            this.bulkShardRequest = bulkShardRequest;
            this.inferenceResults = new AtomicArray<>(bulkShardRequest.items().length);
            this.onCompletion = onCompletion;
        }

        @Override
        public void run() {
            Map<String, List<FieldInferenceRequest>> inferenceRequests = createFieldInferenceRequests(bulkShardRequest);
            Runnable onInferenceCompletion = () -> {
                try {
                    for (var inferenceResponse : inferenceResults.asList()) {
                        var request = bulkShardRequest.items()[inferenceResponse.id];
                        try {
                            applyInferenceResponses(request, inferenceResponse);
                        } catch (Exception exc) {
                            request.abort(bulkShardRequest.index(), exc);
                        }
                    }
                } finally {
                    onCompletion.run();
                }
            };
            try (var releaseOnFinish = new RefCountingRunnable(onInferenceCompletion)) {
                for (var entry : inferenceRequests.entrySet()) {
                    executeShardBulkInferenceAsync(entry.getKey(), null, entry.getValue(), releaseOnFinish.acquire());
                }
            }
        }

        private void executeShardBulkInferenceAsync(
            final String inferenceId,
            @Nullable InferenceProvider inferenceProvider,
            final List<FieldInferenceRequest> requests,
            final Releasable onFinish
        ) {
            if (inferenceProvider == null) {
                ActionListener<UnparsedModel> modelLoadingListener = new ActionListener<>() {
                    @Override
                    public void onResponse(UnparsedModel unparsedModel) {
                        var service = inferenceServiceRegistry.getService(unparsedModel.service());
                        if (service.isEmpty() == false) {
                            var provider = new InferenceProvider(
                                service.get(),
                                service.get()
                                    .parsePersistedConfigWithSecrets(
                                        inferenceId,
                                        unparsedModel.taskType(),
                                        unparsedModel.settings(),
                                        unparsedModel.secrets()
                                    )
                            );
                            executeShardBulkInferenceAsync(inferenceId, provider, requests, onFinish);
                        } else {
                            try (onFinish) {
                                for (FieldInferenceRequest request : requests) {
                                    inferenceResults.get(request.index).failures.add(
                                        new ResourceNotFoundException(
                                            "Inference service [{}] not found for field [{}]",
                                            unparsedModel.service(),
                                            request.field
                                        )
                                    );
                                }
                            }
                        }
                    }

                    @Override
                    public void onFailure(Exception exc) {
                        try (onFinish) {
                            for (FieldInferenceRequest request : requests) {
                                Exception failure;
                                if (ExceptionsHelper.unwrap(exc, ResourceNotFoundException.class) instanceof ResourceNotFoundException) {
                                    failure = new ResourceNotFoundException(
                                        "Inference id [{}] not found for field [{}]",
                                        inferenceId,
                                        request.field
                                    );
                                } else {
                                    failure = new ElasticsearchException(
                                        "Error loading inference for inference id [{}] on field [{}]",
                                        exc,
                                        inferenceId,
                                        request.field
                                    );
                                }
                                inferenceResults.get(request.index).failures.add(failure);
                            }
                        }
                    }
                };
                modelRegistry.getModelWithSecrets(inferenceId, modelLoadingListener);
                return;
            }
            int currentBatchSize = Math.min(requests.size(), batchSize);
            final List<FieldInferenceRequest> currentBatch = requests.subList(0, currentBatchSize);
            final List<FieldInferenceRequest> nextBatch = requests.subList(currentBatchSize, requests.size());
            final List<String> inputs = currentBatch.stream().map(FieldInferenceRequest::input).collect(Collectors.toList());
            ActionListener<List<ChunkedInference>> completionListener = new ActionListener<>() {
                @Override
                public void onResponse(List<ChunkedInference> results) {
                    try {
                        var requestsIterator = requests.iterator();
                        for (ChunkedInference result : results) {
                            var request = requestsIterator.next();
                            var acc = inferenceResults.get(request.index);
                            if (result instanceof ChunkedInferenceError error) {
                                acc.addFailure(
                                    new ElasticsearchException(
                                        "Exception when running inference id [{}] on field [{}]",
                                        error.exception(),
                                        inferenceProvider.model.getInferenceEntityId(),
                                        request.field
                                    )
                                );
                            } else {
                                acc.addOrUpdateResponse(
                                    new FieldInferenceResponse(
                                        request.field(),
                                        request.sourceField(),
                                        request.input(),
                                        request.inputOrder(),
                                        request.offsetAdjustment(),
                                        inferenceProvider.model,
                                        result
                                    )
                                );
                            }
                        }
                    } finally {
                        onFinish();
                    }
                }

                @Override
                public void onFailure(Exception exc) {
                    try {
                        for (FieldInferenceRequest request : requests) {
                            addInferenceResponseFailure(
                                request.index,
                                new ElasticsearchException(
                                    "Exception when running inference id [{}] on field [{}]",
                                    exc,
                                    inferenceProvider.model.getInferenceEntityId(),
                                    request.field
                                )
                            );
                        }
                    } finally {
                        onFinish();
                    }
                }

                private void onFinish() {
                    if (nextBatch.isEmpty()) {
                        onFinish.close();
                    } else {
                        executeShardBulkInferenceAsync(inferenceId, inferenceProvider, nextBatch, onFinish);
                    }
                }
            };
            inferenceProvider.service()
                .chunkedInfer(inferenceProvider.model(), null, inputs, Map.of(), InputType.INGEST, TimeValue.MAX_VALUE, completionListener);
        }

        private FieldInferenceResponseAccumulator ensureResponseAccumulatorSlot(int id) {
            FieldInferenceResponseAccumulator acc = inferenceResults.get(id);
            if (acc == null) {
                acc = new FieldInferenceResponseAccumulator(id, new HashMap<>(), new ArrayList<>());
                inferenceResults.set(id, acc);
            }
            return acc;
        }

        private void addInferenceResponseFailure(int id, Exception failure) {
            var acc = ensureResponseAccumulatorSlot(id);
            acc.addFailure(failure);
        }

        /**
         * Applies the {@link FieldInferenceResponseAccumulator} to the provided {@link BulkItemRequest}.
         * If the response contains failures, the bulk item request is marked as failed for the downstream action.
         * Otherwise, the source of the request is augmented with the field inference results.
         */
        private void applyInferenceResponses(BulkItemRequest item, FieldInferenceResponseAccumulator response) throws IOException {
            if (response.failures().isEmpty() == false) {
                for (var failure : response.failures()) {
                    item.abort(item.index(), failure);
                }
                return;
            }

            final IndexRequest indexRequest = getIndexRequestOrNull(item.request());
            var newDocMap = indexRequest.sourceAsMap();
            Map<String, Object> inferenceFieldsMap = new HashMap<>();
            for (var entry : response.responses.entrySet()) {
                var fieldName = entry.getKey();
                var responses = entry.getValue();
                Model model = null;

                InferenceFieldMetadata inferenceFieldMetadata = fieldInferenceMap.get(fieldName);
                if (inferenceFieldMetadata == null) {
                    throw new IllegalStateException("No inference field metadata for field [" + fieldName + "]");
                }

                // ensure that the order in the original field is consistent in case of multiple inputs
                Collections.sort(responses, Comparator.comparingInt(FieldInferenceResponse::inputOrder));
                Map<String, List<SemanticTextField.Chunk>> chunkMap = new LinkedHashMap<>();
                for (var resp : responses) {
                    // Get the first non-null model from the response list
                    if (model == null) {
                        model = resp.model;
                    }

                    var lst = chunkMap.computeIfAbsent(resp.sourceField, k -> new ArrayList<>());
                    lst.addAll(
                        SemanticTextField.toSemanticTextFieldChunks(
                            resp.input,
                            resp.offsetAdjustment,
                            resp.chunkedResults,
                            indexRequest.getContentType(),
                            useLegacyFormat
                        )
                    );
                }

                List<String> inputs = responses.stream()
                    .filter(r -> r.sourceField().equals(fieldName))
                    .map(r -> r.input)
                    .collect(Collectors.toList());

                // The model can be null if we are only processing update requests that clear inference results. This is ok because we will
                // merge in the field's existing model settings on the data node.
                var result = new SemanticTextField(
                    useLegacyFormat,
                    fieldName,
                    useLegacyFormat ? inputs : null,
                    new SemanticTextField.InferenceResult(
                        inferenceFieldMetadata.getInferenceId(),
                        model != null ? new SemanticTextField.ModelSettings(model) : null,
                        chunkMap
                    ),
                    indexRequest.getContentType()
                );
<<<<<<< HEAD

                if (addMetadataField) {
                    inferenceFieldsMap.put(fieldName, result);
                } else {
=======
                if (useLegacyFormat) {
>>>>>>> 6c9b1f0e
                    SemanticTextUtils.insertValue(fieldName, newDocMap, result);
                } else {
                    inferenceFieldsMap.put(fieldName, result);
                }
            }
            if (useLegacyFormat == false) {
                newDocMap.put(InferenceMetadataFieldsMapper.NAME, inferenceFieldsMap);
            }
            indexRequest.source(newDocMap, indexRequest.getContentType());
        }

        /**
         * Register a {@link FieldInferenceRequest} for every non-empty field referencing an inference ID in the index.
         * If results are already populated for fields in the original index request, the inference request for this specific
         * field is skipped, and the existing results remain unchanged.
         * Validation of inference ID and model settings occurs in the {@link SemanticTextFieldMapper} during field indexing,
         * where an error will be thrown if they mismatch or if the content is malformed.
         * <p>
         * TODO: We should validate the settings for pre-existing results here and apply the inference only if they differ?
         */
        private Map<String, List<FieldInferenceRequest>> createFieldInferenceRequests(BulkShardRequest bulkShardRequest) {
            Map<String, List<FieldInferenceRequest>> fieldRequestsMap = new LinkedHashMap<>();
            for (int itemIndex = 0; itemIndex < bulkShardRequest.items().length; itemIndex++) {
                var item = bulkShardRequest.items()[itemIndex];
                if (item.getPrimaryResponse() != null) {
                    // item was already aborted/processed by a filter in the chain upstream (e.g. security)
                    continue;
                }
                boolean isUpdateRequest = false;
                final IndexRequest indexRequest;
                if (item.request() instanceof IndexRequest ir) {
                    indexRequest = ir;
                } else if (item.request() instanceof UpdateRequest updateRequest) {
                    isUpdateRequest = true;
                    if (updateRequest.script() != null) {
                        addInferenceResponseFailure(
                            item.id(),
                            new ElasticsearchStatusException(
                                "Cannot apply update with a script on indices that contain [{}] field(s)",
                                RestStatus.BAD_REQUEST,
                                SemanticTextFieldMapper.CONTENT_TYPE
                            )
                        );
                        continue;
                    }
                    indexRequest = updateRequest.doc();
                } else {
                    // ignore delete request
                    continue;
                }

                final Map<String, Object> docMap = indexRequest.sourceAsMap();
                for (var entry : fieldInferenceMap.values()) {
                    String field = entry.getName();
                    String inferenceId = entry.getInferenceId();

                    if (useLegacyFormat) {
                        var originalFieldValue = XContentMapValues.extractValue(field, docMap);
                        if (originalFieldValue instanceof Map || (originalFieldValue == null && entry.getSourceFields().length == 1)) {
                            // Inference has already been computed, or there is no inference required.
                            continue;
                        }
                    } else {
                        var inferenceMetadataFieldsValue = XContentMapValues.extractValue(
                            InferenceMetadataFieldsMapper.NAME + "." + field,
                            docMap,
                            EXPLICIT_NULL
                        );
                        if (inferenceMetadataFieldsValue != null) {
                            // Inference has already been computed
                            continue;
                        }
                    }

                    int order = 0;
                    for (var sourceField : entry.getSourceFields()) {
<<<<<<< HEAD
                        var valueObj = XContentMapValues.extractValue(sourceField, docMap, EXPLICIT_NULL);
                        if (useInferenceMetadataFieldsFormat && isUpdateRequest && valueObj == EXPLICIT_NULL) {
                            /**
                             * It's an update request, and the source field is explicitly set to null,
                             * so we need to propagate this information to the inference fields metadata
                             * to overwrite any inference previously computed on the field.
                             * This ensures that the field is treated as intentionally cleared,
                             * preventing any unintended carryover of prior inference results.
                             */
                            var slot = ensureResponseAccumulatorSlot(itemIndex);
                            slot.addOrUpdateResponse(
                                new FieldInferenceResponse(field, sourceField, null, order++, 0, null, EMPTY_CHUNKED_INFERENCE)
                            );
                            continue;
                        }
                        if (valueObj == null || valueObj == EXPLICIT_NULL) {
                            if (isUpdateRequest && (useInferenceMetadataFieldsFormat == false)) {
=======
                        // TODO: Detect when the field is provided with an explicit null value
                        var valueObj = XContentMapValues.extractValue(sourceField, docMap);
                        if (valueObj == null) {
                            if (isUpdateRequest && useLegacyFormat) {
>>>>>>> 6c9b1f0e
                                addInferenceResponseFailure(
                                    item.id(),
                                    new ElasticsearchStatusException(
                                        "Field [{}] must be specified on an update request to calculate inference for field [{}]",
                                        RestStatus.BAD_REQUEST,
                                        sourceField,
                                        field
                                    )
                                );
                                break;
                            }
                            continue;
                        }
                        ensureResponseAccumulatorSlot(itemIndex);
                        final List<String> values;
                        try {
                            values = SemanticTextUtils.nodeStringValues(field, valueObj);
                        } catch (Exception exc) {
                            addInferenceResponseFailure(item.id(), exc);
                            break;
                        }

                        List<FieldInferenceRequest> fieldRequests = fieldRequestsMap.computeIfAbsent(inferenceId, k -> new ArrayList<>());
                        int offsetAdjustment = 0;
                        for (String v : values) {
                            fieldRequests.add(new FieldInferenceRequest(itemIndex, field, sourceField, v, order++, offsetAdjustment));

                            // When using the inference metadata fields format, all the input values are concatenated so that the
                            // chunk text offsets are expressed in the context of a single string. Calculate the offset adjustment
                            // to apply to account for this.
                            offsetAdjustment += v.length() + 1; // Add one for separator char length
                        }
                    }
                }
            }
            return fieldRequestsMap;
        }
    }

    static IndexRequest getIndexRequestOrNull(DocWriteRequest<?> docWriteRequest) {
        if (docWriteRequest instanceof IndexRequest indexRequest) {
            return indexRequest;
        } else if (docWriteRequest instanceof UpdateRequest updateRequest) {
            return updateRequest.doc();
        } else {
            return null;
        }
    }

    private static class EmptyChunkedInference implements ChunkedInference {
        @Override
        public Iterator<Chunk> chunksAsMatchedTextAndByteReference(XContent xcontent) {
            return Collections.emptyIterator();
        }
    }
}<|MERGE_RESOLUTION|>--- conflicted
+++ resolved
@@ -443,14 +443,8 @@
                     ),
                     indexRequest.getContentType()
                 );
-<<<<<<< HEAD
-
-                if (addMetadataField) {
-                    inferenceFieldsMap.put(fieldName, result);
-                } else {
-=======
+
                 if (useLegacyFormat) {
->>>>>>> 6c9b1f0e
                     SemanticTextUtils.insertValue(fieldName, newDocMap, result);
                 } else {
                     inferenceFieldsMap.put(fieldName, result);
@@ -527,9 +521,8 @@
 
                     int order = 0;
                     for (var sourceField : entry.getSourceFields()) {
-<<<<<<< HEAD
                         var valueObj = XContentMapValues.extractValue(sourceField, docMap, EXPLICIT_NULL);
-                        if (useInferenceMetadataFieldsFormat && isUpdateRequest && valueObj == EXPLICIT_NULL) {
+                        if (useLegacyFormat == false && isUpdateRequest && valueObj == EXPLICIT_NULL) {
                             /**
                              * It's an update request, and the source field is explicitly set to null,
                              * so we need to propagate this information to the inference fields metadata
@@ -544,13 +537,7 @@
                             continue;
                         }
                         if (valueObj == null || valueObj == EXPLICIT_NULL) {
-                            if (isUpdateRequest && (useInferenceMetadataFieldsFormat == false)) {
-=======
-                        // TODO: Detect when the field is provided with an explicit null value
-                        var valueObj = XContentMapValues.extractValue(sourceField, docMap);
-                        if (valueObj == null) {
                             if (isUpdateRequest && useLegacyFormat) {
->>>>>>> 6c9b1f0e
                                 addInferenceResponseFailure(
                                     item.id(),
                                     new ElasticsearchStatusException(

/*
 * Copyright Elasticsearch B.V. and/or licensed to Elasticsearch B.V. under one
 * or more contributor license agreements. Licensed under the Elastic License
 * 2.0; you may not use this file except in compliance with the Elastic License
 * 2.0.
 */

package org.elasticsearch.xpack.inference.action.filter;

import org.elasticsearch.ElasticsearchStatusException;
import org.elasticsearch.ExceptionsHelper;
import org.elasticsearch.ResourceNotFoundException;
import org.elasticsearch.action.ActionListener;
import org.elasticsearch.action.ActionRequest;
import org.elasticsearch.action.ActionResponse;
import org.elasticsearch.action.DocWriteRequest;
import org.elasticsearch.action.bulk.BulkItemRequest;
import org.elasticsearch.action.bulk.BulkShardRequest;
import org.elasticsearch.action.bulk.TransportShardBulkAction;
import org.elasticsearch.action.index.IndexRequest;
import org.elasticsearch.action.support.ActionFilterChain;
import org.elasticsearch.action.support.MappedActionFilter;
import org.elasticsearch.action.support.RefCountingRunnable;
import org.elasticsearch.action.update.UpdateRequest;
import org.elasticsearch.cluster.metadata.InferenceFieldMetadata;
import org.elasticsearch.cluster.metadata.ProjectMetadata;
import org.elasticsearch.cluster.service.ClusterService;
import org.elasticsearch.common.util.concurrent.AtomicArray;
import org.elasticsearch.common.xcontent.support.XContentMapValues;
import org.elasticsearch.core.Nullable;
import org.elasticsearch.core.Releasable;
import org.elasticsearch.core.TimeValue;
import org.elasticsearch.index.mapper.InferenceMetadataFieldsMapper;
import org.elasticsearch.inference.ChunkedInference;
import org.elasticsearch.inference.ChunkingSettings;
import org.elasticsearch.inference.InferenceService;
import org.elasticsearch.inference.InferenceServiceRegistry;
import org.elasticsearch.inference.InputType;
import org.elasticsearch.inference.MinimalServiceSettings;
import org.elasticsearch.inference.Model;
import org.elasticsearch.inference.UnparsedModel;
import org.elasticsearch.license.LicenseUtils;
import org.elasticsearch.license.XPackLicenseState;
import org.elasticsearch.rest.RestStatus;
import org.elasticsearch.tasks.Task;
import org.elasticsearch.xcontent.XContent;
import org.elasticsearch.xpack.core.XPackField;
import org.elasticsearch.xpack.core.inference.results.ChunkedInferenceError;
<<<<<<< HEAD
import org.elasticsearch.xpack.inference.chunking.ChunkingSettingsBuilder;
=======
import org.elasticsearch.xpack.inference.InferenceException;
>>>>>>> 3149640a
import org.elasticsearch.xpack.inference.mapper.SemanticTextField;
import org.elasticsearch.xpack.inference.mapper.SemanticTextFieldMapper;
import org.elasticsearch.xpack.inference.mapper.SemanticTextUtils;
import org.elasticsearch.xpack.inference.registry.ModelRegistry;

import java.io.IOException;
import java.util.ArrayList;
import java.util.Collections;
import java.util.Comparator;
import java.util.HashMap;
import java.util.Iterator;
import java.util.LinkedHashMap;
import java.util.List;
import java.util.Map;
import java.util.Objects;
import java.util.stream.Collectors;

import static org.elasticsearch.xpack.inference.InferencePlugin.INFERENCE_API_FEATURE;

/**
 * A {@link MappedActionFilter} that intercepts {@link BulkShardRequest} to apply inference on fields specified
 * as {@link SemanticTextFieldMapper} in the index mapping. For each semantic text field referencing fields in
 * the request source, we generate embeddings and include the results in the source under the semantic text field
 * name as a {@link SemanticTextField}.
 * This transformation happens on the bulk coordinator node, and the {@link SemanticTextFieldMapper} parses the
 * results during indexing on the shard.
 *
 * TODO: batchSize should be configurable via a cluster setting
 */
public class ShardBulkInferenceActionFilter implements MappedActionFilter {
    protected static final int DEFAULT_BATCH_SIZE = 512;
    private static final Object EXPLICIT_NULL = new Object();
    private static final ChunkedInference EMPTY_CHUNKED_INFERENCE = new EmptyChunkedInference();

    private final ClusterService clusterService;
    private final InferenceServiceRegistry inferenceServiceRegistry;
    private final ModelRegistry modelRegistry;
    private final XPackLicenseState licenseState;
    private final int batchSize;

    public ShardBulkInferenceActionFilter(
        ClusterService clusterService,
        InferenceServiceRegistry inferenceServiceRegistry,
        ModelRegistry modelRegistry,
        XPackLicenseState licenseState
    ) {
        this(clusterService, inferenceServiceRegistry, modelRegistry, licenseState, DEFAULT_BATCH_SIZE);
    }

    public ShardBulkInferenceActionFilter(
        ClusterService clusterService,
        InferenceServiceRegistry inferenceServiceRegistry,
        ModelRegistry modelRegistry,
        XPackLicenseState licenseState,
        int batchSize
    ) {
        this.clusterService = clusterService;
        this.inferenceServiceRegistry = inferenceServiceRegistry;
        this.modelRegistry = modelRegistry;
        this.licenseState = licenseState;
        this.batchSize = batchSize;
    }

    @Override
    public String actionName() {
        return TransportShardBulkAction.ACTION_NAME;
    }

    @Override
    public <Request extends ActionRequest, Response extends ActionResponse> void apply(
        Task task,
        String action,
        Request request,
        ActionListener<Response> listener,
        ActionFilterChain<Request, Response> chain
    ) {
        if (TransportShardBulkAction.ACTION_NAME.equals(action)) {
            BulkShardRequest bulkShardRequest = (BulkShardRequest) request;
            var fieldInferenceMetadata = bulkShardRequest.consumeInferenceFieldMap();
            if (fieldInferenceMetadata != null && fieldInferenceMetadata.isEmpty() == false) {
                Runnable onInferenceCompletion = () -> chain.proceed(task, action, request, listener);
                processBulkShardRequest(fieldInferenceMetadata, bulkShardRequest, onInferenceCompletion);
                return;
            }
        }
        chain.proceed(task, action, request, listener);
    }

    private void processBulkShardRequest(
        Map<String, InferenceFieldMetadata> fieldInferenceMap,
        BulkShardRequest bulkShardRequest,
        Runnable onCompletion
    ) {
        final ProjectMetadata project = clusterService.state().getMetadata().getProject();
        var index = project.index(bulkShardRequest.index());
        boolean useLegacyFormat = InferenceMetadataFieldsMapper.isEnabled(index.getSettings()) == false;
        new AsyncBulkShardInferenceAction(useLegacyFormat, fieldInferenceMap, bulkShardRequest, onCompletion).run();
    }

    private record InferenceProvider(InferenceService service, Model model) {}

    /**
     * A field inference request on a single input.
     * @param index The index of the request in the original bulk request.
     * @param field The target field.
     * @param sourceField The source field.
     * @param input The input to run inference on.
     * @param inputOrder The original order of the input.
     * @param offsetAdjustment The adjustment to apply to the chunk text offsets.
     * @param chunkingSettings Additional explicitly specified chunking settings, or null to use model defaults
     */
    private record FieldInferenceRequest(
        int index,
        String field,
        String sourceField,
        String input,
        int inputOrder,
        int offsetAdjustment,
        ChunkingSettings chunkingSettings
    ) {}

    /**
     * The field inference response.
     * @param field The target field.
     * @param sourceField The input that was used to run inference.
     * @param input The input that was used to run inference.
     * @param inputOrder The original order of the input.
     * @param offsetAdjustment The adjustment to apply to the chunk text offsets.
     * @param model The model used to run inference.
     * @param chunkedResults The actual results.
     */
    private record FieldInferenceResponse(
        String field,
        String sourceField,
        String input,
        int inputOrder,
        int offsetAdjustment,
        Model model,
        ChunkedInference chunkedResults
    ) {}

    private record FieldInferenceResponseAccumulator(
        int id,
        Map<String, List<FieldInferenceResponse>> responses,
        List<Exception> failures
    ) {
        void addOrUpdateResponse(FieldInferenceResponse response) {
            synchronized (this) {
                var list = responses.computeIfAbsent(response.field, k -> new ArrayList<>());
                list.add(response);
            }
        }

        void addFailure(Exception exc) {
            synchronized (this) {
                failures.add(exc);
            }
        }
    }

    private class AsyncBulkShardInferenceAction implements Runnable {
        private final boolean useLegacyFormat;
        private final Map<String, InferenceFieldMetadata> fieldInferenceMap;
        private final BulkShardRequest bulkShardRequest;
        private final Runnable onCompletion;
        private final AtomicArray<FieldInferenceResponseAccumulator> inferenceResults;

        private AsyncBulkShardInferenceAction(
            boolean useLegacyFormat,
            Map<String, InferenceFieldMetadata> fieldInferenceMap,
            BulkShardRequest bulkShardRequest,
            Runnable onCompletion
        ) {
            this.useLegacyFormat = useLegacyFormat;
            this.fieldInferenceMap = fieldInferenceMap;
            this.bulkShardRequest = bulkShardRequest;
            this.inferenceResults = new AtomicArray<>(bulkShardRequest.items().length);
            this.onCompletion = onCompletion;
        }

        @Override
        public void run() {
            Map<String, List<FieldInferenceRequest>> inferenceRequests = createFieldInferenceRequests(bulkShardRequest);
            Runnable onInferenceCompletion = () -> {
                try {
                    for (var inferenceResponse : inferenceResults.asList()) {
                        var request = bulkShardRequest.items()[inferenceResponse.id];
                        try {
                            applyInferenceResponses(request, inferenceResponse);
                        } catch (Exception exc) {
                            request.abort(bulkShardRequest.index(), exc);
                        }
                    }
                } finally {
                    onCompletion.run();
                }
            };
            try (var releaseOnFinish = new RefCountingRunnable(onInferenceCompletion)) {
                for (var entry : inferenceRequests.entrySet()) {
                    executeShardBulkInferenceAsync(entry.getKey(), null, entry.getValue(), releaseOnFinish.acquire());
                }
            }
        }

        private void executeShardBulkInferenceAsync(
            final String inferenceId,
            @Nullable InferenceProvider inferenceProvider,
            final List<FieldInferenceRequest> requests,
            final Releasable onFinish
        ) {
            if (inferenceProvider == null) {
                ActionListener<UnparsedModel> modelLoadingListener = new ActionListener<>() {
                    @Override
                    public void onResponse(UnparsedModel unparsedModel) {
                        var service = inferenceServiceRegistry.getService(unparsedModel.service());
                        if (service.isEmpty() == false) {
                            var provider = new InferenceProvider(
                                service.get(),
                                service.get()
                                    .parsePersistedConfigWithSecrets(
                                        inferenceId,
                                        unparsedModel.taskType(),
                                        unparsedModel.settings(),
                                        unparsedModel.secrets()
                                    )
                            );
                            executeShardBulkInferenceAsync(inferenceId, provider, requests, onFinish);
                        } else {
                            try (onFinish) {
                                for (FieldInferenceRequest request : requests) {
                                    inferenceResults.get(request.index).failures.add(
                                        new ResourceNotFoundException(
                                            "Inference service [{}] not found for field [{}]",
                                            unparsedModel.service(),
                                            request.field
                                        )
                                    );
                                }
                            }
                        }
                    }

                    @Override
                    public void onFailure(Exception exc) {
                        try (onFinish) {
                            for (FieldInferenceRequest request : requests) {
                                Exception failure;
                                if (ExceptionsHelper.unwrap(exc, ResourceNotFoundException.class) instanceof ResourceNotFoundException) {
                                    failure = new ResourceNotFoundException(
                                        "Inference id [{}] not found for field [{}]",
                                        inferenceId,
                                        request.field
                                    );
                                } else {
                                    failure = new InferenceException(
                                        "Error loading inference for inference id [{}] on field [{}]",
                                        exc,
                                        inferenceId,
                                        request.field
                                    );
                                }
                                inferenceResults.get(request.index).failures.add(failure);
                            }
                        }
                    }
                };
                modelRegistry.getModelWithSecrets(inferenceId, modelLoadingListener);
                return;
            }
            int currentBatchSize = Math.min(requests.size(), batchSize);
            final ChunkingSettings chunkingSettings = requests.getFirst().chunkingSettings;
            final List<FieldInferenceRequest> currentBatch = new ArrayList<>();
            for (FieldInferenceRequest request : requests) {
                if (Objects.equals(request.chunkingSettings, chunkingSettings) == false || currentBatch.size() >= currentBatchSize) {
                    break;
                }
                currentBatch.add(request);
            }

            final List<FieldInferenceRequest> nextBatch = requests.subList(currentBatch.size(), requests.size());
            final List<String> inputs = currentBatch.stream().map(FieldInferenceRequest::input).collect(Collectors.toList());

            ActionListener<List<ChunkedInference>> completionListener = new ActionListener<>() {
                @Override
                public void onResponse(List<ChunkedInference> results) {
                    try {
                        var requestsIterator = requests.iterator();
                        for (ChunkedInference result : results) {
                            var request = requestsIterator.next();
                            var acc = inferenceResults.get(request.index);
                            if (result instanceof ChunkedInferenceError error) {
                                acc.addFailure(
                                    new InferenceException(
                                        "Exception when running inference id [{}] on field [{}]",
                                        error.exception(),
                                        inferenceProvider.model.getInferenceEntityId(),
                                        request.field
                                    )
                                );
                            } else {
                                acc.addOrUpdateResponse(
                                    new FieldInferenceResponse(
                                        request.field(),
                                        request.sourceField(),
                                        request.input(),
                                        request.inputOrder(),
                                        request.offsetAdjustment(),
                                        inferenceProvider.model,
                                        result
                                    )
                                );
                            }
                        }
                    } finally {
                        onFinish();
                    }
                }

                @Override
                public void onFailure(Exception exc) {
                    try {
                        for (FieldInferenceRequest request : requests) {
                            addInferenceResponseFailure(
                                request.index,
                                new InferenceException(
                                    "Exception when running inference id [{}] on field [{}]",
                                    exc,
                                    inferenceProvider.model.getInferenceEntityId(),
                                    request.field
                                )
                            );
                        }
                    } finally {
                        onFinish();
                    }
                }

                private void onFinish() {
                    if (nextBatch.isEmpty()) {
                        onFinish.close();
                    } else {
                        executeShardBulkInferenceAsync(inferenceId, inferenceProvider, nextBatch, onFinish);
                    }
                }
            };
            inferenceProvider.service()
                .chunkedInfer(
                    inferenceProvider.model(),
                    null,
                    inputs,
                    Map.of(),
                    chunkingSettings,
                    InputType.INGEST,
                    TimeValue.MAX_VALUE,
                    completionListener
                );
        }

        private FieldInferenceResponseAccumulator ensureResponseAccumulatorSlot(int id) {
            FieldInferenceResponseAccumulator acc = inferenceResults.get(id);
            if (acc == null) {
                acc = new FieldInferenceResponseAccumulator(id, new HashMap<>(), new ArrayList<>());
                inferenceResults.set(id, acc);
            }
            return acc;
        }

        private void addInferenceResponseFailure(int id, Exception failure) {
            var acc = ensureResponseAccumulatorSlot(id);
            acc.addFailure(failure);
        }

        /**
         * Applies the {@link FieldInferenceResponseAccumulator} to the provided {@link BulkItemRequest}.
         * If the response contains failures, the bulk item request is marked as failed for the downstream action.
         * Otherwise, the source of the request is augmented with the field inference results.
         */
        private void applyInferenceResponses(BulkItemRequest item, FieldInferenceResponseAccumulator response) throws IOException {
            if (response.failures().isEmpty() == false) {
                for (var failure : response.failures()) {
                    item.abort(item.index(), failure);
                }
                return;
            }

            final IndexRequest indexRequest = getIndexRequestOrNull(item.request());
            var newDocMap = indexRequest.sourceAsMap();
            Map<String, Object> inferenceFieldsMap = new HashMap<>();
            for (var entry : response.responses.entrySet()) {
                var fieldName = entry.getKey();
                var responses = entry.getValue();
                Model model = null;

                InferenceFieldMetadata inferenceFieldMetadata = fieldInferenceMap.get(fieldName);
                if (inferenceFieldMetadata == null) {
                    throw new IllegalStateException("No inference field metadata for field [" + fieldName + "]");
                }

                // ensure that the order in the original field is consistent in case of multiple inputs
                Collections.sort(responses, Comparator.comparingInt(FieldInferenceResponse::inputOrder));
                Map<String, List<SemanticTextField.Chunk>> chunkMap = new LinkedHashMap<>();
                for (var resp : responses) {
                    // Get the first non-null model from the response list
                    if (model == null) {
                        model = resp.model;
                    }

                    var lst = chunkMap.computeIfAbsent(resp.sourceField, k -> new ArrayList<>());
                    lst.addAll(
                        SemanticTextField.toSemanticTextFieldChunks(
                            resp.input,
                            resp.offsetAdjustment,
                            resp.chunkedResults,
                            indexRequest.getContentType(),
                            useLegacyFormat
                        )
                    );
                }

                List<String> inputs = responses.stream()
                    .filter(r -> r.sourceField().equals(fieldName))
                    .map(r -> r.input)
                    .collect(Collectors.toList());

                // The model can be null if we are only processing update requests that clear inference results. This is ok because we will
                // merge in the field's existing model settings on the data node.
                var result = new SemanticTextField(
                    useLegacyFormat,
                    fieldName,
                    useLegacyFormat ? inputs : null,
                    new SemanticTextField.InferenceResult(
                        inferenceFieldMetadata.getInferenceId(),
                        model != null ? new MinimalServiceSettings(model) : null,
                        chunkMap
                    ),
                    indexRequest.getContentType(),
                    inferenceFieldMetadata.getChunkingSettings() != null
                        ? ChunkingSettingsBuilder.fromMap(new HashMap<>(inferenceFieldMetadata.getChunkingSettings()))
                        : null
                );

                if (useLegacyFormat) {
                    SemanticTextUtils.insertValue(fieldName, newDocMap, result);
                } else {
                    inferenceFieldsMap.put(fieldName, result);
                }
            }
            if (useLegacyFormat == false) {
                newDocMap.put(InferenceMetadataFieldsMapper.NAME, inferenceFieldsMap);
            }
            indexRequest.source(newDocMap, indexRequest.getContentType());
        }

        /**
         * Register a {@link FieldInferenceRequest} for every non-empty field referencing an inference ID in the index.
         * If results are already populated for fields in the original index request, the inference request for this specific
         * field is skipped, and the existing results remain unchanged.
         * Validation of inference ID and model settings occurs in the {@link SemanticTextFieldMapper} during field indexing,
         * where an error will be thrown if they mismatch or if the content is malformed.
         * <p>
         * TODO: We should validate the settings for pre-existing results here and apply the inference only if they differ?
         */
        private Map<String, List<FieldInferenceRequest>> createFieldInferenceRequests(BulkShardRequest bulkShardRequest) {
            Map<String, List<FieldInferenceRequest>> fieldRequestsMap = new LinkedHashMap<>();
            for (int itemIndex = 0; itemIndex < bulkShardRequest.items().length; itemIndex++) {
                var item = bulkShardRequest.items()[itemIndex];
                if (item.getPrimaryResponse() != null) {
                    // item was already aborted/processed by a filter in the chain upstream (e.g. security)
                    continue;
                }
                boolean isUpdateRequest = false;
                final IndexRequest indexRequest;
                if (item.request() instanceof IndexRequest ir) {
                    indexRequest = ir;
                } else if (item.request() instanceof UpdateRequest updateRequest) {
                    isUpdateRequest = true;
                    if (updateRequest.script() != null) {
                        addInferenceResponseFailure(
                            itemIndex,
                            new ElasticsearchStatusException(
                                "Cannot apply update with a script on indices that contain [{}] field(s)",
                                RestStatus.BAD_REQUEST,
                                SemanticTextFieldMapper.CONTENT_TYPE
                            )
                        );
                        continue;
                    }
                    indexRequest = updateRequest.doc();
                } else {
                    // ignore delete request
                    continue;
                }

                final Map<String, Object> docMap = indexRequest.sourceAsMap();
                for (var entry : fieldInferenceMap.values()) {
                    String field = entry.getName();
                    String inferenceId = entry.getInferenceId();
                    ChunkingSettings chunkingSettings = entry.getChunkingSettings() != null
                        ? ChunkingSettingsBuilder.fromMap(new HashMap<>(entry.getChunkingSettings()))
                        : null;

                    if (useLegacyFormat) {
                        var originalFieldValue = XContentMapValues.extractValue(field, docMap);
                        if (originalFieldValue instanceof Map || (originalFieldValue == null && entry.getSourceFields().length == 1)) {
                            // Inference has already been computed, or there is no inference required.
                            continue;
                        }
                    } else {
                        var inferenceMetadataFieldsValue = XContentMapValues.extractValue(
                            InferenceMetadataFieldsMapper.NAME + "." + field,
                            docMap,
                            EXPLICIT_NULL
                        );
                        if (inferenceMetadataFieldsValue != null) {
                            // Inference has already been computed
                            continue;
                        }
                    }

                    int order = 0;
                    for (var sourceField : entry.getSourceFields()) {
                        var valueObj = XContentMapValues.extractValue(sourceField, docMap, EXPLICIT_NULL);
                        if (useLegacyFormat == false && isUpdateRequest && valueObj == EXPLICIT_NULL) {
                            /**
                             * It's an update request, and the source field is explicitly set to null,
                             * so we need to propagate this information to the inference fields metadata
                             * to overwrite any inference previously computed on the field.
                             * This ensures that the field is treated as intentionally cleared,
                             * preventing any unintended carryover of prior inference results.
                             */
                            var slot = ensureResponseAccumulatorSlot(itemIndex);
                            slot.addOrUpdateResponse(
                                new FieldInferenceResponse(field, sourceField, null, order++, 0, null, EMPTY_CHUNKED_INFERENCE)
                            );
                            continue;
                        }
                        if (valueObj == null || valueObj == EXPLICIT_NULL) {
                            if (isUpdateRequest && useLegacyFormat) {
                                addInferenceResponseFailure(
                                    itemIndex,
                                    new ElasticsearchStatusException(
                                        "Field [{}] must be specified on an update request to calculate inference for field [{}]",
                                        RestStatus.BAD_REQUEST,
                                        sourceField,
                                        field
                                    )
                                );
                                break;
                            }
                            continue;
                        }
                        var slot = ensureResponseAccumulatorSlot(itemIndex);
                        final List<String> values;
                        try {
                            values = SemanticTextUtils.nodeStringValues(field, valueObj);
                        } catch (Exception exc) {
                            addInferenceResponseFailure(itemIndex, exc);
                            break;
                        }

                        if (INFERENCE_API_FEATURE.check(licenseState) == false) {
                            addInferenceResponseFailure(itemIndex, LicenseUtils.newComplianceException(XPackField.INFERENCE));
                            break;
                        }

                        List<FieldInferenceRequest> fieldRequests = fieldRequestsMap.computeIfAbsent(inferenceId, k -> new ArrayList<>());
                        int offsetAdjustment = 0;
                        for (String v : values) {
<<<<<<< HEAD
                            fieldRequests.add(
                                new FieldInferenceRequest(itemIndex, field, sourceField, v, order++, offsetAdjustment, chunkingSettings)
                            );
=======
                            if (v.isBlank()) {
                                slot.addOrUpdateResponse(
                                    new FieldInferenceResponse(field, sourceField, v, order++, 0, null, EMPTY_CHUNKED_INFERENCE)
                                );
                            } else {
                                fieldRequests.add(new FieldInferenceRequest(itemIndex, field, sourceField, v, order++, offsetAdjustment));
                            }
>>>>>>> 3149640a

                            // When using the inference metadata fields format, all the input values are concatenated so that the
                            // chunk text offsets are expressed in the context of a single string. Calculate the offset adjustment
                            // to apply to account for this.
                            offsetAdjustment += v.length() + 1; // Add one for separator char length
                        }
                    }
                }
            }
            return fieldRequestsMap;
        }
    }

    static IndexRequest getIndexRequestOrNull(DocWriteRequest<?> docWriteRequest) {
        if (docWriteRequest instanceof IndexRequest indexRequest) {
            return indexRequest;
        } else if (docWriteRequest instanceof UpdateRequest updateRequest) {
            return updateRequest.doc();
        } else {
            return null;
        }
    }

    private static class EmptyChunkedInference implements ChunkedInference {
        @Override
        public Iterator<Chunk> chunksAsByteReference(XContent xcontent) {
            return Collections.emptyIterator();
        }
    }
}<|MERGE_RESOLUTION|>--- conflicted
+++ resolved
@@ -46,11 +46,8 @@
 import org.elasticsearch.xcontent.XContent;
 import org.elasticsearch.xpack.core.XPackField;
 import org.elasticsearch.xpack.core.inference.results.ChunkedInferenceError;
-<<<<<<< HEAD
 import org.elasticsearch.xpack.inference.chunking.ChunkingSettingsBuilder;
-=======
 import org.elasticsearch.xpack.inference.InferenceException;
->>>>>>> 3149640a
 import org.elasticsearch.xpack.inference.mapper.SemanticTextField;
 import org.elasticsearch.xpack.inference.mapper.SemanticTextFieldMapper;
 import org.elasticsearch.xpack.inference.mapper.SemanticTextUtils;
@@ -619,19 +616,13 @@
                         List<FieldInferenceRequest> fieldRequests = fieldRequestsMap.computeIfAbsent(inferenceId, k -> new ArrayList<>());
                         int offsetAdjustment = 0;
                         for (String v : values) {
-<<<<<<< HEAD
-                            fieldRequests.add(
-                                new FieldInferenceRequest(itemIndex, field, sourceField, v, order++, offsetAdjustment, chunkingSettings)
-                            );
-=======
                             if (v.isBlank()) {
                                 slot.addOrUpdateResponse(
                                     new FieldInferenceResponse(field, sourceField, v, order++, 0, null, EMPTY_CHUNKED_INFERENCE)
                                 );
                             } else {
-                                fieldRequests.add(new FieldInferenceRequest(itemIndex, field, sourceField, v, order++, offsetAdjustment));
+                                fieldRequests.add(new FieldInferenceRequest(itemIndex, field, sourceField, v, order++, offsetAdjustment, chunkingSettings));
                             }
->>>>>>> 3149640a
 
                             // When using the inference metadata fields format, all the input values are concatenated so that the
                             // chunk text offsets are expressed in the context of a single string. Calculate the offset adjustment

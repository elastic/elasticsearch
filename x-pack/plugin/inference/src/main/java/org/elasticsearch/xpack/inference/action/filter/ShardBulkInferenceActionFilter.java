--- conflicted
+++ resolved
@@ -501,7 +501,7 @@
                         }
                         continue;
                     }
-                    ensureResponseAccumulatorSlot(itemIndex);
+                    var slot = ensureResponseAccumulatorSlot(itemIndex);
                     final List<String> values;
                     try {
                         values = SemanticTextUtils.nodeStringValues(field, valueObj);
@@ -519,7 +519,13 @@
                     int offsetAdjustment = 0;
                     for (String v : values) {
                         inputLength += v.length();
-                        requests.add(new FieldInferenceRequest(itemIndex, field, sourceField, v, order++, offsetAdjustment));
+                        if (v.isBlank()) {
+                            slot.addOrUpdateResponse(
+                                    new FieldInferenceResponse(field, sourceField, v, order++, 0, null, EMPTY_CHUNKED_INFERENCE)
+                            );
+                        } else {
+                            requests.add(new FieldInferenceRequest(itemIndex, field, sourceField, v, order++, offsetAdjustment));
+                        }
 
                         // When using the inference metadata fields format, all the input values are concatenated so that the
                         // chunk text offsets are expressed in the context of a single string. Calculate the offset adjustment
@@ -621,7 +627,6 @@
         }
     }
 
-<<<<<<< HEAD
     /**
      * Appends the original source and the new inference metadata field directly to the provided
      * {@link XContentBuilder}, avoiding the need to materialize the original source as a {@link Map}.
@@ -640,95 +645,6 @@
             parser.nextToken();
             while (parser.nextToken() != XContentParser.Token.END_OBJECT) {
                 builder.copyCurrentStructure(parser);
-=======
-                final Map<String, Object> docMap = indexRequest.sourceAsMap();
-                for (var entry : fieldInferenceMap.values()) {
-                    String field = entry.getName();
-                    String inferenceId = entry.getInferenceId();
-
-                    if (useLegacyFormat) {
-                        var originalFieldValue = XContentMapValues.extractValue(field, docMap);
-                        if (originalFieldValue instanceof Map || (originalFieldValue == null && entry.getSourceFields().length == 1)) {
-                            // Inference has already been computed, or there is no inference required.
-                            continue;
-                        }
-                    } else {
-                        var inferenceMetadataFieldsValue = XContentMapValues.extractValue(
-                            InferenceMetadataFieldsMapper.NAME + "." + field,
-                            docMap,
-                            EXPLICIT_NULL
-                        );
-                        if (inferenceMetadataFieldsValue != null) {
-                            // Inference has already been computed
-                            continue;
-                        }
-                    }
-
-                    int order = 0;
-                    for (var sourceField : entry.getSourceFields()) {
-                        var valueObj = XContentMapValues.extractValue(sourceField, docMap, EXPLICIT_NULL);
-                        if (useLegacyFormat == false && isUpdateRequest && valueObj == EXPLICIT_NULL) {
-                            /**
-                             * It's an update request, and the source field is explicitly set to null,
-                             * so we need to propagate this information to the inference fields metadata
-                             * to overwrite any inference previously computed on the field.
-                             * This ensures that the field is treated as intentionally cleared,
-                             * preventing any unintended carryover of prior inference results.
-                             */
-                            var slot = ensureResponseAccumulatorSlot(itemIndex);
-                            slot.addOrUpdateResponse(
-                                new FieldInferenceResponse(field, sourceField, null, order++, 0, null, EMPTY_CHUNKED_INFERENCE)
-                            );
-                            continue;
-                        }
-                        if (valueObj == null || valueObj == EXPLICIT_NULL) {
-                            if (isUpdateRequest && useLegacyFormat) {
-                                addInferenceResponseFailure(
-                                    itemIndex,
-                                    new ElasticsearchStatusException(
-                                        "Field [{}] must be specified on an update request to calculate inference for field [{}]",
-                                        RestStatus.BAD_REQUEST,
-                                        sourceField,
-                                        field
-                                    )
-                                );
-                                break;
-                            }
-                            continue;
-                        }
-                        var slot = ensureResponseAccumulatorSlot(itemIndex);
-                        final List<String> values;
-                        try {
-                            values = SemanticTextUtils.nodeStringValues(field, valueObj);
-                        } catch (Exception exc) {
-                            addInferenceResponseFailure(itemIndex, exc);
-                            break;
-                        }
-
-                        if (INFERENCE_API_FEATURE.check(licenseState) == false) {
-                            addInferenceResponseFailure(itemIndex, LicenseUtils.newComplianceException(XPackField.INFERENCE));
-                            break;
-                        }
-
-                        List<FieldInferenceRequest> fieldRequests = fieldRequestsMap.computeIfAbsent(inferenceId, k -> new ArrayList<>());
-                        int offsetAdjustment = 0;
-                        for (String v : values) {
-                            if (v.isBlank()) {
-                                slot.addOrUpdateResponse(
-                                    new FieldInferenceResponse(field, sourceField, v, order++, 0, null, EMPTY_CHUNKED_INFERENCE)
-                                );
-                            } else {
-                                fieldRequests.add(new FieldInferenceRequest(itemIndex, field, sourceField, v, order++, offsetAdjustment));
-                            }
-
-                            // When using the inference metadata fields format, all the input values are concatenated so that the
-                            // chunk text offsets are expressed in the context of a single string. Calculate the offset adjustment
-                            // to apply to account for this.
-                            offsetAdjustment += v.length() + 1; // Add one for separator char length
-                        }
-                    }
-                }
->>>>>>> 8d11dd2a
             }
         }
 

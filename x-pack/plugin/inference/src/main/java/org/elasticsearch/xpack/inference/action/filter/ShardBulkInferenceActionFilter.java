--- conflicted
+++ resolved
@@ -178,21 +178,13 @@
      * @param chunkingSettings Additional explicitly specified chunking settings, or null to use model defaults
      */
     private record FieldInferenceRequest(
-<<<<<<< HEAD
-        int index,
-=======
         int bulkItemIndex,
->>>>>>> baffc4a8
         String field,
         String sourceField,
         String input,
         int inputOrder,
-<<<<<<< HEAD
         int offsetAdjustment,
         ChunkingSettings chunkingSettings
-=======
-        int offsetAdjustment
->>>>>>> baffc4a8
     ) {}
 
     /**
@@ -368,26 +360,24 @@
                 modelRegistry.getModelWithSecrets(inferenceId, modelLoadingListener);
                 return;
             }
-<<<<<<< HEAD
-
-            // Batch requests in the order they are specified, grouping by field and chunking settings.
-            // As each field may have different chunking settings specified, the size of the batch will be <= the configured batchSize.
-            int currentBatchSize = Math.min(requests.size(), batchSize);
-            final ChunkingSettings chunkingSettings = requests.isEmpty() == false ? requests.getFirst().chunkingSettings : null;
-            final List<FieldInferenceRequest> currentBatch = new ArrayList<>();
-            for (FieldInferenceRequest request : requests) {
-                if (Objects.equals(request.chunkingSettings, chunkingSettings) == false || currentBatch.size() >= currentBatchSize) {
-                    break;
-                }
-                currentBatch.add(request);
-            }
-
-            final List<FieldInferenceRequest> nextBatch = requests.subList(currentBatch.size(), requests.size());
-            final List<String> inputs = currentBatch.stream().map(FieldInferenceRequest::input).collect(Collectors.toList());
-
-=======
             final List<String> inputs = requests.stream().map(FieldInferenceRequest::input).collect(Collectors.toList());
->>>>>>> baffc4a8
+
+            // TODO reconcile
+//            // Batch requests in the order they are specified, grouping by field and chunking settings.
+//            // As each field may have different chunking settings specified, the size of the batch will be <= the configured batchSize.
+//            int currentBatchSize = Math.min(requests.size(), batchSize);
+//            final ChunkingSettings chunkingSettings = requests.isEmpty() == false ? requests.getFirst().chunkingSettings : null;
+//            final List<FieldInferenceRequest> currentBatch = new ArrayList<>();
+//            for (FieldInferenceRequest request : requests) {
+//                if (Objects.equals(request.chunkingSettings, chunkingSettings) == false || currentBatch.size() >= currentBatchSize) {
+//                    break;
+//                }
+//                currentBatch.add(request);
+//            }
+//
+//            final List<FieldInferenceRequest> nextBatch = requests.subList(currentBatch.size(), requests.size());
+//            final List<String> inputs = currentBatch.stream().map(FieldInferenceRequest::input).collect(Collectors.toList());
+
             ActionListener<List<ChunkedInference>> completionListener = new ActionListener<>() {
                 @Override
                 public void onResponse(List<ChunkedInference> results) {
@@ -440,16 +430,7 @@
                 }
             };
             inferenceProvider.service()
-                .chunkedInfer(
-                    inferenceProvider.model(),
-                    null,
-                    inputs,
-                    Map.of(),
-                    chunkingSettings,
-                    InputType.INGEST,
-                    TimeValue.MAX_VALUE,
-                    completionListener
-                );
+                .chunkedInfer(inferenceProvider.model(), null, inputs, Map.of(), chunkingSettings, InputType.INGEST, TimeValue.MAX_VALUE, completionListener);
         }
 
         /**
@@ -491,6 +472,7 @@
             for (var entry : fieldInferenceMap.values()) {
                 String field = entry.getName();
                 String inferenceId = entry.getInferenceId();
+                ChunkingSettings chunkingSettings = ChunkingSettingsBuilder.fromMap(entry.getChunkingSettings(), false);
 
                 if (useLegacyFormat) {
                     var originalFieldValue = XContentMapValues.extractValue(field, docMap);
@@ -565,7 +547,7 @@
                                 new FieldInferenceResponse(field, sourceField, v, order++, 0, null, EMPTY_CHUNKED_INFERENCE)
                             );
                         } else {
-                            requests.add(new FieldInferenceRequest(itemIndex, field, sourceField, v, order++, offsetAdjustment));
+                            requests.add(new FieldInferenceRequest(itemIndex, field, sourceField, v, order++, offsetAdjustment, chunkingSettings));
                         }
 
                         // When using the inference metadata fields format, all the input values are concatenated so that the
@@ -646,7 +628,6 @@
                     new SemanticTextField.InferenceResult(
                         inferenceFieldMetadata.getInferenceId(),
                         model != null ? new MinimalServiceSettings(model) : null,
-                        ChunkingSettingsBuilder.fromMap(inferenceFieldMetadata.getChunkingSettings(), false),
                         chunkMap
                     ),
                     indexRequest.getContentType()
@@ -669,98 +650,6 @@
         }
     }
 
-<<<<<<< HEAD
-                final Map<String, Object> docMap = indexRequest.sourceAsMap();
-                for (var entry : fieldInferenceMap.values()) {
-                    String field = entry.getName();
-                    String inferenceId = entry.getInferenceId();
-                    ChunkingSettings chunkingSettings = ChunkingSettingsBuilder.fromMap(entry.getChunkingSettings(), false);
-
-                    if (useLegacyFormat) {
-                        var originalFieldValue = XContentMapValues.extractValue(field, docMap);
-                        if (originalFieldValue instanceof Map || (originalFieldValue == null && entry.getSourceFields().length == 1)) {
-                            // Inference has already been computed, or there is no inference required.
-                            continue;
-                        }
-                    } else {
-                        var inferenceMetadataFieldsValue = XContentMapValues.extractValue(
-                            InferenceMetadataFieldsMapper.NAME + "." + field,
-                            docMap,
-                            EXPLICIT_NULL
-                        );
-                        if (inferenceMetadataFieldsValue != null) {
-                            // Inference has already been computed
-                            continue;
-                        }
-                    }
-
-                    int order = 0;
-                    for (var sourceField : entry.getSourceFields()) {
-                        var valueObj = XContentMapValues.extractValue(sourceField, docMap, EXPLICIT_NULL);
-                        if (useLegacyFormat == false && isUpdateRequest && valueObj == EXPLICIT_NULL) {
-                            /**
-                             * It's an update request, and the source field is explicitly set to null,
-                             * so we need to propagate this information to the inference fields metadata
-                             * to overwrite any inference previously computed on the field.
-                             * This ensures that the field is treated as intentionally cleared,
-                             * preventing any unintended carryover of prior inference results.
-                             */
-                            var slot = ensureResponseAccumulatorSlot(itemIndex);
-                            slot.addOrUpdateResponse(
-                                new FieldInferenceResponse(field, sourceField, null, order++, 0, null, EMPTY_CHUNKED_INFERENCE)
-                            );
-                            continue;
-                        }
-                        if (valueObj == null || valueObj == EXPLICIT_NULL) {
-                            if (isUpdateRequest && useLegacyFormat) {
-                                addInferenceResponseFailure(
-                                    itemIndex,
-                                    new ElasticsearchStatusException(
-                                        "Field [{}] must be specified on an update request to calculate inference for field [{}]",
-                                        RestStatus.BAD_REQUEST,
-                                        sourceField,
-                                        field
-                                    )
-                                );
-                                break;
-                            }
-                            continue;
-                        }
-                        var slot = ensureResponseAccumulatorSlot(itemIndex);
-                        final List<String> values;
-                        try {
-                            values = SemanticTextUtils.nodeStringValues(field, valueObj);
-                        } catch (Exception exc) {
-                            addInferenceResponseFailure(itemIndex, exc);
-                            break;
-                        }
-
-                        if (INFERENCE_API_FEATURE.check(licenseState) == false) {
-                            addInferenceResponseFailure(itemIndex, LicenseUtils.newComplianceException(XPackField.INFERENCE));
-                            break;
-                        }
-
-                        List<FieldInferenceRequest> fieldRequests = fieldRequestsMap.computeIfAbsent(inferenceId, k -> new ArrayList<>());
-                        int offsetAdjustment = 0;
-                        for (String v : values) {
-                            if (v.isBlank()) {
-                                slot.addOrUpdateResponse(
-                                    new FieldInferenceResponse(field, sourceField, v, order++, 0, null, EMPTY_CHUNKED_INFERENCE)
-                                );
-                            } else {
-                                fieldRequests.add(
-                                    new FieldInferenceRequest(itemIndex, field, sourceField, v, order++, offsetAdjustment, chunkingSettings)
-                                );
-                            }
-
-                            // When using the inference metadata fields format, all the input values are concatenated so that the
-                            // chunk text offsets are expressed in the context of a single string. Calculate the offset adjustment
-                            // to apply to account for this.
-                            offsetAdjustment += v.length() + 1; // Add one for separator char length
-                        }
-                    }
-                }
-=======
     /**
      * Appends the original source and the new inference metadata field directly to the provided
      * {@link XContentBuilder}, avoiding the need to materialize the original source as a {@link Map}.
@@ -779,7 +668,6 @@
             parser.nextToken();
             while (parser.nextToken() != XContentParser.Token.END_OBJECT) {
                 builder.copyCurrentStructure(parser);
->>>>>>> baffc4a8
             }
         }
 

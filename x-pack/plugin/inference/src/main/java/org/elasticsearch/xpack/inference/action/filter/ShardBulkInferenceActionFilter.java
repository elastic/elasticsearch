/*
 * Copyright Elasticsearch B.V. and/or licensed to Elasticsearch B.V. under one
 * or more contributor license agreements. Licensed under the Elastic License
 * 2.0; you may not use this file except in compliance with the Elastic License
 * 2.0.
 */

package org.elasticsearch.xpack.inference.action.filter;

import org.elasticsearch.ElasticsearchStatusException;
import org.elasticsearch.ExceptionsHelper;
import org.elasticsearch.ResourceNotFoundException;
import org.elasticsearch.action.ActionListener;
import org.elasticsearch.action.ActionRequest;
import org.elasticsearch.action.ActionResponse;
import org.elasticsearch.action.DocWriteRequest;
import org.elasticsearch.action.bulk.BulkItemRequest;
import org.elasticsearch.action.bulk.BulkShardRequest;
import org.elasticsearch.action.bulk.TransportShardBulkAction;
import org.elasticsearch.action.index.IndexRequest;
import org.elasticsearch.action.support.ActionFilterChain;
import org.elasticsearch.action.support.MappedActionFilter;
import org.elasticsearch.action.support.RefCountingRunnable;
import org.elasticsearch.action.update.UpdateRequest;
import org.elasticsearch.cluster.metadata.InferenceFieldMetadata;
import org.elasticsearch.cluster.metadata.ProjectMetadata;
import org.elasticsearch.cluster.service.ClusterService;
import org.elasticsearch.common.settings.Setting;
import org.elasticsearch.common.unit.ByteSizeValue;
import org.elasticsearch.common.util.concurrent.AtomicArray;
import org.elasticsearch.common.xcontent.XContentHelper;
import org.elasticsearch.common.xcontent.support.XContentMapValues;
import org.elasticsearch.core.Nullable;
import org.elasticsearch.core.Releasable;
import org.elasticsearch.core.TimeValue;
import org.elasticsearch.index.mapper.InferenceMetadataFieldsMapper;
import org.elasticsearch.inference.ChunkedInference;
import org.elasticsearch.inference.InferenceService;
import org.elasticsearch.inference.InferenceServiceRegistry;
import org.elasticsearch.inference.InputType;
import org.elasticsearch.inference.MinimalServiceSettings;
import org.elasticsearch.inference.Model;
import org.elasticsearch.inference.UnparsedModel;
import org.elasticsearch.license.LicenseUtils;
import org.elasticsearch.license.XPackLicenseState;
import org.elasticsearch.rest.RestStatus;
import org.elasticsearch.tasks.Task;
import org.elasticsearch.xcontent.XContent;
import org.elasticsearch.xcontent.XContentBuilder;
import org.elasticsearch.xcontent.XContentParser;
import org.elasticsearch.xcontent.XContentParserConfiguration;
import org.elasticsearch.xpack.core.XPackField;
import org.elasticsearch.xpack.core.inference.results.ChunkedInferenceError;
import org.elasticsearch.xpack.inference.InferenceException;
import org.elasticsearch.xpack.inference.mapper.SemanticTextField;
import org.elasticsearch.xpack.inference.mapper.SemanticTextFieldMapper;
import org.elasticsearch.xpack.inference.mapper.SemanticTextUtils;
import org.elasticsearch.xpack.inference.registry.ModelRegistry;

import java.io.IOException;
import java.util.ArrayList;
import java.util.Collections;
import java.util.Comparator;
import java.util.HashMap;
import java.util.Iterator;
import java.util.LinkedHashMap;
import java.util.List;
import java.util.Map;
import java.util.stream.Collectors;

import static org.elasticsearch.xpack.inference.InferencePlugin.INFERENCE_API_FEATURE;
import static org.elasticsearch.xpack.inference.mapper.SemanticTextField.toSemanticTextFieldChunks;
import static org.elasticsearch.xpack.inference.mapper.SemanticTextField.toSemanticTextFieldChunksLegacy;

/**
 * A {@link MappedActionFilter} that intercepts {@link BulkShardRequest} to apply inference on fields specified
 * as {@link SemanticTextFieldMapper} in the index mapping. For each semantic text field referencing fields in
 * the request source, we generate embeddings and include the results in the source under the semantic text field
 * name as a {@link SemanticTextField}.
 * This transformation happens on the bulk coordinator node, and the {@link SemanticTextFieldMapper} parses the
 * results during indexing on the shard.
 *
 */
public class ShardBulkInferenceActionFilter implements MappedActionFilter {
    private static final ByteSizeValue DEFAULT_BATCH_SIZE = ByteSizeValue.ofMb(1);

    /**
     * Defines the cumulative size limit of input data before triggering a batch inference call.
     * This setting controls how much data can be accumulated before an inference request is sent in batch.
     */
    public static Setting<ByteSizeValue> INDICES_INFERENCE_BATCH_SIZE = Setting.byteSizeSetting(
        "indices.inference.batch_size",
        DEFAULT_BATCH_SIZE,
        ByteSizeValue.ONE,
        ByteSizeValue.ofBytes(100),
        Setting.Property.NodeScope,
        Setting.Property.OperatorDynamic
    );

    private static final Object EXPLICIT_NULL = new Object();
    private static final ChunkedInference EMPTY_CHUNKED_INFERENCE = new EmptyChunkedInference();

    private final ClusterService clusterService;
    private final InferenceServiceRegistry inferenceServiceRegistry;
    private final ModelRegistry modelRegistry;
    private final XPackLicenseState licenseState;
    private volatile long batchSizeInBytes;

    public ShardBulkInferenceActionFilter(
        ClusterService clusterService,
        InferenceServiceRegistry inferenceServiceRegistry,
        ModelRegistry modelRegistry,
        XPackLicenseState licenseState
    ) {
        this.clusterService = clusterService;
        this.inferenceServiceRegistry = inferenceServiceRegistry;
        this.modelRegistry = modelRegistry;
        this.licenseState = licenseState;
        this.batchSizeInBytes = INDICES_INFERENCE_BATCH_SIZE.get(clusterService.getSettings()).getBytes();
        clusterService.getClusterSettings().addSettingsUpdateConsumer(INDICES_INFERENCE_BATCH_SIZE, this::setBatchSize);
    }

    private void setBatchSize(ByteSizeValue newBatchSize) {
        batchSizeInBytes = newBatchSize.getBytes();
    }

    @Override
    public String actionName() {
        return TransportShardBulkAction.ACTION_NAME;
    }

    @Override
    public <Request extends ActionRequest, Response extends ActionResponse> void apply(
        Task task,
        String action,
        Request request,
        ActionListener<Response> listener,
        ActionFilterChain<Request, Response> chain
    ) {
        if (TransportShardBulkAction.ACTION_NAME.equals(action)) {
            BulkShardRequest bulkShardRequest = (BulkShardRequest) request;
            var fieldInferenceMetadata = bulkShardRequest.consumeInferenceFieldMap();
            if (fieldInferenceMetadata != null && fieldInferenceMetadata.isEmpty() == false) {
                Runnable onInferenceCompletion = () -> chain.proceed(task, action, request, listener);
                processBulkShardRequest(fieldInferenceMetadata, bulkShardRequest, onInferenceCompletion);
                return;
            }
        }
        chain.proceed(task, action, request, listener);
    }

    private void processBulkShardRequest(
        Map<String, InferenceFieldMetadata> fieldInferenceMap,
        BulkShardRequest bulkShardRequest,
        Runnable onCompletion
    ) {
        final ProjectMetadata project = clusterService.state().getMetadata().getProject();
        var index = project.index(bulkShardRequest.index());
        boolean useLegacyFormat = InferenceMetadataFieldsMapper.isEnabled(index.getSettings()) == false;
        new AsyncBulkShardInferenceAction(useLegacyFormat, fieldInferenceMap, bulkShardRequest, onCompletion).run();
    }

    private record InferenceProvider(InferenceService service, Model model) {}

    /**
     * A field inference request on a single input.
     * @param bulkItemIndex The index of the item in the original bulk request.
     * @param field The target field.
     * @param sourceField The source field.
     * @param input The input to run inference on.
     * @param inputOrder The original order of the input.
     * @param offsetAdjustment The adjustment to apply to the chunk text offsets.
     */
    private record FieldInferenceRequest(
        String inferenceId,
        int bulkItemIndex,
        String field,
        String sourceField,
        String input,
        int inputOrder,
        int offsetAdjustment
    ) {}

    /**
     * The field inference response.
     * @param field The target field.
     * @param sourceField The input that was used to run inference.
     * @param input The input that was used to run inference.
     * @param inputOrder The original order of the input.
     * @param offsetAdjustment The adjustment to apply to the chunk text offsets.
     * @param model The model used to run inference.
     * @param chunkedResults The actual results.
     */
    private record FieldInferenceResponse(
        String field,
        String sourceField,
        String input,
        int inputOrder,
        int offsetAdjustment,
        Model model,
        ChunkedInference chunkedResults
    ) {}

    private record FieldInferenceResponseAccumulator(
        int id,
        Map<String, List<FieldInferenceResponse>> responses,
        List<Exception> failures
    ) {
        void addOrUpdateResponse(FieldInferenceResponse response) {
            synchronized (this) {
                var list = responses.computeIfAbsent(response.field, k -> new ArrayList<>());
                list.add(response);
            }
        }

        void addFailure(Exception exc) {
            synchronized (this) {
                failures.add(exc);
            }
        }
    }

    private class AsyncBulkShardInferenceAction implements Runnable {
        private final boolean useLegacyFormat;
        private final Map<String, InferenceFieldMetadata> fieldInferenceMap;
        private final BulkShardRequest bulkShardRequest;
        private final Runnable onCompletion;
        private final AtomicArray<FieldInferenceResponseAccumulator> inferenceResults;

        private AsyncBulkShardInferenceAction(
            boolean useLegacyFormat,
            Map<String, InferenceFieldMetadata> fieldInferenceMap,
            BulkShardRequest bulkShardRequest,
            Runnable onCompletion
        ) {
            this.useLegacyFormat = useLegacyFormat;
            this.fieldInferenceMap = fieldInferenceMap;
            this.bulkShardRequest = bulkShardRequest;
            this.inferenceResults = new AtomicArray<>(bulkShardRequest.items().length);
            this.onCompletion = onCompletion;
        }

        @Override
        public void run() {
            executeNext(0);
        }

        private void executeNext(int itemOffset) {
            if (itemOffset >= bulkShardRequest.items().length) {
                onCompletion.run();
                return;
            }

            var items = bulkShardRequest.items();
            Map<String, List<FieldInferenceRequest>> requestsMap = new HashMap<>();
            long totalInputLength = 0;
            int itemIndex = itemOffset;

            while (itemIndex < items.length && totalInputLength < batchSizeInBytes) {
                var item = items[itemIndex];
                var requests = createFieldInferenceRequests(item, itemIndex);

                totalInputLength += requests.stream().mapToLong(r -> r.input.length()).sum();
                if (requestsMap.size() > 0 && totalInputLength >= batchSizeInBytes) {
                    /**
                     * Exits early because the new requests exceed the allowable size.
                     * These requests will be processed in the next iteration.
                     */
                    break;
                }

                for (var request : requests) {
                    requestsMap.computeIfAbsent(request.inferenceId, k -> new ArrayList<>()).add(request);
                }
                itemIndex++;
            }
            int nextItemOffset = itemIndex;
            Runnable onInferenceCompletion = () -> {
                try {
                    for (int i = itemOffset; i < nextItemOffset; i++) {
                        var result = inferenceResults.get(i);
                        if (result == null) {
                            continue;
                        }
                        var item = items[i];
                        try {
                            applyInferenceResponses(item, result);
                        } catch (Exception exc) {
                            item.abort(bulkShardRequest.index(), exc);
                        }
                        // we don't need to keep the inference results around
                        inferenceResults.set(i, null);
                    }
                } finally {
                    executeNext(nextItemOffset);
                }
            };

            try (var releaseOnFinish = new RefCountingRunnable(onInferenceCompletion)) {
                for (var entry : requestsMap.entrySet()) {
                    executeChunkedInferenceAsync(entry.getKey(), null, entry.getValue(), releaseOnFinish.acquire());
                }
            }
        }

        private void executeChunkedInferenceAsync(
            final String inferenceId,
            @Nullable InferenceProvider inferenceProvider,
            final List<FieldInferenceRequest> requests,
            final Releasable onFinish
        ) {
            if (inferenceProvider == null) {
                ActionListener<UnparsedModel> modelLoadingListener = new ActionListener<>() {
                    @Override
                    public void onResponse(UnparsedModel unparsedModel) {
                        var service = inferenceServiceRegistry.getService(unparsedModel.service());
                        if (service.isEmpty() == false) {
                            var provider = new InferenceProvider(
                                service.get(),
                                service.get()
                                    .parsePersistedConfigWithSecrets(
                                        inferenceId,
                                        unparsedModel.taskType(),
                                        unparsedModel.settings(),
                                        unparsedModel.secrets()
                                    )
                            );
                            executeChunkedInferenceAsync(inferenceId, provider, requests, onFinish);
                        } else {
                            try (onFinish) {
                                for (FieldInferenceRequest request : requests) {
                                    inferenceResults.get(request.bulkItemIndex).failures.add(
                                        new ResourceNotFoundException(
                                            "Inference service [{}] not found for field [{}]",
                                            unparsedModel.service(),
                                            request.field
                                        )
                                    );
                                }
                            }
                        }
                    }

                    @Override
                    public void onFailure(Exception exc) {
                        try (onFinish) {
                            for (FieldInferenceRequest request : requests) {
                                Exception failure;
                                if (ExceptionsHelper.unwrap(exc, ResourceNotFoundException.class) instanceof ResourceNotFoundException) {
                                    failure = new ResourceNotFoundException(
                                        "Inference id [{}] not found for field [{}]",
                                        inferenceId,
                                        request.field
                                    );
                                } else {
                                    failure = new InferenceException(
                                        "Error loading inference for inference id [{}] on field [{}]",
                                        exc,
                                        inferenceId,
                                        request.field
                                    );
                                }
                                inferenceResults.get(request.bulkItemIndex).failures.add(failure);
                            }
                        }
                    }
                };
                modelRegistry.getModelWithSecrets(inferenceId, modelLoadingListener);
                return;
            }
            final List<String> inputs = requests.stream().map(FieldInferenceRequest::input).collect(Collectors.toList());
            ActionListener<List<ChunkedInference>> completionListener = new ActionListener<>() {
                @Override
                public void onResponse(List<ChunkedInference> results) {
                    try (onFinish) {
                        var requestsIterator = requests.iterator();
                        for (ChunkedInference result : results) {
                            var request = requestsIterator.next();
                            var acc = inferenceResults.get(request.bulkItemIndex);
                            if (result instanceof ChunkedInferenceError error) {
                                acc.addFailure(
                                    new InferenceException(
                                        "Exception when running inference id [{}] on field [{}]",
                                        error.exception(),
                                        inferenceProvider.model.getInferenceEntityId(),
                                        request.field
                                    )
                                );
                            } else {
                                acc.addOrUpdateResponse(
                                    new FieldInferenceResponse(
                                        request.field(),
                                        request.sourceField(),
                                        useLegacyFormat ? request.input() : null,
                                        request.inputOrder(),
                                        request.offsetAdjustment(),
                                        inferenceProvider.model,
                                        result
                                    )
                                );
                            }
                        }
                    }
                }

                @Override
                public void onFailure(Exception exc) {
                    try (onFinish) {
                        for (FieldInferenceRequest request : requests) {
                            addInferenceResponseFailure(
<<<<<<< HEAD
                                request.bulkItemIndex,
                                new ElasticsearchException(
=======
                                request.index,
                                new InferenceException(
>>>>>>> 74bb0f98
                                    "Exception when running inference id [{}] on field [{}]",
                                    exc,
                                    inferenceProvider.model.getInferenceEntityId(),
                                    request.field
                                )
                            );
                        }
                    }
                }
            };
            inferenceProvider.service()
                .chunkedInfer(inferenceProvider.model(), null, inputs, Map.of(), InputType.INGEST, TimeValue.MAX_VALUE, completionListener);
        }

        /**
         * Returns all inference requests from the provided {@link BulkItemRequest}.
         *
         * @param item       The bulk request item to process.
         * @param itemIndex  The position of the item within the original bulk request.
         * @return The list of {@link FieldInferenceRequest} associated with the item.
         */
        private List<FieldInferenceRequest> createFieldInferenceRequests(BulkItemRequest item, int itemIndex) {
            boolean isUpdateRequest = false;
            final IndexRequest indexRequest;

            if (item.request() instanceof IndexRequest ir) {
                indexRequest = ir;
            } else if (item.request() instanceof UpdateRequest updateRequest) {
                isUpdateRequest = true;
                if (updateRequest.script() != null) {
                    addInferenceResponseFailure(
                        itemIndex,
                        new ElasticsearchStatusException(
                            "Cannot apply update with a script on indices that contain [{}] field(s)",
                            RestStatus.BAD_REQUEST,
                            SemanticTextFieldMapper.CONTENT_TYPE
                        )
                    );
                    return List.of();
                }
                indexRequest = updateRequest.doc();
            } else {
                // ignore delete request
                return List.of();
            }

            final Map<String, Object> docMap = indexRequest.sourceAsMap();
            List<FieldInferenceRequest> requests = new ArrayList<>();
            for (var entry : fieldInferenceMap.values()) {
                String field = entry.getName();
                String inferenceId = entry.getInferenceId();

                if (useLegacyFormat) {
                    var originalFieldValue = XContentMapValues.extractValue(field, docMap);
                    if (originalFieldValue instanceof Map || (originalFieldValue == null && entry.getSourceFields().length == 1)) {
                        // Inference has already been computed, or there is no inference required.
                        continue;
                    }
                } else {
                    var inferenceMetadataFieldsValue = XContentMapValues.extractValue(
                        InferenceMetadataFieldsMapper.NAME + "." + field,
                        docMap,
                        EXPLICIT_NULL
                    );
                    if (inferenceMetadataFieldsValue != null) {
                        // Inference has already been computed
                        continue;
                    }
                }

                int order = 0;
                for (var sourceField : entry.getSourceFields()) {
                    var valueObj = XContentMapValues.extractValue(sourceField, docMap, EXPLICIT_NULL);
                    if (useLegacyFormat == false && isUpdateRequest && valueObj == EXPLICIT_NULL) {
                        /**
                         * It's an update request, and the source field is explicitly set to null,
                         * so we need to propagate this information to the inference fields metadata
                         * to overwrite any inference previously computed on the field.
                         * This ensures that the field is treated as intentionally cleared,
                         * preventing any unintended carryover of prior inference results.
                         */
                        var slot = ensureResponseAccumulatorSlot(itemIndex);
                        slot.addOrUpdateResponse(
                            new FieldInferenceResponse(field, sourceField, null, order++, 0, null, EMPTY_CHUNKED_INFERENCE)
                        );
                        continue;
                    }
                    if (valueObj == null || valueObj == EXPLICIT_NULL) {
                        if (isUpdateRequest && useLegacyFormat) {
                            addInferenceResponseFailure(
                                itemIndex,
                                new ElasticsearchStatusException(
                                    "Field [{}] must be specified on an update request to calculate inference for field [{}]",
                                    RestStatus.BAD_REQUEST,
                                    sourceField,
                                    field
                                )
                            );
                            break;
                        }
                        continue;
                    }
                    ensureResponseAccumulatorSlot(itemIndex);
                    final List<String> values;
                    try {
                        values = SemanticTextUtils.nodeStringValues(field, valueObj);
                    } catch (Exception exc) {
                        addInferenceResponseFailure(itemIndex, exc);
                        break;
                    }

                    if (INFERENCE_API_FEATURE.check(licenseState) == false) {
                        addInferenceResponseFailure(itemIndex, LicenseUtils.newComplianceException(XPackField.INFERENCE));
                        break;
                    }

                    int offsetAdjustment = 0;
                    for (String v : values) {
                        requests.add(new FieldInferenceRequest(inferenceId, itemIndex, field, sourceField, v, order++, offsetAdjustment));

                        // When using the inference metadata fields format, all the input values are concatenated so that the
                        // chunk text offsets are expressed in the context of a single string. Calculate the offset adjustment
                        // to apply to account for this.
                        offsetAdjustment += v.length() + 1; // Add one for separator char length
                    }
                }
            }
            return requests;
        }

        private FieldInferenceResponseAccumulator ensureResponseAccumulatorSlot(int id) {
            FieldInferenceResponseAccumulator acc = inferenceResults.get(id);
            if (acc == null) {
                acc = new FieldInferenceResponseAccumulator(id, new HashMap<>(), new ArrayList<>());
                inferenceResults.set(id, acc);
            }
            return acc;
        }

        private void addInferenceResponseFailure(int id, Exception failure) {
            var acc = ensureResponseAccumulatorSlot(id);
            acc.addFailure(failure);
        }

        /**
         * Applies the {@link FieldInferenceResponseAccumulator} to the provided {@link BulkItemRequest}.
         * If the response contains failures, the bulk item request is marked as failed for the downstream action.
         * Otherwise, the source of the request is augmented with the field inference results.
         */
        private void applyInferenceResponses(BulkItemRequest item, FieldInferenceResponseAccumulator response) throws IOException {
            if (response.failures().isEmpty() == false) {
                for (var failure : response.failures()) {
                    item.abort(item.index(), failure);
                }
                return;
            }

            final IndexRequest indexRequest = getIndexRequestOrNull(item.request());
            Map<String, Object> inferenceFieldsMap = new HashMap<>();
            for (var entry : response.responses.entrySet()) {
                var fieldName = entry.getKey();
                var responses = entry.getValue();
                Model model = null;

                InferenceFieldMetadata inferenceFieldMetadata = fieldInferenceMap.get(fieldName);
                if (inferenceFieldMetadata == null) {
                    throw new IllegalStateException("No inference field metadata for field [" + fieldName + "]");
                }

                // ensure that the order in the original field is consistent in case of multiple inputs
                Collections.sort(responses, Comparator.comparingInt(FieldInferenceResponse::inputOrder));
                Map<String, List<SemanticTextField.Chunk>> chunkMap = new LinkedHashMap<>();
                for (var resp : responses) {
                    // Get the first non-null model from the response list
                    if (model == null) {
                        model = resp.model;
                    }

                    var lst = chunkMap.computeIfAbsent(resp.sourceField, k -> new ArrayList<>());
                    var chunks = useLegacyFormat
                        ? toSemanticTextFieldChunksLegacy(resp.input, resp.chunkedResults, indexRequest.getContentType())
                        : toSemanticTextFieldChunks(resp.offsetAdjustment, resp.chunkedResults, indexRequest.getContentType());
                    lst.addAll(chunks);
                }

                List<String> inputs = useLegacyFormat
                    ? responses.stream().filter(r -> r.sourceField().equals(fieldName)).map(r -> r.input).collect(Collectors.toList())
                    : null;

                // The model can be null if we are only processing update requests that clear inference results. This is ok because we will
                // merge in the field's existing model settings on the data node.
                var result = new SemanticTextField(
                    useLegacyFormat,
                    fieldName,
                    inputs,
                    new SemanticTextField.InferenceResult(
                        inferenceFieldMetadata.getInferenceId(),
                        model != null ? new MinimalServiceSettings(model) : null,
                        chunkMap
                    ),
                    indexRequest.getContentType()
                );
                inferenceFieldsMap.put(fieldName, result);
            }

            if (useLegacyFormat) {
                var newDocMap = indexRequest.sourceAsMap();
                for (var entry : inferenceFieldsMap.entrySet()) {
                    SemanticTextUtils.insertValue(entry.getKey(), newDocMap, entry.getValue());
                }
                indexRequest.source(newDocMap, indexRequest.getContentType());
            } else {
                /**
                 * Merges the original source with the new inference metadata field and writes the result
                 * directly to an {@link XContentBuilder}, avoiding the need to materialize the original source as a {@link Map}.
                 */
                try (XContentBuilder builder = XContentBuilder.builder(indexRequest.getContentType().xContent())) {
                    builder.startObject();

                    // append the original source
                    try (
                        XContentParser parser = XContentHelper.createParserNotCompressed(
                            XContentParserConfiguration.EMPTY,
                            indexRequest.source(),
                            indexRequest.getContentType()
                        )
                    ) {
                        // skip start object
                        parser.nextToken();
                        while (parser.nextToken() != XContentParser.Token.END_OBJECT) {
                            builder.copyCurrentStructure(parser);
                        }
                    }

                    // add the inference metadata field
                    builder.field(InferenceMetadataFieldsMapper.NAME);
                    try (
                        XContentParser parser = XContentHelper.mapToXContentParser(XContentParserConfiguration.EMPTY, inferenceFieldsMap)
                    ) {
                        builder.copyCurrentStructure(parser);
                    }

                    builder.endObject();
                    indexRequest.source(builder);
                }
            }
        }
    }

    static IndexRequest getIndexRequestOrNull(DocWriteRequest<?> docWriteRequest) {
        if (docWriteRequest instanceof IndexRequest indexRequest) {
            return indexRequest;
        } else if (docWriteRequest instanceof UpdateRequest updateRequest) {
            return updateRequest.doc();
        } else {
            return null;
        }
    }

    private static class EmptyChunkedInference implements ChunkedInference {
        @Override
        public Iterator<Chunk> chunksAsByteReference(XContent xcontent) {
            return Collections.emptyIterator();
        }
    }
}<|MERGE_RESOLUTION|>--- conflicted
+++ resolved
@@ -408,13 +408,8 @@
                     try (onFinish) {
                         for (FieldInferenceRequest request : requests) {
                             addInferenceResponseFailure(
-<<<<<<< HEAD
                                 request.bulkItemIndex,
-                                new ElasticsearchException(
-=======
-                                request.index,
                                 new InferenceException(
->>>>>>> 74bb0f98
                                     "Exception when running inference id [{}] on field [{}]",
                                     exc,
                                     inferenceProvider.model.getInferenceEntityId(),

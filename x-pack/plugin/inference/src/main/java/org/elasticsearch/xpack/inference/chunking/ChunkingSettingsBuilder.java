--- conflicted
+++ resolved
@@ -45,14 +45,9 @@
             settings.get(ChunkingSettingsOptions.STRATEGY.toString()).toString()
         );
         return switch (chunkingStrategy) {
-<<<<<<< HEAD
-            case WORD -> WordBoundaryChunkingSettings.fromMap(settings);
-            case SENTENCE -> SentenceBoundaryChunkingSettings.fromMap(settings);
-            case RECURSIVE -> RecursiveChunkingSettings.fromMap(settings);
-=======
             case WORD -> WordBoundaryChunkingSettings.fromMap(new HashMap<>(settings));
             case SENTENCE -> SentenceBoundaryChunkingSettings.fromMap(new HashMap<>(settings));
->>>>>>> 7a0f63c1
+            case RECURSIVE -> RecursiveChunkingSettings.fromMap(new HashMap<>(settings));
         };
     }
 }
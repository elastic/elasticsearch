--- conflicted
+++ resolved
@@ -16,16 +16,8 @@
 import org.elasticsearch.rest.RestStatus;
 import org.elasticsearch.xpack.core.inference.results.ChunkedInferenceEmbedding;
 import org.elasticsearch.xpack.core.inference.results.ChunkedInferenceError;
-<<<<<<< HEAD
-import org.elasticsearch.xpack.core.inference.results.InferenceByteEmbedding;
-import org.elasticsearch.xpack.core.inference.results.InferenceTextEmbeddingBitResults;
-import org.elasticsearch.xpack.core.inference.results.InferenceTextEmbeddingByteResults;
-import org.elasticsearch.xpack.core.inference.results.InferenceTextEmbeddingFloatResults;
-import org.elasticsearch.xpack.core.inference.results.SparseEmbeddingResults;
-=======
 import org.elasticsearch.xpack.core.inference.results.EmbeddingResults;
 import org.elasticsearch.xpack.inference.chunking.Chunker.ChunkOffset;
->>>>>>> 21845ad7
 
 import java.util.ArrayList;
 import java.util.List;
@@ -46,20 +38,6 @@
  */
 public class EmbeddingRequestChunker {
 
-<<<<<<< HEAD
-    public enum EmbeddingType {
-        FLOAT,
-        BYTE,
-        BIT,
-        SPARSE;
-
-        public static EmbeddingType fromDenseVectorElementType(DenseVectorFieldMapper.ElementType elementType) {
-            return switch (elementType) {
-                case BYTE -> EmbeddingType.BYTE;
-                case FLOAT -> EmbeddingType.FLOAT;
-                case BIT -> EmbeddingType.BIT;
-            };
-=======
     // Visible for testing
     record Request(int inputIndex, int chunkIndex, ChunkOffset chunk, List<String> inputs) {
         public String chunkText() {
@@ -70,7 +48,6 @@
     public record BatchRequest(List<Request> requests) {
         public List<String> inputs() {
             return requests.stream().map(Request::chunkText).collect(Collectors.toList());
->>>>>>> 21845ad7
         }
     }
 
@@ -84,17 +61,8 @@
     private final List<BatchRequest> batchRequests;
     private final AtomicInteger resultCount = new AtomicInteger();
 
-<<<<<<< HEAD
-    private List<ChunkOffsetsAndInput> chunkedOffsets;
-    private List<AtomicArray<List<InferenceTextEmbeddingFloatResults.InferenceFloatEmbedding>>> floatResults;
-    private List<AtomicArray<List<InferenceByteEmbedding>>> byteResults;
-    private List<AtomicArray<List<InferenceByteEmbedding>>> bitResults;
-    private List<AtomicArray<List<SparseEmbeddingResults.Embedding>>> sparseResults;
-    private AtomicArray<Exception> errors;
-=======
     private final List<AtomicReferenceArray<EmbeddingResults.Embedding<?>>> results;
     private final AtomicArray<Exception> errors;
->>>>>>> 21845ad7
     private ActionListener<List<ChunkedInference>> finalListener;
 
     public EmbeddingRequestChunker(List<String> inputs, int maxNumberOfInputsPerBatch) {
@@ -115,27 +83,6 @@
         }
         Chunker chunker = ChunkerBuilder.fromChunkingStrategy(chunkingSettings.getChunkingStrategy());
 
-<<<<<<< HEAD
-        chunkedOffsets = new ArrayList<>(inputs.size());
-        switch (embeddingType) {
-            case FLOAT -> floatResults = new ArrayList<>(inputs.size());
-            case BYTE -> byteResults = new ArrayList<>(inputs.size());
-            case BIT -> bitResults = new ArrayList<>(inputs.size());
-            case SPARSE -> sparseResults = new ArrayList<>(inputs.size());
-        }
-        errors = new AtomicArray<>(inputs.size());
-
-        for (int i = 0; i < inputs.size(); i++) {
-            var chunks = chunkFunction.apply(inputs.get(i));
-            var offSetsAndInput = new ChunkOffsetsAndInput(chunks, inputs.get(i));
-            int numberOfSubBatches = addToBatches(offSetsAndInput, i);
-            // size the results array with the expected number of request/responses
-            switch (embeddingType) {
-                case FLOAT -> floatResults.add(new AtomicArray<>(numberOfSubBatches));
-                case BYTE -> byteResults.add(new AtomicArray<>(numberOfSubBatches));
-                case BIT -> bitResults.add(new AtomicArray<>(numberOfSubBatches));
-                case SPARSE -> sparseResults.add(new AtomicArray<>(numberOfSubBatches));
-=======
         this.requests = new ArrayList<>(inputs.size());
 
         for (int inputIndex = 0; inputIndex < inputs.size(); inputIndex++) {
@@ -143,7 +90,6 @@
             List<Request> requestForInput = new ArrayList<>(chunks.size());
             for (int chunkIndex = 0; chunkIndex < chunks.size(); chunkIndex++) {
                 requestForInput.add(new Request(inputIndex, chunkIndex, chunks.get(chunkIndex), inputs));
->>>>>>> 21845ad7
             }
             requests.add(requestForInput);
             // size the results array with the expected number of request/responses
@@ -188,90 +134,9 @@
 
         @Override
         public void onResponse(InferenceServiceResults inferenceServiceResults) {
-<<<<<<< HEAD
-            switch (embeddingType) {
-                case FLOAT -> handleFloatResults(inferenceServiceResults);
-                case BYTE -> handleByteResults(inferenceServiceResults);
-                case BIT -> handleBitResults(inferenceServiceResults);
-                case SPARSE -> handleSparseResults(inferenceServiceResults);
-            }
-        }
-
-        private void handleFloatResults(InferenceServiceResults inferenceServiceResults) {
-            if (inferenceServiceResults instanceof InferenceTextEmbeddingFloatResults floatEmbeddings) {
-                if (failIfNumRequestsDoNotMatch(floatEmbeddings.embeddings().size())) {
-                    return;
-                }
-
-                int start = 0;
-                for (var pos : positions) {
-                    floatResults.get(pos.inputIndex())
-                        .setOnce(pos.chunkIndex(), floatEmbeddings.embeddings().subList(start, start + pos.embeddingCount()));
-                    start += pos.embeddingCount();
-                }
-
-                if (resultCount.incrementAndGet() == totalNumberOfRequests) {
-                    sendResponse();
-                }
-            } else {
-                onFailure(
-                    unexpectedResultTypeException(inferenceServiceResults.getWriteableName(), InferenceTextEmbeddingFloatResults.NAME)
-                );
-            }
-        }
-
-        private void handleByteResults(InferenceServiceResults inferenceServiceResults) {
-            if (inferenceServiceResults instanceof InferenceTextEmbeddingByteResults byteEmbeddings) {
-                if (failIfNumRequestsDoNotMatch(byteEmbeddings.embeddings().size())) {
-                    return;
-                }
-
-                int start = 0;
-                for (var pos : positions) {
-                    byteResults.get(pos.inputIndex())
-                        .setOnce(pos.chunkIndex(), byteEmbeddings.embeddings().subList(start, start + pos.embeddingCount()));
-                    start += pos.embeddingCount();
-                }
-
-                if (resultCount.incrementAndGet() == totalNumberOfRequests) {
-                    sendResponse();
-                }
-            } else {
-                onFailure(
-                    unexpectedResultTypeException(inferenceServiceResults.getWriteableName(), InferenceTextEmbeddingByteResults.NAME)
-                );
-            }
-        }
-
-        private void handleBitResults(InferenceServiceResults inferenceServiceResults) {
-            if (inferenceServiceResults instanceof InferenceTextEmbeddingBitResults bitEmbeddings) {
-                if (failIfNumRequestsDoNotMatch(bitEmbeddings.embeddings().size())) {
-                    return;
-                }
-
-                int start = 0;
-                for (var pos : positions) {
-                    bitResults.get(pos.inputIndex())
-                        .setOnce(pos.chunkIndex(), bitEmbeddings.embeddings().subList(start, start + pos.embeddingCount()));
-                    start += pos.embeddingCount();
-                }
-
-                if (resultCount.incrementAndGet() == totalNumberOfRequests) {
-                    sendResponse();
-                }
-            } else {
-                onFailure(unexpectedResultTypeException(inferenceServiceResults.getWriteableName(), InferenceTextEmbeddingBitResults.NAME));
-            }
-        }
-
-        private void handleSparseResults(InferenceServiceResults inferenceServiceResults) {
-            if (inferenceServiceResults instanceof SparseEmbeddingResults sparseEmbeddings) {
-                if (failIfNumRequestsDoNotMatch(sparseEmbeddings.embeddings().size())) {
-=======
             if (inferenceServiceResults instanceof EmbeddingResults<?, ?> embeddingResults) {
                 if (embeddingResults.embeddings().size() != request.requests.size()) {
                     onFailure(numResultsDoesntMatchException(embeddingResults.embeddings().size(), request.requests.size()));
->>>>>>> 21845ad7
                     return;
                 }
                 for (int i = 0; i < embeddingResults.embeddings().size(); i++) {
@@ -311,138 +176,6 @@
             if (resultCount.incrementAndGet() == batchRequests.size()) {
                 sendFinalResponse();
             }
-<<<<<<< HEAD
-
-            finalListener.onResponse(response);
-        }
-    }
-
-    private ChunkedInference mergeResultsWithInputs(int resultIndex) {
-        return switch (embeddingType) {
-            case FLOAT -> mergeFloatResultsWithInputs(chunkedOffsets.get(resultIndex), floatResults.get(resultIndex));
-            case BYTE -> mergeByteResultsWithInputs(chunkedOffsets.get(resultIndex), byteResults.get(resultIndex));
-            case BIT -> mergeBitResultsWithInputs(chunkedOffsets.get(resultIndex), bitResults.get(resultIndex));
-            case SPARSE -> mergeSparseResultsWithInputs(chunkedOffsets.get(resultIndex), sparseResults.get(resultIndex));
-        };
-    }
-
-    private ChunkedInferenceEmbeddingFloat mergeFloatResultsWithInputs(
-        ChunkOffsetsAndInput chunks,
-        AtomicArray<List<InferenceTextEmbeddingFloatResults.InferenceFloatEmbedding>> debatchedResults
-    ) {
-        var all = new ArrayList<InferenceTextEmbeddingFloatResults.InferenceFloatEmbedding>();
-        for (int i = 0; i < debatchedResults.length(); i++) {
-            var subBatch = debatchedResults.get(i);
-            all.addAll(subBatch);
-        }
-
-        assert chunks.size() == all.size();
-
-        var embeddingChunks = new ArrayList<ChunkedInferenceEmbeddingFloat.FloatEmbeddingChunk>();
-        for (int i = 0; i < chunks.size(); i++) {
-            embeddingChunks.add(
-                new ChunkedInferenceEmbeddingFloat.FloatEmbeddingChunk(
-                    all.get(i).values(),
-                    chunks.chunkText(i),
-                    new ChunkedInference.TextOffset(chunks.offsets().get(i).start(), chunks.offsets().get(i).end())
-                )
-            );
-        }
-
-        return new ChunkedInferenceEmbeddingFloat(embeddingChunks);
-    }
-
-    private ChunkedInferenceEmbeddingByte mergeByteResultsWithInputs(
-        ChunkOffsetsAndInput chunks,
-        AtomicArray<List<InferenceByteEmbedding>> debatchedResults
-    ) {
-        var all = new ArrayList<InferenceByteEmbedding>();
-        for (int i = 0; i < debatchedResults.length(); i++) {
-            var subBatch = debatchedResults.get(i);
-            all.addAll(subBatch);
-        }
-
-        assert chunks.size() == all.size();
-
-        var embeddingChunks = new ArrayList<ChunkedInferenceEmbeddingByte.ByteEmbeddingChunk>();
-        for (int i = 0; i < chunks.size(); i++) {
-            embeddingChunks.add(
-                new ChunkedInferenceEmbeddingByte.ByteEmbeddingChunk(
-                    all.get(i).values(),
-                    chunks.chunkText(i),
-                    new ChunkedInference.TextOffset(chunks.offsets().get(i).start(), chunks.offsets().get(i).end())
-                )
-            );
-        }
-
-        return new ChunkedInferenceEmbeddingByte(embeddingChunks);
-    }
-
-    private ChunkedInferenceEmbeddingByte mergeBitResultsWithInputs(
-        ChunkOffsetsAndInput chunks,
-        AtomicArray<List<InferenceByteEmbedding>> debatchedResults
-    ) {
-        var all = new ArrayList<InferenceByteEmbedding>();
-        for (int i = 0; i < debatchedResults.length(); i++) {
-            var subBatch = debatchedResults.get(i);
-            all.addAll(subBatch);
-        }
-
-        assert chunks.size() == all.size();
-
-        var embeddingChunks = new ArrayList<ChunkedInferenceEmbeddingByte.ByteEmbeddingChunk>();
-        for (int i = 0; i < chunks.size(); i++) {
-            embeddingChunks.add(
-                new ChunkedInferenceEmbeddingByte.ByteEmbeddingChunk(
-                    all.get(i).values(),
-                    chunks.chunkText(i),
-                    new ChunkedInference.TextOffset(chunks.offsets().get(i).start(), chunks.offsets().get(i).end())
-                )
-            );
-        }
-
-        return new ChunkedInferenceEmbeddingByte(embeddingChunks);
-    }
-
-    private ChunkedInferenceEmbeddingSparse mergeSparseResultsWithInputs(
-        ChunkOffsetsAndInput chunks,
-        AtomicArray<List<SparseEmbeddingResults.Embedding>> debatchedResults
-    ) {
-        var all = new ArrayList<SparseEmbeddingResults.Embedding>();
-        for (int i = 0; i < debatchedResults.length(); i++) {
-            var subBatch = debatchedResults.get(i);
-            all.addAll(subBatch);
-        }
-
-        assert chunks.size() == all.size();
-
-        var embeddingChunks = new ArrayList<ChunkedInferenceEmbeddingSparse.SparseEmbeddingChunk>();
-        for (int i = 0; i < chunks.size(); i++) {
-            embeddingChunks.add(
-                new ChunkedInferenceEmbeddingSparse.SparseEmbeddingChunk(
-                    all.get(i).tokens(),
-                    chunks.chunkText(i),
-                    new ChunkedInference.TextOffset(chunks.offsets().get(i).start(), chunks.offsets().get(i).end())
-                )
-            );
-        }
-
-        return new ChunkedInferenceEmbeddingSparse(embeddingChunks);
-    }
-
-    public record BatchRequest(List<SubBatch> subBatches) {
-        public int size() {
-            return subBatches.stream().mapToInt(SubBatch::size).sum();
-        }
-
-        public void addSubBatch(SubBatch sb) {
-            subBatches.add(sb);
-        }
-
-        public List<String> inputs() {
-            return subBatches.stream().flatMap(s -> s.requests().toChunkText().stream()).collect(Collectors.toList());
-=======
->>>>>>> 21845ad7
         }
     }
 

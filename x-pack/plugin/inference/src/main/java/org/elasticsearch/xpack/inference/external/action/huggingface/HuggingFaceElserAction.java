--- conflicted
+++ resolved
@@ -41,26 +41,9 @@
     public void execute(List<String> input, ActionListener<List<? extends InferenceResults>> listener) {
         try {
             HuggingFaceElserRequest request = new HuggingFaceElserRequest(account, new HuggingFaceElserRequestEntity(input));
-            ActionListener<InferenceResults> wrappedListener = wrapFailuresInElasticsearchException(errorMessage, listener);
+            ActionListener<List<? extends InferenceResults>> wrappedListener = wrapFailuresInElasticsearchException(errorMessage, listener);
 
-<<<<<<< HEAD
             client.send(request, wrappedListener);
-=======
-            ActionListener<List<? extends InferenceResults>> wrapFailuresInElasticsearchExceptionListener = ActionListener.wrap(
-                listener::onResponse,
-                e -> {
-                    var unwrappedException = ExceptionsHelper.unwrapCause(e);
-
-                    if (unwrappedException instanceof ElasticsearchException esException) {
-                        listener.onFailure(esException);
-                    } else {
-                        listener.onFailure(createInternalServerError(unwrappedException));
-                    }
-                }
-            );
-
-            client.send(request, wrapFailuresInElasticsearchExceptionListener);
->>>>>>> d44770d7
         } catch (ElasticsearchException e) {
             listener.onFailure(e);
         } catch (Exception e) {

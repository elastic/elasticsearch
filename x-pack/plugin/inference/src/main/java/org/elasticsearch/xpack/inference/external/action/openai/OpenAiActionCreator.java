/*
 * Copyright Elasticsearch B.V. and/or licensed to Elasticsearch B.V. under one
 * or more contributor license agreements. Licensed under the Elastic License
 * 2.0; you may not use this file except in compliance with the Elastic License
 * 2.0.
 */

package org.elasticsearch.xpack.inference.external.action.openai;

import org.elasticsearch.inference.InputType;
import org.elasticsearch.xpack.inference.external.action.ExecutableAction;
import org.elasticsearch.xpack.inference.external.action.SenderExecutableAction;
import org.elasticsearch.xpack.inference.external.action.SingleInputSenderExecutableAction;
import org.elasticsearch.xpack.inference.external.http.retry.ResponseHandler;
import org.elasticsearch.xpack.inference.external.http.sender.ChatCompletionInput;
import org.elasticsearch.xpack.inference.external.http.sender.GenericRequestManager;
import org.elasticsearch.xpack.inference.external.http.sender.Sender;
import org.elasticsearch.xpack.inference.external.http.sender.TruncatingRequestManager;
import org.elasticsearch.xpack.inference.external.http.sender.UnifiedChatInput;
import org.elasticsearch.xpack.inference.external.openai.OpenAiChatCompletionResponseHandler;
import org.elasticsearch.xpack.inference.external.openai.OpenAiResponseHandler;
import org.elasticsearch.xpack.inference.external.request.openai.OpenAiEmbeddingsRequest;
import org.elasticsearch.xpack.inference.external.request.openai.OpenAiUnifiedChatCompletionRequest;
import org.elasticsearch.xpack.inference.external.response.openai.OpenAiChatCompletionResponseEntity;
import org.elasticsearch.xpack.inference.external.response.openai.OpenAiEmbeddingsResponseEntity;
import org.elasticsearch.xpack.inference.services.ServiceComponents;
import org.elasticsearch.xpack.inference.services.openai.completion.OpenAiChatCompletionModel;
import org.elasticsearch.xpack.inference.services.openai.embeddings.OpenAiEmbeddingsModel;

import java.util.Map;
import java.util.Objects;

import static org.elasticsearch.xpack.inference.external.action.ActionUtils.constructFailedToSendRequestMessage;

/**
 * Provides a way to construct an {@link ExecutableAction} using the visitor pattern based on the openai model type.
 */
public class OpenAiActionCreator implements OpenAiActionVisitor {
    public static final String COMPLETION_ERROR_PREFIX = "OpenAI chat completions";
    public static final String USER_ROLE = "user";

    static final ResponseHandler COMPLETION_HANDLER = new OpenAiChatCompletionResponseHandler(
        "openai completion",
        OpenAiChatCompletionResponseEntity::fromResponse
    );
    public static final ResponseHandler EMBEDDINGS_HANDLER = new OpenAiResponseHandler(
        "openai text embedding",
        OpenAiEmbeddingsResponseEntity::fromResponse,
        false
    );

    private final Sender sender;
    private final ServiceComponents serviceComponents;

    public OpenAiActionCreator(Sender sender, ServiceComponents serviceComponents) {
        this.sender = Objects.requireNonNull(sender);
        this.serviceComponents = Objects.requireNonNull(serviceComponents);
    }

    @Override
<<<<<<< HEAD
    public ExecutableAction create(OpenAiEmbeddingsModel model, Map<String, Object> taskSettings, InputType inputType) {
        var overriddenModel = OpenAiEmbeddingsModel.of(model, taskSettings, inputType);
        var requestCreator = OpenAiEmbeddingsRequestManager.of(
=======
    public ExecutableAction create(OpenAiEmbeddingsModel model, Map<String, Object> taskSettings) {
        var overriddenModel = OpenAiEmbeddingsModel.of(model, taskSettings);
        var manager = new TruncatingRequestManager(
            serviceComponents.threadPool(),
>>>>>>> b1c3772d
            overriddenModel,
            EMBEDDINGS_HANDLER,
            (truncationResult) -> new OpenAiEmbeddingsRequest(serviceComponents.truncator(), truncationResult, overriddenModel),
            overriddenModel.getServiceSettings().maxInputTokens()
        );

        var errorMessage = constructFailedToSendRequestMessage("OpenAI embeddings");
        return new SenderExecutableAction(sender, manager, errorMessage);
    }

    @Override
    public ExecutableAction create(OpenAiChatCompletionModel model, Map<String, Object> taskSettings) {
        var overriddenModel = OpenAiChatCompletionModel.of(model, taskSettings);
        var manager = new GenericRequestManager<>(
            serviceComponents.threadPool(),
            overriddenModel,
            COMPLETION_HANDLER,
            (inputs) -> new OpenAiUnifiedChatCompletionRequest(new UnifiedChatInput(inputs, USER_ROLE), overriddenModel),
            ChatCompletionInput.class
        );

        var errorMessage = constructFailedToSendRequestMessage(COMPLETION_ERROR_PREFIX);
        return new SingleInputSenderExecutableAction(sender, manager, errorMessage, COMPLETION_ERROR_PREFIX);
    }
}<|MERGE_RESOLUTION|>--- conflicted
+++ resolved
@@ -58,16 +58,10 @@
     }
 
     @Override
-<<<<<<< HEAD
     public ExecutableAction create(OpenAiEmbeddingsModel model, Map<String, Object> taskSettings, InputType inputType) {
         var overriddenModel = OpenAiEmbeddingsModel.of(model, taskSettings, inputType);
-        var requestCreator = OpenAiEmbeddingsRequestManager.of(
-=======
-    public ExecutableAction create(OpenAiEmbeddingsModel model, Map<String, Object> taskSettings) {
-        var overriddenModel = OpenAiEmbeddingsModel.of(model, taskSettings);
         var manager = new TruncatingRequestManager(
             serviceComponents.threadPool(),
->>>>>>> b1c3772d
             overriddenModel,
             EMBEDDINGS_HANDLER,
             (truncationResult) -> new OpenAiEmbeddingsRequest(serviceComponents.truncator(), truncationResult, overriddenModel),

--- conflicted
+++ resolved
@@ -27,9 +27,8 @@
         ActionListener<InferenceServiceResults> listener
     );
 
-<<<<<<< HEAD
     void updateRateLimitDivisor(int rateLimitDivisor);
-=======
+
     void sendWithoutQueuing(
         Logger logger,
         Request request,
@@ -37,5 +36,4 @@
         @Nullable TimeValue timeout,
         ActionListener<InferenceServiceResults> listener
     );
->>>>>>> 2ebbad40
 }
/*
 * Copyright Elasticsearch B.V. and/or licensed to Elasticsearch B.V. under one
 * or more contributor license agreements. Licensed under the Elastic License
 * 2.0; you may not use this file except in compliance with the Elastic License
 * 2.0.
 */

package org.elasticsearch.xpack.inference.external.request.elastic;

import org.elasticsearch.core.Nullable;
import org.elasticsearch.xcontent.ToXContentObject;
import org.elasticsearch.xcontent.XContentBuilder;
import org.elasticsearch.xpack.inference.services.elastic.ElasticInferenceServiceUsageContext;

import java.io.IOException;
import java.util.List;
import java.util.Objects;

public record ElasticInferenceServiceSparseEmbeddingsRequestEntity(
    List<String> inputs,
<<<<<<< HEAD
    String modelId,
=======
>>>>>>> 182cba39
    @Nullable ElasticInferenceServiceUsageContext usageContext
) implements ToXContentObject {

    private static final String INPUT_FIELD = "input";
<<<<<<< HEAD
    private static final String MODEL_ID_FIELD = "model_id";
=======
>>>>>>> 182cba39
    private static final String USAGE_CONTEXT = "usage_context";

    public ElasticInferenceServiceSparseEmbeddingsRequestEntity {
        Objects.requireNonNull(inputs);
        Objects.requireNonNull(modelId);
    }

    @Override
    public XContentBuilder toXContent(XContentBuilder builder, Params params) throws IOException {
        builder.startObject();
        builder.startArray(INPUT_FIELD);

        for (String input : inputs) {
            builder.value(input);
        }

        builder.endArray();

<<<<<<< HEAD
        builder.field(MODEL_ID_FIELD, modelId);

=======
>>>>>>> 182cba39
        // optional field
        if ((usageContext == ElasticInferenceServiceUsageContext.UNSPECIFIED) == false) {
            builder.field(USAGE_CONTEXT, usageContext);
        }

        builder.endObject();

        return builder;
    }

}<|MERGE_RESOLUTION|>--- conflicted
+++ resolved
@@ -18,18 +18,14 @@
 
 public record ElasticInferenceServiceSparseEmbeddingsRequestEntity(
     List<String> inputs,
-<<<<<<< HEAD
     String modelId,
-=======
->>>>>>> 182cba39
     @Nullable ElasticInferenceServiceUsageContext usageContext
 ) implements ToXContentObject {
 
     private static final String INPUT_FIELD = "input";
-<<<<<<< HEAD
+
     private static final String MODEL_ID_FIELD = "model_id";
-=======
->>>>>>> 182cba39
+
     private static final String USAGE_CONTEXT = "usage_context";
 
     public ElasticInferenceServiceSparseEmbeddingsRequestEntity {
@@ -48,11 +44,8 @@
 
         builder.endArray();
 
-<<<<<<< HEAD
         builder.field(MODEL_ID_FIELD, modelId);
 
-=======
->>>>>>> 182cba39
         // optional field
         if ((usageContext == ElasticInferenceServiceUsageContext.UNSPECIFIED) == false) {
             builder.field(USAGE_CONTEXT, usageContext);

--- conflicted
+++ resolved
@@ -24,30 +24,13 @@
 public class VoyageAIEmbeddingsRequest extends VoyageAIRequest {
 
     private final List<String> input;
-<<<<<<< HEAD
     private final InputType inputType;
-    private final VoyageAIEmbeddingsServiceSettings serviceSettings;
-    private final VoyageAIEmbeddingsTaskSettings taskSettings;
-    private final String model;
-    private final String inferenceEntityId;
+    private final VoyageAIEmbeddingsModel embeddingsModel;
 
     public VoyageAIEmbeddingsRequest(List<String> input, InputType inputType, VoyageAIEmbeddingsModel embeddingsModel) {
-        Objects.requireNonNull(embeddingsModel);
-
-        account = VoyageAIAccount.of(embeddingsModel);
+        this.embeddingsModel = Objects.requireNonNull(embeddingsModel);
         this.input = Objects.requireNonNull(input);
         this.inputType = inputType;
-        serviceSettings = embeddingsModel.getServiceSettings();
-        taskSettings = embeddingsModel.getTaskSettings();
-        model = embeddingsModel.getServiceSettings().getCommonSettings().modelId();
-        inferenceEntityId = embeddingsModel.getInferenceEntityId();
-=======
-    private final VoyageAIEmbeddingsModel embeddingsModel;
-
-    public VoyageAIEmbeddingsRequest(List<String> input, VoyageAIEmbeddingsModel embeddingsModel) {
-        this.embeddingsModel = Objects.requireNonNull(embeddingsModel);
-        this.input = Objects.requireNonNull(input);
->>>>>>> c9203e73
     }
 
     @Override
@@ -55,19 +38,15 @@
         HttpPost httpPost = new HttpPost(embeddingsModel.uri());
 
         ByteArrayEntity byteEntity = new ByteArrayEntity(
-<<<<<<< HEAD
-            Strings.toString(new VoyageAIEmbeddingsRequestEntity(input, inputType, serviceSettings, taskSettings, model))
-                .getBytes(StandardCharsets.UTF_8)
-=======
             Strings.toString(
                 new VoyageAIEmbeddingsRequestEntity(
                     input,
+                    inputType,
                     embeddingsModel.getServiceSettings(),
                     embeddingsModel.getTaskSettings(),
                     embeddingsModel.getServiceSettings().modelId()
                 )
             ).getBytes(StandardCharsets.UTF_8)
->>>>>>> c9203e73
         );
         httpPost.setEntity(byteEntity);
 

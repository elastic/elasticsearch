--- conflicted
+++ resolved
@@ -216,18 +216,10 @@
 
         return new TextEmbeddingFloatResults(embeddingList);
     }
-
-<<<<<<< HEAD
     private static TextEmbeddingFloatResults.FloatEmbedding parseFloatArrayEntry(XContentParser parser) throws IOException {
         XContentParserUtils.ensureExpectedToken(XContentParser.Token.START_ARRAY, parser.currentToken(), parser);
         List<Float> embeddingValuesList = XContentParserUtils.parseList(parser, CohereEmbeddingsResponseEntity::parseEmbeddingFloatEntry);
         return TextEmbeddingFloatResults.FloatEmbedding.of(embeddingValuesList);
-=======
-    private static TextEmbeddingResults.Embedding parseFloatArrayEntry(XContentParser parser) throws IOException {
-        ensureExpectedToken(XContentParser.Token.START_ARRAY, parser.currentToken(), parser);
-        List<Float> embeddingValuesList = parseList(parser, CohereEmbeddingsResponseEntity::parseEmbeddingFloatEntry);
-        return TextEmbeddingResults.Embedding.of(embeddingValuesList);
->>>>>>> 2822fa40
     }
 
     private static Float parseEmbeddingFloatEntry(XContentParser parser) throws IOException {

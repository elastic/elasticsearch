--- conflicted
+++ resolved
@@ -17,13 +17,9 @@
 import org.elasticsearch.xcontent.XContentParser;
 import org.elasticsearch.xcontent.XContentParserConfiguration;
 import org.elasticsearch.xcontent.XContentType;
-<<<<<<< HEAD
-import org.elasticsearch.xpack.core.inference.results.InferenceByteEmbedding;
-import org.elasticsearch.xpack.core.inference.results.InferenceTextEmbeddingBitResults;
-import org.elasticsearch.xpack.core.inference.results.InferenceTextEmbeddingFloatResults;
-=======
+import org.elasticsearch.xpack.core.inference.results.TextEmbeddingBitResults;
+import org.elasticsearch.xpack.core.inference.results.TextEmbeddingByteResults;
 import org.elasticsearch.xpack.core.inference.results.TextEmbeddingFloatResults;
->>>>>>> 061c0ca1
 import org.elasticsearch.xpack.inference.external.http.HttpResult;
 import org.elasticsearch.xpack.inference.external.request.Request;
 import org.elasticsearch.xpack.inference.external.request.jinaai.JinaAIEmbeddingsRequest;
@@ -103,14 +99,10 @@
      * </code>
      * </pre>
      */
-<<<<<<< HEAD
     public static InferenceServiceResults fromResponse(Request request, HttpResult response) throws IOException {
         // embeddings type is not specified anywhere in the response so grab it from the request
         JinaAIEmbeddingsRequest embeddingsRequest = (JinaAIEmbeddingsRequest) request;
         var embeddingType = embeddingsRequest.getEmbeddingType().toString();
-=======
-    public static TextEmbeddingFloatResults fromResponse(Request request, HttpResult response) throws IOException {
->>>>>>> 061c0ca1
         var parserConfig = XContentParserConfiguration.EMPTY.withDeprecationHandler(LoggingDeprecationHandler.INSTANCE);
         var embeddingValueParser = EMBEDDING_PARSERS.get(embeddingType);
 
@@ -131,34 +123,20 @@
 
             positionParserAtTokenAfterField(jsonParser, "data", FAILED_TO_FIND_FIELD_TEMPLATE);
 
-<<<<<<< HEAD
             return embeddingValueParser.apply(jsonParser);
         }
     }
 
-    private static InferenceTextEmbeddingFloatResults parseFloatDataObject(XContentParser jsonParser) throws IOException {
-        List<InferenceTextEmbeddingFloatResults.InferenceFloatEmbedding> embeddingList = parseList(
+    private static InferenceServiceResults parseFloatDataObject(XContentParser jsonParser) throws IOException {
+        List<TextEmbeddingFloatResults.Embedding> embeddingList = parseList(
             jsonParser,
             JinaAIEmbeddingsResponseEntity::parseFloatEmbeddingObject
         );
 
-        return new InferenceTextEmbeddingFloatResults(embeddingList);
+        return new TextEmbeddingFloatResults(embeddingList);
     }
 
-    private static InferenceTextEmbeddingFloatResults.InferenceFloatEmbedding parseFloatEmbeddingObject(XContentParser parser)
-        throws IOException {
-=======
-            List<TextEmbeddingFloatResults.Embedding> embeddingList = parseList(
-                jsonParser,
-                JinaAIEmbeddingsResponseEntity::parseEmbeddingObject
-            );
-
-            return new TextEmbeddingFloatResults(embeddingList);
-        }
-    }
-
-    private static TextEmbeddingFloatResults.Embedding parseEmbeddingObject(XContentParser parser) throws IOException {
->>>>>>> 061c0ca1
+    private static TextEmbeddingFloatResults.Embedding parseFloatEmbeddingObject(XContentParser parser) throws IOException {
         ensureExpectedToken(XContentParser.Token.START_OBJECT, parser.currentToken(), parser);
 
         positionParserAtTokenAfterField(parser, "embedding", FAILED_TO_FIND_FIELD_TEMPLATE);
@@ -170,13 +148,16 @@
         return TextEmbeddingFloatResults.Embedding.of(embeddingValuesList);
     }
 
-    private static InferenceTextEmbeddingBitResults parseBitDataObject(XContentParser jsonParser) throws IOException {
-        List<InferenceByteEmbedding> embeddingList = parseList(jsonParser, JinaAIEmbeddingsResponseEntity::parseBitEmbeddingObject);
+    private static InferenceServiceResults parseBitDataObject(XContentParser jsonParser) throws IOException {
+        List<TextEmbeddingByteResults.Embedding> embeddingList = parseList(
+            jsonParser,
+            JinaAIEmbeddingsResponseEntity::parseBitEmbeddingObject
+        );
 
-        return new InferenceTextEmbeddingBitResults(embeddingList);
+        return new TextEmbeddingBitResults(embeddingList);
     }
 
-    private static InferenceByteEmbedding parseBitEmbeddingObject(XContentParser parser) throws IOException {
+    private static TextEmbeddingByteResults.Embedding parseBitEmbeddingObject(XContentParser parser) throws IOException {
         ensureExpectedToken(XContentParser.Token.START_OBJECT, parser.currentToken(), parser);
 
         positionParserAtTokenAfterField(parser, "embedding", FAILED_TO_FIND_FIELD_TEMPLATE);
@@ -185,7 +166,7 @@
         // parse and discard the rest of the object
         consumeUntilObjectEnd(parser);
 
-        return InferenceByteEmbedding.of(embeddingList);
+        return TextEmbeddingByteResults.Embedding.of(embeddingList);
     }
 
     private static Byte parseEmbeddingInt8Entry(XContentParser parser) throws IOException {

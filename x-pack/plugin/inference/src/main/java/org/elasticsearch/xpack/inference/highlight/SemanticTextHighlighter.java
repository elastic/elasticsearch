/*
 * Copyright Elasticsearch B.V. and/or licensed to Elasticsearch B.V. under one
 * or more contributor license agreements. Licensed under the Elastic License
 * 2.0; you may not use this file except in compliance with the Elastic License
 * 2.0.
 */

package org.elasticsearch.xpack.inference.highlight;

import org.apache.lucene.index.LeafReader;
import org.apache.lucene.index.Term;
import org.apache.lucene.search.BooleanClause;
import org.apache.lucene.search.BooleanQuery;
import org.apache.lucene.search.DocIdSetIterator;
import org.apache.lucene.search.IndexSearcher;
import org.apache.lucene.search.KnnByteVectorQuery;
import org.apache.lucene.search.KnnFloatVectorQuery;
import org.apache.lucene.search.Query;
import org.apache.lucene.search.QueryVisitor;
import org.apache.lucene.search.ScoreMode;
import org.apache.lucene.search.Scorer;
import org.apache.lucene.search.Weight;
import org.elasticsearch.common.text.Text;
import org.elasticsearch.index.IndexVersions;
import org.elasticsearch.index.mapper.MappedFieldType;
import org.elasticsearch.index.mapper.MappingLookup;
import org.elasticsearch.index.mapper.vectors.DenseVectorFieldMapper.DenseVectorFieldType;
import org.elasticsearch.index.mapper.vectors.SparseVectorFieldMapper.SparseVectorFieldType;
import org.elasticsearch.index.query.SearchExecutionContext;
import org.elasticsearch.search.fetch.FetchSubPhase;
import org.elasticsearch.search.fetch.subphase.highlight.FieldHighlightContext;
import org.elasticsearch.search.fetch.subphase.highlight.HighlightField;
import org.elasticsearch.search.fetch.subphase.highlight.Highlighter;
import org.elasticsearch.search.vectors.VectorData;
import org.elasticsearch.xpack.core.ml.search.SparseVectorQueryWrapper;
import org.elasticsearch.xpack.inference.mapper.OffsetSourceField;
import org.elasticsearch.xpack.inference.mapper.OffsetSourceFieldMapper;
import org.elasticsearch.xpack.inference.mapper.OffsetSourceMetaFieldMapper;
import org.elasticsearch.xpack.inference.mapper.SemanticTextFieldMapper;
import org.elasticsearch.xpack.inference.mapper.SemanticTextUtils;

import java.io.IOException;
import java.util.ArrayList;
import java.util.Comparator;
import java.util.HashMap;
import java.util.List;
import java.util.Map;

import static org.elasticsearch.index.mapper.InferenceMetadataFieldsMapper.INFERENCE_METADATA_FIELDS_FEATURE_FLAG;

/**
 * A {@link Highlighter} designed for the {@link SemanticTextFieldMapper}.
 * It extracts semantic queries and compares them against each chunk in the document.
 * The top-scoring chunks are returned as snippets, sorted by their scores.
 */
public class SemanticTextHighlighter implements Highlighter {
    public static final String NAME = "semantic";

    private record OffsetAndScore(OffsetSourceFieldMapper.OffsetSource offset, float score) {}

    @Override
    public boolean canHighlight(MappedFieldType fieldType) {
        if (fieldType instanceof SemanticTextFieldMapper.SemanticTextFieldType semanticTextFieldType) {
            // TODO: Handle semantic text field prior to the inference metadata fields version.
            return semanticTextFieldType.getIndexVersionCreated().onOrAfter(IndexVersions.INFERENCE_METADATA_FIELDS)
                && INFERENCE_METADATA_FIELDS_FEATURE_FLAG.isEnabled();
        }
        return false;
    }

    @Override
    public HighlightField highlight(FieldHighlightContext fieldContext) throws IOException {
        SemanticTextFieldMapper.SemanticTextFieldType fieldType = (SemanticTextFieldMapper.SemanticTextFieldType) fieldContext.fieldType;
        if (fieldType.getEmbeddingsField() == null) {
            // nothing indexed yet
            return null;
        }

        final List<Query> queries = switch (fieldType.getModelSettings().taskType()) {
            case SPARSE_EMBEDDING -> extractSparseVectorQueries(
                (SparseVectorFieldType) fieldType.getEmbeddingsField().fieldType(),
                fieldContext.query
            );
            case TEXT_EMBEDDING -> extractDenseVectorQueries(
                (DenseVectorFieldType) fieldType.getEmbeddingsField().fieldType(),
                fieldContext.query
            );
            default -> throw new IllegalStateException(
                "Wrong task type for a semantic text field, got [" + fieldType.getModelSettings().taskType().name() + "]"
            );
        };
        if (queries.isEmpty()) {
            // nothing to highlight
            return null;
        }

        int numberOfFragments = fieldContext.field.fieldOptions().numberOfFragments() == 0
            ? 1 // we return the best fragment by default
            : fieldContext.field.fieldOptions().numberOfFragments();

        var mappingLookup = fieldContext.context.getSearchExecutionContext().getMappingLookup();

        List<OffsetAndScore> chunks = extractOffsetAndScores(
            fieldContext.context.getSearchExecutionContext(),
            fieldContext.hitContext.reader(),
            fieldType,
            fieldContext.hitContext.docId(),
            queries
        );
        if (chunks.size() == 0) {
            return null;
        }

        chunks.sort(Comparator.comparingDouble(OffsetAndScore::score).reversed());
        int size = Math.min(chunks.size(), numberOfFragments);
        if (fieldContext.field.fieldOptions().scoreOrdered() == false) {
            chunks.subList(0, size).sort(Comparator.comparingDouble(c -> c.offset.start()));
        }
        Map<String, String> inputs = new HashMap<>();
        Text[] snippets = new Text[size];
        for (int i = 0; i < size; i++) {
            var chunk = chunks.get(i);
<<<<<<< HEAD
            var content = inputs.computeIfAbsent(
                chunk.offset.field(),
                k -> extractFieldContent(fieldContext.context.getSearchExecutionContext(), fieldContext.hitContext, mappingLookup, k)
            );
=======
            var content = inputs.computeIfAbsent(chunk.offset.field(), k -> extractFieldContent(fieldContext.hitContext, mappingLookup, k));
>>>>>>> d1b8d61a
            if (content == null) {
                throw new IllegalStateException("Missing content for field [" + chunk.offset.field() + "]");
            }
            if (chunk.offset().start() == -1
                || chunk.offset.end() == -1
                || chunk.offset().start() > content.length()
                || chunk.offset().end() > content.length()) {
                throw new IllegalStateException(
                    "Offset ["
                        + chunk.offset()
                        + "] computed for the field ["
                        + fieldType.name()
                        + "] do not match the actual content of the field."
                );
            }
            snippets[i] = new Text(content.substring(chunk.offset().start(), chunk.offset().end()));
        }
        return new HighlightField(fieldContext.fieldName, snippets);
    }

<<<<<<< HEAD
    private String extractFieldContent(
        SearchExecutionContext searchContext,
        FetchSubPhase.HitContext hitContext,
        MappingLookup mappingLookup,
        String sourceField
    ) {
=======
    private String extractFieldContent(FetchSubPhase.HitContext hitContext, MappingLookup mappingLookup, String sourceField) {
>>>>>>> d1b8d61a
        var sourceFieldType = mappingLookup.getFieldType(sourceField);
        if (sourceFieldType == null) {
            return null;
        }
        // TODO: Consider using a value fetcher here, as it will work if the field is stored, but ensure it excludes values derived from
        // copy_to fields.
        Object sourceValue = hitContext.source().extractValue(sourceFieldType.name(), null);
        return sourceValue != null ? SemanticTextUtils.nodeStringValues(sourceFieldType.name(), sourceValue) : null;
    }

    private List<OffsetAndScore> extractOffsetAndScores(
        SearchExecutionContext context,
        LeafReader reader,
        SemanticTextFieldMapper.SemanticTextFieldType fieldType,
        int docId,
        List<Query> leafQueries
    ) throws IOException {
        var bitSet = context.bitsetFilter(fieldType.getChunksField().parentTypeFilter()).getBitSet(reader.getContext());
        int previousParent = docId > 0 ? bitSet.prevSetBit(docId - 1) : -1;

        BooleanQuery.Builder bq = new BooleanQuery.Builder();
        leafQueries.stream().forEach(q -> bq.add(q, BooleanClause.Occur.SHOULD));
        Weight weight = new IndexSearcher(reader).createWeight(bq.build(), ScoreMode.COMPLETE, 1);
        Scorer scorer = weight.scorer(reader.getContext());
        var terms = reader.terms(OffsetSourceMetaFieldMapper.NAME);
        if (terms == null) {
            // The field is empty
            return List.of();
        }
        var offsetReader = OffsetSourceField.loader(terms, fieldType.getOffsetsField().fullPath());
        if (previousParent != -1) {
            if (scorer.iterator().advance(previousParent) == DocIdSetIterator.NO_MORE_DOCS) {
                return List.of();
            }
        } else if (scorer.iterator().nextDoc() == DocIdSetIterator.NO_MORE_DOCS) {
            return List.of();
        }
        List<OffsetAndScore> results = new ArrayList<>();
        while (scorer.docID() < docId) {
            var offset = offsetReader.advanceTo(scorer.docID());
            if (offset == null) {
                throw new IllegalStateException(
                    "Cannot highlight field [" + fieldType.name() + "], missing embeddings for doc [" + docId + "]"
                );
            }
            results.add(new OffsetAndScore(offset, scorer.score()));
            if (scorer.iterator().nextDoc() == DocIdSetIterator.NO_MORE_DOCS) {
                break;
            }
        }
        return results;
    }

    private List<Query> extractDenseVectorQueries(DenseVectorFieldType fieldType, Query querySection) {
        // TODO: Handle knn section when semantic text field can be used.
        List<Query> queries = new ArrayList<>();
        querySection.visit(new QueryVisitor() {
            @Override
            public boolean acceptField(String field) {
                return fieldType.name().equals(field);
            }

            @Override
            public void consumeTerms(Query query, Term... terms) {
                super.consumeTerms(query, terms);
            }

            @Override
            public void visitLeaf(Query query) {
                if (query instanceof KnnFloatVectorQuery knnQuery) {
                    queries.add(fieldType.createExactKnnQuery(VectorData.fromFloats(knnQuery.getTargetCopy()), null));
                } else if (query instanceof KnnByteVectorQuery knnQuery) {
                    queries.add(fieldType.createExactKnnQuery(VectorData.fromBytes(knnQuery.getTargetCopy()), null));
                }
            }
        });
        return queries;
    }

    private List<Query> extractSparseVectorQueries(SparseVectorFieldType fieldType, Query querySection) {
        List<Query> queries = new ArrayList<>();
        querySection.visit(new QueryVisitor() {
            @Override
            public boolean acceptField(String field) {
                return fieldType.name().equals(field);
            }

            @Override
            public void consumeTerms(Query query, Term... terms) {
                super.consumeTerms(query, terms);
            }

            @Override
            public QueryVisitor getSubVisitor(BooleanClause.Occur occur, Query parent) {
                if (parent instanceof SparseVectorQueryWrapper sparseVectorQuery) {
                    queries.add(sparseVectorQuery.getTermsQuery());
                }
                return this;
            }
        });
        return queries;
    }
}<|MERGE_RESOLUTION|>--- conflicted
+++ resolved
@@ -120,14 +120,7 @@
         Text[] snippets = new Text[size];
         for (int i = 0; i < size; i++) {
             var chunk = chunks.get(i);
-<<<<<<< HEAD
-            var content = inputs.computeIfAbsent(
-                chunk.offset.field(),
-                k -> extractFieldContent(fieldContext.context.getSearchExecutionContext(), fieldContext.hitContext, mappingLookup, k)
-            );
-=======
             var content = inputs.computeIfAbsent(chunk.offset.field(), k -> extractFieldContent(fieldContext.hitContext, mappingLookup, k));
->>>>>>> d1b8d61a
             if (content == null) {
                 throw new IllegalStateException("Missing content for field [" + chunk.offset.field() + "]");
             }
@@ -148,16 +141,7 @@
         return new HighlightField(fieldContext.fieldName, snippets);
     }
 
-<<<<<<< HEAD
-    private String extractFieldContent(
-        SearchExecutionContext searchContext,
-        FetchSubPhase.HitContext hitContext,
-        MappingLookup mappingLookup,
-        String sourceField
-    ) {
-=======
     private String extractFieldContent(FetchSubPhase.HitContext hitContext, MappingLookup mappingLookup, String sourceField) {
->>>>>>> d1b8d61a
         var sourceFieldType = mappingLookup.getFieldType(sourceField);
         if (sourceFieldType == null) {
             return null;

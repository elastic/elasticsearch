/*
 * Copyright Elasticsearch B.V. and/or licensed to Elasticsearch B.V. under one
 * or more contributor license agreements. Licensed under the Elastic License
 * 2.0; you may not use this file except in compliance with the Elastic License
 * 2.0.
 */

package org.elasticsearch.xpack.inference.mapper;

import org.elasticsearch.ElasticsearchException;
import org.elasticsearch.common.bytes.BytesReference;
import org.elasticsearch.common.xcontent.XContentHelper;
import org.elasticsearch.common.xcontent.XContentParserUtils;
import org.elasticsearch.common.xcontent.support.XContentMapValues;
import org.elasticsearch.core.Nullable;
import org.elasticsearch.index.IndexVersions;
import org.elasticsearch.inference.ChunkedInference;
import org.elasticsearch.inference.MinimalServiceSettings;
import org.elasticsearch.xcontent.ConstructingObjectParser;
import org.elasticsearch.xcontent.DeprecationHandler;
import org.elasticsearch.xcontent.NamedXContentRegistry;
import org.elasticsearch.xcontent.ObjectParser;
import org.elasticsearch.xcontent.ParseField;
import org.elasticsearch.xcontent.ToXContentObject;
import org.elasticsearch.xcontent.XContentBuilder;
import org.elasticsearch.xcontent.XContentParser;
import org.elasticsearch.xcontent.XContentParserConfiguration;
import org.elasticsearch.xcontent.XContentType;
import org.elasticsearch.xcontent.support.MapXContentParser;

import java.io.IOException;
import java.util.ArrayList;
import java.util.Collections;
import java.util.Iterator;
import java.util.LinkedHashMap;
import java.util.List;
import java.util.Map;

import static org.elasticsearch.xcontent.ConstructingObjectParser.constructorArg;
import static org.elasticsearch.xcontent.ConstructingObjectParser.optionalConstructorArg;

/**
 * A {@link ToXContentObject} that is used to represent the transformation of the semantic text field's inputs.
 * The resulting object preserves the original input under the {@link SemanticTextField#TEXT_FIELD} and exposes
 * the inference results under the {@link SemanticTextField#INFERENCE_FIELD}.
 *
 * @param fieldName The original field name.
 * @param originalValues The original values associated with the field name for indices created before
 *                       {@link IndexVersions#INFERENCE_METADATA_FIELDS}, null otherwise.
 * @param inference The inference result.
 * @param contentType The {@link XContentType} used to store the embeddings chunks.
 */
public record SemanticTextField(
    boolean useLegacyFormat,
    String fieldName,
    @Nullable List<String> originalValues,
    InferenceResult inference,
    XContentType contentType
) implements ToXContentObject {

    static final String TEXT_FIELD = "text";
    static final String INFERENCE_FIELD = "inference";
    static final String INFERENCE_ID_FIELD = "inference_id";
    static final String SEARCH_INFERENCE_ID_FIELD = "search_inference_id";
    static final String CHUNKS_FIELD = "chunks";
    static final String CHUNKED_EMBEDDINGS_FIELD = "embeddings";
    public static final String CHUNKED_TEXT_FIELD = "text";
    static final String CHUNKED_OFFSET_FIELD = "offset";
    static final String CHUNKED_START_OFFSET_FIELD = "start_offset";
    static final String CHUNKED_END_OFFSET_FIELD = "end_offset";
    static final String MODEL_SETTINGS_FIELD = "model_settings";
<<<<<<< HEAD
    static final String TASK_TYPE_FIELD = "task_type";
    static final String DIMENSIONS_FIELD = "dimensions";
    static final String SIMILARITY_FIELD = "similarity";
    static final String ELEMENT_TYPE_FIELD = "element_type";
    static final String INDEX_OPTIONS_FIELD = "index_options";
    static final String TYPE_FIELD = "type";
=======
>>>>>>> bddc14c2

    public record InferenceResult(String inferenceId, MinimalServiceSettings modelSettings, Map<String, List<Chunk>> chunks) {}

    public record Chunk(@Nullable String text, int startOffset, int endOffset, BytesReference rawEmbeddings) {}

    public record Offset(String sourceFieldName, int startOffset, int endOffset) {}

<<<<<<< HEAD
    public record ModelSettings(
        TaskType taskType,
        Integer dimensions,
        SimilarityMeasure similarity,
        DenseVectorFieldMapper.ElementType elementType
    ) implements ToXContentObject {
        public ModelSettings(Model model) {
            this(
                model.getTaskType(),
                model.getServiceSettings().dimensions(),
                model.getServiceSettings().similarity(),
                model.getServiceSettings().elementType()
            );
        }

        public ModelSettings(
            TaskType taskType,
            Integer dimensions,
            SimilarityMeasure similarity,
            DenseVectorFieldMapper.ElementType elementType
        ) {
            this.taskType = Objects.requireNonNull(taskType, "task type must not be null");
            this.dimensions = dimensions;
            this.similarity = similarity;
            this.elementType = elementType;
            validate();
        }

        @Override
        public XContentBuilder toXContent(XContentBuilder builder, Params params) throws IOException {
            builder.startObject();
            builder.field(TASK_TYPE_FIELD, taskType.toString());
            if (dimensions != null) {
                builder.field(DIMENSIONS_FIELD, dimensions);
            }
            if (similarity != null) {
                builder.field(SIMILARITY_FIELD, similarity);
            }
            if (elementType != null) {
                builder.field(ELEMENT_TYPE_FIELD, elementType);
            }
            return builder.endObject();
        }

        @Override
        public String toString() {
            final StringBuilder sb = new StringBuilder();
            sb.append("task_type=").append(taskType);
            if (dimensions != null) {
                sb.append(", dimensions=").append(dimensions);
            }
            if (similarity != null) {
                sb.append(", similarity=").append(similarity);
            }
            if (elementType != null) {
                sb.append(", element_type=").append(elementType);
            }
            return sb.toString();
        }

        private void validate() {
            switch (taskType) {
                case TEXT_EMBEDDING:
                    validateFieldPresent(DIMENSIONS_FIELD, dimensions);
                    validateFieldPresent(SIMILARITY_FIELD, similarity);
                    validateFieldPresent(ELEMENT_TYPE_FIELD, elementType);
                    break;
                case SPARSE_EMBEDDING:
                    validateFieldNotPresent(DIMENSIONS_FIELD, dimensions);
                    validateFieldNotPresent(SIMILARITY_FIELD, similarity);
                    validateFieldNotPresent(ELEMENT_TYPE_FIELD, elementType);
                    break;
                default:
                    throw new IllegalArgumentException(
                        "Wrong ["
                            + TASK_TYPE_FIELD
                            + "], expected "
                            + TEXT_EMBEDDING
                            + " or "
                            + SPARSE_EMBEDDING
                            + ", got "
                            + taskType.name()
                    );
            }
        }

        private void validateFieldPresent(String field, Object fieldValue) {
            if (fieldValue == null) {
                throw new IllegalArgumentException("required [" + field + "] field is missing for task_type [" + taskType.name() + "]");
            }
        }

        private void validateFieldNotPresent(String field, Object fieldValue) {
            if (fieldValue != null) {
                throw new IllegalArgumentException("[" + field + "] is not allowed for task_type [" + taskType.name() + "]");
            }
        }
    }

=======
>>>>>>> bddc14c2
    public static String getOriginalTextFieldName(String fieldName) {
        return fieldName + "." + TEXT_FIELD;
    }

    public static String getInferenceFieldName(String fieldName) {
        return fieldName + "." + INFERENCE_FIELD;
    }

    public static String getChunksFieldName(String fieldName) {
        return getInferenceFieldName(fieldName) + "." + CHUNKS_FIELD;
    }

    public static String getEmbeddingsFieldName(String fieldName) {
        return getChunksFieldName(fieldName) + "." + CHUNKED_EMBEDDINGS_FIELD;
    }

    public static String getOffsetsFieldName(String fieldName) {
        return getChunksFieldName(fieldName) + "." + CHUNKED_OFFSET_FIELD;
    }

    record ParserContext(boolean useLegacyFormat, String fieldName, XContentType xContentType) {}

    static SemanticTextField parse(XContentParser parser, ParserContext context) throws IOException {
        return SEMANTIC_TEXT_FIELD_PARSER.parse(parser, context);
    }

    static MinimalServiceSettings parseModelSettingsFromMap(Object node) {
        if (node == null) {
            return null;
        }
        try {
            Map<String, Object> map = XContentMapValues.nodeMapValue(node, MODEL_SETTINGS_FIELD);
            XContentParser parser = new MapXContentParser(
                NamedXContentRegistry.EMPTY,
                DeprecationHandler.IGNORE_DEPRECATIONS,
                map,
                XContentType.JSON
            );
            return MinimalServiceSettings.parse(parser);
        } catch (Exception exc) {
            throw new ElasticsearchException(exc);
        }
    }

    static DenseVectorFieldMapper.IndexOptions parseIndexOptionsFromMap(String fieldName, Object node) {
        if (node == null) {
            return null;
        }
        try {
            Map<String, Object> map = XContentMapValues.nodeMapValue(node, INDEX_OPTIONS_FIELD);
            Object type = map.remove(TYPE_FIELD);
            if (type == null) {
                throw new IllegalArgumentException("Required [" + TYPE_FIELD + "]");
            }
            DenseVectorFieldMapper.VectorIndexType vectorIndexType = DenseVectorFieldMapper.VectorIndexType.fromString(
                XContentMapValues.nodeStringValue(type.toString(), null)
            ).orElseThrow(() -> new IllegalArgumentException("Unsupported index options " + TYPE_FIELD + " [" + type + "]"));

            return vectorIndexType.parseIndexOptions(fieldName, map);
        } catch (Exception exc) {
            throw new ElasticsearchException(exc);
        }
    }

    @Override
    public List<String> originalValues() {
        return originalValues != null ? originalValues : Collections.emptyList();
    }

    @Override
    public XContentBuilder toXContent(XContentBuilder builder, Params params) throws IOException {
        builder.startObject();
        List<String> originalValues = originalValues();
        if (useLegacyFormat && originalValues.isEmpty() == false) {
            builder.field(TEXT_FIELD, originalValues.size() == 1 ? originalValues.get(0) : originalValues);
        }
        builder.startObject(INFERENCE_FIELD);
        builder.field(INFERENCE_ID_FIELD, inference.inferenceId);
        builder.field(MODEL_SETTINGS_FIELD, inference.modelSettings);
        if (useLegacyFormat) {
            builder.startArray(CHUNKS_FIELD);
        } else {
            builder.startObject(CHUNKS_FIELD);
        }
        for (var entry : inference.chunks.entrySet()) {
            if (useLegacyFormat == false) {
                builder.startArray(entry.getKey());
            }
            for (var chunk : entry.getValue()) {
                builder.startObject();
                if (useLegacyFormat) {
                    builder.field(TEXT_FIELD, chunk.text);
                } else {
                    builder.field(CHUNKED_START_OFFSET_FIELD, chunk.startOffset);
                    builder.field(CHUNKED_END_OFFSET_FIELD, chunk.endOffset);
                }
                XContentParser parser = XContentHelper.createParserNotCompressed(
                    XContentParserConfiguration.EMPTY,
                    chunk.rawEmbeddings,
                    contentType
                );
                builder.field(CHUNKED_EMBEDDINGS_FIELD).copyCurrentStructure(parser);
                builder.endObject();
            }
            if (useLegacyFormat == false) {
                builder.endArray();
            }
        }
        if (useLegacyFormat) {
            builder.endArray();
        } else {
            builder.endObject();
        }
        builder.endObject();
        builder.endObject();
        return builder;
    }

    @SuppressWarnings("unchecked")
    private static final ConstructingObjectParser<SemanticTextField, ParserContext> SEMANTIC_TEXT_FIELD_PARSER =
        new ConstructingObjectParser<>(SemanticTextFieldMapper.CONTENT_TYPE, true, (args, context) -> {
            List<String> originalValues = (List<String>) args[0];
            if (context.useLegacyFormat() == false) {
                if (originalValues != null && originalValues.isEmpty() == false) {
                    throw new IllegalArgumentException("Unknown field [" + TEXT_FIELD + "]");
                }
                originalValues = null;
            }
            return new SemanticTextField(
                context.useLegacyFormat(),
                context.fieldName(),
                originalValues,
                (InferenceResult) args[1],
                context.xContentType()
            );
        });

    @SuppressWarnings("unchecked")
    private static final ConstructingObjectParser<InferenceResult, ParserContext> INFERENCE_RESULT_PARSER = new ConstructingObjectParser<>(
        INFERENCE_FIELD,
        true,
        args -> new InferenceResult((String) args[0], (MinimalServiceSettings) args[1], (Map<String, List<Chunk>>) args[2])
    );

    private static final ConstructingObjectParser<Chunk, ParserContext> CHUNKS_PARSER = new ConstructingObjectParser<>(
        CHUNKS_FIELD,
        true,
        (args, context) -> {
            String text = (String) args[0];
            if (context.useLegacyFormat() && text == null) {
                throw new IllegalArgumentException("Missing chunk text");
            }
            return new Chunk(text, args[1] != null ? (int) args[1] : -1, args[2] != null ? (int) args[2] : -1, (BytesReference) args[3]);
        }
    );

    static {
        SEMANTIC_TEXT_FIELD_PARSER.declareStringArray(optionalConstructorArg(), new ParseField(TEXT_FIELD));
        SEMANTIC_TEXT_FIELD_PARSER.declareObject(constructorArg(), INFERENCE_RESULT_PARSER, new ParseField(INFERENCE_FIELD));

        INFERENCE_RESULT_PARSER.declareString(constructorArg(), new ParseField(INFERENCE_ID_FIELD));
        INFERENCE_RESULT_PARSER.declareObjectOrNull(
            constructorArg(),
            (p, c) -> MinimalServiceSettings.parse(p),
            null,
            new ParseField(MODEL_SETTINGS_FIELD)
        );
        INFERENCE_RESULT_PARSER.declareField(constructorArg(), (p, c) -> {
            if (c.useLegacyFormat()) {
                return Map.of(c.fieldName, parseChunksArrayLegacy(p, c));
            }
            return parseChunksMap(p, c);
        }, new ParseField(CHUNKS_FIELD), ObjectParser.ValueType.OBJECT_ARRAY);

        CHUNKS_PARSER.declareString(optionalConstructorArg(), new ParseField(TEXT_FIELD));
        CHUNKS_PARSER.declareInt(optionalConstructorArg(), new ParseField(CHUNKED_START_OFFSET_FIELD));
        CHUNKS_PARSER.declareInt(optionalConstructorArg(), new ParseField(CHUNKED_END_OFFSET_FIELD));
        CHUNKS_PARSER.declareField(constructorArg(), (p, c) -> {
            XContentBuilder b = XContentBuilder.builder(p.contentType().xContent());
            b.copyCurrentStructure(p);
            return BytesReference.bytes(b);
        }, new ParseField(CHUNKED_EMBEDDINGS_FIELD), ObjectParser.ValueType.OBJECT_ARRAY);
    }

    private static Map<String, List<Chunk>> parseChunksMap(XContentParser parser, ParserContext context) throws IOException {
        Map<String, List<Chunk>> resultMap = new LinkedHashMap<>();
        XContentParserUtils.ensureExpectedToken(XContentParser.Token.START_OBJECT, parser.currentToken(), parser);
        while (parser.nextToken() != XContentParser.Token.END_OBJECT) {
            XContentParserUtils.ensureExpectedToken(XContentParser.Token.FIELD_NAME, parser.currentToken(), parser);
            String fieldName = parser.currentName();
            XContentParserUtils.ensureExpectedToken(XContentParser.Token.START_ARRAY, parser.nextToken(), parser);
            var chunks = resultMap.computeIfAbsent(fieldName, k -> new ArrayList<>());
            while (parser.nextToken() != XContentParser.Token.END_ARRAY) {
                chunks.add(CHUNKS_PARSER.parse(parser, context));
            }
        }
        return resultMap;
    }

    private static List<Chunk> parseChunksArrayLegacy(XContentParser parser, ParserContext context) throws IOException {
        List<Chunk> results = new ArrayList<>();
        XContentParserUtils.ensureExpectedToken(XContentParser.Token.START_ARRAY, parser.currentToken(), parser);
        while (parser.nextToken() != XContentParser.Token.END_ARRAY) {
            results.add(CHUNKS_PARSER.parse(parser, context));
        }
        return results;
    }

    /**
     * Converts the provided {@link ChunkedInference} into a list of {@link Chunk}.
     */
    public static List<Chunk> toSemanticTextFieldChunks(int offsetAdjustment, ChunkedInference results, XContentType contentType)
        throws IOException {
        List<Chunk> chunks = new ArrayList<>();
        Iterator<ChunkedInference.Chunk> it = results.chunksAsByteReference(contentType.xContent());
        while (it.hasNext()) {
            chunks.add(toSemanticTextFieldChunk(offsetAdjustment, it.next()));
        }
        return chunks;
    }

    /**
     * Converts the provided {@link ChunkedInference} into a list of {@link Chunk}.
     */
    public static Chunk toSemanticTextFieldChunk(int offsetAdjustment, ChunkedInference.Chunk chunk) {
        String text = null;
        int startOffset = chunk.textOffset().start() + offsetAdjustment;
        int endOffset = chunk.textOffset().end() + offsetAdjustment;
        return new Chunk(text, startOffset, endOffset, chunk.bytesReference());
    }

    public static List<Chunk> toSemanticTextFieldChunksLegacy(String input, ChunkedInference results, XContentType contentType)
        throws IOException {
        List<Chunk> chunks = new ArrayList<>();
        Iterator<ChunkedInference.Chunk> it = results.chunksAsByteReference(contentType.xContent());
        while (it.hasNext()) {
            chunks.add(toSemanticTextFieldChunkLegacy(input, it.next()));
        }
        return chunks;
    }

    public static Chunk toSemanticTextFieldChunkLegacy(String input, ChunkedInference.Chunk chunk) {
        var text = input.substring(chunk.textOffset().start(), chunk.textOffset().end());
        return new Chunk(text, -1, -1, chunk.bytesReference());
    }
}<|MERGE_RESOLUTION|>--- conflicted
+++ resolved
@@ -69,15 +69,12 @@
     static final String CHUNKED_START_OFFSET_FIELD = "start_offset";
     static final String CHUNKED_END_OFFSET_FIELD = "end_offset";
     static final String MODEL_SETTINGS_FIELD = "model_settings";
-<<<<<<< HEAD
     static final String TASK_TYPE_FIELD = "task_type";
     static final String DIMENSIONS_FIELD = "dimensions";
     static final String SIMILARITY_FIELD = "similarity";
     static final String ELEMENT_TYPE_FIELD = "element_type";
     static final String INDEX_OPTIONS_FIELD = "index_options";
     static final String TYPE_FIELD = "type";
-=======
->>>>>>> bddc14c2
 
     public record InferenceResult(String inferenceId, MinimalServiceSettings modelSettings, Map<String, List<Chunk>> chunks) {}
 
@@ -85,108 +82,6 @@
 
     public record Offset(String sourceFieldName, int startOffset, int endOffset) {}
 
-<<<<<<< HEAD
-    public record ModelSettings(
-        TaskType taskType,
-        Integer dimensions,
-        SimilarityMeasure similarity,
-        DenseVectorFieldMapper.ElementType elementType
-    ) implements ToXContentObject {
-        public ModelSettings(Model model) {
-            this(
-                model.getTaskType(),
-                model.getServiceSettings().dimensions(),
-                model.getServiceSettings().similarity(),
-                model.getServiceSettings().elementType()
-            );
-        }
-
-        public ModelSettings(
-            TaskType taskType,
-            Integer dimensions,
-            SimilarityMeasure similarity,
-            DenseVectorFieldMapper.ElementType elementType
-        ) {
-            this.taskType = Objects.requireNonNull(taskType, "task type must not be null");
-            this.dimensions = dimensions;
-            this.similarity = similarity;
-            this.elementType = elementType;
-            validate();
-        }
-
-        @Override
-        public XContentBuilder toXContent(XContentBuilder builder, Params params) throws IOException {
-            builder.startObject();
-            builder.field(TASK_TYPE_FIELD, taskType.toString());
-            if (dimensions != null) {
-                builder.field(DIMENSIONS_FIELD, dimensions);
-            }
-            if (similarity != null) {
-                builder.field(SIMILARITY_FIELD, similarity);
-            }
-            if (elementType != null) {
-                builder.field(ELEMENT_TYPE_FIELD, elementType);
-            }
-            return builder.endObject();
-        }
-
-        @Override
-        public String toString() {
-            final StringBuilder sb = new StringBuilder();
-            sb.append("task_type=").append(taskType);
-            if (dimensions != null) {
-                sb.append(", dimensions=").append(dimensions);
-            }
-            if (similarity != null) {
-                sb.append(", similarity=").append(similarity);
-            }
-            if (elementType != null) {
-                sb.append(", element_type=").append(elementType);
-            }
-            return sb.toString();
-        }
-
-        private void validate() {
-            switch (taskType) {
-                case TEXT_EMBEDDING:
-                    validateFieldPresent(DIMENSIONS_FIELD, dimensions);
-                    validateFieldPresent(SIMILARITY_FIELD, similarity);
-                    validateFieldPresent(ELEMENT_TYPE_FIELD, elementType);
-                    break;
-                case SPARSE_EMBEDDING:
-                    validateFieldNotPresent(DIMENSIONS_FIELD, dimensions);
-                    validateFieldNotPresent(SIMILARITY_FIELD, similarity);
-                    validateFieldNotPresent(ELEMENT_TYPE_FIELD, elementType);
-                    break;
-                default:
-                    throw new IllegalArgumentException(
-                        "Wrong ["
-                            + TASK_TYPE_FIELD
-                            + "], expected "
-                            + TEXT_EMBEDDING
-                            + " or "
-                            + SPARSE_EMBEDDING
-                            + ", got "
-                            + taskType.name()
-                    );
-            }
-        }
-
-        private void validateFieldPresent(String field, Object fieldValue) {
-            if (fieldValue == null) {
-                throw new IllegalArgumentException("required [" + field + "] field is missing for task_type [" + taskType.name() + "]");
-            }
-        }
-
-        private void validateFieldNotPresent(String field, Object fieldValue) {
-            if (fieldValue != null) {
-                throw new IllegalArgumentException("[" + field + "] is not allowed for task_type [" + taskType.name() + "]");
-            }
-        }
-    }
-
-=======
->>>>>>> bddc14c2
     public static String getOriginalTextFieldName(String fieldName) {
         return fieldName + "." + TEXT_FIELD;
     }

--- conflicted
+++ resolved
@@ -1066,13 +1066,8 @@
                             // Ensure that k is at least the default size so that aggregations work when size is set to 0 in the request
                             k = Math.max(k, DEFAULT_SIZE);
                         }
-
-<<<<<<< HEAD
-                        yield new KnnVectorQueryBuilder(inferenceResultsFieldName, inference, k, null, null, null, null, null);
-=======
-                        yield new KnnVectorQueryBuilder(inferenceResultsFieldName, inference, k, null, null, null, null)
+                        yield new KnnVectorQueryBuilder(inferenceResultsFieldName, inference, k, null, null, null, null, null)
                             .setAutoPrefilteringEnabled(true);
->>>>>>> 1c6ef33b
                     }
                     default -> throw new IllegalStateException(
                         "Field ["

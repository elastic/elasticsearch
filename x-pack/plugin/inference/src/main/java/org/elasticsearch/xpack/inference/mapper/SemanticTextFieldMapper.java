--- conflicted
+++ resolved
@@ -93,13 +93,11 @@
     public static final NodeFeature SEMANTIC_TEXT_SINGLE_FIELD_UPDATE_FIX = new NodeFeature("semantic_text.single_field_update_fix");
     public static final NodeFeature SEMANTIC_TEXT_DELETE_FIX = new NodeFeature("semantic_text.delete_fix");
     public static final NodeFeature SEMANTIC_TEXT_ZERO_SIZE_FIX = new NodeFeature("semantic_text.zero_size_fix");
-<<<<<<< HEAD
+    public static final NodeFeature SEMANTIC_TEXT_ALWAYS_EMIT_INFERENCE_ID_FIX = new NodeFeature(
+        "semantic_text.always_emit_inference_id_fix"
+    );
     public static final NodeFeature SEMANTIC_TEXT_PARTIAL_UPDATE_IN_OBJECT_FIX = new NodeFeature(
         "semantic_text.partial_update_in_object_fix"
-=======
-    public static final NodeFeature SEMANTIC_TEXT_ALWAYS_EMIT_INFERENCE_ID_FIX = new NodeFeature(
-        "semantic_text.always_emit_inference_id_fix"
->>>>>>> 94c3e822
     );
 
     public static final String CONTENT_TYPE = "semantic_text";

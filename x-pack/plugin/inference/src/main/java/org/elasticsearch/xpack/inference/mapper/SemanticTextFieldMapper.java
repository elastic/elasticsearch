--- conflicted
+++ resolved
@@ -90,12 +90,9 @@
     public static final NodeFeature SEMANTIC_TEXT_SEARCH_INFERENCE_ID = new NodeFeature("semantic_text.search_inference_id");
     public static final NodeFeature SEMANTIC_TEXT_DEFAULT_ELSER_2 = new NodeFeature("semantic_text.default_elser_2");
     public static final NodeFeature SEMANTIC_TEXT_IN_OBJECT_FIELD_FIX = new NodeFeature("semantic_text.in_object_field_fix");
-<<<<<<< HEAD
-    public static final NodeFeature SEMANTIC_TEXT_ZERO_SIZE_FIX = new NodeFeature("semantic_text.zero_size_fix");
-=======
     public static final NodeFeature SEMANTIC_TEXT_SINGLE_FIELD_UPDATE_FIX = new NodeFeature("semantic_text.single_field_update_fix");
     public static final NodeFeature SEMANTIC_TEXT_DELETE_FIX = new NodeFeature("semantic_text.delete_fix");
->>>>>>> 8f6fe646
+    public static final NodeFeature SEMANTIC_TEXT_ZERO_SIZE_FIX = new NodeFeature("semantic_text.zero_size_fix");
 
     public static final String CONTENT_TYPE = "semantic_text";
     public static final String DEFAULT_ELSER_2_INFERENCE_ID = DEFAULT_ELSER_ID;

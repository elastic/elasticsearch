/*
 * Copyright Elasticsearch B.V. and/or licensed to Elasticsearch B.V. under one
 * or more contributor license agreements. Licensed under the Elastic License
 * 2.0; you may not use this file except in compliance with the Elastic License
 * 2.0.
 */

package org.elasticsearch.xpack.inference.mapper;

import org.apache.logging.log4j.LogManager;
import org.apache.logging.log4j.Logger;
import org.apache.lucene.codecs.lucene99.Lucene99HnswVectorsFormat;
import org.apache.lucene.index.FieldInfos;
import org.apache.lucene.index.LeafReaderContext;
import org.apache.lucene.search.DocIdSetIterator;
import org.apache.lucene.search.IndexSearcher;
import org.apache.lucene.search.MatchNoDocsQuery;
import org.apache.lucene.search.Query;
import org.apache.lucene.search.Scorer;
import org.apache.lucene.search.Weight;
import org.apache.lucene.search.join.BitSetProducer;
import org.apache.lucene.search.join.ScoreMode;
import org.apache.lucene.util.BitSet;
import org.elasticsearch.ResourceNotFoundException;
import org.elasticsearch.cluster.metadata.InferenceFieldMetadata;
import org.elasticsearch.cluster.metadata.SemanticTextIndexOptions;
import org.elasticsearch.common.Strings;
import org.elasticsearch.common.bytes.BytesReference;
import org.elasticsearch.common.xcontent.XContentHelper;
import org.elasticsearch.common.xcontent.XContentParserUtils;
import org.elasticsearch.core.CheckedConsumer;
import org.elasticsearch.core.Nullable;
import org.elasticsearch.features.NodeFeature;
import org.elasticsearch.index.IndexSettings;
import org.elasticsearch.index.IndexVersion;
import org.elasticsearch.index.IndexVersions;
import org.elasticsearch.index.fielddata.FieldDataContext;
import org.elasticsearch.index.fielddata.IndexFieldData;
import org.elasticsearch.index.mapper.BlockLoader;
import org.elasticsearch.index.mapper.BlockSourceReader;
import org.elasticsearch.index.mapper.DocumentParserContext;
import org.elasticsearch.index.mapper.DocumentParsingException;
import org.elasticsearch.index.mapper.FieldMapper;
import org.elasticsearch.index.mapper.InferenceFieldMapper;
import org.elasticsearch.index.mapper.InferenceMetadataFieldsMapper;
import org.elasticsearch.index.mapper.KeywordFieldMapper;
import org.elasticsearch.index.mapper.MappedFieldType;
import org.elasticsearch.index.mapper.Mapper;
import org.elasticsearch.index.mapper.MapperBuilderContext;
import org.elasticsearch.index.mapper.MapperMergeContext;
import org.elasticsearch.index.mapper.MapperService;
import org.elasticsearch.index.mapper.MappingLookup;
import org.elasticsearch.index.mapper.MappingParserContext;
import org.elasticsearch.index.mapper.NestedObjectMapper;
import org.elasticsearch.index.mapper.ObjectMapper;
import org.elasticsearch.index.mapper.SimpleMappedFieldType;
import org.elasticsearch.index.mapper.SourceLoader;
import org.elasticsearch.index.mapper.SourceValueFetcher;
import org.elasticsearch.index.mapper.TextFieldMapper;
import org.elasticsearch.index.mapper.TextSearchInfo;
import org.elasticsearch.index.mapper.ValueFetcher;
import org.elasticsearch.index.mapper.vectors.DenseVectorFieldMapper;
import org.elasticsearch.index.mapper.vectors.SparseVectorFieldMapper;
import org.elasticsearch.index.query.MatchNoneQueryBuilder;
import org.elasticsearch.index.query.NestedQueryBuilder;
import org.elasticsearch.index.query.QueryBuilder;
import org.elasticsearch.index.query.SearchExecutionContext;
import org.elasticsearch.inference.ChunkingSettings;
import org.elasticsearch.inference.InferenceResults;
import org.elasticsearch.inference.MinimalServiceSettings;
import org.elasticsearch.inference.SimilarityMeasure;
import org.elasticsearch.search.fetch.StoredFieldsSpec;
import org.elasticsearch.search.lookup.Source;
import org.elasticsearch.search.vectors.KnnVectorQueryBuilder;
import org.elasticsearch.xcontent.XContentBuilder;
import org.elasticsearch.xcontent.XContentFactory;
import org.elasticsearch.xcontent.XContentLocation;
import org.elasticsearch.xcontent.XContentParser;
import org.elasticsearch.xcontent.XContentParserConfiguration;
import org.elasticsearch.xcontent.XContentType;
import org.elasticsearch.xpack.core.ml.inference.results.MlTextEmbeddingResults;
import org.elasticsearch.xpack.core.ml.inference.results.TextExpansionResults;
import org.elasticsearch.xpack.core.ml.search.SparseVectorQueryBuilder;
import org.elasticsearch.xpack.inference.highlight.SemanticTextHighlighter;
import org.elasticsearch.xpack.inference.registry.ModelRegistry;

import java.io.IOException;
import java.io.UncheckedIOException;
import java.util.ArrayList;
import java.util.Arrays;
import java.util.Iterator;
import java.util.LinkedHashMap;
import java.util.List;
import java.util.Map;
import java.util.Objects;
import java.util.Optional;
import java.util.Set;
import java.util.function.BiConsumer;
import java.util.function.Function;
import java.util.function.Supplier;

import static org.elasticsearch.index.IndexVersions.SEMANTIC_TEXT_DEFAULTS_TO_BBQ;
import static org.elasticsearch.index.IndexVersions.SEMANTIC_TEXT_DEFAULTS_TO_BBQ_BACKPORT_8_X;
import static org.elasticsearch.inference.TaskType.SPARSE_EMBEDDING;
import static org.elasticsearch.inference.TaskType.TEXT_EMBEDDING;
import static org.elasticsearch.search.SearchService.DEFAULT_SIZE;
import static org.elasticsearch.xpack.inference.mapper.SemanticTextField.CHUNKED_EMBEDDINGS_FIELD;
import static org.elasticsearch.xpack.inference.mapper.SemanticTextField.CHUNKED_OFFSET_FIELD;
import static org.elasticsearch.xpack.inference.mapper.SemanticTextField.CHUNKING_SETTINGS_FIELD;
import static org.elasticsearch.xpack.inference.mapper.SemanticTextField.CHUNKS_FIELD;
import static org.elasticsearch.xpack.inference.mapper.SemanticTextField.INDEX_OPTIONS_FIELD;
import static org.elasticsearch.xpack.inference.mapper.SemanticTextField.INFERENCE_FIELD;
import static org.elasticsearch.xpack.inference.mapper.SemanticTextField.INFERENCE_ID_FIELD;
import static org.elasticsearch.xpack.inference.mapper.SemanticTextField.MODEL_SETTINGS_FIELD;
import static org.elasticsearch.xpack.inference.mapper.SemanticTextField.SEARCH_INFERENCE_ID_FIELD;
import static org.elasticsearch.xpack.inference.mapper.SemanticTextField.TEXT_FIELD;
import static org.elasticsearch.xpack.inference.mapper.SemanticTextField.getChunksFieldName;
import static org.elasticsearch.xpack.inference.mapper.SemanticTextField.getEmbeddingsFieldName;
import static org.elasticsearch.xpack.inference.mapper.SemanticTextField.getOffsetsFieldName;
import static org.elasticsearch.xpack.inference.mapper.SemanticTextField.getOriginalTextFieldName;
import static org.elasticsearch.xpack.inference.services.elasticsearch.ElasticsearchInternalService.DEFAULT_ELSER_ID;

/**
 * A {@link FieldMapper} for semantic text fields.
 */
public class SemanticTextFieldMapper extends FieldMapper implements InferenceFieldMapper {
    private static final Logger logger = LogManager.getLogger(SemanticTextFieldMapper.class);
    public static final NodeFeature SEMANTIC_TEXT_IN_OBJECT_FIELD_FIX = new NodeFeature("semantic_text.in_object_field_fix");
    public static final NodeFeature SEMANTIC_TEXT_SINGLE_FIELD_UPDATE_FIX = new NodeFeature("semantic_text.single_field_update_fix");
    public static final NodeFeature SEMANTIC_TEXT_DELETE_FIX = new NodeFeature("semantic_text.delete_fix");
    public static final NodeFeature SEMANTIC_TEXT_ZERO_SIZE_FIX = new NodeFeature("semantic_text.zero_size_fix");
    public static final NodeFeature SEMANTIC_TEXT_ALWAYS_EMIT_INFERENCE_ID_FIX = new NodeFeature(
        "semantic_text.always_emit_inference_id_fix"
    );
    public static final NodeFeature SEMANTIC_TEXT_HANDLE_EMPTY_INPUT = new NodeFeature("semantic_text.handle_empty_input");
    public static final NodeFeature SEMANTIC_TEXT_SKIP_INFERENCE_FIELDS = new NodeFeature("semantic_text.skip_inference_fields");
    public static final NodeFeature SEMANTIC_TEXT_BIT_VECTOR_SUPPORT = new NodeFeature("semantic_text.bit_vector_support");
    public static final NodeFeature SEMANTIC_TEXT_SUPPORT_CHUNKING_CONFIG = new NodeFeature("semantic_text.support_chunking_config");
    public static final NodeFeature SEMANTIC_TEXT_INDEX_OPTIONS = new NodeFeature("semantic_text.index_options");

    public static final String CONTENT_TYPE = "semantic_text";
    public static final String DEFAULT_ELSER_2_INFERENCE_ID = DEFAULT_ELSER_ID;

    public static final float DEFAULT_RESCORE_OVERSAMPLE = 3.0f;

    public static final TypeParser parser(Supplier<ModelRegistry> modelRegistry) {
        return new TypeParser(
            (n, c) -> new Builder(n, c::bitSetProducer, c.getIndexSettings(), modelRegistry.get()),
            List.of(validateParserContext(CONTENT_TYPE))
        );
    }

    public static BiConsumer<String, MappingParserContext> validateParserContext(String type) {
        return (n, c) -> {
            if (InferenceMetadataFieldsMapper.isEnabled(c.getIndexSettings().getSettings()) == false) {
                notInMultiFields(type).accept(n, c);
            }
            notFromDynamicTemplates(type).accept(n, c);
        };
    }

    public static class Builder extends FieldMapper.Builder {
        private final ModelRegistry modelRegistry;
        private final boolean useLegacyFormat;

        private final Parameter<String> inferenceId = Parameter.stringParam(
            INFERENCE_ID_FIELD,
            false,
            mapper -> ((SemanticTextFieldType) mapper.fieldType()).inferenceId,
            DEFAULT_ELSER_2_INFERENCE_ID
        ).addValidator(v -> {
            if (Strings.isEmpty(v)) {
                throw new IllegalArgumentException(
                    "[" + INFERENCE_ID_FIELD + "] on mapper [" + leafName() + "] of type [" + CONTENT_TYPE + "] must not be empty"
                );
            }
        }).alwaysSerialize();

        private final Parameter<String> searchInferenceId = Parameter.stringParam(
            SEARCH_INFERENCE_ID_FIELD,
            true,
            mapper -> ((SemanticTextFieldType) mapper.fieldType()).searchInferenceId,
            null
        ).acceptsNull().addValidator(v -> {
            if (v != null && Strings.isEmpty(v)) {
                throw new IllegalArgumentException(
                    "[" + SEARCH_INFERENCE_ID_FIELD + "] on mapper [" + leafName() + "] of type [" + CONTENT_TYPE + "] must not be empty"
                );
            }
        });

        private final Parameter<MinimalServiceSettings> modelSettings = new Parameter<>(
            MODEL_SETTINGS_FIELD,
            true,
            () -> null,
            (n, c, o) -> SemanticTextField.parseModelSettingsFromMap(o),
            mapper -> ((SemanticTextFieldType) mapper.fieldType()).modelSettings,
            XContentBuilder::field,
            Objects::toString
        ).acceptsNull().setMergeValidator(SemanticTextFieldMapper::canMergeModelSettings);

        private final Parameter<SemanticTextIndexOptions> indexOptions = new Parameter<>(
            INDEX_OPTIONS_FIELD,
            true,
            () -> null,
            (n, c, o) -> SemanticTextField.parseIndexOptionsFromMap(n, o, c.indexVersionCreated()),
            mapper -> ((SemanticTextFieldType) mapper.fieldType()).indexOptions,
            XContentBuilder::field,
            Objects::toString
        ).acceptsNull().setMergeValidator(SemanticTextFieldMapper::canMergeIndexOptions);

        @SuppressWarnings("unchecked")
        private final Parameter<ChunkingSettings> chunkingSettings = new Parameter<>(
            CHUNKING_SETTINGS_FIELD,
            true,
            () -> null,
            (n, c, o) -> SemanticTextField.parseChunkingSettingsFromMap(o),
            mapper -> ((SemanticTextFieldType) mapper.fieldType()).chunkingSettings,
            XContentBuilder::field,
            Objects::toString
        ).acceptsNull();

        private final Parameter<Map<String, String>> meta = Parameter.metaParam();

        private MinimalServiceSettings resolvedModelSettings;
        private Function<MapperBuilderContext, ObjectMapper> inferenceFieldBuilder;

        public static Builder from(SemanticTextFieldMapper mapper) {
            Builder builder = new Builder(
                mapper.leafName(),
                mapper.fieldType().getChunksField().bitsetProducer(),
                mapper.fieldType().getChunksField().indexSettings(),
                mapper.modelRegistry
            );
            builder.init(mapper);
            return builder;
        }

        public Builder(
            String name,
            Function<Query, BitSetProducer> bitSetProducer,
            IndexSettings indexSettings,
            ModelRegistry modelRegistry
        ) {
            super(name);
            this.modelRegistry = modelRegistry;
            this.useLegacyFormat = InferenceMetadataFieldsMapper.isEnabled(indexSettings.getSettings()) == false;
            this.inferenceFieldBuilder = c -> createInferenceField(
                c,
                indexSettings.getIndexVersionCreated(),
                useLegacyFormat,
                resolvedModelSettings,
                indexOptions.get(),
                bitSetProducer,
                indexSettings
            );
        }

        public Builder setInferenceId(String id) {
            this.inferenceId.setValue(id);
            return this;
        }

        public Builder setSearchInferenceId(String id) {
            this.searchInferenceId.setValue(id);
            return this;
        }

        public Builder setModelSettings(MinimalServiceSettings value) {
            this.modelSettings.setValue(value);
            return this;
        }

        public Builder setChunkingSettings(ChunkingSettings value) {
            this.chunkingSettings.setValue(value);
            return this;
        }

        @Override
        protected Parameter<?>[] getParameters() {
            return new Parameter<?>[] { inferenceId, searchInferenceId, modelSettings, chunkingSettings, indexOptions, meta };
        }

        @Override
        protected void merge(FieldMapper mergeWith, Conflicts conflicts, MapperMergeContext mapperMergeContext) {
            SemanticTextFieldMapper semanticMergeWith = (SemanticTextFieldMapper) mergeWith;
            semanticMergeWith = copySettings(semanticMergeWith, mapperMergeContext);

            super.merge(semanticMergeWith, conflicts, mapperMergeContext);
            conflicts.check();
            var context = mapperMergeContext.createChildContext(semanticMergeWith.leafName(), ObjectMapper.Dynamic.FALSE);
            var inferenceField = inferenceFieldBuilder.apply(context.getMapperBuilderContext());
            var mergedInferenceField = inferenceField.merge(semanticMergeWith.fieldType().getInferenceField(), context);
            inferenceFieldBuilder = c -> mergedInferenceField;
        }

        @Override
        public SemanticTextFieldMapper build(MapperBuilderContext context) {
            if (useLegacyFormat && copyTo.copyToFields().isEmpty() == false) {
                throw new IllegalArgumentException(CONTENT_TYPE + " field [" + leafName() + "] does not support [copy_to]");
            }
            if (useLegacyFormat && multiFieldsBuilder.hasMultiFields()) {
                throw new IllegalArgumentException(CONTENT_TYPE + " field [" + leafName() + "] does not support multi-fields");
            }

            if (context.getMergeReason() != MapperService.MergeReason.MAPPING_RECOVERY && modelSettings.get() == null) {
                try {
                    /*
                     * If the model is not already set and we are not in a recovery scenario, resolve it using the registry.
                     * Note: We do not set the model in the mapping at this stage. Instead, the model will be added through
                     * a mapping update during the first ingestion.
                     * This approach allows mappings to reference inference endpoints that may not yet exist.
                     * The only requirement is that the referenced inference endpoint must be available at the time of ingestion.
                     */
                    resolvedModelSettings = modelRegistry.getMinimalServiceSettings(inferenceId.get());
                } catch (ResourceNotFoundException exc) {
                    /* We allow the inference ID to be unregistered at this point.
                     * This will delay the creation of sub-fields, so indexing and querying for this field won't work
                     * until the corresponding inference endpoint is created.
                     */
                    logger.warn(
                        "The field [{}] references an unknown inference ID [{}]. "
                            + "Indexing and querying this field will not work correctly until the corresponding "
                            + "inference endpoint is created.",
                        leafName(),
                        inferenceId.get()
                    );
                }
            } else {
                resolvedModelSettings = modelSettings.get();
            }

            if (modelSettings.get() != null) {
                validateServiceSettings(modelSettings.get(), resolvedModelSettings);
            }
            if (indexOptions.get() != null) {
                validateIndexOptions(indexOptions.get(), inferenceId.getValue(), resolvedModelSettings);
            }
            final String fullName = context.buildFullName(leafName());

            if (context.isInNestedContext()) {
                throw new IllegalArgumentException(CONTENT_TYPE + " field [" + fullName + "] cannot be nested");
            }
            var childContext = context.createChildContext(leafName(), ObjectMapper.Dynamic.FALSE);
            final ObjectMapper inferenceField = inferenceFieldBuilder.apply(childContext);

            return new SemanticTextFieldMapper(
                leafName(),
                new SemanticTextFieldType(
                    fullName,
                    inferenceId.getValue(),
                    searchInferenceId.getValue(),
                    modelSettings.getValue(),
                    chunkingSettings.getValue(),
                    indexOptions.getValue(),
                    inferenceField,
                    useLegacyFormat,
                    meta.getValue()
                ),
                builderParams(this, context),
                modelRegistry
            );
        }

        private void validateServiceSettings(MinimalServiceSettings settings, MinimalServiceSettings resolved) {
            switch (settings.taskType()) {
                case SPARSE_EMBEDDING, TEXT_EMBEDDING -> {
                }
                default -> throw new IllegalArgumentException(
                    "Wrong ["
                        + MinimalServiceSettings.TASK_TYPE_FIELD
                        + "], expected "
                        + TEXT_EMBEDDING
                        + " or "
                        + SPARSE_EMBEDDING
                        + ", got "
                        + settings.taskType().name()
                );
            }
            if (resolved != null && settings.canMergeWith(resolved) == false) {
                throw new IllegalArgumentException(
                    "Mismatch between provided and registered inference model settings. "
                        + "Provided: ["
                        + settings
                        + "], Expected: ["
                        + resolved
                        + "]."
                );
            }
        }

        private void validateIndexOptions(SemanticTextIndexOptions indexOptions, String inferenceId, MinimalServiceSettings modelSettings) {
            if (indexOptions == null) {
                return;
            }

            if (modelSettings == null) {
                throw new IllegalArgumentException(
                    "Model settings must be set to validate index options for inference ID [" + inferenceId + "]"
                );
            }

            // Right now text_embedding is the only task_type supporting index_options
            if (modelSettings.taskType() != TEXT_EMBEDDING) {
                throw new IllegalArgumentException(
                    "Invalid task type for index options, required [" + TEXT_EMBEDDING + "] but was [" + modelSettings.taskType() + "]"
                );
            }
        }

        /**
         * As necessary, copy settings from this builder to the passed-in mapper.
         * Used to preserve {@link MinimalServiceSettings} when updating a semantic text mapping to one where the model settings
         * are not specified.
         *
         * @param mapper The mapper
         * @return A mapper with the copied settings applied
         */
        private SemanticTextFieldMapper copySettings(SemanticTextFieldMapper mapper, MapperMergeContext mapperMergeContext) {
            SemanticTextFieldMapper returnedMapper = mapper;
            if (mapper.fieldType().getModelSettings() == null) {
                Builder builder = from(mapper);
                builder.setModelSettings(modelSettings.getValue());
                returnedMapper = builder.build(mapperMergeContext.getMapperBuilderContext());
            }

            return returnedMapper;
        }
    }

    private final ModelRegistry modelRegistry;

    private SemanticTextFieldMapper(
        String simpleName,
        MappedFieldType mappedFieldType,
        BuilderParams builderParams,
        ModelRegistry modelRegistry
    ) {
        super(simpleName, mappedFieldType, builderParams);
        ensureMultiFields(builderParams.multiFields().iterator());
        this.modelRegistry = modelRegistry;
    }

    private void ensureMultiFields(Iterator<FieldMapper> mappers) {
        while (mappers.hasNext()) {
            var mapper = mappers.next();
            if (mapper.leafName().equals(INFERENCE_FIELD)) {
                throw new IllegalArgumentException(
                    "Field ["
                        + mapper.fullPath()
                        + "] is already used by another field ["
                        + fullPath()
                        + "] internally. Please choose a different name."
                );
            }
        }
    }

    @Override
    public Iterator<Mapper> iterator() {
        List<Mapper> mappers = new ArrayList<>();
        Iterator<Mapper> m = super.iterator();
        while (m.hasNext()) {
            mappers.add(m.next());
        }
        mappers.add(fieldType().getInferenceField());
        return mappers.iterator();
    }

    @Override
    public FieldMapper.Builder getMergeBuilder() {
        return Builder.from(this);
    }

    @Override
    protected void parseCreateField(DocumentParserContext context) throws IOException {
        final XContentParser parser = context.parser();
        final XContentLocation xContentLocation = parser.getTokenLocation();

        if (fieldType().useLegacyFormat == false) {
            // Detect if field value is an object, which we don't support parsing
            if (parser.currentToken() == XContentParser.Token.START_OBJECT) {
                throw new DocumentParsingException(
                    xContentLocation,
                    "[" + CONTENT_TYPE + "] field [" + fullPath() + "] does not support object values"
                );
            }

            // ignore the rest of the field value
            parser.skipChildren();
            return;
        }

        final SemanticTextField field = parseSemanticTextField(context);
        if (field != null) {
            parseCreateFieldFromContext(context, field, xContentLocation);
        }
    }

    SemanticTextField parseSemanticTextField(DocumentParserContext context) throws IOException {
        XContentParser parser = context.parser();
        if (parser.currentToken() == XContentParser.Token.VALUE_NULL) {
            return null;
        }
        boolean isWithinLeaf = context.path().isWithinLeafObject();
        try {
            context.path().setWithinLeafObject(true);
            return SemanticTextField.parse(
                context.parser(),
                new SemanticTextField.ParserContext(
                    fieldType().useLegacyFormat,
                    fullPath(),
                    context.indexSettings().getIndexVersionCreated(),
                    context.parser().contentType()
                )
            );
        } finally {
            context.path().setWithinLeafObject(isWithinLeaf);
        }
    }

    void parseCreateFieldFromContext(DocumentParserContext context, SemanticTextField field, XContentLocation xContentLocation)
        throws IOException {
        final String fullFieldName = fieldType().name();
        if (field.inference().inferenceId().equals(fieldType().getInferenceId()) == false) {
            throw new DocumentParsingException(
                xContentLocation,
                Strings.format(
                    "The configured %s [%s] for field [%s] doesn't match the %s [%s] reported in the document.",
                    INFERENCE_ID_FIELD,
                    field.inference().inferenceId(),
                    fullFieldName,
                    INFERENCE_ID_FIELD,
                    fieldType().getInferenceId()
                )
            );
        }

        final SemanticTextFieldMapper mapper;
        if (fieldType().getModelSettings() == null && field.inference().modelSettings() != null) {
            mapper = addDynamicUpdate(context, field);
        } else {
            Conflicts conflicts = new Conflicts(fullFieldName);
            canMergeModelSettings(fieldType().getModelSettings(), field.inference().modelSettings(), conflicts);
            try {
                conflicts.check();
            } catch (Exception exc) {
                throw new DocumentParsingException(
                    xContentLocation,
                    "Incompatible model settings for field ["
                        + fullPath()
                        + "]. Check that the "
                        + INFERENCE_ID_FIELD
                        + " is not using different model settings",
                    exc
                );
            }
            mapper = this;
        }

        if (mapper.fieldType().getModelSettings() == null) {
            for (var chunkList : field.inference().chunks().values()) {
                if (chunkList.isEmpty() == false) {
                    throw new DocumentParsingException(
                        xContentLocation,
                        "[" + MODEL_SETTINGS_FIELD + "] must be set for field [" + fullFieldName + "] when chunks are provided"
                    );
                }
            }
        }

        var chunksField = mapper.fieldType().getChunksField();
        var embeddingsField = mapper.fieldType().getEmbeddingsField();
        var offsetsField = mapper.fieldType().getOffsetsField();
        for (var entry : field.inference().chunks().entrySet()) {
            for (var chunk : entry.getValue()) {
                var nestedContext = context.createNestedContext(chunksField);
                try (
                    XContentParser subParser = XContentHelper.createParserNotCompressed(
                        XContentParserConfiguration.EMPTY,
                        chunk.rawEmbeddings(),
                        context.parser().contentType()
                    )
                ) {
                    DocumentParserContext subContext = nestedContext.switchParser(subParser);
                    subParser.nextToken();
                    embeddingsField.parse(subContext);
                }

                if (fieldType().useLegacyFormat) {
                    continue;
                }

                try (XContentBuilder builder = XContentFactory.contentBuilder(context.parser().contentType())) {
                    builder.startObject();
                    builder.field("field", entry.getKey());
                    builder.field("start", chunk.startOffset());
                    builder.field("end", chunk.endOffset());
                    builder.endObject();
                    try (
                        XContentParser subParser = XContentHelper.createParserNotCompressed(
                            XContentParserConfiguration.EMPTY,
                            BytesReference.bytes(builder),
                            context.parser().contentType()
                        )
                    ) {
                        DocumentParserContext subContext = nestedContext.switchParser(subParser);
                        subParser.nextToken();
                        offsetsField.parse(subContext);
                    }
                }
            }
        }
    }

    private SemanticTextFieldMapper addDynamicUpdate(DocumentParserContext context, SemanticTextField field) {
        Builder builder = (Builder) getMergeBuilder();
        context.path().remove();
        try {
            builder.setModelSettings(field.inference().modelSettings()).setInferenceId(field.inference().inferenceId());
            if (context.mappingLookup().isMultiField(fullPath())) {
                // The field is part of a multi-field, so the parent field must also be updated accordingly.
                var fieldName = context.path().remove();
                try {
                    var parentMapper = ((FieldMapper) context.mappingLookup().getMapper(context.mappingLookup().parentField(fullPath())))
                        .getMergeBuilder();
                    context.addDynamicMapper(parentMapper.addMultiField(builder).build(context.createDynamicMapperBuilderContext()));
                    return builder.build(context.createDynamicMapperBuilderContext());
                } finally {
                    context.path().add(fieldName);
                }
            } else {
                var mapper = builder.build(context.createDynamicMapperBuilderContext());
                context.addDynamicMapper(mapper);
                return mapper;
            }
        } finally {
            context.path().add(leafName());
        }
    }

    @Override
    protected String contentType() {
        return CONTENT_TYPE;
    }

    @Override
    public SemanticTextFieldType fieldType() {
        return (SemanticTextFieldType) super.fieldType();
    }

    @Override
    public InferenceFieldMetadata getMetadata(Set<String> sourcePaths) {
        String[] copyFields = sourcePaths.toArray(String[]::new);
        // ensure consistent order
        Arrays.sort(copyFields);
        ChunkingSettings fieldTypeChunkingSettings = fieldType().getChunkingSettings();
        Map<String, Object> asMap = fieldTypeChunkingSettings != null ? fieldTypeChunkingSettings.asMap() : null;
        SemanticTextIndexOptions indexOptions = fieldType().getIndexOptions();

        return new InferenceFieldMetadata(
            fullPath(),
            fieldType().getInferenceId(),
            fieldType().getSearchInferenceId(),
            copyFields,
            asMap,
            indexOptions
        );
    }

    @Override
    protected void doValidate(MappingLookup mappers) {
        String fullPath = mappers.isMultiField(fullPath()) ? mappers.parentField(fullPath()) : fullPath();
        String leafName = mappers.getMapper(fullPath).leafName();
        int parentPathIndex = fullPath.lastIndexOf(leafName);
        if (parentPathIndex > 0) {
            String parentName = fullPath.substring(0, parentPathIndex - 1);
            // Check that the parent object field allows subobjects.
            // Subtract one from the parent path index to omit the trailing dot delimiter.
            ObjectMapper parentMapper = mappers.objectMappers().get(parentName);
            if (parentMapper == null) {
                throw new IllegalStateException(CONTENT_TYPE + " field [" + fullPath() + "] does not have a parent object mapper");
            }

            if (parentMapper.subobjects() == ObjectMapper.Subobjects.DISABLED) {
                throw new IllegalArgumentException(
                    CONTENT_TYPE + " field [" + fullPath() + "] cannot be in an object field with subobjects disabled"
                );
            }
        }
    }

    public static class SemanticTextFieldType extends SimpleMappedFieldType {
        private final String inferenceId;
        private final String searchInferenceId;
        private final MinimalServiceSettings modelSettings;
        private final ChunkingSettings chunkingSettings;
        private final SemanticTextIndexOptions indexOptions;
        private final ObjectMapper inferenceField;
        private final boolean useLegacyFormat;

        public SemanticTextFieldType(
            String name,
            String inferenceId,
            String searchInferenceId,
            MinimalServiceSettings modelSettings,
            ChunkingSettings chunkingSettings,
            SemanticTextIndexOptions indexOptions,
            ObjectMapper inferenceField,
            boolean useLegacyFormat,
            Map<String, String> meta
        ) {
            super(name, true, false, false, TextSearchInfo.NONE, meta);
            this.inferenceId = inferenceId;
            this.searchInferenceId = searchInferenceId;
            this.modelSettings = modelSettings;
            this.chunkingSettings = chunkingSettings;
            this.indexOptions = indexOptions;
            this.inferenceField = inferenceField;
            this.useLegacyFormat = useLegacyFormat;
        }

        public boolean useLegacyFormat() {
            return useLegacyFormat;
        }

        @Override
        public String typeName() {
            return CONTENT_TYPE;
        }

        @Override
        public String familyTypeName() {
            return TextFieldMapper.CONTENT_TYPE;
        }

        @Override
        public String getDefaultHighlighter() {
            return SemanticTextHighlighter.NAME;
        }

        public String getInferenceId() {
            return inferenceId;
        }

        public String getSearchInferenceId() {
            return searchInferenceId == null ? inferenceId : searchInferenceId;
        }

        public MinimalServiceSettings getModelSettings() {
            return modelSettings;
        }

        public ChunkingSettings getChunkingSettings() {
            return chunkingSettings;
        }

        public SemanticTextIndexOptions getIndexOptions() {
            return indexOptions;
        }

        public ObjectMapper getInferenceField() {
            return inferenceField;
        }

        public NestedObjectMapper getChunksField() {
            return (NestedObjectMapper) inferenceField.getMapper(CHUNKS_FIELD);
        }

        public FieldMapper getEmbeddingsField() {
            return (FieldMapper) getChunksField().getMapper(CHUNKED_EMBEDDINGS_FIELD);
        }

        public FieldMapper getOffsetsField() {
            return (FieldMapper) getChunksField().getMapper(CHUNKED_OFFSET_FIELD);
        }

        @Override
        public Query termQuery(Object value, SearchExecutionContext context) {
            throw new IllegalArgumentException(CONTENT_TYPE + " fields do not support term query");
        }

        @Override
        public Query existsQuery(SearchExecutionContext context) {
            if (getEmbeddingsField() == null) {
                return new MatchNoDocsQuery();
            }

            return NestedQueryBuilder.toQuery(
                (c -> getEmbeddingsField().fieldType().existsQuery(c)),
                getChunksFieldName(name()),
                ScoreMode.None,
                false,
                context
            );
        }

        @Override
        public ValueFetcher valueFetcher(SearchExecutionContext context, String format) {
            if (useLegacyFormat) {
                // Redirect the fetcher to load the original values of the field
                return SourceValueFetcher.toString(getOriginalTextFieldName(name()), context, format);
            }
            return SourceValueFetcher.toString(name(), context, null);
        }

        ValueFetcher valueFetcherWithInferenceResults(Function<Query, BitSetProducer> bitSetCache, IndexSearcher searcher) {
            var embeddingsField = getEmbeddingsField();
            if (embeddingsField == null) {
                return ValueFetcher.EMPTY;
            }
            try {
                var embeddingsLoader = embeddingsField.syntheticFieldLoader();
                var bitSetFilter = bitSetCache.apply(getChunksField().parentTypeFilter());
                var childWeight = searcher.createWeight(
                    getChunksField().nestedTypeFilter(),
                    org.apache.lucene.search.ScoreMode.COMPLETE_NO_SCORES,
                    1
                );
                return new SemanticTextFieldValueFetcher(bitSetFilter, childWeight, embeddingsLoader);
            } catch (IOException exc) {
                throw new UncheckedIOException(exc);
            }
        }

        @Override
        public IndexFieldData.Builder fielddataBuilder(FieldDataContext fieldDataContext) {
            throw new IllegalArgumentException("[semantic_text] fields do not support sorting, scripting or aggregating");
        }

        @Override
        public boolean fieldHasValue(FieldInfos fieldInfos) {
            return fieldInfos.fieldInfo(getEmbeddingsFieldName(name())) != null;
        }

        public QueryBuilder semanticQuery(InferenceResults inferenceResults, Integer requestSize, float boost, String queryName) {
            String nestedFieldPath = getChunksFieldName(name());
            String inferenceResultsFieldName = getEmbeddingsFieldName(name());
            QueryBuilder childQueryBuilder;

            if (modelSettings == null) {
                // No inference results have been indexed yet
                childQueryBuilder = new MatchNoneQueryBuilder();
            } else {
                childQueryBuilder = switch (modelSettings.taskType()) {
                    case SPARSE_EMBEDDING -> {
                        if (inferenceResults instanceof TextExpansionResults == false) {
                            throw new IllegalArgumentException(
                                generateQueryInferenceResultsTypeMismatchMessage(inferenceResults, TextExpansionResults.NAME)
                            );
                        }

                        TextExpansionResults textExpansionResults = (TextExpansionResults) inferenceResults;
                        yield new SparseVectorQueryBuilder(
                            inferenceResultsFieldName,
                            textExpansionResults.getWeightedTokens(),
                            null,
                            null,
                            null,
                            null
                        );
                    }
                    case TEXT_EMBEDDING -> {
                        if (inferenceResults instanceof MlTextEmbeddingResults == false) {
                            throw new IllegalArgumentException(
                                generateQueryInferenceResultsTypeMismatchMessage(inferenceResults, MlTextEmbeddingResults.NAME)
                            );
                        }

                        MlTextEmbeddingResults textEmbeddingResults = (MlTextEmbeddingResults) inferenceResults;
                        float[] inference = textEmbeddingResults.getInferenceAsFloat();
                        int dimensions = modelSettings.elementType() == DenseVectorFieldMapper.ElementType.BIT
                            ? inference.length * Byte.SIZE // Bit vectors encode 8 dimensions into each byte value
                            : inference.length;
                        if (dimensions != modelSettings.dimensions()) {
                            throw new IllegalArgumentException(
                                generateDimensionCountMismatchMessage(dimensions, modelSettings.dimensions())
                            );
                        }

                        Integer k = requestSize;
                        if (k != null) {
                            // Ensure that k is at least the default size so that aggregations work when size is set to 0 in the request
                            k = Math.max(k, DEFAULT_SIZE);
                        }

                        yield new KnnVectorQueryBuilder(inferenceResultsFieldName, inference, k, null, null, null);
                    }
                    default -> throw new IllegalStateException(
                        "Field ["
                            + name()
                            + "] is configured to use an inference endpoint with an unsupported task type ["
                            + modelSettings.taskType()
                            + "]"
                    );
                };
            }

            return new NestedQueryBuilder(nestedFieldPath, childQueryBuilder, ScoreMode.Max).boost(boost).queryName(queryName);
        }

        private String generateQueryInferenceResultsTypeMismatchMessage(InferenceResults inferenceResults, String expectedResultsType) {
            StringBuilder sb = new StringBuilder(
                "Field ["
                    + name()
                    + "] expected query inference results to be of type ["
                    + expectedResultsType
                    + "],"
                    + " got ["
                    + inferenceResults.getWriteableName()
                    + "]."
            );

            return generateInvalidQueryInferenceResultsMessage(sb);
        }

        private String generateDimensionCountMismatchMessage(int inferenceDimCount, int expectedDimCount) {
            StringBuilder sb = new StringBuilder(
                "Field ["
                    + name()
                    + "] expected query inference results with "
                    + expectedDimCount
                    + " dimensions, got "
                    + inferenceDimCount
                    + " dimensions."
            );

            return generateInvalidQueryInferenceResultsMessage(sb);
        }

        private String generateInvalidQueryInferenceResultsMessage(StringBuilder baseMessageBuilder) {
            if (searchInferenceId != null && searchInferenceId.equals(inferenceId) == false) {
                baseMessageBuilder.append(
                    " Is the search inference endpoint ["
                        + searchInferenceId
                        + "] compatible with the inference endpoint ["
                        + inferenceId
                        + "]?"
                );
            } else {
                baseMessageBuilder.append(" Has the configuration for inference endpoint [" + inferenceId + "] changed?");
            }

            return baseMessageBuilder.toString();
        }

        @Override
        public BlockLoader blockLoader(MappedFieldType.BlockLoaderContext blContext) {
            String name = useLegacyFormat ? name().concat(".text") : name();
            SourceValueFetcher fetcher = SourceValueFetcher.toString(blContext.sourcePaths(name));
            return new BlockSourceReader.BytesRefsBlockLoader(fetcher, BlockSourceReader.lookupMatchingAll());
        }

        private class SemanticTextFieldValueFetcher implements ValueFetcher {
            private final BitSetProducer parentBitSetProducer;
            private final Weight childWeight;
            private final SourceLoader.SyntheticFieldLoader fieldLoader;

            private BitSet bitSet;
            private Scorer childScorer;
            private SourceLoader.SyntheticFieldLoader.DocValuesLoader dvLoader;
            private OffsetSourceField.OffsetSourceLoader offsetsLoader;

            private SemanticTextFieldValueFetcher(
                BitSetProducer bitSetProducer,
                Weight childWeight,
                SourceLoader.SyntheticFieldLoader fieldLoader
            ) {
                this.parentBitSetProducer = bitSetProducer;
                this.childWeight = childWeight;
                this.fieldLoader = fieldLoader;
            }

            @Override
            public void setNextReader(LeafReaderContext context) {
                try {
                    bitSet = parentBitSetProducer.getBitSet(context);
                    childScorer = childWeight.scorer(context);
                    if (childScorer != null) {
                        childScorer.iterator().nextDoc();
                    }
                    dvLoader = fieldLoader.docValuesLoader(context.reader(), null);
                    var terms = context.reader().terms(getOffsetsFieldName(name()));
                    offsetsLoader = terms != null ? OffsetSourceField.loader(terms) : null;
                } catch (IOException exc) {
                    throw new UncheckedIOException(exc);
                }
            }

            @Override
            public List<Object> fetchValues(Source source, int doc, List<Object> ignoredValues) throws IOException {
                if (childScorer == null || offsetsLoader == null || doc == 0) {
                    return List.of();
                }
                int previousParent = bitSet.prevSetBit(doc - 1);
                var it = childScorer.iterator();
                if (it.docID() < previousParent) {
                    it.advance(previousParent);
                }
                Map<String, List<SemanticTextField.Chunk>> chunkMap = new LinkedHashMap<>();
                while (it.docID() < doc) {
                    if (dvLoader == null || dvLoader.advanceToDoc(it.docID()) == false) {
                        throw new IllegalStateException(
                            "Cannot fetch values for field [" + name() + "], missing embeddings for doc [" + doc + "]"
                        );
                    }
                    var offset = offsetsLoader.advanceTo(it.docID());
                    if (offset == null) {
                        throw new IllegalStateException(
                            "Cannot fetch values for field [" + name() + "], missing offsets for doc [" + doc + "]"
                        );
                    }
                    var chunks = chunkMap.computeIfAbsent(offset.field(), k -> new ArrayList<>());
                    chunks.add(
                        new SemanticTextField.Chunk(
                            null,
                            offset.start(),
                            offset.end(),
                            rawEmbeddings(fieldLoader::write, source.sourceContentType())
                        )
                    );
                    if (it.nextDoc() == DocIdSetIterator.NO_MORE_DOCS) {
                        break;
                    }
                }
                if (chunkMap.isEmpty()) {
                    return List.of();
                }
                return List.of(
                    new SemanticTextField(
                        useLegacyFormat,
                        name(),
                        null,
                        new SemanticTextField.InferenceResult(inferenceId, modelSettings, chunkingSettings, indexOptions, chunkMap),
                        source.sourceContentType()
                    )
                );
            }

            private BytesReference rawEmbeddings(CheckedConsumer<XContentBuilder, IOException> writer, XContentType xContentType)
                throws IOException {
                try (var result = XContentFactory.contentBuilder(xContentType)) {
                    try (var builder = XContentFactory.contentBuilder(xContentType)) {
                        builder.startObject();
                        writer.accept(builder);
                        builder.endObject();
                        try (
                            XContentParser parser = XContentHelper.createParserNotCompressed(
                                XContentParserConfiguration.EMPTY,
                                BytesReference.bytes(builder),
                                xContentType
                            )
                        ) {
                            XContentParserUtils.ensureExpectedToken(XContentParser.Token.START_OBJECT, parser.nextToken(), parser);
                            XContentParserUtils.ensureExpectedToken(XContentParser.Token.FIELD_NAME, parser.nextToken(), parser);
                            parser.nextToken();
                            result.copyCurrentStructure(parser);
                        }
                        return BytesReference.bytes(result);
                    }
                }
            }

            @Override
            public StoredFieldsSpec storedFieldsSpec() {
                return StoredFieldsSpec.NO_REQUIREMENTS;
            }
        }
    }

    private static ObjectMapper createInferenceField(
        MapperBuilderContext context,
        IndexVersion indexVersionCreated,
        boolean useLegacyFormat,
        @Nullable MinimalServiceSettings modelSettings,
        @Nullable SemanticTextIndexOptions indexOptions,
        Function<Query, BitSetProducer> bitSetProducer,
        IndexSettings indexSettings
    ) {
        return new ObjectMapper.Builder(INFERENCE_FIELD, Optional.of(ObjectMapper.Subobjects.ENABLED)).dynamic(ObjectMapper.Dynamic.FALSE)
            .add(createChunksField(indexVersionCreated, useLegacyFormat, modelSettings, indexOptions, bitSetProducer, indexSettings))
            .build(context);
    }

    private static NestedObjectMapper.Builder createChunksField(
        IndexVersion indexVersionCreated,
        boolean useLegacyFormat,
        @Nullable MinimalServiceSettings modelSettings,
        @Nullable SemanticTextIndexOptions indexOptions,
        Function<Query, BitSetProducer> bitSetProducer,
        IndexSettings indexSettings
    ) {
        NestedObjectMapper.Builder chunksField = new NestedObjectMapper.Builder(
            SemanticTextField.CHUNKS_FIELD,
            indexSettings.getIndexVersionCreated(),
            bitSetProducer,
            indexSettings
        );
        chunksField.dynamic(ObjectMapper.Dynamic.FALSE);
        if (modelSettings != null) {
            chunksField.add(createEmbeddingsField(indexSettings.getIndexVersionCreated(), modelSettings, indexOptions, useLegacyFormat));
        }
        if (useLegacyFormat) {
            var chunkTextField = new KeywordFieldMapper.Builder(TEXT_FIELD, indexVersionCreated).indexed(false).docValues(false);
            chunksField.add(chunkTextField);
        } else {
            chunksField.add(new OffsetSourceFieldMapper.Builder(CHUNKED_OFFSET_FIELD));
        }
        return chunksField;
    }

    private static Mapper.Builder createEmbeddingsField(
        IndexVersion indexVersionCreated,
        MinimalServiceSettings modelSettings,
        SemanticTextIndexOptions indexOptions,
        boolean useLegacyFormat
    ) {
        return switch (modelSettings.taskType()) {
            case SPARSE_EMBEDDING -> new SparseVectorFieldMapper.Builder(CHUNKED_EMBEDDINGS_FIELD).setStored(useLegacyFormat == false);
            case TEXT_EMBEDDING -> {
                DenseVectorFieldMapper.Builder denseVectorMapperBuilder = new DenseVectorFieldMapper.Builder(
                    CHUNKED_EMBEDDINGS_FIELD,
                    indexVersionCreated
                );

                SimilarityMeasure similarity = modelSettings.similarity();
                if (similarity != null) {
                    switch (similarity) {
                        case COSINE -> denseVectorMapperBuilder.similarity(DenseVectorFieldMapper.VectorSimilarity.COSINE);
                        case DOT_PRODUCT -> denseVectorMapperBuilder.similarity(DenseVectorFieldMapper.VectorSimilarity.DOT_PRODUCT);
                        case L2_NORM -> denseVectorMapperBuilder.similarity(DenseVectorFieldMapper.VectorSimilarity.L2_NORM);
                        default -> throw new IllegalArgumentException(
                            "Unknown similarity measure in model_settings [" + similarity.name() + "]"
                        );
                    }
                }
                denseVectorMapperBuilder.dimensions(modelSettings.dimensions());
                denseVectorMapperBuilder.elementType(modelSettings.elementType());
<<<<<<< HEAD
                if (indexOptions != null) {
                    DenseVectorFieldMapper.DenseVectorIndexOptions denseVectorIndexOptions =
                        (DenseVectorFieldMapper.DenseVectorIndexOptions) indexOptions.indexOptions();
                    denseVectorMapperBuilder.indexOptions(denseVectorIndexOptions);
                    denseVectorIndexOptions.validate(modelSettings.elementType(), modelSettings.dimensions(), true);
                } else {
                    DenseVectorFieldMapper.DenseVectorIndexOptions defaultIndexOptions = null;
                    if (indexVersionCreated.onOrAfter(SEMANTIC_TEXT_DEFAULTS_TO_BBQ)) {
                        defaultIndexOptions = defaultDenseVectorIndexOptions();
                    }
                    if (defaultIndexOptions != null
                        && defaultIndexOptions.validate(modelSettings.elementType(), modelSettings.dimensions(), false)) {
                        denseVectorMapperBuilder.indexOptions(defaultIndexOptions);
                    }
=======

                DenseVectorFieldMapper.IndexOptions defaultIndexOptions = null;
                if (indexVersionCreated.onOrAfter(SEMANTIC_TEXT_DEFAULTS_TO_BBQ)
                    || indexVersionCreated.between(SEMANTIC_TEXT_DEFAULTS_TO_BBQ_BACKPORT_8_X, IndexVersions.UPGRADE_TO_LUCENE_10_0_0)) {
                    defaultIndexOptions = defaultSemanticDenseIndexOptions();
>>>>>>> 9d24fcca
                }

                boolean hasUserSpecifiedIndexOptions = indexOptions != null;
                DenseVectorFieldMapper.DenseVectorIndexOptions denseVectorIndexOptions = hasUserSpecifiedIndexOptions
                    ? (DenseVectorFieldMapper.DenseVectorIndexOptions) indexOptions.indexOptions()
                    : (indexVersionCreated.onOrAfter(SEMANTIC_TEXT_DEFAULTS_TO_BBQ) ? defaultDenseVectorIndexOptions() : null);

                if (denseVectorIndexOptions != null
                    && denseVectorIndexOptions.validate(
                        modelSettings.elementType(),
                        modelSettings.dimensions(),
                        hasUserSpecifiedIndexOptions
                    )) {
                    denseVectorMapperBuilder.indexOptions(denseVectorIndexOptions);
                }

                yield denseVectorMapperBuilder;
            }
            default -> throw new IllegalArgumentException("Invalid task_type in model_settings [" + modelSettings.taskType().name() + "]");
        };
    }

    static DenseVectorFieldMapper.DenseVectorIndexOptions defaultDenseVectorIndexOptions() {
        // As embedding models for text perform better with BBQ, we aggressively default semantic_text fields to use optimized index
        // options outside of dense_vector defaults
        int m = Lucene99HnswVectorsFormat.DEFAULT_MAX_CONN;
        int efConstruction = Lucene99HnswVectorsFormat.DEFAULT_BEAM_WIDTH;
        DenseVectorFieldMapper.RescoreVector rescoreVector = new DenseVectorFieldMapper.RescoreVector(DEFAULT_RESCORE_OVERSAMPLE);
        return new DenseVectorFieldMapper.BBQHnswIndexOptions(m, efConstruction, rescoreVector);
    }

    static SemanticTextIndexOptions defaultSemanticDenseIndexOptions() {
        return new SemanticTextIndexOptions(SemanticTextIndexOptions.SupportedIndexOptions.DENSE_VECTOR, defaultDenseVectorIndexOptions());
    }

    private static boolean canMergeModelSettings(MinimalServiceSettings previous, MinimalServiceSettings current, Conflicts conflicts) {
        if (previous != null && current != null && previous.canMergeWith(current)) {
            return true;
        }
        if (previous == null || current == null) {
            return true;
        }
        conflicts.addConflict("model_settings", "");
        return false;
    }

    private static boolean canMergeIndexOptions(SemanticTextIndexOptions previous, SemanticTextIndexOptions current, Conflicts conflicts) {
        if (Objects.equals(previous, current) || (previous == null && current == null)) {
            return true;
        }

        // TODO address merging to/from default index options
        if (previous == null || current == null) {
            return true;
        }

        if (Objects.equals(previous.type(), current.type()) == false) {
            conflicts.addConflict(INDEX_OPTIONS_FIELD, "Incompatible index options");
        }

        // TODO clean this up a bit
        if (previous.type() == SemanticTextIndexOptions.SupportedIndexOptions.DENSE_VECTOR) {
            DenseVectorFieldMapper.DenseVectorIndexOptions previousDenseOptions = (DenseVectorFieldMapper.DenseVectorIndexOptions) previous
                .indexOptions();
            DenseVectorFieldMapper.DenseVectorIndexOptions currentDenseOptions = (DenseVectorFieldMapper.DenseVectorIndexOptions) current
                .indexOptions();
            boolean updatable = previousDenseOptions.updatableTo(currentDenseOptions);
            if (updatable == false) {
                conflicts.addConflict(INDEX_OPTIONS_FIELD, "Incompatible index options");
            }
            return updatable;
        }

        return true;
    }
}<|MERGE_RESOLUTION|>--- conflicted
+++ resolved
@@ -333,6 +333,7 @@
             if (modelSettings.get() != null) {
                 validateServiceSettings(modelSettings.get(), resolvedModelSettings);
             }
+
             if (indexOptions.get() != null) {
                 validateIndexOptions(indexOptions.get(), inferenceId.getValue(), resolvedModelSettings);
             }
@@ -1136,7 +1137,6 @@
                 }
                 denseVectorMapperBuilder.dimensions(modelSettings.dimensions());
                 denseVectorMapperBuilder.elementType(modelSettings.elementType());
-<<<<<<< HEAD
                 if (indexOptions != null) {
                     DenseVectorFieldMapper.DenseVectorIndexOptions denseVectorIndexOptions =
                         (DenseVectorFieldMapper.DenseVectorIndexOptions) indexOptions.indexOptions();
@@ -1144,20 +1144,14 @@
                     denseVectorIndexOptions.validate(modelSettings.elementType(), modelSettings.dimensions(), true);
                 } else {
                     DenseVectorFieldMapper.DenseVectorIndexOptions defaultIndexOptions = null;
-                    if (indexVersionCreated.onOrAfter(SEMANTIC_TEXT_DEFAULTS_TO_BBQ)) {
+                    if (indexVersionCreated.onOrAfter(SEMANTIC_TEXT_DEFAULTS_TO_BBQ)
+                        || indexVersionCreated.between(SEMANTIC_TEXT_DEFAULTS_TO_BBQ_BACKPORT_8_X, IndexVersions.UPGRADE_TO_LUCENE_10_0_0)) {
                         defaultIndexOptions = defaultDenseVectorIndexOptions();
                     }
                     if (defaultIndexOptions != null
                         && defaultIndexOptions.validate(modelSettings.elementType(), modelSettings.dimensions(), false)) {
                         denseVectorMapperBuilder.indexOptions(defaultIndexOptions);
                     }
-=======
-
-                DenseVectorFieldMapper.IndexOptions defaultIndexOptions = null;
-                if (indexVersionCreated.onOrAfter(SEMANTIC_TEXT_DEFAULTS_TO_BBQ)
-                    || indexVersionCreated.between(SEMANTIC_TEXT_DEFAULTS_TO_BBQ_BACKPORT_8_X, IndexVersions.UPGRADE_TO_LUCENE_10_0_0)) {
-                    defaultIndexOptions = defaultSemanticDenseIndexOptions();
->>>>>>> 9d24fcca
                 }
 
                 boolean hasUserSpecifiedIndexOptions = indexOptions != null;

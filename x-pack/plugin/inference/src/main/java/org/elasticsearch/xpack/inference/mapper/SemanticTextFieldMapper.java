--- conflicted
+++ resolved
@@ -247,12 +247,8 @@
                 c,
                 indexSettings.getIndexVersionCreated(),
                 useLegacyFormat,
-<<<<<<< HEAD
-                modelSettings.get(),
+                resolvedModelSettings,
                 indexOptions.get(),
-=======
-                resolvedModelSettings,
->>>>>>> de68cb0b
                 bitSetProducer,
                 indexSettings
             );

/*
 * Copyright Elasticsearch B.V. and/or licensed to Elasticsearch B.V. under one
 * or more contributor license agreements. Licensed under the Elastic License
 * 2.0; you may not use this file except in compliance with the Elastic License
 * 2.0.
 */

package org.elasticsearch.xpack.inference.mapper;

import org.apache.lucene.search.Query;
import org.apache.lucene.search.join.ScoreMode;
import org.elasticsearch.common.Strings;
import org.elasticsearch.index.IndexVersion;
import org.elasticsearch.index.fielddata.FieldDataContext;
import org.elasticsearch.index.fielddata.IndexFieldData;
import org.elasticsearch.index.mapper.DocumentParserContext;
import org.elasticsearch.index.mapper.FieldMapper;
import org.elasticsearch.index.mapper.InferenceModelFieldType;
import org.elasticsearch.index.mapper.KeywordFieldMapper;
import org.elasticsearch.index.mapper.MappedFieldType;
import org.elasticsearch.index.mapper.Mapper;
import org.elasticsearch.index.mapper.MapperBuilderContext;
import org.elasticsearch.index.mapper.NestedObjectMapper;
import org.elasticsearch.index.mapper.ObjectMapper;
import org.elasticsearch.index.mapper.SimpleMappedFieldType;
import org.elasticsearch.index.mapper.SourceLoader;
import org.elasticsearch.index.mapper.SourceValueFetcher;
import org.elasticsearch.index.mapper.TextSearchInfo;
import org.elasticsearch.index.mapper.ValueFetcher;
import org.elasticsearch.index.mapper.vectors.DenseVectorFieldMapper;
import org.elasticsearch.index.mapper.vectors.SparseVectorFieldMapper;
<<<<<<< HEAD
import org.elasticsearch.index.query.NestedQueryBuilder;
import org.elasticsearch.index.query.QueryBuilder;
import org.elasticsearch.index.query.QueryBuilders;
import org.elasticsearch.index.query.SearchExecutionContext;
import org.elasticsearch.inference.InferenceResults;
import org.elasticsearch.inference.SimilarityMeasure;
import org.elasticsearch.logging.LogManager;
import org.elasticsearch.logging.Logger;
import org.elasticsearch.search.vectors.KnnVectorQueryBuilder;
import org.elasticsearch.xcontent.XContentBuilder;
import org.elasticsearch.xpack.core.ml.inference.results.TextEmbeddingResults;
import org.elasticsearch.xpack.core.ml.inference.results.TextExpansionResults;
=======
import org.elasticsearch.index.query.SearchExecutionContext;
import org.elasticsearch.inference.SimilarityMeasure;
import org.elasticsearch.logging.LogManager;
import org.elasticsearch.logging.Logger;
import org.elasticsearch.xcontent.XContentBuilder;
>>>>>>> d4e283dd

import java.io.IOException;
import java.util.ArrayList;
import java.util.Iterator;
import java.util.List;
import java.util.Map;
import java.util.Objects;

<<<<<<< HEAD
import static org.elasticsearch.xpack.inference.mapper.InferenceMetadataFieldMapper.INFERENCE_CHUNKS_RESULTS;
import static org.elasticsearch.xpack.inference.mapper.InferenceMetadataFieldMapper.INFERENCE_CHUNKS_TEXT;
import static org.elasticsearch.xpack.inference.mapper.InferenceMetadataFieldMapper.RESULTS;
=======
import static org.elasticsearch.xpack.inference.mapper.InferenceMetadataFieldMapper.CHUNKS;
import static org.elasticsearch.xpack.inference.mapper.InferenceMetadataFieldMapper.INFERENCE_CHUNKS_RESULTS;
import static org.elasticsearch.xpack.inference.mapper.InferenceMetadataFieldMapper.INFERENCE_CHUNKS_TEXT;
>>>>>>> d4e283dd

/**
 * A {@link FieldMapper} for semantic text fields.
 * These fields have a reference id reference, that is used for performing inference at ingestion and query time.
 * This field mapper performs no indexing, as inference results will be included as a different field in the document source, and will
 * be indexed using {@link InferenceMetadataFieldMapper}.
 */
public class SemanticTextFieldMapper extends FieldMapper {
    private static final Logger logger = LogManager.getLogger(SemanticTextFieldMapper.class);

    public static final String CONTENT_TYPE = "semantic_text";

    private static SemanticTextFieldMapper toType(FieldMapper in) {
        return (SemanticTextFieldMapper) in;
    }

    public static final TypeParser PARSER = new TypeParser(
        (n, c) -> new Builder(n, c.indexVersionCreated()),
        notInMultiFields(CONTENT_TYPE)
    );

    private final IndexVersion indexVersionCreated;
    private final SemanticTextModelSettings modelSettings;
    private final NestedObjectMapper subMappers;

    private SemanticTextFieldMapper(
        String simpleName,
        MappedFieldType mappedFieldType,
        CopyTo copyTo,
        IndexVersion indexVersionCreated,
        SemanticTextModelSettings modelSettings,
        NestedObjectMapper subMappers
    ) {
        super(simpleName, mappedFieldType, MultiFields.empty(), copyTo);
        this.indexVersionCreated = indexVersionCreated;
        this.modelSettings = modelSettings;
        this.subMappers = subMappers;
    }

    @Override
    public Iterator<Mapper> iterator() {
        List<Mapper> subIterators = new ArrayList<>();
        subIterators.add(subMappers);
        return subIterators.iterator();
    }

    @Override
    public FieldMapper.Builder getMergeBuilder() {
        return new Builder(simpleName(), indexVersionCreated).init(this);
    }

    @Override
    protected void parseCreateField(DocumentParserContext context) throws IOException {
        // Just parses text - no indexing is performed
        context.parser().textOrNull();
    }

    @Override
    protected String contentType() {
        return CONTENT_TYPE;
    }

    @Override
    public SemanticTextFieldType fieldType() {
        return (SemanticTextFieldType) super.fieldType();
    }

    public SemanticTextModelSettings getModelSettings() {
        return modelSettings;
    }

    public NestedObjectMapper getSubMappers() {
        return subMappers;
    }

    public static class Builder extends FieldMapper.Builder {
        private final IndexVersion indexVersionCreated;

        private final Parameter<String> inferenceId = Parameter.stringParam(
            "inference_id",
            false,
            m -> toType(m).fieldType().inferenceId,
            null
        ).addValidator(v -> {
            if (Strings.isEmpty(v)) {
                throw new IllegalArgumentException("field [inference_id] must be specified");
            }
        });

<<<<<<< HEAD
        @SuppressWarnings("unchecked")
=======
>>>>>>> d4e283dd
        private final Parameter<SemanticTextModelSettings> modelSettings = new Parameter<>(
            "model_settings",
            true,
            () -> null,
            (n, c, o) -> SemanticTextModelSettings.fromMap(o),
            mapper -> ((SemanticTextFieldMapper) mapper).modelSettings,
            XContentBuilder::field,
            (m) -> m == null ? "null" : Strings.toString(m)
        ).acceptsNull().setMergeValidator(SemanticTextFieldMapper::canMergeModelSettings);
        private final Parameter<Map<String, String>> meta = Parameter.metaParam();

        public Builder(String name, IndexVersion indexVersionCreated) {
            super(name);
            this.indexVersionCreated = indexVersionCreated;
        }

        public Builder setInferenceId(String id) {
            this.inferenceId.setValue(id);
            return this;
        }

        public Builder setModelSettings(SemanticTextModelSettings value) {
            this.modelSettings.setValue(value);
            return this;
        }

        @Override
        protected Parameter<?>[] getParameters() {
            return new Parameter<?>[] { inferenceId, modelSettings, meta };
        }

        @Override
        public SemanticTextFieldMapper build(MapperBuilderContext context) {
            final String fullName = context.buildFullName(name());
<<<<<<< HEAD
            NestedObjectMapper.Builder nestedBuilder = new NestedObjectMapper.Builder(RESULTS, indexVersionCreated);
=======
            NestedObjectMapper.Builder nestedBuilder = new NestedObjectMapper.Builder(CHUNKS, indexVersionCreated);
>>>>>>> d4e283dd
            nestedBuilder.dynamic(ObjectMapper.Dynamic.FALSE);
            KeywordFieldMapper.Builder textMapperBuilder = new KeywordFieldMapper.Builder(INFERENCE_CHUNKS_TEXT, indexVersionCreated)
                .indexed(false)
                .docValues(false);
            if (modelSettings.get() != null) {
                nestedBuilder.add(createInferenceMapperBuilder(INFERENCE_CHUNKS_RESULTS, modelSettings.get(), indexVersionCreated));
            }
            nestedBuilder.add(textMapperBuilder);
            var childContext = context.createChildContext(name(), ObjectMapper.Dynamic.FALSE);
            var subMappers = nestedBuilder.build(childContext);
            return new SemanticTextFieldMapper(
                name(),
                new SemanticTextFieldType(fullName, inferenceId.getValue(), modelSettings.getValue(), subMappers, meta.getValue()),
                copyTo,
                indexVersionCreated,
                modelSettings.getValue(),
                subMappers
            );
        }
    }

    public static class SemanticTextFieldType extends SimpleMappedFieldType implements InferenceModelFieldType {
        private final String inferenceId;
        private final SemanticTextModelSettings modelSettings;
        private final NestedObjectMapper subMappers;

        public SemanticTextFieldType(
            String name,
            String modelId,
            SemanticTextModelSettings modelSettings,
            NestedObjectMapper subMappers,
            Map<String, String> meta
        ) {
            super(name, false, false, false, TextSearchInfo.NONE, meta);
            this.inferenceId = modelId;
            this.modelSettings = modelSettings;
            this.subMappers = subMappers;
        }

        @Override
        public String typeName() {
            return CONTENT_TYPE;
        }

        @Override
        public String getInferenceId() {
            return inferenceId;
        }

        public SemanticTextModelSettings getModelSettings() {
            return modelSettings;
        }

        public NestedObjectMapper getSubMappers() {
            return subMappers;
        }

        @Override
        public Query termQuery(Object value, SearchExecutionContext context) {
            throw new IllegalArgumentException("termQuery not implemented yet");
        }

        @Override
        public ValueFetcher valueFetcher(SearchExecutionContext context, String format) {
            return SourceValueFetcher.toString(name(), context, format);
        }

        @Override
        public IndexFieldData.Builder fielddataBuilder(FieldDataContext fieldDataContext) {
            throw new IllegalArgumentException("[semantic_text] fields do not support sorting, scripting or aggregating");
        }

        public QueryBuilder semanticQuery(InferenceResults inferenceResults, float boost, String queryName) throws IOException {
            String nestedFieldPath = name() + "." + RESULTS;
            String inferenceResultsFieldName = nestedFieldPath + "." + INFERENCE_CHUNKS_RESULTS;
            QueryBuilder childQueryBuilder;

            if (inferenceResults instanceof TextExpansionResults textExpansionResults) {
                // TODO: Use WeightedTokensQueryBuilder
                var boolQuery = QueryBuilders.boolQuery();
                for (var weightedToken : textExpansionResults.getWeightedTokens()) {
                    boolQuery.should(
                        QueryBuilders.termQuery(inferenceResultsFieldName, weightedToken.token()).boost(weightedToken.weight())
                    );
                }
                boolQuery.minimumShouldMatch(1);

                childQueryBuilder = boolQuery;
            } else if (inferenceResults instanceof TextEmbeddingResults textEmbeddingResults) {
                float[] inference = textEmbeddingResults.getInferenceAsFloat();
                childQueryBuilder = new KnnVectorQueryBuilder(inferenceResultsFieldName, inference, null, null);
            } else {
                throw new IllegalArgumentException("Unsupported inference results type [" + inferenceResults.getWriteableName() + "]");
            }

            return new NestedQueryBuilder(nestedFieldPath, childQueryBuilder, ScoreMode.Total).boost(boost).queryName(queryName);
        }
    }

    private static Mapper.Builder createInferenceMapperBuilder(
        String fieldName,
        SemanticTextModelSettings modelSettings,
        IndexVersion indexVersionCreated
    ) {
        return switch (modelSettings.taskType()) {
            case SPARSE_EMBEDDING -> new SparseVectorFieldMapper.Builder(INFERENCE_CHUNKS_RESULTS);
            case TEXT_EMBEDDING -> {
                DenseVectorFieldMapper.Builder denseVectorMapperBuilder = new DenseVectorFieldMapper.Builder(
                    INFERENCE_CHUNKS_RESULTS,
                    indexVersionCreated
                );
                SimilarityMeasure similarity = modelSettings.similarity();
                if (similarity != null) {
                    switch (similarity) {
                        case COSINE -> denseVectorMapperBuilder.similarity(DenseVectorFieldMapper.VectorSimilarity.COSINE);
                        case DOT_PRODUCT -> denseVectorMapperBuilder.similarity(DenseVectorFieldMapper.VectorSimilarity.DOT_PRODUCT);
                        default -> throw new IllegalArgumentException(
                            "Unknown similarity measure for field [" + fieldName + "] in model settings: " + similarity
                        );
                    }
                }
                denseVectorMapperBuilder.dimensions(modelSettings.dimensions());
                yield denseVectorMapperBuilder;
            }
            default -> throw new IllegalArgumentException(
                "Invalid [task_type] for [" + fieldName + "] in model settings: " + modelSettings.taskType().name()
            );
        };
    }

    static boolean canMergeModelSettings(
        SemanticTextModelSettings previous,
        SemanticTextModelSettings current,
        FieldMapper.Conflicts conflicts
    ) {
        if (Objects.equals(previous, current)) {
            return true;
        }
        if (previous == null) {
            return true;
        }
        if (current == null) {
            conflicts.addConflict("model_settings", "");
            return false;
        }
        conflicts.addConflict("model_settings", "");
        return false;
    }

    @Override
    public SourceLoader.SyntheticFieldLoader syntheticFieldLoader() {
        return super.syntheticFieldLoader();
    }

    private static Mapper.Builder createInferenceMapperBuilder(
        String fieldName,
        SemanticTextModelSettings modelSettings,
        IndexVersion indexVersionCreated
    ) {
        return switch (modelSettings.taskType()) {
            case SPARSE_EMBEDDING -> new SparseVectorFieldMapper.Builder(INFERENCE_CHUNKS_RESULTS);
            case TEXT_EMBEDDING -> {
                DenseVectorFieldMapper.Builder denseVectorMapperBuilder = new DenseVectorFieldMapper.Builder(
                    INFERENCE_CHUNKS_RESULTS,
                    indexVersionCreated
                );
                SimilarityMeasure similarity = modelSettings.similarity();
                if (similarity != null) {
                    switch (similarity) {
                        case COSINE -> denseVectorMapperBuilder.similarity(DenseVectorFieldMapper.VectorSimilarity.COSINE);
                        case DOT_PRODUCT -> denseVectorMapperBuilder.similarity(DenseVectorFieldMapper.VectorSimilarity.DOT_PRODUCT);
                        default -> throw new IllegalArgumentException(
                            "Unknown similarity measure for field [" + fieldName + "] in model settings: " + similarity
                        );
                    }
                }
                denseVectorMapperBuilder.dimensions(modelSettings.dimensions());
                yield denseVectorMapperBuilder;
            }
            default -> throw new IllegalArgumentException(
                "Invalid [task_type] for [" + fieldName + "] in model settings: " + modelSettings.taskType().name()
            );
        };
    }

    static boolean canMergeModelSettings(
        SemanticTextModelSettings previous,
        SemanticTextModelSettings current,
        FieldMapper.Conflicts conflicts
    ) {
        if (Objects.equals(previous, current)) {
            return true;
        }
        if (previous == null) {
            return true;
        }
        if (current == null) {
            conflicts.addConflict("model_settings", "");
            return false;
        }
        conflicts.addConflict("model_settings", "");
        return false;
    }
}<|MERGE_RESOLUTION|>--- conflicted
+++ resolved
@@ -29,7 +29,6 @@
 import org.elasticsearch.index.mapper.ValueFetcher;
 import org.elasticsearch.index.mapper.vectors.DenseVectorFieldMapper;
 import org.elasticsearch.index.mapper.vectors.SparseVectorFieldMapper;
-<<<<<<< HEAD
 import org.elasticsearch.index.query.NestedQueryBuilder;
 import org.elasticsearch.index.query.QueryBuilder;
 import org.elasticsearch.index.query.QueryBuilders;
@@ -42,13 +41,6 @@
 import org.elasticsearch.xcontent.XContentBuilder;
 import org.elasticsearch.xpack.core.ml.inference.results.TextEmbeddingResults;
 import org.elasticsearch.xpack.core.ml.inference.results.TextExpansionResults;
-=======
-import org.elasticsearch.index.query.SearchExecutionContext;
-import org.elasticsearch.inference.SimilarityMeasure;
-import org.elasticsearch.logging.LogManager;
-import org.elasticsearch.logging.Logger;
-import org.elasticsearch.xcontent.XContentBuilder;
->>>>>>> d4e283dd
 
 import java.io.IOException;
 import java.util.ArrayList;
@@ -57,15 +49,9 @@
 import java.util.Map;
 import java.util.Objects;
 
-<<<<<<< HEAD
-import static org.elasticsearch.xpack.inference.mapper.InferenceMetadataFieldMapper.INFERENCE_CHUNKS_RESULTS;
-import static org.elasticsearch.xpack.inference.mapper.InferenceMetadataFieldMapper.INFERENCE_CHUNKS_TEXT;
-import static org.elasticsearch.xpack.inference.mapper.InferenceMetadataFieldMapper.RESULTS;
-=======
 import static org.elasticsearch.xpack.inference.mapper.InferenceMetadataFieldMapper.CHUNKS;
 import static org.elasticsearch.xpack.inference.mapper.InferenceMetadataFieldMapper.INFERENCE_CHUNKS_RESULTS;
 import static org.elasticsearch.xpack.inference.mapper.InferenceMetadataFieldMapper.INFERENCE_CHUNKS_TEXT;
->>>>>>> d4e283dd
 
 /**
  * A {@link FieldMapper} for semantic text fields.
@@ -155,10 +141,6 @@
             }
         });
 
-<<<<<<< HEAD
-        @SuppressWarnings("unchecked")
-=======
->>>>>>> d4e283dd
         private final Parameter<SemanticTextModelSettings> modelSettings = new Parameter<>(
             "model_settings",
             true,
@@ -193,11 +175,7 @@
         @Override
         public SemanticTextFieldMapper build(MapperBuilderContext context) {
             final String fullName = context.buildFullName(name());
-<<<<<<< HEAD
-            NestedObjectMapper.Builder nestedBuilder = new NestedObjectMapper.Builder(RESULTS, indexVersionCreated);
-=======
             NestedObjectMapper.Builder nestedBuilder = new NestedObjectMapper.Builder(CHUNKS, indexVersionCreated);
->>>>>>> d4e283dd
             nestedBuilder.dynamic(ObjectMapper.Dynamic.FALSE);
             KeywordFieldMapper.Builder textMapperBuilder = new KeywordFieldMapper.Builder(INFERENCE_CHUNKS_TEXT, indexVersionCreated)
                 .indexed(false)
@@ -295,6 +273,11 @@
 
             return new NestedQueryBuilder(nestedFieldPath, childQueryBuilder, ScoreMode.Total).boost(boost).queryName(queryName);
         }
+    }
+
+    @Override
+    public SourceLoader.SyntheticFieldLoader syntheticFieldLoader() {
+        return super.syntheticFieldLoader();
     }
 
     private static Mapper.Builder createInferenceMapperBuilder(
@@ -346,59 +329,4 @@
         conflicts.addConflict("model_settings", "");
         return false;
     }
-
-    @Override
-    public SourceLoader.SyntheticFieldLoader syntheticFieldLoader() {
-        return super.syntheticFieldLoader();
-    }
-
-    private static Mapper.Builder createInferenceMapperBuilder(
-        String fieldName,
-        SemanticTextModelSettings modelSettings,
-        IndexVersion indexVersionCreated
-    ) {
-        return switch (modelSettings.taskType()) {
-            case SPARSE_EMBEDDING -> new SparseVectorFieldMapper.Builder(INFERENCE_CHUNKS_RESULTS);
-            case TEXT_EMBEDDING -> {
-                DenseVectorFieldMapper.Builder denseVectorMapperBuilder = new DenseVectorFieldMapper.Builder(
-                    INFERENCE_CHUNKS_RESULTS,
-                    indexVersionCreated
-                );
-                SimilarityMeasure similarity = modelSettings.similarity();
-                if (similarity != null) {
-                    switch (similarity) {
-                        case COSINE -> denseVectorMapperBuilder.similarity(DenseVectorFieldMapper.VectorSimilarity.COSINE);
-                        case DOT_PRODUCT -> denseVectorMapperBuilder.similarity(DenseVectorFieldMapper.VectorSimilarity.DOT_PRODUCT);
-                        default -> throw new IllegalArgumentException(
-                            "Unknown similarity measure for field [" + fieldName + "] in model settings: " + similarity
-                        );
-                    }
-                }
-                denseVectorMapperBuilder.dimensions(modelSettings.dimensions());
-                yield denseVectorMapperBuilder;
-            }
-            default -> throw new IllegalArgumentException(
-                "Invalid [task_type] for [" + fieldName + "] in model settings: " + modelSettings.taskType().name()
-            );
-        };
-    }
-
-    static boolean canMergeModelSettings(
-        SemanticTextModelSettings previous,
-        SemanticTextModelSettings current,
-        FieldMapper.Conflicts conflicts
-    ) {
-        if (Objects.equals(previous, current)) {
-            return true;
-        }
-        if (previous == null) {
-            return true;
-        }
-        if (current == null) {
-            conflicts.addConflict("model_settings", "");
-            return false;
-        }
-        conflicts.addConflict("model_settings", "");
-        return false;
-    }
 }
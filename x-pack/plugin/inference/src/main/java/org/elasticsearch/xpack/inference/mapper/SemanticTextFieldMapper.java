/*
 * Copyright Elasticsearch B.V. and/or licensed to Elasticsearch B.V. under one
 * or more contributor license agreements. Licensed under the Elastic License
 * 2.0; you may not use this file except in compliance with the Elastic License
 * 2.0.
 */

package org.elasticsearch.xpack.inference.mapper;

import org.apache.lucene.index.FieldInfos;
import org.apache.lucene.index.LeafReaderContext;
import org.apache.lucene.search.DocIdSetIterator;
import org.apache.lucene.search.IndexSearcher;
import org.apache.lucene.search.MatchNoDocsQuery;
import org.apache.lucene.search.Query;
import org.apache.lucene.search.Scorer;
import org.apache.lucene.search.Weight;
import org.apache.lucene.search.join.BitSetProducer;
import org.apache.lucene.search.join.ScoreMode;
import org.apache.lucene.util.BitSet;
import org.elasticsearch.cluster.metadata.InferenceFieldMetadata;
import org.elasticsearch.common.Strings;
import org.elasticsearch.common.bytes.BytesReference;
import org.elasticsearch.common.xcontent.XContentHelper;
import org.elasticsearch.common.xcontent.XContentParserUtils;
import org.elasticsearch.core.CheckedConsumer;
import org.elasticsearch.core.Nullable;
import org.elasticsearch.features.NodeFeature;
import org.elasticsearch.index.IndexSettings;
import org.elasticsearch.index.IndexVersion;
import org.elasticsearch.index.fielddata.FieldDataContext;
import org.elasticsearch.index.fielddata.IndexFieldData;
import org.elasticsearch.index.mapper.BlockLoader;
import org.elasticsearch.index.mapper.BlockSourceReader;
import org.elasticsearch.index.mapper.DocumentParserContext;
import org.elasticsearch.index.mapper.DocumentParsingException;
import org.elasticsearch.index.mapper.FieldMapper;
import org.elasticsearch.index.mapper.InferenceFieldMapper;
import org.elasticsearch.index.mapper.InferenceMetadataFieldsMapper;
import org.elasticsearch.index.mapper.KeywordFieldMapper;
import org.elasticsearch.index.mapper.MappedFieldType;
import org.elasticsearch.index.mapper.Mapper;
import org.elasticsearch.index.mapper.MapperBuilderContext;
import org.elasticsearch.index.mapper.MapperMergeContext;
import org.elasticsearch.index.mapper.MappingLookup;
import org.elasticsearch.index.mapper.MappingParserContext;
import org.elasticsearch.index.mapper.NestedObjectMapper;
import org.elasticsearch.index.mapper.ObjectMapper;
import org.elasticsearch.index.mapper.SimpleMappedFieldType;
import org.elasticsearch.index.mapper.SourceLoader;
import org.elasticsearch.index.mapper.SourceValueFetcher;
import org.elasticsearch.index.mapper.TextFieldMapper;
import org.elasticsearch.index.mapper.TextSearchInfo;
import org.elasticsearch.index.mapper.ValueFetcher;
import org.elasticsearch.index.mapper.vectors.DenseVectorFieldMapper;
import org.elasticsearch.index.mapper.vectors.SparseVectorFieldMapper;
import org.elasticsearch.index.query.MatchNoneQueryBuilder;
import org.elasticsearch.index.query.NestedQueryBuilder;
import org.elasticsearch.index.query.QueryBuilder;
import org.elasticsearch.index.query.SearchExecutionContext;
import org.elasticsearch.inference.ChunkingSettings;
import org.elasticsearch.inference.InferenceResults;
import org.elasticsearch.inference.MinimalServiceSettings;
import org.elasticsearch.inference.SimilarityMeasure;
import org.elasticsearch.search.fetch.StoredFieldsSpec;
import org.elasticsearch.search.lookup.Source;
import org.elasticsearch.search.vectors.KnnVectorQueryBuilder;
import org.elasticsearch.xcontent.XContentBuilder;
import org.elasticsearch.xcontent.XContentFactory;
import org.elasticsearch.xcontent.XContentLocation;
import org.elasticsearch.xcontent.XContentParser;
import org.elasticsearch.xcontent.XContentParserConfiguration;
import org.elasticsearch.xcontent.XContentType;
import org.elasticsearch.xpack.core.ml.inference.results.MlTextEmbeddingResults;
import org.elasticsearch.xpack.core.ml.inference.results.TextExpansionResults;
import org.elasticsearch.xpack.core.ml.search.SparseVectorQueryBuilder;
import org.elasticsearch.xpack.inference.highlight.SemanticTextHighlighter;

import java.io.IOException;
import java.io.UncheckedIOException;
import java.util.ArrayList;
import java.util.Arrays;
import java.util.Iterator;
import java.util.LinkedHashMap;
import java.util.List;
import java.util.Map;
import java.util.Objects;
import java.util.Optional;
import java.util.Set;
import java.util.function.BiConsumer;
import java.util.function.Function;

import static org.elasticsearch.inference.TaskType.SPARSE_EMBEDDING;
import static org.elasticsearch.inference.TaskType.TEXT_EMBEDDING;
import static org.elasticsearch.search.SearchService.DEFAULT_SIZE;
import static org.elasticsearch.xpack.inference.mapper.SemanticTextField.CHUNKED_EMBEDDINGS_FIELD;
import static org.elasticsearch.xpack.inference.mapper.SemanticTextField.CHUNKED_OFFSET_FIELD;
import static org.elasticsearch.xpack.inference.mapper.SemanticTextField.CHUNKING_SETTINGS_FIELD;
import static org.elasticsearch.xpack.inference.mapper.SemanticTextField.CHUNKS_FIELD;
import static org.elasticsearch.xpack.inference.mapper.SemanticTextField.INFERENCE_FIELD;
import static org.elasticsearch.xpack.inference.mapper.SemanticTextField.INFERENCE_ID_FIELD;
import static org.elasticsearch.xpack.inference.mapper.SemanticTextField.MODEL_SETTINGS_FIELD;
import static org.elasticsearch.xpack.inference.mapper.SemanticTextField.SEARCH_INFERENCE_ID_FIELD;
import static org.elasticsearch.xpack.inference.mapper.SemanticTextField.TEXT_FIELD;
import static org.elasticsearch.xpack.inference.mapper.SemanticTextField.getChunksFieldName;
import static org.elasticsearch.xpack.inference.mapper.SemanticTextField.getEmbeddingsFieldName;
import static org.elasticsearch.xpack.inference.mapper.SemanticTextField.getOffsetsFieldName;
import static org.elasticsearch.xpack.inference.mapper.SemanticTextField.getOriginalTextFieldName;
import static org.elasticsearch.xpack.inference.services.elasticsearch.ElasticsearchInternalService.DEFAULT_ELSER_ID;

/**
 * A {@link FieldMapper} for semantic text fields.
 */
public class SemanticTextFieldMapper extends FieldMapper implements InferenceFieldMapper {
    public static final NodeFeature SEMANTIC_TEXT_IN_OBJECT_FIELD_FIX = new NodeFeature("semantic_text.in_object_field_fix");
    public static final NodeFeature SEMANTIC_TEXT_SINGLE_FIELD_UPDATE_FIX = new NodeFeature("semantic_text.single_field_update_fix");
    public static final NodeFeature SEMANTIC_TEXT_DELETE_FIX = new NodeFeature("semantic_text.delete_fix");
    public static final NodeFeature SEMANTIC_TEXT_ZERO_SIZE_FIX = new NodeFeature("semantic_text.zero_size_fix");
    public static final NodeFeature SEMANTIC_TEXT_ALWAYS_EMIT_INFERENCE_ID_FIX = new NodeFeature(
        "semantic_text.always_emit_inference_id_fix"
    );
    public static final NodeFeature SEMANTIC_TEXT_HANDLE_EMPTY_INPUT = new NodeFeature("semantic_text.handle_empty_input");
    public static final NodeFeature SEMANTIC_TEXT_SKIP_INFERENCE_FIELDS = new NodeFeature("semantic_text.skip_inference_fields");
<<<<<<< HEAD
    public static final NodeFeature SEMANTIC_TEXT_SUPPORT_CHUNKING_CONFIG = new NodeFeature("semantic_text.support_chunking_config");
=======
    public static final NodeFeature SEMANTIC_TEXT_BIT_VECTOR_SUPPORT = new NodeFeature("semantic_text.bit_vector_support");
>>>>>>> 3149640a

    public static final String CONTENT_TYPE = "semantic_text";
    public static final String DEFAULT_ELSER_2_INFERENCE_ID = DEFAULT_ELSER_ID;

    public static final TypeParser PARSER = new TypeParser(
        (n, c) -> new Builder(n, c::bitSetProducer, c.getIndexSettings()),
        List.of(validateParserContext(CONTENT_TYPE))
    );

    public static BiConsumer<String, MappingParserContext> validateParserContext(String type) {
        return (n, c) -> {
            if (InferenceMetadataFieldsMapper.isEnabled(c.getIndexSettings().getSettings()) == false) {
                notInMultiFields(type).accept(n, c);
            }
            notFromDynamicTemplates(type).accept(n, c);
        };
    }

    public static class Builder extends FieldMapper.Builder {
        private final boolean useLegacyFormat;

        private final Parameter<String> inferenceId = Parameter.stringParam(
            INFERENCE_ID_FIELD,
            false,
            mapper -> ((SemanticTextFieldType) mapper.fieldType()).inferenceId,
            DEFAULT_ELSER_2_INFERENCE_ID
        ).addValidator(v -> {
            if (Strings.isEmpty(v)) {
                throw new IllegalArgumentException(
                    "[" + INFERENCE_ID_FIELD + "] on mapper [" + leafName() + "] of type [" + CONTENT_TYPE + "] must not be empty"
                );
            }
        }).alwaysSerialize();

        private final Parameter<String> searchInferenceId = Parameter.stringParam(
            SEARCH_INFERENCE_ID_FIELD,
            true,
            mapper -> ((SemanticTextFieldType) mapper.fieldType()).searchInferenceId,
            null
        ).acceptsNull().addValidator(v -> {
            if (v != null && Strings.isEmpty(v)) {
                throw new IllegalArgumentException(
                    "[" + SEARCH_INFERENCE_ID_FIELD + "] on mapper [" + leafName() + "] of type [" + CONTENT_TYPE + "] must not be empty"
                );
            }
        });

        private final Parameter<MinimalServiceSettings> modelSettings = new Parameter<>(
            MODEL_SETTINGS_FIELD,
            true,
            () -> null,
            (n, c, o) -> SemanticTextField.parseModelSettingsFromMap(o),
            mapper -> ((SemanticTextFieldType) mapper.fieldType()).modelSettings,
            XContentBuilder::field,
            Objects::toString
        ).acceptsNull().setMergeValidator(SemanticTextFieldMapper::canMergeModelSettings);

        @SuppressWarnings("unchecked")
        private final Parameter<ChunkingSettings> chunkingSettings = new Parameter<>(
            CHUNKING_SETTINGS_FIELD,
            true,
            () -> null,
            (n, c, o) -> SemanticTextField.parseChunkingSettingsFromMap(o),
            mapper -> ((SemanticTextFieldType) mapper.fieldType()).chunkingSettings,
            XContentBuilder::field,
            Objects::toString
        ).acceptsNull();
        private final Parameter<Map<String, String>> meta = Parameter.metaParam();

        private Function<MapperBuilderContext, ObjectMapper> inferenceFieldBuilder;

        public static Builder from(SemanticTextFieldMapper mapper) {
            Builder builder = new Builder(
                mapper.leafName(),
                mapper.fieldType().getChunksField().bitsetProducer(),
                mapper.fieldType().getChunksField().indexSettings()
            );
            builder.init(mapper);
            return builder;
        }

        public Builder(String name, Function<Query, BitSetProducer> bitSetProducer, IndexSettings indexSettings) {
            super(name);
            this.useLegacyFormat = InferenceMetadataFieldsMapper.isEnabled(indexSettings.getSettings()) == false;
            this.inferenceFieldBuilder = c -> createInferenceField(
                c,
                indexSettings.getIndexVersionCreated(),
                useLegacyFormat,
                modelSettings.get(),
                bitSetProducer,
                indexSettings
            );
        }

        public Builder setInferenceId(String id) {
            this.inferenceId.setValue(id);
            return this;
        }

        public Builder setSearchInferenceId(String id) {
            this.searchInferenceId.setValue(id);
            return this;
        }

        public Builder setModelSettings(MinimalServiceSettings value) {
            this.modelSettings.setValue(value);
            return this;
        }

        public Builder setChunkingSettings(ChunkingSettings value) {
            this.chunkingSettings.setValue(value);
            return this;
        }

        @Override
        protected Parameter<?>[] getParameters() {
            return new Parameter<?>[] { inferenceId, searchInferenceId, modelSettings, chunkingSettings, meta };
        }

        @Override
        protected void merge(FieldMapper mergeWith, Conflicts conflicts, MapperMergeContext mapperMergeContext) {
            SemanticTextFieldMapper semanticMergeWith = (SemanticTextFieldMapper) mergeWith;
            semanticMergeWith = copySettings(semanticMergeWith, mapperMergeContext);

            super.merge(semanticMergeWith, conflicts, mapperMergeContext);
            conflicts.check();
            var context = mapperMergeContext.createChildContext(semanticMergeWith.leafName(), ObjectMapper.Dynamic.FALSE);
            var inferenceField = inferenceFieldBuilder.apply(context.getMapperBuilderContext());
            var mergedInferenceField = inferenceField.merge(semanticMergeWith.fieldType().getInferenceField(), context);
            inferenceFieldBuilder = c -> mergedInferenceField;
        }

        @Override
        public SemanticTextFieldMapper build(MapperBuilderContext context) {
            if (useLegacyFormat && copyTo.copyToFields().isEmpty() == false) {
                throw new IllegalArgumentException(CONTENT_TYPE + " field [" + leafName() + "] does not support [copy_to]");
            }
            if (useLegacyFormat && multiFieldsBuilder.hasMultiFields()) {
                throw new IllegalArgumentException(CONTENT_TYPE + " field [" + leafName() + "] does not support multi-fields");
            }
            if (modelSettings.get() != null) {
                validateServiceSettings(modelSettings.get());
            }
            final String fullName = context.buildFullName(leafName());

            if (context.isInNestedContext()) {
                throw new IllegalArgumentException(CONTENT_TYPE + " field [" + fullName + "] cannot be nested");
            }
            var childContext = context.createChildContext(leafName(), ObjectMapper.Dynamic.FALSE);
            final ObjectMapper inferenceField = inferenceFieldBuilder.apply(childContext);

            return new SemanticTextFieldMapper(
                leafName(),
                new SemanticTextFieldType(
                    fullName,
                    inferenceId.getValue(),
                    searchInferenceId.getValue(),
                    modelSettings.getValue(),
                    chunkingSettings.getValue(),
                    inferenceField,
                    useLegacyFormat,
                    meta.getValue()
                ),
                builderParams(this, context)
            );
        }

        private void validateServiceSettings(MinimalServiceSettings settings) {
            switch (settings.taskType()) {
                case SPARSE_EMBEDDING, TEXT_EMBEDDING -> {
                }
                default -> throw new IllegalArgumentException(
                    "Wrong ["
                        + MinimalServiceSettings.TASK_TYPE_FIELD
                        + "], expected "
                        + TEXT_EMBEDDING
                        + " or "
                        + SPARSE_EMBEDDING
                        + ", got "
                        + settings.taskType().name()
                );
            }
        }

        /**
         * As necessary, copy settings from this builder to the passed-in mapper.
         * Used to preserve {@link MinimalServiceSettings} when updating a semantic text mapping to one where the model settings
         * are not specified.
         *
         * @param mapper The mapper
         * @return A mapper with the copied settings applied
         */
        private SemanticTextFieldMapper copySettings(SemanticTextFieldMapper mapper, MapperMergeContext mapperMergeContext) {
            SemanticTextFieldMapper returnedMapper = mapper;
            if (mapper.fieldType().getModelSettings() == null) {
                Builder builder = from(mapper);
                builder.setModelSettings(modelSettings.getValue());
                builder.setChunkingSettings(chunkingSettings.getValue());
                returnedMapper = builder.build(mapperMergeContext.getMapperBuilderContext());
            }

            return returnedMapper;
        }
    }

    private SemanticTextFieldMapper(String simpleName, MappedFieldType mappedFieldType, BuilderParams builderParams) {
        super(simpleName, mappedFieldType, builderParams);
        ensureMultiFields(builderParams.multiFields().iterator());
    }

    private void ensureMultiFields(Iterator<FieldMapper> mappers) {
        while (mappers.hasNext()) {
            var mapper = mappers.next();
            if (mapper.leafName().equals(INFERENCE_FIELD)) {
                throw new IllegalArgumentException(
                    "Field ["
                        + mapper.fullPath()
                        + "] is already used by another field ["
                        + fullPath()
                        + "] internally. Please choose a different name."
                );
            }
        }
    }

    @Override
    public Iterator<Mapper> iterator() {
        List<Mapper> mappers = new ArrayList<>();
        Iterator<Mapper> m = super.iterator();
        while (m.hasNext()) {
            mappers.add(m.next());
        }
        mappers.add(fieldType().getInferenceField());
        return mappers.iterator();
    }

    @Override
    public FieldMapper.Builder getMergeBuilder() {
        return Builder.from(this);
    }

    @Override
    protected void parseCreateField(DocumentParserContext context) throws IOException {
        final XContentParser parser = context.parser();
        final XContentLocation xContentLocation = parser.getTokenLocation();

        if (fieldType().useLegacyFormat == false) {
            // Detect if field value is an object, which we don't support parsing
            if (parser.currentToken() == XContentParser.Token.START_OBJECT) {
                throw new DocumentParsingException(
                    xContentLocation,
                    "[" + CONTENT_TYPE + "] field [" + fullPath() + "] does not support object values"
                );
            }

            // ignore the rest of the field value
            parser.skipChildren();
            return;
        }

        final SemanticTextField field = parseSemanticTextField(context);
        if (field != null) {
            parseCreateFieldFromContext(context, field, xContentLocation);
        }
    }

    SemanticTextField parseSemanticTextField(DocumentParserContext context) throws IOException {
        XContentParser parser = context.parser();
        if (parser.currentToken() == XContentParser.Token.VALUE_NULL) {
            return null;
        }
        boolean isWithinLeaf = context.path().isWithinLeafObject();
        try {
            context.path().setWithinLeafObject(true);
            return SemanticTextField.parse(
                context.parser(),
                new SemanticTextField.ParserContext(fieldType().useLegacyFormat, fullPath(), context.parser().contentType())
            );
        } finally {
            context.path().setWithinLeafObject(isWithinLeaf);
        }
    }

    void parseCreateFieldFromContext(DocumentParserContext context, SemanticTextField field, XContentLocation xContentLocation)
        throws IOException {
        final String fullFieldName = fieldType().name();
        if (field.inference().inferenceId().equals(fieldType().getInferenceId()) == false) {
            throw new DocumentParsingException(
                xContentLocation,
                Strings.format(
                    "The configured %s [%s] for field [%s] doesn't match the %s [%s] reported in the document.",
                    INFERENCE_ID_FIELD,
                    field.inference().inferenceId(),
                    fullFieldName,
                    INFERENCE_ID_FIELD,
                    fieldType().getInferenceId()
                )
            );
        }

        final SemanticTextFieldMapper mapper;
        if (fieldType().getModelSettings() == null && field.inference().modelSettings() != null) {
            mapper = addDynamicUpdate(context, field);
        } else {
            Conflicts conflicts = new Conflicts(fullFieldName);
            canMergeModelSettings(fieldType().getModelSettings(), field.inference().modelSettings(), conflicts);
            try {
                conflicts.check();
            } catch (Exception exc) {
                throw new DocumentParsingException(
                    xContentLocation,
                    "Incompatible model settings for field ["
                        + fullPath()
                        + "]. Check that the "
                        + INFERENCE_ID_FIELD
                        + " is not using different model settings",
                    exc
                );
            }
            mapper = this;
        }

        if (mapper.fieldType().getModelSettings() == null) {
            for (var chunkList : field.inference().chunks().values()) {
                if (chunkList.isEmpty() == false) {
                    throw new DocumentParsingException(
                        xContentLocation,
                        "[" + MODEL_SETTINGS_FIELD + "] must be set for field [" + fullFieldName + "] when chunks are provided"
                    );
                }
            }
        }

        var chunksField = mapper.fieldType().getChunksField();
        var embeddingsField = mapper.fieldType().getEmbeddingsField();
        var offsetsField = mapper.fieldType().getOffsetsField();
        for (var entry : field.inference().chunks().entrySet()) {
            for (var chunk : entry.getValue()) {
                var nestedContext = context.createNestedContext(chunksField);
                try (
                    XContentParser subParser = XContentHelper.createParserNotCompressed(
                        XContentParserConfiguration.EMPTY,
                        chunk.rawEmbeddings(),
                        context.parser().contentType()
                    )
                ) {
                    DocumentParserContext subContext = nestedContext.switchParser(subParser);
                    subParser.nextToken();
                    embeddingsField.parse(subContext);
                }

                if (fieldType().useLegacyFormat) {
                    continue;
                }

                try (XContentBuilder builder = XContentFactory.contentBuilder(context.parser().contentType())) {
                    builder.startObject();
                    builder.field("field", entry.getKey());
                    builder.field("start", chunk.startOffset());
                    builder.field("end", chunk.endOffset());
                    builder.endObject();
                    try (
                        XContentParser subParser = XContentHelper.createParserNotCompressed(
                            XContentParserConfiguration.EMPTY,
                            BytesReference.bytes(builder),
                            context.parser().contentType()
                        )
                    ) {
                        DocumentParserContext subContext = nestedContext.switchParser(subParser);
                        subParser.nextToken();
                        offsetsField.parse(subContext);
                    }
                }
            }
        }
    }

    private SemanticTextFieldMapper addDynamicUpdate(DocumentParserContext context, SemanticTextField field) {
        Builder builder = (Builder) getMergeBuilder();
        context.path().remove();
        try {
            builder.setModelSettings(field.inference().modelSettings()).setInferenceId(field.inference().inferenceId());
            if (context.mappingLookup().isMultiField(fullPath())) {
                // The field is part of a multi-field, so the parent field must also be updated accordingly.
                var fieldName = context.path().remove();
                try {
                    var parentMapper = ((FieldMapper) context.mappingLookup().getMapper(context.mappingLookup().parentField(fullPath())))
                        .getMergeBuilder();
                    context.addDynamicMapper(parentMapper.addMultiField(builder).build(context.createDynamicMapperBuilderContext()));
                    return builder.build(context.createDynamicMapperBuilderContext());
                } finally {
                    context.path().add(fieldName);
                }
            } else {
                var mapper = builder.build(context.createDynamicMapperBuilderContext());
                context.addDynamicMapper(mapper);
                return mapper;
            }
        } finally {
            context.path().add(leafName());
        }
    }

    @Override
    protected String contentType() {
        return CONTENT_TYPE;
    }

    @Override
    public SemanticTextFieldType fieldType() {
        return (SemanticTextFieldType) super.fieldType();
    }

    @Override
    public InferenceFieldMetadata getMetadata(Set<String> sourcePaths) {
        String[] copyFields = sourcePaths.toArray(String[]::new);
        // ensure consistent order
        Arrays.sort(copyFields);

        SemanticTextFieldType fieldType = fieldType();
        ChunkingSettings fieldTypeChunkingSettings = fieldType.getChunkingSettings();
        Map<String, Object> asMap = fieldTypeChunkingSettings != null ? fieldTypeChunkingSettings.asMap() : null;

        return new InferenceFieldMetadata(
            fullPath(),
            fieldType().getInferenceId(),
            fieldType().getSearchInferenceId(),
            copyFields,
            fieldType().getChunkingSettings() != null ? fieldType().getChunkingSettings().asMap() : null
        );
    }

    @Override
    protected void doValidate(MappingLookup mappers) {
        String fullPath = mappers.isMultiField(fullPath()) ? mappers.parentField(fullPath()) : fullPath();
        String leafName = mappers.getMapper(fullPath).leafName();
        int parentPathIndex = fullPath.lastIndexOf(leafName);
        if (parentPathIndex > 0) {
            String parentName = fullPath.substring(0, parentPathIndex - 1);
            // Check that the parent object field allows subobjects.
            // Subtract one from the parent path index to omit the trailing dot delimiter.
            ObjectMapper parentMapper = mappers.objectMappers().get(parentName);
            if (parentMapper == null) {
                throw new IllegalStateException(CONTENT_TYPE + " field [" + fullPath() + "] does not have a parent object mapper");
            }

            if (parentMapper.subobjects() == ObjectMapper.Subobjects.DISABLED) {
                throw new IllegalArgumentException(
                    CONTENT_TYPE + " field [" + fullPath() + "] cannot be in an object field with subobjects disabled"
                );
            }
        }
    }

    public static class SemanticTextFieldType extends SimpleMappedFieldType {
        private final String inferenceId;
        private final String searchInferenceId;
        private final MinimalServiceSettings modelSettings;
        private final ChunkingSettings chunkingSettings;
        private final ObjectMapper inferenceField;
        private final boolean useLegacyFormat;

        public SemanticTextFieldType(
            String name,
            String inferenceId,
            String searchInferenceId,
            MinimalServiceSettings modelSettings,
            ChunkingSettings chunkingSettings,
            ObjectMapper inferenceField,
            boolean useLegacyFormat,
            Map<String, String> meta
        ) {
            super(name, true, false, false, TextSearchInfo.NONE, meta);
            this.inferenceId = inferenceId;
            this.searchInferenceId = searchInferenceId;
            this.modelSettings = modelSettings;
            this.chunkingSettings = chunkingSettings;
            this.inferenceField = inferenceField;
            this.useLegacyFormat = useLegacyFormat;
        }

        public boolean useLegacyFormat() {
            return useLegacyFormat;
        }

        @Override
        public String typeName() {
            return CONTENT_TYPE;
        }

        @Override
        public String familyTypeName() {
            return TextFieldMapper.CONTENT_TYPE;
        }

        @Override
        public String getDefaultHighlighter() {
            return SemanticTextHighlighter.NAME;
        }

        public String getInferenceId() {
            return inferenceId;
        }

        public String getSearchInferenceId() {
            return searchInferenceId == null ? inferenceId : searchInferenceId;
        }

        public MinimalServiceSettings getModelSettings() {
            return modelSettings;
        }

        public ChunkingSettings getChunkingSettings() {
            return chunkingSettings;
        }

        public ObjectMapper getInferenceField() {
            return inferenceField;
        }

        public NestedObjectMapper getChunksField() {
            return (NestedObjectMapper) inferenceField.getMapper(CHUNKS_FIELD);
        }

        public FieldMapper getEmbeddingsField() {
            return (FieldMapper) getChunksField().getMapper(CHUNKED_EMBEDDINGS_FIELD);
        }

        public FieldMapper getOffsetsField() {
            return (FieldMapper) getChunksField().getMapper(CHUNKED_OFFSET_FIELD);
        }

        @Override
        public Query termQuery(Object value, SearchExecutionContext context) {
            throw new IllegalArgumentException(CONTENT_TYPE + " fields do not support term query");
        }

        @Override
        public Query existsQuery(SearchExecutionContext context) {
            if (getEmbeddingsField() == null) {
                return new MatchNoDocsQuery();
            }

            return NestedQueryBuilder.toQuery(
                (c -> getEmbeddingsField().fieldType().existsQuery(c)),
                getChunksFieldName(name()),
                ScoreMode.None,
                false,
                context
            );
        }

        @Override
        public ValueFetcher valueFetcher(SearchExecutionContext context, String format) {
            if (useLegacyFormat) {
                // Redirect the fetcher to load the original values of the field
                return SourceValueFetcher.toString(getOriginalTextFieldName(name()), context, format);
            }
            return SourceValueFetcher.toString(name(), context, null);
        }

        ValueFetcher valueFetcherWithInferenceResults(Function<Query, BitSetProducer> bitSetCache, IndexSearcher searcher) {
            var embeddingsField = getEmbeddingsField();
            if (embeddingsField == null) {
                return ValueFetcher.EMPTY;
            }
            try {
                var embeddingsLoader = embeddingsField.syntheticFieldLoader();
                var bitSetFilter = bitSetCache.apply(getChunksField().parentTypeFilter());
                var childWeight = searcher.createWeight(
                    getChunksField().nestedTypeFilter(),
                    org.apache.lucene.search.ScoreMode.COMPLETE_NO_SCORES,
                    1
                );
                return new SemanticTextFieldValueFetcher(bitSetFilter, childWeight, embeddingsLoader);
            } catch (IOException exc) {
                throw new UncheckedIOException(exc);
            }
        }

        @Override
        public IndexFieldData.Builder fielddataBuilder(FieldDataContext fieldDataContext) {
            throw new IllegalArgumentException("[semantic_text] fields do not support sorting, scripting or aggregating");
        }

        @Override
        public boolean fieldHasValue(FieldInfos fieldInfos) {
            return fieldInfos.fieldInfo(getEmbeddingsFieldName(name())) != null;
        }

        public QueryBuilder semanticQuery(InferenceResults inferenceResults, Integer requestSize, float boost, String queryName) {
            String nestedFieldPath = getChunksFieldName(name());
            String inferenceResultsFieldName = getEmbeddingsFieldName(name());
            QueryBuilder childQueryBuilder;

            if (modelSettings == null) {
                // No inference results have been indexed yet
                childQueryBuilder = new MatchNoneQueryBuilder();
            } else {
                childQueryBuilder = switch (modelSettings.taskType()) {
                    case SPARSE_EMBEDDING -> {
                        if (inferenceResults instanceof TextExpansionResults == false) {
                            throw new IllegalArgumentException(
                                generateQueryInferenceResultsTypeMismatchMessage(inferenceResults, TextExpansionResults.NAME)
                            );
                        }

                        TextExpansionResults textExpansionResults = (TextExpansionResults) inferenceResults;
                        yield new SparseVectorQueryBuilder(
                            inferenceResultsFieldName,
                            textExpansionResults.getWeightedTokens(),
                            null,
                            null,
                            null,
                            null
                        );
                    }
                    case TEXT_EMBEDDING -> {
                        if (inferenceResults instanceof MlTextEmbeddingResults == false) {
                            throw new IllegalArgumentException(
                                generateQueryInferenceResultsTypeMismatchMessage(inferenceResults, MlTextEmbeddingResults.NAME)
                            );
                        }

                        MlTextEmbeddingResults textEmbeddingResults = (MlTextEmbeddingResults) inferenceResults;
                        float[] inference = textEmbeddingResults.getInferenceAsFloat();
                        int dimensions = modelSettings.elementType() == DenseVectorFieldMapper.ElementType.BIT
                            ? inference.length * Byte.SIZE // Bit vectors encode 8 dimensions into each byte value
                            : inference.length;
                        if (dimensions != modelSettings.dimensions()) {
                            throw new IllegalArgumentException(
                                generateDimensionCountMismatchMessage(dimensions, modelSettings.dimensions())
                            );
                        }

                        Integer k = requestSize;
                        if (k != null) {
                            // Ensure that k is at least the default size so that aggregations work when size is set to 0 in the request
                            k = Math.max(k, DEFAULT_SIZE);
                        }

                        yield new KnnVectorQueryBuilder(inferenceResultsFieldName, inference, k, null, null, null);
                    }
                    default -> throw new IllegalStateException(
                        "Field ["
                            + name()
                            + "] is configured to use an inference endpoint with an unsupported task type ["
                            + modelSettings.taskType()
                            + "]"
                    );
                };
            }

            return new NestedQueryBuilder(nestedFieldPath, childQueryBuilder, ScoreMode.Max).boost(boost).queryName(queryName);
        }

        private String generateQueryInferenceResultsTypeMismatchMessage(InferenceResults inferenceResults, String expectedResultsType) {
            StringBuilder sb = new StringBuilder(
                "Field ["
                    + name()
                    + "] expected query inference results to be of type ["
                    + expectedResultsType
                    + "],"
                    + " got ["
                    + inferenceResults.getWriteableName()
                    + "]."
            );

            return generateInvalidQueryInferenceResultsMessage(sb);
        }

        private String generateDimensionCountMismatchMessage(int inferenceDimCount, int expectedDimCount) {
            StringBuilder sb = new StringBuilder(
                "Field ["
                    + name()
                    + "] expected query inference results with "
                    + expectedDimCount
                    + " dimensions, got "
                    + inferenceDimCount
                    + " dimensions."
            );

            return generateInvalidQueryInferenceResultsMessage(sb);
        }

        private String generateInvalidQueryInferenceResultsMessage(StringBuilder baseMessageBuilder) {
            if (searchInferenceId != null && searchInferenceId.equals(inferenceId) == false) {
                baseMessageBuilder.append(
                    " Is the search inference endpoint ["
                        + searchInferenceId
                        + "] compatible with the inference endpoint ["
                        + inferenceId
                        + "]?"
                );
            } else {
                baseMessageBuilder.append(" Has the configuration for inference endpoint [" + inferenceId + "] changed?");
            }

            return baseMessageBuilder.toString();
        }

        @Override
        public BlockLoader blockLoader(MappedFieldType.BlockLoaderContext blContext) {
            String name = useLegacyFormat ? name().concat(".text") : name();
            SourceValueFetcher fetcher = SourceValueFetcher.toString(blContext.sourcePaths(name));
            return new BlockSourceReader.BytesRefsBlockLoader(fetcher, BlockSourceReader.lookupMatchingAll());
        }

        private class SemanticTextFieldValueFetcher implements ValueFetcher {
            private final BitSetProducer parentBitSetProducer;
            private final Weight childWeight;
            private final SourceLoader.SyntheticFieldLoader fieldLoader;

            private BitSet bitSet;
            private Scorer childScorer;
            private SourceLoader.SyntheticFieldLoader.DocValuesLoader dvLoader;
            private OffsetSourceField.OffsetSourceLoader offsetsLoader;

            private SemanticTextFieldValueFetcher(
                BitSetProducer bitSetProducer,
                Weight childWeight,
                SourceLoader.SyntheticFieldLoader fieldLoader
            ) {
                this.parentBitSetProducer = bitSetProducer;
                this.childWeight = childWeight;
                this.fieldLoader = fieldLoader;
            }

            @Override
            public void setNextReader(LeafReaderContext context) {
                try {
                    bitSet = parentBitSetProducer.getBitSet(context);
                    childScorer = childWeight.scorer(context);
                    if (childScorer != null) {
                        childScorer.iterator().nextDoc();
                    }
                    dvLoader = fieldLoader.docValuesLoader(context.reader(), null);
                    var terms = context.reader().terms(getOffsetsFieldName(name()));
                    offsetsLoader = terms != null ? OffsetSourceField.loader(terms) : null;
                } catch (IOException exc) {
                    throw new UncheckedIOException(exc);
                }
            }

            @Override
            public List<Object> fetchValues(Source source, int doc, List<Object> ignoredValues) throws IOException {
                if (childScorer == null || offsetsLoader == null || doc == 0) {
                    return List.of();
                }
                int previousParent = bitSet.prevSetBit(doc - 1);
                var it = childScorer.iterator();
                if (it.docID() < previousParent) {
                    it.advance(previousParent);
                }
                Map<String, List<SemanticTextField.Chunk>> chunkMap = new LinkedHashMap<>();
                while (it.docID() < doc) {
                    if (dvLoader == null || dvLoader.advanceToDoc(it.docID()) == false) {
                        throw new IllegalStateException(
                            "Cannot fetch values for field [" + name() + "], missing embeddings for doc [" + doc + "]"
                        );
                    }
                    var offset = offsetsLoader.advanceTo(it.docID());
                    if (offset == null) {
                        throw new IllegalStateException(
                            "Cannot fetch values for field [" + name() + "], missing offsets for doc [" + doc + "]"
                        );
                    }
                    var chunks = chunkMap.computeIfAbsent(offset.field(), k -> new ArrayList<>());
                    chunks.add(
                        new SemanticTextField.Chunk(
                            null,
                            offset.start(),
                            offset.end(),
                            rawEmbeddings(fieldLoader::write, source.sourceContentType())
                        )
                    );
                    if (it.nextDoc() == DocIdSetIterator.NO_MORE_DOCS) {
                        break;
                    }
                }
                if (chunkMap.isEmpty()) {
                    return List.of();
                }
                return List.of(
                    new SemanticTextField(
                        useLegacyFormat,
                        name(),
                        null,
                        new SemanticTextField.InferenceResult(inferenceId, modelSettings, chunkMap),
                        source.sourceContentType(),
                        chunkingSettings
                    )
                );
            }

            private BytesReference rawEmbeddings(CheckedConsumer<XContentBuilder, IOException> writer, XContentType xContentType)
                throws IOException {
                try (var result = XContentFactory.contentBuilder(xContentType)) {
                    try (var builder = XContentFactory.contentBuilder(xContentType)) {
                        builder.startObject();
                        writer.accept(builder);
                        builder.endObject();
                        try (
                            XContentParser parser = XContentHelper.createParserNotCompressed(
                                XContentParserConfiguration.EMPTY,
                                BytesReference.bytes(builder),
                                xContentType
                            )
                        ) {
                            XContentParserUtils.ensureExpectedToken(XContentParser.Token.START_OBJECT, parser.nextToken(), parser);
                            XContentParserUtils.ensureExpectedToken(XContentParser.Token.FIELD_NAME, parser.nextToken(), parser);
                            parser.nextToken();
                            result.copyCurrentStructure(parser);
                        }
                        return BytesReference.bytes(result);
                    }
                }
            }

            @Override
            public StoredFieldsSpec storedFieldsSpec() {
                return StoredFieldsSpec.NO_REQUIREMENTS;
            }
        }
    }

    private static ObjectMapper createInferenceField(
        MapperBuilderContext context,
        IndexVersion indexVersionCreated,
        boolean useLegacyFormat,
        @Nullable MinimalServiceSettings modelSettings,
        Function<Query, BitSetProducer> bitSetProducer,
        IndexSettings indexSettings
    ) {
        return new ObjectMapper.Builder(INFERENCE_FIELD, Optional.of(ObjectMapper.Subobjects.ENABLED)).dynamic(ObjectMapper.Dynamic.FALSE)
            .add(createChunksField(indexVersionCreated, useLegacyFormat, modelSettings, bitSetProducer, indexSettings))
            .build(context);
    }

    private static NestedObjectMapper.Builder createChunksField(
        IndexVersion indexVersionCreated,
        boolean useLegacyFormat,
        @Nullable MinimalServiceSettings modelSettings,
        Function<Query, BitSetProducer> bitSetProducer,
        IndexSettings indexSettings
    ) {
        NestedObjectMapper.Builder chunksField = new NestedObjectMapper.Builder(
            SemanticTextField.CHUNKS_FIELD,
            indexSettings.getIndexVersionCreated(),
            bitSetProducer,
            indexSettings
        );
        chunksField.dynamic(ObjectMapper.Dynamic.FALSE);
        if (modelSettings != null) {
            chunksField.add(createEmbeddingsField(indexSettings.getIndexVersionCreated(), modelSettings, useLegacyFormat));
        }
        if (useLegacyFormat) {
            var chunkTextField = new KeywordFieldMapper.Builder(TEXT_FIELD, indexVersionCreated).indexed(false).docValues(false);
            chunksField.add(chunkTextField);
        } else {
            chunksField.add(new OffsetSourceFieldMapper.Builder(CHUNKED_OFFSET_FIELD));
        }
        return chunksField;
    }

    private static Mapper.Builder createEmbeddingsField(
        IndexVersion indexVersionCreated,
        MinimalServiceSettings modelSettings,
        boolean useLegacyFormat
    ) {
        return switch (modelSettings.taskType()) {
            case SPARSE_EMBEDDING -> new SparseVectorFieldMapper.Builder(CHUNKED_EMBEDDINGS_FIELD).setStored(useLegacyFormat == false);
            case TEXT_EMBEDDING -> {
                DenseVectorFieldMapper.Builder denseVectorMapperBuilder = new DenseVectorFieldMapper.Builder(
                    CHUNKED_EMBEDDINGS_FIELD,
                    indexVersionCreated
                );

                SimilarityMeasure similarity = modelSettings.similarity();
                if (similarity != null) {
                    switch (similarity) {
                        case COSINE -> denseVectorMapperBuilder.similarity(DenseVectorFieldMapper.VectorSimilarity.COSINE);
                        case DOT_PRODUCT -> denseVectorMapperBuilder.similarity(DenseVectorFieldMapper.VectorSimilarity.DOT_PRODUCT);
                        case L2_NORM -> denseVectorMapperBuilder.similarity(DenseVectorFieldMapper.VectorSimilarity.L2_NORM);
                        default -> throw new IllegalArgumentException(
                            "Unknown similarity measure in model_settings [" + similarity.name() + "]"
                        );
                    }
                }
                denseVectorMapperBuilder.dimensions(modelSettings.dimensions());
                denseVectorMapperBuilder.elementType(modelSettings.elementType());

                yield denseVectorMapperBuilder;
            }
            default -> throw new IllegalArgumentException("Invalid task_type in model_settings [" + modelSettings.taskType().name() + "]");
        };
    }

    private static boolean canMergeModelSettings(MinimalServiceSettings previous, MinimalServiceSettings current, Conflicts conflicts) {
        if (Objects.equals(previous, current)) {
            return true;
        }
        if (previous == null || current == null) {
            return true;
        }
        conflicts.addConflict("model_settings", "");
        return false;
    }
}<|MERGE_RESOLUTION|>--- conflicted
+++ resolved
@@ -121,11 +121,8 @@
     );
     public static final NodeFeature SEMANTIC_TEXT_HANDLE_EMPTY_INPUT = new NodeFeature("semantic_text.handle_empty_input");
     public static final NodeFeature SEMANTIC_TEXT_SKIP_INFERENCE_FIELDS = new NodeFeature("semantic_text.skip_inference_fields");
-<<<<<<< HEAD
+    public static final NodeFeature SEMANTIC_TEXT_BIT_VECTOR_SUPPORT = new NodeFeature("semantic_text.bit_vector_support");
     public static final NodeFeature SEMANTIC_TEXT_SUPPORT_CHUNKING_CONFIG = new NodeFeature("semantic_text.support_chunking_config");
-=======
-    public static final NodeFeature SEMANTIC_TEXT_BIT_VECTOR_SUPPORT = new NodeFeature("semantic_text.bit_vector_support");
->>>>>>> 3149640a
 
     public static final String CONTENT_TYPE = "semantic_text";
     public static final String DEFAULT_ELSER_2_INFERENCE_ID = DEFAULT_ELSER_ID;

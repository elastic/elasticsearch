/*
 * Copyright Elasticsearch B.V. and/or licensed to Elasticsearch B.V. under one
 * or more contributor license agreements. Licensed under the Elastic License
 * 2.0; you may not use this file except in compliance with the Elastic License
 * 2.0.
 */

package org.elasticsearch.xpack.inference.rank.textsimilarity;

import org.apache.lucene.search.Explanation;
import org.apache.lucene.search.Query;
import org.elasticsearch.TransportVersion;
import org.elasticsearch.TransportVersions;
import org.elasticsearch.client.internal.Client;
import org.elasticsearch.common.Strings;
import org.elasticsearch.common.io.stream.StreamInput;
import org.elasticsearch.common.io.stream.StreamOutput;
import org.elasticsearch.license.License;
import org.elasticsearch.license.LicensedFeature;
import org.elasticsearch.search.rank.RankBuilder;
import org.elasticsearch.search.rank.RankDoc;
import org.elasticsearch.search.rank.context.QueryPhaseRankCoordinatorContext;
import org.elasticsearch.search.rank.context.QueryPhaseRankShardContext;
import org.elasticsearch.search.rank.context.RankFeaturePhaseRankCoordinatorContext;
import org.elasticsearch.search.rank.context.RankFeaturePhaseRankShardContext;
import org.elasticsearch.search.rank.feature.RankFeatureDoc;
import org.elasticsearch.xcontent.XContentBuilder;

import java.io.IOException;
import java.util.List;
import java.util.Objects;

import static org.elasticsearch.xpack.inference.rank.textsimilarity.TextSimilarityRankRetrieverBuilder.CHUNK_RESCORER_FIELD;
import static org.elasticsearch.xpack.inference.rank.textsimilarity.TextSimilarityRankRetrieverBuilder.FAILURES_ALLOWED_FIELD;
import static org.elasticsearch.xpack.inference.rank.textsimilarity.TextSimilarityRankRetrieverBuilder.FIELD_FIELD;
import static org.elasticsearch.xpack.inference.rank.textsimilarity.TextSimilarityRankRetrieverBuilder.INFERENCE_ID_FIELD;
import static org.elasticsearch.xpack.inference.rank.textsimilarity.TextSimilarityRankRetrieverBuilder.INFERENCE_TEXT_FIELD;
import static org.elasticsearch.xpack.inference.rank.textsimilarity.TextSimilarityRankRetrieverBuilder.MIN_SCORE_FIELD;

/**
 * A {@code RankBuilder} that enables ranking with text similarity model inference. Supports parameters for configuring the inference call.
 */
public class TextSimilarityRankBuilder extends RankBuilder {

    public static final String NAME = "text_similarity_reranker";

    public static final LicensedFeature.Momentary TEXT_SIMILARITY_RERANKER_FEATURE = LicensedFeature.momentary(
        null,
        "text-similarity-reranker",
        License.OperationMode.ENTERPRISE
    );

    private static final TransportVersion RERANK_SNIPPETS = TransportVersion.fromName("rerank_snippets");

    private final String inferenceId;
    private final String inferenceText;
    private final String field;
    private final Float minScore;
    private final boolean failuresAllowed;
    private final ChunkScorerConfig chunkScorerConfig;

    public TextSimilarityRankBuilder(
        String field,
        String inferenceId,
        String inferenceText,
        int rankWindowSize,
        Float minScore,
        boolean failuresAllowed,
        ChunkScorerConfig chunkScorerConfig
    ) {
        super(rankWindowSize);
        this.inferenceId = inferenceId;
        this.inferenceText = inferenceText;
        this.field = field;
        this.minScore = minScore;
        this.failuresAllowed = failuresAllowed;
        this.chunkScorerConfig = chunkScorerConfig;
    }

    public TextSimilarityRankBuilder(StreamInput in) throws IOException {
        super(in);
        // rankWindowSize deserialization is handled by the parent class RankBuilder
        this.inferenceId = in.readString();
        this.inferenceText = in.readString();
        this.field = in.readString();
        this.minScore = in.readOptionalFloat();
        if (in.getTransportVersion().isPatchFrom(TransportVersions.RERANKER_FAILURES_ALLOWED_8_19)
            || in.getTransportVersion().onOrAfter(TransportVersions.RERANKER_FAILURES_ALLOWED)) {
            this.failuresAllowed = in.readBoolean();
        } else {
            this.failuresAllowed = false;
        }
<<<<<<< HEAD
        if (in.getTransportVersion().onOrAfter(TransportVersions.RERANK_RESCORE_CHUNKS)) {
            this.chunkScorerConfig = in.readOptionalWriteable(ChunkScorerConfig::new);
=======
        if (in.getTransportVersion().supports(RERANK_SNIPPETS)) {
            this.snippetConfig = in.readOptionalWriteable(SnippetConfig::new);
>>>>>>> 54d707ce
        } else {
            this.chunkScorerConfig = null;
        }
    }

    @Override
    public String getWriteableName() {
        return NAME;
    }

    @Override
    public TransportVersion getMinimalSupportedVersion() {
        return TransportVersions.V_8_15_0;
    }

    @Override
    public void doWriteTo(StreamOutput out) throws IOException {
        // rankWindowSize serialization is handled by the parent class RankBuilder
        out.writeString(inferenceId);
        out.writeString(inferenceText);
        out.writeString(field);
        out.writeOptionalFloat(minScore);
        if (out.getTransportVersion().isPatchFrom(TransportVersions.RERANKER_FAILURES_ALLOWED_8_19)
            || out.getTransportVersion().onOrAfter(TransportVersions.RERANKER_FAILURES_ALLOWED)) {
            out.writeBoolean(failuresAllowed);
        }
<<<<<<< HEAD
        if (out.getTransportVersion().onOrAfter(TransportVersions.RERANK_RESCORE_CHUNKS)) {
            out.writeOptionalWriteable(chunkScorerConfig);
=======
        if (out.getTransportVersion().supports(RERANK_SNIPPETS)) {
            out.writeOptionalWriteable(snippetConfig);
>>>>>>> 54d707ce
        }
    }

    @Override
    public void doXContent(XContentBuilder builder, Params params) throws IOException {
        // this object is not parsed, but it sometimes needs to be output as xcontent
        // rankWindowSize serialization is handled by the parent class RankBuilder
        builder.field(INFERENCE_ID_FIELD.getPreferredName(), inferenceId);
        builder.field(INFERENCE_TEXT_FIELD.getPreferredName(), inferenceText);
        builder.field(FIELD_FIELD.getPreferredName(), field);
        if (minScore != null) {
            builder.field(MIN_SCORE_FIELD.getPreferredName(), minScore);
        }
        if (failuresAllowed) {
            builder.field(FAILURES_ALLOWED_FIELD.getPreferredName(), true);
        }
        if (chunkScorerConfig != null) {
            builder.field(CHUNK_RESCORER_FIELD.getPreferredName(), chunkScorerConfig);
        }
    }

    @Override
    public boolean isCompoundBuilder() {
        return false;
    }

    @Override
    public Explanation explainHit(Explanation baseExplanation, RankDoc scoreDoc, List<String> queryNames) {
        if (scoreDoc == null) {
            return baseExplanation;
        }
        if (false == baseExplanation.isMatch()) {
            return baseExplanation;
        }

        assert scoreDoc instanceof RankFeatureDoc : "ScoreDoc is not an instance of RankFeatureDoc";
        RankFeatureDoc rrfRankDoc = (RankFeatureDoc) scoreDoc;

        return Explanation.match(
            rrfRankDoc.score,
            "rank after reranking: ["
                + rrfRankDoc.rank
                + "] with score: ["
                + rrfRankDoc.score
                + "], using inference endpoint: ["
                + inferenceId
                + "] on document field: ["
                + field
                + "]",
            baseExplanation
        );
    }

    @Override
    public QueryPhaseRankShardContext buildQueryPhaseShardContext(List<Query> queries, int from) {
        return null;
    }

    @Override
    public QueryPhaseRankCoordinatorContext buildQueryPhaseCoordinatorContext(int size, int from) {
        return null;
    }

    @Override
    public RankFeaturePhaseRankShardContext buildRankFeaturePhaseShardContext() {
        return new TextSimilarityRerankingRankFeaturePhaseRankShardContext(field, chunkScorerConfig);
    }

    @Override
    public RankFeaturePhaseRankCoordinatorContext buildRankFeaturePhaseCoordinatorContext(int size, int from, Client client) {
        return new TextSimilarityRankFeaturePhaseRankCoordinatorContext(
            size,
            from,
            rankWindowSize(),
            client,
            inferenceId,
            inferenceText,
            minScore,
            failuresAllowed,
            chunkScorerConfig != null
                ? new ChunkScorerConfig(chunkScorerConfig.size, inferenceText, chunkScorerConfig.chunkingSettings())
                : null
        );
    }

    public String field() {
        return field;
    }

    public String inferenceId() {
        return inferenceId;
    }

    public String inferenceText() {
        return inferenceText;
    }

    public Float minScore() {
        return minScore;
    }

    public boolean failuresAllowed() {
        return failuresAllowed;
    }

    @Override
    protected boolean doEquals(RankBuilder other) {
        TextSimilarityRankBuilder that = (TextSimilarityRankBuilder) other;
        return Objects.equals(inferenceId, that.inferenceId)
            && Objects.equals(inferenceText, that.inferenceText)
            && Objects.equals(field, that.field)
            && Objects.equals(minScore, that.minScore)
            && failuresAllowed == that.failuresAllowed
            && Objects.equals(chunkScorerConfig, that.chunkScorerConfig);
    }

    @Override
    protected int doHashCode() {
        return Objects.hash(inferenceId, inferenceText, field, minScore, failuresAllowed, chunkScorerConfig);
    }

    @Override
    public String toString() {
        return Strings.toString(this);
    }
}<|MERGE_RESOLUTION|>--- conflicted
+++ resolved
@@ -90,13 +90,8 @@
         } else {
             this.failuresAllowed = false;
         }
-<<<<<<< HEAD
         if (in.getTransportVersion().onOrAfter(TransportVersions.RERANK_RESCORE_CHUNKS)) {
             this.chunkScorerConfig = in.readOptionalWriteable(ChunkScorerConfig::new);
-=======
-        if (in.getTransportVersion().supports(RERANK_SNIPPETS)) {
-            this.snippetConfig = in.readOptionalWriteable(SnippetConfig::new);
->>>>>>> 54d707ce
         } else {
             this.chunkScorerConfig = null;
         }
@@ -123,13 +118,8 @@
             || out.getTransportVersion().onOrAfter(TransportVersions.RERANKER_FAILURES_ALLOWED)) {
             out.writeBoolean(failuresAllowed);
         }
-<<<<<<< HEAD
         if (out.getTransportVersion().onOrAfter(TransportVersions.RERANK_RESCORE_CHUNKS)) {
             out.writeOptionalWriteable(chunkScorerConfig);
-=======
-        if (out.getTransportVersion().supports(RERANK_SNIPPETS)) {
-            out.writeOptionalWriteable(snippetConfig);
->>>>>>> 54d707ce
         }
     }
 

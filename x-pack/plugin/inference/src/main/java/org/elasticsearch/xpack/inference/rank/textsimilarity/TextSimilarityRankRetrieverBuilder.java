--- conflicted
+++ resolved
@@ -198,14 +198,7 @@
 
     @Override
     protected void doToXContent(XContentBuilder builder, Params params) throws IOException {
-<<<<<<< HEAD
-        builder.field(RETRIEVER_FIELD.getPreferredName());
-        builder.startObject();
-        builder.field(innerRetrievers.getFirst().retriever().getName(), innerRetrievers.getFirst().retriever());
-        builder.endObject();
-=======
-        builder.field(RETRIEVER_FIELD.getPreferredName(), retrieverBuilder);
->>>>>>> 44f37918
+        builder.field(RETRIEVER_FIELD.getPreferredName(), innerRetrievers.getFirst().retriever());
         builder.field(INFERENCE_ID_FIELD.getPreferredName(), inferenceId);
         builder.field(INFERENCE_TEXT_FIELD.getPreferredName(), inferenceText);
         builder.field(FIELD_FIELD.getPreferredName(), field);

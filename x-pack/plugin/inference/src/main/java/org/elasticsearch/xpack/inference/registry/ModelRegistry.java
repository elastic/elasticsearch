/*
 * Copyright Elasticsearch B.V. and/or licensed to Elasticsearch B.V. under one
 * or more contributor license agreements. Licensed under the Elastic License
 * 2.0; you may not use this file except in compliance with the Elastic License
 * 2.0.
 *
 * this file contains code contributed by a generative AI
 */

package org.elasticsearch.xpack.inference.registry;

import org.apache.logging.log4j.LogManager;
import org.apache.logging.log4j.Logger;
import org.elasticsearch.ElasticsearchException;
import org.elasticsearch.ElasticsearchStatusException;
import org.elasticsearch.ExceptionsHelper;
import org.elasticsearch.ResourceAlreadyExistsException;
import org.elasticsearch.ResourceNotFoundException;
import org.elasticsearch.action.ActionListener;
import org.elasticsearch.action.DocWriteRequest;
import org.elasticsearch.action.bulk.BulkItemResponse;
import org.elasticsearch.action.bulk.BulkResponse;
import org.elasticsearch.action.index.IndexRequest;
import org.elasticsearch.action.search.SearchRequest;
import org.elasticsearch.action.search.SearchResponse;
import org.elasticsearch.action.support.GroupedActionListener;
import org.elasticsearch.action.support.SubscribableListener;
import org.elasticsearch.action.support.WriteRequest;
import org.elasticsearch.action.support.master.AcknowledgedRequest;
import org.elasticsearch.action.support.master.AcknowledgedResponse;
import org.elasticsearch.client.internal.Client;
import org.elasticsearch.client.internal.OriginSettingClient;
import org.elasticsearch.cluster.AckedBatchedClusterStateUpdateTask;
import org.elasticsearch.cluster.ClusterChangedEvent;
import org.elasticsearch.cluster.ClusterState;
import org.elasticsearch.cluster.ClusterStateAckListener;
import org.elasticsearch.cluster.ClusterStateListener;
import org.elasticsearch.cluster.SimpleBatchedAckListenerTaskExecutor;
import org.elasticsearch.cluster.metadata.Metadata;
import org.elasticsearch.cluster.metadata.ProjectId;
import org.elasticsearch.cluster.metadata.ProjectMetadata;
import org.elasticsearch.cluster.service.ClusterService;
import org.elasticsearch.cluster.service.MasterServiceTaskQueue;
import org.elasticsearch.common.Priority;
import org.elasticsearch.common.Strings;
import org.elasticsearch.common.bytes.BytesReference;
import org.elasticsearch.common.xcontent.XContentHelper;
import org.elasticsearch.core.TimeValue;
import org.elasticsearch.core.Tuple;
import org.elasticsearch.gateway.GatewayService;
import org.elasticsearch.index.engine.VersionConflictEngineException;
import org.elasticsearch.index.query.QueryBuilder;
import org.elasticsearch.index.query.QueryBuilders;
import org.elasticsearch.index.reindex.BulkByScrollResponse;
import org.elasticsearch.index.reindex.DeleteByQueryAction;
import org.elasticsearch.index.reindex.DeleteByQueryRequest;
import org.elasticsearch.inference.InferenceService;
import org.elasticsearch.inference.MinimalServiceSettings;
import org.elasticsearch.inference.Model;
import org.elasticsearch.inference.ModelConfigurations;
import org.elasticsearch.inference.TaskType;
import org.elasticsearch.inference.UnparsedModel;
import org.elasticsearch.rest.RestStatus;
import org.elasticsearch.search.SearchHit;
import org.elasticsearch.search.SearchHits;
import org.elasticsearch.search.sort.SortOrder;
import org.elasticsearch.xcontent.ToXContent;
import org.elasticsearch.xcontent.ToXContentObject;
import org.elasticsearch.xcontent.XContentBuilder;
import org.elasticsearch.xcontent.XContentFactory;
import org.elasticsearch.xpack.core.ClientHelper;
import org.elasticsearch.xpack.core.inference.action.DeleteInferenceEndpointAction;
import org.elasticsearch.xpack.core.inference.action.GetInferenceModelAction;
import org.elasticsearch.xpack.core.inference.action.PutInferenceModelAction;
import org.elasticsearch.xpack.core.inference.action.UpdateInferenceModelAction;
import org.elasticsearch.xpack.inference.InferenceIndex;
import org.elasticsearch.xpack.inference.InferenceSecretsIndex;
import org.elasticsearch.xpack.inference.services.ServiceUtils;

import java.io.IOException;
import java.util.ArrayList;
import java.util.Arrays;
import java.util.Collection;
import java.util.Collections;
import java.util.Comparator;
import java.util.HashMap;
import java.util.HashSet;
import java.util.List;
import java.util.Map;
import java.util.Optional;
import java.util.Set;
import java.util.concurrent.ConcurrentHashMap;
import java.util.concurrent.atomic.AtomicBoolean;
import java.util.function.Function;
import java.util.stream.Collectors;

import static org.elasticsearch.core.Strings.format;

/**
 * A class responsible for persisting and reading inference endpoint configurations.
 * All endpoint modifications (see {@link PutInferenceModelAction}, {@link UpdateInferenceModelAction} and
 * {@link DeleteInferenceEndpointAction}) are executed on the master mode to prevent race conditions when modifying models.
 *
 * <p><strong>Default endpoints:</strong></p>
 * Some inference services provide default configurations, which are registered at startup using
 * {@link #addDefaultIds(InferenceService.DefaultConfigId)}. At this point, only the IDs and service details
 * are registered, as the full configuration definitions may not yet be available.
 * The full configurations are populated lazily upon reading and are then persisted to the index.
 * This process also triggers the creation of the backing index when reading the configurations.
 * To avoid index creation, {@link #getAllModels(boolean, ActionListener)} includes an option to skip writing
 * default configurations to the index during reads.
 *
 * <p><strong>Minimal Service Settings in Cluster State:</strong></p>
 * The cluster state is updated with the {@link MinimalServiceSettings} for all registered models,
 * ensuring these settings are readily accessible to consumers without requiring an asynchronous call
 * to retrieve the full model configurations.
 *
 * <p><strong>Metadata Upgrades:</strong></p>
 * Since cluster state metadata was introduced later, the master node performs an upgrade at startup,
 * if necessary, to load all model settings from the {@link InferenceIndex}.
 */
public class ModelRegistry implements ClusterStateListener {
    public record ModelConfigMap(Map<String, Object> config, Map<String, Object> secrets) {}

    public static UnparsedModel unparsedModelFromMap(ModelConfigMap modelConfigMap) {
        if (modelConfigMap.config() == null) {
            throw new ElasticsearchStatusException("Missing config map", RestStatus.BAD_REQUEST);
        }
        String inferenceEntityId = ServiceUtils.removeStringOrThrowIfNull(
            modelConfigMap.config(),
            ModelConfigurations.INDEX_ONLY_ID_FIELD_NAME
        );
        String service = ServiceUtils.removeStringOrThrowIfNull(modelConfigMap.config(), ModelConfigurations.SERVICE);
        String taskTypeStr = ServiceUtils.removeStringOrThrowIfNull(modelConfigMap.config(), TaskType.NAME);
        TaskType taskType = TaskType.fromString(taskTypeStr);

        return new UnparsedModel(inferenceEntityId, taskType, service, modelConfigMap.config(), modelConfigMap.secrets());
    }

    private static final String TASK_TYPE_FIELD = "task_type";
    private static final String MODEL_ID_FIELD = "model_id";
    private static final Logger logger = LogManager.getLogger(ModelRegistry.class);

    private final OriginSettingClient client;
    private final Map<String, InferenceService.DefaultConfigId> defaultConfigIds;

    private final MasterServiceTaskQueue<MetadataTask> metadataTaskQueue;
    private final AtomicBoolean upgradeMetadataInProgress = new AtomicBoolean(false);
    private final Set<String> preventDeletionLock = Collections.newSetFromMap(new ConcurrentHashMap<>());

    private volatile Metadata lastMetadata;

    public ModelRegistry(ClusterService clusterService, Client client) {
        this.client = new OriginSettingClient(client, ClientHelper.INFERENCE_ORIGIN);
        this.defaultConfigIds = new ConcurrentHashMap<>();
        var executor = new SimpleBatchedAckListenerTaskExecutor<MetadataTask>() {
            @Override
            public Tuple<ClusterState, ClusterStateAckListener> executeTask(MetadataTask task, ClusterState clusterState) throws Exception {
                var projectMetadata = clusterState.metadata().getProject(task.getProjectId());
                var updated = task.executeTask(ModelRegistryMetadata.fromState(projectMetadata));
                var newProjectMetadata = ProjectMetadata.builder(projectMetadata).putCustom(ModelRegistryMetadata.TYPE, updated);
                return new Tuple<>(ClusterState.builder(clusterState).putProjectMetadata(newProjectMetadata).build(), task);
            }
        };
        this.metadataTaskQueue = clusterService.createTaskQueue("model_registry", Priority.NORMAL, executor);
    }

    /**
     * Returns true if the provided inference entity id is the same as one of the default
     * endpoints ids.
     * @param inferenceEntityId the id to search for
     * @return true if we find a match and false if not
     */
    public boolean containsDefaultConfigId(String inferenceEntityId) {
        return defaultConfigIds.containsKey(inferenceEntityId);
    }

    /**
     * Adds the default configuration information if it does not already exist internally.
     * @param defaultConfigId the default endpoint information
     */
    public synchronized void putDefaultIdIfAbsent(InferenceService.DefaultConfigId defaultConfigId) {
        defaultConfigIds.putIfAbsent(defaultConfigId.inferenceId(), defaultConfigId);
    }

    /**
     * Set the default inference ids provided by the services
     * @param defaultConfigId The default endpoint information
     * @throws IllegalStateException if the {@link InferenceService.DefaultConfigId#inferenceId()} already exists internally
     */
    public synchronized void addDefaultIds(InferenceService.DefaultConfigId defaultConfigId) throws IllegalStateException {
        var config = defaultConfigIds.get(defaultConfigId.inferenceId());
        if (config != null) {
            throw new IllegalStateException(
                "Cannot add default endpoint to the inference endpoint registry with duplicate inference id ["
                    + defaultConfigId.inferenceId()
                    + "] declared by service ["
                    + defaultConfigId.service().name()
                    + "]. The inference Id is already use by ["
                    + config.service().name()
                    + "] service."
            );
        }
        defaultConfigIds.put(defaultConfigId.inferenceId(), defaultConfigId);
    }

    /**
     * Visible for testing only.
     */
    public void clearDefaultIds() {
        defaultConfigIds.clear();
    }

    /**
     * Retrieves the {@link MinimalServiceSettings} associated with the specified {@code inferenceEntityId}.
     *
     * If the {@code inferenceEntityId} is not found, the method behaves as follows:
     * <ul>
     *   <li>Returns {@code null} if the id might exist but its configuration is not available locally.</li>
     *   <li>Throws a {@link ResourceNotFoundException} if it is certain that the id does not exist in the cluster.</li>
     * </ul>
     *
     * @param inferenceEntityId the unique identifier for the inference entity.
     * @return the {@link MinimalServiceSettings} associated with the provided ID, or {@code null} if unavailable locally.
     * @throws ResourceNotFoundException if the specified id is guaranteed to not exist in the cluster.
     */
    public MinimalServiceSettings getMinimalServiceSettings(String inferenceEntityId) throws ResourceNotFoundException {
        synchronized (this) {
            assert lastMetadata != null : "initial cluster state not set yet";
            if (lastMetadata == null) {
                throw new IllegalStateException("initial cluster state not set yet");
            }
        }
        var config = defaultConfigIds.get(inferenceEntityId);
        if (config != null) {
            return config.settings();
        }
<<<<<<< HEAD
        var clusterState = clusterService.state();
        if (clusterState == null) {
            return null;
        }
        var state = ModelRegistryMetadata.fromState(clusterState.projectState().metadata());
=======
        var project = lastMetadata.getProject(ProjectId.DEFAULT);
        var state = ModelRegistryMetadata.fromState(project);
>>>>>>> 5a7a425b
        var existing = state.getMinimalServiceSettings(inferenceEntityId);
        if (state.isUpgraded() && existing == null) {
            throw new ResourceNotFoundException(inferenceEntityId + " does not exist in this cluster.");
        }
        return existing;
    }

    /**
     * Get a model with its secret settings
     * @param inferenceEntityId Model to get
     * @param listener Model listener
     */
    public void getModelWithSecrets(String inferenceEntityId, ActionListener<UnparsedModel> listener) {
        ActionListener<SearchResponse> searchListener = listener.delegateFailureAndWrap((delegate, searchResponse) -> {
            // There should be a hit for the configurations
            if (searchResponse.getHits().getHits().length == 0) {
                var maybeDefault = defaultConfigIds.get(inferenceEntityId);
                if (maybeDefault != null) {
                    getDefaultConfig(true, maybeDefault, listener);
                } else {
                    delegate.onFailure(inferenceNotFoundException(inferenceEntityId));
                }
                return;
            }

            delegate.onResponse(unparsedModelFromMap(createModelConfigMap(searchResponse.getHits(), inferenceEntityId)));
        });

        QueryBuilder queryBuilder = documentIdQuery(inferenceEntityId);
        SearchRequest modelSearch = client.prepareSearch(InferenceIndex.INDEX_PATTERN, InferenceSecretsIndex.INDEX_PATTERN)
            .setQuery(queryBuilder)
            .setSize(2)
            .request();

        client.search(modelSearch, searchListener);
    }

    /**
     * Get a model.
     * Secret settings are not included
     * @param inferenceEntityId Model to get
     * @param listener Model listener
     */
    public void getModel(String inferenceEntityId, ActionListener<UnparsedModel> listener) {
        ActionListener<SearchResponse> searchListener = listener.delegateFailureAndWrap((delegate, searchResponse) -> {
            // There should be a hit for the configurations
            if (searchResponse.getHits().getHits().length == 0) {
                var maybeDefault = defaultConfigIds.get(inferenceEntityId);
                if (maybeDefault != null) {
                    getDefaultConfig(true, maybeDefault, listener);
                } else {
                    delegate.onFailure(inferenceNotFoundException(inferenceEntityId));
                }
                return;
            }

            var modelConfigs = parseHitsAsModels(searchResponse.getHits()).stream().map(ModelRegistry::unparsedModelFromMap).toList();
            assert modelConfigs.size() == 1;
            delegate.onResponse(modelConfigs.get(0));
        });

        QueryBuilder queryBuilder = documentIdQuery(inferenceEntityId);
        SearchRequest modelSearch = client.prepareSearch(InferenceIndex.INDEX_PATTERN)
            .setQuery(queryBuilder)
            .setSize(1)
            .setTrackTotalHits(false)
            .request();

        client.search(modelSearch, searchListener);
    }

    private ResourceNotFoundException inferenceNotFoundException(String inferenceEntityId) {
        return new ResourceNotFoundException("Inference endpoint not found [{}]", inferenceEntityId);
    }

    /**
     * Get all models of a particular task type.
     * Secret settings are not included
     * @param taskType The task type
     * @param listener Models listener
     */
    public void getModelsByTaskType(TaskType taskType, ActionListener<List<UnparsedModel>> listener) {
        ActionListener<SearchResponse> searchListener = listener.delegateFailureAndWrap((delegate, searchResponse) -> {
            var modelConfigs = parseHitsAsModels(searchResponse.getHits()).stream().map(ModelRegistry::unparsedModelFromMap).toList();
            var defaultConfigsForTaskType = taskTypeMatchedDefaults(taskType, defaultConfigIds.values());
            addAllDefaultConfigsIfMissing(true, modelConfigs, defaultConfigsForTaskType, delegate);
        });

        QueryBuilder queryBuilder = QueryBuilders.constantScoreQuery(QueryBuilders.termsQuery(TASK_TYPE_FIELD, taskType.toString()));

        SearchRequest modelSearch = client.prepareSearch(InferenceIndex.INDEX_PATTERN)
            .setQuery(queryBuilder)
            .setSize(10_000)
            .setTrackTotalHits(false)
            .addSort(MODEL_ID_FIELD, SortOrder.ASC)
            .request();

        client.search(modelSearch, searchListener);
    }

    /**
     * Get all models.
     * If the defaults endpoint configurations have not been persisted then only
     * persist them if {@code persistDefaultEndpoints == true}. Persisting the
     * configs has the side effect of creating the index.
     *
     * Secret settings are not included
     * @param persistDefaultEndpoints Persist the defaults endpoint configurations if
     *                                not already persisted. When false this avoids the creation
     *                                of the backing index.
     * @param listener Models listener
     */
    public void getAllModels(boolean persistDefaultEndpoints, ActionListener<List<UnparsedModel>> listener) {
        ActionListener<SearchResponse> searchListener = listener.delegateFailureAndWrap((delegate, searchResponse) -> {
            var foundConfigs = parseHitsAsModels(searchResponse.getHits()).stream().map(ModelRegistry::unparsedModelFromMap).toList();
            addAllDefaultConfigsIfMissing(persistDefaultEndpoints, foundConfigs, defaultConfigIds.values(), delegate);
        });

        // In theory the index should only contain model config documents
        // and a match all query would be sufficient. But just in case the
        // index has been polluted return only docs with a task_type field
        QueryBuilder queryBuilder = QueryBuilders.constantScoreQuery(QueryBuilders.existsQuery(TASK_TYPE_FIELD));

        SearchRequest modelSearch = client.prepareSearch(InferenceIndex.INDEX_PATTERN)
            .setQuery(queryBuilder)
            .setSize(10_000)
            .setTrackTotalHits(false)
            .addSort(MODEL_ID_FIELD, SortOrder.ASC)
            .request();

        client.search(modelSearch, searchListener);
    }

    private void addAllDefaultConfigsIfMissing(
        boolean persistDefaultEndpoints,
        List<UnparsedModel> foundConfigs,
        Collection<InferenceService.DefaultConfigId> matchedDefaults,
        ActionListener<List<UnparsedModel>> listener
    ) {
        var foundIds = foundConfigs.stream().map(UnparsedModel::inferenceEntityId).collect(Collectors.toSet());
        var missing = matchedDefaults.stream().filter(d -> foundIds.contains(d.inferenceId()) == false).toList();

        if (missing.isEmpty()) {
            listener.onResponse(foundConfigs);
        } else {
            var groupedListener = new GroupedActionListener<UnparsedModel>(
                missing.size(),
                listener.delegateFailure((delegate, listOfModels) -> {
                    var allConfigs = new ArrayList<UnparsedModel>();
                    allConfigs.addAll(foundConfigs);
                    allConfigs.addAll(listOfModels);
                    allConfigs.sort(Comparator.comparing(UnparsedModel::inferenceEntityId));
                    delegate.onResponse(allConfigs);
                })
            );

            for (var required : missing) {
                getDefaultConfig(persistDefaultEndpoints, required, groupedListener);
            }
        }
    }

    private void getDefaultConfig(
        boolean persistDefaultEndpoints,
        InferenceService.DefaultConfigId defaultConfig,
        ActionListener<UnparsedModel> listener
    ) {
        defaultConfig.service().defaultConfigs(listener.delegateFailureAndWrap((delegate, models) -> {
            boolean foundModel = false;
            for (var m : models) {
                if (m.getInferenceEntityId().equals(defaultConfig.inferenceId())) {
                    foundModel = true;
                    if (persistDefaultEndpoints) {
                        storeDefaultEndpoint(m, () -> listener.onResponse(modelToUnparsedModel(m)));
                    } else {
                        listener.onResponse(modelToUnparsedModel(m));
                    }
                    break;
                }
            }

            if (foundModel == false) {
                listener.onFailure(
                    new IllegalStateException("Configuration not found for default inference id [" + defaultConfig.inferenceId() + "]")
                );
            }
        }));
    }

    private void storeDefaultEndpoint(Model preconfigured, Runnable runAfter) {
        var responseListener = ActionListener.<Boolean>wrap(success -> {
            logger.debug("Added default inference endpoint [{}]", preconfigured.getInferenceEntityId());
        }, exception -> {
            if (exception instanceof ResourceAlreadyExistsException) {
                logger.debug("Default inference id [{}] already exists", preconfigured.getInferenceEntityId());
            } else {
                logger.error("Failed to store default inference id [" + preconfigured.getInferenceEntityId() + "]", exception);
            }
        });

        // Store the model in the index without adding it to the cluster state,
        // as default models are already managed under defaultConfigIds.
        storeModel(preconfigured, false, ActionListener.runAfter(responseListener, runAfter), AcknowledgedRequest.DEFAULT_ACK_TIMEOUT);
    }

    private ArrayList<ModelConfigMap> parseHitsAsModels(SearchHits hits) {
        var modelConfigs = new ArrayList<ModelConfigMap>();
        for (var hit : hits) {
            modelConfigs.add(new ModelConfigMap(hit.getSourceAsMap(), Map.of()));
        }
        return modelConfigs;
    }

    private ModelConfigMap createModelConfigMap(SearchHits hits, String inferenceEntityId) {
        Map<String, SearchHit> mappedHits = Arrays.stream(hits.getHits()).collect(Collectors.toMap(hit -> {
            if (hit.getIndex().startsWith(InferenceIndex.INDEX_NAME)) {
                return InferenceIndex.INDEX_NAME;
            }

            if (hit.getIndex().startsWith(InferenceSecretsIndex.INDEX_NAME)) {
                return InferenceSecretsIndex.INDEX_NAME;
            }

            logger.warn(format("Found invalid index for inference endpoint [%s] at index [%s]", inferenceEntityId, hit.getIndex()));
            throw new IllegalArgumentException(
                format(
                    "Invalid result while loading inference endpoint [%s] index: [%s]. Try deleting and reinitializing the service",
                    inferenceEntityId,
                    hit.getIndex()
                )
            );
        }, Function.identity()));

        if (mappedHits.containsKey(InferenceIndex.INDEX_NAME) == false
            || mappedHits.containsKey(InferenceSecretsIndex.INDEX_NAME) == false
            || mappedHits.size() > 2) {
            logger.warn(
                format(
                    "Failed to load inference endpoint [%s], found endpoint parts from index prefixes: [%s]",
                    inferenceEntityId,
                    mappedHits.keySet()
                )
            );
            throw new IllegalStateException(
                format(
                    "Failed to load inference endpoint [%s]. Endpoint is in an invalid state, try deleting and reinitializing the service",
                    inferenceEntityId
                )
            );
        }

        return new ModelConfigMap(
            mappedHits.get(InferenceIndex.INDEX_NAME).getSourceAsMap(),
            mappedHits.get(InferenceSecretsIndex.INDEX_NAME).getSourceAsMap()
        );
    }

    public void updateModelTransaction(Model newModel, Model existingModel, ActionListener<Boolean> finalListener) {

        String inferenceEntityId = newModel.getConfigurations().getInferenceEntityId();
        logger.info("Attempting to store update to inference endpoint [{}]", inferenceEntityId);

        if (preventDeletionLock.contains(inferenceEntityId)) {
            logger.warn(format("Attempted to update endpoint [{}] that is already being updated", inferenceEntityId));
            finalListener.onFailure(
                new ElasticsearchStatusException(
                    "Endpoint [{}] is currently being updated. Try again once the update completes",
                    RestStatus.CONFLICT,
                    inferenceEntityId
                )
            );
            return;
        } else {
            preventDeletionLock.add(inferenceEntityId);
        }

        SubscribableListener.<BulkResponse>newForked((subListener) -> {
            // in this block, we try to update the stored model configurations
            IndexRequest configRequest = createIndexRequest(
                Model.documentId(inferenceEntityId),
                InferenceIndex.INDEX_NAME,
                newModel.getConfigurations(),
                true
            );

            ActionListener<BulkResponse> storeConfigListener = subListener.delegateResponse((l, e) -> {
                // this block will only be called if the bulk unexpectedly throws an exception
                preventDeletionLock.remove(inferenceEntityId);
                l.onFailure(e);
            });

            client.prepareBulk().add(configRequest).setRefreshPolicy(WriteRequest.RefreshPolicy.IMMEDIATE).execute(storeConfigListener);

        }).<BulkResponse>andThen((subListener, configResponse) -> {
            // in this block, we respond to the success or failure of updating the model configurations, then try to store the new secrets
            if (configResponse.hasFailures()) {
                // if storing the model configurations failed, it won't throw an exception, we need to check the BulkResponse and handle the
                // exceptions ourselves.
                logger.error(
                    format("Failed to update inference endpoint [%s] due to [%s]", inferenceEntityId, configResponse.buildFailureMessage())
                );
                preventDeletionLock.remove(inferenceEntityId);
                // Since none of our updates succeeded at this point, we can simply return.
                finalListener.onFailure(
                    new ElasticsearchStatusException(
                        format(
                            "Failed to update inference endpoint [%s] due to [%s]",
                            inferenceEntityId,
                            configResponse.buildFailureMessage()
                        ),
                        RestStatus.INTERNAL_SERVER_ERROR,
                        configResponse.buildFailureMessage()
                    )
                );
            } else {
                // Since the model configurations were successfully updated, we can now try to store the new secrets
                IndexRequest secretsRequest = createIndexRequest(
                    Model.documentId(newModel.getConfigurations().getInferenceEntityId()),
                    InferenceSecretsIndex.INDEX_NAME,
                    newModel.getSecrets(),
                    true
                );

                ActionListener<BulkResponse> storeSecretsListener = subListener.delegateResponse((l, e) -> {
                    // this block will only be called if the bulk unexpectedly throws an exception
                    preventDeletionLock.remove(inferenceEntityId);
                    l.onFailure(e);
                });

                client.prepareBulk()
                    .add(secretsRequest)
                    .setRefreshPolicy(WriteRequest.RefreshPolicy.IMMEDIATE)
                    .execute(storeSecretsListener);
            }
        }).<BulkResponse>andThen((subListener, secretsResponse) -> {
            // in this block, we respond to the success or failure of updating the model secrets
            if (secretsResponse.hasFailures()) {
                // since storing the secrets failed, we will try to restore / roll-back-to the previous model configurations
                IndexRequest configRequest = createIndexRequest(
                    Model.documentId(inferenceEntityId),
                    InferenceIndex.INDEX_NAME,
                    existingModel.getConfigurations(),
                    true
                );
                logger.error(
                    "Failed to update inference endpoint secrets [{}], attempting rolling back to previous state",
                    inferenceEntityId
                );

                ActionListener<BulkResponse> rollbackConfigListener = subListener.delegateResponse((l, e) -> {
                    // this block will only be called if the bulk unexpectedly throws an exception
                    preventDeletionLock.remove(inferenceEntityId);
                    l.onFailure(e);
                });
                client.prepareBulk()
                    .add(configRequest)
                    .setRefreshPolicy(WriteRequest.RefreshPolicy.IMMEDIATE)
                    .execute(rollbackConfigListener);
            } else {
                // since updating the secrets was successful, we can remove the lock and respond to the final listener
                preventDeletionLock.remove(inferenceEntityId);
                finalListener.onResponse(true);
            }
        }).<BulkResponse>andThen((subListener, configResponse) -> {
            // this block will be called if the secrets response failed, and the rollback didn't throw an exception.
            // The rollback still could have failed though, so we need to check for that.
            preventDeletionLock.remove(inferenceEntityId);
            if (configResponse.hasFailures()) {
                logger.error(
                    format("Failed to update inference endpoint [%s] due to [%s]", inferenceEntityId, configResponse.buildFailureMessage())
                );
                finalListener.onFailure(
                    new ElasticsearchStatusException(
                        format(
                            "Failed to rollback while handling failure to update inference endpoint [%s]. "
                                + "Endpoint may be in an inconsistent state due to [%s]",
                            inferenceEntityId
                        ),
                        RestStatus.INTERNAL_SERVER_ERROR,
                        configResponse.buildFailureMessage()
                    )
                );
            } else {
                logger.warn("Failed to update inference endpoint [{}], successfully rolled back to previous state", inferenceEntityId);
                finalListener.onResponse(false);
            }
        });

    }

    /**
     * Note: storeModel does not overwrite existing models and thus does not need to check the lock
     *
     * <p><b>WARNING:</b> This function must always be called on a master node. Failure to do so will result in an error.
     */
    public void storeModel(Model model, ActionListener<Boolean> listener, TimeValue timeout) {
        storeModel(model, true, listener, timeout);
    }

    private void storeModel(Model model, boolean updateClusterState, ActionListener<Boolean> listener, TimeValue timeout) {
        ActionListener<BulkResponse> bulkResponseActionListener = getStoreIndexListener(model, updateClusterState, listener, timeout);

        IndexRequest configRequest = createIndexRequest(
            Model.documentId(model.getConfigurations().getInferenceEntityId()),
            InferenceIndex.INDEX_NAME,
            model.getConfigurations(),
            false
        );

        IndexRequest secretsRequest = createIndexRequest(
            Model.documentId(model.getConfigurations().getInferenceEntityId()),
            InferenceSecretsIndex.INDEX_NAME,
            model.getSecrets(),
            false
        );

        client.prepareBulk()
            .add(configRequest)
            .add(secretsRequest)
            .setRefreshPolicy(WriteRequest.RefreshPolicy.IMMEDIATE)
            .execute(bulkResponseActionListener);
    }

    private ActionListener<BulkResponse> getStoreIndexListener(
        Model model,
        boolean updateClusterState,
        ActionListener<Boolean> listener,
        TimeValue timeout
    ) {
        return ActionListener.wrap(bulkItemResponses -> {
            var inferenceEntityId = model.getConfigurations().getInferenceEntityId();

            if (bulkItemResponses.getItems().length == 0) {
                logger.warn(
                    format("Storing inference endpoint [%s] failed, no items were received from the bulk response", inferenceEntityId)
                );

                listener.onFailure(
                    new ElasticsearchStatusException(
                        format(
                            "Failed to store inference endpoint [%s], invalid bulk response received. Try reinitializing the service",
                            inferenceEntityId
                        ),
                        RestStatus.INTERNAL_SERVER_ERROR
                    )
                );
                return;
            }

            BulkItemResponse.Failure failure = getFirstBulkFailure(bulkItemResponses);

            if (failure == null) {
                if (updateClusterState) {
                    var storeListener = getStoreMetadataListener(inferenceEntityId, listener);
                    try {
                        metadataTaskQueue.submitTask(
                            "add model [" + inferenceEntityId + "]",
                            new AddModelMetadataTask(
                                ProjectId.DEFAULT,
                                inferenceEntityId,
                                new MinimalServiceSettings(model),
                                storeListener
                            ),
                            timeout
                        );
                    } catch (Exception exc) {
                        storeListener.onFailure(exc);
                    }
                } else {
                    listener.onResponse(Boolean.TRUE);
                }
                return;
            }

            logBulkFailures(model.getConfigurations().getInferenceEntityId(), bulkItemResponses);

            if (ExceptionsHelper.unwrapCause(failure.getCause()) instanceof VersionConflictEngineException) {
                listener.onFailure(new ResourceAlreadyExistsException("Inference endpoint [{}] already exists", inferenceEntityId));
                return;
            }

            listener.onFailure(
                new ElasticsearchStatusException(
                    format("Failed to store inference endpoint [%s]", inferenceEntityId),
                    RestStatus.INTERNAL_SERVER_ERROR,
                    failure.getCause()
                )
            );
        }, e -> {
            String errorMessage = format("Failed to store inference endpoint [%s]", model.getConfigurations().getInferenceEntityId());
            logger.warn(errorMessage, e);
            listener.onFailure(new ElasticsearchStatusException(errorMessage, RestStatus.INTERNAL_SERVER_ERROR, e));
        });
    }

    private ActionListener<AcknowledgedResponse> getStoreMetadataListener(String inferenceEntityId, ActionListener<Boolean> listener) {
        return new ActionListener<>() {
            @Override
            public void onResponse(AcknowledgedResponse resp) {
                listener.onResponse(true);
            }

            @Override
            public void onFailure(Exception exc) {
                logger.warn(
                    format("Failed to add inference endpoint [%s] minimal service settings to cluster state", inferenceEntityId),
                    exc
                );
                deleteModel(inferenceEntityId, ActionListener.running(() -> {
                    listener.onFailure(
                        new ElasticsearchStatusException(
                            format(
                                "Failed to add the inference endpoint [%s]. The service may be in an "
                                    + "inconsistent state. Please try deleting and re-adding the endpoint.",
                                inferenceEntityId
                            ),
                            RestStatus.INTERNAL_SERVER_ERROR,
                            exc
                        )
                    );
                }));
            }
        };
    }

    private static void logBulkFailures(String inferenceEntityId, BulkResponse bulkResponse) {
        for (BulkItemResponse item : bulkResponse.getItems()) {
            if (item.isFailed()) {
                logger.warn(
                    format(
                        "Failed to store inference endpoint [%s] index: [%s] bulk failure message [%s]",
                        inferenceEntityId,
                        item.getIndex(),
                        item.getFailureMessage()
                    )
                );
            }
        }
    }

    private static BulkItemResponse.Failure getFirstBulkFailure(BulkResponse bulkResponse) {
        for (BulkItemResponse item : bulkResponse.getItems()) {
            if (item.isFailed()) {
                return item.getFailure();
            }
        }

        return null;
    }

    public synchronized void removeDefaultConfigs(Set<String> inferenceEntityIds, ActionListener<Boolean> listener) {
        if (inferenceEntityIds.isEmpty()) {
            listener.onResponse(true);
            return;
        }

        defaultConfigIds.keySet().removeAll(inferenceEntityIds);
        // default models are not stored in the cluster state.
        deleteModels(inferenceEntityIds, false, listener);
    }

    public void deleteModel(String inferenceEntityId, ActionListener<Boolean> listener) {
        deleteModels(Set.of(inferenceEntityId), listener);
    }

    public void deleteModels(Set<String> inferenceEntityIds, ActionListener<Boolean> listener) {
        deleteModels(inferenceEntityIds, true, listener);
    }

    private void deleteModels(Set<String> inferenceEntityIds, boolean updateClusterState, ActionListener<Boolean> listener) {
        var lockedInferenceIds = new HashSet<>(inferenceEntityIds);
        lockedInferenceIds.retainAll(preventDeletionLock);

        if (lockedInferenceIds.isEmpty() == false) {
            listener.onFailure(
                new ElasticsearchStatusException(
                    Strings.format(
                        "The inference endpoint(s) %s are currently being updated, please wait until after they are "
                            + "finished updating to delete.",
                        lockedInferenceIds
                    ),
                    RestStatus.CONFLICT
                )
            );
            return;
        }

        var request = createDeleteRequest(inferenceEntityIds);
        client.execute(
            DeleteByQueryAction.INSTANCE,
            request,
            getDeleteModelClusterStateListener(inferenceEntityIds, updateClusterState, listener)
        );
    }

    private ActionListener<BulkByScrollResponse> getDeleteModelClusterStateListener(
        Set<String> inferenceEntityIds,
        boolean updateClusterState,
        ActionListener<Boolean> listener
    ) {
        return new ActionListener<>() {
            @Override
            public void onResponse(BulkByScrollResponse bulkByScrollResponse) {
                if (updateClusterState == false) {
                    listener.onResponse(Boolean.TRUE);
                    return;
                }
                var clusterStateListener = new ActionListener<AcknowledgedResponse>() {
                    @Override
                    public void onResponse(AcknowledgedResponse acknowledgedResponse) {
                        listener.onResponse(acknowledgedResponse.isAcknowledged());
                    }

                    @Override
                    public void onFailure(Exception exc) {
                        listener.onFailure(
                            new ElasticsearchStatusException(
                                format(
                                    "Failed to delete the inference endpoint [%s]. The service may be in an "
                                        + "inconsistent state. Please try deleting the endpoint again.",
                                    inferenceEntityIds
                                ),
                                RestStatus.INTERNAL_SERVER_ERROR,
                                exc
                            )
                        );
                    }
                };
                try {
                    metadataTaskQueue.submitTask(
                        "delete models [" + inferenceEntityIds + "]",
                        new DeleteModelMetadataTask(ProjectId.DEFAULT, inferenceEntityIds, clusterStateListener),
                        null
                    );
                } catch (Exception exc) {
                    clusterStateListener.onFailure(exc);
                }
            }

            @Override
            public void onFailure(Exception exc) {
                listener.onFailure(exc);
            }
        };
    }

    private static DeleteByQueryRequest createDeleteRequest(Set<String> inferenceEntityIds) {
        DeleteByQueryRequest request = new DeleteByQueryRequest().setAbortOnVersionConflict(false);
        request.indices(InferenceIndex.INDEX_PATTERN, InferenceSecretsIndex.INDEX_PATTERN);
        request.setQuery(documentIdsQuery(inferenceEntityIds));
        request.setRefresh(true);
        return request;
    }

    private static IndexRequest createIndexRequest(String docId, String indexName, ToXContentObject body, boolean allowOverwriting) {
        try (XContentBuilder builder = XContentFactory.jsonBuilder()) {
            var request = new IndexRequest(indexName);
            XContentBuilder source = body.toXContent(
                builder,
                new ToXContent.MapParams(Map.of(ModelConfigurations.USE_ID_FOR_INDEX, Boolean.TRUE.toString()))
            );
            var operation = allowOverwriting ? DocWriteRequest.OpType.INDEX : DocWriteRequest.OpType.CREATE;

            return request.opType(operation).id(docId).source(source);
        } catch (IOException ex) {
            throw new ElasticsearchException(format("Unexpected serialization exception for index [%s] doc [%s]", indexName, docId), ex);
        }
    }

    private static UnparsedModel modelToUnparsedModel(Model model) {
        try (XContentBuilder builder = XContentFactory.jsonBuilder()) {
            model.getConfigurations()
                .toXContent(builder, new ToXContent.MapParams(Map.of(ModelConfigurations.USE_ID_FOR_INDEX, Boolean.TRUE.toString())));

            var modelConfigMap = XContentHelper.convertToMap(BytesReference.bytes(builder), false, builder.contentType()).v2();
            return unparsedModelFromMap(new ModelConfigMap(modelConfigMap, new HashMap<>()));

        } catch (IOException ex) {
            throw new ElasticsearchException("[{}] Error serializing inference endpoint configuration", model.getInferenceEntityId(), ex);
        }
    }

    private static QueryBuilder documentIdQuery(String inferenceEntityId) {
        return QueryBuilders.constantScoreQuery(QueryBuilders.idsQuery().addIds(Model.documentId(inferenceEntityId)));
    }

    private static QueryBuilder documentIdsQuery(Set<String> inferenceEntityIds) {
        var documentIdsArray = inferenceEntityIds.stream().map(Model::documentId).toArray(String[]::new);
        return QueryBuilders.constantScoreQuery(QueryBuilders.idsQuery().addIds(documentIdsArray));
    }

    static Optional<InferenceService.DefaultConfigId> idMatchedDefault(
        String inferenceId,
        List<InferenceService.DefaultConfigId> defaultConfigIds
    ) {
        return defaultConfigIds.stream().filter(defaultConfigId -> defaultConfigId.inferenceId().equals(inferenceId)).findFirst();
    }

    static List<InferenceService.DefaultConfigId> taskTypeMatchedDefaults(
        TaskType taskType,
        Collection<InferenceService.DefaultConfigId> defaultConfigIds
    ) {
        return defaultConfigIds.stream()
            .filter(defaultConfigId -> defaultConfigId.settings().taskType().equals(taskType))
            .collect(Collectors.toList());
    }

    @Override
    public void clusterChanged(ClusterChangedEvent event) {
        if (lastMetadata == null || event.metadataChanged()) {
            // keep track of the last applied cluster state
            synchronized (this) {
                lastMetadata = event.state().metadata();
            }
        }

        if (event.localNodeMaster() == false) {
            return;
        }

        // wait for the cluster state to be recovered
        if (event.state().blocks().hasGlobalBlock(GatewayService.STATE_NOT_RECOVERED_BLOCK)) {
            return;
        }

        if (event.state().metadata().projects().size() > 1) {
            // TODO: Add support to handle multi-projects
            return;
        }

        var state = ModelRegistryMetadata.fromState(event.state().projectState().metadata());
        if (state.isUpgraded()) {
            return;
        }

        if (upgradeMetadataInProgress.compareAndSet(false, true) == false) {
            return;
        }

        // GetInferenceModelAction is used because ModelRegistry does not know how to parse the service settings
        client.execute(
            GetInferenceModelAction.INSTANCE,
            new GetInferenceModelAction.Request("*", TaskType.ANY, false),
            new ActionListener<>() {
                @Override
                public void onResponse(GetInferenceModelAction.Response response) {
                    Map<String, MinimalServiceSettings> map = new HashMap<>();
                    for (var model : response.getEndpoints()) {
                        // ignore default models
                        if (defaultConfigIds.containsKey(model.getInferenceEntityId()) == false) {
                            map.put(
                                model.getInferenceEntityId(),
                                new MinimalServiceSettings(
                                    model.getService(),
                                    model.getTaskType(),
                                    model.getServiceSettings().dimensions(),
                                    model.getServiceSettings().similarity(),
                                    model.getServiceSettings().elementType()
                                )
                            );
                        }
                    }
                    metadataTaskQueue.submitTask(
                        "model registry auto upgrade",
                        new UpgradeModelsMetadataTask(
                            ProjectId.DEFAULT,
                            map,
                            ActionListener.running(() -> upgradeMetadataInProgress.set(false))
                        ),
                        null
                    );
                }

                @Override
                public void onFailure(Exception e) {
                    upgradeMetadataInProgress.set(false);
                }
            }
        );
    }

    private abstract static class MetadataTask extends AckedBatchedClusterStateUpdateTask {
        private final ProjectId projectId;

        MetadataTask(ProjectId projectId, ActionListener<AcknowledgedResponse> listener) {
            super(TimeValue.THIRTY_SECONDS, listener);
            this.projectId = projectId;
        }

        abstract ModelRegistryMetadata executeTask(ModelRegistryMetadata current);

        public ProjectId getProjectId() {
            return projectId;
        }
    }

    private static class UpgradeModelsMetadataTask extends MetadataTask {
        private final Map<String, MinimalServiceSettings> fromIndex;

        UpgradeModelsMetadataTask(
            ProjectId projectId,
            Map<String, MinimalServiceSettings> fromIndex,
            ActionListener<AcknowledgedResponse> listener
        ) {
            super(projectId, listener);
            this.fromIndex = fromIndex;
        }

        @Override
        ModelRegistryMetadata executeTask(ModelRegistryMetadata current) {
            return current.withUpgradedModels(fromIndex);
        }
    }

    private static class AddModelMetadataTask extends MetadataTask {
        private final String inferenceEntityId;
        private final MinimalServiceSettings settings;

        AddModelMetadataTask(
            ProjectId projectId,
            String inferenceEntityId,
            MinimalServiceSettings settings,
            ActionListener<AcknowledgedResponse> listener
        ) {
            super(projectId, listener);
            this.inferenceEntityId = inferenceEntityId;
            this.settings = settings;
        }

        @Override
        ModelRegistryMetadata executeTask(ModelRegistryMetadata current) {
            return current.withAddedModel(inferenceEntityId, settings);
        }
    }

    private static class DeleteModelMetadataTask extends MetadataTask {
        private final Set<String> inferenceEntityIds;

        DeleteModelMetadataTask(ProjectId projectId, Set<String> inferenceEntityId, ActionListener<AcknowledgedResponse> listener) {
            super(projectId, listener);
            this.inferenceEntityIds = inferenceEntityId;
        }

        @Override
        ModelRegistryMetadata executeTask(ModelRegistryMetadata current) {
            return current.withRemovedModel(inferenceEntityIds);
        }
    }
}<|MERGE_RESOLUTION|>--- conflicted
+++ resolved
@@ -235,16 +235,8 @@
         if (config != null) {
             return config.settings();
         }
-<<<<<<< HEAD
-        var clusterState = clusterService.state();
-        if (clusterState == null) {
-            return null;
-        }
-        var state = ModelRegistryMetadata.fromState(clusterState.projectState().metadata());
-=======
         var project = lastMetadata.getProject(ProjectId.DEFAULT);
         var state = ModelRegistryMetadata.fromState(project);
->>>>>>> 5a7a425b
         var existing = state.getMinimalServiceSettings(inferenceEntityId);
         if (state.isUpgraded() && existing == null) {
             throw new ResourceNotFoundException(inferenceEntityId + " does not exist in this cluster.");

--- conflicted
+++ resolved
@@ -16,6 +16,7 @@
 import org.elasticsearch.action.ActionListener;
 import org.elasticsearch.action.support.ContextPreservingActionListener;
 import org.elasticsearch.common.bytes.ReleasableBytesReference;
+import org.elasticsearch.common.collect.Iterators;
 import org.elasticsearch.common.io.stream.BytesStream;
 import org.elasticsearch.common.io.stream.RecyclerBytesStreamOutput;
 import org.elasticsearch.common.recycler.Recycler;
@@ -150,51 +151,6 @@
 
     private ChunkedToXContent errorChunk(Throwable t) {
         var status = ExceptionsHelper.status(t);
-<<<<<<< HEAD
-        return params -> ChunkedToXContentHelper.chunk((b, p) -> {
-            b.startObject();
-
-            // Render the exception with a simple message
-            if (channel.detailedErrorsEnabled() == false) {
-                String message = "No ElasticsearchException found";
-                var inner = t;
-                for (int counter = 0; counter < 10 && inner != null; counter++) {
-                    if (inner instanceof ElasticsearchException) {
-                        message = inner.getClass().getSimpleName() + "[" + inner.getMessage() + "]";
-                        break;
-                    }
-                    inner = inner.getCause();
-                }
-                return b.field("error", message);
-            }
-
-            var errorParams = p;
-            if (errorParams.paramAsBoolean("error_trace", ERROR_TRACE_DEFAULT) && status != RestStatus.UNAUTHORIZED) {
-                errorParams = new ToXContent.DelegatingMapParams(
-                    Map.of(REST_EXCEPTION_SKIP_STACK_TRACE, "false", REST_EXCEPTION_SKIP_CAUSE, "true"),
-                    params
-                );
-            }
-
-            // Render the exception with all details
-            final ElasticsearchException[] rootCauses = ElasticsearchException.guessRootCauses(t);
-            b.startObject("error");
-            {
-                b.startArray("root_cause");
-                for (ElasticsearchException rootCause : rootCauses) {
-                    b.startObject();
-                    rootCause.toXContent(b, errorParams);
-                    b.endObject();
-                }
-                b.endArray();
-            }
-            ElasticsearchException.generateThrowableXContent(b, errorParams, t);
-            b.endObject();
-
-            b.field("status", status.getStatus());
-            return b.endObject();
-        });
-=======
 
         Exception e;
         if (t instanceof Exception) {
@@ -210,7 +166,6 @@
             Iterators.single((b, p) -> b.field("status", status.getStatus())),
             ChunkedToXContentHelper.endObject()
         );
->>>>>>> 385e1fdf
     }
 
     private void requestNextChunk(ActionListener<ChunkedRestResponseBodyPart> listener) {

--- conflicted
+++ resolved
@@ -71,12 +71,8 @@
         ActionListener<InferenceServiceResults> listener
     ) {
         init();
-<<<<<<< HEAD
         var chunkInferenceInput = input.stream().map(i -> new ChunkInferenceInput(i, null)).toList();
-        var inferenceInput = createInput(this, model, chunkInferenceInput, inputType, query, stream);
-=======
-        var inferenceInput = createInput(this, model, input, inputType, query, returnDocuments, topN, stream);
->>>>>>> 2e6e71ac
+        var inferenceInput = createInput(this, model, chunkInferenceInput, inputType, query, returnDocuments, topN, stream);
         doInfer(model, inferenceInput, taskSettings, timeout, listener);
     }
 
@@ -92,20 +88,15 @@
     ) {
         List<String> textInput = ChunkInferenceInput.asStrings(input);
         return switch (model.getTaskType()) {
-<<<<<<< HEAD
             case COMPLETION, CHAT_COMPLETION -> new ChatCompletionInput(textInput, stream);
-            case RERANK -> new QueryAndDocsInputs(query, textInput, stream);
-=======
-            case COMPLETION, CHAT_COMPLETION -> new ChatCompletionInput(input, stream);
             case RERANK -> {
                 ValidationException validationException = new ValidationException();
                 service.validateRerankParameters(returnDocuments, topN, validationException);
                 if (validationException.validationErrors().isEmpty() == false) {
                     throw validationException;
                 }
-                yield new QueryAndDocsInputs(query, input, returnDocuments, topN, stream);
+                yield new QueryAndDocsInputs(query, textInput, returnDocuments, topN, stream);
             }
->>>>>>> 2e6e71ac
             case TEXT_EMBEDDING, SPARSE_EMBEDDING -> {
                 ValidationException validationException = new ValidationException();
                 service.validateInputType(inputType, model, validationException);

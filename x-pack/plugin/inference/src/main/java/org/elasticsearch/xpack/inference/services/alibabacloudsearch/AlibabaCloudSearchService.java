/*
 * Copyright Elasticsearch B.V. and/or licensed to Elasticsearch B.V. under one
 * or more contributor license agreements. Licensed under the Elastic License
 * 2.0; you may not use this file except in compliance with the Elastic License
 * 2.0.
 */

package org.elasticsearch.xpack.inference.services.alibabacloudsearch;

import org.elasticsearch.ElasticsearchStatusException;
import org.elasticsearch.TransportVersion;
import org.elasticsearch.TransportVersions;
import org.elasticsearch.action.ActionListener;
import org.elasticsearch.common.util.LazyInitializable;
import org.elasticsearch.core.Nullable;
import org.elasticsearch.core.TimeValue;
import org.elasticsearch.inference.ChunkedInference;
import org.elasticsearch.inference.ChunkingSettings;
import org.elasticsearch.inference.InferenceServiceConfiguration;
import org.elasticsearch.inference.InferenceServiceResults;
import org.elasticsearch.inference.InputType;
import org.elasticsearch.inference.Model;
import org.elasticsearch.inference.ModelConfigurations;
import org.elasticsearch.inference.ModelSecrets;
import org.elasticsearch.inference.SettingsConfiguration;
import org.elasticsearch.inference.SimilarityMeasure;
import org.elasticsearch.inference.TaskType;
import org.elasticsearch.inference.configuration.SettingsConfigurationFieldType;
import org.elasticsearch.rest.RestStatus;
import org.elasticsearch.xpack.inference.chunking.ChunkingSettingsBuilder;
import org.elasticsearch.xpack.inference.chunking.EmbeddingRequestChunker;
import org.elasticsearch.xpack.inference.external.action.alibabacloudsearch.AlibabaCloudSearchActionCreator;
import org.elasticsearch.xpack.inference.external.http.sender.DocumentsOnlyInput;
import org.elasticsearch.xpack.inference.external.http.sender.HttpRequestSender;
import org.elasticsearch.xpack.inference.external.http.sender.InferenceInputs;
import org.elasticsearch.xpack.inference.external.http.sender.UnifiedChatInput;
import org.elasticsearch.xpack.inference.external.request.alibabacloudsearch.AlibabaCloudSearchUtils;
import org.elasticsearch.xpack.inference.services.ConfigurationParseContext;
import org.elasticsearch.xpack.inference.services.SenderService;
import org.elasticsearch.xpack.inference.services.ServiceComponents;
import org.elasticsearch.xpack.inference.services.ServiceUtils;
import org.elasticsearch.xpack.inference.services.alibabacloudsearch.completion.AlibabaCloudSearchCompletionModel;
import org.elasticsearch.xpack.inference.services.alibabacloudsearch.embeddings.AlibabaCloudSearchEmbeddingsModel;
import org.elasticsearch.xpack.inference.services.alibabacloudsearch.embeddings.AlibabaCloudSearchEmbeddingsServiceSettings;
import org.elasticsearch.xpack.inference.services.alibabacloudsearch.rerank.AlibabaCloudSearchRerankModel;
import org.elasticsearch.xpack.inference.services.alibabacloudsearch.sparse.AlibabaCloudSearchSparseModel;
import org.elasticsearch.xpack.inference.services.settings.DefaultSecretSettings;
import org.elasticsearch.xpack.inference.services.settings.RateLimitSettings;

import java.util.EnumSet;
import java.util.HashMap;
import java.util.List;
import java.util.Map;

import static org.elasticsearch.xpack.inference.services.ServiceUtils.createInvalidModelException;
import static org.elasticsearch.xpack.inference.services.ServiceUtils.parsePersistedConfigErrorMsg;
import static org.elasticsearch.xpack.inference.services.ServiceUtils.removeFromMap;
import static org.elasticsearch.xpack.inference.services.ServiceUtils.removeFromMapOrDefaultEmpty;
import static org.elasticsearch.xpack.inference.services.ServiceUtils.removeFromMapOrThrowIfNull;
import static org.elasticsearch.xpack.inference.services.ServiceUtils.throwIfNotEmptyMap;
import static org.elasticsearch.xpack.inference.services.ServiceUtils.throwUnsupportedUnifiedCompletionOperation;
import static org.elasticsearch.xpack.inference.services.alibabacloudsearch.AlibabaCloudSearchServiceFields.EMBEDDING_MAX_BATCH_SIZE;
import static org.elasticsearch.xpack.inference.services.alibabacloudsearch.AlibabaCloudSearchServiceSettings.HOST;
import static org.elasticsearch.xpack.inference.services.alibabacloudsearch.AlibabaCloudSearchServiceSettings.HTTP_SCHEMA_NAME;
import static org.elasticsearch.xpack.inference.services.alibabacloudsearch.AlibabaCloudSearchServiceSettings.SERVICE_ID;
import static org.elasticsearch.xpack.inference.services.alibabacloudsearch.AlibabaCloudSearchServiceSettings.WORKSPACE_NAME;

public class AlibabaCloudSearchService extends SenderService {
    public static final String NAME = AlibabaCloudSearchUtils.SERVICE_NAME;
    private static final String SERVICE_NAME = "AlibabaCloud AI Search";

    private static final EnumSet<TaskType> supportedTaskTypes = EnumSet.of(
        TaskType.TEXT_EMBEDDING,
        TaskType.SPARSE_EMBEDDING,
        TaskType.RERANK,
        TaskType.COMPLETION
    );

    public AlibabaCloudSearchService(HttpRequestSender.Factory factory, ServiceComponents serviceComponents) {
        super(factory, serviceComponents);
    }

    @Override
    public String name() {
        return NAME;
    }

    @Override
    public void parseRequestConfig(
        String inferenceEntityId,
        TaskType taskType,
        Map<String, Object> config,
        ActionListener<Model> parsedModelListener
    ) {
        try {
            Map<String, Object> serviceSettingsMap = removeFromMapOrThrowIfNull(config, ModelConfigurations.SERVICE_SETTINGS);
            Map<String, Object> taskSettingsMap = removeFromMapOrDefaultEmpty(config, ModelConfigurations.TASK_SETTINGS);

            ChunkingSettings chunkingSettings = null;
            if (List.of(TaskType.TEXT_EMBEDDING, TaskType.SPARSE_EMBEDDING).contains(taskType)) {
                chunkingSettings = ChunkingSettingsBuilder.fromMap(
                    removeFromMapOrDefaultEmpty(config, ModelConfigurations.CHUNKING_SETTINGS)
                );
            }

            AlibabaCloudSearchModel model = createModel(
                inferenceEntityId,
                taskType,
                serviceSettingsMap,
                taskSettingsMap,
                chunkingSettings,
                serviceSettingsMap,
                TaskType.unsupportedTaskTypeErrorMsg(taskType, NAME),
                ConfigurationParseContext.REQUEST
            );

            throwIfNotEmptyMap(config, NAME);
            throwIfNotEmptyMap(serviceSettingsMap, NAME);
            throwIfNotEmptyMap(taskSettingsMap, NAME);

            parsedModelListener.onResponse(model);
        } catch (Exception e) {
            parsedModelListener.onFailure(e);
        }
    }

    @Override
    public InferenceServiceConfiguration getConfiguration() {
        return Configuration.get();
    }

    @Override
    public EnumSet<TaskType> supportedTaskTypes() {
        return supportedTaskTypes;
    }

    private static AlibabaCloudSearchModel createModelWithoutLoggingDeprecations(
        String inferenceEntityId,
        TaskType taskType,
        Map<String, Object> serviceSettings,
        Map<String, Object> taskSettings,
        ChunkingSettings chunkingSettings,
        @Nullable Map<String, Object> secretSettings,
        String failureMessage
    ) {
        return createModel(
            inferenceEntityId,
            taskType,
            serviceSettings,
            taskSettings,
            chunkingSettings,
            secretSettings,
            failureMessage,
            ConfigurationParseContext.PERSISTENT
        );
    }

    private static AlibabaCloudSearchModel createModel(
        String inferenceEntityId,
        TaskType taskType,
        Map<String, Object> serviceSettings,
        Map<String, Object> taskSettings,
        ChunkingSettings chunkingSettings,
        @Nullable Map<String, Object> secretSettings,
        String failureMessage,
        ConfigurationParseContext context
    ) {
        return switch (taskType) {
            case TEXT_EMBEDDING -> new AlibabaCloudSearchEmbeddingsModel(
                inferenceEntityId,
                taskType,
                NAME,
                serviceSettings,
                taskSettings,
                chunkingSettings,
                secretSettings,
                context
            );
            case SPARSE_EMBEDDING -> new AlibabaCloudSearchSparseModel(
                inferenceEntityId,
                taskType,
                NAME,
                serviceSettings,
                taskSettings,
                chunkingSettings,
                secretSettings,
                context
            );
            case RERANK -> new AlibabaCloudSearchRerankModel(
                inferenceEntityId,
                taskType,
                NAME,
                serviceSettings,
                taskSettings,
                secretSettings,
                context
            );
            case COMPLETION -> new AlibabaCloudSearchCompletionModel(
                inferenceEntityId,
                taskType,
                NAME,
                serviceSettings,
                taskSettings,
                secretSettings,
                context
            );
            default -> throw new ElasticsearchStatusException(failureMessage, RestStatus.BAD_REQUEST);
        };
    }

    @Override
    public AlibabaCloudSearchModel parsePersistedConfigWithSecrets(
        String inferenceEntityId,
        TaskType taskType,
        Map<String, Object> config,
        Map<String, Object> secrets
    ) {
        Map<String, Object> serviceSettingsMap = removeFromMapOrThrowIfNull(config, ModelConfigurations.SERVICE_SETTINGS);
        Map<String, Object> taskSettingsMap = removeFromMapOrDefaultEmpty(config, ModelConfigurations.TASK_SETTINGS);
        Map<String, Object> secretSettingsMap = removeFromMapOrThrowIfNull(secrets, ModelSecrets.SECRET_SETTINGS);

        ChunkingSettings chunkingSettings = null;
        if (List.of(TaskType.TEXT_EMBEDDING, TaskType.SPARSE_EMBEDDING).contains(taskType)) {
            chunkingSettings = ChunkingSettingsBuilder.fromMap(removeFromMap(config, ModelConfigurations.CHUNKING_SETTINGS));
        }

        return createModelWithoutLoggingDeprecations(
            inferenceEntityId,
            taskType,
            serviceSettingsMap,
            taskSettingsMap,
            chunkingSettings,
            secretSettingsMap,
            parsePersistedConfigErrorMsg(inferenceEntityId, NAME)
        );
    }

    @Override
    public AlibabaCloudSearchModel parsePersistedConfig(String inferenceEntityId, TaskType taskType, Map<String, Object> config) {
        Map<String, Object> serviceSettingsMap = removeFromMapOrThrowIfNull(config, ModelConfigurations.SERVICE_SETTINGS);
        Map<String, Object> taskSettingsMap = removeFromMapOrDefaultEmpty(config, ModelConfigurations.TASK_SETTINGS);

        ChunkingSettings chunkingSettings = null;
        if (List.of(TaskType.TEXT_EMBEDDING, TaskType.SPARSE_EMBEDDING).contains(taskType)) {
            chunkingSettings = ChunkingSettingsBuilder.fromMap(removeFromMap(config, ModelConfigurations.CHUNKING_SETTINGS));
        }

        return createModelWithoutLoggingDeprecations(
            inferenceEntityId,
            taskType,
            serviceSettingsMap,
            taskSettingsMap,
            chunkingSettings,
            null,
            parsePersistedConfigErrorMsg(inferenceEntityId, NAME)
        );
    }

    @Override
    protected void doUnifiedCompletionInfer(
        Model model,
        UnifiedChatInput inputs,
        TimeValue timeout,
        ActionListener<InferenceServiceResults> listener
    ) {
        throwUnsupportedUnifiedCompletionOperation(NAME);
    }

    @Override
    public void doInfer(
        Model model,
        InferenceInputs inputs,
        Map<String, Object> taskSettings,
        InputType inputType,
        TimeValue timeout,
        ActionListener<InferenceServiceResults> listener
    ) {
        if (model instanceof AlibabaCloudSearchModel == false) {
            listener.onFailure(createInvalidModelException(model));
            return;
        }

        AlibabaCloudSearchModel alibabaCloudSearchModel = (AlibabaCloudSearchModel) model;
        var actionCreator = new AlibabaCloudSearchActionCreator(getSender(), getServiceComponents());

        var action = alibabaCloudSearchModel.accept(actionCreator, taskSettings, inputType);
        action.execute(inputs, timeout, listener);
    }

    @Override
    protected void doChunkedInfer(
        Model model,
        DocumentsOnlyInput inputs,
        Map<String, Object> taskSettings,
        InputType inputType,
        TimeValue timeout,
        ActionListener<List<ChunkedInference>> listener
    ) {
        if (model instanceof AlibabaCloudSearchModel == false) {
            listener.onFailure(createInvalidModelException(model));
            return;
        }

        AlibabaCloudSearchModel alibabaCloudSearchModel = (AlibabaCloudSearchModel) model;
        var actionCreator = new AlibabaCloudSearchActionCreator(getSender(), getServiceComponents());

        List<EmbeddingRequestChunker.BatchRequestAndListener> batchedRequests = new EmbeddingRequestChunker(
            inputs.getInputs(),
            EMBEDDING_MAX_BATCH_SIZE,
            alibabaCloudSearchModel.getConfigurations().getChunkingSettings()
        ).batchRequestsWithListeners(listener);

        for (var request : batchedRequests) {
            var action = alibabaCloudSearchModel.accept(actionCreator, taskSettings, inputType);
            action.execute(new DocumentsOnlyInput(request.batch().inputs()), timeout, request.listener());
        }
    }

<<<<<<< HEAD
    private EmbeddingRequestChunker.EmbeddingType getEmbeddingTypeFromTaskType(TaskType taskType) {
        return switch (taskType) {
            case TEXT_EMBEDDING -> EmbeddingRequestChunker.EmbeddingType.FLOAT;
            case SPARSE_EMBEDDING -> EmbeddingRequestChunker.EmbeddingType.SPARSE;
            default -> throw new IllegalArgumentException("Unsupported task type for chunking: " + taskType);
        };
=======
    /**
     * For text embedding models get the embedding size and
     * update the service settings.
     *
     * @param model The new model
     * @param listener The listener
     */
    @Override
    public void checkModelConfig(Model model, ActionListener<Model> listener) {
        // TODO: Remove this function once all services have been updated to use the new model validators
        ModelValidatorBuilder.buildModelValidator(model.getTaskType()).validate(this, model, listener);
>>>>>>> 80deeb81
    }

    @Override
    public Model updateModelWithEmbeddingDetails(Model model, int embeddingSize) {
        if (model instanceof AlibabaCloudSearchEmbeddingsModel embeddingsModel) {
            var serviceSettings = embeddingsModel.getServiceSettings();

            var updatedServiceSettings = new AlibabaCloudSearchEmbeddingsServiceSettings(
                new AlibabaCloudSearchServiceSettings(
                    serviceSettings.getCommonSettings().modelId(),
                    serviceSettings.getCommonSettings().getHost(),
                    serviceSettings.getCommonSettings().getWorkspaceName(),
                    serviceSettings.getCommonSettings().getHttpSchema(),
                    serviceSettings.getCommonSettings().rateLimitSettings()
                ),
                SimilarityMeasure.DOT_PRODUCT,
                embeddingSize,
                serviceSettings.getMaxInputTokens()
            );

            return new AlibabaCloudSearchEmbeddingsModel(embeddingsModel, updatedServiceSettings);
        } else {
            throw ServiceUtils.invalidModelTypeForUpdateModelWithEmbeddingDetails(model.getClass());
        }
    }

    @Override
    public TransportVersion getMinimalSupportedVersion() {
        return TransportVersions.V_8_16_0;
    }

    public static class Configuration {
        public static InferenceServiceConfiguration get() {
            return configuration.getOrCompute();
        }

        private static final LazyInitializable<InferenceServiceConfiguration, RuntimeException> configuration = new LazyInitializable<>(
            () -> {
                var configurationMap = new HashMap<String, SettingsConfiguration>();

                configurationMap.put(
                    SERVICE_ID,
                    new SettingsConfiguration.Builder(supportedTaskTypes).setDescription(
                        "The name of the model service to use for the {infer} task."
                    )
                        .setLabel("Project ID")
                        .setRequired(true)
                        .setSensitive(false)
                        .setUpdatable(false)
                        .setType(SettingsConfigurationFieldType.STRING)
                        .build()
                );

                configurationMap.put(
                    HOST,
                    new SettingsConfiguration.Builder(supportedTaskTypes).setDescription(
                        "The name of the host address used for the {infer} task. You can find the host address at "
                            + "https://opensearch.console.aliyun.com/cn-shanghai/rag/api-key[ the API keys section] "
                            + "of the documentation."
                    )
                        .setLabel("Host")
                        .setRequired(true)
                        .setSensitive(false)
                        .setUpdatable(false)
                        .setType(SettingsConfigurationFieldType.STRING)
                        .build()
                );

                configurationMap.put(
                    HTTP_SCHEMA_NAME,
                    new SettingsConfiguration.Builder(supportedTaskTypes).setDescription("")
                        .setLabel("HTTP Schema")
                        .setRequired(false)
                        .setSensitive(false)
                        .setUpdatable(false)
                        .setType(SettingsConfigurationFieldType.STRING)
                        .build()
                );

                configurationMap.put(
                    WORKSPACE_NAME,
                    new SettingsConfiguration.Builder(supportedTaskTypes).setDescription(
                        "The name of the workspace used for the {infer} task."
                    )
                        .setLabel("Workspace")
                        .setRequired(true)
                        .setSensitive(false)
                        .setUpdatable(false)
                        .setType(SettingsConfigurationFieldType.STRING)
                        .build()
                );

                configurationMap.putAll(
                    DefaultSecretSettings.toSettingsConfigurationWithDescription(
                        "A valid API key for the AlibabaCloud AI Search API.",
                        supportedTaskTypes
                    )
                );
                configurationMap.putAll(RateLimitSettings.toSettingsConfiguration(supportedTaskTypes));

                return new InferenceServiceConfiguration.Builder().setService(NAME)
                    .setName(SERVICE_NAME)
                    .setTaskTypes(supportedTaskTypes)
                    .setConfigurations(configurationMap)
                    .build();
            }
        );
    }
}<|MERGE_RESOLUTION|>--- conflicted
+++ resolved
@@ -316,28 +316,6 @@
         }
     }
 
-<<<<<<< HEAD
-    private EmbeddingRequestChunker.EmbeddingType getEmbeddingTypeFromTaskType(TaskType taskType) {
-        return switch (taskType) {
-            case TEXT_EMBEDDING -> EmbeddingRequestChunker.EmbeddingType.FLOAT;
-            case SPARSE_EMBEDDING -> EmbeddingRequestChunker.EmbeddingType.SPARSE;
-            default -> throw new IllegalArgumentException("Unsupported task type for chunking: " + taskType);
-        };
-=======
-    /**
-     * For text embedding models get the embedding size and
-     * update the service settings.
-     *
-     * @param model The new model
-     * @param listener The listener
-     */
-    @Override
-    public void checkModelConfig(Model model, ActionListener<Model> listener) {
-        // TODO: Remove this function once all services have been updated to use the new model validators
-        ModelValidatorBuilder.buildModelValidator(model.getTaskType()).validate(this, model, listener);
->>>>>>> 80deeb81
-    }
-
     @Override
     public Model updateModelWithEmbeddingDetails(Model model, int embeddingSize) {
         if (model instanceof AlibabaCloudSearchEmbeddingsModel embeddingsModel) {

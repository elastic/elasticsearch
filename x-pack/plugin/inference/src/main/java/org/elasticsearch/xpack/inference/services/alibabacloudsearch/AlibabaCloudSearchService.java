--- conflicted
+++ resolved
@@ -309,12 +309,7 @@
         List<EmbeddingRequestChunker.BatchRequestAndListener> batchedRequests = new EmbeddingRequestChunker(
             inputs.getInputs(),
             EMBEDDING_MAX_BATCH_SIZE,
-<<<<<<< HEAD
-            getEmbeddingTypeFromTaskType(alibabaCloudSearchModel.getTaskType()),
             chunkingSettings != null ? chunkingSettings : alibabaCloudSearchModel.getConfigurations().getChunkingSettings()
-=======
-            alibabaCloudSearchModel.getConfigurations().getChunkingSettings()
->>>>>>> ee091a3c
         ).batchRequestsWithListeners(listener);
 
         for (var request : batchedRequests) {

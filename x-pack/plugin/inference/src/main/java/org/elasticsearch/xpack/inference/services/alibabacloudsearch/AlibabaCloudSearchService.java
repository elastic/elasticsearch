--- conflicted
+++ resolved
@@ -104,11 +104,7 @@
             Map<String, Object> taskSettingsMap = removeFromMapOrDefaultEmpty(config, ModelConfigurations.TASK_SETTINGS);
 
             ChunkingSettings chunkingSettings = null;
-<<<<<<< HEAD
             if (List.of(TaskType.TEXT_EMBEDDING, TaskType.SPARSE_EMBEDDING).contains(taskType)) {
-=======
-            if (ChunkingSettingsFeatureFlag.isEnabled() && List.of(TEXT_EMBEDDING, SPARSE_EMBEDDING).contains(taskType)) {
->>>>>>> 3cbbcc57
                 chunkingSettings = ChunkingSettingsBuilder.fromMap(
                     removeFromMapOrDefaultEmpty(config, ModelConfigurations.CHUNKING_SETTINGS)
                 );
@@ -231,13 +227,8 @@
         Map<String, Object> secretSettingsMap = removeFromMapOrThrowIfNull(secrets, ModelSecrets.SECRET_SETTINGS);
 
         ChunkingSettings chunkingSettings = null;
-<<<<<<< HEAD
         if (List.of(TaskType.TEXT_EMBEDDING, TaskType.SPARSE_EMBEDDING).contains(taskType)) {
             chunkingSettings = ChunkingSettingsBuilder.fromMap(removeFromMap(config, ModelConfigurations.CHUNKING_SETTINGS));
-=======
-        if (ChunkingSettingsFeatureFlag.isEnabled() && List.of(TEXT_EMBEDDING, SPARSE_EMBEDDING).contains(taskType)) {
-            chunkingSettings = ChunkingSettingsBuilder.fromMap(removeFromMapOrDefaultEmpty(config, ModelConfigurations.CHUNKING_SETTINGS));
->>>>>>> 3cbbcc57
         }
 
         return createModelWithoutLoggingDeprecations(
@@ -257,13 +248,8 @@
         Map<String, Object> taskSettingsMap = removeFromMapOrDefaultEmpty(config, ModelConfigurations.TASK_SETTINGS);
 
         ChunkingSettings chunkingSettings = null;
-<<<<<<< HEAD
         if (List.of(TaskType.TEXT_EMBEDDING, TaskType.SPARSE_EMBEDDING).contains(taskType)) {
             chunkingSettings = ChunkingSettingsBuilder.fromMap(removeFromMap(config, ModelConfigurations.CHUNKING_SETTINGS));
-=======
-        if (ChunkingSettingsFeatureFlag.isEnabled() && List.of(TEXT_EMBEDDING, SPARSE_EMBEDDING).contains(taskType)) {
-            chunkingSettings = ChunkingSettingsBuilder.fromMap(removeFromMapOrDefaultEmpty(config, ModelConfigurations.CHUNKING_SETTINGS));
->>>>>>> 3cbbcc57
         }
 
         return createModelWithoutLoggingDeprecations(

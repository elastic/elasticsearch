--- conflicted
+++ resolved
@@ -125,12 +125,7 @@
             List<EmbeddingRequestChunker.BatchRequestAndListener> batchedRequests = new EmbeddingRequestChunker(
                 inputs.getInputs(),
                 EMBEDDING_MAX_BATCH_SIZE,
-<<<<<<< HEAD
-                EmbeddingRequestChunker.EmbeddingType.FLOAT,
                 chunkingSettings != null ? chunkingSettings : baseAzureAiStudioModel.getConfigurations().getChunkingSettings()
-=======
-                baseAzureAiStudioModel.getConfigurations().getChunkingSettings()
->>>>>>> ee091a3c
             ).batchRequestsWithListeners(listener);
 
             for (var request : batchedRequests) {

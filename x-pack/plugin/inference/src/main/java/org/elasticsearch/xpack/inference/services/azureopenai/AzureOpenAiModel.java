/*
 * Copyright Elasticsearch B.V. and/or licensed to Elasticsearch B.V. under one
 * or more contributor license agreements. Licensed under the Elastic License
 * 2.0; you may not use this file except in compliance with the Elastic License
 * 2.0.
 */

package org.elasticsearch.xpack.inference.services.azureopenai;

import org.apache.http.client.utils.URIBuilder;
import org.elasticsearch.inference.Model;
import org.elasticsearch.inference.ModelConfigurations;
import org.elasticsearch.inference.ModelSecrets;
import org.elasticsearch.inference.ServiceSettings;
import org.elasticsearch.inference.TaskSettings;
import org.elasticsearch.xpack.inference.external.action.ExecutableAction;
import org.elasticsearch.xpack.inference.external.action.azureopenai.AzureOpenAiActionVisitor;
import org.elasticsearch.xpack.inference.external.request.azureopenai.AzureOpenAiUtils;

import java.net.URI;
import java.net.URISyntaxException;
import java.util.ArrayList;
import java.util.Arrays;
import java.util.List;
import java.util.Map;
import java.util.Objects;

import static org.elasticsearch.core.Strings.format;

public abstract class AzureOpenAiModel extends Model {

    protected URI uri;
    private final AzureOpenAiRateLimitServiceSettings rateLimitServiceSettings;

    public AzureOpenAiModel(
        ModelConfigurations configurations,
        ModelSecrets secrets,
        AzureOpenAiRateLimitServiceSettings rateLimitServiceSettings
    ) {
        super(configurations, secrets);

        this.rateLimitServiceSettings = Objects.requireNonNull(rateLimitServiceSettings);
    }

    protected AzureOpenAiModel(AzureOpenAiModel model, TaskSettings taskSettings) {
        super(model, taskSettings);

        this.uri = model.getUri();
        rateLimitServiceSettings = model.rateLimitServiceSettings();
    }

    protected AzureOpenAiModel(AzureOpenAiModel model, ServiceSettings serviceSettings) {
        super(model, serviceSettings);

        this.uri = model.getUri();
        rateLimitServiceSettings = model.rateLimitServiceSettings();
    }

    public abstract ExecutableAction accept(AzureOpenAiActionVisitor creator, Map<String, Object> taskSettings);

    public URI buildUriString() throws URISyntaxException {
        return AzureOpenAiModel.buildUri(resourceName(), deploymentId(), apiVersion(), operationPathSegments());
    }

    // use only for testing directly
    public static URI buildUri(String resourceName, String deploymentId, String apiVersion, String... pathSegments)
        throws URISyntaxException {
        String hostname = format("%s.%s", resourceName, AzureOpenAiUtils.HOST_SUFFIX);

        return new URIBuilder().setScheme("https")
            .setHost(hostname)
            .setPathSegments(createPathSegmentsList(deploymentId, pathSegments))
            .addParameter(AzureOpenAiUtils.API_VERSION_PARAMETER, apiVersion)
            .build();
    }

    private static List<String> createPathSegmentsList(String deploymentId, String[] pathSegments) {
        List<String> pathSegmentsList = new ArrayList<>(
            List.of(AzureOpenAiUtils.OPENAI_PATH, AzureOpenAiUtils.DEPLOYMENTS_PATH, deploymentId)
        );
        pathSegmentsList.addAll(Arrays.asList(pathSegments));
        return pathSegmentsList;
    }

    public URI getUri() {
        return uri;
    }

    // Needed for testing
    public void setUri(URI newUri) {
        this.uri = newUri;
    }

<<<<<<< HEAD
    // TODO: can be inferred directly from modelConfigurations.getServiceSettings(); will be addressed with separate refactoring
    public abstract String resourceName();

    public abstract String deploymentId();

    public abstract String apiVersion();

    public abstract String[] operationPathSegments();
=======
    public AzureOpenAiRateLimitServiceSettings rateLimitServiceSettings() {
        return rateLimitServiceSettings;
    }
>>>>>>> fa196f72
}<|MERGE_RESOLUTION|>--- conflicted
+++ resolved
@@ -91,7 +91,10 @@
         this.uri = newUri;
     }
 
-<<<<<<< HEAD
+    public AzureOpenAiRateLimitServiceSettings rateLimitServiceSettings() {
+        return rateLimitServiceSettings;
+    }
+
     // TODO: can be inferred directly from modelConfigurations.getServiceSettings(); will be addressed with separate refactoring
     public abstract String resourceName();
 
@@ -100,9 +103,4 @@
     public abstract String apiVersion();
 
     public abstract String[] operationPathSegments();
-=======
-    public AzureOpenAiRateLimitServiceSettings rateLimitServiceSettings() {
-        return rateLimitServiceSettings;
-    }
->>>>>>> fa196f72
 }
/*
 * Copyright Elasticsearch B.V. and/or licensed to Elasticsearch B.V. under one
 * or more contributor license agreements. Licensed under the Elastic License
 * 2.0; you may not use this file except in compliance with the Elastic License
 * 2.0.
 */

package org.elasticsearch.xpack.inference.services.cohere;

import org.elasticsearch.ElasticsearchStatusException;
import org.elasticsearch.TransportVersion;
import org.elasticsearch.TransportVersions;
import org.elasticsearch.action.ActionListener;
import org.elasticsearch.core.Nullable;
import org.elasticsearch.inference.ChunkedInferenceServiceResults;
import org.elasticsearch.inference.ChunkingOptions;
import org.elasticsearch.inference.InferenceServiceResults;
import org.elasticsearch.inference.InputType;
import org.elasticsearch.inference.Model;
import org.elasticsearch.inference.ModelConfigurations;
import org.elasticsearch.inference.ModelSecrets;
import org.elasticsearch.inference.SimilarityMeasure;
import org.elasticsearch.inference.TaskType;
import org.elasticsearch.rest.RestStatus;
import org.elasticsearch.xpack.inference.external.action.cohere.CohereActionCreator;
import org.elasticsearch.xpack.inference.external.http.sender.HttpRequestSender;
import org.elasticsearch.xpack.inference.services.SenderService;
import org.elasticsearch.xpack.inference.services.ServiceComponents;
import org.elasticsearch.xpack.inference.services.ServiceUtils;
import org.elasticsearch.xpack.inference.services.cohere.embeddings.CohereEmbeddingsModel;
import org.elasticsearch.xpack.inference.services.cohere.embeddings.CohereEmbeddingsServiceSettings;

import java.util.List;
import java.util.Map;
import java.util.Set;

import static org.elasticsearch.xpack.inference.services.ServiceUtils.createInvalidModelException;
import static org.elasticsearch.xpack.inference.services.ServiceUtils.parsePersistedConfigErrorMsg;
import static org.elasticsearch.xpack.inference.services.ServiceUtils.removeFromMapOrThrowIfNull;
import static org.elasticsearch.xpack.inference.services.ServiceUtils.throwIfNotEmptyMap;

public class CohereService extends SenderService {
    public static final String NAME = "cohere";

<<<<<<< HEAD
    public CohereService(SetOnce<HttpRequestSender.Factory> factory, SetOnce<ServiceComponents> serviceComponents) {
=======
    public CohereService(HttpRequestSenderFactory factory, ServiceComponents serviceComponents) {
>>>>>>> 89c61cde
        super(factory, serviceComponents);
    }

    @Override
    public String name() {
        return NAME;
    }

    @Override
    public void parseRequestConfig(
        String inferenceEntityId,
        TaskType taskType,
        Map<String, Object> config,
        Set<String> platformArchitectures,
        ActionListener<Model> parsedModelListener
    ) {
        try {
            Map<String, Object> serviceSettingsMap = removeFromMapOrThrowIfNull(config, ModelConfigurations.SERVICE_SETTINGS);
            Map<String, Object> taskSettingsMap = removeFromMapOrThrowIfNull(config, ModelConfigurations.TASK_SETTINGS);

            CohereModel model = createModel(
                inferenceEntityId,
                taskType,
                serviceSettingsMap,
                taskSettingsMap,
                serviceSettingsMap,
                TaskType.unsupportedTaskTypeErrorMsg(taskType, NAME),
                true
            );

            throwIfNotEmptyMap(config, NAME);
            throwIfNotEmptyMap(serviceSettingsMap, NAME);
            throwIfNotEmptyMap(taskSettingsMap, NAME);

            parsedModelListener.onResponse(model);
        } catch (Exception e) {
            parsedModelListener.onFailure(e);
        }
    }

    private static CohereModel createModelWithoutLoggingDeprecations(
        String inferenceEntityId,
        TaskType taskType,
        Map<String, Object> serviceSettings,
        Map<String, Object> taskSettings,
        @Nullable Map<String, Object> secretSettings,
        String failureMessage
    ) {
        return createModel(inferenceEntityId, taskType, serviceSettings, taskSettings, secretSettings, failureMessage, false);
    }

    private static CohereModel createModel(
        String inferenceEntityId,
        TaskType taskType,
        Map<String, Object> serviceSettings,
        Map<String, Object> taskSettings,
        @Nullable Map<String, Object> secretSettings,
        String failureMessage,
        boolean logDeprecations
    ) {
        return switch (taskType) {
            case TEXT_EMBEDDING -> new CohereEmbeddingsModel(
                inferenceEntityId,
                taskType,
                NAME,
                serviceSettings,
                taskSettings,
                secretSettings,
                logDeprecations
            );
            default -> throw new ElasticsearchStatusException(failureMessage, RestStatus.BAD_REQUEST);
        };
    }

    @Override
    public CohereModel parsePersistedConfigWithSecrets(
        String inferenceEntityId,
        TaskType taskType,
        Map<String, Object> config,
        Map<String, Object> secrets
    ) {
        Map<String, Object> serviceSettingsMap = removeFromMapOrThrowIfNull(config, ModelConfigurations.SERVICE_SETTINGS);
        Map<String, Object> taskSettingsMap = removeFromMapOrThrowIfNull(config, ModelConfigurations.TASK_SETTINGS);
        Map<String, Object> secretSettingsMap = removeFromMapOrThrowIfNull(secrets, ModelSecrets.SECRET_SETTINGS);

        return createModelWithoutLoggingDeprecations(
            inferenceEntityId,
            taskType,
            serviceSettingsMap,
            taskSettingsMap,
            secretSettingsMap,
            parsePersistedConfigErrorMsg(inferenceEntityId, NAME)
        );
    }

    @Override
    public CohereModel parsePersistedConfig(String inferenceEntityId, TaskType taskType, Map<String, Object> config) {
        Map<String, Object> serviceSettingsMap = removeFromMapOrThrowIfNull(config, ModelConfigurations.SERVICE_SETTINGS);
        Map<String, Object> taskSettingsMap = removeFromMapOrThrowIfNull(config, ModelConfigurations.TASK_SETTINGS);

        return createModelWithoutLoggingDeprecations(
            inferenceEntityId,
            taskType,
            serviceSettingsMap,
            taskSettingsMap,
            null,
            parsePersistedConfigErrorMsg(inferenceEntityId, NAME)
        );
    }

    @Override
    public void doInfer(
        Model model,
        List<String> input,
        Map<String, Object> taskSettings,
        InputType inputType,
        ActionListener<InferenceServiceResults> listener
    ) {
        if (model instanceof CohereModel == false) {
            listener.onFailure(createInvalidModelException(model));
            return;
        }

        CohereModel cohereModel = (CohereModel) model;
        var actionCreator = new CohereActionCreator(getSender(), getServiceComponents());

        var action = cohereModel.accept(actionCreator, taskSettings, inputType);
        action.execute(input, listener);
    }

    @Override
    protected void doChunkedInfer(
        Model model,
        List<String> input,
        Map<String, Object> taskSettings,
        InputType inputType,
        ChunkingOptions chunkingOptions,
        ActionListener<List<ChunkedInferenceServiceResults>> listener
    ) {
        listener.onFailure(new ElasticsearchStatusException("Chunking not supported by the {} service", RestStatus.BAD_REQUEST, NAME));
    }

    /**
     * For text embedding models get the embedding size and
     * update the service settings.
     *
     * @param model The new model
     * @param listener The listener
     */
    @Override
    public void checkModelConfig(Model model, ActionListener<Model> listener) {
        if (model instanceof CohereEmbeddingsModel embeddingsModel) {
            ServiceUtils.getEmbeddingSize(
                model,
                this,
                listener.delegateFailureAndWrap((l, size) -> l.onResponse(updateModelWithEmbeddingDetails(embeddingsModel, size)))
            );
        } else {
            listener.onResponse(model);
        }
    }

    private CohereEmbeddingsModel updateModelWithEmbeddingDetails(CohereEmbeddingsModel model, int embeddingSize) {
        CohereEmbeddingsServiceSettings serviceSettings = new CohereEmbeddingsServiceSettings(
            new CohereServiceSettings(
                model.getServiceSettings().getCommonSettings().getUri(),
                SimilarityMeasure.DOT_PRODUCT,
                embeddingSize,
                model.getServiceSettings().getCommonSettings().getMaxInputTokens(),
                model.getServiceSettings().getCommonSettings().getModelId()
            ),
            model.getServiceSettings().getEmbeddingType()
        );

        return new CohereEmbeddingsModel(model, serviceSettings);
    }

    @Override
    public TransportVersion getMinimalSupportedVersion() {
        return TransportVersions.ML_INFERENCE_REQUEST_INPUT_TYPE_CLASS_CLUSTER_ADDED;
    }
}<|MERGE_RESOLUTION|>--- conflicted
+++ resolved
@@ -42,11 +42,7 @@
 public class CohereService extends SenderService {
     public static final String NAME = "cohere";
 
-<<<<<<< HEAD
-    public CohereService(SetOnce<HttpRequestSender.Factory> factory, SetOnce<ServiceComponents> serviceComponents) {
-=======
-    public CohereService(HttpRequestSenderFactory factory, ServiceComponents serviceComponents) {
->>>>>>> 89c61cde
+    public CohereService(HttpRequestSender.Factory factory, ServiceComponents serviceComponents) {
         super(factory, serviceComponents);
     }
 

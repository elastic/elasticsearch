/*
 * Copyright Elasticsearch B.V. and/or licensed to Elasticsearch B.V. under one
 * or more contributor license agreements. Licensed under the Elastic License
 * 2.0; you may not use this file except in compliance with the Elastic License
 * 2.0.
 */

package org.elasticsearch.xpack.inference.services.cohere;

import org.elasticsearch.ElasticsearchStatusException;
import org.elasticsearch.TransportVersion;
import org.elasticsearch.TransportVersions;
import org.elasticsearch.action.ActionListener;
import org.elasticsearch.common.util.LazyInitializable;
import org.elasticsearch.core.Nullable;
import org.elasticsearch.core.TimeValue;
import org.elasticsearch.inference.ChunkedInference;
import org.elasticsearch.inference.ChunkingSettings;
import org.elasticsearch.inference.InferenceServiceConfiguration;
import org.elasticsearch.inference.InferenceServiceResults;
import org.elasticsearch.inference.InputType;
import org.elasticsearch.inference.Model;
import org.elasticsearch.inference.ModelConfigurations;
import org.elasticsearch.inference.ModelSecrets;
import org.elasticsearch.inference.SettingsConfiguration;
import org.elasticsearch.inference.SimilarityMeasure;
import org.elasticsearch.inference.TaskType;
import org.elasticsearch.inference.configuration.SettingsConfigurationFieldType;
import org.elasticsearch.rest.RestStatus;
import org.elasticsearch.xpack.inference.chunking.ChunkingSettingsBuilder;
import org.elasticsearch.xpack.inference.chunking.EmbeddingRequestChunker;
import org.elasticsearch.xpack.inference.external.action.cohere.CohereActionCreator;
import org.elasticsearch.xpack.inference.external.http.sender.DocumentsOnlyInput;
import org.elasticsearch.xpack.inference.external.http.sender.HttpRequestSender;
import org.elasticsearch.xpack.inference.external.http.sender.InferenceInputs;
import org.elasticsearch.xpack.inference.external.http.sender.UnifiedChatInput;
import org.elasticsearch.xpack.inference.services.ConfigurationParseContext;
import org.elasticsearch.xpack.inference.services.SenderService;
import org.elasticsearch.xpack.inference.services.ServiceComponents;
import org.elasticsearch.xpack.inference.services.ServiceUtils;
import org.elasticsearch.xpack.inference.services.cohere.completion.CohereCompletionModel;
import org.elasticsearch.xpack.inference.services.cohere.embeddings.CohereEmbeddingType;
import org.elasticsearch.xpack.inference.services.cohere.embeddings.CohereEmbeddingsModel;
import org.elasticsearch.xpack.inference.services.cohere.embeddings.CohereEmbeddingsServiceSettings;
import org.elasticsearch.xpack.inference.services.cohere.rerank.CohereRerankModel;
import org.elasticsearch.xpack.inference.services.settings.DefaultSecretSettings;
import org.elasticsearch.xpack.inference.services.settings.RateLimitSettings;
import org.elasticsearch.xpack.inference.services.validation.ModelValidatorBuilder;

import java.util.EnumSet;
import java.util.HashMap;
import java.util.List;
import java.util.Map;
import java.util.Set;

import static org.elasticsearch.xpack.inference.services.ServiceFields.MODEL_ID;
import static org.elasticsearch.xpack.inference.services.ServiceUtils.createInvalidModelException;
import static org.elasticsearch.xpack.inference.services.ServiceUtils.parsePersistedConfigErrorMsg;
import static org.elasticsearch.xpack.inference.services.ServiceUtils.removeFromMap;
import static org.elasticsearch.xpack.inference.services.ServiceUtils.removeFromMapOrDefaultEmpty;
import static org.elasticsearch.xpack.inference.services.ServiceUtils.removeFromMapOrThrowIfNull;
import static org.elasticsearch.xpack.inference.services.ServiceUtils.throwIfNotEmptyMap;
import static org.elasticsearch.xpack.inference.services.ServiceUtils.throwUnsupportedUnifiedCompletionOperation;
import static org.elasticsearch.xpack.inference.services.cohere.CohereServiceFields.EMBEDDING_MAX_BATCH_SIZE;

public class CohereService extends SenderService {
    public static final String NAME = "cohere";

    private static final String SERVICE_NAME = "Cohere";
    private static final EnumSet<TaskType> supportedTaskTypes = EnumSet.of(TaskType.TEXT_EMBEDDING, TaskType.COMPLETION, TaskType.RERANK);

    // TODO Batching - We'll instantiate a batching class within the services that want to support it and pass it through to
    // the Cohere*RequestManager via the CohereActionCreator class
    // The reason it needs to be done here is that the batching logic needs to hold state but the *RequestManagers are instantiated
    // on every request

    public CohereService(HttpRequestSender.Factory factory, ServiceComponents serviceComponents) {
        super(factory, serviceComponents);
    }

    @Override
    public String name() {
        return NAME;
    }

    @Override
    public void parseRequestConfig(
        String inferenceEntityId,
        TaskType taskType,
        Map<String, Object> config,
        ActionListener<Model> parsedModelListener
    ) {
        try {
            Map<String, Object> serviceSettingsMap = removeFromMapOrThrowIfNull(config, ModelConfigurations.SERVICE_SETTINGS);
            Map<String, Object> taskSettingsMap = removeFromMapOrDefaultEmpty(config, ModelConfigurations.TASK_SETTINGS);

            ChunkingSettings chunkingSettings = null;
            if (TaskType.TEXT_EMBEDDING.equals(taskType)) {
                chunkingSettings = ChunkingSettingsBuilder.fromMap(
                    removeFromMapOrDefaultEmpty(config, ModelConfigurations.CHUNKING_SETTINGS)
                );
            }

            CohereModel model = createModel(
                inferenceEntityId,
                taskType,
                serviceSettingsMap,
                taskSettingsMap,
                chunkingSettings,
                serviceSettingsMap,
                TaskType.unsupportedTaskTypeErrorMsg(taskType, NAME),
                ConfigurationParseContext.REQUEST
            );

            throwIfNotEmptyMap(config, NAME);
            throwIfNotEmptyMap(serviceSettingsMap, NAME);
            throwIfNotEmptyMap(taskSettingsMap, NAME);

            parsedModelListener.onResponse(model);
        } catch (Exception e) {
            parsedModelListener.onFailure(e);
        }
    }

    private static CohereModel createModelWithoutLoggingDeprecations(
        String inferenceEntityId,
        TaskType taskType,
        Map<String, Object> serviceSettings,
        Map<String, Object> taskSettings,
        ChunkingSettings chunkingSettings,
        @Nullable Map<String, Object> secretSettings,
        String failureMessage
    ) {
        return createModel(
            inferenceEntityId,
            taskType,
            serviceSettings,
            taskSettings,
            chunkingSettings,
            secretSettings,
            failureMessage,
            ConfigurationParseContext.PERSISTENT
        );
    }

    private static CohereModel createModel(
        String inferenceEntityId,
        TaskType taskType,
        Map<String, Object> serviceSettings,
        Map<String, Object> taskSettings,
        ChunkingSettings chunkingSettings,
        @Nullable Map<String, Object> secretSettings,
        String failureMessage,
        ConfigurationParseContext context
    ) {
        return switch (taskType) {
            case TEXT_EMBEDDING -> new CohereEmbeddingsModel(
                inferenceEntityId,
                taskType,
                NAME,
                serviceSettings,
                taskSettings,
                chunkingSettings,
                secretSettings,
                context
            );
            case RERANK -> new CohereRerankModel(inferenceEntityId, taskType, NAME, serviceSettings, taskSettings, secretSettings, context);
            case COMPLETION -> new CohereCompletionModel(
                inferenceEntityId,
                taskType,
                NAME,
                serviceSettings,
                taskSettings,
                secretSettings,
                context
            );
            default -> throw new ElasticsearchStatusException(failureMessage, RestStatus.BAD_REQUEST);
        };
    }

    @Override
    public CohereModel parsePersistedConfigWithSecrets(
        String inferenceEntityId,
        TaskType taskType,
        Map<String, Object> config,
        Map<String, Object> secrets
    ) {
        Map<String, Object> serviceSettingsMap = removeFromMapOrThrowIfNull(config, ModelConfigurations.SERVICE_SETTINGS);
        Map<String, Object> taskSettingsMap = removeFromMapOrDefaultEmpty(config, ModelConfigurations.TASK_SETTINGS);
        Map<String, Object> secretSettingsMap = removeFromMapOrThrowIfNull(secrets, ModelSecrets.SECRET_SETTINGS);

        ChunkingSettings chunkingSettings = null;
        if (TaskType.TEXT_EMBEDDING.equals(taskType)) {
            chunkingSettings = ChunkingSettingsBuilder.fromMap(removeFromMap(config, ModelConfigurations.CHUNKING_SETTINGS));
        }

        return createModelWithoutLoggingDeprecations(
            inferenceEntityId,
            taskType,
            serviceSettingsMap,
            taskSettingsMap,
            chunkingSettings,
            secretSettingsMap,
            parsePersistedConfigErrorMsg(inferenceEntityId, NAME)
        );
    }

    @Override
    public CohereModel parsePersistedConfig(String inferenceEntityId, TaskType taskType, Map<String, Object> config) {
        Map<String, Object> serviceSettingsMap = removeFromMapOrThrowIfNull(config, ModelConfigurations.SERVICE_SETTINGS);
        Map<String, Object> taskSettingsMap = removeFromMapOrDefaultEmpty(config, ModelConfigurations.TASK_SETTINGS);

        ChunkingSettings chunkingSettings = null;
        if (TaskType.TEXT_EMBEDDING.equals(taskType)) {
            chunkingSettings = ChunkingSettingsBuilder.fromMap(removeFromMap(config, ModelConfigurations.CHUNKING_SETTINGS));
        }

        return createModelWithoutLoggingDeprecations(
            inferenceEntityId,
            taskType,
            serviceSettingsMap,
            taskSettingsMap,
            chunkingSettings,
            null,
            parsePersistedConfigErrorMsg(inferenceEntityId, NAME)
        );
    }

    @Override
    public InferenceServiceConfiguration getConfiguration() {
        return Configuration.get();
    }

    @Override
    public EnumSet<TaskType> supportedTaskTypes() {
        return supportedTaskTypes;
    }

    @Override
    protected void doUnifiedCompletionInfer(
        Model model,
        UnifiedChatInput inputs,
        TimeValue timeout,
        ActionListener<InferenceServiceResults> listener
    ) {
        throwUnsupportedUnifiedCompletionOperation(NAME);
    }

    @Override
    public void doInfer(
        Model model,
        InferenceInputs inputs,
        Map<String, Object> taskSettings,
        InputType inputType,
        TimeValue timeout,
        ActionListener<InferenceServiceResults> listener
    ) {
        if (model instanceof CohereModel == false) {
            listener.onFailure(createInvalidModelException(model));
            return;
        }

        CohereModel cohereModel = (CohereModel) model;
        var actionCreator = new CohereActionCreator(getSender(), getServiceComponents());

        var action = cohereModel.accept(actionCreator, taskSettings, inputType);
        action.execute(inputs, timeout, listener);
    }

    @Override
    protected void doChunkedInfer(
        Model model,
        DocumentsOnlyInput inputs,
        Map<String, Object> taskSettings,
        ChunkingSettings chunkingSettings,
        InputType inputType,
        TimeValue timeout,
        ActionListener<List<ChunkedInference>> listener
    ) {
        if (model instanceof CohereModel == false) {
            listener.onFailure(createInvalidModelException(model));
            return;
        }

        CohereModel cohereModel = (CohereModel) model;
        var actionCreator = new CohereActionCreator(getSender(), getServiceComponents());

        List<EmbeddingRequestChunker.BatchRequestAndListener> batchedRequests = new EmbeddingRequestChunker(
            inputs.getInputs(),
            EMBEDDING_MAX_BATCH_SIZE,
<<<<<<< HEAD
            EmbeddingRequestChunker.EmbeddingType.fromDenseVectorElementType(model.getServiceSettings().elementType()),
            chunkingSettings != null ? chunkingSettings : cohereModel.getConfigurations().getChunkingSettings()
=======
            cohereModel.getConfigurations().getChunkingSettings()
>>>>>>> ee091a3c
        ).batchRequestsWithListeners(listener);

        for (var request : batchedRequests) {
            var action = cohereModel.accept(actionCreator, taskSettings, inputType);
            action.execute(new DocumentsOnlyInput(request.batch().inputs()), timeout, request.listener());
        }
    }

    /**
     * For text embedding models get the embedding size and
     * update the service settings.
     *
     * @param model The new model
     * @param listener The listener
     */
    @Override
    public void checkModelConfig(Model model, ActionListener<Model> listener) {
        // TODO: Remove this function once all services have been updated to use the new model validators
        ModelValidatorBuilder.buildModelValidator(model.getTaskType()).validate(this, model, listener);
    }

    @Override
    public Model updateModelWithEmbeddingDetails(Model model, int embeddingSize) {
        if (model instanceof CohereEmbeddingsModel embeddingsModel) {
            var serviceSettings = embeddingsModel.getServiceSettings();
            var similarityFromModel = serviceSettings.similarity();
            var similarityToUse = similarityFromModel == null ? defaultSimilarity(serviceSettings.getEmbeddingType()) : similarityFromModel;

            var updatedServiceSettings = new CohereEmbeddingsServiceSettings(
                new CohereServiceSettings(
                    serviceSettings.getCommonSettings().uri(),
                    similarityToUse,
                    embeddingSize,
                    serviceSettings.getCommonSettings().maxInputTokens(),
                    serviceSettings.getCommonSettings().modelId(),
                    serviceSettings.getCommonSettings().rateLimitSettings()
                ),
                serviceSettings.getEmbeddingType()
            );

            return new CohereEmbeddingsModel(embeddingsModel, updatedServiceSettings);
        } else {
            throw ServiceUtils.invalidModelTypeForUpdateModelWithEmbeddingDetails(model.getClass());
        }
    }

    /**
     * Return the default similarity measure for the embedding type.
     * Cohere embeddings are normalized to unit vectors therefor Dot
     * Product similarity can be used and is the default for all Cohere
     * models.
     *
     * @return The default similarity.
     */
    static SimilarityMeasure defaultSimilarity(CohereEmbeddingType embeddingType) {
        if (embeddingType == CohereEmbeddingType.BIT || embeddingType == CohereEmbeddingType.BINARY) {
            return SimilarityMeasure.L2_NORM;
        }

        return SimilarityMeasure.DOT_PRODUCT;
    }

    @Override
    public TransportVersion getMinimalSupportedVersion() {
        return TransportVersions.V_8_15_0;
    }

    @Override
    public Set<TaskType> supportedStreamingTasks() {
        return COMPLETION_ONLY;
    }

    public static class Configuration {
        public static InferenceServiceConfiguration get() {
            return configuration.getOrCompute();
        }

        private static final LazyInitializable<InferenceServiceConfiguration, RuntimeException> configuration = new LazyInitializable<>(
            () -> {
                var configurationMap = new HashMap<String, SettingsConfiguration>();

                configurationMap.put(
                    MODEL_ID,
                    new SettingsConfiguration.Builder(supportedTaskTypes).setDescription(
                        "The name of the model to use for the inference task."
                    )
                        .setLabel("Model ID")
                        .setRequired(false)
                        .setSensitive(false)
                        .setUpdatable(false)
                        .setType(SettingsConfigurationFieldType.STRING)
                        .build()
                );

                configurationMap.putAll(DefaultSecretSettings.toSettingsConfiguration(supportedTaskTypes));
                configurationMap.putAll(RateLimitSettings.toSettingsConfiguration(supportedTaskTypes));

                return new InferenceServiceConfiguration.Builder().setService(NAME)
                    .setName(SERVICE_NAME)
                    .setTaskTypes(supportedTaskTypes)
                    .setConfigurations(configurationMap)
                    .build();
            }
        );
    }
}<|MERGE_RESOLUTION|>--- conflicted
+++ resolved
@@ -288,12 +288,7 @@
         List<EmbeddingRequestChunker.BatchRequestAndListener> batchedRequests = new EmbeddingRequestChunker(
             inputs.getInputs(),
             EMBEDDING_MAX_BATCH_SIZE,
-<<<<<<< HEAD
-            EmbeddingRequestChunker.EmbeddingType.fromDenseVectorElementType(model.getServiceSettings().elementType()),
             chunkingSettings != null ? chunkingSettings : cohereModel.getConfigurations().getChunkingSettings()
-=======
-            cohereModel.getConfigurations().getChunkingSettings()
->>>>>>> ee091a3c
         ).batchRequestsWithListeners(listener);
 
         for (var request : batchedRequests) {

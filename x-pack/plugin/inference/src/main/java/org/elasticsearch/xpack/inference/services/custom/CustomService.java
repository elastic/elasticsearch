--- conflicted
+++ resolved
@@ -7,8 +7,6 @@
 
 package org.elasticsearch.xpack.inference.services.custom;
 
-import org.apache.logging.log4j.LogManager;
-import org.apache.logging.log4j.Logger;
 import org.elasticsearch.ElasticsearchStatusException;
 import org.elasticsearch.TransportVersion;
 import org.elasticsearch.TransportVersions;
@@ -61,7 +59,6 @@
 
     public static final String NAME = "custom";
     private static final String SERVICE_NAME = "Custom";
-    private static final Logger logger = LogManager.getLogger(CustomService.class);
 
     private static final EnumSet<TaskType> supportedTaskTypes = EnumSet.of(
         TaskType.TEXT_EMBEDDING,
@@ -114,7 +111,6 @@
         }
     }
 
-<<<<<<< HEAD
     /**
      * This does some initial validation with mock inputs to determine if any templates are missing a field to fill them.
      */
@@ -131,14 +127,14 @@
             validationException.addValidationError(Strings.format("Failed to validate model configuration: %s", e.getMessage()));
             throw validationException;
         }
-=======
+    }
+
     private static ChunkingSettings extractChunkingSettings(Map<String, Object> config, TaskType taskType) {
         if (TaskType.TEXT_EMBEDDING.equals(taskType)) {
             return ChunkingSettingsBuilder.fromMap(removeFromMap(config, ModelConfigurations.CHUNKING_SETTINGS));
         }
 
         return null;
->>>>>>> daf4fca1
     }
 
     @Override

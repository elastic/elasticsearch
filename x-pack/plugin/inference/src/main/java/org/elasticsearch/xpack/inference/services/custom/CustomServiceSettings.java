--- conflicted
+++ resolved
@@ -106,12 +106,8 @@
             context
         );
 
-<<<<<<< HEAD
         var inputTypeTranslator = InputTypeTranslator.fromMap(map, validationException, CustomService.NAME);
-        if (responseParserMap == null || jsonParserMap == null || errorParserMap == null) {
-=======
         if (responseParserMap == null || jsonParserMap == null) {
->>>>>>> 1e347d57
             throw validationException;
         }
 
@@ -129,13 +125,8 @@
             queryParams,
             requestContentString,
             responseJsonParser,
-<<<<<<< HEAD
             rateLimitSettings,
-            errorParser,
             inputTypeTranslator
-=======
-            rateLimitSettings
->>>>>>> 1e347d57
         );
     }
 
@@ -207,11 +198,7 @@
     private final String requestContentString;
     private final CustomResponseParser responseJsonParser;
     private final RateLimitSettings rateLimitSettings;
-<<<<<<< HEAD
-    private final ErrorResponseParser errorParser;
     private final InputTypeTranslator inputTypeTranslator;
-=======
->>>>>>> 1e347d57
 
     public CustomServiceSettings(
         TextEmbeddingSettings textEmbeddingSettings,
@@ -230,7 +217,6 @@
             requestContentString,
             responseJsonParser,
             rateLimitSettings,
-            errorParser,
             InputTypeTranslator.EMPTY_TRANSLATOR
         );
     }
@@ -243,7 +229,6 @@
         String requestContentString,
         CustomResponseParser responseJsonParser,
         @Nullable RateLimitSettings rateLimitSettings,
-        ErrorResponseParser errorParser,
         InputTypeTranslator inputTypeTranslator
     ) {
         this.textEmbeddingSettings = Objects.requireNonNull(textEmbeddingSettings);
@@ -253,11 +238,7 @@
         this.requestContentString = Objects.requireNonNull(requestContentString);
         this.responseJsonParser = Objects.requireNonNull(responseJsonParser);
         this.rateLimitSettings = Objects.requireNonNullElse(rateLimitSettings, DEFAULT_RATE_LIMIT_SETTINGS);
-<<<<<<< HEAD
-        this.errorParser = Objects.requireNonNull(errorParser);
         this.inputTypeTranslator = Objects.requireNonNull(inputTypeTranslator);
-=======
->>>>>>> 1e347d57
     }
 
     public CustomServiceSettings(StreamInput in) throws IOException {
@@ -268,20 +249,19 @@
         requestContentString = in.readString();
         responseJsonParser = in.readNamedWriteable(CustomResponseParser.class);
         rateLimitSettings = new RateLimitSettings(in);
-<<<<<<< HEAD
-        errorParser = new ErrorResponseParser(in);
+
+        if (in.getTransportVersion().before(TransportVersions.ML_INFERENCE_CUSTOM_SERVICE_REMOVE_ERROR_PARSING)
+            && in.getTransportVersion().isPatchFrom(TransportVersions.ML_INFERENCE_CUSTOM_SERVICE_REMOVE_ERROR_PARSING_8_19) == false) {
+            // Read the error parsing fields for backwards compatibility
+            in.readString();
+            in.readString();
+        }
+
         if (in.getTransportVersion().onOrAfter(TransportVersions.ML_INFERENCE_CUSTOM_SERVICE_INPUT_TYPE)
             || in.getTransportVersion().isPatchFrom(TransportVersions.ML_INFERENCE_CUSTOM_SERVICE_INPUT_TYPE_8_19)) {
             inputTypeTranslator = new InputTypeTranslator(in);
         } else {
             inputTypeTranslator = InputTypeTranslator.EMPTY_TRANSLATOR;
-=======
-        if (in.getTransportVersion().before(TransportVersions.ML_INFERENCE_CUSTOM_SERVICE_REMOVE_ERROR_PARSING)
-            && in.getTransportVersion().isPatchFrom(TransportVersions.ML_INFERENCE_CUSTOM_SERVICE_REMOVE_ERROR_PARSING_8_19) == false) {
-            // Read the error parsing fields for backwards compatibility
-            in.readString();
-            in.readString();
->>>>>>> 1e347d57
         }
     }
 
@@ -330,17 +310,10 @@
         return responseJsonParser;
     }
 
-<<<<<<< HEAD
     public InputTypeTranslator getInputTypeTranslator() {
         return inputTypeTranslator;
     }
 
-    public ErrorResponseParser getErrorParser() {
-        return errorParser;
-    }
-
-=======
->>>>>>> 1e347d57
     @Override
     public RateLimitSettings rateLimitSettings() {
         return rateLimitSettings;
@@ -410,18 +383,17 @@
         out.writeString(requestContentString);
         out.writeNamedWriteable(responseJsonParser);
         rateLimitSettings.writeTo(out);
-<<<<<<< HEAD
-        errorParser.writeTo(out);
-        if (out.getTransportVersion().onOrAfter(TransportVersions.ML_INFERENCE_CUSTOM_SERVICE_INPUT_TYPE)
-            || out.getTransportVersion().isPatchFrom(TransportVersions.ML_INFERENCE_CUSTOM_SERVICE_INPUT_TYPE_8_19)) {
-            inputTypeTranslator.writeTo(out);
-=======
+
         if (out.getTransportVersion().before(TransportVersions.ML_INFERENCE_CUSTOM_SERVICE_REMOVE_ERROR_PARSING)
             && out.getTransportVersion().isPatchFrom(TransportVersions.ML_INFERENCE_CUSTOM_SERVICE_REMOVE_ERROR_PARSING_8_19) == false) {
             // Write empty strings for backwards compatibility for the error parsing fields
             out.writeString("");
             out.writeString("");
->>>>>>> 1e347d57
+        }
+
+        if (out.getTransportVersion().onOrAfter(TransportVersions.ML_INFERENCE_CUSTOM_SERVICE_INPUT_TYPE)
+            || out.getTransportVersion().isPatchFrom(TransportVersions.ML_INFERENCE_CUSTOM_SERVICE_INPUT_TYPE_8_19)) {
+            inputTypeTranslator.writeTo(out);
         }
     }
 
@@ -436,13 +408,8 @@
             && Objects.equals(queryParameters, that.queryParameters)
             && Objects.equals(requestContentString, that.requestContentString)
             && Objects.equals(responseJsonParser, that.responseJsonParser)
-<<<<<<< HEAD
             && Objects.equals(rateLimitSettings, that.rateLimitSettings)
-            && Objects.equals(errorParser, that.errorParser)
             && Objects.equals(inputTypeTranslator, that.inputTypeTranslator);
-=======
-            && Objects.equals(rateLimitSettings, that.rateLimitSettings);
->>>>>>> 1e347d57
     }
 
     @Override
@@ -454,13 +421,8 @@
             queryParameters,
             requestContentString,
             responseJsonParser,
-<<<<<<< HEAD
             rateLimitSettings,
-            errorParser,
             inputTypeTranslator
-=======
-            rateLimitSettings
->>>>>>> 1e347d57
         );
     }
 

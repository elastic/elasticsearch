--- conflicted
+++ resolved
@@ -61,14 +61,10 @@
     public static final String REQUEST = "request";
     public static final String RESPONSE = "response";
     public static final String JSON_PARSER = "json_parser";
-<<<<<<< HEAD
-    public static final String ERROR_PARSER = "error_parser";
-=======
-
->>>>>>> 449ec6b1
+
     private static final RateLimitSettings DEFAULT_RATE_LIMIT_SETTINGS = new RateLimitSettings(10_000);
     private static final String RESPONSE_SCOPE = String.join(".", ModelConfigurations.SERVICE_SETTINGS, RESPONSE);
-    private static final int DEFAULT_EMBEDDING_BATCH_SIZE = 1;
+    private static final int DEFAULT_EMBEDDING_BATCH_SIZE = 10;
 
     public static CustomServiceSettings fromMap(
         Map<String, Object> map,
@@ -114,13 +110,9 @@
             context
         );
 
-<<<<<<< HEAD
         var batchSize = extractOptionalPositiveInteger(map, BATCH_SIZE, ModelConfigurations.SERVICE_SETTINGS, validationException);
 
-        if (responseParserMap == null || jsonParserMap == null || errorParserMap == null) {
-=======
         if (responseParserMap == null || jsonParserMap == null) {
->>>>>>> 449ec6b1
             throw validationException;
         }
 
@@ -138,13 +130,8 @@
             queryParams,
             requestContentString,
             responseJsonParser,
-<<<<<<< HEAD
             rateLimitSettings,
-            errorParser,
             batchSize
-=======
-            rateLimitSettings
->>>>>>> 449ec6b1
         );
     }
 
@@ -215,11 +202,7 @@
     private final String requestContentString;
     private final CustomResponseParser responseJsonParser;
     private final RateLimitSettings rateLimitSettings;
-<<<<<<< HEAD
-    private final ErrorResponseParser errorParser;
     private final int batchSize;
-=======
->>>>>>> 449ec6b1
 
     public CustomServiceSettings(
         TextEmbeddingSettings textEmbeddingSettings,
@@ -230,17 +213,7 @@
         CustomResponseParser responseJsonParser,
         @Nullable RateLimitSettings rateLimitSettings
     ) {
-        this(
-            textEmbeddingSettings,
-            url,
-            headers,
-            queryParameters,
-            requestContentString,
-            responseJsonParser,
-            rateLimitSettings,
-            errorParser,
-            null
-        );
+        this(textEmbeddingSettings, url, headers, queryParameters, requestContentString, responseJsonParser, rateLimitSettings, null);
     }
 
     public CustomServiceSettings(
@@ -251,7 +224,6 @@
         String requestContentString,
         CustomResponseParser responseJsonParser,
         @Nullable RateLimitSettings rateLimitSettings,
-        ErrorResponseParser errorParser,
         @Nullable Integer batchSize
     ) {
         this.textEmbeddingSettings = Objects.requireNonNull(textEmbeddingSettings);
@@ -261,11 +233,7 @@
         this.requestContentString = Objects.requireNonNull(requestContentString);
         this.responseJsonParser = Objects.requireNonNull(responseJsonParser);
         this.rateLimitSettings = Objects.requireNonNullElse(rateLimitSettings, DEFAULT_RATE_LIMIT_SETTINGS);
-<<<<<<< HEAD
-        this.errorParser = Objects.requireNonNull(errorParser);
         this.batchSize = Objects.requireNonNullElse(batchSize, DEFAULT_EMBEDDING_BATCH_SIZE);
-=======
->>>>>>> 449ec6b1
     }
 
     public CustomServiceSettings(StreamInput in) throws IOException {
@@ -276,20 +244,19 @@
         requestContentString = in.readString();
         responseJsonParser = in.readNamedWriteable(CustomResponseParser.class);
         rateLimitSettings = new RateLimitSettings(in);
-<<<<<<< HEAD
-        errorParser = new ErrorResponseParser(in);
+
+        if (in.getTransportVersion().before(TransportVersions.ML_INFERENCE_CUSTOM_SERVICE_REMOVE_ERROR_PARSING)
+            && in.getTransportVersion().isPatchFrom(TransportVersions.ML_INFERENCE_CUSTOM_SERVICE_REMOVE_ERROR_PARSING_8_19) == false) {
+            // Read the error parsing fields for backwards compatibility
+            in.readString();
+            in.readString();
+        }
+
         if (in.getTransportVersion().onOrAfter(TransportVersions.ML_INFERENCE_CUSTOM_SERVICE_EMBEDDING_BATCH_SIZE)
             || in.getTransportVersion().isPatchFrom(TransportVersions.ML_INFERENCE_CUSTOM_SERVICE_EMBEDDING_BATCH_SIZE_8_19)) {
             batchSize = in.readVInt();
         } else {
             batchSize = DEFAULT_EMBEDDING_BATCH_SIZE;
-=======
-        if (in.getTransportVersion().before(TransportVersions.ML_INFERENCE_CUSTOM_SERVICE_REMOVE_ERROR_PARSING)
-            && in.getTransportVersion().isPatchFrom(TransportVersions.ML_INFERENCE_CUSTOM_SERVICE_REMOVE_ERROR_PARSING_8_19) == false) {
-            // Read the error parsing fields for backwards compatibility
-            in.readString();
-            in.readString();
->>>>>>> 449ec6b1
         }
     }
 
@@ -338,17 +305,10 @@
         return responseJsonParser;
     }
 
-<<<<<<< HEAD
-    public ErrorResponseParser getErrorParser() {
-        return errorParser;
-    }
-
     public int getBatchSize() {
         return batchSize;
     }
 
-=======
->>>>>>> 449ec6b1
     @Override
     public RateLimitSettings rateLimitSettings() {
         return rateLimitSettings;
@@ -418,19 +378,17 @@
         out.writeString(requestContentString);
         out.writeNamedWriteable(responseJsonParser);
         rateLimitSettings.writeTo(out);
-<<<<<<< HEAD
-        errorParser.writeTo(out);
-
-        if (out.getTransportVersion().onOrAfter(TransportVersions.ML_INFERENCE_CUSTOM_SERVICE_EMBEDDING_BATCH_SIZE)
-            || out.getTransportVersion().isPatchFrom(TransportVersions.ML_INFERENCE_CUSTOM_SERVICE_EMBEDDING_BATCH_SIZE_8_19)) {
-            out.writeVInt(batchSize);
-=======
+
         if (out.getTransportVersion().before(TransportVersions.ML_INFERENCE_CUSTOM_SERVICE_REMOVE_ERROR_PARSING)
             && out.getTransportVersion().isPatchFrom(TransportVersions.ML_INFERENCE_CUSTOM_SERVICE_REMOVE_ERROR_PARSING_8_19) == false) {
             // Write empty strings for backwards compatibility for the error parsing fields
             out.writeString("");
             out.writeString("");
->>>>>>> 449ec6b1
+        }
+
+        if (out.getTransportVersion().onOrAfter(TransportVersions.ML_INFERENCE_CUSTOM_SERVICE_EMBEDDING_BATCH_SIZE)
+            || out.getTransportVersion().isPatchFrom(TransportVersions.ML_INFERENCE_CUSTOM_SERVICE_EMBEDDING_BATCH_SIZE_8_19)) {
+            out.writeVInt(batchSize);
         }
     }
 
@@ -445,13 +403,8 @@
             && Objects.equals(queryParameters, that.queryParameters)
             && Objects.equals(requestContentString, that.requestContentString)
             && Objects.equals(responseJsonParser, that.responseJsonParser)
-<<<<<<< HEAD
             && Objects.equals(rateLimitSettings, that.rateLimitSettings)
-            && Objects.equals(errorParser, that.errorParser)
             && Objects.equals(batchSize, that.batchSize);
-=======
-            && Objects.equals(rateLimitSettings, that.rateLimitSettings);
->>>>>>> 449ec6b1
     }
 
     @Override
@@ -463,13 +416,8 @@
             queryParameters,
             requestContentString,
             responseJsonParser,
-<<<<<<< HEAD
             rateLimitSettings,
-            errorParser,
             batchSize
-=======
-            rateLimitSettings
->>>>>>> 449ec6b1
         );
     }
 

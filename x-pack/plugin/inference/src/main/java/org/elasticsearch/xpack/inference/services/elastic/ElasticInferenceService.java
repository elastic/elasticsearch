--- conflicted
+++ resolved
@@ -56,12 +56,9 @@
 import org.elasticsearch.xpack.inference.services.elastic.authorization.ElasticInferenceServiceAuthorizationRequestHandler;
 import org.elasticsearch.xpack.inference.services.elastic.completion.ElasticInferenceServiceCompletionModel;
 import org.elasticsearch.xpack.inference.services.elastic.completion.ElasticInferenceServiceCompletionServiceSettings;
-<<<<<<< HEAD
+import org.elasticsearch.xpack.inference.services.elastic.rerank.ElasticInferenceServiceRerankModel;
 import org.elasticsearch.xpack.inference.services.elastic.densetextembeddings.ElasticInferenceServiceDenseTextEmbeddingsModel;
 import org.elasticsearch.xpack.inference.services.elastic.densetextembeddings.ElasticInferenceServiceDenseTextEmbeddingsServiceSettings;
-=======
-import org.elasticsearch.xpack.inference.services.elastic.rerank.ElasticInferenceServiceRerankModel;
->>>>>>> 81bb0b59
 import org.elasticsearch.xpack.inference.services.elastic.sparseembeddings.ElasticInferenceServiceSparseEmbeddingsModel;
 import org.elasticsearch.xpack.inference.services.elastic.sparseembeddings.ElasticInferenceServiceSparseEmbeddingsServiceSettings;
 import org.elasticsearch.xpack.inference.services.settings.RateLimitSettings;
@@ -95,11 +92,8 @@
     private static final EnumSet<TaskType> IMPLEMENTED_TASK_TYPES = EnumSet.of(
         TaskType.SPARSE_EMBEDDING,
         TaskType.CHAT_COMPLETION,
-<<<<<<< HEAD
+        TaskType.RERANK,
         TaskType.TEXT_EMBEDDING
-=======
-        TaskType.RERANK
->>>>>>> 81bb0b59
     );
     private static final String SERVICE_NAME = "Elastic";
 
@@ -121,14 +115,7 @@
     /**
      * The task types that the {@link InferenceAction.Request} can accept.
      */
-<<<<<<< HEAD
-    private static final EnumSet<TaskType> SUPPORTED_INFERENCE_ACTION_TASK_TYPES = EnumSet.of(
-        TaskType.SPARSE_EMBEDDING,
-        TaskType.TEXT_EMBEDDING
-    );
-=======
-    private static final EnumSet<TaskType> SUPPORTED_INFERENCE_ACTION_TASK_TYPES = EnumSet.of(TaskType.SPARSE_EMBEDDING, TaskType.RERANK);
->>>>>>> 81bb0b59
+    private static final EnumSet<TaskType> SUPPORTED_INFERENCE_ACTION_TASK_TYPES = EnumSet.of(TaskType.SPARSE_EMBEDDING, TaskType.RERANK, TaskType.TEXT_EMBEDDING);
 
     public static String defaultEndpointId(String modelId) {
         return Strings.format(".%s-elastic", modelId);
@@ -472,7 +459,7 @@
                 serviceSettings,
                 taskSettings,
                 secretSettings,
-                eisServiceComponents,
+                elasticInferenceServiceComponents,
                 context
             );
             default -> throw new ElasticsearchStatusException(failureMessage, RestStatus.BAD_REQUEST);
@@ -554,13 +541,6 @@
         );
     }
 
-<<<<<<< HEAD
-    @Override
-    public void checkModelConfig(Model model, ActionListener<Model> listener) {
-        // TODO: Remove this function once all services have been updated to use the new model validators
-        ModelValidatorBuilder.buildModelValidator(model.getTaskType()).validate(this, model, listener);
-    }
-
     @Override
     public Model updateModelWithEmbeddingDetails(Model model, int embeddingSize) {
         if (model instanceof ElasticInferenceServiceDenseTextEmbeddingsModel embeddingsModel) {
@@ -591,8 +571,6 @@
         return SimilarityMeasure.COSINE;
     }
 
-=======
->>>>>>> 81bb0b59
     private static List<ChunkedInference> translateToChunkedResults(InferenceInputs inputs, InferenceServiceResults inferenceResults) {
         if (inferenceResults instanceof SparseEmbeddingResults sparseEmbeddingResults) {
             var inputsAsList = EmbeddingsInput.of(inputs).getStringInputs();
@@ -630,14 +608,9 @@
 
                 configurationMap.put(
                     MODEL_ID,
-<<<<<<< HEAD
                     new SettingsConfiguration.Builder(
-                        EnumSet.of(TaskType.SPARSE_EMBEDDING, TaskType.CHAT_COMPLETION, TaskType.TEXT_EMBEDDING)
+                        EnumSet.of(TaskType.SPARSE_EMBEDDING, TaskType.CHAT_COMPLETION, TaskType.RERANK, TaskType.TEXT_EMBEDDING)
                     ).setDescription("The name of the model to use for the inference task.")
-=======
-                    new SettingsConfiguration.Builder(EnumSet.of(TaskType.SPARSE_EMBEDDING, TaskType.CHAT_COMPLETION, TaskType.RERANK))
-                        .setDescription("The name of the model to use for the inference task.")
->>>>>>> 81bb0b59
                         .setLabel("Model ID")
                         .setRequired(true)
                         .setSensitive(false)
@@ -661,11 +634,7 @@
 
                 configurationMap.putAll(
                     RateLimitSettings.toSettingsConfiguration(
-<<<<<<< HEAD
-                        EnumSet.of(TaskType.SPARSE_EMBEDDING, TaskType.CHAT_COMPLETION, TaskType.TEXT_EMBEDDING)
-=======
-                        EnumSet.of(TaskType.SPARSE_EMBEDDING, TaskType.CHAT_COMPLETION, TaskType.RERANK)
->>>>>>> 81bb0b59
+                        EnumSet.of(TaskType.SPARSE_EMBEDDING, TaskType.CHAT_COMPLETION, TaskType.RERANK, TaskType.TEXT_EMBEDDING)
                     )
                 );
 

/*
 * Copyright Elasticsearch B.V. and/or licensed to Elasticsearch B.V. under one
 * or more contributor license agreements. Licensed under the Elastic License
 * 2.0; you may not use this file except in compliance with the Elastic License
 * 2.0.
 */

package org.elasticsearch.xpack.inference.services.elastic;

import org.elasticsearch.ElasticsearchStatusException;
import org.elasticsearch.TransportVersion;
import org.elasticsearch.TransportVersions;
import org.elasticsearch.action.ActionListener;
import org.elasticsearch.common.Strings;
import org.elasticsearch.common.ValidationException;
import org.elasticsearch.common.util.LazyInitializable;
import org.elasticsearch.core.Nullable;
import org.elasticsearch.core.TimeValue;
import org.elasticsearch.index.mapper.vectors.DenseVectorFieldMapper;
import org.elasticsearch.inference.ChunkedInference;
import org.elasticsearch.inference.ChunkingSettings;
import org.elasticsearch.inference.EmptySecretSettings;
import org.elasticsearch.inference.EmptyTaskSettings;
import org.elasticsearch.inference.InferenceServiceConfiguration;
import org.elasticsearch.inference.InferenceServiceResults;
import org.elasticsearch.inference.InputType;
import org.elasticsearch.inference.MinimalServiceSettings;
import org.elasticsearch.inference.Model;
import org.elasticsearch.inference.ModelConfigurations;
import org.elasticsearch.inference.ModelSecrets;
import org.elasticsearch.inference.SettingsConfiguration;
import org.elasticsearch.inference.SimilarityMeasure;
import org.elasticsearch.inference.TaskType;
import org.elasticsearch.inference.configuration.SettingsConfigurationFieldType;
import org.elasticsearch.rest.RestStatus;
import org.elasticsearch.tasks.Task;
import org.elasticsearch.xpack.core.inference.action.InferenceAction;
import org.elasticsearch.xpack.core.inference.results.ChunkedInferenceEmbedding;
import org.elasticsearch.xpack.core.inference.results.ChunkedInferenceError;
import org.elasticsearch.xpack.core.inference.results.SparseEmbeddingResults;
import org.elasticsearch.xpack.core.ml.inference.results.ErrorInferenceResults;
import org.elasticsearch.xpack.inference.chunking.ChunkingSettingsBuilder;
import org.elasticsearch.xpack.inference.chunking.EmbeddingRequestChunker;
import org.elasticsearch.xpack.inference.external.action.SenderExecutableAction;
import org.elasticsearch.xpack.inference.external.http.sender.EmbeddingsInput;
import org.elasticsearch.xpack.inference.external.http.sender.HttpRequestSender;
import org.elasticsearch.xpack.inference.external.http.sender.InferenceInputs;
import org.elasticsearch.xpack.inference.external.http.sender.UnifiedChatInput;
import org.elasticsearch.xpack.inference.registry.ModelRegistry;
import org.elasticsearch.xpack.inference.services.ConfigurationParseContext;
import org.elasticsearch.xpack.inference.services.SenderService;
import org.elasticsearch.xpack.inference.services.ServiceComponents;
import org.elasticsearch.xpack.inference.services.ServiceUtils;
import org.elasticsearch.xpack.inference.services.elastic.action.ElasticInferenceServiceActionCreator;
import org.elasticsearch.xpack.inference.services.elastic.authorization.ElasticInferenceServiceAuthorizationHandler;
import org.elasticsearch.xpack.inference.services.elastic.authorization.ElasticInferenceServiceAuthorizationRequestHandler;
import org.elasticsearch.xpack.inference.services.elastic.completion.ElasticInferenceServiceCompletionModel;
import org.elasticsearch.xpack.inference.services.elastic.completion.ElasticInferenceServiceCompletionServiceSettings;
import org.elasticsearch.xpack.inference.services.elastic.densetextembeddings.ElasticInferenceServiceDenseTextEmbeddingsModel;
import org.elasticsearch.xpack.inference.services.elastic.densetextembeddings.ElasticInferenceServiceDenseTextEmbeddingsServiceSettings;
import org.elasticsearch.xpack.inference.services.elastic.rerank.ElasticInferenceServiceRerankModel;
import org.elasticsearch.xpack.inference.services.elastic.rerank.ElasticInferenceServiceRerankServiceSettings;
import org.elasticsearch.xpack.inference.services.elastic.sparseembeddings.ElasticInferenceServiceSparseEmbeddingsModel;
import org.elasticsearch.xpack.inference.services.elastic.sparseembeddings.ElasticInferenceServiceSparseEmbeddingsServiceSettings;
import org.elasticsearch.xpack.inference.services.settings.RateLimitSettings;
import org.elasticsearch.xpack.inference.telemetry.TraceContext;

import java.util.EnumSet;
import java.util.HashMap;
import java.util.List;
import java.util.Locale;
import java.util.Map;
import java.util.Set;

import static org.elasticsearch.xpack.core.inference.results.ResultUtils.createInvalidChunkedResultException;
import static org.elasticsearch.xpack.inference.external.action.ActionUtils.constructFailedToSendRequestMessage;
import static org.elasticsearch.xpack.inference.services.ServiceFields.MAX_INPUT_TOKENS;
import static org.elasticsearch.xpack.inference.services.ServiceFields.MODEL_ID;
import static org.elasticsearch.xpack.inference.services.ServiceUtils.createInvalidModelException;
import static org.elasticsearch.xpack.inference.services.ServiceUtils.parsePersistedConfigErrorMsg;
import static org.elasticsearch.xpack.inference.services.ServiceUtils.removeFromMap;
import static org.elasticsearch.xpack.inference.services.ServiceUtils.removeFromMapOrDefaultEmpty;
import static org.elasticsearch.xpack.inference.services.ServiceUtils.removeFromMapOrThrowIfNull;
import static org.elasticsearch.xpack.inference.services.ServiceUtils.throwIfNotEmptyMap;
import static org.elasticsearch.xpack.inference.services.ServiceUtils.useChatCompletionUrlMessage;

public class ElasticInferenceService extends SenderService {

    public static final String NAME = "elastic";
    public static final String ELASTIC_INFERENCE_SERVICE_IDENTIFIER = "Elastic Inference Service";
<<<<<<< HEAD
    public static final Integer DENSE_TEXT_EMBEDDINGS_DIMENSIONS = 1024;
=======
    public static final int SPARSE_TEXT_EMBEDDING_MAX_BATCH_SIZE = 512;
>>>>>>> 870d5810

    private static final EnumSet<TaskType> IMPLEMENTED_TASK_TYPES = EnumSet.of(
        TaskType.SPARSE_EMBEDDING,
        TaskType.CHAT_COMPLETION,
        TaskType.RERANK,
        TaskType.TEXT_EMBEDDING
    );
    private static final String SERVICE_NAME = "Elastic";

    // TODO: check with team, what makes the most sense
    private static final Integer DENSE_TEXT_EMBEDDINGS_MAX_BATCH_SIZE = 32;

    // rainbow-sprinkles
    static final String DEFAULT_CHAT_COMPLETION_MODEL_ID_V1 = "rainbow-sprinkles";
    static final String DEFAULT_CHAT_COMPLETION_ENDPOINT_ID_V1 = defaultEndpointId(DEFAULT_CHAT_COMPLETION_MODEL_ID_V1);

    // elser-v2
    static final String DEFAULT_ELSER_MODEL_ID_V2 = "elser-v2";
    static final String DEFAULT_ELSER_ENDPOINT_ID_V2 = defaultEndpointId(DEFAULT_ELSER_MODEL_ID_V2);

    // multilingual-text-embed
    static final String DEFAULT_MULTILINGUAL_EMBED_MODEL_ID = "multilingual-embed-v1";
    static final String DEFAULT_MULTILINGUAL_EMBED_ENDPOINT_ID = defaultEndpointId(DEFAULT_MULTILINGUAL_EMBED_MODEL_ID);

    // rerank-v1
    static final String DEFAULT_RERANK_MODEL_ID_V1 = "rerank-v1";
    static final String DEFAULT_RERANK_ENDPOINT_ID_V1 = defaultEndpointId(DEFAULT_RERANK_MODEL_ID_V1);

    /**
     * The task types that the {@link InferenceAction.Request} can accept.
     */
    private static final EnumSet<TaskType> SUPPORTED_INFERENCE_ACTION_TASK_TYPES = EnumSet.of(
        TaskType.SPARSE_EMBEDDING,
        TaskType.RERANK,
        TaskType.TEXT_EMBEDDING
    );

    public static String defaultEndpointId(String modelId) {
        return Strings.format(".%s-elastic", modelId);
    }

    private final ElasticInferenceServiceComponents elasticInferenceServiceComponents;
    private final ElasticInferenceServiceAuthorizationHandler authorizationHandler;

    public ElasticInferenceService(
        HttpRequestSender.Factory factory,
        ServiceComponents serviceComponents,
        ElasticInferenceServiceSettings elasticInferenceServiceSettings,
        ModelRegistry modelRegistry,
        ElasticInferenceServiceAuthorizationRequestHandler authorizationRequestHandler
    ) {
        super(factory, serviceComponents);
        this.elasticInferenceServiceComponents = new ElasticInferenceServiceComponents(
            elasticInferenceServiceSettings.getElasticInferenceServiceUrl()
        );
        authorizationHandler = new ElasticInferenceServiceAuthorizationHandler(
            serviceComponents,
            modelRegistry,
            authorizationRequestHandler,
            initDefaultEndpoints(elasticInferenceServiceComponents),
            IMPLEMENTED_TASK_TYPES,
            this,
            getSender(),
            elasticInferenceServiceSettings
        );
    }

    private static Map<String, DefaultModelConfig> initDefaultEndpoints(
        ElasticInferenceServiceComponents elasticInferenceServiceComponents
    ) {
        return Map.of(
            DEFAULT_CHAT_COMPLETION_MODEL_ID_V1,
            new DefaultModelConfig(
                new ElasticInferenceServiceCompletionModel(
                    DEFAULT_CHAT_COMPLETION_ENDPOINT_ID_V1,
                    TaskType.CHAT_COMPLETION,
                    NAME,
                    new ElasticInferenceServiceCompletionServiceSettings(DEFAULT_CHAT_COMPLETION_MODEL_ID_V1, null),
                    EmptyTaskSettings.INSTANCE,
                    EmptySecretSettings.INSTANCE,
                    elasticInferenceServiceComponents
                ),
                MinimalServiceSettings.chatCompletion(NAME)
            ),
            DEFAULT_ELSER_MODEL_ID_V2,
            new DefaultModelConfig(
                new ElasticInferenceServiceSparseEmbeddingsModel(
                    DEFAULT_ELSER_ENDPOINT_ID_V2,
                    TaskType.SPARSE_EMBEDDING,
                    NAME,
                    new ElasticInferenceServiceSparseEmbeddingsServiceSettings(DEFAULT_ELSER_MODEL_ID_V2, null, null),
                    EmptyTaskSettings.INSTANCE,
                    EmptySecretSettings.INSTANCE,
                    elasticInferenceServiceComponents,
                    ChunkingSettingsBuilder.DEFAULT_SETTINGS
                ),
                MinimalServiceSettings.sparseEmbedding(NAME)
            ),
            DEFAULT_MULTILINGUAL_EMBED_MODEL_ID,
            new DefaultModelConfig(
                new ElasticInferenceServiceDenseTextEmbeddingsModel(
                    DEFAULT_MULTILINGUAL_EMBED_ENDPOINT_ID,
                    TaskType.TEXT_EMBEDDING,
                    NAME,
                    new ElasticInferenceServiceDenseTextEmbeddingsServiceSettings(
                        DEFAULT_MULTILINGUAL_EMBED_MODEL_ID,
                        defaultDenseTextEmbeddingsSimilarity(),
                        null,
                        null,
                        ElasticInferenceServiceDenseTextEmbeddingsServiceSettings.DEFAULT_RATE_LIMIT_SETTINGS
                    ),
                    EmptyTaskSettings.INSTANCE,
                    EmptySecretSettings.INSTANCE,
                    elasticInferenceServiceComponents,
                    ChunkingSettingsBuilder.DEFAULT_SETTINGS
                ),
                MinimalServiceSettings.textEmbedding(
                    NAME,
                    DENSE_TEXT_EMBEDDINGS_DIMENSIONS,
                    defaultDenseTextEmbeddingsSimilarity(),
                    DenseVectorFieldMapper.ElementType.FLOAT
                )
            ),

            DEFAULT_RERANK_MODEL_ID_V1,
            new DefaultModelConfig(
                new ElasticInferenceServiceRerankModel(
                    DEFAULT_RERANK_ENDPOINT_ID_V1,
                    TaskType.RERANK,
                    NAME,
                    new ElasticInferenceServiceRerankServiceSettings(DEFAULT_RERANK_MODEL_ID_V1, null),
                    EmptyTaskSettings.INSTANCE,
                    EmptySecretSettings.INSTANCE,
                    elasticInferenceServiceComponents
                ),
                MinimalServiceSettings.rerank(NAME)
            )
        );
    }

    @Override
    public void onNodeStarted() {
        authorizationHandler.init();
    }

    @Override
    protected void validateRerankParameters(Boolean returnDocuments, Integer topN, ValidationException validationException) {
        if (returnDocuments != null) {
            validationException.addValidationError(
                org.elasticsearch.core.Strings.format(
                    "Invalid return_documents [%s]. The return_documents option is not supported by this service",
                    returnDocuments
                )
            );
        }
    }

    /**
     * Only use this in tests.
     *
     * Waits the specified amount of time for the authorization call to complete. This is mainly to make testing easier.
     * @param waitTime the max time to wait
     * @throws IllegalStateException if the wait time is exceeded or the call receives an {@link InterruptedException}
     */
    public void waitForFirstAuthorizationToComplete(TimeValue waitTime) {
        authorizationHandler.waitForAuthorizationToComplete(waitTime);
    }

    @Override
    public Set<TaskType> supportedStreamingTasks() {
        return authorizationHandler.supportedStreamingTasks();
    }

    @Override
    public List<DefaultConfigId> defaultConfigIds() {
        return authorizationHandler.defaultConfigIds();
    }

    @Override
    public void defaultConfigs(ActionListener<List<Model>> defaultsListener) {
        authorizationHandler.defaultConfigs(defaultsListener);
    }

    @Override
    protected void doUnifiedCompletionInfer(
        Model model,
        UnifiedChatInput inputs,
        TimeValue timeout,
        ActionListener<InferenceServiceResults> listener
    ) {
        if (model instanceof ElasticInferenceServiceCompletionModel == false) {
            listener.onFailure(createInvalidModelException(model));
            return;
        }

        // We extract the trace context here as it's sufficient to propagate the trace information of the REST request,
        // which handles the request to the inference API overall (including the outgoing request, which is started in a new thread
        // generating a different "traceparent" as every task and every REST request creates a new span).
        var currentTraceInfo = getCurrentTraceInfo();

        var completionModel = (ElasticInferenceServiceCompletionModel) model;
        var overriddenModel = ElasticInferenceServiceCompletionModel.of(completionModel, inputs.getRequest());
        var errorMessage = constructFailedToSendRequestMessage(
            String.format(Locale.ROOT, "%s completions", ELASTIC_INFERENCE_SERVICE_IDENTIFIER)
        );

        var requestManager = ElasticInferenceServiceUnifiedCompletionRequestManager.of(
            overriddenModel,
            getServiceComponents().threadPool(),
            currentTraceInfo
        );
        var action = new SenderExecutableAction(getSender(), requestManager, errorMessage);

        action.execute(inputs, timeout, listener);
    }

    @Override
    protected void doInfer(
        Model model,
        InferenceInputs inputs,
        Map<String, Object> taskSettings,
        TimeValue timeout,
        ActionListener<InferenceServiceResults> listener
    ) {
        if (SUPPORTED_INFERENCE_ACTION_TASK_TYPES.contains(model.getTaskType()) == false) {
            var responseString = ServiceUtils.unsupportedTaskTypeForInference(model, SUPPORTED_INFERENCE_ACTION_TASK_TYPES);

            if (model.getTaskType() == TaskType.CHAT_COMPLETION) {
                responseString = responseString + " " + useChatCompletionUrlMessage(model);
            }
            listener.onFailure(new ElasticsearchStatusException(responseString, RestStatus.BAD_REQUEST));
            return;
        }

        if (model instanceof ElasticInferenceServiceExecutableActionModel == false) {
            listener.onFailure(createInvalidModelException(model));
            return;
        }

        // We extract the trace context here as it's sufficient to propagate the trace information of the REST request,
        // which handles the request to the inference API overall (including the outgoing request, which is started in a new thread
        // generating a different "traceparent" as every task and every REST request creates a new span).
        var currentTraceInfo = getCurrentTraceInfo();

        ElasticInferenceServiceExecutableActionModel elasticInferenceServiceModel = (ElasticInferenceServiceExecutableActionModel) model;
        var actionCreator = new ElasticInferenceServiceActionCreator(getSender(), getServiceComponents(), currentTraceInfo);

        var action = elasticInferenceServiceModel.accept(actionCreator, taskSettings);
        action.execute(inputs, timeout, listener);
    }

    @Override
    protected void validateInputType(InputType inputType, Model model, ValidationException validationException) {}

    @Override
    protected void doChunkedInfer(
        Model model,
        EmbeddingsInput inputs,
        Map<String, Object> taskSettings,
        InputType inputType,
        TimeValue timeout,
        ActionListener<List<ChunkedInference>> listener
    ) {
<<<<<<< HEAD
        // TODO: we probably want to allow chunked inference for both sparse and dense?
        if (model instanceof ElasticInferenceServiceDenseTextEmbeddingsModel == false) {
            listener.onFailure(createInvalidModelException(model));
            return;
        }

        ElasticInferenceServiceDenseTextEmbeddingsModel elasticInferenceServiceModel =
            (ElasticInferenceServiceDenseTextEmbeddingsModel) model;
        var actionCreator = new ElasticInferenceServiceActionCreator(getSender(), getServiceComponents(), getCurrentTraceInfo());

        List<EmbeddingRequestChunker.BatchRequestAndListener> batchedRequests = new EmbeddingRequestChunker<>(
            inputs.getInputs(),
            DENSE_TEXT_EMBEDDINGS_MAX_BATCH_SIZE,
            elasticInferenceServiceModel.getConfigurations().getChunkingSettings()
        ).batchRequestsWithListeners(listener);

        for (var request : batchedRequests) {
            var action = elasticInferenceServiceModel.accept(actionCreator, taskSettings);
            action.execute(EmbeddingsInput.fromStrings(request.batch().inputs().get(), inputType), timeout, request.listener());
        }
=======
        if (model instanceof ElasticInferenceServiceSparseEmbeddingsModel sparseTextEmbeddingsModel) {
            var actionCreator = new ElasticInferenceServiceActionCreator(getSender(), getServiceComponents(), getCurrentTraceInfo());

            List<EmbeddingRequestChunker.BatchRequestAndListener> batchedRequests = new EmbeddingRequestChunker<>(
                inputs.getInputs(),
                SPARSE_TEXT_EMBEDDING_MAX_BATCH_SIZE,
                model.getConfigurations().getChunkingSettings()
            ).batchRequestsWithListeners(listener);

            for (var request : batchedRequests) {
                var action = sparseTextEmbeddingsModel.accept(actionCreator, taskSettings);
                action.execute(EmbeddingsInput.fromStrings(request.batch().inputs().get(), inputType), timeout, request.listener());
            }

            return;
        }

        // Model cannot perform chunked inference
        listener.onFailure(createInvalidModelException(model));
>>>>>>> 870d5810
    }

    @Override
    public String name() {
        return NAME;
    }

    @Override
    public void parseRequestConfig(
        String inferenceEntityId,
        TaskType taskType,
        Map<String, Object> config,
        ActionListener<Model> parsedModelListener
    ) {
        try {
            Map<String, Object> serviceSettingsMap = removeFromMapOrThrowIfNull(config, ModelConfigurations.SERVICE_SETTINGS);
            Map<String, Object> taskSettingsMap = removeFromMapOrDefaultEmpty(config, ModelConfigurations.TASK_SETTINGS);

            ChunkingSettings chunkingSettings = null;
<<<<<<< HEAD
            if (TaskType.TEXT_EMBEDDING.equals(taskType)) {
=======
            if (TaskType.SPARSE_EMBEDDING.equals(taskType)) {
>>>>>>> 870d5810
                chunkingSettings = ChunkingSettingsBuilder.fromMap(
                    removeFromMapOrDefaultEmpty(config, ModelConfigurations.CHUNKING_SETTINGS)
                );
            }

            ElasticInferenceServiceModel model = createModel(
                inferenceEntityId,
                taskType,
                serviceSettingsMap,
                taskSettingsMap,
                chunkingSettings,
                serviceSettingsMap,
                elasticInferenceServiceComponents,
                TaskType.unsupportedTaskTypeErrorMsg(taskType, NAME),
                ConfigurationParseContext.REQUEST,
                chunkingSettings
            );

            throwIfNotEmptyMap(config, NAME);
            throwIfNotEmptyMap(serviceSettingsMap, NAME);
            throwIfNotEmptyMap(taskSettingsMap, NAME);

            parsedModelListener.onResponse(model);
        } catch (Exception e) {
            parsedModelListener.onFailure(e);
        }
    }

    @Override
    public InferenceServiceConfiguration getConfiguration() {
        return authorizationHandler.getConfiguration();
    }

    @Override
    public EnumSet<TaskType> supportedTaskTypes() {
        return authorizationHandler.supportedTaskTypes();
    }

    @Override
    public boolean hideFromConfigurationApi() {
        return authorizationHandler.hideFromConfigurationApi();
    }

    private static ElasticInferenceServiceModel createModel(
        String inferenceEntityId,
        TaskType taskType,
        Map<String, Object> serviceSettings,
        Map<String, Object> taskSettings,
        ChunkingSettings chunkingSettings,
        @Nullable Map<String, Object> secretSettings,
        ElasticInferenceServiceComponents elasticInferenceServiceComponents,
        String failureMessage,
        ConfigurationParseContext context,
        ChunkingSettings chunkingSettings
    ) {
        return switch (taskType) {
            case SPARSE_EMBEDDING -> new ElasticInferenceServiceSparseEmbeddingsModel(
                inferenceEntityId,
                taskType,
                NAME,
                serviceSettings,
                taskSettings,
                secretSettings,
                elasticInferenceServiceComponents,
                context,
                chunkingSettings
            );
            case CHAT_COMPLETION -> new ElasticInferenceServiceCompletionModel(
                inferenceEntityId,
                taskType,
                NAME,
                serviceSettings,
                taskSettings,
                secretSettings,
                elasticInferenceServiceComponents,
                context
            );
            case RERANK -> new ElasticInferenceServiceRerankModel(
                inferenceEntityId,
                taskType,
                NAME,
                serviceSettings,
                taskSettings,
                secretSettings,
                elasticInferenceServiceComponents,
                context
            );
            case TEXT_EMBEDDING -> new ElasticInferenceServiceDenseTextEmbeddingsModel(
                inferenceEntityId,
                taskType,
                NAME,
                serviceSettings,
                taskSettings,
                secretSettings,
                elasticInferenceServiceComponents,
                context,
                chunkingSettings
            );
            default -> throw new ElasticsearchStatusException(failureMessage, RestStatus.BAD_REQUEST);
        };
    }

    @Override
    public Model parsePersistedConfigWithSecrets(
        String inferenceEntityId,
        TaskType taskType,
        Map<String, Object> config,
        Map<String, Object> secrets
    ) {
        Map<String, Object> serviceSettingsMap = removeFromMapOrThrowIfNull(config, ModelConfigurations.SERVICE_SETTINGS);
        Map<String, Object> taskSettingsMap = removeFromMapOrDefaultEmpty(config, ModelConfigurations.TASK_SETTINGS);
        Map<String, Object> secretSettingsMap = removeFromMapOrDefaultEmpty(secrets, ModelSecrets.SECRET_SETTINGS);

        ChunkingSettings chunkingSettings = null;
<<<<<<< HEAD
        if (TaskType.TEXT_EMBEDDING.equals(taskType)) {
=======
        if (TaskType.SPARSE_EMBEDDING.equals(taskType)) {
>>>>>>> 870d5810
            chunkingSettings = ChunkingSettingsBuilder.fromMap(removeFromMap(config, ModelConfigurations.CHUNKING_SETTINGS));
        }

        return createModelFromPersistent(
            inferenceEntityId,
            taskType,
            serviceSettingsMap,
            taskSettingsMap,
            chunkingSettings,
            secretSettingsMap,
            parsePersistedConfigErrorMsg(inferenceEntityId, NAME),
            chunkingSettings
        );
    }

    @Override
    public Model parsePersistedConfig(String inferenceEntityId, TaskType taskType, Map<String, Object> config) {
        Map<String, Object> serviceSettingsMap = removeFromMapOrThrowIfNull(config, ModelConfigurations.SERVICE_SETTINGS);
        Map<String, Object> taskSettingsMap = removeFromMapOrDefaultEmpty(config, ModelConfigurations.TASK_SETTINGS);

        ChunkingSettings chunkingSettings = null;
<<<<<<< HEAD
        if (TaskType.TEXT_EMBEDDING.equals(taskType)) {
=======
        if (TaskType.SPARSE_EMBEDDING.equals(taskType)) {
>>>>>>> 870d5810
            chunkingSettings = ChunkingSettingsBuilder.fromMap(removeFromMap(config, ModelConfigurations.CHUNKING_SETTINGS));
        }

        return createModelFromPersistent(
            inferenceEntityId,
            taskType,
            serviceSettingsMap,
            taskSettingsMap,
            chunkingSettings,
            null,
            parsePersistedConfigErrorMsg(inferenceEntityId, NAME),
            chunkingSettings
        );
    }

    @Override
    public TransportVersion getMinimalSupportedVersion() {
        return TransportVersions.V_8_16_0;
    }

    private ElasticInferenceServiceModel createModelFromPersistent(
        String inferenceEntityId,
        TaskType taskType,
        Map<String, Object> serviceSettings,
        Map<String, Object> taskSettings,
        ChunkingSettings chunkingSettings,
        @Nullable Map<String, Object> secretSettings,
        String failureMessage,
        ChunkingSettings chunkingSettings
    ) {
        return createModel(
            inferenceEntityId,
            taskType,
            serviceSettings,
            taskSettings,
            chunkingSettings,
            secretSettings,
            elasticInferenceServiceComponents,
            failureMessage,
            ConfigurationParseContext.PERSISTENT,
            chunkingSettings
        );
    }

    @Override
    public Model updateModelWithEmbeddingDetails(Model model, int embeddingSize) {
        if (model instanceof ElasticInferenceServiceDenseTextEmbeddingsModel embeddingsModel) {
            var serviceSettings = embeddingsModel.getServiceSettings();
            var modelId = serviceSettings.modelId();
            var similarityFromModel = serviceSettings.similarity();
            var similarityToUse = similarityFromModel == null ? defaultDenseTextEmbeddingsSimilarity() : similarityFromModel;
            var maxInputTokens = serviceSettings.maxInputTokens();

            var updateServiceSettings = new ElasticInferenceServiceDenseTextEmbeddingsServiceSettings(
                modelId,
                similarityToUse,
                embeddingSize,
                maxInputTokens,
                serviceSettings.rateLimitSettings()
            );

            return new ElasticInferenceServiceDenseTextEmbeddingsModel(embeddingsModel, updateServiceSettings);
        } else {
            throw ServiceUtils.invalidModelTypeForUpdateModelWithEmbeddingDetails(model.getClass());
        }
    }

    public static SimilarityMeasure defaultDenseTextEmbeddingsSimilarity() {
        // TODO: double-check
        return SimilarityMeasure.COSINE;
    }

    private static List<ChunkedInference> translateToChunkedResults(InferenceInputs inputs, InferenceServiceResults inferenceResults) {
        if (inferenceResults instanceof SparseEmbeddingResults sparseEmbeddingResults) {
            var inputsAsList = EmbeddingsInput.of(inputs).getStringInputs();
            return ChunkedInferenceEmbedding.listOf(inputsAsList, sparseEmbeddingResults);
        } else if (inferenceResults instanceof ErrorInferenceResults error) {
            return List.of(new ChunkedInferenceError(error.getException()));
        } else {
            String expectedClass = Strings.format("%s", SparseEmbeddingResults.class.getSimpleName());
            throw createInvalidChunkedResultException(expectedClass, inferenceResults.getWriteableName());
        }
    }

    private TraceContext getCurrentTraceInfo() {
        var threadPool = getServiceComponents().threadPool();

        var traceParent = threadPool.getThreadContext().getHeader(Task.TRACE_PARENT);
        var traceState = threadPool.getThreadContext().getHeader(Task.TRACE_STATE);

        return new TraceContext(traceParent, traceState);
    }

    public static class Configuration {

        private final EnumSet<TaskType> enabledTaskTypes;
        private final LazyInitializable<InferenceServiceConfiguration, RuntimeException> configuration;

        public Configuration(EnumSet<TaskType> enabledTaskTypes) {
            this.enabledTaskTypes = enabledTaskTypes;
            configuration = initConfiguration();
        }

        private LazyInitializable<InferenceServiceConfiguration, RuntimeException> initConfiguration() {
            return new LazyInitializable<>(() -> {
                var configurationMap = new HashMap<String, SettingsConfiguration>();

                configurationMap.put(
                    MODEL_ID,
                    new SettingsConfiguration.Builder(
                        EnumSet.of(TaskType.SPARSE_EMBEDDING, TaskType.CHAT_COMPLETION, TaskType.RERANK, TaskType.TEXT_EMBEDDING)
                    ).setDescription("The name of the model to use for the inference task.")
                        .setLabel("Model ID")
                        .setRequired(true)
                        .setSensitive(false)
                        .setUpdatable(false)
                        .setType(SettingsConfigurationFieldType.STRING)
                        .build()
                );

                configurationMap.put(
                    MAX_INPUT_TOKENS,
                    new SettingsConfiguration.Builder(EnumSet.of(TaskType.SPARSE_EMBEDDING, TaskType.TEXT_EMBEDDING)).setDescription(
                        "Allows you to specify the maximum number of tokens per input."
                    )
                        .setLabel("Maximum Input Tokens")
                        .setRequired(false)
                        .setSensitive(false)
                        .setUpdatable(false)
                        .setType(SettingsConfigurationFieldType.INTEGER)
                        .build()
                );

                configurationMap.putAll(
                    RateLimitSettings.toSettingsConfiguration(
                        EnumSet.of(TaskType.SPARSE_EMBEDDING, TaskType.CHAT_COMPLETION, TaskType.RERANK, TaskType.TEXT_EMBEDDING)
                    )
                );

                return new InferenceServiceConfiguration.Builder().setService(NAME)
                    .setName(SERVICE_NAME)
                    .setTaskTypes(enabledTaskTypes)
                    .setConfigurations(configurationMap)
                    .build();
            });
        }

        public InferenceServiceConfiguration get() {
            return configuration.getOrCompute();
        }
    }
}<|MERGE_RESOLUTION|>--- conflicted
+++ resolved
@@ -88,11 +88,8 @@
 
     public static final String NAME = "elastic";
     public static final String ELASTIC_INFERENCE_SERVICE_IDENTIFIER = "Elastic Inference Service";
-<<<<<<< HEAD
     public static final Integer DENSE_TEXT_EMBEDDINGS_DIMENSIONS = 1024;
-=======
-    public static final int SPARSE_TEXT_EMBEDDING_MAX_BATCH_SIZE = 512;
->>>>>>> 870d5810
+    public static final Integer SPARSE_TEXT_EMBEDDING_MAX_BATCH_SIZE = 512;
 
     private static final EnumSet<TaskType> IMPLEMENTED_TASK_TYPES = EnumSet.of(
         TaskType.SPARSE_EMBEDDING,
@@ -356,28 +353,23 @@
         TimeValue timeout,
         ActionListener<List<ChunkedInference>> listener
     ) {
-<<<<<<< HEAD
-        // TODO: we probably want to allow chunked inference for both sparse and dense?
-        if (model instanceof ElasticInferenceServiceDenseTextEmbeddingsModel == false) {
-            listener.onFailure(createInvalidModelException(model));
-            return;
-        }
-
-        ElasticInferenceServiceDenseTextEmbeddingsModel elasticInferenceServiceModel =
-            (ElasticInferenceServiceDenseTextEmbeddingsModel) model;
-        var actionCreator = new ElasticInferenceServiceActionCreator(getSender(), getServiceComponents(), getCurrentTraceInfo());
-
-        List<EmbeddingRequestChunker.BatchRequestAndListener> batchedRequests = new EmbeddingRequestChunker<>(
-            inputs.getInputs(),
-            DENSE_TEXT_EMBEDDINGS_MAX_BATCH_SIZE,
-            elasticInferenceServiceModel.getConfigurations().getChunkingSettings()
-        ).batchRequestsWithListeners(listener);
-
-        for (var request : batchedRequests) {
-            var action = elasticInferenceServiceModel.accept(actionCreator, taskSettings);
-            action.execute(EmbeddingsInput.fromStrings(request.batch().inputs().get(), inputType), timeout, request.listener());
-        }
-=======
+        if(model instanceof ElasticInferenceServiceDenseTextEmbeddingsModel denseTextEmbeddingsModel){
+          var actionCreator = new ElasticInferenceServiceActionCreator(getSender(), getServiceComponents(), getCurrentTraceInfo());
+
+          List<EmbeddingRequestChunker.BatchRequestAndListener> batchedRequests = new EmbeddingRequestChunker<>(
+              inputs.getInputs(),
+              DENSE_TEXT_EMBEDDINGS_MAX_BATCH_SIZE,
+              denseTextEmbeddingsModel.getConfigurations().getChunkingSettings()
+          ).batchRequestsWithListeners(listener);
+
+          for (var request : batchedRequests) {
+              var action = denseTextEmbeddingsModel.accept(actionCreator, taskSettings);
+              action.execute(EmbeddingsInput.fromStrings(request.batch().inputs().get(), inputType), timeout, request.listener());
+          }
+          
+          return;
+        }
+
         if (model instanceof ElasticInferenceServiceSparseEmbeddingsModel sparseTextEmbeddingsModel) {
             var actionCreator = new ElasticInferenceServiceActionCreator(getSender(), getServiceComponents(), getCurrentTraceInfo());
 
@@ -397,7 +389,6 @@
 
         // Model cannot perform chunked inference
         listener.onFailure(createInvalidModelException(model));
->>>>>>> 870d5810
     }
 
     @Override
@@ -417,11 +408,7 @@
             Map<String, Object> taskSettingsMap = removeFromMapOrDefaultEmpty(config, ModelConfigurations.TASK_SETTINGS);
 
             ChunkingSettings chunkingSettings = null;
-<<<<<<< HEAD
-            if (TaskType.TEXT_EMBEDDING.equals(taskType)) {
-=======
-            if (TaskType.SPARSE_EMBEDDING.equals(taskType)) {
->>>>>>> 870d5810
+            if (TaskType.SPARSE_EMBEDDING.equals(taskType) || TaskType.TEXT_EMBEDDING.equals(taskType)) {
                 chunkingSettings = ChunkingSettingsBuilder.fromMap(
                     removeFromMapOrDefaultEmpty(config, ModelConfigurations.CHUNKING_SETTINGS)
                 );
@@ -536,11 +523,7 @@
         Map<String, Object> secretSettingsMap = removeFromMapOrDefaultEmpty(secrets, ModelSecrets.SECRET_SETTINGS);
 
         ChunkingSettings chunkingSettings = null;
-<<<<<<< HEAD
-        if (TaskType.TEXT_EMBEDDING.equals(taskType)) {
-=======
-        if (TaskType.SPARSE_EMBEDDING.equals(taskType)) {
->>>>>>> 870d5810
+        if (TaskType.SPARSE_EMBEDDING.equals(taskType) || TaskType.TEXT_EMBEDDING.equals(taskType)) {
             chunkingSettings = ChunkingSettingsBuilder.fromMap(removeFromMap(config, ModelConfigurations.CHUNKING_SETTINGS));
         }
 
@@ -562,11 +545,7 @@
         Map<String, Object> taskSettingsMap = removeFromMapOrDefaultEmpty(config, ModelConfigurations.TASK_SETTINGS);
 
         ChunkingSettings chunkingSettings = null;
-<<<<<<< HEAD
-        if (TaskType.TEXT_EMBEDDING.equals(taskType)) {
-=======
-        if (TaskType.SPARSE_EMBEDDING.equals(taskType)) {
->>>>>>> 870d5810
+        if (TaskType.SPARSE_EMBEDDING.equals(taskType) || TaskType.TEXT_EMBEDDING.equals(taskType)) {
             chunkingSettings = ChunkingSettingsBuilder.fromMap(removeFromMap(config, ModelConfigurations.CHUNKING_SETTINGS));
         }
 

/*
 * Copyright Elasticsearch B.V. and/or licensed to Elasticsearch B.V. under one
 * or more contributor license agreements. Licensed under the Elastic License
 * 2.0; you may not use this file except in compliance with the Elastic License
 * 2.0.
 */

package org.elasticsearch.xpack.inference.services.elastic;

import org.elasticsearch.ElasticsearchStatusException;
import org.elasticsearch.TransportVersion;
import org.elasticsearch.TransportVersions;
import org.elasticsearch.action.ActionListener;
import org.elasticsearch.common.Strings;
import org.elasticsearch.common.ValidationException;
import org.elasticsearch.common.util.LazyInitializable;
import org.elasticsearch.core.Nullable;
import org.elasticsearch.core.TimeValue;
import org.elasticsearch.index.mapper.vectors.DenseVectorFieldMapper;
import org.elasticsearch.inference.ChunkedInference;
import org.elasticsearch.inference.ChunkingSettings;
import org.elasticsearch.inference.EmptySecretSettings;
import org.elasticsearch.inference.EmptyTaskSettings;
import org.elasticsearch.inference.InferenceServiceConfiguration;
import org.elasticsearch.inference.InferenceServiceResults;
import org.elasticsearch.inference.InputType;
import org.elasticsearch.inference.MinimalServiceSettings;
import org.elasticsearch.inference.Model;
import org.elasticsearch.inference.ModelConfigurations;
import org.elasticsearch.inference.ModelSecrets;
import org.elasticsearch.inference.SettingsConfiguration;
import org.elasticsearch.inference.SimilarityMeasure;
import org.elasticsearch.inference.TaskType;
import org.elasticsearch.inference.configuration.SettingsConfigurationFieldType;
import org.elasticsearch.rest.RestStatus;
import org.elasticsearch.tasks.Task;
import org.elasticsearch.xpack.core.inference.action.InferenceAction;
import org.elasticsearch.xpack.core.inference.results.ChunkedInferenceEmbedding;
import org.elasticsearch.xpack.core.inference.results.ChunkedInferenceError;
import org.elasticsearch.xpack.core.inference.results.SparseEmbeddingResults;
import org.elasticsearch.xpack.core.ml.inference.results.ErrorInferenceResults;
import org.elasticsearch.xpack.inference.chunking.ChunkingSettingsBuilder;
import org.elasticsearch.xpack.inference.chunking.EmbeddingRequestChunker;
import org.elasticsearch.xpack.inference.external.action.SenderExecutableAction;
import org.elasticsearch.xpack.inference.external.http.sender.EmbeddingsInput;
import org.elasticsearch.xpack.inference.external.http.sender.HttpRequestSender;
import org.elasticsearch.xpack.inference.external.http.sender.InferenceInputs;
import org.elasticsearch.xpack.inference.external.http.sender.UnifiedChatInput;
import org.elasticsearch.xpack.inference.registry.ModelRegistry;
import org.elasticsearch.xpack.inference.services.ConfigurationParseContext;
import org.elasticsearch.xpack.inference.services.SenderService;
import org.elasticsearch.xpack.inference.services.ServiceComponents;
import org.elasticsearch.xpack.inference.services.ServiceUtils;
import org.elasticsearch.xpack.inference.services.elastic.action.ElasticInferenceServiceActionCreator;
import org.elasticsearch.xpack.inference.services.elastic.authorization.ElasticInferenceServiceAuthorizationHandler;
import org.elasticsearch.xpack.inference.services.elastic.authorization.ElasticInferenceServiceAuthorizationRequestHandler;
import org.elasticsearch.xpack.inference.services.elastic.completion.ElasticInferenceServiceCompletionModel;
import org.elasticsearch.xpack.inference.services.elastic.completion.ElasticInferenceServiceCompletionServiceSettings;
import org.elasticsearch.xpack.inference.services.elastic.densetextembeddings.ElasticInferenceServiceDenseTextEmbeddingsModel;
import org.elasticsearch.xpack.inference.services.elastic.densetextembeddings.ElasticInferenceServiceDenseTextEmbeddingsServiceSettings;
import org.elasticsearch.xpack.inference.services.elastic.rerank.ElasticInferenceServiceRerankModel;
import org.elasticsearch.xpack.inference.services.elastic.rerank.ElasticInferenceServiceRerankServiceSettings;
import org.elasticsearch.xpack.inference.services.elastic.sparseembeddings.ElasticInferenceServiceSparseEmbeddingsModel;
import org.elasticsearch.xpack.inference.services.elastic.sparseembeddings.ElasticInferenceServiceSparseEmbeddingsServiceSettings;
import org.elasticsearch.xpack.inference.services.settings.RateLimitSettings;
import org.elasticsearch.xpack.inference.telemetry.TraceContext;

import java.util.EnumSet;
import java.util.HashMap;
import java.util.List;
import java.util.Locale;
import java.util.Map;
import java.util.Set;

import static org.elasticsearch.xpack.core.inference.results.ResultUtils.createInvalidChunkedResultException;
import static org.elasticsearch.xpack.inference.external.action.ActionUtils.constructFailedToSendRequestMessage;
import static org.elasticsearch.xpack.inference.services.ServiceFields.MAX_INPUT_TOKENS;
import static org.elasticsearch.xpack.inference.services.ServiceFields.MODEL_ID;
import static org.elasticsearch.xpack.inference.services.ServiceUtils.createInvalidModelException;
import static org.elasticsearch.xpack.inference.services.ServiceUtils.parsePersistedConfigErrorMsg;
import static org.elasticsearch.xpack.inference.services.ServiceUtils.removeFromMap;
import static org.elasticsearch.xpack.inference.services.ServiceUtils.removeFromMapOrDefaultEmpty;
import static org.elasticsearch.xpack.inference.services.ServiceUtils.removeFromMapOrThrowIfNull;
import static org.elasticsearch.xpack.inference.services.ServiceUtils.throwIfNotEmptyMap;
import static org.elasticsearch.xpack.inference.services.ServiceUtils.useChatCompletionUrlMessage;

public class ElasticInferenceService extends SenderService {

    public static final String NAME = "elastic";
    public static final String ELASTIC_INFERENCE_SERVICE_IDENTIFIER = "Elastic Inference Service";
    public static final Integer DENSE_TEXT_EMBEDDINGS_DIMENSIONS = 1024;

    private static final EnumSet<TaskType> IMPLEMENTED_TASK_TYPES = EnumSet.of(
        TaskType.SPARSE_EMBEDDING,
        TaskType.CHAT_COMPLETION,
        TaskType.RERANK,
        TaskType.TEXT_EMBEDDING
    );
    private static final String SERVICE_NAME = "Elastic";

    // TODO: check with team, what makes the most sense
    private static final Integer DENSE_TEXT_EMBEDDINGS_MAX_BATCH_SIZE = 32;

    // rainbow-sprinkles
    static final String DEFAULT_CHAT_COMPLETION_MODEL_ID_V1 = "rainbow-sprinkles";
    static final String DEFAULT_CHAT_COMPLETION_ENDPOINT_ID_V1 = defaultEndpointId(DEFAULT_CHAT_COMPLETION_MODEL_ID_V1);

    // elser-v2
    static final String DEFAULT_ELSER_MODEL_ID_V2 = "elser-v2";
    static final String DEFAULT_ELSER_ENDPOINT_ID_V2 = defaultEndpointId(DEFAULT_ELSER_MODEL_ID_V2);

<<<<<<< HEAD
    // multilingual-text-embed
    static final String DEFAULT_MULTILINGUAL_EMBED_MODEL_ID = "multilingual-embed-v1";
    static final String DEFAULT_MULTILINGUAL_EMBED_ENDPOINT_ID = defaultEndpointId(DEFAULT_MULTILINGUAL_EMBED_MODEL_ID);
=======
    // rerank-v1
    static final String DEFAULT_RERANK_MODEL_ID_V1 = "rerank-v1";
    static final String DEFAULT_RERANK_ENDPOINT_ID_V1 = defaultEndpointId(DEFAULT_RERANK_MODEL_ID_V1);
>>>>>>> c7a5c592

    /**
     * The task types that the {@link InferenceAction.Request} can accept.
     */
    private static final EnumSet<TaskType> SUPPORTED_INFERENCE_ACTION_TASK_TYPES = EnumSet.of(
        TaskType.SPARSE_EMBEDDING,
        TaskType.RERANK,
        TaskType.TEXT_EMBEDDING
    );

    public static String defaultEndpointId(String modelId) {
        return Strings.format(".%s-elastic", modelId);
    }

    private final ElasticInferenceServiceComponents elasticInferenceServiceComponents;
    private final ElasticInferenceServiceAuthorizationHandler authorizationHandler;

    public ElasticInferenceService(
        HttpRequestSender.Factory factory,
        ServiceComponents serviceComponents,
        ElasticInferenceServiceSettings elasticInferenceServiceSettings,
        ModelRegistry modelRegistry,
        ElasticInferenceServiceAuthorizationRequestHandler authorizationRequestHandler
    ) {
        super(factory, serviceComponents);
        this.elasticInferenceServiceComponents = new ElasticInferenceServiceComponents(
            elasticInferenceServiceSettings.getElasticInferenceServiceUrl()
        );
        authorizationHandler = new ElasticInferenceServiceAuthorizationHandler(
            serviceComponents,
            modelRegistry,
            authorizationRequestHandler,
            initDefaultEndpoints(elasticInferenceServiceComponents),
            IMPLEMENTED_TASK_TYPES,
            this,
            getSender(),
            elasticInferenceServiceSettings
        );
    }

    private static Map<String, DefaultModelConfig> initDefaultEndpoints(
        ElasticInferenceServiceComponents elasticInferenceServiceComponents
    ) {
        return Map.of(
            DEFAULT_CHAT_COMPLETION_MODEL_ID_V1,
            new DefaultModelConfig(
                new ElasticInferenceServiceCompletionModel(
                    DEFAULT_CHAT_COMPLETION_ENDPOINT_ID_V1,
                    TaskType.CHAT_COMPLETION,
                    NAME,
                    new ElasticInferenceServiceCompletionServiceSettings(DEFAULT_CHAT_COMPLETION_MODEL_ID_V1, null),
                    EmptyTaskSettings.INSTANCE,
                    EmptySecretSettings.INSTANCE,
                    elasticInferenceServiceComponents
                ),
                MinimalServiceSettings.chatCompletion(NAME)
            ),
            DEFAULT_ELSER_MODEL_ID_V2,
            new DefaultModelConfig(
                new ElasticInferenceServiceSparseEmbeddingsModel(
                    DEFAULT_ELSER_ENDPOINT_ID_V2,
                    TaskType.SPARSE_EMBEDDING,
                    NAME,
                    new ElasticInferenceServiceSparseEmbeddingsServiceSettings(DEFAULT_ELSER_MODEL_ID_V2, null, null),
                    EmptyTaskSettings.INSTANCE,
                    EmptySecretSettings.INSTANCE,
                    elasticInferenceServiceComponents
                ),
                MinimalServiceSettings.sparseEmbedding(NAME)
            ),
<<<<<<< HEAD
            DEFAULT_MULTILINGUAL_EMBED_MODEL_ID,
            new DefaultModelConfig(
                new ElasticInferenceServiceDenseTextEmbeddingsModel(
                    DEFAULT_MULTILINGUAL_EMBED_ENDPOINT_ID,
                    TaskType.TEXT_EMBEDDING,
                    NAME,
                    new ElasticInferenceServiceDenseTextEmbeddingsServiceSettings(
                        DEFAULT_MULTILINGUAL_EMBED_MODEL_ID,
                        defaultDenseTextEmbeddingsSimilarity(),
                        null,
                        null,
                        false,
                        ElasticInferenceServiceDenseTextEmbeddingsServiceSettings.DEFAULT_RATE_LIMIT_SETTINGS
                    ),
=======
            DEFAULT_RERANK_MODEL_ID_V1,
            new DefaultModelConfig(
                new ElasticInferenceServiceRerankModel(
                    DEFAULT_RERANK_ENDPOINT_ID_V1,
                    TaskType.RERANK,
                    NAME,
                    new ElasticInferenceServiceRerankServiceSettings(DEFAULT_RERANK_MODEL_ID_V1, null),
>>>>>>> c7a5c592
                    EmptyTaskSettings.INSTANCE,
                    EmptySecretSettings.INSTANCE,
                    elasticInferenceServiceComponents
                ),
<<<<<<< HEAD
                MinimalServiceSettings.textEmbedding(
                    NAME,
                    DENSE_TEXT_EMBEDDINGS_DIMENSIONS,
                    defaultDenseTextEmbeddingsSimilarity(),
                    DenseVectorFieldMapper.ElementType.FLOAT
                )
=======
                MinimalServiceSettings.rerank(NAME)
>>>>>>> c7a5c592
            )
        );
    }

    @Override
    public void onNodeStarted() {
        authorizationHandler.init();
    }

    @Override
    protected void validateRerankParameters(Boolean returnDocuments, Integer topN, ValidationException validationException) {
        if (returnDocuments != null) {
            validationException.addValidationError(
                org.elasticsearch.core.Strings.format(
                    "Invalid return_documents [%s]. The return_documents option is not supported by this service",
                    returnDocuments
                )
            );
        }
    }

    /**
     * Only use this in tests.
     *
     * Waits the specified amount of time for the authorization call to complete. This is mainly to make testing easier.
     * @param waitTime the max time to wait
     * @throws IllegalStateException if the wait time is exceeded or the call receives an {@link InterruptedException}
     */
    public void waitForFirstAuthorizationToComplete(TimeValue waitTime) {
        authorizationHandler.waitForAuthorizationToComplete(waitTime);
    }

    @Override
    public Set<TaskType> supportedStreamingTasks() {
        return authorizationHandler.supportedStreamingTasks();
    }

    @Override
    public List<DefaultConfigId> defaultConfigIds() {
        return authorizationHandler.defaultConfigIds();
    }

    @Override
    public void defaultConfigs(ActionListener<List<Model>> defaultsListener) {
        authorizationHandler.defaultConfigs(defaultsListener);
    }

    @Override
    protected void doUnifiedCompletionInfer(
        Model model,
        UnifiedChatInput inputs,
        TimeValue timeout,
        ActionListener<InferenceServiceResults> listener
    ) {
        if (model instanceof ElasticInferenceServiceCompletionModel == false) {
            listener.onFailure(createInvalidModelException(model));
            return;
        }

        // We extract the trace context here as it's sufficient to propagate the trace information of the REST request,
        // which handles the request to the inference API overall (including the outgoing request, which is started in a new thread
        // generating a different "traceparent" as every task and every REST request creates a new span).
        var currentTraceInfo = getCurrentTraceInfo();

        var completionModel = (ElasticInferenceServiceCompletionModel) model;
        var overriddenModel = ElasticInferenceServiceCompletionModel.of(completionModel, inputs.getRequest());
        var errorMessage = constructFailedToSendRequestMessage(
            String.format(Locale.ROOT, "%s completions", ELASTIC_INFERENCE_SERVICE_IDENTIFIER)
        );

        var requestManager = ElasticInferenceServiceUnifiedCompletionRequestManager.of(
            overriddenModel,
            getServiceComponents().threadPool(),
            currentTraceInfo
        );
        var action = new SenderExecutableAction(getSender(), requestManager, errorMessage);

        action.execute(inputs, timeout, listener);
    }

    @Override
    protected void doInfer(
        Model model,
        InferenceInputs inputs,
        Map<String, Object> taskSettings,
        TimeValue timeout,
        ActionListener<InferenceServiceResults> listener
    ) {
        if (SUPPORTED_INFERENCE_ACTION_TASK_TYPES.contains(model.getTaskType()) == false) {
            var responseString = ServiceUtils.unsupportedTaskTypeForInference(model, SUPPORTED_INFERENCE_ACTION_TASK_TYPES);

            if (model.getTaskType() == TaskType.CHAT_COMPLETION) {
                responseString = responseString + " " + useChatCompletionUrlMessage(model);
            }
            listener.onFailure(new ElasticsearchStatusException(responseString, RestStatus.BAD_REQUEST));
            return;
        }

        if (model instanceof ElasticInferenceServiceExecutableActionModel == false) {
            listener.onFailure(createInvalidModelException(model));
            return;
        }

        // We extract the trace context here as it's sufficient to propagate the trace information of the REST request,
        // which handles the request to the inference API overall (including the outgoing request, which is started in a new thread
        // generating a different "traceparent" as every task and every REST request creates a new span).
        var currentTraceInfo = getCurrentTraceInfo();

        ElasticInferenceServiceExecutableActionModel elasticInferenceServiceModel = (ElasticInferenceServiceExecutableActionModel) model;
        var actionCreator = new ElasticInferenceServiceActionCreator(getSender(), getServiceComponents(), currentTraceInfo);

        var action = elasticInferenceServiceModel.accept(actionCreator, taskSettings);
        action.execute(inputs, timeout, listener);
    }

    @Override
    protected void validateInputType(InputType inputType, Model model, ValidationException validationException) {}

    @Override
    protected void doChunkedInfer(
        Model model,
        EmbeddingsInput inputs,
        Map<String, Object> taskSettings,
        InputType inputType,
        TimeValue timeout,
        ActionListener<List<ChunkedInference>> listener
    ) {
        // TODO: we probably want to allow chunked inference for both sparse and dense?
        if (model instanceof ElasticInferenceServiceDenseTextEmbeddingsModel == false) {
            listener.onFailure(createInvalidModelException(model));
            return;
        }

        ElasticInferenceServiceDenseTextEmbeddingsModel elasticInferenceServiceModel =
            (ElasticInferenceServiceDenseTextEmbeddingsModel) model;
        var actionCreator = new ElasticInferenceServiceActionCreator(getSender(), getServiceComponents(), getCurrentTraceInfo());

        List<EmbeddingRequestChunker.BatchRequestAndListener> batchedRequests = new EmbeddingRequestChunker<>(
            inputs.getInputs(),
            DENSE_TEXT_EMBEDDINGS_MAX_BATCH_SIZE,
            elasticInferenceServiceModel.getConfigurations().getChunkingSettings()
        ).batchRequestsWithListeners(listener);

        for (var request : batchedRequests) {
            var action = elasticInferenceServiceModel.accept(actionCreator, taskSettings);
            action.execute(EmbeddingsInput.fromStrings(request.batch().inputs().get(), inputType), timeout, request.listener());
        }
    }

    @Override
    public String name() {
        return NAME;
    }

    @Override
    public void parseRequestConfig(
        String inferenceEntityId,
        TaskType taskType,
        Map<String, Object> config,
        ActionListener<Model> parsedModelListener
    ) {
        try {
            Map<String, Object> serviceSettingsMap = removeFromMapOrThrowIfNull(config, ModelConfigurations.SERVICE_SETTINGS);
            Map<String, Object> taskSettingsMap = removeFromMapOrDefaultEmpty(config, ModelConfigurations.TASK_SETTINGS);

            ChunkingSettings chunkingSettings = null;
            if (TaskType.TEXT_EMBEDDING.equals(taskType)) {
                chunkingSettings = ChunkingSettingsBuilder.fromMap(
                    removeFromMapOrDefaultEmpty(config, ModelConfigurations.CHUNKING_SETTINGS)
                );
            }

            ElasticInferenceServiceModel model = createModel(
                inferenceEntityId,
                taskType,
                serviceSettingsMap,
                taskSettingsMap,
                chunkingSettings,
                serviceSettingsMap,
                elasticInferenceServiceComponents,
                TaskType.unsupportedTaskTypeErrorMsg(taskType, NAME),
                ConfigurationParseContext.REQUEST
            );

            throwIfNotEmptyMap(config, NAME);
            throwIfNotEmptyMap(serviceSettingsMap, NAME);
            throwIfNotEmptyMap(taskSettingsMap, NAME);

            parsedModelListener.onResponse(model);
        } catch (Exception e) {
            parsedModelListener.onFailure(e);
        }
    }

    @Override
    public InferenceServiceConfiguration getConfiguration() {
        return authorizationHandler.getConfiguration();
    }

    @Override
    public EnumSet<TaskType> supportedTaskTypes() {
        return authorizationHandler.supportedTaskTypes();
    }

    @Override
    public boolean hideFromConfigurationApi() {
        return authorizationHandler.hideFromConfigurationApi();
    }

    private static ElasticInferenceServiceModel createModel(
        String inferenceEntityId,
        TaskType taskType,
        Map<String, Object> serviceSettings,
        Map<String, Object> taskSettings,
        ChunkingSettings chunkingSettings,
        @Nullable Map<String, Object> secretSettings,
        ElasticInferenceServiceComponents elasticInferenceServiceComponents,
        String failureMessage,
        ConfigurationParseContext context
    ) {
        return switch (taskType) {
            case SPARSE_EMBEDDING -> new ElasticInferenceServiceSparseEmbeddingsModel(
                inferenceEntityId,
                taskType,
                NAME,
                serviceSettings,
                taskSettings,
                secretSettings,
                elasticInferenceServiceComponents,
                context
            );
            case CHAT_COMPLETION -> new ElasticInferenceServiceCompletionModel(
                inferenceEntityId,
                taskType,
                NAME,
                serviceSettings,
                taskSettings,
                secretSettings,
                elasticInferenceServiceComponents,
                context
            );
            case RERANK -> new ElasticInferenceServiceRerankModel(
                inferenceEntityId,
                taskType,
                NAME,
                serviceSettings,
                taskSettings,
                secretSettings,
                elasticInferenceServiceComponents,
                context
            );
            case TEXT_EMBEDDING -> new ElasticInferenceServiceDenseTextEmbeddingsModel(
                inferenceEntityId,
                taskType,
                NAME,
                serviceSettings,
                taskSettings,
                secretSettings,
                elasticInferenceServiceComponents,
                context
            );
            default -> throw new ElasticsearchStatusException(failureMessage, RestStatus.BAD_REQUEST);
        };
    }

    @Override
    public Model parsePersistedConfigWithSecrets(
        String inferenceEntityId,
        TaskType taskType,
        Map<String, Object> config,
        Map<String, Object> secrets
    ) {
        Map<String, Object> serviceSettingsMap = removeFromMapOrThrowIfNull(config, ModelConfigurations.SERVICE_SETTINGS);
        Map<String, Object> taskSettingsMap = removeFromMapOrDefaultEmpty(config, ModelConfigurations.TASK_SETTINGS);
        Map<String, Object> secretSettingsMap = removeFromMapOrDefaultEmpty(secrets, ModelSecrets.SECRET_SETTINGS);

        ChunkingSettings chunkingSettings = null;
        if (TaskType.TEXT_EMBEDDING.equals(taskType)) {
            chunkingSettings = ChunkingSettingsBuilder.fromMap(removeFromMap(config, ModelConfigurations.CHUNKING_SETTINGS));
        }

        return createModelFromPersistent(
            inferenceEntityId,
            taskType,
            serviceSettingsMap,
            taskSettingsMap,
            chunkingSettings,
            secretSettingsMap,
            parsePersistedConfigErrorMsg(inferenceEntityId, NAME)
        );
    }

    @Override
    public Model parsePersistedConfig(String inferenceEntityId, TaskType taskType, Map<String, Object> config) {
        Map<String, Object> serviceSettingsMap = removeFromMapOrThrowIfNull(config, ModelConfigurations.SERVICE_SETTINGS);
        Map<String, Object> taskSettingsMap = removeFromMapOrDefaultEmpty(config, ModelConfigurations.TASK_SETTINGS);

        ChunkingSettings chunkingSettings = null;
        if (TaskType.TEXT_EMBEDDING.equals(taskType)) {
            chunkingSettings = ChunkingSettingsBuilder.fromMap(removeFromMap(config, ModelConfigurations.CHUNKING_SETTINGS));
        }

        return createModelFromPersistent(
            inferenceEntityId,
            taskType,
            serviceSettingsMap,
            taskSettingsMap,
            chunkingSettings,
            null,
            parsePersistedConfigErrorMsg(inferenceEntityId, NAME)
        );
    }

    @Override
    public TransportVersion getMinimalSupportedVersion() {
        return TransportVersions.V_8_16_0;
    }

    private ElasticInferenceServiceModel createModelFromPersistent(
        String inferenceEntityId,
        TaskType taskType,
        Map<String, Object> serviceSettings,
        Map<String, Object> taskSettings,
        ChunkingSettings chunkingSettings,
        @Nullable Map<String, Object> secretSettings,
        String failureMessage
    ) {
        return createModel(
            inferenceEntityId,
            taskType,
            serviceSettings,
            taskSettings,
            chunkingSettings,
            secretSettings,
            elasticInferenceServiceComponents,
            failureMessage,
            ConfigurationParseContext.PERSISTENT
        );
    }

    @Override
    public Model updateModelWithEmbeddingDetails(Model model, int embeddingSize) {
        if (model instanceof ElasticInferenceServiceDenseTextEmbeddingsModel embeddingsModel) {
            var serviceSettings = embeddingsModel.getServiceSettings();
            var modelId = serviceSettings.modelId();
            var similarityFromModel = serviceSettings.similarity();
            var similarityToUse = similarityFromModel == null ? defaultDenseTextEmbeddingsSimilarity() : similarityFromModel;
            var maxInputTokens = serviceSettings.maxInputTokens();
            var dimensionsSetByUser = serviceSettings.dimensionsSetByUser();

            var updateServiceSettings = new ElasticInferenceServiceDenseTextEmbeddingsServiceSettings(
                modelId,
                similarityToUse,
                embeddingSize,
                maxInputTokens,
                dimensionsSetByUser,
                serviceSettings.rateLimitSettings()
            );

            return new ElasticInferenceServiceDenseTextEmbeddingsModel(embeddingsModel, updateServiceSettings);
        } else {
            throw ServiceUtils.invalidModelTypeForUpdateModelWithEmbeddingDetails(model.getClass());
        }
    }

    public static SimilarityMeasure defaultDenseTextEmbeddingsSimilarity() {
        // TODO: double-check
        return SimilarityMeasure.COSINE;
    }

    private static List<ChunkedInference> translateToChunkedResults(InferenceInputs inputs, InferenceServiceResults inferenceResults) {
        if (inferenceResults instanceof SparseEmbeddingResults sparseEmbeddingResults) {
            var inputsAsList = EmbeddingsInput.of(inputs).getStringInputs();
            return ChunkedInferenceEmbedding.listOf(inputsAsList, sparseEmbeddingResults);
        } else if (inferenceResults instanceof ErrorInferenceResults error) {
            return List.of(new ChunkedInferenceError(error.getException()));
        } else {
            String expectedClass = Strings.format("%s", SparseEmbeddingResults.class.getSimpleName());
            throw createInvalidChunkedResultException(expectedClass, inferenceResults.getWriteableName());
        }
    }

    private TraceContext getCurrentTraceInfo() {
        var threadPool = getServiceComponents().threadPool();

        var traceParent = threadPool.getThreadContext().getHeader(Task.TRACE_PARENT);
        var traceState = threadPool.getThreadContext().getHeader(Task.TRACE_STATE);

        return new TraceContext(traceParent, traceState);
    }

    public static class Configuration {

        private final EnumSet<TaskType> enabledTaskTypes;
        private final LazyInitializable<InferenceServiceConfiguration, RuntimeException> configuration;

        public Configuration(EnumSet<TaskType> enabledTaskTypes) {
            this.enabledTaskTypes = enabledTaskTypes;
            configuration = initConfiguration();
        }

        private LazyInitializable<InferenceServiceConfiguration, RuntimeException> initConfiguration() {
            return new LazyInitializable<>(() -> {
                var configurationMap = new HashMap<String, SettingsConfiguration>();

                configurationMap.put(
                    MODEL_ID,
                    new SettingsConfiguration.Builder(
                        EnumSet.of(TaskType.SPARSE_EMBEDDING, TaskType.CHAT_COMPLETION, TaskType.RERANK, TaskType.TEXT_EMBEDDING)
                    ).setDescription("The name of the model to use for the inference task.")
                        .setLabel("Model ID")
                        .setRequired(true)
                        .setSensitive(false)
                        .setUpdatable(false)
                        .setType(SettingsConfigurationFieldType.STRING)
                        .build()
                );

                configurationMap.put(
                    MAX_INPUT_TOKENS,
                    new SettingsConfiguration.Builder(EnumSet.of(TaskType.SPARSE_EMBEDDING, TaskType.TEXT_EMBEDDING)).setDescription(
                        "Allows you to specify the maximum number of tokens per input."
                    )
                        .setLabel("Maximum Input Tokens")
                        .setRequired(false)
                        .setSensitive(false)
                        .setUpdatable(false)
                        .setType(SettingsConfigurationFieldType.INTEGER)
                        .build()
                );

                configurationMap.putAll(
                    RateLimitSettings.toSettingsConfiguration(
                        EnumSet.of(TaskType.SPARSE_EMBEDDING, TaskType.CHAT_COMPLETION, TaskType.RERANK, TaskType.TEXT_EMBEDDING)
                    )
                );

                return new InferenceServiceConfiguration.Builder().setService(NAME)
                    .setName(SERVICE_NAME)
                    .setTaskTypes(enabledTaskTypes)
                    .setConfigurations(configurationMap)
                    .build();
            });
        }

        public InferenceServiceConfiguration get() {
            return configuration.getOrCompute();
        }
    }
}<|MERGE_RESOLUTION|>--- conflicted
+++ resolved
@@ -109,15 +109,14 @@
     static final String DEFAULT_ELSER_MODEL_ID_V2 = "elser-v2";
     static final String DEFAULT_ELSER_ENDPOINT_ID_V2 = defaultEndpointId(DEFAULT_ELSER_MODEL_ID_V2);
 
-<<<<<<< HEAD
     // multilingual-text-embed
     static final String DEFAULT_MULTILINGUAL_EMBED_MODEL_ID = "multilingual-embed-v1";
     static final String DEFAULT_MULTILINGUAL_EMBED_ENDPOINT_ID = defaultEndpointId(DEFAULT_MULTILINGUAL_EMBED_MODEL_ID);
-=======
+
     // rerank-v1
     static final String DEFAULT_RERANK_MODEL_ID_V1 = "rerank-v1";
     static final String DEFAULT_RERANK_ENDPOINT_ID_V1 = defaultEndpointId(DEFAULT_RERANK_MODEL_ID_V1);
->>>>>>> c7a5c592
+
 
     /**
      * The task types that the {@link InferenceAction.Request} can accept.
@@ -188,7 +187,6 @@
                 ),
                 MinimalServiceSettings.sparseEmbedding(NAME)
             ),
-<<<<<<< HEAD
             DEFAULT_MULTILINGUAL_EMBED_MODEL_ID,
             new DefaultModelConfig(
                 new ElasticInferenceServiceDenseTextEmbeddingsModel(
@@ -203,7 +201,18 @@
                         false,
                         ElasticInferenceServiceDenseTextEmbeddingsServiceSettings.DEFAULT_RATE_LIMIT_SETTINGS
                     ),
-=======
+                   EmptyTaskSettings.INSTANCE,
+                    EmptySecretSettings.INSTANCE,
+                    elasticInferenceServiceComponents
+                  ),
+              MinimalServiceSettings.textEmbedding(
+                    NAME,
+                    DENSE_TEXT_EMBEDDINGS_DIMENSIONS,
+                    defaultDenseTextEmbeddingsSimilarity(),
+                    DenseVectorFieldMapper.ElementType.FLOAT
+                )
+              ),
+              
             DEFAULT_RERANK_MODEL_ID_V1,
             new DefaultModelConfig(
                 new ElasticInferenceServiceRerankModel(
@@ -211,21 +220,11 @@
                     TaskType.RERANK,
                     NAME,
                     new ElasticInferenceServiceRerankServiceSettings(DEFAULT_RERANK_MODEL_ID_V1, null),
->>>>>>> c7a5c592
                     EmptyTaskSettings.INSTANCE,
                     EmptySecretSettings.INSTANCE,
                     elasticInferenceServiceComponents
                 ),
-<<<<<<< HEAD
-                MinimalServiceSettings.textEmbedding(
-                    NAME,
-                    DENSE_TEXT_EMBEDDINGS_DIMENSIONS,
-                    defaultDenseTextEmbeddingsSimilarity(),
-                    DenseVectorFieldMapper.ElementType.FLOAT
-                )
-=======
                 MinimalServiceSettings.rerank(NAME)
->>>>>>> c7a5c592
             )
         );
     }

/*
 * Copyright Elasticsearch B.V. and/or licensed to Elasticsearch B.V. under one
 * or more contributor license agreements. Licensed under the Elastic License
 * 2.0; you may not use this file except in compliance with the Elastic License
 * 2.0.
 */

package org.elasticsearch.xpack.inference.services.elastic;

import org.elasticsearch.core.Nullable;
import org.elasticsearch.inference.EmptySecretSettings;
import org.elasticsearch.inference.EmptyTaskSettings;
import org.elasticsearch.inference.ModelConfigurations;
import org.elasticsearch.inference.ModelSecrets;
import org.elasticsearch.inference.SecretSettings;
import org.elasticsearch.inference.TaskSettings;
import org.elasticsearch.inference.TaskType;
import org.elasticsearch.xpack.inference.external.action.ExecutableAction;
import org.elasticsearch.xpack.inference.external.action.elastic.ElasticInferenceServiceActionVisitor;
import org.elasticsearch.xpack.inference.services.ConfigurationParseContext;
import org.elasticsearch.xpack.inference.services.elasticsearch.ElserModels;

import java.net.URI;
import java.net.URISyntaxException;
import java.util.Locale;
import java.util.Map;

import static org.elasticsearch.xpack.inference.services.elastic.ElasticInferenceService.ELASTIC_INFERENCE_SERVICE_IDENTIFIER;

public class ElasticInferenceServiceSparseEmbeddingsModel extends ElasticInferenceServiceModel {

    private final URI uri;

    public ElasticInferenceServiceSparseEmbeddingsModel(
        String inferenceEntityId,
        TaskType taskType,
        String service,
        Map<String, Object> serviceSettings,
        Map<String, Object> taskSettings,
        Map<String, Object> secrets,
        ElasticInferenceServiceComponents elasticInferenceServiceComponents,
        ConfigurationParseContext context
    ) {
        this(
            inferenceEntityId,
            taskType,
            service,
            ElasticInferenceServiceSparseEmbeddingsServiceSettings.fromMap(serviceSettings, context),
            EmptyTaskSettings.INSTANCE,
            EmptySecretSettings.INSTANCE,
            elasticInferenceServiceComponents
        );
    }

    public ElasticInferenceServiceSparseEmbeddingsModel(
        ElasticInferenceServiceSparseEmbeddingsModel model,
        ElasticInferenceServiceSparseEmbeddingsServiceSettings serviceSettings
    ) {
        super(model, serviceSettings);

        try {
            this.uri = createUri();
        } catch (URISyntaxException e) {
            throw new RuntimeException(e);
        }
    }

    ElasticInferenceServiceSparseEmbeddingsModel(
        String inferenceEntityId,
        TaskType taskType,
        String service,
        ElasticInferenceServiceSparseEmbeddingsServiceSettings serviceSettings,
        @Nullable TaskSettings taskSettings,
        @Nullable SecretSettings secretSettings,
        ElasticInferenceServiceComponents elasticInferenceServiceComponents
    ) {
        super(
            new ModelConfigurations(inferenceEntityId, taskType, service, serviceSettings, taskSettings),
            new ModelSecrets(secretSettings),
            serviceSettings,
            elasticInferenceServiceComponents
        );

        try {
            this.uri = createUri();
        } catch (URISyntaxException e) {
            throw new RuntimeException(e);
        }
    }

    @Override
    public ExecutableAction accept(ElasticInferenceServiceActionVisitor visitor, Map<String, Object> taskSettings) {
        return visitor.create(this);
    }

    @Override
    public ElasticInferenceServiceSparseEmbeddingsServiceSettings getServiceSettings() {
        return (ElasticInferenceServiceSparseEmbeddingsServiceSettings) super.getServiceSettings();
    }

    public URI uri() {
        return uri;
    }

    private URI createUri() throws URISyntaxException {
        String modelId = getServiceSettings().modelId();
        String modelIdUriPath;

        switch (modelId) {
            case ElserModels.ELSER_V2_MODEL -> modelIdUriPath = "ELSERv2";
            default -> throw new IllegalArgumentException(
                String.format(Locale.ROOT, "Unsupported model for %s [%s]", ELASTIC_INFERENCE_SERVICE_IDENTIFIER, modelId)
            );
        }

<<<<<<< HEAD
        return new URI(elasticInferenceServiceComponents().elasticInferenceServiceUrl() + "/sparse-text-embedding/" + modelIdUriPath);
=======
        return new URI(elasticInferenceServiceComponents().eisGatewayUrl() + "/api/v1/sparse-text-embedding/" + modelIdUriPath);
>>>>>>> e7a2a203
    }
}<|MERGE_RESOLUTION|>--- conflicted
+++ resolved
@@ -113,10 +113,8 @@
             );
         }
 
-<<<<<<< HEAD
-        return new URI(elasticInferenceServiceComponents().elasticInferenceServiceUrl() + "/sparse-text-embedding/" + modelIdUriPath);
-=======
-        return new URI(elasticInferenceServiceComponents().eisGatewayUrl() + "/api/v1/sparse-text-embedding/" + modelIdUriPath);
->>>>>>> e7a2a203
+        return new URI(
+            elasticInferenceServiceComponents().elasticInferenceServiceUrl() + "/api/v1/sparse-text-embedding/" + modelIdUriPath
+        );
     }
 }
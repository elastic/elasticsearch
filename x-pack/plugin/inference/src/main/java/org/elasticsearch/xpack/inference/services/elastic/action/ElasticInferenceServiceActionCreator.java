--- conflicted
+++ resolved
@@ -10,62 +10,17 @@
 import org.elasticsearch.action.ActionListener;
 import org.elasticsearch.xpack.inference.external.action.ExecutableAction;
 import org.elasticsearch.xpack.inference.external.action.SenderExecutableAction;
-<<<<<<< HEAD
-import org.elasticsearch.xpack.inference.external.http.retry.ResponseHandler;
-import org.elasticsearch.xpack.inference.external.http.sender.ChatCompletionInput;
-import org.elasticsearch.xpack.inference.external.http.sender.EmbeddingsInput;
-import org.elasticsearch.xpack.inference.external.http.sender.GenericRequestManager;
-import org.elasticsearch.xpack.inference.external.http.sender.QueryAndDocsInputs;
-import org.elasticsearch.xpack.inference.external.http.sender.Sender;
-import org.elasticsearch.xpack.inference.external.http.sender.UnifiedChatInput;
-import org.elasticsearch.xpack.inference.external.response.elastic.ElasticInferenceServiceDenseTextEmbeddingsResponseEntity;
-import org.elasticsearch.xpack.inference.external.response.elastic.ElasticInferenceServiceRerankResponseEntity;
-import org.elasticsearch.xpack.inference.services.ServiceComponents;
-import org.elasticsearch.xpack.inference.services.elastic.ElasticInferenceServiceResponseHandler;
-import org.elasticsearch.xpack.inference.services.elastic.ElasticInferenceServiceSparseEmbeddingsRequestManager;
-import org.elasticsearch.xpack.inference.services.elastic.completion.ElasticInferenceServiceCompletionModel;
-import org.elasticsearch.xpack.inference.services.elastic.densetextembeddings.ElasticInferenceServiceDenseTextEmbeddingsModel;
-import org.elasticsearch.xpack.inference.services.elastic.request.ElasticInferenceServiceDenseTextEmbeddingsRequest;
-import org.elasticsearch.xpack.inference.services.elastic.request.ElasticInferenceServiceRerankRequest;
-import org.elasticsearch.xpack.inference.services.elastic.request.ElasticInferenceServiceUnifiedChatCompletionRequest;
-import org.elasticsearch.xpack.inference.services.elastic.rerank.ElasticInferenceServiceRerankModel;
-import org.elasticsearch.xpack.inference.services.elastic.sparseembeddings.ElasticInferenceServiceSparseEmbeddingsModel;
-import org.elasticsearch.xpack.inference.services.openai.response.OpenAiChatCompletionResponseEntity;
-=======
 import org.elasticsearch.xpack.inference.external.http.sender.Sender;
 import org.elasticsearch.xpack.inference.services.ServiceComponents;
 import org.elasticsearch.xpack.inference.services.elastic.ElasticInferenceServiceModel;
 import org.elasticsearch.xpack.inference.services.elastic.ccm.CCMAuthenticationApplierFactory;
->>>>>>> b3974fc4
 import org.elasticsearch.xpack.inference.telemetry.TraceContext;
 
-import java.util.Map;
 import java.util.Objects;
 
 import static org.elasticsearch.xpack.inference.external.action.ActionUtils.constructFailedToSendRequestMessage;
 
-<<<<<<< HEAD
-public class ElasticInferenceServiceActionCreator implements ElasticInferenceServiceActionVisitor {
-
-    public static final String USER_ROLE = "user";
-
-    static final ResponseHandler DENSE_TEXT_EMBEDDINGS_HANDLER = new ElasticInferenceServiceResponseHandler(
-        "elastic dense text embedding",
-        ElasticInferenceServiceDenseTextEmbeddingsResponseEntity::fromResponse
-    );
-
-    static final ResponseHandler RERANK_HANDLER = new ElasticInferenceServiceResponseHandler(
-        "elastic rerank",
-        (request, response) -> ElasticInferenceServiceRerankResponseEntity.fromResponse(response)
-    );
-=======
 public class ElasticInferenceServiceActionCreator {
->>>>>>> b3974fc4
-
-    static final ResponseHandler COMPLETION_HANDLER = new ElasticInferenceServiceResponseHandler(
-        "elastic completion",
-        OpenAiChatCompletionResponseEntity::fromResponse
-    );
 
     private final Sender sender;
     private final ServiceComponents serviceComponents;
@@ -96,25 +51,4 @@
 
         ccmAuthenticationApplierFactory.getAuthenticationApplier(authListener);
     }
-
-    @Override
-    public ExecutableAction create(ElasticInferenceServiceCompletionModel model, Map<String, Object> taskSettings) {
-        var threadPool = serviceComponents.threadPool();
-
-        var manager = new GenericRequestManager<>(
-            threadPool,
-            model,
-            COMPLETION_HANDLER,
-            (chatCompletionInput) -> new ElasticInferenceServiceUnifiedChatCompletionRequest(
-                new UnifiedChatInput(chatCompletionInput.getInputs(), USER_ROLE, chatCompletionInput.stream()),
-                model,
-                traceContext,
-                extractRequestMetadataFromThreadContext(threadPool.getThreadContext())
-            ),
-            ChatCompletionInput.class
-        );
-
-        var errorMessage = constructFailedToSendRequestMessage(Strings.format("%s completion", ELASTIC_INFERENCE_SERVICE_IDENTIFIER));
-        return new SenderExecutableAction(sender, manager, errorMessage);
-    }
 }
/*
 * Copyright Elasticsearch B.V. and/or licensed to Elasticsearch B.V. under one
 * or more contributor license agreements. Licensed under the Elastic License
 * 2.0; you may not use this file except in compliance with the Elastic License
 * 2.0.
 */

package org.elasticsearch.xpack.inference.services.elastic.authorization;

import org.apache.logging.log4j.LogManager;
import org.apache.logging.log4j.Logger;
import org.elasticsearch.action.ActionListener;
import org.elasticsearch.action.support.SubscribableListener;
import org.elasticsearch.client.internal.Client;
import org.elasticsearch.client.internal.OriginSettingClient;
import org.elasticsearch.common.Randomness;
import org.elasticsearch.common.Strings;
import org.elasticsearch.core.TimeValue;
import org.elasticsearch.inference.Model;
import org.elasticsearch.persistent.AllocatedPersistentTask;
import org.elasticsearch.persistent.PersistentTasksService;
import org.elasticsearch.tasks.TaskId;
import org.elasticsearch.tasks.TaskManager;
import org.elasticsearch.threadpool.Scheduler;
import org.elasticsearch.xpack.core.ClientHelper;
import org.elasticsearch.xpack.core.inference.action.StoreInferenceEndpointsAction;
import org.elasticsearch.xpack.inference.external.http.sender.Sender;
import org.elasticsearch.xpack.inference.registry.ModelRegistry;
import org.elasticsearch.xpack.inference.services.ServiceComponents;
import org.elasticsearch.xpack.inference.services.elastic.ElasticInferenceServiceComponents;
import org.elasticsearch.xpack.inference.services.elastic.ElasticInferenceServiceSettings;
<<<<<<< HEAD
=======
import org.elasticsearch.xpack.inference.services.elastic.InternalPreconfiguredEndpoints;
import org.elasticsearch.xpack.inference.services.elastic.ccm.CCMFeature;
import org.elasticsearch.xpack.inference.services.elastic.ccm.CCMService;
>>>>>>> d74334e9

import java.util.EnumSet;
import java.util.HashSet;
import java.util.List;
import java.util.Map;
import java.util.Objects;
import java.util.concurrent.CountDownLatch;
import java.util.concurrent.TimeUnit;
import java.util.concurrent.atomic.AtomicBoolean;
import java.util.concurrent.atomic.AtomicReference;
<<<<<<< HEAD
=======
import java.util.function.Consumer;
import java.util.stream.Collectors;
>>>>>>> d74334e9

import static org.elasticsearch.xpack.inference.InferencePlugin.UTILITY_THREAD_POOL_NAME;
import static org.elasticsearch.xpack.inference.services.elastic.ElasticInferenceService.IMPLEMENTED_TASK_TYPES;

public class AuthorizationPoller extends AllocatedPersistentTask {

    public static final String TASK_NAME = "eis-authorization-poller";

    private static final Logger logger = LogManager.getLogger(AuthorizationPoller.class);

    private final ServiceComponents serviceComponents;
    private final ModelRegistry modelRegistry;
    private final ElasticInferenceServiceAuthorizationRequestHandler authorizationHandler;
    private final Sender sender;
    private final Runnable callback;
    private final AtomicReference<Scheduler.ScheduledCancellable> lastAuthTask = new AtomicReference<>(null);
    private final AtomicBoolean shutdown = new AtomicBoolean(false);
    private final ElasticInferenceServiceSettings elasticInferenceServiceSettings;
    private final AtomicBoolean initialized = new AtomicBoolean(false);
    private final ElasticInferenceServiceComponents elasticInferenceServiceComponents;
    private final Client client;
    private final CountDownLatch receivedFirstAuthResponseLatch = new CountDownLatch(1);
    private final CCMFeature ccmFeature;
    private final CCMService ccmService;

    public record TaskFields(long id, String type, String action, String description, TaskId parentTask, Map<String, String> headers) {}

    public record Parameters(
        ServiceComponents serviceComponents,
        ElasticInferenceServiceAuthorizationRequestHandler authorizationRequestHandler,
        Sender sender,
        ElasticInferenceServiceSettings elasticInferenceServiceSettings,
        ModelRegistry modelRegistry,
        Client client,
        CCMFeature ccmFeature,
        CCMService ccmService
    ) {}

    public static AuthorizationPoller create(TaskFields taskFields, Parameters parameters) {
        return new AuthorizationPoller(Objects.requireNonNull(taskFields), Objects.requireNonNull(parameters));
    }

    private AuthorizationPoller(TaskFields taskFields, Parameters parameters) {
        this(
            taskFields,
            parameters.serviceComponents,
            parameters.authorizationRequestHandler,
            parameters.sender,
            parameters.elasticInferenceServiceSettings,
            parameters.modelRegistry,
            parameters.client,
            parameters.ccmFeature,
            parameters.ccmService,
            null
        );
    }

    // default for testing
    AuthorizationPoller(
        TaskFields taskFields,
        ServiceComponents serviceComponents,
        ElasticInferenceServiceAuthorizationRequestHandler authorizationRequestHandler,
        Sender sender,
        ElasticInferenceServiceSettings elasticInferenceServiceSettings,
        ModelRegistry modelRegistry,
        Client client,
        CCMFeature ccmFeature,
        CCMService ccmService,
        // this is a hack to facilitate testing
        Runnable callback
    ) {
        super(taskFields.id, taskFields.type, taskFields.action, taskFields.description, taskFields.parentTask, taskFields.headers);
        this.serviceComponents = Objects.requireNonNull(serviceComponents);
        this.authorizationHandler = Objects.requireNonNull(authorizationRequestHandler);
        this.sender = Objects.requireNonNull(sender);
        this.elasticInferenceServiceSettings = Objects.requireNonNull(elasticInferenceServiceSettings);
        this.elasticInferenceServiceComponents = new ElasticInferenceServiceComponents(
            elasticInferenceServiceSettings.getElasticInferenceServiceUrl()
        );
        this.modelRegistry = Objects.requireNonNull(modelRegistry);
        this.client = new OriginSettingClient(Objects.requireNonNull(client), ClientHelper.INFERENCE_ORIGIN);
        this.ccmFeature = Objects.requireNonNull(ccmFeature);
        this.ccmService = Objects.requireNonNull(ccmService);
        this.callback = callback;
    }

    public void start() {
        if (initialized.compareAndSet(false, true)) {
            logger.debug("Initializing EIS authorization logic");
            serviceComponents.threadPool().executor(UTILITY_THREAD_POOL_NAME).execute(this::scheduleAndSendAuthorizationRequest);
        }
    }

    /**
     * This should only be used for testing to wait for the first authorization response to be received.
     */
    public void waitForAuthorizationToComplete(TimeValue waitTime) {
        try {
            if (receivedFirstAuthResponseLatch.await(waitTime.getSeconds(), TimeUnit.SECONDS) == false) {
                throw new IllegalStateException("The wait time has expired for first authorization response to be received.");
            }
        } catch (InterruptedException e) {
            throw new IllegalStateException("Waiting for first authorization response to complete was interrupted");
        }
    }

    // Overriding so tests in the same package can access
    @Override
    protected void init(
        PersistentTasksService persistentTasksService,
        TaskManager taskManager,
        String persistentTaskId,
        long allocationId
    ) {
        super.init(persistentTasksService, taskManager, persistentTaskId, allocationId);
    }

    @Override
    protected void onCancelled() {
        shutdownInternal(this::markAsCompleted);
    }

    private void shutdownAndMarkTaskAsFailed(Exception e) {
        shutdownInternal(() -> markAsFailed(e));
    }

    // default for testing
    void shutdown() {
        shutdownInternal(() -> {});
    }

    private void shutdownInternal(Runnable completionRunnable) {
        if (shutdown.compareAndSet(false, true)) {
            // Marking a task as completed and then failed (or vice versa) results in an exception,
            // so we need to ensure only one is called.
            completionRunnable.run();
        }

        var authTask = lastAuthTask.get();
        if (authTask != null) {
            authTask.cancel();
        }
    }

    // default for testing
    boolean isShutdown() {
        return shutdown.get();
    }

    private void scheduleAuthorizationRequest() {
        try {
            if (elasticInferenceServiceSettings.isPeriodicAuthorizationEnabled() == false) {
                return;
            }

            // this call has to be on the individual thread otherwise we get an exception
            var random = Randomness.get();
            var jitter = (long) (elasticInferenceServiceSettings.getMaxAuthorizationRequestJitter().millis() * random.nextDouble());
            var waitTime = TimeValue.timeValueMillis(elasticInferenceServiceSettings.getAuthRequestInterval().millis() + jitter);

            logger.debug(
                () -> Strings.format(
                    "Scheduling the next authorization call with request interval: %s ms, jitter: %d ms",
                    elasticInferenceServiceSettings.getAuthRequestInterval().millis(),
                    jitter
                )
            );
            logger.debug(() -> Strings.format("Next authorization call in %d minutes", waitTime.getMinutes()));

            lastAuthTask.set(
                serviceComponents.threadPool()
                    .schedule(
                        this::scheduleAndSendAuthorizationRequest,
                        waitTime,
                        serviceComponents.threadPool().executor(UTILITY_THREAD_POOL_NAME)
                    )
            );
        } catch (Exception e) {
            logger.warn("Failed scheduling authorization request", e);
            // Shutdown and complete the task so it will be restarted
            shutdownAndMarkTaskAsFailed(e);
        }
    }

    private void scheduleAndSendAuthorizationRequest() {
        if (shutdown.get()) {
            return;
        }

        scheduleAuthorizationRequest();
        sendAuthorizationRequest();
    }

    // default for testing
    void sendAuthorizationRequest() {
        var finalListener = ActionListener.<Void>running(() -> {
            if (callback != null) {
                callback.run();
            }
            receivedFirstAuthResponseLatch.countDown();
        }).delegateResponse((delegate, e) -> {
            logger.atWarn().withThrowable(e).log("Failed processing EIS preconfigured endpoints");
            delegate.onResponse(null);
        });

<<<<<<< HEAD
        SubscribableListener.<AuthorizationModel>newForked(
=======
        shouldSendAuthRequest(ActionListener.wrap(action -> action.accept(finalListener), e -> {
            logger.atWarn().withThrowable(e).log("Failed determining whether to send authorization request");
            finalListener.onFailure(e);
        }));
    }

    private class ShutdownAction implements Consumer<ActionListener<Void>> {
        @Override
        public void accept(ActionListener<Void> listener) {
            logger.info("Skipping sending authorization request and completing task, because poller is shutting down");
            // We should already be shutdown, so this should just be a noop
            shutdownInternal(AuthorizationPoller.this::markAsCompleted);
            listener.onResponse(null);
        }
    }

    private record RegistryNotReadyAction() implements Consumer<ActionListener<Void>> {
        @Override
        public void accept(ActionListener<Void> listener) {
            logger.info("Skipping sending authorization request, because model registry is not ready");
            listener.onResponse(null);
        }
    }

    private class SendAuthRequestAction implements Consumer<ActionListener<Void>> {
        @Override
        public void accept(ActionListener<Void> listener) {
            sendRequest(listener);
        }
    }

    private class CCMDisabledAction implements Consumer<ActionListener<Void>> {
        @Override
        public void accept(ActionListener<Void> listener) {
            logger.info("Skipping sending authorization request and completing task, because CCM is not enabled");
            shutdownInternal(AuthorizationPoller.this::markAsCompleted);
            listener.onResponse(null);
        }
    }

    private void shouldSendAuthRequest(ActionListener<Consumer<ActionListener<Void>>> listener) {
        if (shutdown.get()) {
            listener.onResponse(new ShutdownAction());
            return;
        }
        if (modelRegistry.isReady() == false) {
            listener.onResponse(new RegistryNotReadyAction());
            return;
        }
        if (ccmFeature.isCcmSupportedEnvironment() == false) {
            listener.onResponse(new SendAuthRequestAction());
            return;
        }

        ccmService.isEnabled(listener.delegateFailureAndWrap((delegate, enabled) -> {
            if (enabled == null || enabled == false) {
                delegate.onResponse(new CCMDisabledAction());
                return;
            }
            delegate.onResponse(new SendAuthRequestAction());
        }));
    }

    private void sendRequest(ActionListener<Void> listener) {
        SubscribableListener.<ElasticInferenceServiceAuthorizationModel>newForked(
>>>>>>> d74334e9
            authModelListener -> authorizationHandler.getAuthorization(authModelListener, sender)
        )
            .andThenApply(this::getNewInferenceEndpointsToStore)
            .<Void>andThen((storeListener, newInferenceIds) -> storePreconfiguredModels(newInferenceIds, storeListener))
            .addListener(listener);
    }

<<<<<<< HEAD
    private List<? extends Model> getNewInferenceEndpointsToStore(AuthorizationModel authModel) {
=======
    private Set<String> getNewInferenceEndpointsToStore(ElasticInferenceServiceAuthorizationModel authModel) {
        logger.debug("Received authorization response, {}", authModel);
>>>>>>> d74334e9
        var scopedAuthModel = authModel.newLimitedToTaskTypes(EnumSet.copyOf(IMPLEMENTED_TASK_TYPES));
        logger.debug("Authorization entity limited to service task types, {}", scopedAuthModel);

<<<<<<< HEAD
        var newEndpointIds = new HashSet<>(scopedAuthModel.getEndpointIds());
=======
        var authorizedModelIds = scopedAuthModel.getAuthorizedModelIds();
        logger.debug("Authorized model IDs from EIS: {}", authorizedModelIds);
>>>>>>> d74334e9
        var existingInferenceIds = modelRegistry.getInferenceIds();

        newEndpointIds.removeAll(existingInferenceIds);
        return scopedAuthModel.getEndpoints(newEndpointIds);
    }

    private void storePreconfiguredModels(List<? extends Model> newEndpoints, ActionListener<Void> listener) {
        if (newEndpoints.isEmpty()) {
            listener.onResponse(null);
            return;
        }

        logger.info(
            "Storing new EIS preconfigured inference endpoints with inference IDs {}",
            newEndpoints.stream().map(Model::getInferenceEntityId).toList()
        );
        var storeRequest = new StoreInferenceEndpointsAction.Request(newEndpoints, TimeValue.THIRTY_SECONDS);

        ActionListener<StoreInferenceEndpointsAction.Response> logResultsListener = ActionListener.wrap(responses -> {
            for (var response : responses.getResults()) {
                if (response.failed()) {
                    logger.atWarn()
                        .withThrowable(response.failureCause())
                        .log("Failed to store new EIS preconfigured inference endpoint with inference ID [{}]", response.inferenceId());
                } else {
                    logger.atInfo()
                        .log("Successfully stored EIS preconfigured inference endpoint with inference ID [{}]", response.inferenceId());
                }
            }
        }, e -> logger.atWarn().withThrowable(e).log("Failed to store new EIS preconfigured inference endpoints [{}]", newEndpoints));

        client.execute(
            StoreInferenceEndpointsAction.INSTANCE,
            storeRequest,
            ActionListener.runAfter(logResultsListener, () -> listener.onResponse(null))
        );
    }
}<|MERGE_RESOLUTION|>--- conflicted
+++ resolved
@@ -29,12 +29,8 @@
 import org.elasticsearch.xpack.inference.services.ServiceComponents;
 import org.elasticsearch.xpack.inference.services.elastic.ElasticInferenceServiceComponents;
 import org.elasticsearch.xpack.inference.services.elastic.ElasticInferenceServiceSettings;
-<<<<<<< HEAD
-=======
-import org.elasticsearch.xpack.inference.services.elastic.InternalPreconfiguredEndpoints;
 import org.elasticsearch.xpack.inference.services.elastic.ccm.CCMFeature;
 import org.elasticsearch.xpack.inference.services.elastic.ccm.CCMService;
->>>>>>> d74334e9
 
 import java.util.EnumSet;
 import java.util.HashSet;
@@ -45,11 +41,7 @@
 import java.util.concurrent.TimeUnit;
 import java.util.concurrent.atomic.AtomicBoolean;
 import java.util.concurrent.atomic.AtomicReference;
-<<<<<<< HEAD
-=======
 import java.util.function.Consumer;
-import java.util.stream.Collectors;
->>>>>>> d74334e9
 
 import static org.elasticsearch.xpack.inference.InferencePlugin.UTILITY_THREAD_POOL_NAME;
 import static org.elasticsearch.xpack.inference.services.elastic.ElasticInferenceService.IMPLEMENTED_TASK_TYPES;
@@ -255,9 +247,6 @@
             delegate.onResponse(null);
         });
 
-<<<<<<< HEAD
-        SubscribableListener.<AuthorizationModel>newForked(
-=======
         shouldSendAuthRequest(ActionListener.wrap(action -> action.accept(finalListener), e -> {
             logger.atWarn().withThrowable(e).log("Failed determining whether to send authorization request");
             finalListener.onFailure(e);
@@ -322,8 +311,7 @@
     }
 
     private void sendRequest(ActionListener<Void> listener) {
-        SubscribableListener.<ElasticInferenceServiceAuthorizationModel>newForked(
->>>>>>> d74334e9
+        SubscribableListener.<AuthorizationModel>newForked(
             authModelListener -> authorizationHandler.getAuthorization(authModelListener, sender)
         )
             .andThenApply(this::getNewInferenceEndpointsToStore)
@@ -331,21 +319,14 @@
             .addListener(listener);
     }
 
-<<<<<<< HEAD
     private List<? extends Model> getNewInferenceEndpointsToStore(AuthorizationModel authModel) {
-=======
-    private Set<String> getNewInferenceEndpointsToStore(ElasticInferenceServiceAuthorizationModel authModel) {
         logger.debug("Received authorization response, {}", authModel);
->>>>>>> d74334e9
+
         var scopedAuthModel = authModel.newLimitedToTaskTypes(EnumSet.copyOf(IMPLEMENTED_TASK_TYPES));
         logger.debug("Authorization entity limited to service task types, {}", scopedAuthModel);
 
-<<<<<<< HEAD
         var newEndpointIds = new HashSet<>(scopedAuthModel.getEndpointIds());
-=======
-        var authorizedModelIds = scopedAuthModel.getAuthorizedModelIds();
-        logger.debug("Authorized model IDs from EIS: {}", authorizedModelIds);
->>>>>>> d74334e9
+
         var existingInferenceIds = modelRegistry.getInferenceIds();
 
         newEndpointIds.removeAll(existingInferenceIds);

/*
 * Copyright Elasticsearch B.V. and/or licensed to Elasticsearch B.V. under one
 * or more contributor license agreements. Licensed under the Elastic License
 * 2.0; you may not use this file except in compliance with the Elastic License
 * 2.0.
 */

package org.elasticsearch.xpack.inference.services.elastic.response;

import org.elasticsearch.common.io.stream.StreamInput;
import org.elasticsearch.common.io.stream.StreamOutput;
import org.elasticsearch.common.io.stream.Writeable;
import org.elasticsearch.common.xcontent.LoggingDeprecationHandler;
import org.elasticsearch.inference.InferenceResults;
import org.elasticsearch.inference.InferenceServiceResults;
import org.elasticsearch.inference.TaskType;
import org.elasticsearch.xcontent.ConstructingObjectParser;
import org.elasticsearch.xcontent.ParseField;
import org.elasticsearch.xcontent.ToXContent;
import org.elasticsearch.xcontent.ToXContentObject;
import org.elasticsearch.xcontent.XContentBuilder;
import org.elasticsearch.xcontent.XContentFactory;
import org.elasticsearch.xcontent.XContentParser;
import org.elasticsearch.xcontent.XContentParserConfiguration;
import org.elasticsearch.xcontent.XContentType;
import org.elasticsearch.xpack.inference.external.http.HttpResult;
import org.elasticsearch.xpack.inference.external.request.Request;

import java.io.IOException;
import java.util.EnumSet;
import java.util.Iterator;
import java.util.List;
import java.util.Map;
import java.util.Objects;
import java.util.stream.Collectors;

import static org.elasticsearch.xcontent.ConstructingObjectParser.constructorArg;

public class ElasticInferenceServiceAuthorizationResponseEntity implements InferenceServiceResults {

    public static final String NAME = "elastic_inference_service_auth_results";
    private static final Map<String, TaskType> ELASTIC_INFERENCE_SERVICE_TASK_TYPE_MAPPING = Map.of(
        "embed/text/sparse",
        TaskType.SPARSE_EMBEDDING,
        "chat",
        TaskType.CHAT_COMPLETION,
<<<<<<< HEAD
=======
        "embed/text/dense",
        TaskType.TEXT_EMBEDDING,
>>>>>>> 7d09f056
        "rerank/text/text-similarity",
        TaskType.RERANK
    );

    @SuppressWarnings("unchecked")
    public static ConstructingObjectParser<ElasticInferenceServiceAuthorizationResponseEntity, Void> PARSER =
        new ConstructingObjectParser<>(
            ElasticInferenceServiceAuthorizationResponseEntity.class.getSimpleName(),
            args -> new ElasticInferenceServiceAuthorizationResponseEntity((List<AuthorizedModel>) args[0])
        );

    static {
        PARSER.declareObjectArray(constructorArg(), AuthorizedModel.AUTHORIZED_MODEL_PARSER::apply, new ParseField("models"));
    }

    public record AuthorizedModel(String modelName, EnumSet<TaskType> taskTypes) implements Writeable, ToXContentObject {

        @SuppressWarnings("unchecked")
        public static ConstructingObjectParser<AuthorizedModel, Void> AUTHORIZED_MODEL_PARSER = new ConstructingObjectParser<>(
            AuthorizedModel.class.getSimpleName(),
            args -> new AuthorizedModel((String) args[0], toTaskTypes((List<String>) args[1]))
        );

        static {
            AUTHORIZED_MODEL_PARSER.declareString(constructorArg(), new ParseField("model_name"));
            AUTHORIZED_MODEL_PARSER.declareStringArray(constructorArg(), new ParseField("task_types"));
        }

        private static EnumSet<TaskType> toTaskTypes(List<String> stringTaskTypes) {
            var taskTypes = EnumSet.noneOf(TaskType.class);
            for (String taskType : stringTaskTypes) {
                var mappedTaskType = ELASTIC_INFERENCE_SERVICE_TASK_TYPE_MAPPING.get(taskType);
                if (mappedTaskType != null) {
                    taskTypes.add(mappedTaskType);
                }
            }

            return taskTypes;
        }

        public AuthorizedModel(StreamInput in) throws IOException {
            this(in.readString(), in.readEnumSet(TaskType.class));
        }

        @Override
        public void writeTo(StreamOutput out) throws IOException {
            out.writeString(modelName);
            out.writeEnumSet(taskTypes);
        }

        @Override
        public XContentBuilder toXContent(XContentBuilder builder, Params params) throws IOException {
            builder.startObject();

            builder.field("model_name", modelName);
            builder.field("task_types", taskTypes.stream().map(TaskType::toString).collect(Collectors.toList()));

            builder.endObject();

            return builder;
        }
    }

    private final List<AuthorizedModel> authorizedModels;

    public ElasticInferenceServiceAuthorizationResponseEntity(List<AuthorizedModel> authorizedModels) {
        this.authorizedModels = Objects.requireNonNull(authorizedModels);
    }

    /**
     * Create an empty response
     */
    public ElasticInferenceServiceAuthorizationResponseEntity() {
        this(List.of());
    }

    public ElasticInferenceServiceAuthorizationResponseEntity(StreamInput in) throws IOException {
        this(in.readCollectionAsList(AuthorizedModel::new));
    }

    public static ElasticInferenceServiceAuthorizationResponseEntity fromResponse(Request request, HttpResult response) throws IOException {
        var parserConfig = XContentParserConfiguration.EMPTY.withDeprecationHandler(LoggingDeprecationHandler.INSTANCE);

        try (XContentParser jsonParser = XContentFactory.xContent(XContentType.JSON).createParser(parserConfig, response.body())) {
            return PARSER.apply(jsonParser, null);
        }
    }

    public List<AuthorizedModel> getAuthorizedModels() {
        return authorizedModels;
    }

    @Override
    public Iterator<? extends ToXContent> toXContentChunked(ToXContent.Params params) {
        throw new UnsupportedOperationException();
    }

    @Override
    public void writeTo(StreamOutput out) throws IOException {
        out.writeCollection(authorizedModels);
    }

    @Override
    public String getWriteableName() {
        return NAME;
    }

    @Override
    public List<? extends InferenceResults> transformToCoordinationFormat() {
        throw new UnsupportedOperationException("Not implemented");
    }

    @Override
    public List<? extends InferenceResults> transformToLegacyFormat() {
        throw new UnsupportedOperationException("not implemented");
    }

    @Override
    public Map<String, Object> asMap() {
        throw new UnsupportedOperationException("Not implemented");
    }

    @Override
    public boolean equals(Object o) {
        if (this == o) return true;
        if (o == null || getClass() != o.getClass()) return false;
        ElasticInferenceServiceAuthorizationResponseEntity that = (ElasticInferenceServiceAuthorizationResponseEntity) o;
        return Objects.equals(authorizedModels, that.authorizedModels);
    }

    @Override
    public int hashCode() {
        return Objects.hash(authorizedModels);
    }
}<|MERGE_RESOLUTION|>--- conflicted
+++ resolved
@@ -44,11 +44,8 @@
         TaskType.SPARSE_EMBEDDING,
         "chat",
         TaskType.CHAT_COMPLETION,
-<<<<<<< HEAD
-=======
         "embed/text/dense",
         TaskType.TEXT_EMBEDDING,
->>>>>>> 7d09f056
         "rerank/text/text-similarity",
         TaskType.RERANK
     );

--- conflicted
+++ resolved
@@ -153,13 +153,9 @@
                                 config,
                                 arch,
                                 serviceSettingsMap,
-<<<<<<< HEAD
-                                modelListener,
-                                true
-=======
+                                true,
                                 chunkingSettings,
                                 modelListener
->>>>>>> 9eab11c4
                             )
                         )
                     );
@@ -189,13 +185,9 @@
                             config,
                             arch,
                             serviceSettingsMap,
-<<<<<<< HEAD
-                            modelListener,
-                            OLD_ELSER_SERVICE_NAME.equals(serviceName)
-=======
+                            OLD_ELSER_SERVICE_NAME.equals(serviceName),
                             chunkingSettings,
                             modelListener
->>>>>>> 9eab11c4
                         )
                     )
                 );
@@ -353,13 +345,9 @@
         Map<String, Object> config,
         Set<String> platformArchitectures,
         Map<String, Object> serviceSettingsMap,
-<<<<<<< HEAD
-        ActionListener<Model> modelListener,
-        boolean isElserService
-=======
+        boolean isElserService,
         ChunkingSettings chunkingSettings,
         ActionListener<Model> modelListener
->>>>>>> 9eab11c4
     ) {
         var esServiceSettingsBuilder = ElasticsearchInternalServiceSettings.fromRequestMap(serviceSettingsMap);
         final String defaultModelId = selectDefaultModelVariantBasedOnClusterArchitecture(

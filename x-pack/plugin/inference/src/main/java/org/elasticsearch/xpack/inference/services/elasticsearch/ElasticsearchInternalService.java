/*
 * Copyright Elasticsearch B.V. and/or licensed to Elasticsearch B.V. under one
 * or more contributor license agreements. Licensed under the Elastic License
 * 2.0; you may not use this file except in compliance with the Elastic License
 * 2.0.
 */

package org.elasticsearch.xpack.inference.services.elasticsearch;

import org.apache.logging.log4j.LogManager;
import org.apache.logging.log4j.Logger;
import org.elasticsearch.ElasticsearchStatusException;
import org.elasticsearch.TransportVersion;
import org.elasticsearch.TransportVersions;
import org.elasticsearch.action.ActionListener;
import org.elasticsearch.common.logging.DeprecationCategory;
import org.elasticsearch.common.logging.DeprecationLogger;
import org.elasticsearch.core.Nullable;
import org.elasticsearch.core.TimeValue;
import org.elasticsearch.inference.ChunkedInferenceServiceResults;
import org.elasticsearch.inference.ChunkingOptions;
import org.elasticsearch.inference.ChunkingSettings;
import org.elasticsearch.inference.InferenceResults;
import org.elasticsearch.inference.InferenceServiceExtension;
import org.elasticsearch.inference.InferenceServiceResults;
import org.elasticsearch.inference.InputType;
import org.elasticsearch.inference.Model;
import org.elasticsearch.inference.ModelConfigurations;
import org.elasticsearch.inference.TaskType;
import org.elasticsearch.rest.RestStatus;
import org.elasticsearch.xpack.core.inference.ChunkingSettingsFeatureFlag;
import org.elasticsearch.xpack.core.inference.results.InferenceTextEmbeddingFloatResults;
import org.elasticsearch.xpack.core.inference.results.RankedDocsResults;
import org.elasticsearch.xpack.core.inference.results.SparseEmbeddingResults;
import org.elasticsearch.xpack.core.ml.action.GetTrainedModelsAction;
import org.elasticsearch.xpack.core.ml.action.InferModelAction;
import org.elasticsearch.xpack.core.ml.inference.assignment.AdaptiveAllocationsSettings;
import org.elasticsearch.xpack.core.ml.inference.results.ErrorInferenceResults;
import org.elasticsearch.xpack.core.ml.inference.results.MlTextEmbeddingResults;
import org.elasticsearch.xpack.core.ml.inference.results.TextExpansionResults;
import org.elasticsearch.xpack.core.ml.inference.trainedmodel.EmptyConfigUpdate;
import org.elasticsearch.xpack.core.ml.inference.trainedmodel.TextEmbeddingConfigUpdate;
import org.elasticsearch.xpack.core.ml.inference.trainedmodel.TextExpansionConfigUpdate;
import org.elasticsearch.xpack.core.ml.inference.trainedmodel.TextSimilarityConfigUpdate;
import org.elasticsearch.xpack.inference.chunking.ChunkingSettingsBuilder;
import org.elasticsearch.xpack.inference.chunking.EmbeddingRequestChunker;
import org.elasticsearch.xpack.inference.services.ConfigurationParseContext;
import org.elasticsearch.xpack.inference.services.ServiceUtils;

import java.util.ArrayList;
import java.util.Collections;
import java.util.EnumSet;
import java.util.List;
import java.util.Map;
import java.util.Set;
import java.util.function.Consumer;
import java.util.function.Function;

import static org.elasticsearch.xpack.core.inference.results.ResultUtils.createInvalidChunkedResultException;
import static org.elasticsearch.xpack.inference.services.ServiceUtils.removeFromMapOrDefaultEmpty;
import static org.elasticsearch.xpack.inference.services.ServiceUtils.removeFromMapOrThrowIfNull;
import static org.elasticsearch.xpack.inference.services.ServiceUtils.throwIfNotEmptyMap;
import static org.elasticsearch.xpack.inference.services.elasticsearch.ElserModels.ELSER_V2_MODEL;
import static org.elasticsearch.xpack.inference.services.elasticsearch.ElserModels.ELSER_V2_MODEL_LINUX_X86;

public class ElasticsearchInternalService extends BaseElasticsearchInternalService {

    public static final String NAME = "elasticsearch";
    public static final String OLD_ELSER_SERVICE_NAME = "elser";

    static final String MULTILINGUAL_E5_SMALL_MODEL_ID = ".multilingual-e5-small";
    static final String MULTILINGUAL_E5_SMALL_MODEL_ID_LINUX_X86 = ".multilingual-e5-small_linux-x86_64";
    public static final Set<String> MULTILINGUAL_E5_SMALL_VALID_IDS = Set.of(
        MULTILINGUAL_E5_SMALL_MODEL_ID,
        MULTILINGUAL_E5_SMALL_MODEL_ID_LINUX_X86
    );

    public static final int EMBEDDING_MAX_BATCH_SIZE = 10;
    public static final String DEFAULT_ELSER_ID = ".elser-2";
    public static final String DEFAULT_E5_ID = ".multi-e5-small";

    private static final Logger logger = LogManager.getLogger(ElasticsearchInternalService.class);
    private static final DeprecationLogger DEPRECATION_LOGGER = DeprecationLogger.getLogger(ElasticsearchInternalService.class);

    public ElasticsearchInternalService(InferenceServiceExtension.InferenceServiceFactoryContext context) {
        super(context);
    }

    // for testing
    ElasticsearchInternalService(
        InferenceServiceExtension.InferenceServiceFactoryContext context,
        Consumer<ActionListener<PreferredModelVariant>> platformArch
    ) {
        super(context, platformArch);
    }

    @Override
    protected EnumSet<TaskType> supportedTaskTypes() {
        return EnumSet.of(TaskType.RERANK, TaskType.TEXT_EMBEDDING, TaskType.SPARSE_EMBEDDING);
    }

    @Override
    public void parseRequestConfig(
        String inferenceEntityId,
        TaskType taskType,
        Map<String, Object> config,
        ActionListener<Model> modelListener
    ) {
        if (inferenceEntityId.equals(DEFAULT_ELSER_ID)) {
            modelListener.onFailure(
                new ElasticsearchStatusException(
                    "[{}] is a reserved inference Id. Cannot create a new inference endpoint with a reserved Id",
                    RestStatus.BAD_REQUEST,
                    inferenceEntityId
                )
            );
            return;
        }

        try {
            Map<String, Object> serviceSettingsMap = removeFromMapOrThrowIfNull(config, ModelConfigurations.SERVICE_SETTINGS);
            Map<String, Object> taskSettingsMap = removeFromMapOrDefaultEmpty(config, ModelConfigurations.TASK_SETTINGS);
            String serviceName = (String) config.remove(ModelConfigurations.SERVICE); // required for elser service in elasticsearch service

            ChunkingSettings chunkingSettings;
            if (ChunkingSettingsFeatureFlag.isEnabled()
                && (TaskType.TEXT_EMBEDDING.equals(taskType) || TaskType.SPARSE_EMBEDDING.equals(taskType))) {
                chunkingSettings = ChunkingSettingsBuilder.fromMap(
                    removeFromMapOrDefaultEmpty(config, ModelConfigurations.CHUNKING_SETTINGS)
                );
            } else {
                chunkingSettings = null;
            }

            throwIfNotEmptyMap(config, name());

            String modelId = (String) serviceSettingsMap.get(ElasticsearchInternalServiceSettings.MODEL_ID);
            if (modelId == null) {
                if (OLD_ELSER_SERVICE_NAME.equals(serviceName)) {
                    // TODO complete deprecation of null model ID
                    // throw new ValidationException().addValidationError("Error parsing request config, model id is missing");
                    DEPRECATION_LOGGER.critical(
                        DeprecationCategory.API,
                        "inference_api_null_model_id_in_elasticsearch_service",
                        "Putting elasticsearch service inference endpoints (including elser service) without a model_id field is"
                            + " deprecated and will be removed in a future release. Please specify a model_id field."
                    );
                    preferredModelVariantFn.accept(
                        modelListener.delegateFailureAndWrap(
                            (delegate, preferredModelVariant) -> elserCase(
                                inferenceEntityId,
                                taskType,
                                config,
                                preferredModelVariant,
                                serviceSettingsMap,
                                true,
                                chunkingSettings,
                                modelListener
                            )
                        )
                    );
                } else {
                    throw new IllegalArgumentException("Error parsing service settings, model_id must be provided");
                }
            } else if (MULTILINGUAL_E5_SMALL_VALID_IDS.contains(modelId)) {
                preferredModelVariantFn.accept(
                    modelListener.delegateFailureAndWrap(
                        (delegate, preferredModelVariant) -> e5Case(
                            inferenceEntityId,
                            taskType,
                            config,
                            preferredModelVariant,
                            serviceSettingsMap,
                            chunkingSettings,
                            modelListener
                        )
                    )
                );
            } else if (ElserModels.isValidModel(modelId)) {
                preferredModelVariantFn.accept(
                    modelListener.delegateFailureAndWrap(
                        (delegate, preferredModelVariant) -> elserCase(
                            inferenceEntityId,
                            taskType,
                            config,
                            preferredModelVariant,
                            serviceSettingsMap,
                            OLD_ELSER_SERVICE_NAME.equals(serviceName),
                            chunkingSettings,
                            modelListener
                        )
                    )
                );
            } else {
                customElandCase(inferenceEntityId, taskType, serviceSettingsMap, taskSettingsMap, chunkingSettings, modelListener);
            }
        } catch (Exception e) {
            modelListener.onFailure(e);
        }
    }

    private void customElandCase(
        String inferenceEntityId,
        TaskType taskType,
        Map<String, Object> serviceSettingsMap,
        Map<String, Object> taskSettingsMap,
        ChunkingSettings chunkingSettings,
        ActionListener<Model> modelListener
    ) {
        String modelId = (String) serviceSettingsMap.get(ElasticsearchInternalServiceSettings.MODEL_ID);
        var request = new GetTrainedModelsAction.Request(modelId);

        var getModelsListener = modelListener.<GetTrainedModelsAction.Response>delegateFailureAndWrap((delegate, response) -> {
            if (response.getResources().count() < 1) {
                throw new IllegalArgumentException(
                    "Error parsing request config, model id does not match any models available on this platform. Was ["
                        + modelId
                        + "]. You may need to load it into the cluster using eland."
                );
            } else {
                var model = createCustomElandModel(
                    inferenceEntityId,
                    taskType,
                    serviceSettingsMap,
                    taskSettingsMap,
                    chunkingSettings,
                    ConfigurationParseContext.REQUEST
                );

                throwIfNotEmptyMap(serviceSettingsMap, name());
                throwIfNotEmptyMap(taskSettingsMap, name());

                delegate.onResponse(model);
            }
        });

        client.execute(GetTrainedModelsAction.INSTANCE, request, getModelsListener);
    }

    private static CustomElandModel createCustomElandModel(
        String inferenceEntityId,
        TaskType taskType,
        Map<String, Object> serviceSettings,
        Map<String, Object> taskSettings,
        ChunkingSettings chunkingSettings,
        ConfigurationParseContext context
    ) {

        return switch (taskType) {
            case TEXT_EMBEDDING -> new CustomElandEmbeddingModel(
                inferenceEntityId,
                taskType,
                NAME,
                CustomElandInternalTextEmbeddingServiceSettings.fromMap(serviceSettings, context),
                chunkingSettings
            );
            case SPARSE_EMBEDDING -> new CustomElandModel(
                inferenceEntityId,
                taskType,
                NAME,
                elandServiceSettings(serviceSettings, context),
                chunkingSettings
            );
            case RERANK -> new CustomElandRerankModel(
                inferenceEntityId,
                taskType,
                NAME,
                elandServiceSettings(serviceSettings, context),
                CustomElandRerankTaskSettings.fromMap(taskSettings)
            );
            default -> throw new ElasticsearchStatusException(TaskType.unsupportedTaskTypeErrorMsg(taskType, NAME), RestStatus.BAD_REQUEST);
        };
    }

    private static CustomElandInternalServiceSettings elandServiceSettings(
        Map<String, Object> settingsMap,
        ConfigurationParseContext context
    ) {
        return switch (context) {
            case REQUEST -> new CustomElandInternalServiceSettings(
                ElasticsearchInternalServiceSettings.fromRequestMap(settingsMap).build()
            );
            case PERSISTENT -> new CustomElandInternalServiceSettings(ElasticsearchInternalServiceSettings.fromPersistedMap(settingsMap));
        };
    }

    private void e5Case(
        String inferenceEntityId,
        TaskType taskType,
        Map<String, Object> config,
        PreferredModelVariant preferredModelVariant,
        Map<String, Object> serviceSettingsMap,
        ChunkingSettings chunkingSettings,
        ActionListener<Model> modelListener
    ) {
        var esServiceSettingsBuilder = ElasticsearchInternalServiceSettings.fromRequestMap(serviceSettingsMap);

        if (esServiceSettingsBuilder.getModelId() == null) {
            esServiceSettingsBuilder.setModelId(
                selectDefaultModelVariantBasedOnClusterArchitecture(
                    preferredModelVariant,
                    MULTILINGUAL_E5_SMALL_MODEL_ID_LINUX_X86,
                    MULTILINGUAL_E5_SMALL_MODEL_ID
                )
            );
        } else if (modelVariantValidForArchitecture(preferredModelVariant, esServiceSettingsBuilder.getModelId()) == false) {
            throw new IllegalArgumentException(
                "Error parsing request config, model id does not match any models available on this platform. Was ["
                    + esServiceSettingsBuilder.getModelId()
                    + "]"
            );
        }

        throwIfNotEmptyMap(config, name());
        throwIfNotEmptyMap(serviceSettingsMap, name());

        modelListener.onResponse(
            new MultilingualE5SmallModel(
                inferenceEntityId,
                taskType,
                NAME,
                new MultilingualE5SmallInternalServiceSettings(esServiceSettingsBuilder.build()),
                chunkingSettings
            )
        );
    }

    static boolean modelVariantValidForArchitecture(PreferredModelVariant modelVariant, String modelId) {
        if (modelId.equals(MULTILINGUAL_E5_SMALL_MODEL_ID)) {
            // platform agnostic model is always compatible
            return true;
        }
        return modelId.equals(
            selectDefaultModelVariantBasedOnClusterArchitecture(
                modelVariant,
                MULTILINGUAL_E5_SMALL_MODEL_ID_LINUX_X86,
                MULTILINGUAL_E5_SMALL_MODEL_ID
            )
        );
    }

    private void elserCase(
        String inferenceEntityId,
        TaskType taskType,
        Map<String, Object> config,
        PreferredModelVariant preferredModelVariant,
        Map<String, Object> serviceSettingsMap,
        boolean isElserService,
        ChunkingSettings chunkingSettings,
        ActionListener<Model> modelListener
    ) {
        var esServiceSettingsBuilder = ElasticsearchInternalServiceSettings.fromRequestMap(serviceSettingsMap);
        final String defaultModelId = selectDefaultModelVariantBasedOnClusterArchitecture(
            preferredModelVariant,
            ELSER_V2_MODEL_LINUX_X86,
            ELSER_V2_MODEL
        );
        if (false == defaultModelId.equals(esServiceSettingsBuilder.getModelId())) {

            if (esServiceSettingsBuilder.getModelId() == null) {
                // TODO remove this case once we remove the option to not pass model ID
                esServiceSettingsBuilder.setModelId(defaultModelId);
            } else if (esServiceSettingsBuilder.getModelId().equals(ELSER_V2_MODEL)) {
                logger.warn(
                    "The platform agnostic model [{}] was requested on Linux x86_64. "
                        + "It is recommended to use the optimized model instead [{}]",
                    ELSER_V2_MODEL,
                    ELSER_V2_MODEL_LINUX_X86
                );
            } else {
                throw new IllegalArgumentException(
                    "Error parsing request config, model id does not match any models available on this platform. Was ["
                        + esServiceSettingsBuilder.getModelId()
                        + "]. You may need to use a platform agnostic model."
                );
            }
        }

        if (isElserService) {
            DEPRECATION_LOGGER.warn(
                DeprecationCategory.API,
                "inference_api_elser_service",
                "The [{}] service is deprecated and will be removed in a future release. Use the [{}] service instead, with"
                    + " [model_id] set to [{}] in the [service_settings]",
                OLD_ELSER_SERVICE_NAME,
                ElasticsearchInternalService.NAME,
                defaultModelId
            );
        }

        if (modelVariantDoesNotMatchArchitecturesAndIsNotPlatformAgnostic(preferredModelVariant, esServiceSettingsBuilder.getModelId())) {
            throw new IllegalArgumentException(
                "Error parsing request config, model id does not match any models available on this platform. Was ["
                    + esServiceSettingsBuilder.getModelId()
                    + "]"
            );
        }

        throwIfNotEmptyMap(config, name());
        throwIfNotEmptyMap(serviceSettingsMap, name());

        modelListener.onResponse(
            new ElserInternalModel(
                inferenceEntityId,
                taskType,
                NAME,
                new ElserInternalServiceSettings(esServiceSettingsBuilder.build()),
                ElserMlNodeTaskSettings.DEFAULT,
                chunkingSettings
            )
        );
    }

    private static boolean modelVariantDoesNotMatchArchitecturesAndIsNotPlatformAgnostic(
        PreferredModelVariant preferredModelVariant,
        String modelId
    ) {
        return modelId.equals(
            selectDefaultModelVariantBasedOnClusterArchitecture(
                preferredModelVariant,
                MULTILINGUAL_E5_SMALL_MODEL_ID_LINUX_X86,
                MULTILINGUAL_E5_SMALL_MODEL_ID
            )
        );
    }

    @Override
    public Model parsePersistedConfigWithSecrets(
        String inferenceEntityId,
        TaskType taskType,
        Map<String, Object> config,
        Map<String, Object> secrets
    ) {
        return parsePersistedConfig(inferenceEntityId, taskType, config);
    }

    @Override
    public Model parsePersistedConfig(String inferenceEntityId, TaskType taskType, Map<String, Object> config) {
        Map<String, Object> serviceSettingsMap = removeFromMapOrThrowIfNull(config, ModelConfigurations.SERVICE_SETTINGS);
        Map<String, Object> taskSettingsMap = removeFromMapOrDefaultEmpty(config, ModelConfigurations.TASK_SETTINGS);

        ChunkingSettings chunkingSettings = null;
        if (ChunkingSettingsFeatureFlag.isEnabled()
            && (TaskType.TEXT_EMBEDDING.equals(taskType) || TaskType.SPARSE_EMBEDDING.equals(taskType))) {
            chunkingSettings = ChunkingSettingsBuilder.fromMap(removeFromMapOrDefaultEmpty(config, ModelConfigurations.CHUNKING_SETTINGS));
        }

        String modelId = (String) serviceSettingsMap.get(ElasticsearchInternalServiceSettings.MODEL_ID);
        if (modelId == null) {
            throw new IllegalArgumentException("Error parsing request config, model id is missing");
        }

        if (MULTILINGUAL_E5_SMALL_VALID_IDS.contains(modelId)) {
            return new MultilingualE5SmallModel(
                inferenceEntityId,
                taskType,
                NAME,
                new MultilingualE5SmallInternalServiceSettings(ElasticsearchInternalServiceSettings.fromPersistedMap(serviceSettingsMap)),
                chunkingSettings
            );
        } else if (ElserModels.isValidModel(modelId)) {
            return new ElserInternalModel(
                inferenceEntityId,
                taskType,
                NAME,
                new ElserInternalServiceSettings(ElasticsearchInternalServiceSettings.fromPersistedMap(serviceSettingsMap)),
                ElserMlNodeTaskSettings.DEFAULT,
                chunkingSettings
            );
        } else {
            return createCustomElandModel(
                inferenceEntityId,
                taskType,
                serviceSettingsMap,
                taskSettingsMap,
                chunkingSettings,
                ConfigurationParseContext.PERSISTENT
            );
        }
    }

    @Override
    public void checkModelConfig(Model model, ActionListener<Model> listener) {
        if (model instanceof CustomElandEmbeddingModel elandModel && elandModel.getTaskType() == TaskType.TEXT_EMBEDDING) {
            // At this point the inference endpoint configuration has not been persisted yet, if we attempt to do inference using the
            // inference id we'll get an error because the trained model code needs to use the persisted inference endpoint to retrieve the
            // model id. To get around this we'll have the getEmbeddingSize() method use the model id instead of inference id. So we need
            // to create a temporary model that overrides the inference id with the model id.
            var temporaryModelWithModelId = new CustomElandEmbeddingModel(
                elandModel.getServiceSettings().modelId(),
                elandModel.getTaskType(),
                elandModel.getConfigurations().getService(),
                elandModel.getServiceSettings(),
                elandModel.getConfigurations().getChunkingSettings()
            );

            ServiceUtils.getEmbeddingSize(
                temporaryModelWithModelId,
                this,
                listener.delegateFailureAndWrap((l, size) -> l.onResponse(updateModelWithEmbeddingDetails(elandModel, size)))
            );
        } else {
            listener.onResponse(model);
        }
    }

    private static CustomElandEmbeddingModel updateModelWithEmbeddingDetails(CustomElandEmbeddingModel model, int embeddingSize) {
        CustomElandInternalTextEmbeddingServiceSettings serviceSettings = new CustomElandInternalTextEmbeddingServiceSettings(
            model.getServiceSettings().getNumAllocations(),
            model.getServiceSettings().getNumThreads(),
            model.getServiceSettings().modelId(),
            model.getServiceSettings().getAdaptiveAllocationsSettings(),
            embeddingSize,
            model.getServiceSettings().similarity(),
            model.getServiceSettings().elementType()
        );

        return new CustomElandEmbeddingModel(
            model.getInferenceEntityId(),
            model.getTaskType(),
            model.getConfigurations().getService(),
            serviceSettings,
            model.getConfigurations().getChunkingSettings()
        );
    }

    @Override
    public void infer(
        Model model,
        @Nullable String query,
        List<String> input,
        boolean stream,
        Map<String, Object> taskSettings,
        InputType inputType,
        TimeValue timeout,
        ActionListener<InferenceServiceResults> listener
    ) {
        if (model instanceof ElasticsearchInternalModel esModel) {
            var taskType = model.getConfigurations().getTaskType();
            if (TaskType.TEXT_EMBEDDING.equals(taskType)) {
                inferTextEmbedding(esModel, input, inputType, timeout, listener);
            } else if (TaskType.RERANK.equals(taskType)) {
                inferRerank(esModel, query, input, inputType, timeout, taskSettings, listener);
            } else if (TaskType.SPARSE_EMBEDDING.equals(taskType)) {
                inferSparseEmbedding(esModel, input, inputType, timeout, listener);
            } else {
                throw new ElasticsearchStatusException(TaskType.unsupportedTaskTypeErrorMsg(taskType, NAME), RestStatus.BAD_REQUEST);
            }
        } else {
            listener.onFailure(notElasticsearchModelException(model));
        }
    }

    public void inferTextEmbedding(
        ElasticsearchInternalModel model,
        List<String> inputs,
        InputType inputType,
        TimeValue timeout,
        ActionListener<InferenceServiceResults> listener
    ) {
        var request = buildInferenceRequest(
            model.getConfigurations().getInferenceEntityId(),
            TextEmbeddingConfigUpdate.EMPTY_INSTANCE,
            inputs,
            inputType,
            timeout
        );

        ActionListener<InferModelAction.Response> mlResultsListener = listener.delegateFailureAndWrap(
            (l, inferenceResult) -> l.onResponse(InferenceTextEmbeddingFloatResults.of(inferenceResult.getInferenceResults()))
        );

        var maybeDeployListener = mlResultsListener.delegateResponse(
            (l, exception) -> maybeStartDeployment(model, exception, request, mlResultsListener)
        );

        client.execute(InferModelAction.INSTANCE, request, maybeDeployListener);
    }

    public void inferSparseEmbedding(
        ElasticsearchInternalModel model,
        List<String> inputs,
        InputType inputType,
        TimeValue timeout,
        ActionListener<InferenceServiceResults> listener
    ) {
        var request = buildInferenceRequest(
            model.getConfigurations().getInferenceEntityId(),
            TextExpansionConfigUpdate.EMPTY_UPDATE,
            inputs,
            inputType,
            timeout
        );

        ActionListener<InferModelAction.Response> mlResultsListener = listener.delegateFailureAndWrap(
            (l, inferenceResult) -> l.onResponse(SparseEmbeddingResults.of(inferenceResult.getInferenceResults()))
        );

        var maybeDeployListener = mlResultsListener.delegateResponse(
            (l, exception) -> maybeStartDeployment(model, exception, request, mlResultsListener)
        );

        client.execute(InferModelAction.INSTANCE, request, maybeDeployListener);
    }

    public void inferRerank(
        ElasticsearchInternalModel model,
        String query,
        List<String> inputs,
        InputType inputType,
        TimeValue timeout,
        Map<String, Object> requestTaskSettings,
        ActionListener<InferenceServiceResults> listener
    ) {
        var request = buildInferenceRequest(
            model.getConfigurations().getInferenceEntityId(),
            new TextSimilarityConfigUpdate(query),
            inputs,
            inputType,
            timeout
        );

        var modelSettings = (CustomElandRerankTaskSettings) model.getTaskSettings();
        var requestSettings = CustomElandRerankTaskSettings.fromMap(requestTaskSettings);
        Boolean returnDocs = CustomElandRerankTaskSettings.of(modelSettings, requestSettings).returnDocuments();

        Function<Integer, String> inputSupplier = returnDocs == Boolean.TRUE ? inputs::get : i -> null;

        client.execute(
            InferModelAction.INSTANCE,
            request,
            listener.delegateFailureAndWrap(
                (l, inferenceResult) -> l.onResponse(
                    textSimilarityResultsToRankedDocs(inferenceResult.getInferenceResults(), inputSupplier)
                )
            )
        );
    }

    public void chunkedInfer(
        Model model,
        List<String> input,
        Map<String, Object> taskSettings,
        InputType inputType,
        ChunkingOptions chunkingOptions,
        TimeValue timeout,
        ActionListener<List<ChunkedInferenceServiceResults>> listener
    ) {
        chunkedInfer(model, null, input, taskSettings, inputType, chunkingOptions, timeout, listener);
    }

    @Override
    public void chunkedInfer(
        Model model,
        @Nullable String query,
        List<String> input,
        Map<String, Object> taskSettings,
        InputType inputType,
        ChunkingOptions chunkingOptions,
        TimeValue timeout,
        ActionListener<List<ChunkedInferenceServiceResults>> listener
    ) {
        if ((TaskType.TEXT_EMBEDDING.equals(model.getTaskType()) || TaskType.SPARSE_EMBEDDING.equals(model.getTaskType())) == false) {
            listener.onFailure(
                new ElasticsearchStatusException(TaskType.unsupportedTaskTypeErrorMsg(model.getTaskType(), NAME), RestStatus.BAD_REQUEST)
            );
            return;
        }

        if (model instanceof ElasticsearchInternalModel esModel) {

            List<EmbeddingRequestChunker.BatchRequestAndListener> batchedRequests;
            if (ChunkingSettingsFeatureFlag.isEnabled()) {
                batchedRequests = new EmbeddingRequestChunker(
                    input,
                    EMBEDDING_MAX_BATCH_SIZE,
                    embeddingTypeFromTaskTypeAndSettings(model.getTaskType(), esModel.internalServiceSettings),
                    esModel.getConfigurations().getChunkingSettings()
                ).batchRequestsWithListeners(listener);
            } else {
                batchedRequests = new EmbeddingRequestChunker(
                    input,
                    EMBEDDING_MAX_BATCH_SIZE,
                    embeddingTypeFromTaskTypeAndSettings(model.getTaskType(), esModel.internalServiceSettings)
                ).batchRequestsWithListeners(listener);
            }

            for (var batch : batchedRequests) {
                var inferenceRequest = buildInferenceRequest(
                    model.getConfigurations().getInferenceEntityId(),
                    EmptyConfigUpdate.INSTANCE,
                    batch.batch().inputs(),
                    inputType,
                    timeout
                );

                ActionListener<InferModelAction.Response> mlResultsListener = batch.listener()
                    .delegateFailureAndWrap(
                        (l, inferenceResult) -> translateToChunkedResult(model.getTaskType(), inferenceResult.getInferenceResults(), l)
                    );

                var maybeDeployListener = mlResultsListener.delegateResponse(
                    (l, exception) -> maybeStartDeployment(esModel, exception, inferenceRequest, mlResultsListener)
                );

                client.execute(InferModelAction.INSTANCE, inferenceRequest, maybeDeployListener);
            }
        } else {
            listener.onFailure(notElasticsearchModelException(model));
        }
    }

    private static void translateToChunkedResult(
        TaskType taskType,
        List<InferenceResults> inferenceResults,
        ActionListener<InferenceServiceResults> chunkPartListener
    ) {
        if (taskType == TaskType.TEXT_EMBEDDING) {
            var translated = new ArrayList<InferenceTextEmbeddingFloatResults.InferenceFloatEmbedding>();

            for (var inferenceResult : inferenceResults) {
                if (inferenceResult instanceof MlTextEmbeddingResults mlTextEmbeddingResult) {
                    translated.add(
                        new InferenceTextEmbeddingFloatResults.InferenceFloatEmbedding(mlTextEmbeddingResult.getInferenceAsFloat())
                    );
                } else if (inferenceResult instanceof ErrorInferenceResults error) {
                    chunkPartListener.onFailure(error.getException());
                    return;
                } else {
                    chunkPartListener.onFailure(
                        createInvalidChunkedResultException(MlTextEmbeddingResults.NAME, inferenceResult.getWriteableName())
                    );
                    return;
                }
            }
            chunkPartListener.onResponse(new InferenceTextEmbeddingFloatResults(translated));
        } else { // sparse
            var translated = new ArrayList<SparseEmbeddingResults.Embedding>();

            for (var inferenceResult : inferenceResults) {
                if (inferenceResult instanceof TextExpansionResults textExpansionResult) {
                    translated.add(
                        new SparseEmbeddingResults.Embedding(textExpansionResult.getWeightedTokens(), textExpansionResult.isTruncated())
                    );
                } else if (inferenceResult instanceof ErrorInferenceResults error) {
                    chunkPartListener.onFailure(error.getException());
                    return;
                } else {
                    chunkPartListener.onFailure(
                        createInvalidChunkedResultException(TextExpansionResults.NAME, inferenceResult.getWriteableName())
                    );
                    return;
                }
            }
            chunkPartListener.onResponse(new SparseEmbeddingResults(translated));
        }
    }

    @Override
    public TransportVersion getMinimalSupportedVersion() {
        return TransportVersions.V_8_14_0;
    }

    @Override
    public String name() {
        return NAME;
    }

    private RankedDocsResults textSimilarityResultsToRankedDocs(
        List<? extends InferenceResults> results,
        Function<Integer, String> inputSupplier
    ) {
        List<RankedDocsResults.RankedDoc> rankings = new ArrayList<>(results.size());
        for (int i = 0; i < results.size(); i++) {
            var result = results.get(i);
            if (result instanceof org.elasticsearch.xpack.core.ml.inference.results.TextSimilarityInferenceResults similarity) {
                rankings.add(new RankedDocsResults.RankedDoc(i, (float) similarity.score(), inputSupplier.apply(i)));
            } else if (result instanceof org.elasticsearch.xpack.core.ml.inference.results.ErrorInferenceResults errorResult) {
                if (errorResult.getException() instanceof ElasticsearchStatusException statusException) {
                    throw statusException;
                } else {
                    throw new ElasticsearchStatusException(
                        "Received error inference result.",
                        RestStatus.INTERNAL_SERVER_ERROR,
                        errorResult.getException()
                    );
                }
            } else {
                throw new IllegalArgumentException(
                    "Received invalid inference result, of type "
                        + result.getClass().getName()
                        + " but expected TextSimilarityInferenceResults."
                );
            }
        }

        Collections.sort(rankings);
        return new RankedDocsResults(rankings);
    }

    public List<DefaultConfigId> defaultConfigIds() {
        return List.of(new DefaultConfigId(DEFAULT_ELSER_ID, TaskType.SPARSE_EMBEDDING, this));
    }

    /**
     * Default configurations that can be out of the box without creating an endpoint first.
     * @param defaultsListener Config listener
     */
    @Override
    public void defaultConfigs(ActionListener<List<Model>> defaultsListener) {
        preferredModelVariantFn.accept(defaultsListener.delegateFailureAndWrap((delegate, preferredModelVariant) -> {
            if (PreferredModelVariant.LINUX_X86_OPTIMIZED.equals(preferredModelVariant)) {
                defaultsListener.onResponse(defaultConfigsLinuxOptimized());
            } else {
                defaultsListener.onResponse(defaultConfigsPlatfromAgnostic());
            }
        }));
    }

    private List<Model> defaultConfigsLinuxOptimized() {
        return defaultConfigs(true);
    }

    private List<Model> defaultConfigsPlatfromAgnostic() {
        return defaultConfigs(false);
    }

    private List<Model> defaultConfigs(boolean useLinuxOptimizedModel) {
        var defaultElser = new ElserInternalModel(
            DEFAULT_ELSER_ID,
            TaskType.SPARSE_EMBEDDING,
            NAME,
            new ElserInternalServiceSettings(
                null,
                1,
                useLinuxOptimizedModel ? ELSER_V2_MODEL_LINUX_X86 : ELSER_V2_MODEL,
                new AdaptiveAllocationsSettings(Boolean.TRUE, 1, 8)
            ),
            ElserMlNodeTaskSettings.DEFAULT,
            null // default chunking settings
        );

<<<<<<< HEAD
        // TODO Chunking settings
        Map<String, Object> e5Settings = Map.of(
            ModelConfigurations.SERVICE_SETTINGS,
            Map.of(
                ElasticsearchInternalServiceSettings.MODEL_ID,
                MULTILINGUAL_E5_SMALL_MODEL_ID,  // TODO pick model depending on platform
                ElasticsearchInternalServiceSettings.NUM_THREADS,
                1,
                ElasticsearchInternalServiceSettings.ADAPTIVE_ALLOCATIONS,
                Map.of(
                    "enabled",
                    Boolean.TRUE,
                    "min_number_of_allocations",
                    1,
                    "max_number_of_allocations",
                    8   // no max?
                )
            )
        );

        return List.of(
            new UnparsedModel(
                DEFAULT_ELSER_ID,
                TaskType.SPARSE_EMBEDDING,
                NAME,
                elserSettings,
                Map.of() // no secrets
            ),
            new UnparsedModel(
                DEFAULT_E5_ID,
                TaskType.TEXT_EMBEDDING,
                NAME,
                e5Settings,
                Map.of() // no secrets
            )
        );
=======
        return List.of(defaultElser);
>>>>>>> 01bfdf82
    }

    @Override
    boolean isDefaultId(String inferenceId) {
        return DEFAULT_ELSER_ID.equals(inferenceId) || DEFAULT_E5_ID.equals(inferenceId);
    }

    static EmbeddingRequestChunker.EmbeddingType embeddingTypeFromTaskTypeAndSettings(
        TaskType taskType,
        ElasticsearchInternalServiceSettings serviceSettings
    ) {
        return switch (taskType) {
            case SPARSE_EMBEDDING -> EmbeddingRequestChunker.EmbeddingType.SPARSE;
            case TEXT_EMBEDDING -> serviceSettings.elementType() == null
                ? EmbeddingRequestChunker.EmbeddingType.FLOAT
                : EmbeddingRequestChunker.EmbeddingType.fromDenseVectorElementType(serviceSettings.elementType());
            default -> throw new ElasticsearchStatusException(
                "Chunking is not supported for task type [{}]",
                RestStatus.BAD_REQUEST,
                taskType
            );
        };
    }
}<|MERGE_RESOLUTION|>--- conflicted
+++ resolved
@@ -840,46 +840,7 @@
             null // default chunking settings
         );
 
-<<<<<<< HEAD
-        // TODO Chunking settings
-        Map<String, Object> e5Settings = Map.of(
-            ModelConfigurations.SERVICE_SETTINGS,
-            Map.of(
-                ElasticsearchInternalServiceSettings.MODEL_ID,
-                MULTILINGUAL_E5_SMALL_MODEL_ID,  // TODO pick model depending on platform
-                ElasticsearchInternalServiceSettings.NUM_THREADS,
-                1,
-                ElasticsearchInternalServiceSettings.ADAPTIVE_ALLOCATIONS,
-                Map.of(
-                    "enabled",
-                    Boolean.TRUE,
-                    "min_number_of_allocations",
-                    1,
-                    "max_number_of_allocations",
-                    8   // no max?
-                )
-            )
-        );
-
-        return List.of(
-            new UnparsedModel(
-                DEFAULT_ELSER_ID,
-                TaskType.SPARSE_EMBEDDING,
-                NAME,
-                elserSettings,
-                Map.of() // no secrets
-            ),
-            new UnparsedModel(
-                DEFAULT_E5_ID,
-                TaskType.TEXT_EMBEDDING,
-                NAME,
-                e5Settings,
-                Map.of() // no secrets
-            )
-        );
-=======
         return List.of(defaultElser);
->>>>>>> 01bfdf82
     }
 
     @Override

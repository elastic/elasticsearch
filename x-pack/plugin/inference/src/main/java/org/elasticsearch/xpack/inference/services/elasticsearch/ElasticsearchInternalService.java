--- conflicted
+++ resolved
@@ -848,17 +848,13 @@
             return;
         }
 
-<<<<<<< HEAD
-        var modelsByDeploymentIds = new HashMap<String, List<ElasticsearchInternalModel>>();
-=======
         // if ML is disabled, do not update Deployment Stats (there won't be changes)
         if (XPackSettings.MACHINE_LEARNING_ENABLED.get(settings) == false) {
             listener.onResponse(models);
             return;
         }
 
-        var modelsByDeploymentIds = new HashMap<String, ElasticsearchInternalModel>();
->>>>>>> 24bc9fa1
+        var modelsByDeploymentIds = new HashMap<String, List<ElasticsearchInternalModel>>();
         for (var model : models) {
             assert model instanceof ElasticsearchInternalModel;
 

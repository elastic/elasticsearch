/*
 * Copyright Elasticsearch B.V. and/or licensed to Elasticsearch B.V. under one
 * or more contributor license agreements. Licensed under the Elastic License
 * 2.0; you may not use this file except in compliance with the Elastic License
 * 2.0.
 */

package org.elasticsearch.xpack.inference.services.elasticsearch;

import org.elasticsearch.ElasticsearchStatusException;
import org.elasticsearch.TransportVersion;
import org.elasticsearch.TransportVersions;
import org.elasticsearch.action.ActionListener;
import org.elasticsearch.common.ValidationException;
import org.elasticsearch.core.Nullable;
import org.elasticsearch.core.TimeValue;
import org.elasticsearch.inference.ChunkedInferenceServiceResults;
import org.elasticsearch.inference.ChunkingOptions;
import org.elasticsearch.inference.InferenceResults;
import org.elasticsearch.inference.InferenceServiceExtension;
import org.elasticsearch.inference.InferenceServiceResults;
import org.elasticsearch.inference.InputType;
import org.elasticsearch.inference.Model;
import org.elasticsearch.inference.ModelConfigurations;
import org.elasticsearch.inference.TaskType;
import org.elasticsearch.rest.RestStatus;
<<<<<<< HEAD
=======
import org.elasticsearch.xpack.core.inference.results.ErrorChunkedInferenceResults;
import org.elasticsearch.xpack.core.inference.results.InferenceChunkedSparseEmbeddingResults;
import org.elasticsearch.xpack.core.inference.results.InferenceChunkedTextEmbeddingFloatResults;
>>>>>>> adb23531
import org.elasticsearch.xpack.core.inference.results.InferenceTextEmbeddingFloatResults;
import org.elasticsearch.xpack.core.inference.results.RankedDocsResults;
import org.elasticsearch.xpack.core.inference.results.SparseEmbeddingResults;
import org.elasticsearch.xpack.core.ml.action.GetTrainedModelsAction;
import org.elasticsearch.xpack.core.ml.action.InferModelAction;
import org.elasticsearch.xpack.core.ml.inference.results.ErrorInferenceResults;
<<<<<<< HEAD
import org.elasticsearch.xpack.core.ml.inference.results.MlTextEmbeddingResults;
import org.elasticsearch.xpack.core.ml.inference.trainedmodel.EmptyConfigUpdate;
=======
import org.elasticsearch.xpack.core.ml.inference.results.MlChunkedTextEmbeddingFloatResults;
import org.elasticsearch.xpack.core.ml.inference.results.MlChunkedTextExpansionResults;
>>>>>>> adb23531
import org.elasticsearch.xpack.core.ml.inference.trainedmodel.TextEmbeddingConfigUpdate;
import org.elasticsearch.xpack.core.ml.inference.trainedmodel.TextExpansionConfigUpdate;
import org.elasticsearch.xpack.core.ml.inference.trainedmodel.TextSimilarityConfigUpdate;
import org.elasticsearch.xpack.inference.chunking.EmbeddingRequestChunker;
import org.elasticsearch.xpack.inference.services.ConfigurationParseContext;
import org.elasticsearch.xpack.inference.services.ServiceUtils;

import java.util.ArrayList;
import java.util.Collections;
import java.util.EnumSet;
import java.util.List;
import java.util.Map;
import java.util.Set;
import java.util.function.Function;

import static org.elasticsearch.xpack.core.inference.results.ResultUtils.createInvalidChunkedResultException;
import static org.elasticsearch.xpack.inference.services.ServiceUtils.removeFromMap;
import static org.elasticsearch.xpack.inference.services.ServiceUtils.removeFromMapOrThrowIfNull;
import static org.elasticsearch.xpack.inference.services.ServiceUtils.throwIfNotEmptyMap;

public class ElasticsearchInternalService extends BaseElasticsearchInternalService {

    public static final String NAME = "elasticsearch";

    static final String MULTILINGUAL_E5_SMALL_MODEL_ID = ".multilingual-e5-small";
    static final String MULTILINGUAL_E5_SMALL_MODEL_ID_LINUX_X86 = ".multilingual-e5-small_linux-x86_64";
    public static final Set<String> MULTILINGUAL_E5_SMALL_VALID_IDS = Set.of(
        MULTILINGUAL_E5_SMALL_MODEL_ID,
        MULTILINGUAL_E5_SMALL_MODEL_ID_LINUX_X86
    );

<<<<<<< HEAD
    public static final int EMBEDDING_MAX_BATCH_SIZE = 10;

    private static final Logger logger = LogManager.getLogger(ElasticsearchInternalService.class);

=======
>>>>>>> adb23531
    public ElasticsearchInternalService(InferenceServiceExtension.InferenceServiceFactoryContext context) {
        super(context);
    }

    @Override
    protected EnumSet<TaskType> supportedTaskTypes() {
        return EnumSet.of(TaskType.RERANK, TaskType.TEXT_EMBEDDING, TaskType.SPARSE_EMBEDDING);
    }

    @Override
    public void parseRequestConfig(
        String inferenceEntityId,
        TaskType taskType,
        Map<String, Object> config,
        Set<String> platformArchitectures,
        ActionListener<Model> modelListener
    ) {
        try {
            Map<String, Object> serviceSettingsMap = removeFromMapOrThrowIfNull(config, ModelConfigurations.SERVICE_SETTINGS);
            Map<String, Object> taskSettingsMap = removeFromMap(config, ModelConfigurations.TASK_SETTINGS);

            throwIfNotEmptyMap(config, name());

            String modelId = (String) serviceSettingsMap.get(ElasticsearchInternalServiceSettings.MODEL_ID);
            if (modelId == null) {
                throw new ValidationException().addValidationError("Error parsing request config, model id is missing");
            }
            if (MULTILINGUAL_E5_SMALL_VALID_IDS.contains(modelId)) {
                e5Case(inferenceEntityId, taskType, config, platformArchitectures, serviceSettingsMap, modelListener);
            } else {
                customElandCase(inferenceEntityId, taskType, serviceSettingsMap, taskSettingsMap, modelListener);
            }
        } catch (Exception e) {
            modelListener.onFailure(e);
        }
    }

    private void customElandCase(
        String inferenceEntityId,
        TaskType taskType,
        Map<String, Object> serviceSettingsMap,
        Map<String, Object> taskSettingsMap,
        ActionListener<Model> modelListener
    ) {
        String modelId = (String) serviceSettingsMap.get(ElasticsearchInternalServiceSettings.MODEL_ID);
        var request = new GetTrainedModelsAction.Request(modelId);

        var getModelsListener = modelListener.<GetTrainedModelsAction.Response>delegateFailureAndWrap((delegate, response) -> {
            if (response.getResources().count() < 1) {
                throw new IllegalArgumentException(
                    "Error parsing request config, model id does not match any models available on this platform. Was ["
                        + modelId
                        + "]. You may need to load it into the cluster using eland."
                );
            } else {
                var model = createCustomElandModel(
                    inferenceEntityId,
                    taskType,
                    serviceSettingsMap,
                    taskSettingsMap,
                    ConfigurationParseContext.REQUEST
                );

                throwIfNotEmptyMap(serviceSettingsMap, name());
                throwIfNotEmptyMap(taskSettingsMap, name());

                delegate.onResponse(model);
            }
        });

        client.execute(GetTrainedModelsAction.INSTANCE, request, getModelsListener);
    }

    private static CustomElandModel createCustomElandModel(
        String inferenceEntityId,
        TaskType taskType,
        Map<String, Object> serviceSettings,
        Map<String, Object> taskSettings,
        ConfigurationParseContext context
    ) {

        return switch (taskType) {
            case TEXT_EMBEDDING -> new CustomElandEmbeddingModel(
                inferenceEntityId,
                taskType,
                NAME,
                CustomElandInternalTextEmbeddingServiceSettings.fromMap(serviceSettings, context)
            );
            case SPARSE_EMBEDDING -> new CustomElandModel(
                inferenceEntityId,
                taskType,
                NAME,
                elandServiceSettings(serviceSettings, context)
            );
            case RERANK -> new CustomElandRerankModel(
                inferenceEntityId,
                taskType,
                NAME,
                elandServiceSettings(serviceSettings, context),
                CustomElandRerankTaskSettings.fromMap(taskSettings)
            );
            default -> throw new ElasticsearchStatusException(TaskType.unsupportedTaskTypeErrorMsg(taskType, NAME), RestStatus.BAD_REQUEST);
        };
    }

    private static CustomElandInternalServiceSettings elandServiceSettings(
        Map<String, Object> settingsMap,
        ConfigurationParseContext context
    ) {
        return switch (context) {
            case REQUEST -> new CustomElandInternalServiceSettings(
                ElasticsearchInternalServiceSettings.fromRequestMap(settingsMap).build()
            );
            case PERSISTENT -> new CustomElandInternalServiceSettings(ElasticsearchInternalServiceSettings.fromPersistedMap(settingsMap));
        };
    }

    private void e5Case(
        String inferenceEntityId,
        TaskType taskType,
        Map<String, Object> config,
        Set<String> platformArchitectures,
        Map<String, Object> serviceSettingsMap,
        ActionListener<Model> modelListener
    ) {
        var esServiceSettingsBuilder = ElasticsearchInternalServiceSettings.fromRequestMap(serviceSettingsMap);

        if (esServiceSettingsBuilder.getModelId() == null) {
            esServiceSettingsBuilder.setModelId(
                selectDefaultModelVariantBasedOnClusterArchitecture(
                    platformArchitectures,
                    MULTILINGUAL_E5_SMALL_MODEL_ID_LINUX_X86,
                    MULTILINGUAL_E5_SMALL_MODEL_ID
                )
            );
        }

        if (modelVariantDoesNotMatchArchitecturesAndIsNotPlatformAgnostic(platformArchitectures, esServiceSettingsBuilder.getModelId())) {
            throw new IllegalArgumentException(
                "Error parsing request config, model id does not match any models available on this platform. Was ["
                    + esServiceSettingsBuilder.getModelId()
                    + "]"
            );
        }

        throwIfNotEmptyMap(config, name());
        throwIfNotEmptyMap(serviceSettingsMap, name());

        modelListener.onResponse(
            new MultilingualE5SmallModel(
                inferenceEntityId,
                taskType,
                NAME,
                new MultilingualE5SmallInternalServiceSettings(esServiceSettingsBuilder.build())
            )
        );
    }

    private static boolean modelVariantDoesNotMatchArchitecturesAndIsNotPlatformAgnostic(
        Set<String> platformArchitectures,
        String modelId
    ) {
        return modelId.equals(
            selectDefaultModelVariantBasedOnClusterArchitecture(
                platformArchitectures,
                MULTILINGUAL_E5_SMALL_MODEL_ID_LINUX_X86,
                MULTILINGUAL_E5_SMALL_MODEL_ID
            )
        ) && modelId.equals(MULTILINGUAL_E5_SMALL_MODEL_ID) == false;
    }

    @Override
    public Model parsePersistedConfigWithSecrets(
        String inferenceEntityId,
        TaskType taskType,
        Map<String, Object> config,
        Map<String, Object> secrets
    ) {
        return parsePersistedConfig(inferenceEntityId, taskType, config);
    }

    @Override
    public Model parsePersistedConfig(String inferenceEntityId, TaskType taskType, Map<String, Object> config) {
        Map<String, Object> serviceSettingsMap = removeFromMapOrThrowIfNull(config, ModelConfigurations.SERVICE_SETTINGS);
        Map<String, Object> taskSettingsMap = removeFromMap(config, ModelConfigurations.TASK_SETTINGS);

        String modelId = (String) serviceSettingsMap.get(ElasticsearchInternalServiceSettings.MODEL_ID);
        if (modelId == null) {
            throw new IllegalArgumentException("Error parsing request config, model id is missing");
        }

        if (MULTILINGUAL_E5_SMALL_VALID_IDS.contains(modelId)) {
            return new MultilingualE5SmallModel(
                inferenceEntityId,
                taskType,
                NAME,
                new MultilingualE5SmallInternalServiceSettings(ElasticsearchInternalServiceSettings.fromPersistedMap(serviceSettingsMap))
            );
        } else {
            return createCustomElandModel(
                inferenceEntityId,
                taskType,
                serviceSettingsMap,
                taskSettingsMap,
                ConfigurationParseContext.PERSISTENT
            );
        }
    }

    @Override
    public void checkModelConfig(Model model, ActionListener<Model> listener) {
        if (model instanceof CustomElandEmbeddingModel elandModel && elandModel.getTaskType() == TaskType.TEXT_EMBEDDING) {
            // At this point the inference endpoint configuration has not been persisted yet, if we attempt to do inference using the
            // inference id we'll get an error because the trained model code needs to use the persisted inference endpoint to retrieve the
            // model id. To get around this we'll have the getEmbeddingSize() method use the model id instead of inference id. So we need
            // to create a temporary model that overrides the inference id with the model id.
            var temporaryModelWithModelId = new CustomElandEmbeddingModel(
                elandModel.getServiceSettings().modelId(),
                elandModel.getTaskType(),
                elandModel.getConfigurations().getService(),
                elandModel.getServiceSettings()
            );

            ServiceUtils.getEmbeddingSize(
                temporaryModelWithModelId,
                this,
                listener.delegateFailureAndWrap((l, size) -> l.onResponse(updateModelWithEmbeddingDetails(elandModel, size)))
            );
        } else {
            listener.onResponse(model);
        }
    }

    private static CustomElandEmbeddingModel updateModelWithEmbeddingDetails(CustomElandEmbeddingModel model, int embeddingSize) {
        CustomElandInternalTextEmbeddingServiceSettings serviceSettings = new CustomElandInternalTextEmbeddingServiceSettings(
            model.getServiceSettings().getNumAllocations(),
            model.getServiceSettings().getNumThreads(),
            model.getServiceSettings().modelId(),
            model.getServiceSettings().getAdaptiveAllocationsSettings(),
            embeddingSize,
            model.getServiceSettings().similarity(),
            model.getServiceSettings().elementType()
        );

        return new CustomElandEmbeddingModel(
            model.getInferenceEntityId(),
            model.getTaskType(),
            model.getConfigurations().getService(),
            serviceSettings
        );
    }

    @Override
    public void infer(
        Model model,
        @Nullable String query,
        List<String> input,
        Map<String, Object> taskSettings,
        InputType inputType,
        TimeValue timeout,
        ActionListener<InferenceServiceResults> listener
    ) {
        var taskType = model.getConfigurations().getTaskType();
        if (TaskType.TEXT_EMBEDDING.equals(taskType)) {
            inferTextEmbedding(model, input, inputType, timeout, listener);
        } else if (TaskType.RERANK.equals(taskType)) {
            inferRerank(model, query, input, inputType, timeout, taskSettings, listener);
        } else if (TaskType.SPARSE_EMBEDDING.equals(taskType)) {
            inferSparseEmbedding(model, input, inputType, timeout, listener);
        } else {
            throw new ElasticsearchStatusException(TaskType.unsupportedTaskTypeErrorMsg(taskType, NAME), RestStatus.BAD_REQUEST);
        }
    }

    public void inferTextEmbedding(
        Model model,
        List<String> inputs,
        InputType inputType,
        TimeValue timeout,
        ActionListener<InferenceServiceResults> listener
    ) {
        var request = buildInferenceRequest(
            model.getConfigurations().getInferenceEntityId(),
            TextEmbeddingConfigUpdate.EMPTY_INSTANCE,
            inputs,
            inputType,
            timeout
        );

        client.execute(
            InferModelAction.INSTANCE,
            request,
            listener.delegateFailureAndWrap(
                (l, inferenceResult) -> l.onResponse(InferenceTextEmbeddingFloatResults.of(inferenceResult.getInferenceResults()))
            )
        );
    }

    public void inferSparseEmbedding(
        Model model,
        List<String> inputs,
        InputType inputType,
        TimeValue timeout,
        ActionListener<InferenceServiceResults> listener
    ) {
        var request = buildInferenceRequest(
            model.getConfigurations().getInferenceEntityId(),
            TextExpansionConfigUpdate.EMPTY_UPDATE,
            inputs,
            inputType,
            timeout,
            false
        );

        client.execute(
            InferModelAction.INSTANCE,
            request,
            listener.delegateFailureAndWrap(
                (l, inferenceResult) -> l.onResponse(SparseEmbeddingResults.of(inferenceResult.getInferenceResults()))
            )
        );
    }

    public void inferRerank(
        Model model,
        String query,
        List<String> inputs,
        InputType inputType,
        TimeValue timeout,
        Map<String, Object> requestTaskSettings,
        ActionListener<InferenceServiceResults> listener
    ) {
        var request = buildInferenceRequest(
            model.getConfigurations().getInferenceEntityId(),
            new TextSimilarityConfigUpdate(query),
            inputs,
            inputType,
            timeout
        );

        var modelSettings = (CustomElandRerankTaskSettings) model.getTaskSettings();
        var requestSettings = CustomElandRerankTaskSettings.fromMap(requestTaskSettings);
        Boolean returnDocs = CustomElandRerankTaskSettings.of(modelSettings, requestSettings).returnDocuments();

        Function<Integer, String> inputSupplier = returnDocs == Boolean.TRUE ? inputs::get : i -> null;

        client.execute(
            InferModelAction.INSTANCE,
            request,
            listener.delegateFailureAndWrap(
                (l, inferenceResult) -> l.onResponse(
                    textSimilarityResultsToRankedDocs(inferenceResult.getInferenceResults(), inputSupplier)
                )
            )
        );
    }

    public void chunkedInfer(
        Model model,
        List<String> input,
        Map<String, Object> taskSettings,
        InputType inputType,
        ChunkingOptions chunkingOptions,
        TimeValue timeout,
        ActionListener<List<ChunkedInferenceServiceResults>> listener
    ) {
        chunkedInfer(model, null, input, taskSettings, inputType, chunkingOptions, timeout, listener);
    }

    @Override
    public void chunkedInfer(
        Model model,
        @Nullable String query,
        List<String> input,
        Map<String, Object> taskSettings,
        InputType inputType,
        ChunkingOptions chunkingOptions,
        TimeValue timeout,
        ActionListener<List<ChunkedInferenceServiceResults>> listener
    ) {
        if ((TaskType.TEXT_EMBEDDING.equals(model.getTaskType()) || TaskType.SPARSE_EMBEDDING.equals(model.getTaskType())) == false) {
            listener.onFailure(
                new ElasticsearchStatusException(TaskType.unsupportedTaskTypeErrorMsg(model.getTaskType(), NAME), RestStatus.BAD_REQUEST)
            );
            return;
        }

        var batchedRequests = new EmbeddingRequestChunker(
            input,
            EMBEDDING_MAX_BATCH_SIZE,
            EmbeddingRequestChunker.EmbeddingType.fromDenseVectorElementType(model.getServiceSettings().elementType())
        ).batchRequestsWithListeners(listener);

        for (var batch : batchedRequests) {
            var inferenceRequest = buildInferenceRequest(
                model.getConfigurations().getInferenceEntityId(),
                EmptyConfigUpdate.INSTANCE,
                batch.batch().inputs(),
                inputType,
                timeout
            );

            client.execute(
                InferModelAction.INSTANCE,
                inferenceRequest,
                batch.listener()
                    .delegateFailureAndWrap((l, inferenceResult) -> translateToChunkedResults(inferenceResult.getInferenceResults(), l))
            );
        }
    }

    private static void translateToChunkedResults(
        List<InferenceResults> inferenceResults,
        ActionListener<InferenceServiceResults> chunkPartListener
    ) {
        var translated = new ArrayList<InferenceTextEmbeddingFloatResults.InferenceFloatEmbedding>();

        for (var inferenceResult : inferenceResults) {
            if (inferenceResult instanceof MlTextEmbeddingResults mlChunkedResult) {
                translated.add(translateToInferenceServiceEmbedding(mlChunkedResult));
            } else if (inferenceResult instanceof ErrorInferenceResults error) {
                chunkPartListener.onFailure(error.getException());
                return;
            } else {
                chunkPartListener.onFailure(
                    createInvalidChunkedResultException(MlTextEmbeddingResults.NAME, inferenceResult.getWriteableName())
                );
                return;
            }
        }

        chunkPartListener.onResponse(new InferenceTextEmbeddingFloatResults(translated));
    }

<<<<<<< HEAD
    private static InferenceTextEmbeddingFloatResults.InferenceFloatEmbedding translateToInferenceServiceEmbedding(
        MlTextEmbeddingResults mlTextEmbeddingResults
    ) {
        return new InferenceTextEmbeddingFloatResults.InferenceFloatEmbedding(mlTextEmbeddingResults.getInferenceAsFloat());
=======
    private static ChunkedInferenceServiceResults translateToChunkedResult(InferenceResults inferenceResult) {
        if (inferenceResult instanceof MlChunkedTextEmbeddingFloatResults mlChunkedResult) {
            return InferenceChunkedTextEmbeddingFloatResults.ofMlResults(mlChunkedResult);
        } else if (inferenceResult instanceof MlChunkedTextExpansionResults mlChunkedResult) {
            return InferenceChunkedSparseEmbeddingResults.ofMlResult(mlChunkedResult);
        } else if (inferenceResult instanceof ErrorInferenceResults error) {
            return new ErrorChunkedInferenceResults(error.getException());
        } else {
            throw createInvalidChunkedResultException(MlChunkedTextEmbeddingFloatResults.NAME, inferenceResult.getWriteableName());
        }
>>>>>>> adb23531
    }

    @Override
    public TransportVersion getMinimalSupportedVersion() {
        return TransportVersions.V_8_14_0;
    }

    @Override
    public String name() {
        return NAME;
    }

    private RankedDocsResults textSimilarityResultsToRankedDocs(
        List<? extends InferenceResults> results,
        Function<Integer, String> inputSupplier
    ) {
        List<RankedDocsResults.RankedDoc> rankings = new ArrayList<>(results.size());
        for (int i = 0; i < results.size(); i++) {
            var result = results.get(i);
            if (result instanceof org.elasticsearch.xpack.core.ml.inference.results.TextSimilarityInferenceResults similarity) {
                rankings.add(new RankedDocsResults.RankedDoc(i, (float) similarity.score(), inputSupplier.apply(i)));
            } else if (result instanceof org.elasticsearch.xpack.core.ml.inference.results.ErrorInferenceResults errorResult) {
                if (errorResult.getException() instanceof ElasticsearchStatusException statusException) {
                    throw statusException;
                } else {
                    throw new ElasticsearchStatusException(
                        "Received error inference result.",
                        RestStatus.INTERNAL_SERVER_ERROR,
                        errorResult.getException()
                    );
                }
            } else {
                throw new IllegalArgumentException(
                    "Received invalid inference result, of type "
                        + result.getClass().getName()
                        + " but expected TextSimilarityInferenceResults."
                );
            }
        }

        Collections.sort(rankings);
        return new RankedDocsResults(rankings);
    }
}<|MERGE_RESOLUTION|>--- conflicted
+++ resolved
@@ -24,25 +24,15 @@
 import org.elasticsearch.inference.ModelConfigurations;
 import org.elasticsearch.inference.TaskType;
 import org.elasticsearch.rest.RestStatus;
-<<<<<<< HEAD
-=======
-import org.elasticsearch.xpack.core.inference.results.ErrorChunkedInferenceResults;
-import org.elasticsearch.xpack.core.inference.results.InferenceChunkedSparseEmbeddingResults;
-import org.elasticsearch.xpack.core.inference.results.InferenceChunkedTextEmbeddingFloatResults;
->>>>>>> adb23531
 import org.elasticsearch.xpack.core.inference.results.InferenceTextEmbeddingFloatResults;
 import org.elasticsearch.xpack.core.inference.results.RankedDocsResults;
 import org.elasticsearch.xpack.core.inference.results.SparseEmbeddingResults;
 import org.elasticsearch.xpack.core.ml.action.GetTrainedModelsAction;
 import org.elasticsearch.xpack.core.ml.action.InferModelAction;
 import org.elasticsearch.xpack.core.ml.inference.results.ErrorInferenceResults;
-<<<<<<< HEAD
 import org.elasticsearch.xpack.core.ml.inference.results.MlTextEmbeddingResults;
+import org.elasticsearch.xpack.core.ml.inference.results.TextExpansionResults;
 import org.elasticsearch.xpack.core.ml.inference.trainedmodel.EmptyConfigUpdate;
-=======
-import org.elasticsearch.xpack.core.ml.inference.results.MlChunkedTextEmbeddingFloatResults;
-import org.elasticsearch.xpack.core.ml.inference.results.MlChunkedTextExpansionResults;
->>>>>>> adb23531
 import org.elasticsearch.xpack.core.ml.inference.trainedmodel.TextEmbeddingConfigUpdate;
 import org.elasticsearch.xpack.core.ml.inference.trainedmodel.TextExpansionConfigUpdate;
 import org.elasticsearch.xpack.core.ml.inference.trainedmodel.TextSimilarityConfigUpdate;
@@ -74,13 +64,8 @@
         MULTILINGUAL_E5_SMALL_MODEL_ID_LINUX_X86
     );
 
-<<<<<<< HEAD
     public static final int EMBEDDING_MAX_BATCH_SIZE = 10;
 
-    private static final Logger logger = LogManager.getLogger(ElasticsearchInternalService.class);
-
-=======
->>>>>>> adb23531
     public ElasticsearchInternalService(InferenceServiceExtension.InferenceServiceFactoryContext context) {
         super(context);
     }
@@ -391,8 +376,7 @@
             TextExpansionConfigUpdate.EMPTY_UPDATE,
             inputs,
             inputType,
-            timeout,
-            false
+            timeout
         );
 
         client.execute(
@@ -487,51 +471,57 @@
                 InferModelAction.INSTANCE,
                 inferenceRequest,
                 batch.listener()
-                    .delegateFailureAndWrap((l, inferenceResult) -> translateToChunkedResults(inferenceResult.getInferenceResults(), l))
-            );
-        }
-    }
-
-    private static void translateToChunkedResults(
+                    .delegateFailureAndWrap(
+                        (l, inferenceResult) -> translateToChunkedResult(model.getTaskType(), inferenceResult.getInferenceResults(), l)
+                    )
+            );
+        }
+    }
+
+    private static void translateToChunkedResult(
+        TaskType taskType,
         List<InferenceResults> inferenceResults,
         ActionListener<InferenceServiceResults> chunkPartListener
     ) {
-        var translated = new ArrayList<InferenceTextEmbeddingFloatResults.InferenceFloatEmbedding>();
-
-        for (var inferenceResult : inferenceResults) {
-            if (inferenceResult instanceof MlTextEmbeddingResults mlChunkedResult) {
-                translated.add(translateToInferenceServiceEmbedding(mlChunkedResult));
-            } else if (inferenceResult instanceof ErrorInferenceResults error) {
-                chunkPartListener.onFailure(error.getException());
-                return;
-            } else {
-                chunkPartListener.onFailure(
-                    createInvalidChunkedResultException(MlTextEmbeddingResults.NAME, inferenceResult.getWriteableName())
-                );
-                return;
+        if (taskType == TaskType.TEXT_EMBEDDING) {
+            var translated = new ArrayList<InferenceTextEmbeddingFloatResults.InferenceFloatEmbedding>();
+
+            for (var inferenceResult : inferenceResults) {
+                if (inferenceResult instanceof MlTextEmbeddingResults mlTextEmbeddingResult) {
+                    translated.add(
+                        new InferenceTextEmbeddingFloatResults.InferenceFloatEmbedding(mlTextEmbeddingResult.getInferenceAsFloat())
+                    );
+                } else if (inferenceResult instanceof ErrorInferenceResults error) {
+                    chunkPartListener.onFailure(error.getException());
+                    return;
+                } else {
+                    chunkPartListener.onFailure(
+                        createInvalidChunkedResultException(MlTextEmbeddingResults.NAME, inferenceResult.getWriteableName())
+                    );
+                    return;
+                }
             }
-        }
-
-        chunkPartListener.onResponse(new InferenceTextEmbeddingFloatResults(translated));
-    }
-
-<<<<<<< HEAD
-    private static InferenceTextEmbeddingFloatResults.InferenceFloatEmbedding translateToInferenceServiceEmbedding(
-        MlTextEmbeddingResults mlTextEmbeddingResults
-    ) {
-        return new InferenceTextEmbeddingFloatResults.InferenceFloatEmbedding(mlTextEmbeddingResults.getInferenceAsFloat());
-=======
-    private static ChunkedInferenceServiceResults translateToChunkedResult(InferenceResults inferenceResult) {
-        if (inferenceResult instanceof MlChunkedTextEmbeddingFloatResults mlChunkedResult) {
-            return InferenceChunkedTextEmbeddingFloatResults.ofMlResults(mlChunkedResult);
-        } else if (inferenceResult instanceof MlChunkedTextExpansionResults mlChunkedResult) {
-            return InferenceChunkedSparseEmbeddingResults.ofMlResult(mlChunkedResult);
-        } else if (inferenceResult instanceof ErrorInferenceResults error) {
-            return new ErrorChunkedInferenceResults(error.getException());
-        } else {
-            throw createInvalidChunkedResultException(MlChunkedTextEmbeddingFloatResults.NAME, inferenceResult.getWriteableName());
-        }
->>>>>>> adb23531
+            chunkPartListener.onResponse(new InferenceTextEmbeddingFloatResults(translated));
+        } else { // sparse
+            var translated = new ArrayList<SparseEmbeddingResults.Embedding>();
+
+            for (var inferenceResult : inferenceResults) {
+                if (inferenceResult instanceof TextExpansionResults textExpansionResult) {
+                    translated.add(
+                        new SparseEmbeddingResults.Embedding(textExpansionResult.getWeightedTokens(), textExpansionResult.isTruncated())
+                    );
+                } else if (inferenceResult instanceof ErrorInferenceResults error) {
+                    chunkPartListener.onFailure(error.getException());
+                    return;
+                } else {
+                    chunkPartListener.onFailure(
+                        createInvalidChunkedResultException(TextExpansionResults.NAME, inferenceResult.getWriteableName())
+                    );
+                    return;
+                }
+            }
+            chunkPartListener.onResponse(new SparseEmbeddingResults(translated));
+        }
     }
 
     @Override

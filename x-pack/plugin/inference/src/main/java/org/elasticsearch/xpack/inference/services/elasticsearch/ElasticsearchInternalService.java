/*
 * Copyright Elasticsearch B.V. and/or licensed to Elasticsearch B.V. under one
 * or more contributor license agreements. Licensed under the Elastic License
 * 2.0; you may not use this file except in compliance with the Elastic License
 * 2.0.
 */

package org.elasticsearch.xpack.inference.services.elasticsearch;

import org.apache.logging.log4j.LogManager;
import org.apache.logging.log4j.Logger;
import org.elasticsearch.ElasticsearchStatusException;
import org.elasticsearch.TransportVersion;
import org.elasticsearch.TransportVersions;
import org.elasticsearch.action.ActionListener;
import org.elasticsearch.common.ValidationException;
import org.elasticsearch.common.logging.DeprecationCategory;
import org.elasticsearch.common.logging.DeprecationLogger;
import org.elasticsearch.core.Nullable;
import org.elasticsearch.core.TimeValue;
import org.elasticsearch.inference.ChunkedInferenceServiceResults;
import org.elasticsearch.inference.ChunkingOptions;
import org.elasticsearch.inference.InferenceResults;
import org.elasticsearch.inference.InferenceServiceExtension;
import org.elasticsearch.inference.InferenceServiceResults;
import org.elasticsearch.inference.InputType;
import org.elasticsearch.inference.Model;
import org.elasticsearch.inference.ModelConfigurations;
import org.elasticsearch.inference.TaskType;
import org.elasticsearch.rest.RestStatus;
import org.elasticsearch.xpack.core.inference.results.ErrorChunkedInferenceResults;
import org.elasticsearch.xpack.core.inference.results.InferenceChunkedSparseEmbeddingResults;
import org.elasticsearch.xpack.core.inference.results.InferenceChunkedTextEmbeddingFloatResults;
import org.elasticsearch.xpack.core.inference.results.InferenceTextEmbeddingFloatResults;
import org.elasticsearch.xpack.core.inference.results.RankedDocsResults;
import org.elasticsearch.xpack.core.inference.results.SparseEmbeddingResults;
import org.elasticsearch.xpack.core.ml.action.GetTrainedModelsAction;
import org.elasticsearch.xpack.core.ml.action.InferModelAction;
import org.elasticsearch.xpack.core.ml.inference.results.ErrorInferenceResults;
import org.elasticsearch.xpack.core.ml.inference.results.MlChunkedTextEmbeddingFloatResults;
import org.elasticsearch.xpack.core.ml.inference.results.MlChunkedTextExpansionResults;
import org.elasticsearch.xpack.core.ml.inference.trainedmodel.TextEmbeddingConfigUpdate;
import org.elasticsearch.xpack.core.ml.inference.trainedmodel.TextExpansionConfigUpdate;
import org.elasticsearch.xpack.core.ml.inference.trainedmodel.TextSimilarityConfigUpdate;
import org.elasticsearch.xpack.core.ml.inference.trainedmodel.TokenizationConfigUpdate;
import org.elasticsearch.xpack.inference.services.ConfigurationParseContext;
import org.elasticsearch.xpack.inference.services.ServiceUtils;

import java.util.ArrayList;
import java.util.Collections;
import java.util.EnumSet;
import java.util.List;
import java.util.Map;
import java.util.Set;
import java.util.function.Consumer;
import java.util.function.Function;

import static org.elasticsearch.xpack.core.inference.results.ResultUtils.createInvalidChunkedResultException;
import static org.elasticsearch.xpack.inference.services.ServiceUtils.removeFromMap;
import static org.elasticsearch.xpack.inference.services.ServiceUtils.removeFromMapOrThrowIfNull;
import static org.elasticsearch.xpack.inference.services.ServiceUtils.throwIfNotEmptyMap;
import static org.elasticsearch.xpack.inference.services.elasticsearch.ElserModels.ELSER_V2_MODEL;
import static org.elasticsearch.xpack.inference.services.elasticsearch.ElserModels.ELSER_V2_MODEL_LINUX_X86;
import static org.elasticsearch.xpack.inference.services.elasticsearch.ElserModels.VALID_ELSER_MODEL_IDS;

public class ElasticsearchInternalService extends BaseElasticsearchInternalService {

    public static final String NAME = "elasticsearch";
    public static final String OLD_ELSER_SERVICE_NAME = "elser";

    static final String MULTILINGUAL_E5_SMALL_MODEL_ID = ".multilingual-e5-small";
    static final String MULTILINGUAL_E5_SMALL_MODEL_ID_LINUX_X86 = ".multilingual-e5-small_linux-x86_64";
    public static final Set<String> MULTILINGUAL_E5_SMALL_VALID_IDS = Set.of(
        MULTILINGUAL_E5_SMALL_MODEL_ID,
        MULTILINGUAL_E5_SMALL_MODEL_ID_LINUX_X86
    );

    private static final Logger logger = LogManager.getLogger(ElasticsearchInternalService.class);
    private static final DeprecationLogger DEPRECATION_LOGGER = DeprecationLogger.getLogger(ElasticsearchInternalService.class);

    public ElasticsearchInternalService(InferenceServiceExtension.InferenceServiceFactoryContext context) {
        super(context);
    }

    // for testing
    ElasticsearchInternalService(
        InferenceServiceExtension.InferenceServiceFactoryContext context,
        Consumer<ActionListener<Set<String>>> platformArch
    ) {
        super(context, platformArch);
    }

    @Override
    protected EnumSet<TaskType> supportedTaskTypes() {
        return EnumSet.of(TaskType.RERANK, TaskType.TEXT_EMBEDDING, TaskType.SPARSE_EMBEDDING);
    }

    @Override
    public void parseRequestConfig(
        String inferenceEntityId,
        TaskType taskType,
        Map<String, Object> config,
        ActionListener<Model> modelListener
    ) {
        try {
            Map<String, Object> serviceSettingsMap = removeFromMapOrThrowIfNull(config, ModelConfigurations.SERVICE_SETTINGS);
            Map<String, Object> taskSettingsMap = removeFromMap(config, ModelConfigurations.TASK_SETTINGS);
            String serviceName = (String) config.remove(ModelConfigurations.SERVICE); // required for elser service in elasticsearch service

            throwIfNotEmptyMap(config, name());

            String modelId = (String) serviceSettingsMap.get(ElasticsearchInternalServiceSettings.MODEL_ID);
            if (modelId == null) {
<<<<<<< HEAD
                if (OLD_ELSER_SERVICE_NAME.equals(serviceName)) {
                    // TODO complete deprecation of null model ID
                    // throw new ValidationException().addValidationError("Error parsing request config, model id is missing");
                    DEPRECATION_LOGGER.critical(
                        DeprecationCategory.API,
                        "inference_api_null_model_id_in_elasticsearch_service",
                        "Putting elasticsearch service inference endpoints (including elser service) without a model_id field is"
                            + " deprecated and will be removed in a future release. Please specify a model_id field."
                    );
                    elserCase(inferenceEntityId, taskType, config, platformArchitectures, serviceSettingsMap, modelListener);
                } else {
                    throw new ValidationException().addValidationError("Error parsing request config, model id is missing");
                }
            } else if (MULTILINGUAL_E5_SMALL_VALID_IDS.contains(modelId)) {
                e5Case(inferenceEntityId, taskType, config, platformArchitectures, serviceSettingsMap, modelListener);
            } else if (VALID_ELSER_MODEL_IDS.contains(modelId)) {
                elserCase(inferenceEntityId, taskType, config, platformArchitectures, serviceSettingsMap, modelListener);
=======
                throw new ValidationException().addValidationError("Error parsing request config, model id is missing");
            }
            if (MULTILINGUAL_E5_SMALL_VALID_IDS.contains(modelId)) {
                platformArch.accept(
                    modelListener.delegateFailureAndWrap(
                        (delegate, arch) -> e5Case(inferenceEntityId, taskType, config, arch, serviceSettingsMap, modelListener)
                    )
                );
>>>>>>> fca267eb
            } else {
                customElandCase(inferenceEntityId, taskType, serviceSettingsMap, taskSettingsMap, modelListener);
            }
        } catch (Exception e) {
            modelListener.onFailure(e);
        }
    }

    private void customElandCase(
        String inferenceEntityId,
        TaskType taskType,
        Map<String, Object> serviceSettingsMap,
        Map<String, Object> taskSettingsMap,
        ActionListener<Model> modelListener
    ) {
        String modelId = (String) serviceSettingsMap.get(ElasticsearchInternalServiceSettings.MODEL_ID);
        var request = new GetTrainedModelsAction.Request(modelId);

        var getModelsListener = modelListener.<GetTrainedModelsAction.Response>delegateFailureAndWrap((delegate, response) -> {
            if (response.getResources().count() < 1) {
                throw new IllegalArgumentException(
                    "Error parsing request config, model id does not match any models available on this platform. Was ["
                        + modelId
                        + "]. You may need to load it into the cluster using eland."
                );
            } else {
                var model = createCustomElandModel(
                    inferenceEntityId,
                    taskType,
                    serviceSettingsMap,
                    taskSettingsMap,
                    ConfigurationParseContext.REQUEST
                );

                throwIfNotEmptyMap(serviceSettingsMap, name());
                throwIfNotEmptyMap(taskSettingsMap, name());

                delegate.onResponse(model);
            }
        });

        client.execute(GetTrainedModelsAction.INSTANCE, request, getModelsListener);
    }

    private static CustomElandModel createCustomElandModel(
        String inferenceEntityId,
        TaskType taskType,
        Map<String, Object> serviceSettings,
        Map<String, Object> taskSettings,
        ConfigurationParseContext context
    ) {

        return switch (taskType) {
            case TEXT_EMBEDDING -> new CustomElandEmbeddingModel(
                inferenceEntityId,
                taskType,
                NAME,
                CustomElandInternalTextEmbeddingServiceSettings.fromMap(serviceSettings, context)
            );
            case SPARSE_EMBEDDING -> new CustomElandModel(
                inferenceEntityId,
                taskType,
                NAME,
                elandServiceSettings(serviceSettings, context)
            );
            case RERANK -> new CustomElandRerankModel(
                inferenceEntityId,
                taskType,
                NAME,
                elandServiceSettings(serviceSettings, context),
                CustomElandRerankTaskSettings.fromMap(taskSettings)
            );
            default -> throw new ElasticsearchStatusException(TaskType.unsupportedTaskTypeErrorMsg(taskType, NAME), RestStatus.BAD_REQUEST);
        };
    }

    private static CustomElandInternalServiceSettings elandServiceSettings(
        Map<String, Object> settingsMap,
        ConfigurationParseContext context
    ) {
        return switch (context) {
            case REQUEST -> new CustomElandInternalServiceSettings(
                ElasticsearchInternalServiceSettings.fromRequestMap(settingsMap).build()
            );
            case PERSISTENT -> new CustomElandInternalServiceSettings(ElasticsearchInternalServiceSettings.fromPersistedMap(settingsMap));
        };
    }

    private void e5Case(
        String inferenceEntityId,
        TaskType taskType,
        Map<String, Object> config,
        Set<String> platformArchitectures,
        Map<String, Object> serviceSettingsMap,
        ActionListener<Model> modelListener
    ) {
        var esServiceSettingsBuilder = ElasticsearchInternalServiceSettings.fromRequestMap(serviceSettingsMap);

        if (modelVariantDoesNotMatchArchitecturesAndIsNotPlatformAgnostic(platformArchitectures, esServiceSettingsBuilder.getModelId())) {
            throw new IllegalArgumentException(
                "Error parsing request config, model id does not match any models available on this platform. Was ["
                    + esServiceSettingsBuilder.getModelId()
                    + "]"
            );
<<<<<<< HEAD
        }

        throwIfNotEmptyMap(config, name());
        throwIfNotEmptyMap(serviceSettingsMap, name());

        modelListener.onResponse(
            new MultilingualE5SmallModel(
                inferenceEntityId,
                taskType,
                NAME,
                new MultilingualE5SmallInternalServiceSettings(esServiceSettingsBuilder.build())
            )
        );
    }

    private void elserCase(
        String inferenceEntityId,
        TaskType taskType,
        Map<String, Object> config,
        Set<String> platformArchitectures,
        Map<String, Object> serviceSettingsMap,
        ActionListener<Model> modelListener
    ) {
        var esServiceSettingsBuilder = ElasticsearchInternalServiceSettings.fromRequestMap(serviceSettingsMap);
        final String defaultModelId = selectDefaultModelVariantBasedOnClusterArchitecture(
            platformArchitectures,
            ELSER_V2_MODEL_LINUX_X86,
            ELSER_V2_MODEL
        );
        if (false == defaultModelId.equals(esServiceSettingsBuilder.getModelId())) {

            if (esServiceSettingsBuilder.getModelId() == null) {
                // TODO remove this case once we remove the option to not pass model ID
                esServiceSettingsBuilder.setModelId(defaultModelId);
            } else if (esServiceSettingsBuilder.getModelId().equals(ELSER_V2_MODEL)) {
                logger.warn(
                    "The platform agnostic model [{}] was requested on Linux x86_64. "
                        + "It is recommended to use the optimized model instead [{}]",
                    ELSER_V2_MODEL,
                    ELSER_V2_MODEL_LINUX_X86
                );
            } else {
                throw new IllegalArgumentException(
                    "Error parsing request config, model id does not match any models available on this platform. Was ["
                        + esServiceSettingsBuilder.getModelId()
                        + "]. You may need to use a platform agnostic model."
                );
            }
        }

        if (modelVariantDoesNotMatchArchitecturesAndIsNotPlatformAgnostic(platformArchitectures, esServiceSettingsBuilder.getModelId())) {
=======
        } else if (modelVariantValidForArchitecture(platformArchitectures, esServiceSettingsBuilder.getModelId()) == false) {
>>>>>>> fca267eb
            throw new IllegalArgumentException(
                "Error parsing request config, model id does not match any models available on this platform. Was ["
                    + esServiceSettingsBuilder.getModelId()
                    + "]"
            );
        }

        throwIfNotEmptyMap(config, name());
        throwIfNotEmptyMap(serviceSettingsMap, name());

        modelListener.onResponse(
            new ElserInternalModel(
                inferenceEntityId,
                taskType,
                NAME,
                new ElserInternalServiceSettings(esServiceSettingsBuilder.build()),
                ElserMlNodeTaskSettings.DEFAULT
            )
        );
    }

    static boolean modelVariantValidForArchitecture(Set<String> platformArchitectures, String modelId) {
        if (modelId.equals(MULTILINGUAL_E5_SMALL_MODEL_ID)) {
            // platform agnostic model is always compatible
            return true;
        }

        return modelId.equals(
            selectDefaultModelVariantBasedOnClusterArchitecture(
                platformArchitectures,
                MULTILINGUAL_E5_SMALL_MODEL_ID_LINUX_X86,
                MULTILINGUAL_E5_SMALL_MODEL_ID
            )
        );
    }

    @Override
    public Model parsePersistedConfigWithSecrets(
        String inferenceEntityId,
        TaskType taskType,
        Map<String, Object> config,
        Map<String, Object> secrets
    ) {
        return parsePersistedConfig(inferenceEntityId, taskType, config);
    }

    @Override
    public Model parsePersistedConfig(String inferenceEntityId, TaskType taskType, Map<String, Object> config) {
        Map<String, Object> serviceSettingsMap = removeFromMapOrThrowIfNull(config, ModelConfigurations.SERVICE_SETTINGS);
        Map<String, Object> taskSettingsMap = removeFromMap(config, ModelConfigurations.TASK_SETTINGS);

        String modelId = (String) serviceSettingsMap.get(ElasticsearchInternalServiceSettings.MODEL_ID);
        if (modelId == null) {
            throw new IllegalArgumentException("Error parsing request config, model id is missing");
        }

        if (MULTILINGUAL_E5_SMALL_VALID_IDS.contains(modelId)) {
            return new MultilingualE5SmallModel(
                inferenceEntityId,
                taskType,
                NAME,
                new MultilingualE5SmallInternalServiceSettings(ElasticsearchInternalServiceSettings.fromPersistedMap(serviceSettingsMap))
            );
        } else if (ElserModels.isValidModel(modelId)) {
            return new ElserInternalModel(
                inferenceEntityId,
                taskType,
                NAME,
                new ElserInternalServiceSettings(ElasticsearchInternalServiceSettings.fromPersistedMap(serviceSettingsMap)),
                ElserMlNodeTaskSettings.DEFAULT
            );
        } else {
            return createCustomElandModel(
                inferenceEntityId,
                taskType,
                serviceSettingsMap,
                taskSettingsMap,
                ConfigurationParseContext.PERSISTENT
            );
        }
    }

    @Override
    public void checkModelConfig(Model model, ActionListener<Model> listener) {
        if (model instanceof CustomElandEmbeddingModel elandModel && elandModel.getTaskType() == TaskType.TEXT_EMBEDDING) {
            // At this point the inference endpoint configuration has not been persisted yet, if we attempt to do inference using the
            // inference id we'll get an error because the trained model code needs to use the persisted inference endpoint to retrieve the
            // model id. To get around this we'll have the getEmbeddingSize() method use the model id instead of inference id. So we need
            // to create a temporary model that overrides the inference id with the model id.
            var temporaryModelWithModelId = new CustomElandEmbeddingModel(
                elandModel.getServiceSettings().modelId(),
                elandModel.getTaskType(),
                elandModel.getConfigurations().getService(),
                elandModel.getServiceSettings()
            );

            ServiceUtils.getEmbeddingSize(
                temporaryModelWithModelId,
                this,
                listener.delegateFailureAndWrap((l, size) -> l.onResponse(updateModelWithEmbeddingDetails(elandModel, size)))
            );
        } else {
            listener.onResponse(model);
        }
    }

    private static CustomElandEmbeddingModel updateModelWithEmbeddingDetails(CustomElandEmbeddingModel model, int embeddingSize) {
        CustomElandInternalTextEmbeddingServiceSettings serviceSettings = new CustomElandInternalTextEmbeddingServiceSettings(
            model.getServiceSettings().getNumAllocations(),
            model.getServiceSettings().getNumThreads(),
            model.getServiceSettings().modelId(),
            model.getServiceSettings().getAdaptiveAllocationsSettings(),
            embeddingSize,
            model.getServiceSettings().similarity(),
            model.getServiceSettings().elementType()
        );

        return new CustomElandEmbeddingModel(
            model.getInferenceEntityId(),
            model.getTaskType(),
            model.getConfigurations().getService(),
            serviceSettings
        );
    }

    @Override
    public void infer(
        Model model,
        @Nullable String query,
        List<String> input,
        boolean stream,
        Map<String, Object> taskSettings,
        InputType inputType,
        TimeValue timeout,
        ActionListener<InferenceServiceResults> listener
    ) {
        var taskType = model.getConfigurations().getTaskType();
        if (TaskType.TEXT_EMBEDDING.equals(taskType)) {
            inferTextEmbedding(model, input, inputType, timeout, listener);
        } else if (TaskType.RERANK.equals(taskType)) {
            inferRerank(model, query, input, inputType, timeout, taskSettings, listener);
        } else if (TaskType.SPARSE_EMBEDDING.equals(taskType)) {
            inferSparseEmbedding(model, input, inputType, timeout, listener);
        } else {
            throw new ElasticsearchStatusException(TaskType.unsupportedTaskTypeErrorMsg(taskType, NAME), RestStatus.BAD_REQUEST);
        }
    }

    public void inferTextEmbedding(
        Model model,
        List<String> inputs,
        InputType inputType,
        TimeValue timeout,
        ActionListener<InferenceServiceResults> listener
    ) {
        var request = buildInferenceRequest(
            model.getConfigurations().getInferenceEntityId(),
            TextEmbeddingConfigUpdate.EMPTY_INSTANCE,
            inputs,
            inputType,
            timeout,
            false
        );

        client.execute(
            InferModelAction.INSTANCE,
            request,
            listener.delegateFailureAndWrap(
                (l, inferenceResult) -> l.onResponse(InferenceTextEmbeddingFloatResults.of(inferenceResult.getInferenceResults()))
            )
        );
    }

    public void inferSparseEmbedding(
        Model model,
        List<String> inputs,
        InputType inputType,
        TimeValue timeout,
        ActionListener<InferenceServiceResults> listener
    ) {
        var request = buildInferenceRequest(
            model.getConfigurations().getInferenceEntityId(),
            TextExpansionConfigUpdate.EMPTY_UPDATE,
            inputs,
            inputType,
            timeout,
            false
        );

        client.execute(
            InferModelAction.INSTANCE,
            request,
            listener.delegateFailureAndWrap(
                (l, inferenceResult) -> l.onResponse(SparseEmbeddingResults.of(inferenceResult.getInferenceResults()))
            )
        );
    }

    public void inferRerank(
        Model model,
        String query,
        List<String> inputs,
        InputType inputType,
        TimeValue timeout,
        Map<String, Object> requestTaskSettings,
        ActionListener<InferenceServiceResults> listener
    ) {
        var request = buildInferenceRequest(
            model.getConfigurations().getInferenceEntityId(),
            new TextSimilarityConfigUpdate(query),
            inputs,
            inputType,
            timeout,
            false
        );

        var modelSettings = (CustomElandRerankTaskSettings) model.getTaskSettings();
        var requestSettings = CustomElandRerankTaskSettings.fromMap(requestTaskSettings);
        Boolean returnDocs = CustomElandRerankTaskSettings.of(modelSettings, requestSettings).returnDocuments();

        Function<Integer, String> inputSupplier = returnDocs == Boolean.TRUE ? inputs::get : i -> null;

        client.execute(
            InferModelAction.INSTANCE,
            request,
            listener.delegateFailureAndWrap(
                (l, inferenceResult) -> l.onResponse(
                    textSimilarityResultsToRankedDocs(inferenceResult.getInferenceResults(), inputSupplier)
                )
            )
        );
    }

    public void chunkedInfer(
        Model model,
        List<String> input,
        Map<String, Object> taskSettings,
        InputType inputType,
        ChunkingOptions chunkingOptions,
        TimeValue timeout,
        ActionListener<List<ChunkedInferenceServiceResults>> listener
    ) {
        chunkedInfer(model, null, input, taskSettings, inputType, chunkingOptions, timeout, listener);
    }

    @Override
    public void chunkedInfer(
        Model model,
        @Nullable String query,
        List<String> input,
        Map<String, Object> taskSettings,
        InputType inputType,
        ChunkingOptions chunkingOptions,
        TimeValue timeout,
        ActionListener<List<ChunkedInferenceServiceResults>> listener
    ) {
        if ((TaskType.TEXT_EMBEDDING.equals(model.getTaskType()) || TaskType.SPARSE_EMBEDDING.equals(model.getTaskType())) == false) {
            listener.onFailure(
                new ElasticsearchStatusException(TaskType.unsupportedTaskTypeErrorMsg(model.getTaskType(), NAME), RestStatus.BAD_REQUEST)
            );
            return;
        }

        var configUpdate = chunkingOptions != null
            ? new TokenizationConfigUpdate(chunkingOptions.windowSize(), chunkingOptions.span())
            : new TokenizationConfigUpdate(null, null);

        var request = buildInferenceRequest(
            model.getConfigurations().getInferenceEntityId(),
            configUpdate,
            input,
            inputType,
            timeout,
            true
        );

        client.execute(
            InferModelAction.INSTANCE,
            request,
            listener.delegateFailureAndWrap(
                (l, inferenceResult) -> l.onResponse(translateToChunkedResults(inferenceResult.getInferenceResults()))
            )
        );
    }

    private static List<ChunkedInferenceServiceResults> translateToChunkedResults(List<InferenceResults> inferenceResults) {
        var translated = new ArrayList<ChunkedInferenceServiceResults>();

        for (var inferenceResult : inferenceResults) {
            translated.add(translateToChunkedResult(inferenceResult));
        }

        return translated;
    }

    private static ChunkedInferenceServiceResults translateToChunkedResult(InferenceResults inferenceResult) {
        if (inferenceResult instanceof MlChunkedTextEmbeddingFloatResults mlChunkedResult) {
            return InferenceChunkedTextEmbeddingFloatResults.ofMlResults(mlChunkedResult);
        } else if (inferenceResult instanceof MlChunkedTextExpansionResults mlChunkedResult) {
            return InferenceChunkedSparseEmbeddingResults.ofMlResult(mlChunkedResult);
        } else if (inferenceResult instanceof ErrorInferenceResults error) {
            return new ErrorChunkedInferenceResults(error.getException());
        } else {
            throw createInvalidChunkedResultException(MlChunkedTextEmbeddingFloatResults.NAME, inferenceResult.getWriteableName());
        }
    }

    @Override
    public TransportVersion getMinimalSupportedVersion() {
        return TransportVersions.V_8_14_0;
    }

    @Override
    public String name() {
        return NAME;
    }

    private RankedDocsResults textSimilarityResultsToRankedDocs(
        List<? extends InferenceResults> results,
        Function<Integer, String> inputSupplier
    ) {
        List<RankedDocsResults.RankedDoc> rankings = new ArrayList<>(results.size());
        for (int i = 0; i < results.size(); i++) {
            var result = results.get(i);
            if (result instanceof org.elasticsearch.xpack.core.ml.inference.results.TextSimilarityInferenceResults similarity) {
                rankings.add(new RankedDocsResults.RankedDoc(i, (float) similarity.score(), inputSupplier.apply(i)));
            } else if (result instanceof org.elasticsearch.xpack.core.ml.inference.results.ErrorInferenceResults errorResult) {
                if (errorResult.getException() instanceof ElasticsearchStatusException statusException) {
                    throw statusException;
                } else {
                    throw new ElasticsearchStatusException(
                        "Received error inference result.",
                        RestStatus.INTERNAL_SERVER_ERROR,
                        errorResult.getException()
                    );
                }
            } else {
                throw new IllegalArgumentException(
                    "Received invalid inference result, of type "
                        + result.getClass().getName()
                        + " but expected TextSimilarityInferenceResults."
                );
            }
        }

        Collections.sort(rankings);
        return new RankedDocsResults(rankings);
    }
}<|MERGE_RESOLUTION|>--- conflicted
+++ resolved
@@ -111,7 +111,6 @@
 
             String modelId = (String) serviceSettingsMap.get(ElasticsearchInternalServiceSettings.MODEL_ID);
             if (modelId == null) {
-<<<<<<< HEAD
                 if (OLD_ELSER_SERVICE_NAME.equals(serviceName)) {
                     // TODO complete deprecation of null model ID
                     // throw new ValidationException().addValidationError("Error parsing request config, model id is missing");
@@ -121,24 +120,13 @@
                         "Putting elasticsearch service inference endpoints (including elser service) without a model_id field is"
                             + " deprecated and will be removed in a future release. Please specify a model_id field."
                     );
-                    elserCase(inferenceEntityId, taskType, config, platformArchitectures, serviceSettingsMap, modelListener);
-                } else {
-                    throw new ValidationException().addValidationError("Error parsing request config, model id is missing");
-                }
-            } else if (MULTILINGUAL_E5_SMALL_VALID_IDS.contains(modelId)) {
-                e5Case(inferenceEntityId, taskType, config, platformArchitectures, serviceSettingsMap, modelListener);
-            } else if (VALID_ELSER_MODEL_IDS.contains(modelId)) {
-                elserCase(inferenceEntityId, taskType, config, platformArchitectures, serviceSettingsMap, modelListener);
-=======
-                throw new ValidationException().addValidationError("Error parsing request config, model id is missing");
-            }
+                    elserCase(inferenceEntityId, taskType, config, platformArchitectures, serviceSettingsMap, modelListener);            }
             if (MULTILINGUAL_E5_SMALL_VALID_IDS.contains(modelId)) {
                 platformArch.accept(
                     modelListener.delegateFailureAndWrap(
                         (delegate, arch) -> e5Case(inferenceEntityId, taskType, config, arch, serviceSettingsMap, modelListener)
                     )
                 );
->>>>>>> fca267eb
             } else {
                 customElandCase(inferenceEntityId, taskType, serviceSettingsMap, taskSettingsMap, modelListener);
             }
@@ -237,13 +225,20 @@
     ) {
         var esServiceSettingsBuilder = ElasticsearchInternalServiceSettings.fromRequestMap(serviceSettingsMap);
 
-        if (modelVariantDoesNotMatchArchitecturesAndIsNotPlatformAgnostic(platformArchitectures, esServiceSettingsBuilder.getModelId())) {
+        if (esServiceSettingsBuilder.getModelId() == null) {
+            esServiceSettingsBuilder.setModelId(
+                selectDefaultModelVariantBasedOnClusterArchitecture(
+                    platformArchitectures,
+                    MULTILINGUAL_E5_SMALL_MODEL_ID_LINUX_X86,
+                    MULTILINGUAL_E5_SMALL_MODEL_ID
+                )
+            );
+        } else if (modelVariantValidForArchitecture(platformArchitectures, esServiceSettingsBuilder.getModelId()) == false) {
             throw new IllegalArgumentException(
                 "Error parsing request config, model id does not match any models available on this platform. Was ["
                     + esServiceSettingsBuilder.getModelId()
                     + "]"
             );
-<<<<<<< HEAD
         }
 
         throwIfNotEmptyMap(config, name());
@@ -258,6 +253,12 @@
             )
         );
     }
+
+    static boolean modelVariantValidForArchitecture(Set<String> platformArchitectures, String modelId) {
+        if (modelId.equals(MULTILINGUAL_E5_SMALL_MODEL_ID)) {
+            // platform agnostic model is always compatible
+            return true;
+        }
 
     private void elserCase(
         String inferenceEntityId,
@@ -295,9 +296,6 @@
         }
 
         if (modelVariantDoesNotMatchArchitecturesAndIsNotPlatformAgnostic(platformArchitectures, esServiceSettingsBuilder.getModelId())) {
-=======
-        } else if (modelVariantValidForArchitecture(platformArchitectures, esServiceSettingsBuilder.getModelId()) == false) {
->>>>>>> fca267eb
             throw new IllegalArgumentException(
                 "Error parsing request config, model id does not match any models available on this platform. Was ["
                     + esServiceSettingsBuilder.getModelId()
@@ -319,12 +317,10 @@
         );
     }
 
-    static boolean modelVariantValidForArchitecture(Set<String> platformArchitectures, String modelId) {
-        if (modelId.equals(MULTILINGUAL_E5_SMALL_MODEL_ID)) {
-            // platform agnostic model is always compatible
-            return true;
-        }
-
+    private static boolean modelVariantDoesNotMatchArchitecturesAndIsNotPlatformAgnostic(
+        Set<String> platformArchitectures,
+        String modelId
+    ) {
         return modelId.equals(
             selectDefaultModelVariantBasedOnClusterArchitecture(
                 platformArchitectures,

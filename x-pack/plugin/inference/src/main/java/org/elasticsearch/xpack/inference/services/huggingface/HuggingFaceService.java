/*
 * Copyright Elasticsearch B.V. and/or licensed to Elasticsearch B.V. under one
 * or more contributor license agreements. Licensed under the Elastic License
 * 2.0; you may not use this file except in compliance with the Elastic License
 * 2.0.
 */

package org.elasticsearch.xpack.inference.services.huggingface;

import org.elasticsearch.ElasticsearchStatusException;
import org.elasticsearch.TransportVersion;
import org.elasticsearch.TransportVersions;
import org.elasticsearch.action.ActionListener;
import org.elasticsearch.common.util.LazyInitializable;
import org.elasticsearch.core.TimeValue;
import org.elasticsearch.inference.ChunkedInference;
import org.elasticsearch.inference.InferenceServiceConfiguration;
import org.elasticsearch.inference.InferenceServiceResults;
import org.elasticsearch.inference.InputType;
import org.elasticsearch.inference.Model;
import org.elasticsearch.inference.SettingsConfiguration;
import org.elasticsearch.inference.SimilarityMeasure;
import org.elasticsearch.inference.TaskType;
import org.elasticsearch.inference.configuration.SettingsConfigurationFieldType;
import org.elasticsearch.rest.RestStatus;
import org.elasticsearch.xpack.inference.chunking.EmbeddingRequestChunker;
import org.elasticsearch.xpack.inference.external.action.SenderExecutableAction;
import org.elasticsearch.xpack.inference.external.http.retry.ResponseHandler;
import org.elasticsearch.xpack.inference.external.http.sender.EmbeddingsInput;
import org.elasticsearch.xpack.inference.external.http.sender.GenericRequestManager;
import org.elasticsearch.xpack.inference.external.http.sender.HttpRequestSender;
import org.elasticsearch.xpack.inference.external.http.sender.UnifiedChatInput;
import org.elasticsearch.xpack.inference.services.ServiceComponents;
import org.elasticsearch.xpack.inference.services.ServiceUtils;
import org.elasticsearch.xpack.inference.services.huggingface.action.HuggingFaceActionCreator;
import org.elasticsearch.xpack.inference.services.huggingface.completion.HuggingFaceChatCompletionModel;
import org.elasticsearch.xpack.inference.services.huggingface.elser.HuggingFaceElserModel;
import org.elasticsearch.xpack.inference.services.huggingface.embeddings.HuggingFaceEmbeddingsModel;
<<<<<<< HEAD
import org.elasticsearch.xpack.inference.services.huggingface.rerank.HuggingFaceRerankModel;
=======
import org.elasticsearch.xpack.inference.services.huggingface.request.completion.HuggingFaceUnifiedChatCompletionRequest;
import org.elasticsearch.xpack.inference.services.openai.response.OpenAiChatCompletionResponseEntity;
>>>>>>> e9a8efe3
import org.elasticsearch.xpack.inference.services.settings.DefaultSecretSettings;
import org.elasticsearch.xpack.inference.services.settings.RateLimitSettings;

import java.util.EnumSet;
import java.util.HashMap;
import java.util.List;
import java.util.Map;
import java.util.Set;

import static org.elasticsearch.xpack.inference.services.ServiceFields.URL;
import static org.elasticsearch.xpack.inference.services.ServiceUtils.createInvalidModelException;

/**
 * This class is responsible for managing the Hugging Face inference service.
 * It manages model creation, as well as chunked, non-chunked, and unified completion inference.
 */
public class HuggingFaceService extends HuggingFaceBaseService {
    public static final String NAME = "hugging_face";

    private static final String SERVICE_NAME = "Hugging Face";
    private static final EnumSet<TaskType> SUPPORTED_TASK_TYPES = EnumSet.of(
<<<<<<< HEAD
        TaskType.RERANK,
        TaskType.TEXT_EMBEDDING,
        TaskType.SPARSE_EMBEDDING
=======
        TaskType.TEXT_EMBEDDING,
        TaskType.SPARSE_EMBEDDING,
        TaskType.COMPLETION,
        TaskType.CHAT_COMPLETION
    );
    private static final ResponseHandler UNIFIED_CHAT_COMPLETION_HANDLER = new HuggingFaceChatCompletionResponseHandler(
        "hugging face chat completion",
        OpenAiChatCompletionResponseEntity::fromResponse
>>>>>>> e9a8efe3
    );

    public HuggingFaceService(HttpRequestSender.Factory factory, ServiceComponents serviceComponents) {
        super(factory, serviceComponents);
    }

    @Override
    protected HuggingFaceModel createModel(HuggingFaceModelParameters input) {
        return switch (input.taskType()) {
            case RERANK -> new HuggingFaceRerankModel(
                input.inferenceEntityId(),
                input.taskType(),
                NAME,
                input.serviceSettings(),
                input.taskSettings(),
                input.secretSettings(),
                input.context()
            );
            case TEXT_EMBEDDING -> new HuggingFaceEmbeddingsModel(
                input.inferenceEntityId(),
                input.taskType(),
                NAME,
                input.serviceSettings(),
                input.chunkingSettings(),
                input.secretSettings(),
                input.context()
            );
            case SPARSE_EMBEDDING -> new HuggingFaceElserModel(
                input.inferenceEntityId(),
                input.taskType(),
                NAME,
                input.serviceSettings(),
                input.secretSettings(),
                input.context()
            );
<<<<<<< HEAD
            default -> throw new ElasticsearchStatusException(input.failureMessage(), RestStatus.BAD_REQUEST);
=======
            case SPARSE_EMBEDDING -> new HuggingFaceElserModel(inferenceEntityId, taskType, NAME, serviceSettings, secretSettings, context);
            case CHAT_COMPLETION, COMPLETION -> new HuggingFaceChatCompletionModel(
                inferenceEntityId,
                taskType,
                NAME,
                serviceSettings,
                secretSettings,
                context
            );
            default -> throw new ElasticsearchStatusException(failureMessage, RestStatus.BAD_REQUEST);
>>>>>>> e9a8efe3
        };
    }

    @Override
    public Model updateModelWithEmbeddingDetails(Model model, int embeddingSize) {
        if (model instanceof HuggingFaceEmbeddingsModel embeddingsModel) {
            var serviceSettings = embeddingsModel.getServiceSettings();
            var similarityFromModel = serviceSettings.similarity();
            var similarityToUse = similarityFromModel == null ? SimilarityMeasure.COSINE : similarityFromModel;

            var updatedServiceSettings = new HuggingFaceServiceSettings(
                serviceSettings.uri(),
                similarityToUse,
                embeddingSize,
                embeddingsModel.getTokenLimit(),
                serviceSettings.rateLimitSettings()
            );

            return new HuggingFaceEmbeddingsModel(embeddingsModel, updatedServiceSettings);
        } else {
            throw ServiceUtils.invalidModelTypeForUpdateModelWithEmbeddingDetails(model.getClass());
        }
    }

    @Override
    protected void doChunkedInfer(
        Model model,
        EmbeddingsInput inputs,
        Map<String, Object> taskSettings,
        InputType inputType,
        TimeValue timeout,
        ActionListener<List<ChunkedInference>> listener
    ) {
        if (model instanceof HuggingFaceModel == false) {
            listener.onFailure(createInvalidModelException(model));
            return;
        }

        var huggingFaceModel = (HuggingFaceModel) model;
        var actionCreator = new HuggingFaceActionCreator(getSender(), getServiceComponents());

        List<EmbeddingRequestChunker.BatchRequestAndListener> batchedRequests = new EmbeddingRequestChunker<>(
            inputs.getInputs(),
            EMBEDDING_MAX_BATCH_SIZE,
            huggingFaceModel.getConfigurations().getChunkingSettings()
        ).batchRequestsWithListeners(listener);

        for (var request : batchedRequests) {
            var action = huggingFaceModel.accept(actionCreator);
            action.execute(EmbeddingsInput.fromStrings(request.batch().inputs().get(), inputType), timeout, request.listener());
        }
    }

    @Override
    protected void doUnifiedCompletionInfer(
        Model model,
        UnifiedChatInput inputs,
        TimeValue timeout,
        ActionListener<InferenceServiceResults> listener
    ) {
        if (model instanceof HuggingFaceChatCompletionModel == false) {
            listener.onFailure(createInvalidModelException(model));
            return;
        }

        HuggingFaceChatCompletionModel huggingFaceChatCompletionModel = (HuggingFaceChatCompletionModel) model;
        var overriddenModel = HuggingFaceChatCompletionModel.of(huggingFaceChatCompletionModel, inputs.getRequest());
        var manager = new GenericRequestManager<>(
            getServiceComponents().threadPool(),
            overriddenModel,
            UNIFIED_CHAT_COMPLETION_HANDLER,
            unifiedChatInput -> new HuggingFaceUnifiedChatCompletionRequest(unifiedChatInput, overriddenModel),
            UnifiedChatInput.class
        );
        var errorMessage = HuggingFaceActionCreator.buildErrorMessage(TaskType.CHAT_COMPLETION, model.getInferenceEntityId());
        var action = new SenderExecutableAction(getSender(), manager, errorMessage);

        action.execute(inputs, timeout, listener);
    }

    @Override
    public Set<TaskType> supportedStreamingTasks() {
        return EnumSet.of(TaskType.COMPLETION, TaskType.CHAT_COMPLETION);
    }

    @Override
    public InferenceServiceConfiguration getConfiguration() {
        return Configuration.get();
    }

    @Override
    public EnumSet<TaskType> supportedTaskTypes() {
        return SUPPORTED_TASK_TYPES;
    }

    @Override
    public String name() {
        return NAME;
    }

    @Override
    public TransportVersion getMinimalSupportedVersion() {
        return TransportVersions.V_8_15_0;
    }

    public static class Configuration {
        public static InferenceServiceConfiguration get() {
            return configuration.getOrCompute();
        }

        private Configuration() {}

        private static final LazyInitializable<InferenceServiceConfiguration, RuntimeException> configuration = new LazyInitializable<>(
            () -> {
                var configurationMap = new HashMap<String, SettingsConfiguration>();

                configurationMap.put(
                    URL,
                    new SettingsConfiguration.Builder(SUPPORTED_TASK_TYPES).setDescription("The URL endpoint to use for the requests.")
                        .setLabel("URL")
                        .setRequired(true)
                        .setSensitive(false)
                        .setUpdatable(false)
                        .setType(SettingsConfigurationFieldType.STRING)
                        .build()
                );

                configurationMap.putAll(DefaultSecretSettings.toSettingsConfiguration(SUPPORTED_TASK_TYPES));
                configurationMap.putAll(RateLimitSettings.toSettingsConfiguration(SUPPORTED_TASK_TYPES));

                return new InferenceServiceConfiguration.Builder().setService(NAME)
                    .setName(SERVICE_NAME)
                    .setTaskTypes(SUPPORTED_TASK_TYPES)
                    .setConfigurations(configurationMap)
                    .build();
            }
        );
    }
}<|MERGE_RESOLUTION|>--- conflicted
+++ resolved
@@ -36,12 +36,9 @@
 import org.elasticsearch.xpack.inference.services.huggingface.completion.HuggingFaceChatCompletionModel;
 import org.elasticsearch.xpack.inference.services.huggingface.elser.HuggingFaceElserModel;
 import org.elasticsearch.xpack.inference.services.huggingface.embeddings.HuggingFaceEmbeddingsModel;
-<<<<<<< HEAD
+import org.elasticsearch.xpack.inference.services.huggingface.request.completion.HuggingFaceUnifiedChatCompletionRequest;
 import org.elasticsearch.xpack.inference.services.huggingface.rerank.HuggingFaceRerankModel;
-=======
-import org.elasticsearch.xpack.inference.services.huggingface.request.completion.HuggingFaceUnifiedChatCompletionRequest;
 import org.elasticsearch.xpack.inference.services.openai.response.OpenAiChatCompletionResponseEntity;
->>>>>>> e9a8efe3
 import org.elasticsearch.xpack.inference.services.settings.DefaultSecretSettings;
 import org.elasticsearch.xpack.inference.services.settings.RateLimitSettings;
 
@@ -63,11 +60,7 @@
 
     private static final String SERVICE_NAME = "Hugging Face";
     private static final EnumSet<TaskType> SUPPORTED_TASK_TYPES = EnumSet.of(
-<<<<<<< HEAD
         TaskType.RERANK,
-        TaskType.TEXT_EMBEDDING,
-        TaskType.SPARSE_EMBEDDING
-=======
         TaskType.TEXT_EMBEDDING,
         TaskType.SPARSE_EMBEDDING,
         TaskType.COMPLETION,
@@ -76,7 +69,6 @@
     private static final ResponseHandler UNIFIED_CHAT_COMPLETION_HANDLER = new HuggingFaceChatCompletionResponseHandler(
         "hugging face chat completion",
         OpenAiChatCompletionResponseEntity::fromResponse
->>>>>>> e9a8efe3
     );
 
     public HuggingFaceService(HttpRequestSender.Factory factory, ServiceComponents serviceComponents) {
@@ -112,20 +104,15 @@
                 input.secretSettings(),
                 input.context()
             );
-<<<<<<< HEAD
+            case CHAT_COMPLETION, COMPLETION -> new HuggingFaceChatCompletionModel(
+                input.inferenceEntityId(),
+                input.taskType(),
+                NAME,
+                input.serviceSettings(),
+                input.secretSettings(),
+                input.context()
+            );
             default -> throw new ElasticsearchStatusException(input.failureMessage(), RestStatus.BAD_REQUEST);
-=======
-            case SPARSE_EMBEDDING -> new HuggingFaceElserModel(inferenceEntityId, taskType, NAME, serviceSettings, secretSettings, context);
-            case CHAT_COMPLETION, COMPLETION -> new HuggingFaceChatCompletionModel(
-                inferenceEntityId,
-                taskType,
-                NAME,
-                serviceSettings,
-                secretSettings,
-                context
-            );
-            default -> throw new ElasticsearchStatusException(failureMessage, RestStatus.BAD_REQUEST);
->>>>>>> e9a8efe3
         };
     }
 

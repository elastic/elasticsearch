/*
 * Copyright Elasticsearch B.V. and/or licensed to Elasticsearch B.V. under one
 * or more contributor license agreements. Licensed under the Elastic License
 * 2.0; you may not use this file except in compliance with the Elastic License
 * 2.0.
 */

package org.elasticsearch.xpack.inference.services.mistral;

import org.elasticsearch.ElasticsearchStatusException;
import org.elasticsearch.TransportVersion;
import org.elasticsearch.TransportVersions;
import org.elasticsearch.action.ActionListener;
import org.elasticsearch.common.util.LazyInitializable;
import org.elasticsearch.core.Nullable;
import org.elasticsearch.core.TimeValue;
import org.elasticsearch.inference.ChunkedInference;
import org.elasticsearch.inference.ChunkingSettings;
import org.elasticsearch.inference.InferenceServiceConfiguration;
import org.elasticsearch.inference.InferenceServiceResults;
import org.elasticsearch.inference.InputType;
import org.elasticsearch.inference.Model;
import org.elasticsearch.inference.ModelConfigurations;
import org.elasticsearch.inference.ModelSecrets;
import org.elasticsearch.inference.SettingsConfiguration;
import org.elasticsearch.inference.SimilarityMeasure;
import org.elasticsearch.inference.TaskType;
import org.elasticsearch.inference.configuration.SettingsConfigurationFieldType;
import org.elasticsearch.rest.RestStatus;
import org.elasticsearch.xpack.inference.chunking.ChunkingSettingsBuilder;
import org.elasticsearch.xpack.inference.chunking.EmbeddingRequestChunker;
import org.elasticsearch.xpack.inference.external.action.mistral.MistralActionCreator;
import org.elasticsearch.xpack.inference.external.http.sender.DocumentsOnlyInput;
import org.elasticsearch.xpack.inference.external.http.sender.HttpRequestSender;
import org.elasticsearch.xpack.inference.external.http.sender.InferenceInputs;
import org.elasticsearch.xpack.inference.external.http.sender.UnifiedChatInput;
import org.elasticsearch.xpack.inference.services.ConfigurationParseContext;
import org.elasticsearch.xpack.inference.services.SenderService;
import org.elasticsearch.xpack.inference.services.ServiceComponents;
import org.elasticsearch.xpack.inference.services.ServiceUtils;
import org.elasticsearch.xpack.inference.services.mistral.embeddings.MistralEmbeddingsModel;
import org.elasticsearch.xpack.inference.services.mistral.embeddings.MistralEmbeddingsServiceSettings;
import org.elasticsearch.xpack.inference.services.settings.DefaultSecretSettings;
import org.elasticsearch.xpack.inference.services.settings.RateLimitSettings;
import org.elasticsearch.xpack.inference.services.validation.ModelValidatorBuilder;

import java.util.EnumSet;
import java.util.HashMap;
import java.util.List;
import java.util.Map;

import static org.elasticsearch.xpack.inference.services.ServiceFields.MAX_INPUT_TOKENS;
import static org.elasticsearch.xpack.inference.services.ServiceUtils.createInvalidModelException;
import static org.elasticsearch.xpack.inference.services.ServiceUtils.parsePersistedConfigErrorMsg;
import static org.elasticsearch.xpack.inference.services.ServiceUtils.removeFromMap;
import static org.elasticsearch.xpack.inference.services.ServiceUtils.removeFromMapOrDefaultEmpty;
import static org.elasticsearch.xpack.inference.services.ServiceUtils.removeFromMapOrThrowIfNull;
import static org.elasticsearch.xpack.inference.services.ServiceUtils.throwIfNotEmptyMap;
import static org.elasticsearch.xpack.inference.services.ServiceUtils.throwUnsupportedUnifiedCompletionOperation;
import static org.elasticsearch.xpack.inference.services.mistral.MistralConstants.MODEL_FIELD;

public class MistralService extends SenderService {
    public static final String NAME = "mistral";

    private static final String SERVICE_NAME = "Mistral";
    private static final EnumSet<TaskType> supportedTaskTypes = EnumSet.of(TaskType.TEXT_EMBEDDING);

    public MistralService(HttpRequestSender.Factory factory, ServiceComponents serviceComponents) {
        super(factory, serviceComponents);
    }

    @Override
    protected void doInfer(
        Model model,
        InferenceInputs inputs,
        Map<String, Object> taskSettings,
        InputType inputType,
        TimeValue timeout,
        ActionListener<InferenceServiceResults> listener
    ) {
        var actionCreator = new MistralActionCreator(getSender(), getServiceComponents());

        if (model instanceof MistralEmbeddingsModel mistralEmbeddingsModel) {
            var action = mistralEmbeddingsModel.accept(actionCreator, taskSettings);
            action.execute(inputs, timeout, listener);
        } else {
            listener.onFailure(createInvalidModelException(model));
        }
    }

    @Override
    protected void doUnifiedCompletionInfer(
        Model model,
        UnifiedChatInput inputs,
        TimeValue timeout,
        ActionListener<InferenceServiceResults> listener
    ) {
        throwUnsupportedUnifiedCompletionOperation(NAME);
    }

    @Override
    protected void doChunkedInfer(
        Model model,
        DocumentsOnlyInput inputs,
        Map<String, Object> taskSettings,
        ChunkingSettings chunkingSettings,
        InputType inputType,
        TimeValue timeout,
        ActionListener<List<ChunkedInference>> listener
    ) {
        var actionCreator = new MistralActionCreator(getSender(), getServiceComponents());

        if (model instanceof MistralEmbeddingsModel mistralEmbeddingsModel) {
            List<EmbeddingRequestChunker.BatchRequestAndListener> batchedRequests = new EmbeddingRequestChunker(
                inputs.getInputs(),
                MistralConstants.MAX_BATCH_SIZE,
<<<<<<< HEAD
                EmbeddingRequestChunker.EmbeddingType.FLOAT,
                chunkingSettings != null ? chunkingSettings : mistralEmbeddingsModel.getConfigurations().getChunkingSettings()
=======
                mistralEmbeddingsModel.getConfigurations().getChunkingSettings()
>>>>>>> ee091a3c
            ).batchRequestsWithListeners(listener);

            for (var request : batchedRequests) {
                var action = mistralEmbeddingsModel.accept(actionCreator, taskSettings);
                action.execute(new DocumentsOnlyInput(request.batch().inputs()), timeout, request.listener());
            }
        } else {
            listener.onFailure(createInvalidModelException(model));
        }
    }

    @Override
    public InferenceServiceConfiguration getConfiguration() {
        return Configuration.get();
    }

    @Override
    public EnumSet<TaskType> supportedTaskTypes() {
        return supportedTaskTypes;
    }

    @Override
    public String name() {
        return NAME;
    }

    @Override
    public void parseRequestConfig(
        String modelId,
        TaskType taskType,
        Map<String, Object> config,
        ActionListener<Model> parsedModelListener
    ) {
        try {
            Map<String, Object> serviceSettingsMap = removeFromMapOrThrowIfNull(config, ModelConfigurations.SERVICE_SETTINGS);
            Map<String, Object> taskSettingsMap = removeFromMapOrDefaultEmpty(config, ModelConfigurations.TASK_SETTINGS);

            ChunkingSettings chunkingSettings = null;
            if (TaskType.TEXT_EMBEDDING.equals(taskType)) {
                chunkingSettings = ChunkingSettingsBuilder.fromMap(
                    removeFromMapOrDefaultEmpty(config, ModelConfigurations.CHUNKING_SETTINGS)
                );
            }

            MistralEmbeddingsModel model = createModel(
                modelId,
                taskType,
                serviceSettingsMap,
                taskSettingsMap,
                chunkingSettings,
                serviceSettingsMap,
                TaskType.unsupportedTaskTypeErrorMsg(taskType, NAME),
                ConfigurationParseContext.REQUEST
            );

            throwIfNotEmptyMap(config, NAME);
            throwIfNotEmptyMap(serviceSettingsMap, NAME);
            throwIfNotEmptyMap(taskSettingsMap, NAME);

            parsedModelListener.onResponse(model);
        } catch (Exception e) {
            parsedModelListener.onFailure(e);
        }
    }

    @Override
    public Model parsePersistedConfigWithSecrets(
        String modelId,
        TaskType taskType,
        Map<String, Object> config,
        Map<String, Object> secrets
    ) {
        Map<String, Object> serviceSettingsMap = removeFromMapOrThrowIfNull(config, ModelConfigurations.SERVICE_SETTINGS);
        Map<String, Object> taskSettingsMap = removeFromMapOrDefaultEmpty(config, ModelConfigurations.TASK_SETTINGS);
        Map<String, Object> secretSettingsMap = removeFromMapOrDefaultEmpty(secrets, ModelSecrets.SECRET_SETTINGS);

        ChunkingSettings chunkingSettings = null;
        if (TaskType.TEXT_EMBEDDING.equals(taskType)) {
            chunkingSettings = ChunkingSettingsBuilder.fromMap(removeFromMap(config, ModelConfigurations.CHUNKING_SETTINGS));
        }

        return createModelFromPersistent(
            modelId,
            taskType,
            serviceSettingsMap,
            taskSettingsMap,
            chunkingSettings,
            secretSettingsMap,
            parsePersistedConfigErrorMsg(modelId, NAME)
        );
    }

    @Override
    public Model parsePersistedConfig(String modelId, TaskType taskType, Map<String, Object> config) {
        Map<String, Object> serviceSettingsMap = removeFromMapOrThrowIfNull(config, ModelConfigurations.SERVICE_SETTINGS);
        Map<String, Object> taskSettingsMap = removeFromMapOrDefaultEmpty(config, ModelConfigurations.TASK_SETTINGS);

        ChunkingSettings chunkingSettings = null;
        if (TaskType.TEXT_EMBEDDING.equals(taskType)) {
            chunkingSettings = ChunkingSettingsBuilder.fromMap(removeFromMap(config, ModelConfigurations.CHUNKING_SETTINGS));
        }

        return createModelFromPersistent(
            modelId,
            taskType,
            serviceSettingsMap,
            taskSettingsMap,
            chunkingSettings,
            null,
            parsePersistedConfigErrorMsg(modelId, NAME)
        );
    }

    @Override
    public TransportVersion getMinimalSupportedVersion() {
        return TransportVersions.V_8_15_0;
    }

    private static MistralEmbeddingsModel createModel(
        String modelId,
        TaskType taskType,
        Map<String, Object> serviceSettings,
        Map<String, Object> taskSettings,
        ChunkingSettings chunkingSettings,
        @Nullable Map<String, Object> secretSettings,
        String failureMessage,
        ConfigurationParseContext context
    ) {
        if (taskType == TaskType.TEXT_EMBEDDING) {
            return new MistralEmbeddingsModel(
                modelId,
                taskType,
                NAME,
                serviceSettings,
                taskSettings,
                chunkingSettings,
                secretSettings,
                context
            );
        }

        throw new ElasticsearchStatusException(failureMessage, RestStatus.BAD_REQUEST);
    }

    private MistralEmbeddingsModel createModelFromPersistent(
        String inferenceEntityId,
        TaskType taskType,
        Map<String, Object> serviceSettings,
        Map<String, Object> taskSettings,
        ChunkingSettings chunkingSettings,
        Map<String, Object> secretSettings,
        String failureMessage
    ) {
        return createModel(
            inferenceEntityId,
            taskType,
            serviceSettings,
            taskSettings,
            chunkingSettings,
            secretSettings,
            failureMessage,
            ConfigurationParseContext.PERSISTENT
        );
    }

    @Override
    public void checkModelConfig(Model model, ActionListener<Model> listener) {
        // TODO: Remove this function once all services have been updated to use the new model validators
        ModelValidatorBuilder.buildModelValidator(model.getTaskType()).validate(this, model, listener);
    }

    @Override
    public Model updateModelWithEmbeddingDetails(Model model, int embeddingSize) {
        if (model instanceof MistralEmbeddingsModel embeddingsModel) {
            var serviceSettings = embeddingsModel.getServiceSettings();

            var similarityFromModel = embeddingsModel.getServiceSettings().similarity();
            var similarityToUse = similarityFromModel == null ? SimilarityMeasure.DOT_PRODUCT : similarityFromModel;

            MistralEmbeddingsServiceSettings updatedServiceSettings = new MistralEmbeddingsServiceSettings(
                serviceSettings.modelId(),
                embeddingSize,
                serviceSettings.maxInputTokens(),
                similarityToUse,
                serviceSettings.rateLimitSettings()
            );
            return new MistralEmbeddingsModel(embeddingsModel, updatedServiceSettings);
        } else {
            throw ServiceUtils.invalidModelTypeForUpdateModelWithEmbeddingDetails(model.getClass());
        }
    }

    public static class Configuration {
        public static InferenceServiceConfiguration get() {
            return configuration.getOrCompute();
        }

        private static final LazyInitializable<InferenceServiceConfiguration, RuntimeException> configuration = new LazyInitializable<>(
            () -> {
                var configurationMap = new HashMap<String, SettingsConfiguration>();

                configurationMap.put(
                    MODEL_FIELD,
                    new SettingsConfiguration.Builder(supportedTaskTypes).setDescription(
                        "Refer to the Mistral models documentation for the list of available text embedding models."
                    )
                        .setLabel("Model")
                        .setRequired(true)
                        .setSensitive(false)
                        .setUpdatable(false)
                        .setType(SettingsConfigurationFieldType.STRING)
                        .build()
                );

                configurationMap.put(
                    MAX_INPUT_TOKENS,
                    new SettingsConfiguration.Builder(supportedTaskTypes).setDescription(
                        "Allows you to specify the maximum number of tokens per input."
                    )
                        .setLabel("Maximum Input Tokens")
                        .setRequired(false)
                        .setSensitive(false)
                        .setUpdatable(false)
                        .setType(SettingsConfigurationFieldType.INTEGER)
                        .build()
                );

                configurationMap.putAll(DefaultSecretSettings.toSettingsConfiguration(supportedTaskTypes));
                configurationMap.putAll(RateLimitSettings.toSettingsConfiguration(supportedTaskTypes));

                return new InferenceServiceConfiguration.Builder().setService(NAME)
                    .setName(SERVICE_NAME)
                    .setTaskTypes(supportedTaskTypes)
                    .setConfigurations(configurationMap)
                    .build();
            }
        );
    }
}<|MERGE_RESOLUTION|>--- conflicted
+++ resolved
@@ -114,12 +114,7 @@
             List<EmbeddingRequestChunker.BatchRequestAndListener> batchedRequests = new EmbeddingRequestChunker(
                 inputs.getInputs(),
                 MistralConstants.MAX_BATCH_SIZE,
-<<<<<<< HEAD
-                EmbeddingRequestChunker.EmbeddingType.FLOAT,
                 chunkingSettings != null ? chunkingSettings : mistralEmbeddingsModel.getConfigurations().getChunkingSettings()
-=======
-                mistralEmbeddingsModel.getConfigurations().getChunkingSettings()
->>>>>>> ee091a3c
             ).batchRequestsWithListeners(listener);
 
             for (var request : batchedRequests) {

/*
 * Copyright Elasticsearch B.V. and/or licensed to Elasticsearch B.V. under one
 * or more contributor license agreements. Licensed under the Elastic License
 * 2.0; you may not use this file except in compliance with the Elastic License
 * 2.0.
 */

package org.elasticsearch.xpack.inference.services.mistral;

import org.elasticsearch.xpack.core.inference.results.UnifiedChatCompletionException;
import org.elasticsearch.xpack.inference.external.http.HttpResult;
import org.elasticsearch.xpack.inference.external.http.retry.ErrorResponse;
import org.elasticsearch.xpack.inference.external.http.retry.ResponseParser;
import org.elasticsearch.xpack.inference.external.request.Request;
import org.elasticsearch.xpack.inference.services.openai.OpenAiUnifiedChatCompletionResponseHandler;

import java.util.Locale;

/**
 * Handles streaming chat completion responses and error parsing for Mistral inference endpoints.
 * Adapts the OpenAI handler to support Mistral's error schema.
 */
public class MistralUnifiedChatCompletionResponseHandler extends OpenAiUnifiedChatCompletionResponseHandler {

    private static final String MISTRAL_ERROR = "mistral_error";

    public MistralUnifiedChatCompletionResponseHandler(String requestType, ResponseParser parseFunction) {
        super(requestType, parseFunction, ErrorResponse::fromResponse);
    }

    @Override
    protected Exception buildError(String message, Request request, HttpResult result, ErrorResponse errorResponse) {
        assert request.isStreaming() : "Only streaming requests support this format";
        var responseStatusCode = result.response().getStatusLine().getStatusCode();
<<<<<<< HEAD
        var errorMessage = errorMessage(message, request, result, errorResponse, responseStatusCode);
        var restStatus = toRestStatus(responseStatusCode);
        return new UnifiedChatCompletionException(restStatus, errorMessage, MISTRAL_ERROR, restStatus.name().toLowerCase(Locale.ROOT));
=======
        if (request.isStreaming()) {
            var errorMessage = constructErrorMessage(message, request, errorResponse, responseStatusCode);
            var restStatus = toRestStatus(responseStatusCode);
            return errorResponse instanceof MistralErrorResponse
                ? new UnifiedChatCompletionException(restStatus, errorMessage, MISTRAL_ERROR, restStatus.name().toLowerCase(Locale.ROOT))
                : new UnifiedChatCompletionException(
                    restStatus,
                    errorMessage,
                    createErrorType(errorResponse),
                    restStatus.name().toLowerCase(Locale.ROOT)
                );
        } else {
            return super.buildError(message, request, result, errorResponse);
        }
>>>>>>> f664cf59
    }
}<|MERGE_RESOLUTION|>--- conflicted
+++ resolved
@@ -32,25 +32,8 @@
     protected Exception buildError(String message, Request request, HttpResult result, ErrorResponse errorResponse) {
         assert request.isStreaming() : "Only streaming requests support this format";
         var responseStatusCode = result.response().getStatusLine().getStatusCode();
-<<<<<<< HEAD
-        var errorMessage = errorMessage(message, request, result, errorResponse, responseStatusCode);
+        var errorMessage = constructErrorMessage(message, request, result, errorResponse, responseStatusCode);
         var restStatus = toRestStatus(responseStatusCode);
         return new UnifiedChatCompletionException(restStatus, errorMessage, MISTRAL_ERROR, restStatus.name().toLowerCase(Locale.ROOT));
-=======
-        if (request.isStreaming()) {
-            var errorMessage = constructErrorMessage(message, request, errorResponse, responseStatusCode);
-            var restStatus = toRestStatus(responseStatusCode);
-            return errorResponse instanceof MistralErrorResponse
-                ? new UnifiedChatCompletionException(restStatus, errorMessage, MISTRAL_ERROR, restStatus.name().toLowerCase(Locale.ROOT))
-                : new UnifiedChatCompletionException(
-                    restStatus,
-                    errorMessage,
-                    createErrorType(errorResponse),
-                    restStatus.name().toLowerCase(Locale.ROOT)
-                );
-        } else {
-            return super.buildError(message, request, result, errorResponse);
-        }
->>>>>>> f664cf59
     }
 }
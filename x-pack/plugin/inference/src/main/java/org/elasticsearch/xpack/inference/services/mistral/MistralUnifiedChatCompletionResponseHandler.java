--- conflicted
+++ resolved
@@ -8,33 +8,22 @@
 package org.elasticsearch.xpack.inference.services.mistral;
 
 import org.elasticsearch.xpack.inference.external.http.retry.ResponseParser;
-<<<<<<< HEAD
 import org.elasticsearch.xpack.inference.services.mistral.response.MistralErrorResponseHelper;
-=======
-import org.elasticsearch.xpack.inference.external.request.Request;
->>>>>>> 3a8f3a7e
-import org.elasticsearch.xpack.inference.services.openai.OpenAiUnifiedChatCompletionResponseHandler;
+import org.elasticsearch.xpack.inference.services.openai.OpenAiChatCompletionResponseHandler;
 
 /**
  * Handles streaming chat completion responses and error parsing for Mistral inference endpoints.
  * Adapts the OpenAI handler to support Mistral's error schema.
  */
-public class MistralUnifiedChatCompletionResponseHandler extends OpenAiUnifiedChatCompletionResponseHandler {
+public class MistralUnifiedChatCompletionResponseHandler extends OpenAiChatCompletionResponseHandler {
 
+    /**
+     * Constructs a MistralUnifiedChatCompletionResponseHandler with the specified request type and response parser.
+     *
+     * @param requestType The type of request being handled (e.g., "mistral completions").
+     * @param parseFunction The function to parse the response.
+     */
     public MistralUnifiedChatCompletionResponseHandler(String requestType, ResponseParser parseFunction) {
-<<<<<<< HEAD
-        super(requestType, parseFunction, MistralErrorResponseHelper::fromResponse, MistralErrorResponseHelper.ERROR_PARSER);
-=======
-        super(requestType, parseFunction, ErrorResponse::fromResponse);
-    }
-
-    @Override
-    protected Exception buildError(String message, Request request, HttpResult result, ErrorResponse errorResponse) {
-        assert request.isStreaming() : "Only streaming requests support this format";
-        var responseStatusCode = result.response().getStatusLine().getStatusCode();
-        var errorMessage = constructErrorMessage(message, request, errorResponse, responseStatusCode);
-        var restStatus = toRestStatus(responseStatusCode);
-        return new UnifiedChatCompletionException(restStatus, errorMessage, MISTRAL_ERROR, restStatus.name().toLowerCase(Locale.ROOT));
->>>>>>> 3a8f3a7e
+        super(requestType, parseFunction, MistralErrorResponseHelper::fromResponse);
     }
 }
--- conflicted
+++ resolved
@@ -239,18 +239,14 @@
             return;
         }
 
-<<<<<<< HEAD
         OpenAiModel openAiModel = (OpenAiModel) model;
         var actionCreator = new OpenAiActionCreator(getSender(), getServiceComponents());
 
         var batchedRequests = new EmbeddingRequestChunker(input, EMBEDDING_MAX_BATCH_SIZE).batchRequestsWithListeners(listener);
         for (var request : batchedRequests) {
             var action = openAiModel.accept(actionCreator, taskSettings);
-            action.execute(new DocumentsOnlyInput(request.batch().inputs()), request.listener());
-        }
-=======
-        doInfer(model, input, taskSettings, inputType, timeout, inferListener);
->>>>>>> 801b013d
+            action.execute(new DocumentsOnlyInput(request.batch().inputs()), timeout, request.listener());
+        }
     }
 
     private static List<ChunkedInferenceServiceResults> translateToChunkedResults(

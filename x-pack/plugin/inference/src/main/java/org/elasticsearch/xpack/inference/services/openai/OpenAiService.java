/*
 * Copyright Elasticsearch B.V. and/or licensed to Elasticsearch B.V. under one
 * or more contributor license agreements. Licensed under the Elastic License
 * 2.0; you may not use this file except in compliance with the Elastic License
 * 2.0.
 */

package org.elasticsearch.xpack.inference.services.openai;

import org.elasticsearch.ElasticsearchStatusException;
import org.elasticsearch.TransportVersion;
import org.elasticsearch.TransportVersions;
import org.elasticsearch.action.ActionListener;
import org.elasticsearch.common.util.LazyInitializable;
import org.elasticsearch.core.Nullable;
import org.elasticsearch.core.TimeValue;
import org.elasticsearch.inference.ChunkedInference;
import org.elasticsearch.inference.ChunkingSettings;
import org.elasticsearch.inference.InferenceServiceConfiguration;
import org.elasticsearch.inference.InferenceServiceResults;
import org.elasticsearch.inference.InputType;
import org.elasticsearch.inference.Model;
import org.elasticsearch.inference.ModelConfigurations;
import org.elasticsearch.inference.ModelSecrets;
import org.elasticsearch.inference.SettingsConfiguration;
import org.elasticsearch.inference.SimilarityMeasure;
import org.elasticsearch.inference.TaskType;
import org.elasticsearch.inference.configuration.SettingsConfigurationFieldType;
import org.elasticsearch.rest.RestStatus;
import org.elasticsearch.xpack.core.inference.action.InferenceAction;
import org.elasticsearch.xpack.inference.chunking.ChunkingSettingsBuilder;
import org.elasticsearch.xpack.inference.chunking.EmbeddingRequestChunker;
import org.elasticsearch.xpack.inference.external.action.SenderExecutableAction;
import org.elasticsearch.xpack.inference.external.action.openai.OpenAiActionCreator;
import org.elasticsearch.xpack.inference.external.http.sender.DocumentsOnlyInput;
import org.elasticsearch.xpack.inference.external.http.sender.HttpRequestSender;
import org.elasticsearch.xpack.inference.external.http.sender.InferenceInputs;
import org.elasticsearch.xpack.inference.external.http.sender.OpenAiUnifiedCompletionRequestManager;
import org.elasticsearch.xpack.inference.external.http.sender.UnifiedChatInput;
import org.elasticsearch.xpack.inference.services.ConfigurationParseContext;
import org.elasticsearch.xpack.inference.services.SenderService;
import org.elasticsearch.xpack.inference.services.ServiceComponents;
import org.elasticsearch.xpack.inference.services.ServiceUtils;
import org.elasticsearch.xpack.inference.services.openai.completion.OpenAiChatCompletionModel;
import org.elasticsearch.xpack.inference.services.openai.embeddings.OpenAiEmbeddingsModel;
import org.elasticsearch.xpack.inference.services.openai.embeddings.OpenAiEmbeddingsServiceSettings;
import org.elasticsearch.xpack.inference.services.settings.DefaultSecretSettings;
import org.elasticsearch.xpack.inference.services.settings.RateLimitSettings;
import org.elasticsearch.xpack.inference.services.validation.ModelValidatorBuilder;

import java.util.EnumSet;
import java.util.HashMap;
import java.util.List;
import java.util.Map;
import java.util.Set;

import static org.elasticsearch.xpack.inference.external.action.ActionUtils.constructFailedToSendRequestMessage;
import static org.elasticsearch.xpack.inference.external.action.openai.OpenAiActionCreator.COMPLETION_ERROR_PREFIX;
import static org.elasticsearch.xpack.inference.services.ServiceFields.DIMENSIONS;
import static org.elasticsearch.xpack.inference.services.ServiceFields.MODEL_ID;
import static org.elasticsearch.xpack.inference.services.ServiceUtils.createInvalidModelException;
import static org.elasticsearch.xpack.inference.services.ServiceUtils.parsePersistedConfigErrorMsg;
import static org.elasticsearch.xpack.inference.services.ServiceUtils.removeFromMap;
import static org.elasticsearch.xpack.inference.services.ServiceUtils.removeFromMapOrDefaultEmpty;
import static org.elasticsearch.xpack.inference.services.ServiceUtils.removeFromMapOrThrowIfNull;
import static org.elasticsearch.xpack.inference.services.ServiceUtils.throwIfNotEmptyMap;
import static org.elasticsearch.xpack.inference.services.ServiceUtils.useChatCompletionUrlMessage;
import static org.elasticsearch.xpack.inference.services.openai.OpenAiServiceFields.EMBEDDING_MAX_BATCH_SIZE;
import static org.elasticsearch.xpack.inference.services.openai.OpenAiServiceFields.ORGANIZATION;

public class OpenAiService extends SenderService {
    public static final String NAME = "openai";

    private static final String SERVICE_NAME = "OpenAI";
    // The task types exposed via the _inference/_services API
    private static final EnumSet<TaskType> SUPPORTED_TASK_TYPES_FOR_SERVICES_API = EnumSet.of(
        TaskType.TEXT_EMBEDDING,
        TaskType.COMPLETION,
        TaskType.CHAT_COMPLETION
    );
    /**
     * The task types that the {@link InferenceAction.Request} can accept.
     */
    private static final EnumSet<TaskType> SUPPORTED_INFERENCE_ACTION_TASK_TYPES = EnumSet.of(TaskType.TEXT_EMBEDDING, TaskType.COMPLETION);

    public OpenAiService(HttpRequestSender.Factory factory, ServiceComponents serviceComponents) {
        super(factory, serviceComponents);
    }

    @Override
    public String name() {
        return NAME;
    }

    @Override
    public void parseRequestConfig(
        String inferenceEntityId,
        TaskType taskType,
        Map<String, Object> config,
        ActionListener<Model> parsedModelListener
    ) {
        try {
            Map<String, Object> serviceSettingsMap = removeFromMapOrThrowIfNull(config, ModelConfigurations.SERVICE_SETTINGS);
            Map<String, Object> taskSettingsMap = removeFromMapOrDefaultEmpty(config, ModelConfigurations.TASK_SETTINGS);

            ChunkingSettings chunkingSettings = null;
            if (TaskType.TEXT_EMBEDDING.equals(taskType)) {
                chunkingSettings = ChunkingSettingsBuilder.fromMap(
                    removeFromMapOrDefaultEmpty(config, ModelConfigurations.CHUNKING_SETTINGS)
                );
            }

            moveModelFromTaskToServiceSettings(taskSettingsMap, serviceSettingsMap);

            OpenAiModel model = createModel(
                inferenceEntityId,
                taskType,
                serviceSettingsMap,
                taskSettingsMap,
                chunkingSettings,
                serviceSettingsMap,
                TaskType.unsupportedTaskTypeErrorMsg(taskType, NAME),
                ConfigurationParseContext.REQUEST
            );

            throwIfNotEmptyMap(config, NAME);
            throwIfNotEmptyMap(serviceSettingsMap, NAME);
            throwIfNotEmptyMap(taskSettingsMap, NAME);

            parsedModelListener.onResponse(model);
        } catch (Exception e) {
            parsedModelListener.onFailure(e);
        }
    }

    private static OpenAiModel createModelFromPersistent(
        String inferenceEntityId,
        TaskType taskType,
        Map<String, Object> serviceSettings,
        Map<String, Object> taskSettings,
        ChunkingSettings chunkingSettings,
        @Nullable Map<String, Object> secretSettings,
        String failureMessage
    ) {
        return createModel(
            inferenceEntityId,
            taskType,
            serviceSettings,
            taskSettings,
            chunkingSettings,
            secretSettings,
            failureMessage,
            ConfigurationParseContext.PERSISTENT
        );
    }

    private static OpenAiModel createModel(
        String inferenceEntityId,
        TaskType taskType,
        Map<String, Object> serviceSettings,
        Map<String, Object> taskSettings,
        ChunkingSettings chunkingSettings,
        @Nullable Map<String, Object> secretSettings,
        String failureMessage,
        ConfigurationParseContext context
    ) {
        return switch (taskType) {
            case TEXT_EMBEDDING -> new OpenAiEmbeddingsModel(
                inferenceEntityId,
                taskType,
                NAME,
                serviceSettings,
                taskSettings,
                chunkingSettings,
                secretSettings,
                context
            );
            case COMPLETION, CHAT_COMPLETION -> new OpenAiChatCompletionModel(
                inferenceEntityId,
                taskType,
                NAME,
                serviceSettings,
                taskSettings,
                secretSettings,
                context
            );
            default -> throw new ElasticsearchStatusException(failureMessage, RestStatus.BAD_REQUEST);
        };
    }

    @Override
    public OpenAiModel parsePersistedConfigWithSecrets(
        String inferenceEntityId,
        TaskType taskType,
        Map<String, Object> config,
        Map<String, Object> secrets
    ) {
        Map<String, Object> serviceSettingsMap = removeFromMapOrThrowIfNull(config, ModelConfigurations.SERVICE_SETTINGS);
        Map<String, Object> taskSettingsMap = removeFromMapOrDefaultEmpty(config, ModelConfigurations.TASK_SETTINGS);
        Map<String, Object> secretSettingsMap = removeFromMapOrDefaultEmpty(secrets, ModelSecrets.SECRET_SETTINGS);

        ChunkingSettings chunkingSettings = null;
        if (TaskType.TEXT_EMBEDDING.equals(taskType)) {
            chunkingSettings = ChunkingSettingsBuilder.fromMap(removeFromMap(config, ModelConfigurations.CHUNKING_SETTINGS));
        }

        moveModelFromTaskToServiceSettings(taskSettingsMap, serviceSettingsMap);

        return createModelFromPersistent(
            inferenceEntityId,
            taskType,
            serviceSettingsMap,
            taskSettingsMap,
            chunkingSettings,
            secretSettingsMap,
            parsePersistedConfigErrorMsg(inferenceEntityId, NAME)
        );
    }

    @Override
    public OpenAiModel parsePersistedConfig(String inferenceEntityId, TaskType taskType, Map<String, Object> config) {
        Map<String, Object> serviceSettingsMap = removeFromMapOrThrowIfNull(config, ModelConfigurations.SERVICE_SETTINGS);
        Map<String, Object> taskSettingsMap = removeFromMapOrDefaultEmpty(config, ModelConfigurations.TASK_SETTINGS);

        ChunkingSettings chunkingSettings = null;
        if (TaskType.TEXT_EMBEDDING.equals(taskType)) {
            chunkingSettings = ChunkingSettingsBuilder.fromMap(removeFromMap(config, ModelConfigurations.CHUNKING_SETTINGS));
        }

        moveModelFromTaskToServiceSettings(taskSettingsMap, serviceSettingsMap);

        return createModelFromPersistent(
            inferenceEntityId,
            taskType,
            serviceSettingsMap,
            taskSettingsMap,
            chunkingSettings,
            null,
            parsePersistedConfigErrorMsg(inferenceEntityId, NAME)
        );
    }

    @Override
    public InferenceServiceConfiguration getConfiguration() {
        return Configuration.get();
    }

    @Override
    public EnumSet<TaskType> supportedTaskTypes() {
        return SUPPORTED_TASK_TYPES_FOR_SERVICES_API;
    }

    @Override
    public void doInfer(
        Model model,
        InferenceInputs inputs,
        Map<String, Object> taskSettings,
        InputType inputType,
        TimeValue timeout,
        ActionListener<InferenceServiceResults> listener
    ) {
        if (SUPPORTED_INFERENCE_ACTION_TASK_TYPES.contains(model.getTaskType()) == false) {
            var responseString = ServiceUtils.unsupportedTaskTypeForInference(model, SUPPORTED_INFERENCE_ACTION_TASK_TYPES);

            if (model.getTaskType() == TaskType.CHAT_COMPLETION) {
                responseString = responseString + " " + useChatCompletionUrlMessage(model);
            }
            listener.onFailure(new ElasticsearchStatusException(responseString, RestStatus.BAD_REQUEST));
        }

        if (model instanceof OpenAiModel == false) {
            listener.onFailure(createInvalidModelException(model));
            return;
        }

        OpenAiModel openAiModel = (OpenAiModel) model;
        var actionCreator = new OpenAiActionCreator(getSender(), getServiceComponents());

        var action = openAiModel.accept(actionCreator, taskSettings);
        action.execute(inputs, timeout, listener);
    }

    @Override
    public void doUnifiedCompletionInfer(
        Model model,
        UnifiedChatInput inputs,
        TimeValue timeout,
        ActionListener<InferenceServiceResults> listener
    ) {
        if (model instanceof OpenAiChatCompletionModel == false) {
            listener.onFailure(createInvalidModelException(model));
            return;
        }

        OpenAiChatCompletionModel openAiModel = (OpenAiChatCompletionModel) model;

        var overriddenModel = OpenAiChatCompletionModel.of(openAiModel, inputs.getRequest());
        var requestCreator = OpenAiUnifiedCompletionRequestManager.of(overriddenModel, getServiceComponents().threadPool());
        var errorMessage = constructFailedToSendRequestMessage(COMPLETION_ERROR_PREFIX);
        var action = new SenderExecutableAction(getSender(), requestCreator, errorMessage);

        action.execute(inputs, timeout, listener);
    }

    @Override
    protected void doChunkedInfer(
        Model model,
        DocumentsOnlyInput inputs,
        Map<String, Object> taskSettings,
        ChunkingSettings chunkingSettings,
        InputType inputType,
        TimeValue timeout,
        ActionListener<List<ChunkedInference>> listener
    ) {
        if (model instanceof OpenAiModel == false) {
            listener.onFailure(createInvalidModelException(model));
            return;
        }

        OpenAiModel openAiModel = (OpenAiModel) model;
        var actionCreator = new OpenAiActionCreator(getSender(), getServiceComponents());

        List<EmbeddingRequestChunker.BatchRequestAndListener> batchedRequests = new EmbeddingRequestChunker(
            inputs.getInputs(),
            EMBEDDING_MAX_BATCH_SIZE,
<<<<<<< HEAD
            EmbeddingRequestChunker.EmbeddingType.FLOAT,
            chunkingSettings != null ? chunkingSettings : openAiModel.getConfigurations().getChunkingSettings()
=======
            openAiModel.getConfigurations().getChunkingSettings()
>>>>>>> ee091a3c
        ).batchRequestsWithListeners(listener);

        for (var request : batchedRequests) {
            var action = openAiModel.accept(actionCreator, taskSettings);
            action.execute(new DocumentsOnlyInput(request.batch().inputs()), timeout, request.listener());
        }
    }

    /**
     * For text embedding models get the embedding size and
     * update the service settings.
     *
     * @param model The new model
     * @param listener The listener
     */
    @Override
    public void checkModelConfig(Model model, ActionListener<Model> listener) {
        // TODO: Remove this function once all services have been updated to use the new model validators
        ModelValidatorBuilder.buildModelValidator(model.getTaskType()).validate(this, model, listener);
    }

    @Override
    public Model updateModelWithEmbeddingDetails(Model model, int embeddingSize) {
        if (model instanceof OpenAiEmbeddingsModel embeddingsModel) {
            var serviceSettings = embeddingsModel.getServiceSettings();
            var similarityFromModel = serviceSettings.similarity();
            var similarityToUse = similarityFromModel == null ? SimilarityMeasure.DOT_PRODUCT : similarityFromModel;

            var updatedServiceSettings = new OpenAiEmbeddingsServiceSettings(
                serviceSettings.modelId(),
                serviceSettings.uri(),
                serviceSettings.organizationId(),
                similarityToUse,
                embeddingSize,
                serviceSettings.maxInputTokens(),
                serviceSettings.dimensionsSetByUser(),
                serviceSettings.rateLimitSettings()
            );

            return new OpenAiEmbeddingsModel(embeddingsModel, updatedServiceSettings);
        } else {
            throw ServiceUtils.invalidModelTypeForUpdateModelWithEmbeddingDetails(model.getClass());
        }
    }

    @Override
    public TransportVersion getMinimalSupportedVersion() {
        return TransportVersions.V_8_15_0;
    }

    @Override
    public Set<TaskType> supportedStreamingTasks() {
        return EnumSet.of(TaskType.COMPLETION, TaskType.CHAT_COMPLETION);
    }

    /**
     * Model was originally defined in task settings, but it should
     * have been part of the service settings.
     *
     * If model or model_id are in the task settings map move
     * them to service settings ready for parsing
     *
     * @param taskSettings Task settings map
     * @param serviceSettings Service settings map
     */
    static void moveModelFromTaskToServiceSettings(Map<String, Object> taskSettings, Map<String, Object> serviceSettings) {
        if (serviceSettings.containsKey(MODEL_ID)) {
            return;
        }

        final String OLD_MODEL_ID_FIELD = "model";
        var oldModelId = taskSettings.remove(OLD_MODEL_ID_FIELD);
        if (oldModelId != null) {
            serviceSettings.put(MODEL_ID, oldModelId);
        } else {
            var modelId = taskSettings.remove(MODEL_ID);
            serviceSettings.put(MODEL_ID, modelId);
        }
    }

    public static class Configuration {
        public static InferenceServiceConfiguration get() {
            return configuration.getOrCompute();
        }

        private static final LazyInitializable<InferenceServiceConfiguration, RuntimeException> configuration = new LazyInitializable<>(
            () -> {
                var configurationMap = new HashMap<String, SettingsConfiguration>();

                configurationMap.put(
                    MODEL_ID,
                    new SettingsConfiguration.Builder(SUPPORTED_TASK_TYPES_FOR_SERVICES_API).setDescription(
                        "The name of the model to use for the inference task."
                    )
                        .setLabel("Model ID")
                        .setRequired(true)
                        .setSensitive(false)
                        .setUpdatable(false)
                        .setType(SettingsConfigurationFieldType.STRING)
                        .build()
                );

                configurationMap.put(
                    ORGANIZATION,
                    new SettingsConfiguration.Builder(SUPPORTED_TASK_TYPES_FOR_SERVICES_API).setDescription(
                        "The unique identifier of your organization."
                    )
                        .setLabel("Organization ID")
                        .setRequired(false)
                        .setSensitive(false)
                        .setUpdatable(false)
                        .setType(SettingsConfigurationFieldType.STRING)
                        .build()
                );

                configurationMap.put(
                    DIMENSIONS,
                    new SettingsConfiguration.Builder(EnumSet.of(TaskType.TEXT_EMBEDDING)).setDescription(
                        "The number of dimensions the resulting embeddings should have. For more information refer to "
                            + "https://platform.openai.com/docs/api-reference/embeddings/create#embeddings-create-dimensions."
                    )
                        .setLabel("Dimensions")
                        .setRequired(false)
                        .setSensitive(false)
                        .setUpdatable(false)
                        .setType(SettingsConfigurationFieldType.INTEGER)
                        .build()
                );

                configurationMap.putAll(
                    DefaultSecretSettings.toSettingsConfigurationWithDescription(
                        "The OpenAI API authentication key. For more details about generating OpenAI API keys, "
                            + "refer to the https://platform.openai.com/account/api-keys.",
                        SUPPORTED_TASK_TYPES_FOR_SERVICES_API
                    )
                );
                configurationMap.putAll(
                    RateLimitSettings.toSettingsConfigurationWithDescription(
                        "Default number of requests allowed per minute. For text_embedding is 3000. For completion is 500.",
                        SUPPORTED_TASK_TYPES_FOR_SERVICES_API
                    )
                );

                return new InferenceServiceConfiguration.Builder().setService(NAME)
                    .setName(SERVICE_NAME)
                    .setTaskTypes(SUPPORTED_TASK_TYPES_FOR_SERVICES_API)
                    .setConfigurations(configurationMap)
                    .build();
            }
        );
    }
}<|MERGE_RESOLUTION|>--- conflicted
+++ resolved
@@ -323,12 +323,7 @@
         List<EmbeddingRequestChunker.BatchRequestAndListener> batchedRequests = new EmbeddingRequestChunker(
             inputs.getInputs(),
             EMBEDDING_MAX_BATCH_SIZE,
-<<<<<<< HEAD
-            EmbeddingRequestChunker.EmbeddingType.FLOAT,
             chunkingSettings != null ? chunkingSettings : openAiModel.getConfigurations().getChunkingSettings()
-=======
-            openAiModel.getConfigurations().getChunkingSettings()
->>>>>>> ee091a3c
         ).batchRequestsWithListeners(listener);
 
         for (var request : batchedRequests) {

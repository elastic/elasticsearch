/*
 * Copyright Elasticsearch B.V. and/or licensed to Elasticsearch B.V. under one
 * or more contributor license agreements. Licensed under the Elastic License
 * 2.0; you may not use this file except in compliance with the Elastic License
 * 2.0.
 */

package org.elasticsearch.xpack.inference.services.openai.embeddings;

import org.elasticsearch.TransportVersion;
import org.elasticsearch.TransportVersions;
import org.elasticsearch.common.ValidationException;
import org.elasticsearch.common.io.stream.StreamInput;
import org.elasticsearch.common.io.stream.StreamOutput;
import org.elasticsearch.core.Nullable;
import org.elasticsearch.index.mapper.vectors.DenseVectorFieldMapper;
import org.elasticsearch.inference.ModelConfigurations;
import org.elasticsearch.inference.ServiceSettings;
import org.elasticsearch.inference.SimilarityMeasure;
import org.elasticsearch.xcontent.ToXContentObject;
import org.elasticsearch.xcontent.XContentBuilder;
import org.elasticsearch.xpack.inference.services.ConfigurationParseContext;
import org.elasticsearch.xpack.inference.services.openai.OpenAiRateLimitServiceSettings;
import org.elasticsearch.xpack.inference.services.settings.RateLimitSettings;

import java.io.IOException;
import java.net.URI;
import java.util.Map;
import java.util.Objects;

import static org.elasticsearch.xpack.inference.services.ServiceFields.DIMENSIONS;
import static org.elasticsearch.xpack.inference.services.ServiceFields.MAX_INPUT_TOKENS;
import static org.elasticsearch.xpack.inference.services.ServiceFields.MODEL_ID;
import static org.elasticsearch.xpack.inference.services.ServiceFields.SIMILARITY;
import static org.elasticsearch.xpack.inference.services.ServiceFields.URL;
import static org.elasticsearch.xpack.inference.services.ServiceUtils.convertToUri;
import static org.elasticsearch.xpack.inference.services.ServiceUtils.createOptionalUri;
import static org.elasticsearch.xpack.inference.services.ServiceUtils.extractOptionalString;
import static org.elasticsearch.xpack.inference.services.ServiceUtils.extractRequiredString;
import static org.elasticsearch.xpack.inference.services.ServiceUtils.extractSimilarity;
import static org.elasticsearch.xpack.inference.services.ServiceUtils.removeAsType;
import static org.elasticsearch.xpack.inference.services.openai.OpenAiServiceFields.ORGANIZATION;

/**
 * Defines the service settings for interacting with OpenAI's text embedding models.
 */
public class OpenAiEmbeddingsServiceSettings implements ServiceSettings, OpenAiRateLimitServiceSettings {

    public static final String NAME = "openai_service_settings";

    static final String DIMENSIONS_SET_BY_USER = "dimensions_set_by_user";
    // The rate limit for usage tier 1 is 3000 request per minute for the text embedding models
    // To find this information you need to access your account's limits https://platform.openai.com/account/limits
    // 3000 requests per minute
    private static final RateLimitSettings DEFAULT_RATE_LIMIT_SETTINGS = new RateLimitSettings(3000);

    public static OpenAiEmbeddingsServiceSettings fromMap(Map<String, Object> map, ConfigurationParseContext context) {
        return switch (context) {
            case REQUEST -> fromRequestMap(map);
            case PERSISTENT -> fromPersistentMap(map);
        };
    }

    private static OpenAiEmbeddingsServiceSettings fromPersistentMap(Map<String, Object> map) {
        // Reading previously persisted config, assume the validation
        // passed at that time and never throw.
        ValidationException validationException = new ValidationException();

        var commonFields = fromMap(map, validationException);

        Boolean dimensionsSetByUser = removeAsType(map, DIMENSIONS_SET_BY_USER, Boolean.class);
        if (dimensionsSetByUser == null) {
            // Setting added in 8.13, default to false for configs created prior
            dimensionsSetByUser = Boolean.FALSE;
        }

        return new OpenAiEmbeddingsServiceSettings(commonFields, dimensionsSetByUser);
    }

    private static OpenAiEmbeddingsServiceSettings fromRequestMap(Map<String, Object> map) {
        ValidationException validationException = new ValidationException();

        var commonFields = fromMap(map, validationException);

        if (validationException.validationErrors().isEmpty() == false) {
            throw validationException;
        }

        return new OpenAiEmbeddingsServiceSettings(commonFields, commonFields.dimensions != null);
    }

    private static CommonFields fromMap(Map<String, Object> map, ValidationException validationException) {

        String url = extractOptionalString(map, URL, ModelConfigurations.SERVICE_SETTINGS, validationException);
        String organizationId = extractOptionalString(map, ORGANIZATION, ModelConfigurations.SERVICE_SETTINGS, validationException);
        SimilarityMeasure similarity = extractSimilarity(map, ModelConfigurations.SERVICE_SETTINGS, validationException);
        Integer maxInputTokens = removeAsType(map, MAX_INPUT_TOKENS, Integer.class);
        Integer dims = removeAsType(map, DIMENSIONS, Integer.class);
        URI uri = convertToUri(url, URL, ModelConfigurations.SERVICE_SETTINGS, validationException);
        String modelId = extractRequiredString(map, MODEL_ID, ModelConfigurations.SERVICE_SETTINGS, validationException);
        RateLimitSettings rateLimitSettings = RateLimitSettings.of(map, DEFAULT_RATE_LIMIT_SETTINGS, validationException);

        return new CommonFields(modelId, uri, organizationId, similarity, maxInputTokens, dims, rateLimitSettings);
    }

    private record CommonFields(
        String modelId,
        @Nullable URI uri,
        @Nullable String organizationId,
        @Nullable SimilarityMeasure similarity,
        @Nullable Integer maxInputTokens,
        @Nullable Integer dimensions,
        RateLimitSettings rateLimitSettings
    ) {}

    private final String modelId;
    private final URI uri;
    private final String organizationId;
    private final SimilarityMeasure similarity;
    private final Integer dimensions;
    private final Integer maxInputTokens;
    private final Boolean dimensionsSetByUser;
    private final RateLimitSettings rateLimitSettings;

    public OpenAiEmbeddingsServiceSettings(
        String modelId,
        @Nullable URI uri,
        @Nullable String organizationId,
        @Nullable SimilarityMeasure similarity,
        @Nullable Integer dimensions,
        @Nullable Integer maxInputTokens,
        Boolean dimensionsSetByUser,
        @Nullable RateLimitSettings rateLimitSettings
    ) {
        this.uri = uri;
        this.modelId = modelId;
        this.organizationId = organizationId;
        this.similarity = similarity;
        this.dimensions = dimensions;
        this.maxInputTokens = maxInputTokens;
        this.dimensionsSetByUser = Objects.requireNonNull(dimensionsSetByUser);
        this.rateLimitSettings = Objects.requireNonNullElse(rateLimitSettings, DEFAULT_RATE_LIMIT_SETTINGS);
    }

    OpenAiEmbeddingsServiceSettings(
        String modelId,
        @Nullable String uri,
        @Nullable String organizationId,
        @Nullable SimilarityMeasure similarity,
        @Nullable Integer dimensions,
        @Nullable Integer maxInputTokens,
        Boolean dimensionsSetByUser,
        @Nullable RateLimitSettings rateLimitSettings
    ) {
        this(
            modelId,
            createOptionalUri(uri),
            organizationId,
            similarity,
            dimensions,
            maxInputTokens,
            dimensionsSetByUser,
            rateLimitSettings
        );
    }

    public OpenAiEmbeddingsServiceSettings(StreamInput in) throws IOException {
        uri = createOptionalUri(in.readOptionalString());
        organizationId = in.readOptionalString();
        if (in.getTransportVersion().onOrAfter(TransportVersions.V_8_12_0)) {
            similarity = in.readOptionalEnum(SimilarityMeasure.class);
            dimensions = in.readOptionalVInt();
            maxInputTokens = in.readOptionalVInt();
        } else {
            similarity = null;
            dimensions = null;
            maxInputTokens = null;
        }

        if (in.getTransportVersion().onOrAfter(TransportVersions.V_8_13_0)) {
            dimensionsSetByUser = in.readBoolean();
<<<<<<< HEAD
=======
        } else {
            dimensionsSetByUser = false;
        }
        if (in.getTransportVersion().onOrAfter(TransportVersions.V_8_13_0)) {
>>>>>>> b0283eb6
            modelId = in.readString();
        } else {
            dimensionsSetByUser = false;
            modelId = "unset";
        }

        if (in.getTransportVersion().onOrAfter(TransportVersions.ML_INFERENCE_RATE_LIMIT_SETTINGS_ADDED)) {
            rateLimitSettings = new RateLimitSettings(in);
        } else {
            rateLimitSettings = DEFAULT_RATE_LIMIT_SETTINGS;
        }
    }

    private OpenAiEmbeddingsServiceSettings(CommonFields fields, Boolean dimensionsSetByUser) {
        this(
            fields.modelId,
            fields.uri,
            fields.organizationId,
            fields.similarity,
            fields.dimensions,
            fields.maxInputTokens,
            dimensionsSetByUser,
            fields.rateLimitSettings
        );
    }

    @Override
    public RateLimitSettings rateLimitSettings() {
        return rateLimitSettings;
    }

    @Override
    public URI uri() {
        return uri;
    }

    @Override
    public String organizationId() {
        return organizationId;
    }

    @Override
    public SimilarityMeasure similarity() {
        return similarity;
    }

    @Override
    public Integer dimensions() {
        return dimensions;
    }

    public Boolean dimensionsSetByUser() {
        return dimensionsSetByUser;
    }

    public Integer maxInputTokens() {
        return maxInputTokens;
    }

    @Override
    public String modelId() {
        return modelId;
    }

    @Override
    public DenseVectorFieldMapper.ElementType elementType() {
        return DenseVectorFieldMapper.ElementType.FLOAT;
    }

    @Override
    public String getWriteableName() {
        return NAME;
    }

    @Override
    public XContentBuilder toXContent(XContentBuilder builder, Params params) throws IOException {
        builder.startObject();

        toXContentFragmentOfExposedFields(builder, params);

        if (dimensionsSetByUser != null) {
            builder.field(DIMENSIONS_SET_BY_USER, dimensionsSetByUser);
        }

        builder.endObject();
        return builder;
    }

    private void toXContentFragmentOfExposedFields(XContentBuilder builder, Params params) throws IOException {
        builder.field(MODEL_ID, modelId);
        if (uri != null) {
            builder.field(URL, uri.toString());
        }
        if (organizationId != null) {
            builder.field(ORGANIZATION, organizationId);
        }
        if (similarity != null) {
            builder.field(SIMILARITY, similarity);
        }
        if (dimensions != null) {
            builder.field(DIMENSIONS, dimensions);
        }
        if (maxInputTokens != null) {
            builder.field(MAX_INPUT_TOKENS, maxInputTokens);
        }
        rateLimitSettings.toXContent(builder, params);
    }

    @Override
    public ToXContentObject getFilteredXContentObject() {
        return (builder, params) -> {
            builder.startObject();

            toXContentFragmentOfExposedFields(builder, params);

            builder.endObject();
            return builder;
        };
    }

    @Override
    public TransportVersion getMinimalSupportedVersion() {
        return TransportVersions.V_8_12_0;
    }

    @Override
    public void writeTo(StreamOutput out) throws IOException {
        var uriToWrite = uri != null ? uri.toString() : null;
        out.writeOptionalString(uriToWrite);
        out.writeOptionalString(organizationId);

        if (out.getTransportVersion().onOrAfter(TransportVersions.V_8_12_0)) {
            out.writeOptionalEnum(SimilarityMeasure.translateSimilarity(similarity, out.getTransportVersion()));
            out.writeOptionalVInt(dimensions);
            out.writeOptionalVInt(maxInputTokens);
        }

        if (out.getTransportVersion().onOrAfter(TransportVersions.V_8_13_0)) {
            out.writeBoolean(dimensionsSetByUser);
<<<<<<< HEAD
=======
        }
        if (out.getTransportVersion().onOrAfter(TransportVersions.V_8_13_0)) {
>>>>>>> b0283eb6
            out.writeString(modelId);
        }

        if (out.getTransportVersion().onOrAfter(TransportVersions.ML_INFERENCE_RATE_LIMIT_SETTINGS_ADDED)) {
            rateLimitSettings.writeTo(out);
        }
    }

    @Override
    public boolean equals(Object o) {
        if (this == o) return true;
        if (o == null || getClass() != o.getClass()) return false;
        OpenAiEmbeddingsServiceSettings that = (OpenAiEmbeddingsServiceSettings) o;
        return Objects.equals(uri, that.uri)
            && Objects.equals(modelId, that.modelId)
            && Objects.equals(organizationId, that.organizationId)
            && Objects.equals(similarity, that.similarity)
            && Objects.equals(dimensions, that.dimensions)
            && Objects.equals(maxInputTokens, that.maxInputTokens)
            && Objects.equals(dimensionsSetByUser, that.dimensionsSetByUser)
            && Objects.equals(rateLimitSettings, that.rateLimitSettings);
    }

    @Override
    public int hashCode() {
        return Objects.hash(uri, modelId, organizationId, similarity, dimensions, maxInputTokens, dimensionsSetByUser, rateLimitSettings);
    }
}<|MERGE_RESOLUTION|>--- conflicted
+++ resolved
@@ -179,13 +179,6 @@
 
         if (in.getTransportVersion().onOrAfter(TransportVersions.V_8_13_0)) {
             dimensionsSetByUser = in.readBoolean();
-<<<<<<< HEAD
-=======
-        } else {
-            dimensionsSetByUser = false;
-        }
-        if (in.getTransportVersion().onOrAfter(TransportVersions.V_8_13_0)) {
->>>>>>> b0283eb6
             modelId = in.readString();
         } else {
             dimensionsSetByUser = false;
@@ -325,11 +318,6 @@
 
         if (out.getTransportVersion().onOrAfter(TransportVersions.V_8_13_0)) {
             out.writeBoolean(dimensionsSetByUser);
-<<<<<<< HEAD
-=======
-        }
-        if (out.getTransportVersion().onOrAfter(TransportVersions.V_8_13_0)) {
->>>>>>> b0283eb6
             out.writeString(modelId);
         }
 

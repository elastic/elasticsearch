--- conflicted
+++ resolved
@@ -35,13 +35,8 @@
             TEST_INPUT,
             false,
             Map.of(),
-<<<<<<< HEAD
             InputType.INGEST,
             timeout,
-=======
-            InputType.INTERNAL_INGEST,
-            InferenceAction.Request.DEFAULT_TIMEOUT,
->>>>>>> 20eb5908
             ActionListener.wrap(r -> {
                 if (r != null) {
                     listener.onResponse(r);

/*
 * Copyright Elasticsearch B.V. and/or licensed to Elasticsearch B.V. under one
 * or more contributor license agreements. Licensed under the Elastic License
 * 2.0; you may not use this file except in compliance with the Elastic License
 * 2.0.
 */

package org.elasticsearch.xpack.inference;

import org.elasticsearch.action.ActionListener;
import org.elasticsearch.action.support.PlainActionFuture;
import org.elasticsearch.action.support.master.AcknowledgedRequest;
import org.elasticsearch.cluster.service.ClusterService;
import org.elasticsearch.common.settings.ClusterSettings;
import org.elasticsearch.common.settings.Settings;
import org.elasticsearch.common.xcontent.LoggingDeprecationHandler;
import org.elasticsearch.core.TimeValue;
import org.elasticsearch.index.mapper.vectors.DenseVectorFieldMapper;
import org.elasticsearch.inference.Model;
import org.elasticsearch.inference.ModelConfigurations;
import org.elasticsearch.inference.ModelSecrets;
import org.elasticsearch.inference.SimilarityMeasure;
import org.elasticsearch.inference.TaskType;
import org.elasticsearch.threadpool.ScalingExecutorBuilder;
import org.elasticsearch.xcontent.XContentFactory;
import org.elasticsearch.xcontent.XContentParserConfiguration;
import org.elasticsearch.xcontent.XContentType;
import org.elasticsearch.xpack.core.inference.results.ChatCompletionResults;
import org.elasticsearch.xpack.inference.mock.TestDenseInferenceServiceExtension;
import org.elasticsearch.xpack.inference.mock.TestRerankingServiceExtension;
import org.elasticsearch.xpack.inference.mock.TestSparseInferenceServiceExtension;
import org.elasticsearch.xpack.inference.registry.ModelRegistry;
import org.hamcrest.Matchers;

import java.io.IOException;
import java.util.HashMap;
import java.util.List;
import java.util.Map;
import java.util.stream.Collectors;

import static org.elasticsearch.test.ESTestCase.randomFrom;
import static org.elasticsearch.xpack.inference.InferencePlugin.INFERENCE_RESPONSE_THREAD_POOL_NAME;
import static org.elasticsearch.xpack.inference.InferencePlugin.UTILITY_THREAD_POOL_NAME;
import static org.hamcrest.CoreMatchers.is;
import static org.hamcrest.MatcherAssert.assertThat;
import static org.hamcrest.Matchers.containsInAnyOrder;
import static org.junit.Assert.assertTrue;
import static org.junit.Assert.fail;
import static org.mockito.Mockito.mock;
import static org.mockito.Mockito.when;

public final class Utils {

    public static final TimeValue TIMEOUT = TimeValue.timeValueSeconds(30);

    private Utils() {
        throw new UnsupportedOperationException("Utils is a utility class and should not be instantiated");
    }

    public static ClusterService mockClusterServiceEmpty() {
        return mockClusterService(Settings.EMPTY);
    }

    public static ClusterService mockClusterService(Settings settings) {
        var clusterService = mock(ClusterService.class);

        var registeredSettings = InferencePlugin.getInferenceSettings();

        var cSettings = new ClusterSettings(settings, registeredSettings);
        when(clusterService.getClusterSettings()).thenReturn(cSettings);

        return clusterService;
    }

    public static ScalingExecutorBuilder[] inferenceUtilityExecutors() {
        return new ScalingExecutorBuilder[] {
            new ScalingExecutorBuilder(
                UTILITY_THREAD_POOL_NAME,
                1,
                4,
                TimeValue.timeValueMinutes(10),
                false,
                "xpack.inference.utility_thread_pool"
<<<<<<< HEAD
            ),
            new ScalingExecutorBuilder(
                INFERENCE_RESPONSE_THREAD_POOL_NAME,
                1,
                4,
                TimeValue.timeValueMinutes(10),
                false,
                "xpack.inference.inference_response_thread_pool"
=======
>>>>>>> 3718184e
            ) };
    }

    public static void storeSparseModel(String inferenceId, ModelRegistry modelRegistry) throws Exception {
        Model model = new TestSparseInferenceServiceExtension.TestSparseModel(
            inferenceId,
            new TestSparseInferenceServiceExtension.TestServiceSettings("sparse_model", null, false)
        );
        storeModel(modelRegistry, model);
    }

    public static void storeDenseModel(
        String inferenceId,
        ModelRegistry modelRegistry,
        int dimensions,
        SimilarityMeasure similarityMeasure,
        DenseVectorFieldMapper.ElementType elementType
    ) throws Exception {
        Model model = new TestDenseInferenceServiceExtension.TestDenseModel(
            inferenceId,
            new TestDenseInferenceServiceExtension.TestServiceSettings("dense_model", dimensions, similarityMeasure, elementType)
        );
        storeModel(modelRegistry, model);
    }

    public static void storeRerankModel(String inferenceId, ModelRegistry modelRegistry) throws Exception {
        Model model = new TestRerankingServiceExtension.TestRerankingModel(
            inferenceId,
            new TestRerankingServiceExtension.TestServiceSettings("rerank-model")
        );
        storeModel(modelRegistry, model);
    }

    public static void storeModel(ModelRegistry modelRegistry, Model model) throws Exception {
        PlainActionFuture<Boolean> listener = new PlainActionFuture<>();
        modelRegistry.storeModel(model, listener, AcknowledgedRequest.DEFAULT_ACK_TIMEOUT);
        assertTrue(listener.actionGet(TimeValue.THIRTY_SECONDS));
    }

    public static Model getInvalidModel(String inferenceEntityId, String serviceName, TaskType taskType) {
        var mockConfigs = mock(ModelConfigurations.class);
        when(mockConfigs.getInferenceEntityId()).thenReturn(inferenceEntityId);
        when(mockConfigs.getService()).thenReturn(serviceName);
        when(mockConfigs.getTaskType()).thenReturn(taskType);

        var mockModel = mock(Model.class);
        when(mockModel.getInferenceEntityId()).thenReturn(inferenceEntityId);
        when(mockModel.getConfigurations()).thenReturn(mockConfigs);
        when(mockModel.getTaskType()).thenReturn(taskType);

        return mockModel;
    }

    public static Model getInvalidModel(String inferenceEntityId, String serviceName) {
        return getInvalidModel(inferenceEntityId, serviceName, TaskType.TEXT_EMBEDDING);
    }

    public static SimilarityMeasure randomSimilarityMeasure() {
        return randomFrom(SimilarityMeasure.values());
    }

    public record PersistedConfig(Map<String, Object> config, Map<String, Object> secrets) {}

    public static PersistedConfig getPersistedConfigMap(
        Map<String, Object> serviceSettings,
        Map<String, Object> taskSettings,
        Map<String, Object> chunkingSettings,
        Map<String, Object> secretSettings
    ) {

        var persistedConfigMap = getPersistedConfigMap(serviceSettings, taskSettings, secretSettings);
        persistedConfigMap.config.put(ModelConfigurations.CHUNKING_SETTINGS, chunkingSettings);

        return persistedConfigMap;
    }

    public static PersistedConfig getPersistedConfigMap(
        Map<String, Object> serviceSettings,
        Map<String, Object> taskSettings,
        Map<String, Object> secretSettings
    ) {
        var secrets = secretSettings == null ? null : new HashMap<String, Object>(Map.of(ModelSecrets.SECRET_SETTINGS, secretSettings));

        return new PersistedConfig(
            new HashMap<>(Map.of(ModelConfigurations.SERVICE_SETTINGS, serviceSettings, ModelConfigurations.TASK_SETTINGS, taskSettings)),
            secrets
        );
    }

    public static PersistedConfig getPersistedConfigMap(Map<String, Object> serviceSettings) {
        return Utils.getPersistedConfigMap(serviceSettings, new HashMap<>(), null);
    }

    public static PersistedConfig getPersistedConfigMap(Map<String, Object> serviceSettings, Map<String, Object> taskSettings) {
        return new PersistedConfig(
            new HashMap<>(Map.of(ModelConfigurations.SERVICE_SETTINGS, serviceSettings, ModelConfigurations.TASK_SETTINGS, taskSettings)),
            null
        );
    }

    public static Map<String, Object> getRequestConfigMap(
        Map<String, Object> serviceSettings,
        Map<String, Object> taskSettings,
        Map<String, Object> chunkingSettings,
        Map<String, Object> secretSettings
    ) {
        var requestConfigMap = getRequestConfigMap(serviceSettings, taskSettings, secretSettings);
        requestConfigMap.put(ModelConfigurations.CHUNKING_SETTINGS, chunkingSettings);

        return requestConfigMap;
    }

    public static Map<String, Object> getRequestConfigMap(
        Map<String, Object> serviceSettings,
        Map<String, Object> taskSettings,
        Map<String, Object> secretSettings
    ) {
        var builtServiceSettings = new HashMap<>();
        builtServiceSettings.putAll(serviceSettings);
        builtServiceSettings.putAll(secretSettings);

        return new HashMap<>(
            Map.of(ModelConfigurations.SERVICE_SETTINGS, builtServiceSettings, ModelConfigurations.TASK_SETTINGS, taskSettings)
        );
    }

    public static Map<String, Object> buildExpectationCompletions(List<String> completions) {
        return Map.of(
            ChatCompletionResults.COMPLETION,
            completions.stream().map(completion -> Map.of(ChatCompletionResults.Result.RESULT, completion)).collect(Collectors.toList())
        );
    }

    public static ActionListener<Model> getModelListenerForException(Class<?> exceptionClass, String expectedMessage) {
        return ActionListener.<Model>wrap((model) -> fail("Model parsing should have failed"), e -> {
            assertThat(e, Matchers.instanceOf(exceptionClass));
            assertThat(e.getMessage(), is(expectedMessage));
        });
    }

    public static void assertJsonEquals(String actual, String expected) throws IOException {
        var parserConfig = XContentParserConfiguration.EMPTY.withDeprecationHandler(LoggingDeprecationHandler.INSTANCE);
        try (
            var actualParser = XContentFactory.xContent(XContentType.JSON).createParser(parserConfig, actual);
            var expectedParser = XContentFactory.xContent(XContentType.JSON).createParser(parserConfig, expected);
        ) {
            assertThat(actualParser.map().entrySet(), containsInAnyOrder(expectedParser.map().entrySet().toArray()));
        }
    }

    public static <K, V> Map<K, V> modifiableMap(Map<K, V> aMap) {
        return new HashMap<>(aMap);
    }
}<|MERGE_RESOLUTION|>--- conflicted
+++ resolved
@@ -81,7 +81,6 @@
                 TimeValue.timeValueMinutes(10),
                 false,
                 "xpack.inference.utility_thread_pool"
-<<<<<<< HEAD
             ),
             new ScalingExecutorBuilder(
                 INFERENCE_RESPONSE_THREAD_POOL_NAME,
@@ -90,9 +89,8 @@
                 TimeValue.timeValueMinutes(10),
                 false,
                 "xpack.inference.inference_response_thread_pool"
-=======
->>>>>>> 3718184e
-            ) };
+            )
+        };
     }
 
     public static void storeSparseModel(String inferenceId, ModelRegistry modelRegistry) throws Exception {

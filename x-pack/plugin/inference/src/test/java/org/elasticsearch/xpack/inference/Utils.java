/*
 * Copyright Elasticsearch B.V. and/or licensed to Elasticsearch B.V. under one
 * or more contributor license agreements. Licensed under the Elastic License
 * 2.0; you may not use this file except in compliance with the Elastic License
 * 2.0.
 */

package org.elasticsearch.xpack.inference;

import org.elasticsearch.action.ActionListener;
import org.elasticsearch.client.internal.Client;
import org.elasticsearch.cluster.service.ClusterService;
import org.elasticsearch.common.settings.ClusterSettings;
import org.elasticsearch.common.settings.Settings;
import org.elasticsearch.common.xcontent.LoggingDeprecationHandler;
import org.elasticsearch.core.TimeValue;
import org.elasticsearch.index.mapper.vectors.DenseVectorFieldMapper;
import org.elasticsearch.inference.Model;
import org.elasticsearch.inference.ModelConfigurations;
import org.elasticsearch.inference.ModelSecrets;
import org.elasticsearch.inference.SimilarityMeasure;
import org.elasticsearch.inference.TaskType;
import org.elasticsearch.threadpool.ScalingExecutorBuilder;
import org.elasticsearch.xcontent.XContentFactory;
import org.elasticsearch.xcontent.XContentParserConfiguration;
import org.elasticsearch.xcontent.XContentType;
import org.elasticsearch.xpack.core.inference.results.ChatCompletionResults;
import org.elasticsearch.xpack.inference.common.Truncator;
import org.elasticsearch.xpack.inference.external.http.HttpClientManager;
import org.elasticsearch.xpack.inference.external.http.HttpSettings;
import org.elasticsearch.xpack.inference.external.http.retry.RetrySettings;
import org.elasticsearch.xpack.inference.external.http.sender.RequestExecutorServiceSettings;
import org.elasticsearch.xpack.inference.logging.ThrottlerManager;
import org.elasticsearch.xpack.inference.mock.TestDenseInferenceServiceExtension;
import org.elasticsearch.xpack.inference.mock.TestSparseInferenceServiceExtension;
import org.elasticsearch.xpack.inference.registry.ModelRegistry;
import org.hamcrest.Matchers;

import java.io.IOException;
import java.util.Collection;
import java.util.HashMap;
import java.util.List;
import java.util.Map;
import java.util.concurrent.CountDownLatch;
import java.util.concurrent.atomic.AtomicReference;
import java.util.function.Consumer;
import java.util.stream.Collectors;
import java.util.stream.Stream;

import static org.elasticsearch.test.ESTestCase.randomFrom;
import static org.elasticsearch.xpack.inference.InferencePlugin.UTILITY_THREAD_POOL_NAME;
import static org.hamcrest.CoreMatchers.is;
import static org.hamcrest.MatcherAssert.assertThat;
import static org.hamcrest.Matchers.equalTo;
import static org.hamcrest.Matchers.nullValue;
import static org.junit.Assert.fail;
import static org.mockito.Mockito.mock;
import static org.mockito.Mockito.when;

public final class Utils {

    private Utils() {
        throw new UnsupportedOperationException("Utils is a utility class and should not be instantiated");
    }

    public static ClusterService mockClusterServiceEmpty() {
        return mockClusterService(Settings.EMPTY);
    }

    public static ClusterService mockClusterService(Settings settings) {
        var clusterService = mock(ClusterService.class);

        var registeredSettings = Stream.of(
            HttpSettings.getSettingsDefinitions(),
            HttpClientManager.getSettingsDefinitions(),
            ThrottlerManager.getSettingsDefinitions(),
            RetrySettings.getSettingsDefinitions(),
            Truncator.getSettingsDefinitions(),
            RequestExecutorServiceSettings.getSettingsDefinitions()
        ).flatMap(Collection::stream).collect(Collectors.toSet());

        var cSettings = new ClusterSettings(settings, registeredSettings);
        when(clusterService.getClusterSettings()).thenReturn(cSettings);

        return clusterService;
    }

    public static ScalingExecutorBuilder inferenceUtilityPool() {
        return new ScalingExecutorBuilder(
            UTILITY_THREAD_POOL_NAME,
            1,
            4,
            TimeValue.timeValueMinutes(10),
            false,
            "xpack.inference.utility_thread_pool"
        );
    }

    public static void storeSparseModel(Client client) throws Exception {
        Model model = new TestSparseInferenceServiceExtension.TestSparseModel(
            TestSparseInferenceServiceExtension.TestInferenceService.NAME,
            new TestSparseInferenceServiceExtension.TestServiceSettings("sparse_model", null, false)
        );
        storeModel(client, model);
    }

    public static void storeDenseModel(
        Client client,
        int dimensions,
        SimilarityMeasure similarityMeasure,
        DenseVectorFieldMapper.ElementType elementType
    ) throws Exception {
        Model model = new TestDenseInferenceServiceExtension.TestDenseModel(
            TestDenseInferenceServiceExtension.TestInferenceService.NAME,
            new TestDenseInferenceServiceExtension.TestServiceSettings("dense_model", dimensions, similarityMeasure, elementType)
        );

        storeModel(client, model);
    }

    public static void storeModel(Client client, Model model) throws Exception {
        ModelRegistry modelRegistry = new ModelRegistry(client);

        AtomicReference<Boolean> storeModelHolder = new AtomicReference<>();
        AtomicReference<Exception> exceptionHolder = new AtomicReference<>();

        blockingCall(listener -> modelRegistry.storeModel(model, listener), storeModelHolder, exceptionHolder);

        assertThat(storeModelHolder.get(), is(true));
        assertThat(exceptionHolder.get(), is(nullValue()));
    }

    private static <T> void blockingCall(
        Consumer<ActionListener<T>> function,
        AtomicReference<T> response,
        AtomicReference<Exception> error
    ) throws InterruptedException {
        CountDownLatch latch = new CountDownLatch(1);
        ActionListener<T> listener = ActionListener.wrap(r -> {
            response.set(r);
            latch.countDown();
        }, e -> {
            error.set(e);
            latch.countDown();
        });

        function.accept(listener);
        latch.await();
    }

<<<<<<< HEAD
    public static class TestInferencePlugin extends InferencePlugin {
        public TestInferencePlugin(Settings settings) {
            super(settings);
        }

        @Override
        public List<InferenceServiceExtension.Factory> getInferenceServiceFactories() {
            return List.of(
                TestSparseInferenceServiceExtension.TestInferenceService::new,
                TestDenseInferenceServiceExtension.TestInferenceService::new
            );
        }
    }

    public static Model getInvalidModel(String inferenceEntityId, String serviceName, TaskType taskType) {
        var mockConfigs = mock(ModelConfigurations.class);
        when(mockConfigs.getInferenceEntityId()).thenReturn(inferenceEntityId);
        when(mockConfigs.getService()).thenReturn(serviceName);
        when(mockConfigs.getTaskType()).thenReturn(taskType);

        var mockModel = mock(Model.class);
        when(mockModel.getInferenceEntityId()).thenReturn(inferenceEntityId);
        when(mockModel.getConfigurations()).thenReturn(mockConfigs);
        when(mockModel.getTaskType()).thenReturn(taskType);

        return mockModel;
    }

=======
>>>>>>> b7ab8f8b
    public static Model getInvalidModel(String inferenceEntityId, String serviceName) {
        var mockConfigs = mock(ModelConfigurations.class);
        when(mockConfigs.getInferenceEntityId()).thenReturn(inferenceEntityId);
        when(mockConfigs.getService()).thenReturn(serviceName);
        when(mockConfigs.getTaskType()).thenReturn(TaskType.TEXT_EMBEDDING);

        var mockModel = mock(Model.class);
        when(mockModel.getInferenceEntityId()).thenReturn(inferenceEntityId);
        when(mockModel.getConfigurations()).thenReturn(mockConfigs);
        when(mockModel.getTaskType()).thenReturn(TaskType.TEXT_EMBEDDING);

        return mockModel;
    }

    public static SimilarityMeasure randomSimilarityMeasure() {
        return randomFrom(SimilarityMeasure.values());
    }

    public record PersistedConfig(Map<String, Object> config, Map<String, Object> secrets) {}

    public static PersistedConfig getPersistedConfigMap(
        Map<String, Object> serviceSettings,
        Map<String, Object> taskSettings,
        Map<String, Object> chunkingSettings,
        Map<String, Object> secretSettings
    ) {

        var persistedConfigMap = getPersistedConfigMap(serviceSettings, taskSettings, secretSettings);
        persistedConfigMap.config.put(ModelConfigurations.CHUNKING_SETTINGS, chunkingSettings);

        return persistedConfigMap;
    }

    public static PersistedConfig getPersistedConfigMap(
        Map<String, Object> serviceSettings,
        Map<String, Object> taskSettings,
        Map<String, Object> secretSettings
    ) {
        var secrets = secretSettings == null ? null : new HashMap<String, Object>(Map.of(ModelSecrets.SECRET_SETTINGS, secretSettings));

        return new PersistedConfig(
            new HashMap<>(Map.of(ModelConfigurations.SERVICE_SETTINGS, serviceSettings, ModelConfigurations.TASK_SETTINGS, taskSettings)),
            secrets
        );
    }

    public static PersistedConfig getPersistedConfigMap(Map<String, Object> serviceSettings) {
        return Utils.getPersistedConfigMap(serviceSettings, new HashMap<>(), null);
    }

    public static PersistedConfig getPersistedConfigMap(Map<String, Object> serviceSettings, Map<String, Object> taskSettings) {
        return new PersistedConfig(
            new HashMap<>(Map.of(ModelConfigurations.SERVICE_SETTINGS, serviceSettings, ModelConfigurations.TASK_SETTINGS, taskSettings)),
            null
        );
    }

    public static Map<String, Object> getRequestConfigMap(
        Map<String, Object> serviceSettings,
        Map<String, Object> taskSettings,
        Map<String, Object> chunkingSettings,
        Map<String, Object> secretSettings
    ) {
        var requestConfigMap = getRequestConfigMap(serviceSettings, taskSettings, secretSettings);
        requestConfigMap.put(ModelConfigurations.CHUNKING_SETTINGS, chunkingSettings);

        return requestConfigMap;
    }

    public static Map<String, Object> getRequestConfigMap(
        Map<String, Object> serviceSettings,
        Map<String, Object> taskSettings,
        Map<String, Object> secretSettings
    ) {
        var builtServiceSettings = new HashMap<>();
        builtServiceSettings.putAll(serviceSettings);
        builtServiceSettings.putAll(secretSettings);

        return new HashMap<>(
            Map.of(ModelConfigurations.SERVICE_SETTINGS, builtServiceSettings, ModelConfigurations.TASK_SETTINGS, taskSettings)
        );
    }

    public static Map<String, Object> buildExpectationCompletions(List<String> completions) {
        return Map.of(
            ChatCompletionResults.COMPLETION,
            completions.stream().map(completion -> Map.of(ChatCompletionResults.Result.RESULT, completion)).collect(Collectors.toList())
        );
    }

    public static ActionListener<Model> getModelListenerForException(Class<?> exceptionClass, String expectedMessage) {
        return ActionListener.<Model>wrap((model) -> fail("Model parsing should have failed"), e -> {
            assertThat(e, Matchers.instanceOf(exceptionClass));
            assertThat(e.getMessage(), is(expectedMessage));
        });
    }

    public static void assertJsonEquals(String actual, String expected) throws IOException {
        var parserConfig = XContentParserConfiguration.EMPTY.withDeprecationHandler(LoggingDeprecationHandler.INSTANCE);
        try (
            var actualParser = XContentFactory.xContent(XContentType.JSON).createParser(parserConfig, actual);
            var expectedParser = XContentFactory.xContent(XContentType.JSON).createParser(parserConfig, expected);
        ) {
            assertThat(actualParser.mapOrdered(), equalTo(expectedParser.mapOrdered()));
        }
    }
}<|MERGE_RESOLUTION|>--- conflicted
+++ resolved
@@ -148,37 +148,6 @@
         latch.await();
     }
 
-<<<<<<< HEAD
-    public static class TestInferencePlugin extends InferencePlugin {
-        public TestInferencePlugin(Settings settings) {
-            super(settings);
-        }
-
-        @Override
-        public List<InferenceServiceExtension.Factory> getInferenceServiceFactories() {
-            return List.of(
-                TestSparseInferenceServiceExtension.TestInferenceService::new,
-                TestDenseInferenceServiceExtension.TestInferenceService::new
-            );
-        }
-    }
-
-    public static Model getInvalidModel(String inferenceEntityId, String serviceName, TaskType taskType) {
-        var mockConfigs = mock(ModelConfigurations.class);
-        when(mockConfigs.getInferenceEntityId()).thenReturn(inferenceEntityId);
-        when(mockConfigs.getService()).thenReturn(serviceName);
-        when(mockConfigs.getTaskType()).thenReturn(taskType);
-
-        var mockModel = mock(Model.class);
-        when(mockModel.getInferenceEntityId()).thenReturn(inferenceEntityId);
-        when(mockModel.getConfigurations()).thenReturn(mockConfigs);
-        when(mockModel.getTaskType()).thenReturn(taskType);
-
-        return mockModel;
-    }
-
-=======
->>>>>>> b7ab8f8b
     public static Model getInvalidModel(String inferenceEntityId, String serviceName) {
         var mockConfigs = mock(ModelConfigurations.class);
         when(mockConfigs.getInferenceEntityId()).thenReturn(inferenceEntityId);

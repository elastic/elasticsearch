--- conflicted
+++ resolved
@@ -29,41 +29,6 @@
 
 public class SentenceBoundaryChunkerTests extends ESTestCase {
 
-<<<<<<< HEAD
-    public void testEmptyString() {
-        var chunks = new SentenceBoundaryChunker().chunk("", 100, randomBoolean());
-        assertThat(chunks, hasSize(1));
-        assertThat(chunks.get(0), Matchers.is(""));
-    }
-
-    public void testBlankString() {
-        var chunks = new SentenceBoundaryChunker().chunk("   ", 100, randomBoolean());
-        assertThat(chunks, hasSize(1));
-        assertThat(chunks.get(0), Matchers.is("   "));
-    }
-
-    public void testSingleChar() {
-        var chunks = new SentenceBoundaryChunker().chunk("   b", 100, randomBoolean());
-        assertThat(chunks, Matchers.contains("   b"));
-
-        chunks = new SentenceBoundaryChunker().chunk("b", 100, randomBoolean());
-        assertThat(chunks, Matchers.contains("b"));
-
-        chunks = new SentenceBoundaryChunker().chunk(". ", 100, randomBoolean());
-        assertThat(chunks, Matchers.contains(". "));
-
-        chunks = new SentenceBoundaryChunker().chunk(" , ", 100, randomBoolean());
-        assertThat(chunks, Matchers.contains(" , "));
-
-        chunks = new SentenceBoundaryChunker().chunk(" ,", 100, randomBoolean());
-        assertThat(chunks, Matchers.contains(" ,"));
-    }
-
-    public void testSingleCharRepeated() {
-        var input = "a".repeat(32_000);
-        var chunks = new SentenceBoundaryChunker().chunk(input, 100, randomBoolean());
-        assertThat(chunks, Matchers.contains(input));
-=======
     /**
      * Utility method for testing.
      * Use the chunk functions that return offsets where possible
@@ -76,7 +41,41 @@
     ) {
         var chunkPositions = chunker.chunk(input, maxNumberWordsPerChunk, includePrecedingSentence);
         return chunkPositions.stream().map(offset -> input.substring(offset.start(), offset.end())).collect(Collectors.toList());
->>>>>>> a054bbc0
+    }
+
+    public void testEmptyString() {
+        var chunks = new SentenceBoundaryChunker().chunk("", 100, randomBoolean());
+        assertThat(chunks, hasSize(1));
+        assertThat(chunks.get(0), Matchers.is(""));
+    }
+
+    public void testBlankString() {
+        var chunks = new SentenceBoundaryChunker().chunk("   ", 100, randomBoolean());
+        assertThat(chunks, hasSize(1));
+        assertThat(chunks.get(0), Matchers.is("   "));
+    }
+
+    public void testSingleChar() {
+        var chunks = new SentenceBoundaryChunker().chunk("   b", 100, randomBoolean());
+        assertThat(chunks, Matchers.contains("   b"));
+
+        chunks = new SentenceBoundaryChunker().chunk("b", 100, randomBoolean());
+        assertThat(chunks, Matchers.contains("b"));
+
+        chunks = new SentenceBoundaryChunker().chunk(". ", 100, randomBoolean());
+        assertThat(chunks, Matchers.contains(". "));
+
+        chunks = new SentenceBoundaryChunker().chunk(" , ", 100, randomBoolean());
+        assertThat(chunks, Matchers.contains(" , "));
+
+        chunks = new SentenceBoundaryChunker().chunk(" ,", 100, randomBoolean());
+        assertThat(chunks, Matchers.contains(" ,"));
+    }
+
+    public void testSingleCharRepeated() {
+        var input = "a".repeat(32_000);
+        var chunks = new SentenceBoundaryChunker().chunk(input, 100, randomBoolean());
+        assertThat(chunks, Matchers.contains(input));
     }
 
     public void testChunkSplitLargeChunkSizes() {

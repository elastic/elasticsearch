--- conflicted
+++ resolved
@@ -27,12 +27,8 @@
 import org.elasticsearch.xpack.inference.external.action.SenderExecutableAction;
 import org.elasticsearch.xpack.inference.external.http.HttpClientManager;
 import org.elasticsearch.xpack.inference.external.http.HttpResult;
-<<<<<<< HEAD
 import org.elasticsearch.xpack.inference.external.http.sender.EmbeddingsInput;
-=======
-import org.elasticsearch.xpack.inference.external.http.sender.DocumentsOnlyInput;
 import org.elasticsearch.xpack.inference.external.http.sender.GenericRequestManager;
->>>>>>> c9203e73
 import org.elasticsearch.xpack.inference.external.http.sender.HttpRequestSenderTests;
 import org.elasticsearch.xpack.inference.external.http.sender.Sender;
 import org.elasticsearch.xpack.inference.external.request.voyageai.VoyageAIEmbeddingsRequest;
@@ -59,13 +55,7 @@
 import static org.elasticsearch.xpack.inference.external.action.voyageai.VoyageAIActionCreator.EMBEDDINGS_HANDLER;
 import static org.elasticsearch.xpack.inference.external.http.Utils.entityAsMap;
 import static org.elasticsearch.xpack.inference.external.http.Utils.getUrl;
-<<<<<<< HEAD
 import static org.elasticsearch.xpack.inference.external.request.voyageai.VoyageAIEmbeddingsRequestEntity.convertToString;
-import static org.elasticsearch.xpack.inference.results.TextEmbeddingResultsTests.buildExpectationBinary;
-import static org.elasticsearch.xpack.inference.results.TextEmbeddingResultsTests.buildExpectationByte;
-import static org.elasticsearch.xpack.inference.results.TextEmbeddingResultsTests.buildExpectationFloat;
-=======
->>>>>>> c9203e73
 import static org.hamcrest.Matchers.equalTo;
 import static org.hamcrest.Matchers.hasSize;
 import static org.hamcrest.Matchers.is;
@@ -427,18 +417,11 @@
         MatcherAssert.assertThat(thrownException.getMessage(), is("Failed to send VoyageAI embeddings request. Cause: failed"));
     }
 
-<<<<<<< HEAD
-    public void testExecute_ThrowsElasticsearchException_WhenSenderOnFailureIsCalled_WhenUrlIsNull() {
+    public void testExecute_ThrowsException() {
         var sender = mock(Sender.class);
-
-        doAnswer(invocation -> {
-            ActionListener<HttpResult> listener = invocation.getArgument(3);
-            listener.onFailure(new IllegalStateException("failed"));
-
-            return Void.TYPE;
-        }).when(sender).send(any(), any(), any(), any());
-
-        var action = createAction(null, "secret", VoyageAIEmbeddingsTaskSettings.EMPTY_SETTINGS, "model", null, sender);
+        doThrow(new IllegalArgumentException("failed")).when(sender).send(any(), any(), any(), any());
+
+        var action = createAction(getUrl(webServer), "secret", VoyageAIEmbeddingsTaskSettings.EMPTY_SETTINGS, "model", null, sender);
 
         PlainActionFuture<InferenceServiceResults> listener = new PlainActionFuture<>();
         action.execute(
@@ -452,47 +435,6 @@
         MatcherAssert.assertThat(thrownException.getMessage(), is("Failed to send VoyageAI embeddings request. Cause: failed"));
     }
 
-=======
->>>>>>> c9203e73
-    public void testExecute_ThrowsException() {
-        var sender = mock(Sender.class);
-        doThrow(new IllegalArgumentException("failed")).when(sender).send(any(), any(), any(), any());
-
-        var action = createAction(getUrl(webServer), "secret", VoyageAIEmbeddingsTaskSettings.EMPTY_SETTINGS, "model", null, sender);
-
-        PlainActionFuture<InferenceServiceResults> listener = new PlainActionFuture<>();
-        action.execute(
-            new EmbeddingsInput(List.of("abc"), InputTypeTests.randomSearchAndIngestWithNull()),
-            InferenceAction.Request.DEFAULT_TIMEOUT,
-            listener
-        );
-
-        var thrownException = expectThrows(ElasticsearchException.class, () -> listener.actionGet(TIMEOUT));
-
-        MatcherAssert.assertThat(thrownException.getMessage(), is("Failed to send VoyageAI embeddings request. Cause: failed"));
-    }
-
-<<<<<<< HEAD
-    public void testExecute_ThrowsExceptionWithNullUrl() {
-        var sender = mock(Sender.class);
-        doThrow(new IllegalArgumentException("failed")).when(sender).send(any(), any(), any(), any());
-
-        var action = createAction(null, "secret", VoyageAIEmbeddingsTaskSettings.EMPTY_SETTINGS, "model", null, sender);
-
-        PlainActionFuture<InferenceServiceResults> listener = new PlainActionFuture<>();
-        action.execute(
-            new EmbeddingsInput(List.of("abc"), InputTypeTests.randomSearchAndIngestWithNull()),
-            InferenceAction.Request.DEFAULT_TIMEOUT,
-            listener
-        );
-
-        var thrownException = expectThrows(ElasticsearchException.class, () -> listener.actionGet(TIMEOUT));
-
-        MatcherAssert.assertThat(thrownException.getMessage(), is("Failed to send VoyageAI embeddings request. Cause: failed"));
-    }
-
-=======
->>>>>>> c9203e73
     private ExecutableAction createAction(
         String url,
         String apiKey,
@@ -506,8 +448,8 @@
             threadPool,
             model,
             EMBEDDINGS_HANDLER,
-            (documentsOnlyInput) -> new VoyageAIEmbeddingsRequest(documentsOnlyInput.getInputs(), model),
-            DocumentsOnlyInput.class
+            (embeddingsInput) -> new VoyageAIEmbeddingsRequest(embeddingsInput.getInputs(), embeddingsInput.getInputType(), model),
+            EmbeddingsInput.class
         );
 
         var failedToSendRequestErrorMessage = constructFailedToSendRequestMessage("VoyageAI embeddings");

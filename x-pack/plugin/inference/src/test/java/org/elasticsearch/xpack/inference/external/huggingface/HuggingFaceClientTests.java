--- conflicted
+++ resolved
@@ -175,16 +175,11 @@
         var sender = mock(Sender.class);
         doThrow(new ElasticsearchException("failed")).when(sender).send(any(), any());
 
-<<<<<<< HEAD
-        HuggingFaceClient huggingFaceClient = new HuggingFaceClient(sender, mockThrottlerManager());
-        PlainActionFuture<List<? extends InferenceResults>> listener = new PlainActionFuture<>();
-=======
         HuggingFaceClient huggingFaceClient = new HuggingFaceClient(
             sender,
             new ServiceComponents(threadPool, mockThrottlerManager(), Settings.EMPTY)
         );
-        PlainActionFuture<InferenceResults> listener = new PlainActionFuture<>();
->>>>>>> 053c6638
+        PlainActionFuture<List<? extends InferenceResults>> listener = new PlainActionFuture<>();
 
         huggingFaceClient.send(createRequest(getUrl(webServer), "secret", "abc"), listener);
 

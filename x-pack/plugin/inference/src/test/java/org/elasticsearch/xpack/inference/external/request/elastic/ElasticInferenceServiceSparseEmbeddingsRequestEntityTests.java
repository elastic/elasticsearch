--- conflicted
+++ resolved
@@ -24,10 +24,7 @@
     public void testToXContent_SingleInput_UnspecifiedUsageContext() throws IOException {
         var entity = new ElasticInferenceServiceSparseEmbeddingsRequestEntity(
             List.of("abc"),
-<<<<<<< HEAD
             "my-model-id",
-=======
->>>>>>> 182cba39
             ElasticInferenceServiceUsageContext.UNSPECIFIED
         );
         String xContentString = xContentEntityToString(entity);
@@ -41,10 +38,7 @@
     public void testToXContent_MultipleInputs_UnspecifiedUsageContext() throws IOException {
         var entity = new ElasticInferenceServiceSparseEmbeddingsRequestEntity(
             List.of("abc", "def"),
-<<<<<<< HEAD
             "my-model-id",
-=======
->>>>>>> 182cba39
             ElasticInferenceServiceUsageContext.UNSPECIFIED
         );
         String xContentString = xContentEntityToString(entity);

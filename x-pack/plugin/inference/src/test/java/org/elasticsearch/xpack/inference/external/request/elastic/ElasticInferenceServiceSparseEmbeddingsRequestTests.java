/*
 * Copyright Elasticsearch B.V. and/or licensed to Elasticsearch B.V. under one
 * or more contributor license agreements. Licensed under the Elastic License
 * 2.0; you may not use this file except in compliance with the Elastic License
 * 2.0.
 */

package org.elasticsearch.xpack.inference.external.request.elastic;

import org.apache.http.HttpHeaders;
import org.apache.http.client.methods.HttpPost;
import org.elasticsearch.inference.InputType;
import org.elasticsearch.tasks.Task;
import org.elasticsearch.test.ESTestCase;
import org.elasticsearch.xcontent.XContentType;
import org.elasticsearch.xpack.inference.common.Truncator;
import org.elasticsearch.xpack.inference.common.TruncatorTests;
import org.elasticsearch.xpack.inference.services.elastic.ElasticInferenceServiceSparseEmbeddingsModelTests;
import org.elasticsearch.xpack.inference.services.elastic.ElasticInferenceServiceUsageContext;
import org.elasticsearch.xpack.inference.telemetry.TraceContext;

import java.io.IOException;
import java.util.List;

import static org.elasticsearch.xpack.inference.external.http.Utils.entityAsMap;
import static org.elasticsearch.xpack.inference.external.request.elastic.ElasticInferenceServiceSparseEmbeddingsRequest.inputTypeToUsageContext;
import static org.hamcrest.Matchers.aMapWithSize;
import static org.hamcrest.Matchers.equalTo;
import static org.hamcrest.Matchers.instanceOf;
import static org.hamcrest.Matchers.is;

public class ElasticInferenceServiceSparseEmbeddingsRequestTests extends ESTestCase {

    public void testCreateHttpRequest_UsageContextSearch() throws IOException {
        var url = "http://eis-gateway.com";
        var input = "input";
        var modelId = "my-model-id";

<<<<<<< HEAD
        var request = createRequest(url, modelId, input, InputType.SEARCH);
=======
        var request = createRequest(url, input, InputType.SEARCH);
>>>>>>> 182cba39
        var httpRequest = request.createHttpRequest();

        assertThat(httpRequest.httpRequestBase(), instanceOf(HttpPost.class));
        var httpPost = (HttpPost) httpRequest.httpRequestBase();

        assertThat(httpPost.getLastHeader(HttpHeaders.CONTENT_TYPE).getValue(), is(XContentType.JSON.mediaType()));
        var requestMap = entityAsMap(httpPost.getEntity().getContent());
<<<<<<< HEAD
        assertThat(requestMap.size(), equalTo(3));
        assertThat(requestMap.get("input"), is(List.of(input)));
        assertThat(requestMap.get("model_id"), is(modelId));
=======
        assertThat(requestMap.size(), equalTo(2));
        assertThat(requestMap.get("input"), is(List.of(input)));
>>>>>>> 182cba39
        assertThat(requestMap.get("usage_context"), equalTo("search"));
    }

    public void testTraceContextPropagatedThroughHTTPHeaders() {
        var url = "http://eis-gateway.com";
        var input = "input";
        var modelId = "my-model-id";

<<<<<<< HEAD
        var request = createRequest(url, modelId, input, InputType.UNSPECIFIED);
=======
        var request = createRequest(url, input, InputType.UNSPECIFIED);
>>>>>>> 182cba39
        var httpRequest = request.createHttpRequest();

        assertThat(httpRequest.httpRequestBase(), instanceOf(HttpPost.class));
        var httpPost = (HttpPost) httpRequest.httpRequestBase();

        var traceParent = request.getTraceContext().traceParent();
        var traceState = request.getTraceContext().traceState();

        assertThat(httpPost.getLastHeader(Task.TRACE_PARENT_HTTP_HEADER).getValue(), is(traceParent));
        assertThat(httpPost.getLastHeader(Task.TRACE_STATE).getValue(), is(traceState));
    }

    public void testTruncate_ReducesInputTextSizeByHalf() throws IOException {
        var url = "http://eis-gateway.com";
        var input = "abcd";
        var modelId = "my-model-id";

<<<<<<< HEAD
        var request = createRequest(url, modelId, input, InputType.UNSPECIFIED);
=======
        var request = createRequest(url, input, InputType.UNSPECIFIED);
>>>>>>> 182cba39
        var truncatedRequest = request.truncate();

        var httpRequest = truncatedRequest.createHttpRequest();
        assertThat(httpRequest.httpRequestBase(), instanceOf(HttpPost.class));

        var httpPost = (HttpPost) httpRequest.httpRequestBase();
        var requestMap = entityAsMap(httpPost.getEntity().getContent());
        assertThat(requestMap, aMapWithSize(2));
        assertThat(requestMap.get("input"), is(List.of("ab")));
        assertThat(requestMap.get("model_id"), is(modelId));
    }

    public void testIsTruncated_ReturnsTrue() {
        var url = "http://eis-gateway.com";
        var input = "abcd";
        var modelId = "my-model-id";

<<<<<<< HEAD
        var request = createRequest(url, modelId, input, InputType.UNSPECIFIED);
=======
        var request = createRequest(url, input, InputType.UNSPECIFIED);
>>>>>>> 182cba39
        assertFalse(request.getTruncationInfo()[0]);

        var truncatedRequest = request.truncate();
        assertTrue(truncatedRequest.getTruncationInfo()[0]);
    }

    public void testInputTypeToUsageContext_Search() {
        assertThat(inputTypeToUsageContext(InputType.SEARCH), equalTo(ElasticInferenceServiceUsageContext.SEARCH));
    }

    public void testInputTypeToUsageContext_Ingest() {
        assertThat(inputTypeToUsageContext(InputType.INGEST), equalTo(ElasticInferenceServiceUsageContext.INGEST));
    }

    public void testInputTypeToUsageContext_Unspecified() {
        assertThat(inputTypeToUsageContext(InputType.UNSPECIFIED), equalTo(ElasticInferenceServiceUsageContext.UNSPECIFIED));
    }

    public void testInputTypeToUsageContext_Unknown_DefaultToUnspecified() {
        assertThat(inputTypeToUsageContext(InputType.CLASSIFICATION), equalTo(ElasticInferenceServiceUsageContext.UNSPECIFIED));
        assertThat(inputTypeToUsageContext(InputType.CLUSTERING), equalTo(ElasticInferenceServiceUsageContext.UNSPECIFIED));
    }

<<<<<<< HEAD
    public ElasticInferenceServiceSparseEmbeddingsRequest createRequest(String url, String modelId, String input, InputType inputType) {
        var embeddingsModel = ElasticInferenceServiceSparseEmbeddingsModelTests.createModel(url, modelId);
=======
    public ElasticInferenceServiceSparseEmbeddingsRequest createRequest(String url, String input, InputType inputType) {
        var embeddingsModel = ElasticInferenceServiceSparseEmbeddingsModelTests.createModel(url);
>>>>>>> 182cba39

        return new ElasticInferenceServiceSparseEmbeddingsRequest(
            TruncatorTests.createTruncator(),
            new Truncator.TruncationResult(List.of(input), new boolean[] { false }),
            embeddingsModel,
            new TraceContext(randomAlphaOfLength(10), randomAlphaOfLength(10)),
            inputType
        );
    }
}<|MERGE_RESOLUTION|>--- conflicted
+++ resolved
@@ -36,11 +36,7 @@
         var input = "input";
         var modelId = "my-model-id";
 
-<<<<<<< HEAD
         var request = createRequest(url, modelId, input, InputType.SEARCH);
-=======
-        var request = createRequest(url, input, InputType.SEARCH);
->>>>>>> 182cba39
         var httpRequest = request.createHttpRequest();
 
         assertThat(httpRequest.httpRequestBase(), instanceOf(HttpPost.class));
@@ -48,14 +44,10 @@
 
         assertThat(httpPost.getLastHeader(HttpHeaders.CONTENT_TYPE).getValue(), is(XContentType.JSON.mediaType()));
         var requestMap = entityAsMap(httpPost.getEntity().getContent());
-<<<<<<< HEAD
+
         assertThat(requestMap.size(), equalTo(3));
         assertThat(requestMap.get("input"), is(List.of(input)));
         assertThat(requestMap.get("model_id"), is(modelId));
-=======
-        assertThat(requestMap.size(), equalTo(2));
-        assertThat(requestMap.get("input"), is(List.of(input)));
->>>>>>> 182cba39
         assertThat(requestMap.get("usage_context"), equalTo("search"));
     }
 
@@ -64,11 +56,7 @@
         var input = "input";
         var modelId = "my-model-id";
 
-<<<<<<< HEAD
         var request = createRequest(url, modelId, input, InputType.UNSPECIFIED);
-=======
-        var request = createRequest(url, input, InputType.UNSPECIFIED);
->>>>>>> 182cba39
         var httpRequest = request.createHttpRequest();
 
         assertThat(httpRequest.httpRequestBase(), instanceOf(HttpPost.class));
@@ -86,11 +74,7 @@
         var input = "abcd";
         var modelId = "my-model-id";
 
-<<<<<<< HEAD
         var request = createRequest(url, modelId, input, InputType.UNSPECIFIED);
-=======
-        var request = createRequest(url, input, InputType.UNSPECIFIED);
->>>>>>> 182cba39
         var truncatedRequest = request.truncate();
 
         var httpRequest = truncatedRequest.createHttpRequest();
@@ -108,11 +92,8 @@
         var input = "abcd";
         var modelId = "my-model-id";
 
-<<<<<<< HEAD
+
         var request = createRequest(url, modelId, input, InputType.UNSPECIFIED);
-=======
-        var request = createRequest(url, input, InputType.UNSPECIFIED);
->>>>>>> 182cba39
         assertFalse(request.getTruncationInfo()[0]);
 
         var truncatedRequest = request.truncate();
@@ -136,14 +117,9 @@
         assertThat(inputTypeToUsageContext(InputType.CLUSTERING), equalTo(ElasticInferenceServiceUsageContext.UNSPECIFIED));
     }
 
-<<<<<<< HEAD
     public ElasticInferenceServiceSparseEmbeddingsRequest createRequest(String url, String modelId, String input, InputType inputType) {
         var embeddingsModel = ElasticInferenceServiceSparseEmbeddingsModelTests.createModel(url, modelId);
-=======
-    public ElasticInferenceServiceSparseEmbeddingsRequest createRequest(String url, String input, InputType inputType) {
-        var embeddingsModel = ElasticInferenceServiceSparseEmbeddingsModelTests.createModel(url);
->>>>>>> 182cba39
-
+  
         return new ElasticInferenceServiceSparseEmbeddingsRequest(
             TruncatorTests.createTruncator(),
             new Truncator.TruncationResult(List.of(input), new boolean[] { false }),

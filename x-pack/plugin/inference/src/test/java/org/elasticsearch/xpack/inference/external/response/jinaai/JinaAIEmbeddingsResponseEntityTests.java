--- conflicted
+++ resolved
@@ -11,13 +11,9 @@
 import org.elasticsearch.common.ParsingException;
 import org.elasticsearch.inference.InferenceServiceResults;
 import org.elasticsearch.test.ESTestCase;
-<<<<<<< HEAD
-import org.elasticsearch.xpack.core.inference.results.InferenceByteEmbedding;
-import org.elasticsearch.xpack.core.inference.results.InferenceTextEmbeddingBitResults;
-import org.elasticsearch.xpack.core.inference.results.InferenceTextEmbeddingFloatResults;
-=======
+import org.elasticsearch.xpack.core.inference.results.TextEmbeddingBitResults;
+import org.elasticsearch.xpack.core.inference.results.TextEmbeddingByteResults;
 import org.elasticsearch.xpack.core.inference.results.TextEmbeddingFloatResults;
->>>>>>> 061c0ca1
 import org.elasticsearch.xpack.inference.external.http.HttpResult;
 import org.elasticsearch.xpack.inference.external.request.jinaai.JinaAIEmbeddingsRequestTests;
 import org.elasticsearch.xpack.inference.services.jinaai.embeddings.JinaAIEmbeddingType;
@@ -55,7 +51,6 @@
             }
             """;
 
-<<<<<<< HEAD
         InferenceServiceResults parsedResults = JinaAIEmbeddingsResponseEntity.fromResponse(
             JinaAIEmbeddingsRequestTests.createRequest(
                 List.of("abc"),
@@ -69,22 +64,13 @@
                     JinaAIEmbeddingType.FLOAT
                 )
             ),
-=======
-        TextEmbeddingFloatResults parsedResults = JinaAIEmbeddingsResponseEntity.fromResponse(
-            mock(Request.class),
->>>>>>> 061c0ca1
             new HttpResult(mock(HttpResponse.class), responseJson.getBytes(StandardCharsets.UTF_8))
         );
 
-        assertThat(parsedResults, instanceOf(InferenceTextEmbeddingFloatResults.class));
-        assertThat(
-<<<<<<< HEAD
-            ((InferenceTextEmbeddingFloatResults) parsedResults).embeddings(),
-            is(List.of(new InferenceTextEmbeddingFloatResults.InferenceFloatEmbedding(new float[] { 0.014539449F, -0.015288644F })))
-=======
-            parsedResults.embeddings(),
+        assertThat(parsedResults, instanceOf(TextEmbeddingFloatResults.class));
+        assertThat(
+            ((TextEmbeddingFloatResults) parsedResults).embeddings(),
             is(List.of(new TextEmbeddingFloatResults.Embedding(new float[] { 0.014539449F, -0.015288644F })))
->>>>>>> 061c0ca1
         );
     }
 
@@ -118,7 +104,6 @@
             }
             """;
 
-<<<<<<< HEAD
         InferenceServiceResults parsedResults = JinaAIEmbeddingsResponseEntity.fromResponse(
             JinaAIEmbeddingsRequestTests.createRequest(
                 List.of("abc"),
@@ -132,16 +117,12 @@
                     JinaAIEmbeddingType.FLOAT
                 )
             ),
-=======
-        TextEmbeddingFloatResults parsedResults = JinaAIEmbeddingsResponseEntity.fromResponse(
-            mock(Request.class),
->>>>>>> 061c0ca1
             new HttpResult(mock(HttpResponse.class), responseJson.getBytes(StandardCharsets.UTF_8))
         );
 
-        assertThat(parsedResults, instanceOf(InferenceTextEmbeddingFloatResults.class));
-        assertThat(
-            ((InferenceTextEmbeddingFloatResults) parsedResults).embeddings(),
+        assertThat(parsedResults, instanceOf(TextEmbeddingFloatResults.class));
+        assertThat(
+            ((TextEmbeddingFloatResults) parsedResults).embeddings(),
             is(
                 List.of(
                     new TextEmbeddingFloatResults.Embedding(new float[] { 0.014539449F, -0.015288644F }),
@@ -357,7 +338,6 @@
             }
             """;
 
-<<<<<<< HEAD
         InferenceServiceResults parsedResults = JinaAIEmbeddingsResponseEntity.fromResponse(
             JinaAIEmbeddingsRequestTests.createRequest(
                 List.of("abc"),
@@ -375,17 +355,9 @@
         );
 
         assertThat(
-            ((InferenceTextEmbeddingBitResults) parsedResults).embeddings(),
-            is(List.of(new InferenceByteEmbedding(new byte[] { (byte) -55, (byte) 74, (byte) 101, (byte) 67, (byte) 83 })))
-        );
-=======
-        TextEmbeddingFloatResults parsedResults = JinaAIEmbeddingsResponseEntity.fromResponse(
-            mock(Request.class),
-            new HttpResult(mock(HttpResponse.class), responseJson.getBytes(StandardCharsets.UTF_8))
-        );
-
-        assertThat(parsedResults.embeddings(), is(List.of(new TextEmbeddingFloatResults.Embedding(new float[] { 1.0F }))));
->>>>>>> 061c0ca1
+            ((TextEmbeddingBitResults) parsedResults).embeddings(),
+            is(List.of(new TextEmbeddingByteResults.Embedding(new byte[] { (byte) -55, (byte) 74, (byte) 101, (byte) 67, (byte) 83 })))
+        );
     }
 
     public void testFromResponse_SucceedsWhenEmbeddingType_IsBit() throws IOException {
@@ -413,7 +385,6 @@
             }
             """;
 
-<<<<<<< HEAD
         InferenceServiceResults parsedResults = JinaAIEmbeddingsResponseEntity.fromResponse(
             JinaAIEmbeddingsRequestTests.createRequest(
                 List.of("abc"),
@@ -431,17 +402,9 @@
         );
 
         assertThat(
-            ((InferenceTextEmbeddingBitResults) parsedResults).embeddings(),
-            is(List.of(new InferenceByteEmbedding(new byte[] { (byte) -55, (byte) 74, (byte) 101, (byte) 67, (byte) 83 })))
-        );
-=======
-        TextEmbeddingFloatResults parsedResults = JinaAIEmbeddingsResponseEntity.fromResponse(
-            mock(Request.class),
-            new HttpResult(mock(HttpResponse.class), responseJson.getBytes(StandardCharsets.UTF_8))
-        );
-
-        assertThat(parsedResults.embeddings(), is(List.of(new TextEmbeddingFloatResults.Embedding(new float[] { 4.0294965E10F }))));
->>>>>>> 061c0ca1
+            ((TextEmbeddingBitResults) parsedResults).embeddings(),
+            is(List.of(new TextEmbeddingByteResults.Embedding(new byte[] { (byte) -55, (byte) 74, (byte) 101, (byte) 67, (byte) 83 })))
+        );
     }
 
     public void testFromResponse_FailsWhenEmbeddingValueIsAnObject() {
@@ -531,8 +494,7 @@
                 }
             }""";
 
-<<<<<<< HEAD
-        InferenceTextEmbeddingFloatResults parsedResults = (InferenceTextEmbeddingFloatResults) JinaAIEmbeddingsResponseEntity.fromResponse(
+        TextEmbeddingFloatResults parsedResults = (TextEmbeddingFloatResults) JinaAIEmbeddingsResponseEntity.fromResponse(
             JinaAIEmbeddingsRequestTests.createRequest(
                 List.of("abc"),
                 JinaAIEmbeddingsModelTests.createModel(
@@ -545,10 +507,6 @@
                     JinaAIEmbeddingType.FLOAT
                 )
             ),
-=======
-        TextEmbeddingFloatResults parsedResults = JinaAIEmbeddingsResponseEntity.fromResponse(
-            mock(Request.class),
->>>>>>> 061c0ca1
             new HttpResult(mock(HttpResponse.class), response.getBytes(StandardCharsets.UTF_8))
         );
 

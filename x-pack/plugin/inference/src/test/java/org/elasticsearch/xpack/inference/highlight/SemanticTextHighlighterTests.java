--- conflicted
+++ resolved
@@ -216,13 +216,8 @@
         float[] vector = readDenseVector(queryMap.get("embeddings"));
         var fieldType = (SemanticTextFieldMapper.SemanticTextFieldType) mapperService.mappingLookup().getFieldType(SEMANTIC_FIELD_E5);
 
-<<<<<<< HEAD
         //TODO: This ends up being a VectorSimilarityQuery with a RescoreKnnVectorQuery innerQuery (InlineRescoreQuery)
         // with an ESDiversifyingChildrenFloatKnnVectorQuery innerQuery. Add more cases?
-=======
-        // TODO: understand why this ends up being a VectorSimilarityQuery with a RescoreKnnVectorQuery innerQuery (InlineRescoreQuery)
-        // with an ESDiversifyingChildrenFloatKnnVectorQuery innerQuery
->>>>>>> aff96c74
         KnnVectorQueryBuilder knnQuery = new KnnVectorQueryBuilder(
             fieldType.getEmbeddingsField().fullPath(),
             vector,

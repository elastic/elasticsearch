/*
 * Copyright Elasticsearch B.V. and/or licensed to Elasticsearch B.V. under one
 * or more contributor license agreements. Licensed under the Elastic License
 * 2.0; you may not use this file except in compliance with the Elastic License
 * 2.0.
 */

package org.elasticsearch.xpack.inference.mapper;

import com.carrotsearch.randomizedtesting.annotations.ParametersFactory;

import org.elasticsearch.common.bytes.BytesArray;
import org.elasticsearch.common.bytes.BytesReference;
import org.elasticsearch.common.settings.Settings;
import org.elasticsearch.common.unit.ByteSizeValue;
import org.elasticsearch.common.xcontent.XContentHelper;
import org.elasticsearch.index.IndexSettings;
import org.elasticsearch.index.IndexVersion;
import org.elasticsearch.index.engine.Engine;
import org.elasticsearch.index.engine.EngineTestCase;
import org.elasticsearch.index.engine.LuceneChangesSnapshot;
import org.elasticsearch.index.engine.LuceneSyntheticSourceChangesSnapshot;
import org.elasticsearch.index.engine.SearchBasedChangesSnapshot;
import org.elasticsearch.index.mapper.InferenceMetadataFieldsMapper;
import org.elasticsearch.index.mapper.MapperService;
import org.elasticsearch.index.mapper.SourceFieldMapper;
import org.elasticsearch.index.mapper.SourceToParse;
import org.elasticsearch.index.translog.Translog;
import org.elasticsearch.inference.ChunkedInference;
import org.elasticsearch.inference.ChunkingSettings;
import org.elasticsearch.inference.Model;
import org.elasticsearch.inference.SimilarityMeasure;
import org.elasticsearch.inference.TaskType;
import org.elasticsearch.plugins.MapperPlugin;
import org.elasticsearch.xcontent.XContentBuilder;
import org.elasticsearch.xcontent.XContentType;
import org.elasticsearch.xcontent.json.JsonXContent;
import org.elasticsearch.xpack.inference.InferencePlugin;
import org.elasticsearch.xpack.inference.model.TestModel;

import java.io.IOException;
import java.util.ArrayList;
import java.util.List;

import static org.elasticsearch.test.hamcrest.ElasticsearchAssertions.assertToXContentEquivalent;
import static org.elasticsearch.xpack.inference.mapper.SemanticTextFieldTests.generateRandomChunkingSettings;
import static org.elasticsearch.xpack.inference.mapper.SemanticTextFieldTests.randomChunkedInferenceEmbeddingByte;
import static org.elasticsearch.xpack.inference.mapper.SemanticTextFieldTests.randomChunkedInferenceEmbeddingFloat;
import static org.elasticsearch.xpack.inference.mapper.SemanticTextFieldTests.randomChunkedInferenceEmbeddingSparse;
import static org.elasticsearch.xpack.inference.mapper.SemanticTextFieldTests.semanticTextFieldFromChunkedInferenceResults;
import static org.hamcrest.Matchers.equalTo;

public class SemanticInferenceMetadataFieldsRecoveryTests extends EngineTestCase {
    private final Model model1;
    private final Model model2;
    private final ChunkingSettings chunkingSettings;
    private final boolean useSynthetic;
    private final boolean useIncludesExcludes;

    public SemanticInferenceMetadataFieldsRecoveryTests(boolean useSynthetic, boolean useIncludesExcludes) {
<<<<<<< HEAD
        this.model1 = randomModel(TaskType.TEXT_EMBEDDING);
        this.model2 = randomModel(TaskType.SPARSE_EMBEDDING);
        this.chunkingSettings = generateRandomChunkingSettings();
=======
        this.model1 = TestModel.createRandomInstance(TaskType.TEXT_EMBEDDING, List.of(SimilarityMeasure.DOT_PRODUCT));
        this.model2 = TestModel.createRandomInstance(TaskType.SPARSE_EMBEDDING);
>>>>>>> 3149640a
        this.useSynthetic = useSynthetic;
        this.useIncludesExcludes = useIncludesExcludes;
    }

    @ParametersFactory
    public static Iterable<Object[]> parameters() throws Exception {
        return List.of(new Object[] { false, false }, new Object[] { false, true }, new Object[] { true, false });
    }

    @Override
    protected List<MapperPlugin> extraMappers() {
        return List.of(new InferencePlugin(Settings.EMPTY));
    }

    @Override
    protected Settings indexSettings() {
        var builder = Settings.builder().put(super.indexSettings());
        if (useSynthetic) {
            builder.put(IndexSettings.INDEX_MAPPER_SOURCE_MODE_SETTING.getKey(), SourceFieldMapper.Mode.SYNTHETIC.name());
            builder.put(IndexSettings.RECOVERY_USE_SYNTHETIC_SOURCE_SETTING.getKey(), true);
        }
        return builder.build();
    }

    @Override
    protected String defaultMapping() {
        XContentBuilder builder = null;
        try {
            builder = JsonXContent.contentBuilder().startObject();
            if (useIncludesExcludes) {
                builder.startObject(SourceFieldMapper.NAME).array("excludes", "field").endObject();
            }
            builder.field("dynamic", false);
            builder.startObject("properties");

            builder.startObject("field");
            builder.field("type", "keyword");
            builder.endObject();

            builder.startObject("semantic_1");
            builder.field("type", "semantic_text");
            builder.field("inference_id", model1.getInferenceEntityId());
            builder.startObject("model_settings");
            builder.field("task_type", model1.getTaskType().name());
            builder.field("dimensions", model1.getServiceSettings().dimensions());
            builder.field("similarity", model1.getServiceSettings().similarity().name());
            builder.field("element_type", model1.getServiceSettings().elementType().name());
            builder.endObject();
            if (chunkingSettings != null) {
                builder.field("chunking_settings");
                chunkingSettings.toXContent(builder, null);
            }
            builder.endObject();

            builder.startObject("semantic_2");
            builder.field("type", "semantic_text");
            builder.field("inference_id", model2.getInferenceEntityId());
            builder.startObject("model_settings");
            builder.field("task_type", model2.getTaskType().name());
            builder.endObject();
            if (chunkingSettings != null) {
                builder.field("chunking_settings");
                chunkingSettings.toXContent(builder, null);
            }
            builder.endObject();

            builder.endObject();
            builder.endObject();
            return BytesReference.bytes(builder).utf8ToString();
        } catch (IOException exc) {
            throw new RuntimeException(exc);
        }
    }

    public void testSnapshotRecovery() throws IOException {
        List<Engine.Index> expectedOperations = new ArrayList<>();
        int size = randomIntBetween(10, 50);
        for (int i = 0; i < size; i++) {
            var source = randomSource();
            var sourceToParse = new SourceToParse(Integer.toString(i), source, XContentType.JSON, null);
            var doc = mapperService.documentMapper().parse(sourceToParse);
            assertNull(doc.dynamicMappingsUpdate());
            if (useSynthetic) {
                assertNull(doc.rootDoc().getField(SourceFieldMapper.RECOVERY_SOURCE_NAME));
                assertNotNull(doc.rootDoc().getField(SourceFieldMapper.RECOVERY_SOURCE_SIZE_NAME));
            } else {
                if (useIncludesExcludes) {
                    assertNotNull(doc.rootDoc().getField(SourceFieldMapper.RECOVERY_SOURCE_NAME));
                    var originalSource = new BytesArray(doc.rootDoc().getField(SourceFieldMapper.RECOVERY_SOURCE_NAME).binaryValue());
                    var map = XContentHelper.convertToMap(originalSource, false, XContentType.JSON);
                    assertThat(map.v2().size(), equalTo(1));
                    assertNull(map.v2().remove(InferenceMetadataFieldsMapper.NAME));
                } else {
                    assertNull(doc.rootDoc().getField(SourceFieldMapper.RECOVERY_SOURCE_NAME));
                }
            }
            var op = indexForDoc(doc);
            expectedOperations.add(op);
            engine.index(op);
            if (frequently()) {
                engine.flush();
            }
        }
        engine.flush();

        var searcher = engine.acquireSearcher("test", Engine.SearcherScope.INTERNAL);
        try (
            var snapshot = newRandomSnapshot(
                engine.config().getMapperService(),
                searcher,
                SearchBasedChangesSnapshot.DEFAULT_BATCH_SIZE,
                0,
                size - 1,
                true,
                randomBoolean(),
                randomBoolean(),
                IndexVersion.current()
            )
        ) {
            for (int i = 0; i < size; i++) {
                var op = snapshot.next();
                assertThat(op.opType(), equalTo(Translog.Operation.Type.INDEX));
                Translog.Index indexOp = (Translog.Index) op;
                assertThat(indexOp.id(), equalTo(expectedOperations.get(i).id()));
                assertThat(indexOp.routing(), equalTo(expectedOperations.get(i).routing()));
                assertToXContentEquivalent(indexOp.source(), expectedOperations.get(i).source(), XContentType.JSON);
            }
            assertNull(snapshot.next());
        }
    }

    private Translog.Snapshot newRandomSnapshot(
        MapperService mapperService,
        Engine.Searcher engineSearcher,
        int searchBatchSize,
        long fromSeqNo,
        long toSeqNo,
        boolean requiredFullRange,
        boolean singleConsumer,
        boolean accessStats,
        IndexVersion indexVersionCreated
    ) throws IOException {
        if (useSynthetic) {
            return new LuceneSyntheticSourceChangesSnapshot(
                mapperService,
                engineSearcher,
                searchBatchSize,
                randomLongBetween(0, ByteSizeValue.ofBytes(Integer.MAX_VALUE).getBytes()),
                fromSeqNo,
                toSeqNo,
                requiredFullRange,
                accessStats,
                indexVersionCreated
            );
        } else {
            return new LuceneChangesSnapshot(
                mapperService,
                engineSearcher,
                searchBatchSize,
                fromSeqNo,
                toSeqNo,
                requiredFullRange,
                singleConsumer,
                accessStats,
                indexVersionCreated
            );
        }
    }

    private BytesReference randomSource() throws IOException {
        var builder = JsonXContent.contentBuilder().startObject();
        builder.field("field", randomAlphaOfLengthBetween(10, 30));
        if (rarely()) {
            return BytesReference.bytes(builder.endObject());
        }
        SemanticTextFieldMapperTests.addSemanticTextInferenceResults(
            false,
            builder,
            List.of(
                randomSemanticText(false, "semantic_2", model2, chunkingSettings, randomInputs(), XContentType.JSON),
                randomSemanticText(false, "semantic_1", model1, chunkingSettings, randomInputs(), XContentType.JSON)
            )
        );
        builder.endObject();
        return BytesReference.bytes(builder);
    }

    private static SemanticTextField randomSemanticText(
        boolean useLegacyFormat,
        String fieldName,
        Model model,
        ChunkingSettings chunkingSettings,
        List<String> inputs,
        XContentType contentType
    ) throws IOException {
        ChunkedInference results = switch (model.getTaskType()) {
            case TEXT_EMBEDDING -> switch (model.getServiceSettings().elementType()) {
                case FLOAT -> randomChunkedInferenceEmbeddingFloat(model, inputs);
                case BYTE, BIT -> randomChunkedInferenceEmbeddingByte(model, inputs);
            };
            case SPARSE_EMBEDDING -> randomChunkedInferenceEmbeddingSparse(inputs, false);
            default -> throw new AssertionError("invalid task type: " + model.getTaskType().name());
        };
        return semanticTextFieldFromChunkedInferenceResults(
            useLegacyFormat,
            fieldName,
            model,
            chunkingSettings,
            inputs,
            results,
            contentType
        );
    }

    private static List<String> randomInputs() {
        int size = randomIntBetween(1, 5);
        List<String> resp = new ArrayList<>();
        for (int i = 0; i < size; i++) {
            resp.add(randomAlphaOfLengthBetween(10, 50));
        }
        return resp;
    }
}<|MERGE_RESOLUTION|>--- conflicted
+++ resolved
@@ -58,14 +58,9 @@
     private final boolean useIncludesExcludes;
 
     public SemanticInferenceMetadataFieldsRecoveryTests(boolean useSynthetic, boolean useIncludesExcludes) {
-<<<<<<< HEAD
-        this.model1 = randomModel(TaskType.TEXT_EMBEDDING);
-        this.model2 = randomModel(TaskType.SPARSE_EMBEDDING);
-        this.chunkingSettings = generateRandomChunkingSettings();
-=======
         this.model1 = TestModel.createRandomInstance(TaskType.TEXT_EMBEDDING, List.of(SimilarityMeasure.DOT_PRODUCT));
         this.model2 = TestModel.createRandomInstance(TaskType.SPARSE_EMBEDDING);
->>>>>>> 3149640a
+        this.chunkingSettings = generateRandomChunkingSettings();
         this.useSynthetic = useSynthetic;
         this.useIncludesExcludes = useIncludesExcludes;
     }

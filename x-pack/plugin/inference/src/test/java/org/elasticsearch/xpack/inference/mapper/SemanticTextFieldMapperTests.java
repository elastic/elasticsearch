/*
 * Copyright Elasticsearch B.V. and/or licensed to Elasticsearch B.V. under one
 * or more contributor license agreements. Licensed under the Elastic License
 * 2.0; you may not use this file except in compliance with the Elastic License
 * 2.0.
 */

package org.elasticsearch.xpack.inference.mapper;

import com.carrotsearch.randomizedtesting.annotations.ParametersFactory;

import org.apache.lucene.index.FieldInfo;
import org.apache.lucene.index.FieldInfos;
import org.apache.lucene.index.IndexableField;
import org.apache.lucene.index.Term;
import org.apache.lucene.search.BooleanClause;
import org.apache.lucene.search.BooleanQuery;
import org.apache.lucene.search.IndexSearcher;
import org.apache.lucene.search.MatchNoDocsQuery;
import org.apache.lucene.search.Query;
import org.apache.lucene.search.TermQuery;
import org.apache.lucene.search.TopDocs;
import org.apache.lucene.search.join.BitSetProducer;
import org.apache.lucene.search.join.QueryBitSetProducer;
import org.apache.lucene.search.join.ScoreMode;
import org.elasticsearch.action.admin.indices.mapping.put.PutMappingRequest;
import org.elasticsearch.cluster.metadata.IndexMetadata;
import org.elasticsearch.common.CheckedBiConsumer;
import org.elasticsearch.common.CheckedBiFunction;
import org.elasticsearch.common.Strings;
import org.elasticsearch.common.bytes.BytesReference;
import org.elasticsearch.common.compress.CompressedXContent;
import org.elasticsearch.common.lucene.search.Queries;
import org.elasticsearch.common.settings.Settings;
import org.elasticsearch.core.CheckedConsumer;
import org.elasticsearch.index.IndexVersion;
import org.elasticsearch.index.mapper.DocumentMapper;
import org.elasticsearch.index.mapper.DocumentParsingException;
import org.elasticsearch.index.mapper.FieldMapper;
import org.elasticsearch.index.mapper.InferenceMetadataFieldsMapper;
import org.elasticsearch.index.mapper.KeywordFieldMapper;
import org.elasticsearch.index.mapper.LuceneDocument;
import org.elasticsearch.index.mapper.MappedFieldType;
import org.elasticsearch.index.mapper.Mapper;
import org.elasticsearch.index.mapper.MapperParsingException;
import org.elasticsearch.index.mapper.MapperService;
import org.elasticsearch.index.mapper.MapperTestCase;
import org.elasticsearch.index.mapper.NestedLookup;
import org.elasticsearch.index.mapper.NestedObjectMapper;
import org.elasticsearch.index.mapper.ParsedDocument;
import org.elasticsearch.index.mapper.SourceToParse;
import org.elasticsearch.index.mapper.vectors.DenseVectorFieldMapper;
import org.elasticsearch.index.mapper.vectors.DenseVectorFieldTypeTests;
import org.elasticsearch.index.mapper.vectors.SparseVectorFieldMapper;
import org.elasticsearch.index.mapper.vectors.XFeatureField;
import org.elasticsearch.index.query.SearchExecutionContext;
import org.elasticsearch.index.search.ESToParentBlockJoinQuery;
import org.elasticsearch.inference.ChunkingSettings;
import org.elasticsearch.inference.MinimalServiceSettings;
import org.elasticsearch.inference.Model;
import org.elasticsearch.inference.SimilarityMeasure;
import org.elasticsearch.inference.TaskType;
import org.elasticsearch.plugins.Plugin;
import org.elasticsearch.search.LeafNestedDocuments;
import org.elasticsearch.search.NestedDocuments;
import org.elasticsearch.search.SearchHit;
import org.elasticsearch.xcontent.XContentBuilder;
import org.elasticsearch.xcontent.XContentType;
import org.elasticsearch.xcontent.json.JsonXContent;
import org.elasticsearch.xpack.core.XPackClientPlugin;
import org.elasticsearch.xpack.core.ml.search.SparseVectorQueryWrapper;
import org.elasticsearch.xpack.inference.InferencePlugin;
import org.elasticsearch.xpack.inference.model.TestModel;
import org.junit.AssumptionViolatedException;

import java.io.IOException;
import java.util.Collection;
import java.util.HashSet;
import java.util.LinkedHashMap;
import java.util.List;
import java.util.Locale;
import java.util.Map;
import java.util.Set;
import java.util.function.BiConsumer;

import static org.elasticsearch.xpack.inference.mapper.SemanticTextField.CHUNKED_EMBEDDINGS_FIELD;
import static org.elasticsearch.xpack.inference.mapper.SemanticTextField.CHUNKS_FIELD;
import static org.elasticsearch.xpack.inference.mapper.SemanticTextField.INDEX_OPTIONS_FIELD;
import static org.elasticsearch.xpack.inference.mapper.SemanticTextField.INFERENCE_FIELD;
import static org.elasticsearch.xpack.inference.mapper.SemanticTextField.INFERENCE_ID_FIELD;
import static org.elasticsearch.xpack.inference.mapper.SemanticTextField.MODEL_SETTINGS_FIELD;
import static org.elasticsearch.xpack.inference.mapper.SemanticTextField.SEARCH_INFERENCE_ID_FIELD;
import static org.elasticsearch.xpack.inference.mapper.SemanticTextField.TEXT_FIELD;
import static org.elasticsearch.xpack.inference.mapper.SemanticTextField.getChunksFieldName;
import static org.elasticsearch.xpack.inference.mapper.SemanticTextField.getEmbeddingsFieldName;
import static org.elasticsearch.xpack.inference.mapper.SemanticTextFieldMapper.DEFAULT_ELSER_2_INFERENCE_ID;
import static org.elasticsearch.xpack.inference.mapper.SemanticTextFieldTests.generateRandomChunkingSettings;
import static org.elasticsearch.xpack.inference.mapper.SemanticTextFieldTests.generateRandomChunkingSettingsOtherThan;
import static org.elasticsearch.xpack.inference.mapper.SemanticTextFieldTests.randomSemanticText;
import static org.hamcrest.Matchers.containsString;
import static org.hamcrest.Matchers.equalTo;
import static org.hamcrest.Matchers.instanceOf;

public class SemanticTextFieldMapperTests extends MapperTestCase {
    private final boolean useLegacyFormat;

    public SemanticTextFieldMapperTests(boolean useLegacyFormat) {
        this.useLegacyFormat = useLegacyFormat;
    }

    @ParametersFactory
    public static Iterable<Object[]> parameters() throws Exception {
        return List.of(new Object[] { true }, new Object[] { false });
    }

    @Override
    protected Collection<? extends Plugin> getPlugins() {
        return List.of(new InferencePlugin(Settings.EMPTY), new XPackClientPlugin());
    }

    private MapperService createMapperService(XContentBuilder mappings, boolean useLegacyFormat) throws IOException {
        var settings = Settings.builder()
            .put(
                IndexMetadata.SETTING_INDEX_VERSION_CREATED.getKey(),
                SemanticInferenceMetadataFieldsMapperTests.getRandomCompatibleIndexVersion(useLegacyFormat)
            )
            .put(InferenceMetadataFieldsMapper.USE_LEGACY_SEMANTIC_TEXT_FORMAT.getKey(), useLegacyFormat)
            .build();
        return createMapperService(settings, mappings);
    }

    private MapperService createMapperService(String mappings, boolean useLegacyFormat) throws IOException {
        var settings = Settings.builder()
            .put(
                IndexMetadata.SETTING_INDEX_VERSION_CREATED.getKey(),
                SemanticInferenceMetadataFieldsMapperTests.getRandomCompatibleIndexVersion(useLegacyFormat)
            )
            .put(InferenceMetadataFieldsMapper.USE_LEGACY_SEMANTIC_TEXT_FORMAT.getKey(), useLegacyFormat)
            .build();
        return createMapperService(settings, mappings);
    }

    @Override
    protected Settings getIndexSettings() {
        return Settings.builder()
            .put(super.getIndexSettings())
            .put(InferenceMetadataFieldsMapper.USE_LEGACY_SEMANTIC_TEXT_FORMAT.getKey(), useLegacyFormat)
            .build();
    }

    @Override
    protected void minimalMapping(XContentBuilder b) throws IOException {
        b.field("type", "semantic_text");
    }

    @Override
    protected void metaMapping(XContentBuilder b) throws IOException {
        super.metaMapping(b);
        b.field(INFERENCE_ID_FIELD, DEFAULT_ELSER_2_INFERENCE_ID);
    }

    @Override
    protected Object getSampleValueForDocument() {
        return null;
    }

    @Override
    protected boolean supportsIgnoreMalformed() {
        return false;
    }

    @Override
    protected boolean supportsStoredFields() {
        return false;
    }

    @Override
    protected void registerParameters(ParameterChecker checker) throws IOException {}

    @Override
    protected Object generateRandomInputValue(MappedFieldType ft) {
        assumeFalse("doc_values are not supported in semantic_text", true);
        return null;
    }

    @Override
    protected SyntheticSourceSupport syntheticSourceSupport(boolean ignoreMalformed) {
        throw new AssumptionViolatedException("not supported");
    }

    @Override
    protected IngestScriptSupport ingestScriptSupport() {
        throw new AssumptionViolatedException("not supported");
    }

    @Override
    public MappedFieldType getMappedFieldType() {
        return new SemanticTextFieldMapper.SemanticTextFieldType("field", "fake-inference-id", null, null, null, null, false, Map.of());
    }

    @Override
    protected void assertSearchable(MappedFieldType fieldType) {
        assertThat(fieldType, instanceOf(SemanticTextFieldMapper.SemanticTextFieldType.class));
        assertTrue(fieldType.isIndexed());
        assertTrue(fieldType.isSearchable());
    }

    public void testDefaults() throws Exception {
        final String fieldName = "field";
        final XContentBuilder fieldMapping = fieldMapping(this::minimalMapping);
        final XContentBuilder expectedMapping = fieldMapping(this::metaMapping);

        MapperService mapperService = createMapperService(fieldMapping, useLegacyFormat);
        DocumentMapper mapper = mapperService.documentMapper();
        assertEquals(Strings.toString(expectedMapping), mapper.mappingSource().toString());
        assertSemanticTextField(mapperService, fieldName, false, null);
        assertInferenceEndpoints(mapperService, fieldName, DEFAULT_ELSER_2_INFERENCE_ID, DEFAULT_ELSER_2_INFERENCE_ID);

        ParsedDocument doc1 = mapper.parse(source(this::writeField));
        List<IndexableField> fields = doc1.rootDoc().getFields("field");

        // No indexable fields
        assertTrue(fields.isEmpty());
    }

    @Override
    public void testFieldHasValue() {
        MappedFieldType fieldType = getMappedFieldType();
        FieldInfos fieldInfos = new FieldInfos(new FieldInfo[] { getFieldInfoWithName(getEmbeddingsFieldName("field")) });
        assertTrue(fieldType.fieldHasValue(fieldInfos));
    }

    public void testSetInferenceEndpoints() throws IOException {
        final String fieldName = "field";
        final String inferenceId = "foo";
        final String searchInferenceId = "bar";

        CheckedBiConsumer<XContentBuilder, MapperService, IOException> assertSerialization = (expectedMapping, mapperService) -> {
            DocumentMapper mapper = mapperService.documentMapper();
            assertEquals(Strings.toString(expectedMapping), mapper.mappingSource().toString());
        };

        {
            final XContentBuilder fieldMapping = fieldMapping(b -> b.field("type", "semantic_text").field(INFERENCE_ID_FIELD, inferenceId));
            final MapperService mapperService = createMapperService(fieldMapping, useLegacyFormat);
            assertSemanticTextField(mapperService, fieldName, false, null);
            assertInferenceEndpoints(mapperService, fieldName, inferenceId, inferenceId);
            assertSerialization.accept(fieldMapping, mapperService);
        }
        {
            final XContentBuilder fieldMapping = fieldMapping(
                b -> b.field("type", "semantic_text").field(SEARCH_INFERENCE_ID_FIELD, searchInferenceId)
            );
            final XContentBuilder expectedMapping = fieldMapping(
                b -> b.field("type", "semantic_text")
                    .field(INFERENCE_ID_FIELD, DEFAULT_ELSER_2_INFERENCE_ID)
                    .field(SEARCH_INFERENCE_ID_FIELD, searchInferenceId)
            );
            final MapperService mapperService = createMapperService(fieldMapping, useLegacyFormat);
            assertSemanticTextField(mapperService, fieldName, false, null);
            assertInferenceEndpoints(mapperService, fieldName, DEFAULT_ELSER_2_INFERENCE_ID, searchInferenceId);
            assertSerialization.accept(expectedMapping, mapperService);
        }
        {
            final XContentBuilder fieldMapping = fieldMapping(
                b -> b.field("type", "semantic_text")
                    .field(INFERENCE_ID_FIELD, inferenceId)
                    .field(SEARCH_INFERENCE_ID_FIELD, searchInferenceId)
            );
            MapperService mapperService = createMapperService(fieldMapping, useLegacyFormat);
            assertSemanticTextField(mapperService, fieldName, false, null);
            assertInferenceEndpoints(mapperService, fieldName, inferenceId, searchInferenceId);
            assertSerialization.accept(fieldMapping, mapperService);
        }
    }

    public void testInvalidInferenceEndpoints() {
        {
            Exception e = expectThrows(
                MapperParsingException.class,
                () -> createMapperService(
                    fieldMapping(b -> b.field("type", "semantic_text").field(INFERENCE_ID_FIELD, (String) null)),
                    useLegacyFormat
                )
            );
            assertThat(
                e.getMessage(),
                containsString("[inference_id] on mapper [field] of type [semantic_text] must not have a [null] value")
            );
        }
        {
            Exception e = expectThrows(
                MapperParsingException.class,
                () -> createMapperService(
                    fieldMapping(b -> b.field("type", "semantic_text").field(INFERENCE_ID_FIELD, "")),
                    useLegacyFormat
                )
            );
            assertThat(e.getMessage(), containsString("[inference_id] on mapper [field] of type [semantic_text] must not be empty"));
        }
        {
            Exception e = expectThrows(
                MapperParsingException.class,
                () -> createMapperService(
                    fieldMapping(b -> b.field("type", "semantic_text").field(SEARCH_INFERENCE_ID_FIELD, "")),
                    useLegacyFormat
                )
            );
            assertThat(e.getMessage(), containsString("[search_inference_id] on mapper [field] of type [semantic_text] must not be empty"));
        }
    }

    public void testInvalidTaskTypes() {
        for (var taskType : TaskType.values()) {
            if (taskType == TaskType.TEXT_EMBEDDING || taskType == TaskType.SPARSE_EMBEDDING) {
                continue;
            }
            Exception e = expectThrows(
                MapperParsingException.class,
                () -> createMapperService(
                    fieldMapping(
                        b -> b.field("type", "semantic_text")
                            .field(INFERENCE_ID_FIELD, "test1")
                            .startObject("model_settings")
                            .field("task_type", taskType)
                            .endObject()
                    ),
                    useLegacyFormat
                )
            );
            assertThat(e.getMessage(), containsString("Failed to parse mapping: Wrong [task_type]"));
        }
    }

    public void testMultiFieldsSupport() throws IOException {
        if (useLegacyFormat) {
            Exception e = expectThrows(MapperParsingException.class, () -> createMapperService(fieldMapping(b -> {
                b.field("type", "text");
                b.startObject("fields");
                b.startObject("semantic");
                b.field("type", "semantic_text");
                b.field("inference_id", "my_inference_id");
                b.endObject();
                b.endObject();
            }), useLegacyFormat));
            assertThat(e.getMessage(), containsString("Field [semantic] of type [semantic_text] can't be used in multifields"));
        } else {
            var mapperService = createMapperService(fieldMapping(b -> {
                b.field("type", "text");
                b.startObject("fields");
                b.startObject("semantic");
                b.field("type", "semantic_text");
                b.field("inference_id", "my_inference_id");
                b.startObject("model_settings");
                b.field("task_type", "sparse_embedding");
                b.endObject();
                b.endObject();
                b.endObject();
            }), useLegacyFormat);
            assertSemanticTextField(mapperService, "field.semantic", true, null);

            mapperService = createMapperService(fieldMapping(b -> {
                b.field("type", "semantic_text");
                b.field("inference_id", "my_inference_id");
                b.startObject("model_settings");
                b.field("task_type", "sparse_embedding");
                b.endObject();
                b.startObject("fields");
                b.startObject("text");
                b.field("type", "text");
                b.endObject();
                b.endObject();
            }), useLegacyFormat);
            assertSemanticTextField(mapperService, "field", true, null);

            mapperService = createMapperService(fieldMapping(b -> {
                b.field("type", "semantic_text");
                b.field("inference_id", "my_inference_id");
                b.startObject("model_settings");
                b.field("task_type", "sparse_embedding");
                b.endObject();
                b.startObject("fields");
                b.startObject("semantic");
                b.field("type", "semantic_text");
                b.field("inference_id", "another_inference_id");
                b.startObject("model_settings");
                b.field("task_type", "sparse_embedding");
                b.endObject();
                b.endObject();
                b.endObject();
            }), useLegacyFormat);
            assertSemanticTextField(mapperService, "field", true, null);
            assertSemanticTextField(mapperService, "field.semantic", true, null);

            Exception e = expectThrows(MapperParsingException.class, () -> createMapperService(fieldMapping(b -> {
                b.field("type", "semantic_text");
                b.field("inference_id", "my_inference_id");
                b.startObject("fields");
                b.startObject("inference");
                b.field("type", "text");
                b.endObject();
                b.endObject();
            }), useLegacyFormat));
            assertThat(e.getMessage(), containsString("is already used by another field"));

        }
    }

    public void testUpdatesToInferenceIdNotSupported() throws IOException {
        String fieldName = randomAlphaOfLengthBetween(5, 15);
        MapperService mapperService = createMapperService(
            mapping(b -> b.startObject(fieldName).field("type", "semantic_text").field("inference_id", "test_model").endObject()),
            useLegacyFormat
        );
        assertSemanticTextField(mapperService, fieldName, false, null);
        Exception e = expectThrows(
            IllegalArgumentException.class,
            () -> merge(
                mapperService,
                mapping(b -> b.startObject(fieldName).field("type", "semantic_text").field("inference_id", "another_model").endObject())
            )
        );
        assertThat(e.getMessage(), containsString("Cannot update parameter [inference_id] from [test_model] to [another_model]"));
    }

    public void testDynamicUpdate() throws IOException {
        final String fieldName = "semantic";
        final String inferenceId = "test_service";
        final String searchInferenceId = "search_test_service";

        {
            MapperService mapperService = mapperServiceForFieldWithModelSettings(
                fieldName,
                inferenceId,
                new MinimalServiceSettings("service", TaskType.SPARSE_EMBEDDING, null, null, null)
            );
            assertSemanticTextField(mapperService, fieldName, true, null);
            assertInferenceEndpoints(mapperService, fieldName, inferenceId, inferenceId);
        }

        {
            MapperService mapperService = mapperServiceForFieldWithModelSettings(
                fieldName,
                inferenceId,
                searchInferenceId,
                new MinimalServiceSettings("service", TaskType.SPARSE_EMBEDDING, null, null, null)
            );
            assertSemanticTextField(mapperService, fieldName, true, null);
            assertInferenceEndpoints(mapperService, fieldName, inferenceId, searchInferenceId);
        }
    }

    public void testUpdateModelSettings() throws IOException {
        for (int depth = 1; depth < 5; depth++) {
            String fieldName = randomFieldName(depth);
            MapperService mapperService = createMapperService(
                mapping(b -> b.startObject(fieldName).field("type", "semantic_text").field("inference_id", "test_model").endObject()),
                useLegacyFormat
            );
            assertSemanticTextField(mapperService, fieldName, false, null);
            {
                Exception exc = expectThrows(
                    MapperParsingException.class,
                    () -> merge(
                        mapperService,
                        mapping(
                            b -> b.startObject(fieldName)
                                .field("type", "semantic_text")
                                .field("inference_id", "test_model")
                                .startObject("model_settings")
                                .field("inference_id", "test_model")
                                .endObject()
                                .endObject()
                        )
                    )
                );
                assertThat(exc.getMessage(), containsString("Required [task_type]"));
            }
            {
                merge(
                    mapperService,
                    mapping(
                        b -> b.startObject(fieldName)
                            .field("type", "semantic_text")
                            .field("inference_id", "test_model")
                            .startObject("model_settings")
                            .field("task_type", "sparse_embedding")
                            .endObject()
                            .endObject()
                    )
                );
                assertSemanticTextField(mapperService, fieldName, true, null);
            }
            {
                merge(
                    mapperService,
                    mapping(b -> b.startObject(fieldName).field("type", "semantic_text").field("inference_id", "test_model").endObject())
                );
                assertSemanticTextField(mapperService, fieldName, true, null);
            }
            {
                Exception exc = expectThrows(
                    IllegalArgumentException.class,
                    () -> merge(
                        mapperService,
                        mapping(
                            b -> b.startObject(fieldName)
                                .field("type", "semantic_text")
                                .field("inference_id", "test_model")
                                .startObject("model_settings")
                                .field("task_type", "text_embedding")
                                .field("dimensions", 10)
                                .field("similarity", "cosine")
                                .field("element_type", "float")
                                .endObject()
                                .endObject()
                        )
                    )
                );
                assertThat(
                    exc.getMessage(),
                    containsString(
                        "Cannot update parameter [model_settings] "
                            + "from [service=null, task_type=sparse_embedding] "
                            + "to [service=null, task_type=text_embedding, dimensions=10, similarity=cosine, element_type=float]"
                    )
                );
            }
        }
    }

    public void testDenseVectorIndexOptionValidation() throws IOException {
        for (int depth = 1; depth < 5; depth++) {
            String inferenceId = "test_model";
            String fieldName = randomFieldName(depth);

            DenseVectorFieldMapper.DenseVectorIndexOptions indexOptions = DenseVectorFieldTypeTests.randomIndexOptionsAll();
            Exception exc = expectThrows(MapperParsingException.class, () -> createMapperService(mapping(b -> {
                b.startObject(fieldName);
                b.field("type", SemanticTextFieldMapper.CONTENT_TYPE);
                b.field(INFERENCE_ID_FIELD, inferenceId);
                b.startObject(INDEX_OPTIONS_FIELD);
                b.field("type", indexOptions.getType().name().toLowerCase(Locale.ROOT));
                b.field("unsupported_param", "any_value");
                b.endObject();
                b.endObject();
            }), useLegacyFormat));
            assertTrue(exc.getMessage().contains("unsupported parameters"));
        }
    }

    public void testDenseVectorIndexOptions() throws IOException {
        for (int depth = 1; depth < 5; depth++) {
            String fieldName = randomFieldName(depth);

            // We create a specific model that will be compatible with as many types as possible.
            Model model = new TestModel(
                randomAlphaOfLength(4),
                TaskType.TEXT_EMBEDDING,
                randomAlphaOfLength(10),
                new TestModel.TestServiceSettings(
                    randomAlphaOfLength(4),
                    256,
                    SimilarityMeasure.COSINE,
                    DenseVectorFieldMapper.ElementType.FLOAT
                ),
                new TestModel.TestTaskSettings(randomInt(3)),
                new TestModel.TestSecretSettings(randomAlphaOfLength(4))
            );
            String inferenceId = model.getInferenceEntityId();

            DenseVectorFieldMapper.DenseVectorIndexOptions expectedIndexOptions = DenseVectorFieldTypeTests.randomIndexOptionsAll();
            MapperService mapperService = createMapperService(mapping(b -> {
                b.startObject(fieldName);
                b.field("type", SemanticTextFieldMapper.CONTENT_TYPE);
                b.field(INFERENCE_ID_FIELD, inferenceId);
                b.field(INDEX_OPTIONS_FIELD, expectedIndexOptions);
                b.endObject();
            }), useLegacyFormat);
            assertSemanticTextField(mapperService, fieldName, false, expectedIndexOptions);

            // Verify we can successfully create a document without throwing
            DocumentMapper documentMapper = mapperService.documentMapper();
            documentMapper.parse(
                source(
                    b -> addSemanticTextInferenceResults(
                        useLegacyFormat,
                        b,
                        List.of(randomSemanticText(useLegacyFormat, fieldName, model, List.of("puggles", "chiweenies"), XContentType.JSON))
                    )
                )
            );
        }
    }

    public void testUpdateSearchInferenceId() throws IOException {
        final String inferenceId = "test_inference_id";
        final String searchInferenceId1 = "test_search_inference_id_1";
        final String searchInferenceId2 = "test_search_inference_id_2";

        CheckedBiFunction<String, String, XContentBuilder, IOException> buildMapping = (f, sid) -> mapping(b -> {
            b.startObject(f).field("type", "semantic_text").field("inference_id", inferenceId);
            if (sid != null) {
                b.field("search_inference_id", sid);
            }
            b.endObject();
        });

        for (int depth = 1; depth < 5; depth++) {
            String fieldName = randomFieldName(depth);
            MapperService mapperService = createMapperService(buildMapping.apply(fieldName, null), useLegacyFormat);
            assertSemanticTextField(mapperService, fieldName, false, null);
            assertInferenceEndpoints(mapperService, fieldName, inferenceId, inferenceId);

            merge(mapperService, buildMapping.apply(fieldName, searchInferenceId1));
            assertSemanticTextField(mapperService, fieldName, false, null);
            assertInferenceEndpoints(mapperService, fieldName, inferenceId, searchInferenceId1);

            merge(mapperService, buildMapping.apply(fieldName, searchInferenceId2));
            assertSemanticTextField(mapperService, fieldName, false, null);
            assertInferenceEndpoints(mapperService, fieldName, inferenceId, searchInferenceId2);

            merge(mapperService, buildMapping.apply(fieldName, null));
            assertSemanticTextField(mapperService, fieldName, false, null);
            assertInferenceEndpoints(mapperService, fieldName, inferenceId, inferenceId);

            mapperService = mapperServiceForFieldWithModelSettings(
                fieldName,
                inferenceId,
                new MinimalServiceSettings("my-service", TaskType.SPARSE_EMBEDDING, null, null, null)
            );
            assertSemanticTextField(mapperService, fieldName, true, null);
            assertInferenceEndpoints(mapperService, fieldName, inferenceId, inferenceId);

            merge(mapperService, buildMapping.apply(fieldName, searchInferenceId1));
            assertSemanticTextField(mapperService, fieldName, true, null);
            assertInferenceEndpoints(mapperService, fieldName, inferenceId, searchInferenceId1);

            merge(mapperService, buildMapping.apply(fieldName, searchInferenceId2));
            assertSemanticTextField(mapperService, fieldName, true, null);
            assertInferenceEndpoints(mapperService, fieldName, inferenceId, searchInferenceId2);

            merge(mapperService, buildMapping.apply(fieldName, null));
            assertSemanticTextField(mapperService, fieldName, true, null);
            assertInferenceEndpoints(mapperService, fieldName, inferenceId, inferenceId);
        }
    }

<<<<<<< HEAD
=======
    private static void assertSemanticTextField(MapperService mapperService, String fieldName, boolean expectedModelSettings) {
        assertSemanticTextField(mapperService, fieldName, expectedModelSettings, null);
    }

>>>>>>> e55b9727
    private static void assertSemanticTextField(
        MapperService mapperService,
        String fieldName,
        boolean expectedModelSettings,
<<<<<<< HEAD
        DenseVectorFieldMapper.DenseVectorIndexOptions expectedIndexOptions
=======
        ChunkingSettings expectedChunkingSettings
>>>>>>> e55b9727
    ) {
        Mapper mapper = mapperService.mappingLookup().getMapper(fieldName);
        assertNotNull(mapper);
        assertThat(mapper, instanceOf(SemanticTextFieldMapper.class));
        SemanticTextFieldMapper semanticFieldMapper = (SemanticTextFieldMapper) mapper;

        var fieldType = mapperService.fieldType(fieldName);
        assertNotNull(fieldType);
        assertThat(fieldType, instanceOf(SemanticTextFieldMapper.SemanticTextFieldType.class));
        SemanticTextFieldMapper.SemanticTextFieldType semanticTextFieldType = (SemanticTextFieldMapper.SemanticTextFieldType) fieldType;
        assertSame(semanticFieldMapper.fieldType(), semanticTextFieldType);

        NestedObjectMapper chunksMapper = mapperService.mappingLookup()
            .nestedLookup()
            .getNestedMappers()
            .get(getChunksFieldName(fieldName));
        assertThat(chunksMapper, equalTo(semanticFieldMapper.fieldType().getChunksField()));
        assertThat(chunksMapper.fullPath(), equalTo(getChunksFieldName(fieldName)));

        Mapper textMapper = chunksMapper.getMapper(TEXT_FIELD);
        if (semanticTextFieldType.useLegacyFormat()) {
            assertNotNull(textMapper);
            assertThat(textMapper, instanceOf(KeywordFieldMapper.class));
            KeywordFieldMapper textFieldMapper = (KeywordFieldMapper) textMapper;
            assertFalse(textFieldMapper.fieldType().isIndexed());
            assertFalse(textFieldMapper.fieldType().hasDocValues());
        } else {
            assertNull(textMapper);
            var offsetMapper = semanticTextFieldType.getOffsetsField();
            assertThat(offsetMapper, instanceOf(OffsetSourceFieldMapper.class));
        }

        if (expectedModelSettings) {
            assertNotNull(semanticFieldMapper.fieldType().getModelSettings());
            Mapper embeddingsMapper = chunksMapper.getMapper(CHUNKED_EMBEDDINGS_FIELD);
            assertNotNull(embeddingsMapper);
            assertThat(embeddingsMapper, instanceOf(FieldMapper.class));
            FieldMapper embeddingsFieldMapper = (FieldMapper) embeddingsMapper;
            assertSame(embeddingsFieldMapper.fieldType(), mapperService.mappingLookup().getFieldType(getEmbeddingsFieldName(fieldName)));
            assertThat(embeddingsMapper.fullPath(), equalTo(getEmbeddingsFieldName(fieldName)));
            switch (semanticFieldMapper.fieldType().getModelSettings().taskType()) {
                case SPARSE_EMBEDDING -> {
                    assertThat(embeddingsMapper, instanceOf(SparseVectorFieldMapper.class));
                    SparseVectorFieldMapper sparseMapper = (SparseVectorFieldMapper) embeddingsMapper;
                    assertEquals(sparseMapper.fieldType().isStored(), semanticTextFieldType.useLegacyFormat() == false);
                }
                case TEXT_EMBEDDING -> assertThat(embeddingsMapper, instanceOf(DenseVectorFieldMapper.class));
                default -> throw new AssertionError("Invalid task type");
            }
        } else {
            assertNull(semanticFieldMapper.fieldType().getModelSettings());
        }

<<<<<<< HEAD
        if (expectedIndexOptions != null) {
            DenseVectorFieldMapper.DenseVectorIndexOptions indexOptions = semanticFieldMapper.fieldType().getIndexOptions();
            assertNotNull(indexOptions);
            assertEquals(expectedIndexOptions, indexOptions);
        } else {
            assertNull(semanticFieldMapper.fieldType().getIndexOptions());
=======
        if (expectedChunkingSettings != null) {
            assertNotNull(semanticFieldMapper.fieldType().getChunkingSettings());
            assertEquals(expectedChunkingSettings, semanticFieldMapper.fieldType().getChunkingSettings());
        } else {
            assertNull(semanticFieldMapper.fieldType().getChunkingSettings());
>>>>>>> e55b9727
        }
    }

    private static void assertInferenceEndpoints(
        MapperService mapperService,
        String fieldName,
        String expectedInferenceId,
        String expectedSearchInferenceId
    ) {
        var fieldType = mapperService.fieldType(fieldName);
        assertNotNull(fieldType);
        assertThat(fieldType, instanceOf(SemanticTextFieldMapper.SemanticTextFieldType.class));
        SemanticTextFieldMapper.SemanticTextFieldType semanticTextFieldType = (SemanticTextFieldMapper.SemanticTextFieldType) fieldType;
        assertEquals(expectedInferenceId, semanticTextFieldType.getInferenceId());
        assertEquals(expectedSearchInferenceId, semanticTextFieldType.getSearchInferenceId());
    }

    public void testSuccessfulParse() throws IOException {
        for (int depth = 1; depth < 4; depth++) {
            final String fieldName1 = randomFieldName(depth);
            final String fieldName2 = randomFieldName(depth + 1);
            final String searchInferenceId = randomAlphaOfLength(8);
            final boolean setSearchInferenceId = randomBoolean();

            Model model1 = TestModel.createRandomInstance(TaskType.SPARSE_EMBEDDING);
            Model model2 = TestModel.createRandomInstance(TaskType.SPARSE_EMBEDDING);
            ChunkingSettings chunkingSettings = null; // Some chunking settings configs can produce different Lucene docs counts
            XContentBuilder mapping = mapping(b -> {
                addSemanticTextMapping(
                    b,
                    fieldName1,
                    model1.getInferenceEntityId(),
                    setSearchInferenceId ? searchInferenceId : null,
                    chunkingSettings
                );
                addSemanticTextMapping(
                    b,
                    fieldName2,
                    model2.getInferenceEntityId(),
                    setSearchInferenceId ? searchInferenceId : null,
                    chunkingSettings
                );
            });

            MapperService mapperService = createMapperService(mapping, useLegacyFormat);
            assertSemanticTextField(mapperService, fieldName1, false, null);
            assertInferenceEndpoints(
                mapperService,
                fieldName1,
                model1.getInferenceEntityId(),
                setSearchInferenceId ? searchInferenceId : model1.getInferenceEntityId()
            );
            assertSemanticTextField(mapperService, fieldName2, false, null);
            assertInferenceEndpoints(
                mapperService,
                fieldName2,
                model2.getInferenceEntityId(),
                setSearchInferenceId ? searchInferenceId : model2.getInferenceEntityId()
            );

            DocumentMapper documentMapper = mapperService.documentMapper();
            ParsedDocument doc = documentMapper.parse(
                source(
                    b -> addSemanticTextInferenceResults(
                        useLegacyFormat,
                        b,
                        List.of(
                            randomSemanticText(
                                useLegacyFormat,
                                fieldName1,
                                model1,
                                chunkingSettings,
                                List.of("a b", "c"),
                                XContentType.JSON
                            ),
                            randomSemanticText(useLegacyFormat, fieldName2, model2, chunkingSettings, List.of("d e f"), XContentType.JSON)
                        )
                    )
                )
            );

            List<LuceneDocument> luceneDocs = doc.docs();
            assertEquals(4, luceneDocs.size());
            for (int i = 0; i < 3; i++) {
                assertEquals(doc.rootDoc(), luceneDocs.get(i).getParent());
            }
            // nested docs are in reversed order
            assertSparseFeatures(luceneDocs.get(0), getEmbeddingsFieldName(fieldName1), 2);
            assertSparseFeatures(luceneDocs.get(1), getEmbeddingsFieldName(fieldName1), 1);
            assertSparseFeatures(luceneDocs.get(2), getEmbeddingsFieldName(fieldName2), 3);
            assertEquals(doc.rootDoc(), luceneDocs.get(3));
            assertNull(luceneDocs.get(3).getParent());

            withLuceneIndex(mapperService, iw -> iw.addDocuments(doc.docs()), reader -> {
                NestedDocuments nested = new NestedDocuments(
                    mapperService.mappingLookup(),
                    QueryBitSetProducer::new,
                    IndexVersion.current()
                );
                LeafNestedDocuments leaf = nested.getLeafNestedDocuments(reader.leaves().get(0));

                Set<SearchHit.NestedIdentity> visitedNestedIdentities = new HashSet<>();
                Set<SearchHit.NestedIdentity> expectedVisitedNestedIdentities = Set.of(
                    new SearchHit.NestedIdentity(getChunksFieldName(fieldName1), 0, null),
                    new SearchHit.NestedIdentity(getChunksFieldName(fieldName1), 1, null),
                    new SearchHit.NestedIdentity(getChunksFieldName(fieldName2), 0, null)
                );

                assertChildLeafNestedDocument(leaf, 0, 3, visitedNestedIdentities);
                assertChildLeafNestedDocument(leaf, 1, 3, visitedNestedIdentities);
                assertChildLeafNestedDocument(leaf, 2, 3, visitedNestedIdentities);
                assertEquals(expectedVisitedNestedIdentities, visitedNestedIdentities);

                assertNull(leaf.advance(3));
                assertEquals(3, leaf.doc());
                assertEquals(3, leaf.rootDoc());
                assertNull(leaf.nestedIdentity());

                IndexSearcher searcher = newSearcher(reader);
                {
                    TopDocs topDocs = searcher.search(
                        generateNestedTermSparseVectorQuery(mapperService.mappingLookup().nestedLookup(), fieldName1, List.of("a")),
                        10
                    );
                    assertEquals(1, topDocs.totalHits.value());
                    assertEquals(3, topDocs.scoreDocs[0].doc);
                }
                {
                    TopDocs topDocs = searcher.search(
                        generateNestedTermSparseVectorQuery(mapperService.mappingLookup().nestedLookup(), fieldName1, List.of("a", "b")),
                        10
                    );
                    assertEquals(1, topDocs.totalHits.value());
                    assertEquals(3, topDocs.scoreDocs[0].doc);
                }
                {
                    TopDocs topDocs = searcher.search(
                        generateNestedTermSparseVectorQuery(mapperService.mappingLookup().nestedLookup(), fieldName2, List.of("d")),
                        10
                    );
                    assertEquals(1, topDocs.totalHits.value());
                    assertEquals(3, topDocs.scoreDocs[0].doc);
                }
                {
                    TopDocs topDocs = searcher.search(
                        generateNestedTermSparseVectorQuery(mapperService.mappingLookup().nestedLookup(), fieldName2, List.of("z")),
                        10
                    );
                    assertEquals(0, topDocs.totalHits.value());
                }
            });
        }
    }

    public void testMissingInferenceId() throws IOException {
        final MapperService mapperService = createMapperService(
            mapping(b -> addSemanticTextMapping(b, "field", "my_id", null, null)),
            useLegacyFormat
        );

        IllegalArgumentException ex = expectThrows(
            DocumentParsingException.class,
            IllegalArgumentException.class,
            () -> mapperService.documentMapper()
                .parse(
                    semanticTextInferenceSource(
                        useLegacyFormat,
                        b -> b.startObject("field")
                            .startObject(INFERENCE_FIELD)
                            .field(
                                MODEL_SETTINGS_FIELD,
                                new MinimalServiceSettings("my-service", TaskType.SPARSE_EMBEDDING, null, null, null)
                            )
                            .field(CHUNKS_FIELD, useLegacyFormat ? List.of() : Map.of())
                            .endObject()
                            .endObject()
                    )
                )
        );
        assertThat(ex.getCause().getMessage(), containsString("Required [inference_id]"));
    }

    public void testMissingModelSettingsAndChunks() throws IOException {
        MapperService mapperService = createMapperService(
            mapping(b -> addSemanticTextMapping(b, "field", "my_id", null, null)),
            useLegacyFormat
        );
        IllegalArgumentException ex = expectThrows(
            DocumentParsingException.class,
            IllegalArgumentException.class,
            () -> mapperService.documentMapper()
                .parse(
                    semanticTextInferenceSource(
                        useLegacyFormat,
                        b -> b.startObject("field").startObject(INFERENCE_FIELD).field(INFERENCE_ID_FIELD, "my_id").endObject().endObject()
                    )
                )
        );
        // Model settings may be null here so we only error on chunks
        assertThat(ex.getCause().getMessage(), containsString("Required [chunks]"));
    }

    public void testMissingTaskType() throws IOException {
        MapperService mapperService = createMapperService(
            mapping(b -> addSemanticTextMapping(b, "field", "my_id", null, null)),
            useLegacyFormat
        );
        IllegalArgumentException ex = expectThrows(
            DocumentParsingException.class,
            IllegalArgumentException.class,
            () -> mapperService.documentMapper()
                .parse(
                    semanticTextInferenceSource(
                        useLegacyFormat,
                        b -> b.startObject("field")
                            .startObject(INFERENCE_FIELD)
                            .field(INFERENCE_ID_FIELD, "my_id")
                            .startObject(MODEL_SETTINGS_FIELD)
                            .endObject()
                            .endObject()
                            .endObject()
                    )
                )
        );
        assertThat(ex.getCause().getMessage(), containsString("failed to parse field [model_settings]"));
    }

    public void testDenseVectorElementType() throws IOException {
        final String fieldName = "field";
        final String inferenceId = "test_service";

        BiConsumer<MapperService, DenseVectorFieldMapper.ElementType> assertMapperService = (m, e) -> {
            Mapper mapper = m.mappingLookup().getMapper(fieldName);
            assertThat(mapper, instanceOf(SemanticTextFieldMapper.class));
            SemanticTextFieldMapper semanticTextFieldMapper = (SemanticTextFieldMapper) mapper;
            assertThat(semanticTextFieldMapper.fieldType().getModelSettings().elementType(), equalTo(e));
        };

        MapperService floatMapperService = mapperServiceForFieldWithModelSettings(
            fieldName,
            inferenceId,
            new MinimalServiceSettings(
                "my-service",
                TaskType.TEXT_EMBEDDING,
                1024,
                SimilarityMeasure.COSINE,
                DenseVectorFieldMapper.ElementType.FLOAT
            )
        );
        assertMapperService.accept(floatMapperService, DenseVectorFieldMapper.ElementType.FLOAT);

        MapperService byteMapperService = mapperServiceForFieldWithModelSettings(
            fieldName,
            inferenceId,
            new MinimalServiceSettings(
                "my-service",
                TaskType.TEXT_EMBEDDING,
                1024,
                SimilarityMeasure.COSINE,
                DenseVectorFieldMapper.ElementType.BYTE
            )
        );
        assertMapperService.accept(byteMapperService, DenseVectorFieldMapper.ElementType.BYTE);
    }

    public void testSettingAndUpdatingChunkingSettings() throws IOException {
        Model model = TestModel.createRandomInstance(TaskType.SPARSE_EMBEDDING);
        final ChunkingSettings chunkingSettings = generateRandomChunkingSettings(false);
        String fieldName = "field";

        SemanticTextField randomSemanticText = randomSemanticText(
            useLegacyFormat,
            fieldName,
            model,
            chunkingSettings,
            List.of("a"),
            XContentType.JSON
        );

        MapperService mapperService = createMapperService(
            mapping(b -> addSemanticTextMapping(b, fieldName, model.getInferenceEntityId(), null, chunkingSettings)),
            useLegacyFormat
        );
        assertSemanticTextField(mapperService, fieldName, false, chunkingSettings);

        ChunkingSettings newChunkingSettings = generateRandomChunkingSettingsOtherThan(chunkingSettings);
        merge(mapperService, mapping(b -> addSemanticTextMapping(b, fieldName, model.getInferenceEntityId(), null, newChunkingSettings)));
        assertSemanticTextField(mapperService, fieldName, false, newChunkingSettings);
    }

    public void testModelSettingsRequiredWithChunks() throws IOException {
        // Create inference results where model settings are set to null and chunks are provided
        Model model = TestModel.createRandomInstance(TaskType.SPARSE_EMBEDDING);
        ChunkingSettings chunkingSettings = generateRandomChunkingSettings(false);
        SemanticTextField randomSemanticText = randomSemanticText(
            useLegacyFormat,
            "field",
            model,
            chunkingSettings,
            List.of("a"),
            XContentType.JSON
        );
        SemanticTextField inferenceResults = new SemanticTextField(
            randomSemanticText.useLegacyFormat(),
            randomSemanticText.fieldName(),
            randomSemanticText.originalValues(),
            new SemanticTextField.InferenceResult(
                randomSemanticText.inference().inferenceId(),
                null,
                randomSemanticText.inference().chunkingSettings(),
                randomSemanticText.inference().chunks()
            ),
            randomSemanticText.contentType()
        );

        MapperService mapperService = createMapperService(
            mapping(b -> addSemanticTextMapping(b, "field", model.getInferenceEntityId(), null, chunkingSettings)),
            useLegacyFormat
        );
        SourceToParse source = source(b -> addSemanticTextInferenceResults(useLegacyFormat, b, List.of(inferenceResults)));
        DocumentParsingException ex = expectThrows(
            DocumentParsingException.class,
            DocumentParsingException.class,
            () -> mapperService.documentMapper().parse(source)
        );
        assertThat(ex.getMessage(), containsString("[model_settings] must be set for field [field] when chunks are provided"));
    }

    private MapperService mapperServiceForFieldWithModelSettings(String fieldName, String inferenceId, MinimalServiceSettings modelSettings)
        throws IOException {
        return mapperServiceForFieldWithModelSettings(fieldName, inferenceId, null, modelSettings);
    }

    private MapperService mapperServiceForFieldWithModelSettings(
        String fieldName,
        String inferenceId,
        String searchInferenceId,
        MinimalServiceSettings modelSettings
    ) throws IOException {
        String mappingParams = "type=semantic_text,inference_id=" + inferenceId;
        if (searchInferenceId != null) {
            mappingParams += ",search_inference_id=" + searchInferenceId;
        }

        MapperService mapperService = createMapperService(mapping(b -> {}), useLegacyFormat);
        mapperService.merge(
            "_doc",
            new CompressedXContent(Strings.toString(PutMappingRequest.simpleMapping(fieldName, mappingParams))),
            MapperService.MergeReason.MAPPING_UPDATE
        );

        SemanticTextField semanticTextField = new SemanticTextField(
            useLegacyFormat,
            fieldName,
            List.of(),
            new SemanticTextField.InferenceResult(inferenceId, modelSettings, generateRandomChunkingSettings(), Map.of()),
            XContentType.JSON
        );
        XContentBuilder builder = JsonXContent.contentBuilder().startObject();
        if (useLegacyFormat) {
            builder.field(semanticTextField.fieldName());
            builder.value(semanticTextField);
        } else {
            builder.field(InferenceMetadataFieldsMapper.NAME, Map.of(semanticTextField.fieldName(), semanticTextField));
        }
        builder.endObject();

        SourceToParse sourceToParse = new SourceToParse("test", BytesReference.bytes(builder), XContentType.JSON);
        ParsedDocument parsedDocument = mapperService.documentMapper().parse(sourceToParse);
        mapperService.merge(
            "_doc",
            parsedDocument.dynamicMappingsUpdate().toCompressedXContent(),
            MapperService.MergeReason.MAPPING_UPDATE
        );
        return mapperService;
    }

    public void testExistsQuerySparseVector() throws IOException {
        final String fieldName = "semantic";
        final String inferenceId = "test_service";

        MapperService mapperService = mapperServiceForFieldWithModelSettings(
            fieldName,
            inferenceId,
            new MinimalServiceSettings("my-service", TaskType.SPARSE_EMBEDDING, null, null, null)
        );

        Mapper mapper = mapperService.mappingLookup().getMapper(fieldName);
        assertNotNull(mapper);
        SearchExecutionContext searchExecutionContext = createSearchExecutionContext(mapperService);
        Query existsQuery = ((SemanticTextFieldMapper) mapper).fieldType().existsQuery(searchExecutionContext);
        assertThat(existsQuery, instanceOf(ESToParentBlockJoinQuery.class));
    }

    public void testExistsQueryDenseVector() throws IOException {
        final String fieldName = "semantic";
        final String inferenceId = "test_service";

        MapperService mapperService = mapperServiceForFieldWithModelSettings(
            fieldName,
            inferenceId,
            new MinimalServiceSettings(
                "my-service",
                TaskType.TEXT_EMBEDDING,
                1024,
                SimilarityMeasure.COSINE,
                DenseVectorFieldMapper.ElementType.FLOAT
            )
        );

        Mapper mapper = mapperService.mappingLookup().getMapper(fieldName);
        assertNotNull(mapper);
        SearchExecutionContext searchExecutionContext = createSearchExecutionContext(mapperService);
        Query existsQuery = ((SemanticTextFieldMapper) mapper).fieldType().existsQuery(searchExecutionContext);
        assertThat(existsQuery, instanceOf(ESToParentBlockJoinQuery.class));
    }

    @Override
    protected void assertExistsQuery(MappedFieldType fieldType, Query query, LuceneDocument fields) {
        // Until a doc is indexed, the query is rewritten as match no docs
        assertThat(query, instanceOf(MatchNoDocsQuery.class));
    }

    private static void addSemanticTextMapping(
        XContentBuilder mappingBuilder,
        String fieldName,
        String inferenceId,
        String searchInferenceId,
        ChunkingSettings chunkingSettings
    ) throws IOException {
        mappingBuilder.startObject(fieldName);
        mappingBuilder.field("type", SemanticTextFieldMapper.CONTENT_TYPE);
        mappingBuilder.field("inference_id", inferenceId);
        if (searchInferenceId != null) {
            mappingBuilder.field("search_inference_id", searchInferenceId);
        }
        if (chunkingSettings != null) {
            mappingBuilder.startObject("chunking_settings");
            mappingBuilder.mapContents(chunkingSettings.asMap());
            mappingBuilder.endObject();
        }
        mappingBuilder.endObject();
    }

    public static void addSemanticTextInferenceResults(
        boolean useLegacyFormat,
        XContentBuilder sourceBuilder,
        List<SemanticTextField> semanticTextInferenceResults
    ) throws IOException {
        if (useLegacyFormat) {
            for (var field : semanticTextInferenceResults) {
                sourceBuilder.field(field.fieldName());
                sourceBuilder.value(field);
            }
        } else {
            // Use a linked hash map to maintain insertion-order iteration over the inference fields
            Map<String, Object> inferenceMetadataFields = new LinkedHashMap<>();
            for (var field : semanticTextInferenceResults) {
                inferenceMetadataFields.put(field.fieldName(), field);
            }
            sourceBuilder.field(InferenceMetadataFieldsMapper.NAME, inferenceMetadataFields);
        }
    }

    static String randomFieldName(int numLevel) {
        StringBuilder builder = new StringBuilder();
        for (int i = 0; i < numLevel; i++) {
            if (i > 0) {
                builder.append('.');
            }
            builder.append(randomAlphaOfLengthBetween(5, 15));
        }
        return builder.toString();
    }

    private static Query generateNestedTermSparseVectorQuery(NestedLookup nestedLookup, String fieldName, List<String> tokens) {
        NestedObjectMapper mapper = nestedLookup.getNestedMappers().get(getChunksFieldName(fieldName));
        assertNotNull(mapper);

        BitSetProducer parentFilter = new QueryBitSetProducer(Queries.newNonNestedFilter(IndexVersion.current()));
        BooleanQuery.Builder queryBuilder = new BooleanQuery.Builder();
        for (String token : tokens) {
            queryBuilder.add(
                new BooleanClause(new TermQuery(new Term(getEmbeddingsFieldName(fieldName), token)), BooleanClause.Occur.MUST)
            );
        }
        queryBuilder.add(new BooleanClause(mapper.nestedTypeFilter(), BooleanClause.Occur.FILTER));

        return new ESToParentBlockJoinQuery(
            new SparseVectorQueryWrapper(fieldName, queryBuilder.build()),
            parentFilter,
            ScoreMode.Total,
            null
        );
    }

    private static SourceToParse semanticTextInferenceSource(boolean useLegacyFormat, CheckedConsumer<XContentBuilder, IOException> build)
        throws IOException {
        return source(b -> {
            if (useLegacyFormat == false) {
                b.startObject(InferenceMetadataFieldsMapper.NAME);
            }
            build.accept(b);
            if (useLegacyFormat == false) {
                b.endObject();
            }
        });
    }

    private static void assertChildLeafNestedDocument(
        LeafNestedDocuments leaf,
        int advanceToDoc,
        int expectedRootDoc,
        Set<SearchHit.NestedIdentity> visitedNestedIdentities
    ) throws IOException {

        assertNotNull(leaf.advance(advanceToDoc));
        assertEquals(advanceToDoc, leaf.doc());
        assertEquals(expectedRootDoc, leaf.rootDoc());
        assertNotNull(leaf.nestedIdentity());
        visitedNestedIdentities.add(leaf.nestedIdentity());
    }

    private static void assertSparseFeatures(LuceneDocument doc, String fieldName, int expectedCount) {
        int count = 0;
        for (IndexableField field : doc.getFields()) {
            if (field instanceof XFeatureField featureField) {
                assertThat(featureField.name(), equalTo(fieldName));
                ++count;
            }
        }
        assertThat(count, equalTo(expectedCount));
    }
}<|MERGE_RESOLUTION|>--- conflicted
+++ resolved
@@ -646,22 +646,15 @@
         }
     }
 
-<<<<<<< HEAD
-=======
     private static void assertSemanticTextField(MapperService mapperService, String fieldName, boolean expectedModelSettings) {
         assertSemanticTextField(mapperService, fieldName, expectedModelSettings, null);
     }
 
->>>>>>> e55b9727
     private static void assertSemanticTextField(
         MapperService mapperService,
         String fieldName,
         boolean expectedModelSettings,
-<<<<<<< HEAD
-        DenseVectorFieldMapper.DenseVectorIndexOptions expectedIndexOptions
-=======
         ChunkingSettings expectedChunkingSettings
->>>>>>> e55b9727
     ) {
         Mapper mapper = mapperService.mappingLookup().getMapper(fieldName);
         assertNotNull(mapper);
@@ -715,20 +708,11 @@
             assertNull(semanticFieldMapper.fieldType().getModelSettings());
         }
 
-<<<<<<< HEAD
-        if (expectedIndexOptions != null) {
-            DenseVectorFieldMapper.DenseVectorIndexOptions indexOptions = semanticFieldMapper.fieldType().getIndexOptions();
-            assertNotNull(indexOptions);
-            assertEquals(expectedIndexOptions, indexOptions);
-        } else {
-            assertNull(semanticFieldMapper.fieldType().getIndexOptions());
-=======
         if (expectedChunkingSettings != null) {
             assertNotNull(semanticFieldMapper.fieldType().getChunkingSettings());
             assertEquals(expectedChunkingSettings, semanticFieldMapper.fieldType().getChunkingSettings());
         } else {
             assertNull(semanticFieldMapper.fieldType().getChunkingSettings());
->>>>>>> e55b9727
         }
     }
 

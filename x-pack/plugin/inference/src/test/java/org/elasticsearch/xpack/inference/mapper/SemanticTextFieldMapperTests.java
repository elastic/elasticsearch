--- conflicted
+++ resolved
@@ -192,7 +192,6 @@
 
     @Override
     public MappedFieldType getMappedFieldType() {
-<<<<<<< HEAD
         return new SemanticTextFieldMapper.SemanticTextFieldType(
             "field",
             "fake-inference-id",
@@ -204,9 +203,6 @@
             false,
             Map.of()
         );
-=======
-        return new SemanticTextFieldMapper.SemanticTextFieldType("field", "fake-inference-id", null, null, null, false, Map.of());
->>>>>>> bddc14c2
     }
 
     @Override

/*
 * Copyright Elasticsearch B.V. and/or licensed to Elasticsearch B.V. under one
 * or more contributor license agreements. Licensed under the Elastic License
 * 2.0; you may not use this file except in compliance with the Elastic License
 * 2.0.
 */

package org.elasticsearch.xpack.inference.mapper;

import org.apache.lucene.index.IndexableField;
import org.elasticsearch.common.Strings;
import org.elasticsearch.common.settings.Settings;
import org.elasticsearch.index.mapper.DocumentMapper;
import org.elasticsearch.index.mapper.KeywordFieldMapper;
import org.elasticsearch.index.mapper.MappedFieldType;
import org.elasticsearch.index.mapper.Mapper;
import org.elasticsearch.index.mapper.MapperBuilderContext;
import org.elasticsearch.index.mapper.MapperParsingException;
import org.elasticsearch.index.mapper.MapperService;
import org.elasticsearch.index.mapper.MapperTestCase;
import org.elasticsearch.index.mapper.NestedObjectMapper;
import org.elasticsearch.index.mapper.ParsedDocument;
import org.elasticsearch.index.mapper.vectors.DenseVectorFieldMapper;
import org.elasticsearch.index.mapper.vectors.SparseVectorFieldMapper;
import org.elasticsearch.plugins.Plugin;
import org.elasticsearch.xcontent.XContentBuilder;
import org.elasticsearch.xpack.inference.InferencePlugin;
import org.junit.AssumptionViolatedException;

import java.io.IOException;
import java.util.Collection;
import java.util.List;

import static java.util.Collections.singletonList;
import static org.elasticsearch.xpack.inference.mapper.InferenceMetadataFieldMapper.createSemanticFieldContext;
import static org.hamcrest.Matchers.containsString;
import static org.hamcrest.Matchers.equalTo;
import static org.hamcrest.Matchers.instanceOf;

public class SemanticTextFieldMapperTests extends MapperTestCase {
    @Override
    protected Collection<? extends Plugin> getPlugins() {
        return singletonList(new InferencePlugin(Settings.EMPTY));
    }

    @Override
    protected void minimalMapping(XContentBuilder b) throws IOException {
        b.field("type", "semantic_text").field("inference_id", "test_model");
    }

    @Override
    protected String minimalIsInvalidRoutingPathErrorMessage(Mapper mapper) {
        return "cannot have nested fields when index is in [index.mode=time_series]";
    }

    @Override
    protected Object getSampleValueForDocument() {
        return "value";
    }

    @Override
    protected boolean supportsIgnoreMalformed() {
        return false;
    }

    @Override
    protected boolean supportsStoredFields() {
        return false;
    }

    @Override
    protected void registerParameters(ParameterChecker checker) throws IOException {}

    @Override
    protected Object generateRandomInputValue(MappedFieldType ft) {
        assumeFalse("doc_values are not supported in semantic_text", true);
        return null;
    }

    @Override
    protected SyntheticSourceSupport syntheticSourceSupport(boolean ignoreMalformed) {
        throw new AssumptionViolatedException("not supported");
    }

    @Override
    protected IngestScriptSupport ingestScriptSupport() {
        throw new AssumptionViolatedException("not supported");
    }

    public void testDefaults() throws Exception {
        DocumentMapper mapper = createDocumentMapper(fieldMapping(this::minimalMapping));
        assertEquals(Strings.toString(fieldMapping(this::minimalMapping)), mapper.mappingSource().toString());

        ParsedDocument doc1 = mapper.parse(source(this::writeField));
        List<IndexableField> fields = doc1.rootDoc().getFields("field");

        // No indexable fields
        assertTrue(fields.isEmpty());
    }

    public void testInferenceIdNotPresent() throws IOException {
        Exception e = expectThrows(
            MapperParsingException.class,
            () -> createMapperService(fieldMapping(b -> b.field("type", "semantic_text")))
        );
        assertThat(e.getMessage(), containsString("field [inference_id] must be specified"));
    }

    public void testCannotBeUsedInMultiFields() {
        Exception e = expectThrows(MapperParsingException.class, () -> createMapperService(fieldMapping(b -> {
            b.field("type", "text");
            b.startObject("fields");
            b.startObject("semantic");
            b.field("type", "semantic_text");
            b.endObject();
            b.endObject();
        })));
        assertThat(e.getMessage(), containsString("Field [semantic] of type [semantic_text] can't be used in multifields"));
    }

    public void testUpdatesToInferenceIdNotSupported() throws IOException {
        String fieldName = randomAlphaOfLengthBetween(5, 15);
        MapperService mapperService = createMapperService(
            mapping(b -> b.startObject(fieldName).field("type", "semantic_text").field("inference_id", "test_model").endObject())
        );
        assertSemanticTextField(mapperService, fieldName, false);
        Exception e = expectThrows(
            IllegalArgumentException.class,
            () -> merge(
                mapperService,
                mapping(b -> b.startObject(fieldName).field("type", "semantic_text").field("inference_id", "another_model").endObject())
            )
        );
        assertThat(e.getMessage(), containsString("Cannot update parameter [inference_id] from [test_model] to [another_model]"));
    }

    public void testUpdateModelSettings() throws IOException {
        for (int depth = 1; depth < 5; depth++) {
            String fieldName = InferenceMetadataFieldMapperTests.randomFieldName(depth);
            MapperService mapperService = createMapperService(
                mapping(b -> b.startObject(fieldName).field("type", "semantic_text").field("inference_id", "test_model").endObject())
            );
            assertSemanticTextField(mapperService, fieldName, false);
            {
                Exception exc = expectThrows(
                    MapperParsingException.class,
                    () -> merge(
                        mapperService,
                        mapping(
                            b -> b.startObject(fieldName)
                                .field("type", "semantic_text")
                                .field("inference_id", "test_model")
                                .startObject("model_settings")
                                .field("inference_id", "test_model")
                                .endObject()
                                .endObject()
                        )
                    )
                );
                assertThat(exc.getMessage(), containsString("Failed to parse [model_settings], required [task_type] is missing"));
            }
            {
                merge(
                    mapperService,
                    mapping(
                        b -> b.startObject(fieldName)
                            .field("type", "semantic_text")
                            .field("inference_id", "test_model")
                            .startObject("model_settings")
                            .field("task_type", "sparse_embedding")
                            .endObject()
                            .endObject()
                    )
                );
                assertSemanticTextField(mapperService, fieldName, true);
            }
            {
                Exception exc = expectThrows(
                    IllegalArgumentException.class,
                    () -> merge(
                        mapperService,
                        mapping(
                            b -> b.startObject(fieldName).field("type", "semantic_text").field("inference_id", "test_model").endObject()
                        )
                    )
                );
                assertThat(
                    exc.getMessage(),
                    containsString("Cannot update parameter [model_settings] " + "from [{\"task_type\":\"sparse_embedding\"}] to [null]")
                );
            }
            {
                Exception exc = expectThrows(
                    IllegalArgumentException.class,
                    () -> merge(
                        mapperService,
                        mapping(
                            b -> b.startObject(fieldName)
                                .field("type", "semantic_text")
                                .field("inference_id", "test_model")
                                .startObject("model_settings")
                                .field("task_type", "text_embedding")
                                .field("dimensions", 10)
                                .field("similarity", "cosine")
                                .endObject()
                                .endObject()
                        )
                    )
                );
                assertThat(
                    exc.getMessage(),
                    containsString(
                        "Cannot update parameter [model_settings] "
                            + "from [{\"task_type\":\"sparse_embedding\"}] "
                            + "to [{\"task_type\":\"text_embedding\",\"dimensions\":10,\"similarity\":\"cosine\"}]"
                    )
                );
            }
        }
    }

    static void assertSemanticTextField(MapperService mapperService, String fieldName, boolean expectedModelSettings) {
        InferenceMetadataFieldMapper.SemanticTextMapperContext res = createSemanticFieldContext(
            MapperBuilderContext.root(false, false),
            mapperService.mappingLookup().getMapping().getRoot(),
<<<<<<< HEAD
            fieldName,
=======
>>>>>>> d4e283dd
            fieldName.split("\\.")
        );
        Mapper mapper = res.mapper();
        assertNotNull(mapper);
        assertThat(mapper, instanceOf(SemanticTextFieldMapper.class));
        SemanticTextFieldMapper semanticFieldMapper = (SemanticTextFieldMapper) mapper;

        var fieldType = mapperService.fieldType(fieldName);
        assertNotNull(fieldType);
        assertThat(fieldType, instanceOf(SemanticTextFieldMapper.SemanticTextFieldType.class));
        SemanticTextFieldMapper.SemanticTextFieldType semanticTextFieldType = (SemanticTextFieldMapper.SemanticTextFieldType) fieldType;
        assertTrue(semanticFieldMapper.fieldType() == semanticTextFieldType);
        assertTrue(semanticFieldMapper.getSubMappers() == semanticTextFieldType.getSubMappers());
        assertTrue(semanticFieldMapper.getModelSettings() == semanticTextFieldType.getModelSettings());

        NestedObjectMapper nestedObjectMapper = mapperService.mappingLookup()
            .nestedLookup()
            .getNestedMappers()
<<<<<<< HEAD
            .get(fieldName + "." + InferenceMetadataFieldMapper.RESULTS);
=======
            .get(fieldName + "." + InferenceMetadataFieldMapper.CHUNKS);
>>>>>>> d4e283dd
        assertThat(nestedObjectMapper, equalTo(semanticFieldMapper.getSubMappers()));
        Mapper textMapper = nestedObjectMapper.getMapper(InferenceMetadataFieldMapper.INFERENCE_CHUNKS_TEXT);
        assertNotNull(textMapper);
        assertThat(textMapper, instanceOf(KeywordFieldMapper.class));
        KeywordFieldMapper textFieldMapper = (KeywordFieldMapper) textMapper;
        assertFalse(textFieldMapper.fieldType().isIndexed());
        assertFalse(textFieldMapper.fieldType().hasDocValues());
        if (expectedModelSettings) {
            assertNotNull(semanticFieldMapper.getModelSettings());
            Mapper inferenceMapper = nestedObjectMapper.getMapper(InferenceMetadataFieldMapper.INFERENCE_CHUNKS_RESULTS);
            assertNotNull(inferenceMapper);
            switch (semanticFieldMapper.getModelSettings().taskType()) {
                case SPARSE_EMBEDDING -> assertThat(inferenceMapper, instanceOf(SparseVectorFieldMapper.class));
                case TEXT_EMBEDDING -> assertThat(inferenceMapper, instanceOf(DenseVectorFieldMapper.class));
                default -> throw new AssertionError("Invalid task type");
            }
        } else {
            assertNull(semanticFieldMapper.getModelSettings());
        }
    }
}<|MERGE_RESOLUTION|>--- conflicted
+++ resolved
@@ -223,10 +223,6 @@
         InferenceMetadataFieldMapper.SemanticTextMapperContext res = createSemanticFieldContext(
             MapperBuilderContext.root(false, false),
             mapperService.mappingLookup().getMapping().getRoot(),
-<<<<<<< HEAD
-            fieldName,
-=======
->>>>>>> d4e283dd
             fieldName.split("\\.")
         );
         Mapper mapper = res.mapper();
@@ -245,11 +241,7 @@
         NestedObjectMapper nestedObjectMapper = mapperService.mappingLookup()
             .nestedLookup()
             .getNestedMappers()
-<<<<<<< HEAD
-            .get(fieldName + "." + InferenceMetadataFieldMapper.RESULTS);
-=======
             .get(fieldName + "." + InferenceMetadataFieldMapper.CHUNKS);
->>>>>>> d4e283dd
         assertThat(nestedObjectMapper, equalTo(semanticFieldMapper.getSubMappers()));
         Mapper textMapper = nestedObjectMapper.getMapper(InferenceMetadataFieldMapper.INFERENCE_CHUNKS_TEXT);
         assertNotNull(textMapper);

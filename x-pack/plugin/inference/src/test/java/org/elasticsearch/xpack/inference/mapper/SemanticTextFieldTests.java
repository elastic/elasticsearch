--- conflicted
+++ resolved
@@ -175,15 +175,11 @@
     }
 
     public static ChunkedInferenceEmbedding randomChunkedInferenceEmbeddingByte(Model model, List<String> inputs) {
-<<<<<<< HEAD
-        List<EmbeddingResults.Chunk> chunks = new ArrayList<>();
-=======
         DenseVectorFieldMapper.ElementType elementType = model.getServiceSettings().elementType();
         int embeddingLength = DenseVectorFieldMapperTestUtils.getEmbeddingLength(elementType, model.getServiceSettings().dimensions());
         assert elementType == DenseVectorFieldMapper.ElementType.BYTE || elementType == DenseVectorFieldMapper.ElementType.BIT;
 
-        List<TextEmbeddingByteResults.Chunk> chunks = new ArrayList<>();
->>>>>>> 958352f1
+        List<EmbeddingResults.Chunk> chunks = new ArrayList<>();
         for (String input : inputs) {
             byte[] values = new byte[embeddingLength];
             for (int j = 0; j < values.length; j++) {
@@ -200,15 +196,11 @@
     }
 
     public static ChunkedInferenceEmbedding randomChunkedInferenceEmbeddingFloat(Model model, List<String> inputs) {
-<<<<<<< HEAD
-        List<EmbeddingResults.Chunk> chunks = new ArrayList<>();
-=======
         DenseVectorFieldMapper.ElementType elementType = model.getServiceSettings().elementType();
         int embeddingLength = DenseVectorFieldMapperTestUtils.getEmbeddingLength(elementType, model.getServiceSettings().dimensions());
         assert elementType == DenseVectorFieldMapper.ElementType.FLOAT;
 
-        List<TextEmbeddingFloatResults.Chunk> chunks = new ArrayList<>();
->>>>>>> 958352f1
+        List<EmbeddingResults.Chunk> chunks = new ArrayList<>();
         for (String input : inputs) {
             float[] values = new float[embeddingLength];
             for (int j = 0; j < values.length; j++) {
@@ -349,15 +341,12 @@
                 return new ChunkedInferenceEmbedding(chunks);
             }
             case TEXT_EMBEDDING -> {
-<<<<<<< HEAD
-=======
                 var elementType = field.inference().modelSettings().elementType();
                 int embeddingLength = DenseVectorFieldMapperTestUtils.getEmbeddingLength(
                     elementType,
                     field.inference().modelSettings().dimensions()
                 );
 
->>>>>>> 958352f1
                 List<EmbeddingResults.Chunk> chunks = new ArrayList<>();
                 for (var entry : field.inference().chunks().entrySet()) {
                     String entryField = entry.getKey();
@@ -367,28 +356,13 @@
                     ListIterator<String> matchedTextIt = entryFieldMatchedText.listIterator();
                     for (var entryChunk : entryChunks) {
                         String matchedText = matchedTextIt.next();
-<<<<<<< HEAD
-                        ChunkedInference.TextOffset offset = createOffset(useLegacyFormat, chunk, matchedText);
-                        double[] values = parseDenseVector(
-                            chunk.rawEmbeddings(),
-                            field.inference().modelSettings().dimensions(),
-                            field.contentType()
-                        );
-                        chunks.add(
-                            new EmbeddingResults.Chunk(
-                                new TextEmbeddingFloatResults.Embedding(FloatConversionUtils.floatArrayOf(values)),
-                                offset
-                            )
-                        );
-=======
                         ChunkedInference.TextOffset offset = createOffset(useLegacyFormat, entryChunk, matchedText);
                         double[] values = parseDenseVector(entryChunk.rawEmbeddings(), embeddingLength, field.contentType());
-                        EmbeddingResults.Chunk chunk = switch (elementType) {
-                            case FLOAT -> new TextEmbeddingFloatResults.Chunk(FloatConversionUtils.floatArrayOf(values), offset);
-                            case BYTE, BIT -> new TextEmbeddingByteResults.Chunk(byteArrayOf(values), offset);
+                        EmbeddingResults.Embedding<?> embedding = switch (elementType) {
+                            case FLOAT -> new TextEmbeddingFloatResults.Embedding(FloatConversionUtils.floatArrayOf(values));
+                            case BYTE, BIT -> new TextEmbeddingByteResults.Embedding(byteArrayOf(values));
                         };
-                        chunks.add(chunk);
->>>>>>> 958352f1
+                        chunks.add(new EmbeddingResults.Chunk(embedding, offset));
                     }
                 }
                 return new ChunkedInferenceEmbedding(chunks);

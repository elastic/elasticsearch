/*
 * Copyright Elasticsearch B.V. and/or licensed to Elasticsearch B.V. under one
 * or more contributor license agreements. Licensed under the Elastic License
 * 2.0; you may not use this file except in compliance with the Elastic License
 * 2.0.
 */

package org.elasticsearch.xpack.inference.queries;

import org.apache.lucene.search.BooleanClause;
import org.apache.lucene.search.BooleanQuery;
import org.apache.lucene.search.BoostQuery;
import org.apache.lucene.search.KnnByteVectorQuery;
import org.apache.lucene.search.KnnFloatVectorQuery;
import org.apache.lucene.search.MatchNoDocsQuery;
import org.apache.lucene.search.Query;
import org.apache.lucene.search.join.ScoreMode;
import org.elasticsearch.action.ActionListener;
import org.elasticsearch.action.ActionRequest;
import org.elasticsearch.action.ActionType;
import org.elasticsearch.action.admin.indices.mapping.put.PutMappingRequest;
import org.elasticsearch.client.internal.Client;
import org.elasticsearch.cluster.metadata.IndexMetadata;
import org.elasticsearch.common.Strings;
import org.elasticsearch.common.bytes.BytesReference;
import org.elasticsearch.common.compress.CompressedXContent;
import org.elasticsearch.common.io.stream.NamedWriteableRegistry;
import org.elasticsearch.common.settings.Settings;
import org.elasticsearch.index.IndexVersion;
import org.elasticsearch.index.mapper.MapperService;
import org.elasticsearch.index.mapper.ParsedDocument;
import org.elasticsearch.index.mapper.SourceToParse;
import org.elasticsearch.index.mapper.vectors.DenseVectorFieldMapper;
import org.elasticsearch.index.query.MatchNoneQueryBuilder;
import org.elasticsearch.index.query.QueryBuilder;
import org.elasticsearch.index.query.QueryRewriteContext;
import org.elasticsearch.index.query.SearchExecutionContext;
import org.elasticsearch.index.search.ESToParentBlockJoinQuery;
import org.elasticsearch.inference.InputType;
import org.elasticsearch.inference.SimilarityMeasure;
import org.elasticsearch.inference.TaskType;
import org.elasticsearch.plugins.Plugin;
import org.elasticsearch.test.AbstractQueryTestCase;
import org.elasticsearch.test.index.IndexVersionUtils;
import org.elasticsearch.xcontent.XContentBuilder;
import org.elasticsearch.xcontent.XContentType;
import org.elasticsearch.xcontent.json.JsonXContent;
import org.elasticsearch.xpack.core.inference.action.InferenceAction;
import org.elasticsearch.xpack.core.inference.results.InferenceTextEmbeddingFloatResults;
import org.elasticsearch.xpack.core.inference.results.SparseEmbeddingResults;
import org.elasticsearch.xpack.core.ml.inference.MlInferenceNamedXContentProvider;
import org.elasticsearch.xpack.core.ml.inference.results.MlTextEmbeddingResults;
import org.elasticsearch.xpack.core.ml.inference.results.TextExpansionResults;
import org.elasticsearch.xpack.core.ml.search.WeightedToken;
import org.elasticsearch.xpack.inference.InferencePlugin;
import org.elasticsearch.xpack.inference.mapper.SemanticTextField;
import org.junit.Before;
import org.junit.BeforeClass;

import java.io.IOException;
import java.lang.reflect.Method;
import java.util.ArrayList;
import java.util.Arrays;
import java.util.Collection;
import java.util.List;

import static org.apache.lucene.search.BooleanClause.Occur.FILTER;
import static org.apache.lucene.search.BooleanClause.Occur.MUST;
import static org.apache.lucene.search.BooleanClause.Occur.SHOULD;
import static org.elasticsearch.index.IndexVersions.NEW_SPARSE_VECTOR;
import static org.elasticsearch.xpack.core.ml.inference.trainedmodel.InferenceConfig.DEFAULT_RESULTS_FIELD;
import static org.hamcrest.Matchers.equalTo;
import static org.hamcrest.Matchers.instanceOf;
import static org.hamcrest.Matchers.notNullValue;

public class SemanticQueryBuilderTests extends AbstractQueryTestCase<SemanticQueryBuilder> {

    private static final String SEMANTIC_TEXT_FIELD = "semantic";
    private static final float TOKEN_WEIGHT = 0.5f;
    private static final int QUERY_TOKEN_LENGTH = 4;
    private static final int TEXT_EMBEDDING_DIMENSION_COUNT = 10;
    private static final String INFERENCE_ID = "test_service";
    private static InferenceResultType inferenceResultType;
    private static DenseVectorFieldMapper.ElementType denseVectorElementType;

    private enum InferenceResultType {
        NONE,
        SPARSE_EMBEDDING,
        TEXT_EMBEDDING
    }

    private Integer queryTokenCount;

    @BeforeClass
    public static void setInferenceResultType() {
        // These are class variables because they are used when initializing additional mappings, which happens once per test suite run in
        // AbstractBuilderTestCase#beforeTest as part of service holder creation.
        inferenceResultType = randomFrom(InferenceResultType.values());
        denseVectorElementType = randomValueOtherThan(
            DenseVectorFieldMapper.ElementType.BIT,
            () -> randomFrom(DenseVectorFieldMapper.ElementType.values())
        ); // TODO: Support bit elements once KNN bit vector queries are available
    }

    @Override
    @Before
    public void setUp() throws Exception {
        super.setUp();
        queryTokenCount = null;
    }

    @Override
    protected Collection<Class<? extends Plugin>> getPlugins() {
        return List.of(InferencePlugin.class, FakeMlPlugin.class);
    }

    @Override
    protected Settings createTestIndexSettings() {
        // Randomize index version within compatible range
        // we have to prefer CURRENT since with the range of versions we support it's rather unlikely to get the current actually.
        IndexVersion indexVersionCreated = randomBoolean()
            ? IndexVersion.current()
            : IndexVersionUtils.randomVersionBetween(random(), NEW_SPARSE_VECTOR, IndexVersion.current());
        return Settings.builder().put(IndexMetadata.SETTING_VERSION_CREATED, indexVersionCreated).build();
    }

    @Override
    protected void initializeAdditionalMappings(MapperService mapperService) throws IOException {
        mapperService.merge(
            "_doc",
            new CompressedXContent(
                Strings.toString(PutMappingRequest.simpleMapping(SEMANTIC_TEXT_FIELD, "type=semantic_text,inference_id=" + INFERENCE_ID))
            ),
            MapperService.MergeReason.MAPPING_UPDATE
        );

        applyRandomInferenceResults(mapperService);
    }

    private void applyRandomInferenceResults(MapperService mapperService) throws IOException {
        // Parse random inference results (or no inference results) to set up the dynamic inference result mappings under the semantic text
        // field
        SourceToParse sourceToParse = buildSemanticTextFieldWithInferenceResults(inferenceResultType, denseVectorElementType);
        if (sourceToParse != null) {
            ParsedDocument parsedDocument = mapperService.documentMapper().parse(sourceToParse);
            mapperService.merge(
                "_doc",
                parsedDocument.dynamicMappingsUpdate().toCompressedXContent(),
                MapperService.MergeReason.MAPPING_UPDATE
            );
        }
    }

    @Override
    protected SemanticQueryBuilder doCreateTestQueryBuilder() {
        queryTokenCount = randomIntBetween(1, 5);
        List<String> queryTokens = new ArrayList<>(queryTokenCount);
        for (int i = 0; i < queryTokenCount; i++) {
            queryTokens.add(randomAlphaOfLength(QUERY_TOKEN_LENGTH));
        }

        SemanticQueryBuilder builder = new SemanticQueryBuilder(SEMANTIC_TEXT_FIELD, String.join(" ", queryTokens));
        if (randomBoolean()) {
            builder.boost((float) randomDoubleBetween(0.1, 10.0, true));
        }
        if (randomBoolean()) {
            builder.queryName(randomAlphaOfLength(4));
        }

        return builder;
    }

    @Override
    protected void doAssertLuceneQuery(SemanticQueryBuilder queryBuilder, Query query, SearchExecutionContext context) throws IOException {
        assertThat(queryTokenCount, notNullValue());
        assertThat(query, notNullValue());
        assertThat(query, instanceOf(ESToParentBlockJoinQuery.class));

        ESToParentBlockJoinQuery nestedQuery = (ESToParentBlockJoinQuery) query;
        assertThat(nestedQuery.getScoreMode(), equalTo(ScoreMode.Max));

        switch (inferenceResultType) {
            case NONE -> assertThat(nestedQuery.getChildQuery(), instanceOf(MatchNoDocsQuery.class));
            case SPARSE_EMBEDDING -> assertSparseEmbeddingLuceneQuery(nestedQuery.getChildQuery());
            case TEXT_EMBEDDING -> assertTextEmbeddingLuceneQuery(nestedQuery.getChildQuery());
        }
    }

    private void assertSparseEmbeddingLuceneQuery(Query query) {
        Query innerQuery = assertOuterBooleanQuery(query);
        assertThat(innerQuery, instanceOf(BooleanQuery.class));

        BooleanQuery innerBooleanQuery = (BooleanQuery) innerQuery;
        assertThat(innerBooleanQuery.clauses().size(), equalTo(queryTokenCount));
        innerBooleanQuery.forEach(c -> {
            assertThat(c.getOccur(), equalTo(SHOULD));
            assertThat(c.getQuery(), instanceOf(BoostQuery.class));
            assertThat(((BoostQuery) c.getQuery()).getBoost(), equalTo(TOKEN_WEIGHT));
        });
    }

    private void assertTextEmbeddingLuceneQuery(Query query) {
        Query innerQuery = assertOuterBooleanQuery(query);

        Class<? extends Query> expectedKnnQueryClass = switch (denseVectorElementType) {
            case FLOAT -> KnnFloatVectorQuery.class;
            case BYTE -> KnnByteVectorQuery.class;
<<<<<<< HEAD
            default -> throw new UnsupportedOperationException("Encountered unsupported element type " + denseVectorElementType);
=======
            default -> throw new IllegalStateException("Unhandled element type [" + denseVectorElementType + "]");
>>>>>>> 10e2cc3c
        };
        assertThat(innerQuery, instanceOf(expectedKnnQueryClass));
    }

    private Query assertOuterBooleanQuery(Query query) {
        assertThat(query, instanceOf(BooleanQuery.class));
        BooleanQuery outerBooleanQuery = (BooleanQuery) query;

        List<BooleanClause> outerMustClauses = new ArrayList<>();
        List<BooleanClause> outerFilterClauses = new ArrayList<>();
        for (BooleanClause clause : outerBooleanQuery.clauses()) {
            BooleanClause.Occur occur = clause.getOccur();
            if (occur == MUST) {
                outerMustClauses.add(clause);
            } else if (occur == FILTER) {
                outerFilterClauses.add(clause);
            } else {
                fail("Unexpected boolean " + occur + " clause");
            }
        }

        assertThat(outerMustClauses.size(), equalTo(1));
        assertThat(outerFilterClauses.size(), equalTo(1));

        return outerMustClauses.get(0).getQuery();
    }

    @Override
    protected boolean canSimulateMethod(Method method, Object[] args) throws NoSuchMethodException {
        return method.equals(Client.class.getMethod("execute", ActionType.class, ActionRequest.class, ActionListener.class))
            && (args[0] instanceof InferenceAction);
    }

    @Override
    protected Object simulateMethod(Method method, Object[] args) {
        InferenceAction.Request request = (InferenceAction.Request) args[1];
        assertThat(request.getTaskType(), equalTo(TaskType.ANY));
        assertThat(request.getInputType(), equalTo(InputType.SEARCH));

        List<String> input = request.getInput();
        assertThat(input.size(), equalTo(1));
        String query = input.get(0);

        InferenceAction.Response response = switch (inferenceResultType) {
            case NONE -> randomBoolean() ? generateSparseEmbeddingInferenceResponse(query) : generateTextEmbeddingInferenceResponse();
            case SPARSE_EMBEDDING -> generateSparseEmbeddingInferenceResponse(query);
            case TEXT_EMBEDDING -> generateTextEmbeddingInferenceResponse();
        };

        @SuppressWarnings("unchecked")  // We matched the method above.
        ActionListener<InferenceAction.Response> listener = (ActionListener<InferenceAction.Response>) args[2];
        listener.onResponse(response);

        return null;
    }

    private InferenceAction.Response generateSparseEmbeddingInferenceResponse(String query) {
        List<WeightedToken> weightedTokens = Arrays.stream(query.split("\\s+")).map(s -> new WeightedToken(s, TOKEN_WEIGHT)).toList();
        TextExpansionResults textExpansionResults = new TextExpansionResults(DEFAULT_RESULTS_FIELD, weightedTokens, false);

        return new InferenceAction.Response(SparseEmbeddingResults.of(List.of(textExpansionResults)));
    }

    private InferenceAction.Response generateTextEmbeddingInferenceResponse() {
        double[] inference = new double[TEXT_EMBEDDING_DIMENSION_COUNT];
        Arrays.fill(inference, 1.0);
        MlTextEmbeddingResults textEmbeddingResults = new MlTextEmbeddingResults(DEFAULT_RESULTS_FIELD, inference, false);

        return new InferenceAction.Response(InferenceTextEmbeddingFloatResults.of(List.of(textEmbeddingResults)));
    }

    @Override
    public void testMustRewrite() throws IOException {
        SearchExecutionContext context = createSearchExecutionContext();
        SemanticQueryBuilder builder = new SemanticQueryBuilder("foo", "bar");
        IllegalStateException e = expectThrows(IllegalStateException.class, () -> builder.toQuery(context));
        assertThat(e.getMessage(), equalTo(SemanticQueryBuilder.NAME + " should have been rewritten to another query type"));
    }

    public void testIllegalValues() {
        {
            IllegalArgumentException e = expectThrows(IllegalArgumentException.class, () -> new SemanticQueryBuilder(null, "query"));
            assertThat(e.getMessage(), equalTo("[semantic] requires a field value"));
        }
        {
            IllegalArgumentException e = expectThrows(IllegalArgumentException.class, () -> new SemanticQueryBuilder("fieldName", null));
            assertThat(e.getMessage(), equalTo("[semantic] requires a query value"));
        }
    }

    public void testToXContent() throws IOException {
        QueryBuilder queryBuilder = new SemanticQueryBuilder("foo", "bar");
        checkGeneratedJson("""
            {
              "semantic": {
                "field": "foo",
                "query": "bar"
              }
            }""", queryBuilder);
    }

    public void testSerializingQueryWhenNoInferenceId() throws IOException {
        // Test serializing the query after rewriting on the coordinator node when no inference ID could be resolved for the field
        SemanticQueryBuilder builder = new SemanticQueryBuilder(SEMANTIC_TEXT_FIELD + "_missing", "query text");

        QueryRewriteContext queryRewriteContext = createQueryRewriteContext();
        queryRewriteContext.setAllowUnmappedFields(true);

        SearchExecutionContext searchExecutionContext = createSearchExecutionContext();
        searchExecutionContext.setAllowUnmappedFields(true);

        QueryBuilder rewritten = rewriteQuery(builder, queryRewriteContext, searchExecutionContext);
        assertThat(rewritten, instanceOf(MatchNoneQueryBuilder.class));
    }

    private static SourceToParse buildSemanticTextFieldWithInferenceResults(
        InferenceResultType inferenceResultType,
        DenseVectorFieldMapper.ElementType denseVectorElementType
    ) throws IOException {
        SemanticTextField.ModelSettings modelSettings = switch (inferenceResultType) {
            case NONE -> null;
            case SPARSE_EMBEDDING -> new SemanticTextField.ModelSettings(TaskType.SPARSE_EMBEDDING, null, null, null);
            case TEXT_EMBEDDING -> new SemanticTextField.ModelSettings(
                TaskType.TEXT_EMBEDDING,
                TEXT_EMBEDDING_DIMENSION_COUNT,
                SimilarityMeasure.COSINE,
                denseVectorElementType
            );
        };

        SourceToParse sourceToParse = null;
        if (modelSettings != null) {
            SemanticTextField semanticTextField = new SemanticTextField(
                SEMANTIC_TEXT_FIELD,
                List.of(),
                new SemanticTextField.InferenceResult(INFERENCE_ID, modelSettings, List.of()),
                XContentType.JSON
            );

            XContentBuilder builder = JsonXContent.contentBuilder().startObject();
            builder.field(semanticTextField.fieldName());
            builder.value(semanticTextField);
            builder.endObject();
            sourceToParse = new SourceToParse("test", BytesReference.bytes(builder), XContentType.JSON);
        }

        return sourceToParse;
    }

    public static class FakeMlPlugin extends Plugin {

        @Override
        public List<NamedWriteableRegistry.Entry> getNamedWriteables() {
            return new MlInferenceNamedXContentProvider().getNamedWriteables();
        }
    }
}<|MERGE_RESOLUTION|>--- conflicted
+++ resolved
@@ -205,11 +205,7 @@
         Class<? extends Query> expectedKnnQueryClass = switch (denseVectorElementType) {
             case FLOAT -> KnnFloatVectorQuery.class;
             case BYTE -> KnnByteVectorQuery.class;
-<<<<<<< HEAD
-            default -> throw new UnsupportedOperationException("Encountered unsupported element type " + denseVectorElementType);
-=======
             default -> throw new IllegalStateException("Unhandled element type [" + denseVectorElementType + "]");
->>>>>>> 10e2cc3c
         };
         assertThat(innerQuery, instanceOf(expectedKnnQueryClass));
     }

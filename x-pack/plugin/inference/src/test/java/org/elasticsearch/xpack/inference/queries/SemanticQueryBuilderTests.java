/*
 * Copyright Elasticsearch B.V. and/or licensed to Elasticsearch B.V. under one
 * or more contributor license agreements. Licensed under the Elastic License
 * 2.0; you may not use this file except in compliance with the Elastic License
 * 2.0.
 */

package org.elasticsearch.xpack.inference.queries;

import org.apache.lucene.search.BooleanClause;
import org.apache.lucene.search.BooleanQuery;
import org.apache.lucene.search.BoostQuery;
import org.apache.lucene.search.KnnByteVectorQuery;
import org.apache.lucene.search.KnnFloatVectorQuery;
import org.apache.lucene.search.MatchNoDocsQuery;
import org.apache.lucene.search.Query;
import org.apache.lucene.search.join.ScoreMode;
import org.elasticsearch.action.ActionListener;
import org.elasticsearch.action.ActionRequest;
import org.elasticsearch.action.ActionType;
import org.elasticsearch.action.admin.indices.mapping.put.PutMappingRequest;
import org.elasticsearch.client.internal.Client;
import org.elasticsearch.cluster.metadata.IndexMetadata;
import org.elasticsearch.common.Strings;
import org.elasticsearch.common.bytes.BytesReference;
import org.elasticsearch.common.compress.CompressedXContent;
import org.elasticsearch.common.io.stream.NamedWriteableRegistry;
import org.elasticsearch.common.settings.Settings;
import org.elasticsearch.index.IndexVersion;
import org.elasticsearch.index.IndexVersions;
import org.elasticsearch.index.mapper.InferenceMetadataFieldsMapper;
import org.elasticsearch.index.mapper.MapperService;
import org.elasticsearch.index.mapper.ParsedDocument;
import org.elasticsearch.index.mapper.SourceToParse;
import org.elasticsearch.index.mapper.vectors.DenseVectorFieldMapper;
import org.elasticsearch.index.query.MatchNoneQueryBuilder;
import org.elasticsearch.index.query.QueryBuilder;
import org.elasticsearch.index.query.QueryRewriteContext;
import org.elasticsearch.index.query.SearchExecutionContext;
import org.elasticsearch.index.search.ESToParentBlockJoinQuery;
import org.elasticsearch.inference.InputType;
import org.elasticsearch.inference.SimilarityMeasure;
import org.elasticsearch.inference.TaskType;
import org.elasticsearch.plugins.Plugin;
import org.elasticsearch.test.AbstractQueryTestCase;
import org.elasticsearch.test.index.IndexVersionUtils;
import org.elasticsearch.xcontent.XContentBuilder;
import org.elasticsearch.xcontent.XContentType;
import org.elasticsearch.xcontent.json.JsonXContent;
import org.elasticsearch.xpack.core.XPackClientPlugin;
import org.elasticsearch.xpack.core.inference.action.InferenceAction;
import org.elasticsearch.xpack.core.inference.results.InferenceTextEmbeddingFloatResults;
import org.elasticsearch.xpack.core.inference.results.SparseEmbeddingResults;
import org.elasticsearch.xpack.core.ml.inference.MlInferenceNamedXContentProvider;
import org.elasticsearch.xpack.core.ml.inference.results.MlTextEmbeddingResults;
import org.elasticsearch.xpack.core.ml.inference.results.TextExpansionResults;
import org.elasticsearch.xpack.core.ml.search.SparseVectorQueryWrapper;
import org.elasticsearch.xpack.core.ml.search.WeightedToken;
import org.elasticsearch.xpack.inference.InferencePlugin;
import org.elasticsearch.xpack.inference.mapper.SemanticTextField;
import org.junit.Before;
import org.junit.BeforeClass;

import java.io.IOException;
import java.lang.reflect.Method;
import java.util.ArrayList;
import java.util.Arrays;
import java.util.Collection;
import java.util.List;
import java.util.Map;

import static org.apache.lucene.search.BooleanClause.Occur.FILTER;
import static org.apache.lucene.search.BooleanClause.Occur.MUST;
import static org.apache.lucene.search.BooleanClause.Occur.SHOULD;
import static org.elasticsearch.xpack.core.ml.inference.trainedmodel.InferenceConfig.DEFAULT_RESULTS_FIELD;
import static org.hamcrest.Matchers.equalTo;
import static org.hamcrest.Matchers.instanceOf;
import static org.hamcrest.Matchers.notNullValue;

public class SemanticQueryBuilderTests extends AbstractQueryTestCase<SemanticQueryBuilder> {
    private static final String SEMANTIC_TEXT_FIELD = "semantic";
    private static final float TOKEN_WEIGHT = 0.5f;
    private static final int QUERY_TOKEN_LENGTH = 4;
    private static final int TEXT_EMBEDDING_DIMENSION_COUNT = 10;
    private static final String INFERENCE_ID = "test_service";
    private static final String SEARCH_INFERENCE_ID = "search_test_service";

    private static InferenceResultType inferenceResultType;
    private static DenseVectorFieldMapper.ElementType denseVectorElementType;
    private static boolean useSearchInferenceId;

    private enum InferenceResultType {
        NONE,
        SPARSE_EMBEDDING,
        TEXT_EMBEDDING
    }

    private Integer queryTokenCount;

    @BeforeClass
    public static void setInferenceResultType() {
        // These are class variables because they are used when initializing additional mappings, which happens once per test suite run in
        // AbstractBuilderTestCase#beforeTest as part of service holder creation.
        inferenceResultType = randomFrom(InferenceResultType.values());
        denseVectorElementType = randomValueOtherThan(
            DenseVectorFieldMapper.ElementType.BIT,
            () -> randomFrom(DenseVectorFieldMapper.ElementType.values())
        ); // TODO: Support bit elements once KNN bit vector queries are available
        useSearchInferenceId = randomBoolean();
    }

    @Override
    @Before
    public void setUp() throws Exception {
        super.setUp();
        queryTokenCount = null;
    }

    @Override
    protected Collection<Class<? extends Plugin>> getPlugins() {
        return List.of(XPackClientPlugin.class, InferencePlugin.class, FakeMlPlugin.class);
    }

    @Override
    protected Settings createTestIndexSettings() {
        IndexVersion indexVersion = randomFrom(
            IndexVersionUtils.randomVersionBetween(
                random(),
                IndexVersions.SEMANTIC_TEXT_FIELD_TYPE,
                IndexVersionUtils.getPreviousVersion(IndexVersions.INFERENCE_METADATA_FIELDS)
            ),
            IndexVersionUtils.randomVersionBetween(random(), IndexVersions.INFERENCE_METADATA_FIELDS, IndexVersion.current())
        );
        return Settings.builder().put(IndexMetadata.SETTING_VERSION_CREATED, indexVersion).build();
    }

    @Override
    protected void initializeAdditionalMappings(MapperService mapperService) throws IOException {
        String mappingConfig = "type=semantic_text,inference_id=" + INFERENCE_ID;
        if (useSearchInferenceId) {
            mappingConfig += ",search_inference_id=" + SEARCH_INFERENCE_ID;
        }

        mapperService.merge(
            "_doc",
            new CompressedXContent(Strings.toString(PutMappingRequest.simpleMapping(SEMANTIC_TEXT_FIELD, mappingConfig))),
            MapperService.MergeReason.MAPPING_UPDATE
        );

        applyRandomInferenceResults(mapperService);
    }

    private void applyRandomInferenceResults(MapperService mapperService) throws IOException {
        // Parse random inference results (or no inference results) to set up the dynamic inference result mappings under the semantic text
        // field
        SourceToParse sourceToParse = buildSemanticTextFieldWithInferenceResults(
            inferenceResultType,
            denseVectorElementType,
            mapperService.getIndexSettings().getIndexVersionCreated()
        );
        if (sourceToParse != null) {
            ParsedDocument parsedDocument = mapperService.documentMapper().parse(sourceToParse);
            mapperService.merge(
                "_doc",
                parsedDocument.dynamicMappingsUpdate().toCompressedXContent(),
                MapperService.MergeReason.MAPPING_UPDATE
            );
        }
    }

    @Override
    protected SemanticQueryBuilder doCreateTestQueryBuilder() {
        queryTokenCount = randomIntBetween(1, 5);
        List<String> queryTokens = new ArrayList<>(queryTokenCount);
        for (int i = 0; i < queryTokenCount; i++) {
            queryTokens.add(randomAlphaOfLength(QUERY_TOKEN_LENGTH));
        }

        SemanticQueryBuilder builder = new SemanticQueryBuilder(SEMANTIC_TEXT_FIELD, String.join(" ", queryTokens));
        if (randomBoolean()) {
            builder.boost((float) randomDoubleBetween(0.1, 10.0, true));
        }
        if (randomBoolean()) {
            builder.queryName(randomAlphaOfLength(4));
        }

        return builder;
    }

    @Override
    protected void doAssertLuceneQuery(SemanticQueryBuilder queryBuilder, Query query, SearchExecutionContext context) throws IOException {
        assertThat(queryTokenCount, notNullValue());
        assertThat(query, notNullValue());
        assertThat(query, instanceOf(ESToParentBlockJoinQuery.class));

        ESToParentBlockJoinQuery nestedQuery = (ESToParentBlockJoinQuery) query;
        assertThat(nestedQuery.getScoreMode(), equalTo(ScoreMode.Max));

        switch (inferenceResultType) {
            case NONE -> assertThat(nestedQuery.getChildQuery(), instanceOf(MatchNoDocsQuery.class));
            case SPARSE_EMBEDDING -> assertSparseEmbeddingLuceneQuery(nestedQuery.getChildQuery());
            case TEXT_EMBEDDING -> assertTextEmbeddingLuceneQuery(nestedQuery.getChildQuery());
        }
    }

    private void assertSparseEmbeddingLuceneQuery(Query query) {
        Query innerQuery = assertOuterBooleanQuery(query);
        assertThat(innerQuery, instanceOf(SparseVectorQueryWrapper.class));
<<<<<<< HEAD
        Query termsQuery = ((SparseVectorQueryWrapper) innerQuery).getTermsQuery();
        assertThat(termsQuery, instanceOf(BooleanQuery.class));

        BooleanQuery innerBooleanQuery = (BooleanQuery) termsQuery;
=======
        var sparseQuery = (SparseVectorQueryWrapper) innerQuery;
        assertThat(((SparseVectorQueryWrapper) innerQuery).getTermsQuery(), instanceOf(BooleanQuery.class));

        BooleanQuery innerBooleanQuery = (BooleanQuery) sparseQuery.getTermsQuery();
>>>>>>> 1e76873c
        assertThat(innerBooleanQuery.clauses().size(), equalTo(queryTokenCount));
        innerBooleanQuery.forEach(c -> {
            assertThat(c.occur(), equalTo(SHOULD));
            assertThat(c.query(), instanceOf(BoostQuery.class));
            assertThat(((BoostQuery) c.query()).getBoost(), equalTo(TOKEN_WEIGHT));
        });
    }

    private void assertTextEmbeddingLuceneQuery(Query query) {
        Query innerQuery = assertOuterBooleanQuery(query);

        Class<? extends Query> expectedKnnQueryClass = switch (denseVectorElementType) {
            case FLOAT -> KnnFloatVectorQuery.class;
            case BYTE -> KnnByteVectorQuery.class;
            default -> throw new IllegalStateException("Unhandled element type [" + denseVectorElementType + "]");
        };
        assertThat(innerQuery, instanceOf(expectedKnnQueryClass));
    }

    private Query assertOuterBooleanQuery(Query query) {
        assertThat(query, instanceOf(BooleanQuery.class));
        BooleanQuery outerBooleanQuery = (BooleanQuery) query;

        List<BooleanClause> outerMustClauses = new ArrayList<>();
        List<BooleanClause> outerFilterClauses = new ArrayList<>();
        for (BooleanClause clause : outerBooleanQuery.clauses()) {
            BooleanClause.Occur occur = clause.occur();
            if (occur == MUST) {
                outerMustClauses.add(clause);
            } else if (occur == FILTER) {
                outerFilterClauses.add(clause);
            } else {
                fail("Unexpected boolean " + occur + " clause");
            }
        }

        assertThat(outerMustClauses.size(), equalTo(1));
        assertThat(outerFilterClauses.size(), equalTo(1));

        return outerMustClauses.get(0).query();
    }

    @Override
    protected boolean canSimulateMethod(Method method, Object[] args) throws NoSuchMethodException {
        return method.equals(Client.class.getMethod("execute", ActionType.class, ActionRequest.class, ActionListener.class))
            && (args[0] instanceof InferenceAction);
    }

    @Override
    protected Object simulateMethod(Method method, Object[] args) {
        InferenceAction.Request request = (InferenceAction.Request) args[1];
        assertThat(request.getTaskType(), equalTo(TaskType.ANY));
        assertThat(request.getInputType(), equalTo(InputType.SEARCH));
        assertThat(request.getInferenceEntityId(), equalTo(useSearchInferenceId ? SEARCH_INFERENCE_ID : INFERENCE_ID));

        List<String> input = request.getInput();
        assertThat(input.size(), equalTo(1));
        String query = input.get(0);

        InferenceAction.Response response = switch (inferenceResultType) {
            case NONE -> randomBoolean() ? generateSparseEmbeddingInferenceResponse(query) : generateTextEmbeddingInferenceResponse();
            case SPARSE_EMBEDDING -> generateSparseEmbeddingInferenceResponse(query);
            case TEXT_EMBEDDING -> generateTextEmbeddingInferenceResponse();
        };

        @SuppressWarnings("unchecked")  // We matched the method above.
        ActionListener<InferenceAction.Response> listener = (ActionListener<InferenceAction.Response>) args[2];
        listener.onResponse(response);

        return null;
    }

    private InferenceAction.Response generateSparseEmbeddingInferenceResponse(String query) {
        List<WeightedToken> weightedTokens = Arrays.stream(query.split("\\s+")).map(s -> new WeightedToken(s, TOKEN_WEIGHT)).toList();
        TextExpansionResults textExpansionResults = new TextExpansionResults(DEFAULT_RESULTS_FIELD, weightedTokens, false);

        return new InferenceAction.Response(SparseEmbeddingResults.of(List.of(textExpansionResults)));
    }

    private InferenceAction.Response generateTextEmbeddingInferenceResponse() {
        double[] inference = new double[TEXT_EMBEDDING_DIMENSION_COUNT];
        Arrays.fill(inference, 1.0);
        MlTextEmbeddingResults textEmbeddingResults = new MlTextEmbeddingResults(DEFAULT_RESULTS_FIELD, inference, false);

        return new InferenceAction.Response(InferenceTextEmbeddingFloatResults.of(List.of(textEmbeddingResults)));
    }

    @Override
    public void testMustRewrite() throws IOException {
        SearchExecutionContext context = createSearchExecutionContext();
        SemanticQueryBuilder builder = new SemanticQueryBuilder("foo", "bar");
        IllegalStateException e = expectThrows(IllegalStateException.class, () -> builder.toQuery(context));
        assertThat(e.getMessage(), equalTo(SemanticQueryBuilder.NAME + " should have been rewritten to another query type"));
    }

    public void testIllegalValues() {
        {
            IllegalArgumentException e = expectThrows(IllegalArgumentException.class, () -> new SemanticQueryBuilder(null, "query"));
            assertThat(e.getMessage(), equalTo("[semantic] requires a field value"));
        }
        {
            IllegalArgumentException e = expectThrows(IllegalArgumentException.class, () -> new SemanticQueryBuilder("fieldName", null));
            assertThat(e.getMessage(), equalTo("[semantic] requires a query value"));
        }
    }

    public void testToXContent() throws IOException {
        QueryBuilder queryBuilder = new SemanticQueryBuilder("foo", "bar");
        checkGeneratedJson("""
            {
              "semantic": {
                "field": "foo",
                "query": "bar"
              }
            }""", queryBuilder);
    }

    public void testSerializingQueryWhenNoInferenceId() throws IOException {
        // Test serializing the query after rewriting on the coordinator node when no inference ID could be resolved for the field
        SemanticQueryBuilder builder = new SemanticQueryBuilder(SEMANTIC_TEXT_FIELD + "_missing", "query text");

        QueryRewriteContext queryRewriteContext = createQueryRewriteContext();
        queryRewriteContext.setAllowUnmappedFields(true);

        SearchExecutionContext searchExecutionContext = createSearchExecutionContext();
        searchExecutionContext.setAllowUnmappedFields(true);

        QueryBuilder rewritten = rewriteQuery(builder, queryRewriteContext, searchExecutionContext);
        assertThat(rewritten, instanceOf(MatchNoneQueryBuilder.class));
    }

    private static SourceToParse buildSemanticTextFieldWithInferenceResults(
        InferenceResultType inferenceResultType,
        DenseVectorFieldMapper.ElementType denseVectorElementType,
        IndexVersion indexVersion
    ) throws IOException {
        SemanticTextField.ModelSettings modelSettings = switch (inferenceResultType) {
            case NONE -> null;
            case SPARSE_EMBEDDING -> new SemanticTextField.ModelSettings(TaskType.SPARSE_EMBEDDING, null, null, null);
            case TEXT_EMBEDDING -> new SemanticTextField.ModelSettings(
                TaskType.TEXT_EMBEDDING,
                TEXT_EMBEDDING_DIMENSION_COUNT,
                SimilarityMeasure.COSINE,
                denseVectorElementType
            );
        };

        SourceToParse sourceToParse = null;
        if (modelSettings != null) {
            SemanticTextField semanticTextField = new SemanticTextField(
                indexVersion,
                SEMANTIC_TEXT_FIELD,
                null,
                new SemanticTextField.InferenceResult(INFERENCE_ID, modelSettings, Map.of(SEMANTIC_TEXT_FIELD, List.of())),
                XContentType.JSON
            );

            XContentBuilder builder = JsonXContent.contentBuilder().startObject();
            builder.startObject(InferenceMetadataFieldsMapper.NAME);
            builder.field(semanticTextField.fieldName(), semanticTextField);
            builder.endObject().endObject();
            sourceToParse = new SourceToParse("test", BytesReference.bytes(builder), XContentType.JSON);
        }

        return sourceToParse;
    }

    public static class FakeMlPlugin extends Plugin {
        @Override
        public List<NamedWriteableRegistry.Entry> getNamedWriteables() {
            return new MlInferenceNamedXContentProvider().getNamedWriteables();
        }
    }
}<|MERGE_RESOLUTION|>--- conflicted
+++ resolved
@@ -206,17 +206,10 @@
     private void assertSparseEmbeddingLuceneQuery(Query query) {
         Query innerQuery = assertOuterBooleanQuery(query);
         assertThat(innerQuery, instanceOf(SparseVectorQueryWrapper.class));
-<<<<<<< HEAD
-        Query termsQuery = ((SparseVectorQueryWrapper) innerQuery).getTermsQuery();
-        assertThat(termsQuery, instanceOf(BooleanQuery.class));
-
-        BooleanQuery innerBooleanQuery = (BooleanQuery) termsQuery;
-=======
         var sparseQuery = (SparseVectorQueryWrapper) innerQuery;
         assertThat(((SparseVectorQueryWrapper) innerQuery).getTermsQuery(), instanceOf(BooleanQuery.class));
 
         BooleanQuery innerBooleanQuery = (BooleanQuery) sparseQuery.getTermsQuery();
->>>>>>> 1e76873c
         assertThat(innerBooleanQuery.clauses().size(), equalTo(queryTokenCount));
         innerBooleanQuery.forEach(c -> {
             assertThat(c.occur(), equalTo(SHOULD));

/*
 * Copyright Elasticsearch B.V. and/or licensed to Elasticsearch B.V. under one
 * or more contributor license agreements. Licensed under the Elastic License
 * 2.0; you may not use this file except in compliance with the Elastic License
 * 2.0.
 */

package org.elasticsearch.xpack.inference.rank.textsimilarity;

import org.elasticsearch.action.search.SearchRequest;
import org.elasticsearch.common.Strings;
import org.elasticsearch.index.query.QueryBuilder;
import org.elasticsearch.index.query.TermQueryBuilder;
import org.elasticsearch.search.builder.SearchSourceBuilder;
import org.elasticsearch.search.retriever.RetrieverBuilder;
import org.elasticsearch.search.retriever.RetrieverParserContext;
import org.elasticsearch.search.retriever.TestRetrieverBuilder;
import org.elasticsearch.test.AbstractXContentTestCase;
import org.elasticsearch.test.ESTestCase;
import org.elasticsearch.usage.SearchUsage;
import org.elasticsearch.usage.SearchUsageHolder;
import org.elasticsearch.usage.UsageService;
import org.elasticsearch.xcontent.NamedXContentRegistry;
import org.elasticsearch.xcontent.ParseField;
import org.elasticsearch.xcontent.XContentParser;
import org.elasticsearch.xcontent.json.JsonXContent;

import java.io.IOException;
import java.util.ArrayList;
import java.util.List;

import static org.elasticsearch.search.rank.RankBuilder.DEFAULT_RANK_WINDOW_SIZE;
import static org.hamcrest.Matchers.equalTo;
import static org.hamcrest.Matchers.instanceOf;

public class TextSimilarityRankRetrieverBuilderTests extends AbstractXContentTestCase<TextSimilarityRankRetrieverBuilder> {

    /**
     * Creates a random {@link TextSimilarityRankRetrieverBuilder}. The created instance
     * is not guaranteed to pass {@link SearchRequest} validation. This is purely
     * for x-content testing.
     */
    public static TextSimilarityRankRetrieverBuilder createRandomTextSimilarityRankRetrieverBuilder() {
        return createRandomTextSimilarityRankRetrieverBuilder(TestRetrieverBuilder.createRandomTestRetrieverBuilder());
    }

    /**
     * Creates a random {@link TextSimilarityRankRetrieverBuilder}. The created instance
     * is not guaranteed to pass {@link SearchRequest} validation. This is purely
     * for x-content testing.
     */
    public static TextSimilarityRankRetrieverBuilder createRandomTextSimilarityRankRetrieverBuilder(RetrieverBuilder innerRetriever) {
        return new TextSimilarityRankRetrieverBuilder(
            innerRetriever,
            randomAlphaOfLength(10),
            randomAlphaOfLength(20),
            randomAlphaOfLength(50),
            randomIntBetween(100, 10000)
        );
    }

    @Override
    protected TextSimilarityRankRetrieverBuilder createTestInstance() {
        return createRandomTextSimilarityRankRetrieverBuilder();
    }

    @Override
    protected TextSimilarityRankRetrieverBuilder doParseInstance(XContentParser parser) throws IOException {
        return (TextSimilarityRankRetrieverBuilder) RetrieverBuilder.parseTopLevelRetrieverBuilder(
            parser,
<<<<<<< HEAD
            new RetrieverParserContext(new SearchUsage(), nf -> nf == RetrieverBuilder.RETRIEVERS_SUPPORTED)
=======
            new RetrieverParserContext(
                new SearchUsage(),
                nf -> nf == TextSimilarityRankRetrieverBuilder.TEXT_SIMILARITY_RERANKER_RETRIEVER_SUPPORTED
                    || nf == TextSimilarityRankRetrieverBuilder.TEXT_SIMILARITY_RERANKER_COMPOSITION_SUPPORTED
            )
>>>>>>> a2d84b1b
        );
    }

    @Override
    protected boolean supportsUnknownFields() {
        return false;
    }

    @Override
    protected NamedXContentRegistry xContentRegistry() {
        List<NamedXContentRegistry.Entry> entries = new ArrayList<>();
        entries.add(
            new NamedXContentRegistry.Entry(
                RetrieverBuilder.class,
                TestRetrieverBuilder.TEST_SPEC.getName(),
                (p, c) -> TestRetrieverBuilder.TEST_SPEC.getParser().fromXContent(p, (RetrieverParserContext) c),
                TestRetrieverBuilder.TEST_SPEC.getName().getForRestApiVersion()
            )
        );
        entries.add(
            new NamedXContentRegistry.Entry(
                RetrieverBuilder.class,
                new ParseField(TextSimilarityRankBuilder.NAME),
                (p, c) -> TextSimilarityRankRetrieverBuilder.PARSER.apply(p, (RetrieverParserContext) c)
            )
        );
        return new NamedXContentRegistry(entries);
    }

    public void testParserDefaults() throws IOException {
        String json = """
            {
              "retriever": {
                "test": {
                  "value": "my-test-retriever"
                }
              },
              "field": "my-field",
              "inference_id": "my-inference-id",
              "inference_text": "my-inference-text"
            }""";

        try (XContentParser parser = createParser(JsonXContent.jsonXContent, json)) {
            TextSimilarityRankRetrieverBuilder parsed = TextSimilarityRankRetrieverBuilder.PARSER.parse(
                parser,
                new RetrieverParserContext(new SearchUsage(), nf -> true)
            );
            assertEquals(DEFAULT_RANK_WINDOW_SIZE, parsed.rankWindowSize());
        }
    }

    public void testTextSimilarityRetrieverParsing() throws IOException {
        String restContent = "{"
            + "  \"retriever\": {"
            + "    \"text_similarity_reranker\": {"
            + "      \"retriever\": {"
            + "        \"test\": {"
            + "          \"value\": \"my-test-retriever\""
            + "        }"
            + "      },"
            + "      \"field\": \"my-field\","
            + "      \"inference_id\": \"my-inference-id\","
            + "      \"inference_text\": \"my-inference-text\","
            + "      \"rank_window_size\": 100,"
            + "      \"min_score\": 20.0,"
            + "      \"_name\": \"foo_reranker\""
            + "    }"
            + "  }"
            + "}";
        SearchUsageHolder searchUsageHolder = new UsageService().getSearchUsageHolder();
        try (XContentParser jsonParser = createParser(JsonXContent.jsonXContent, restContent)) {
            SearchSourceBuilder source = new SearchSourceBuilder().parseXContent(jsonParser, true, searchUsageHolder, nf -> true);
            assertThat(source.retriever(), instanceOf(TextSimilarityRankRetrieverBuilder.class));
            TextSimilarityRankRetrieverBuilder parsed = (TextSimilarityRankRetrieverBuilder) source.retriever();
            assertThat(parsed.minScore(), equalTo(20f));
            assertThat(parsed.retrieverName(), equalTo("foo_reranker"));
            try (XContentParser parseSerialized = createParser(JsonXContent.jsonXContent, Strings.toString(source))) {
                SearchSourceBuilder deserializedSource = new SearchSourceBuilder().parseXContent(
                    parseSerialized,
                    true,
                    searchUsageHolder,
                    nf -> true
                );
                assertThat(deserializedSource.retriever(), instanceOf(TextSimilarityRankRetrieverBuilder.class));
                TextSimilarityRankRetrieverBuilder deserialized = (TextSimilarityRankRetrieverBuilder) source.retriever();
                assertThat(parsed, equalTo(deserialized));
            }
        }
    }

    public void testTopDocsQuery() {
        RetrieverBuilder innerRetriever = new TestRetrieverBuilder(ESTestCase.randomAlphaOfLengthBetween(5, 10)) {
            @Override
            public QueryBuilder topDocsQuery() {
                return new TermQueryBuilder("field", "value");
            }
        };
        TextSimilarityRankRetrieverBuilder retriever = createRandomTextSimilarityRankRetrieverBuilder(innerRetriever);
        expectThrows(IllegalStateException.class, "Should not be called, missing a rewrite?", retriever::topDocsQuery);
    }
}<|MERGE_RESOLUTION|>--- conflicted
+++ resolved
@@ -9,6 +9,7 @@
 
 import org.elasticsearch.action.search.SearchRequest;
 import org.elasticsearch.common.Strings;
+import org.elasticsearch.core.Predicates;
 import org.elasticsearch.index.query.QueryBuilder;
 import org.elasticsearch.index.query.TermQueryBuilder;
 import org.elasticsearch.search.builder.SearchSourceBuilder;
@@ -68,15 +69,7 @@
     protected TextSimilarityRankRetrieverBuilder doParseInstance(XContentParser parser) throws IOException {
         return (TextSimilarityRankRetrieverBuilder) RetrieverBuilder.parseTopLevelRetrieverBuilder(
             parser,
-<<<<<<< HEAD
-            new RetrieverParserContext(new SearchUsage(), nf -> nf == RetrieverBuilder.RETRIEVERS_SUPPORTED)
-=======
-            new RetrieverParserContext(
-                new SearchUsage(),
-                nf -> nf == TextSimilarityRankRetrieverBuilder.TEXT_SIMILARITY_RERANKER_RETRIEVER_SUPPORTED
-                    || nf == TextSimilarityRankRetrieverBuilder.TEXT_SIMILARITY_RERANKER_COMPOSITION_SUPPORTED
-            )
->>>>>>> a2d84b1b
+            new RetrieverParserContext(new SearchUsage(), Predicates.never())
         );
     }
 

/*
 * Copyright Elasticsearch B.V. and/or licensed to Elasticsearch B.V. under one
 * or more contributor license agreements. Licensed under the Elastic License
 * 2.0; you may not use this file except in compliance with the Elastic License
 * 2.0.
 */

package org.elasticsearch.xpack.inference.registry;

import org.elasticsearch.ResourceAlreadyExistsException;
import org.elasticsearch.ResourceNotFoundException;
import org.elasticsearch.action.support.PlainActionFuture;
import org.elasticsearch.core.TimeValue;
import org.elasticsearch.index.mapper.vectors.DenseVectorFieldMapper;
import org.elasticsearch.inference.InferenceService;
import org.elasticsearch.inference.MinimalServiceSettings;
import org.elasticsearch.inference.MinimalServiceSettingsTests;
import org.elasticsearch.inference.Model;
import org.elasticsearch.inference.SimilarityMeasure;
import org.elasticsearch.inference.TaskType;
import org.elasticsearch.inference.UnparsedModel;
<<<<<<< HEAD
import org.elasticsearch.plugins.Plugin;
import org.elasticsearch.test.ESSingleNodeTestCase;
import org.elasticsearch.xpack.inference.LocalStateInferencePlugin;
=======
import org.elasticsearch.rest.RestStatus;
import org.elasticsearch.search.SearchHit;
import org.elasticsearch.search.SearchHits;
import org.elasticsearch.search.SearchResponseUtils;
import org.elasticsearch.test.ESTestCase;
import org.elasticsearch.threadpool.TestThreadPool;
import org.elasticsearch.threadpool.ThreadPool;
>>>>>>> 3f021a1a
import org.elasticsearch.xpack.inference.model.TestModel;
import org.junit.Before;

import java.util.ArrayList;
import java.util.Collection;
import java.util.List;
import java.util.Map;
import java.util.Set;
import java.util.concurrent.TimeUnit;

import static org.elasticsearch.core.Strings.format;
import static org.hamcrest.Matchers.contains;
import static org.hamcrest.Matchers.containsString;
import static org.hamcrest.Matchers.empty;
import static org.hamcrest.Matchers.equalTo;
import static org.hamcrest.Matchers.hasSize;
import static org.hamcrest.Matchers.instanceOf;
import static org.hamcrest.Matchers.is;
import static org.mockito.Mockito.mock;
import static org.mockito.Mockito.times;
import static org.mockito.Mockito.verify;
import static org.mockito.Mockito.when;

public class ModelRegistryTests extends ESSingleNodeTestCase {
    private static final TimeValue TIMEOUT = new TimeValue(30, TimeUnit.SECONDS);

    private ModelRegistry registry;

    @Override
    protected Collection<Class<? extends Plugin>> getPlugins() {
        return List.of(LocalStateInferencePlugin.class);
    }

    @Before
    public void createComponents() {
        registry = node().injector().getInstance(ModelRegistry.class);
    }

    public void testGetUnparsedModelMap_ThrowsResourceNotFound_WhenNoHitsReturned() {
        var listener = new PlainActionFuture<UnparsedModel>();
        registry.getModelWithSecrets("1", listener);

        ResourceNotFoundException exception = expectThrows(ResourceNotFoundException.class, () -> listener.actionGet(TIMEOUT));
        assertThat(exception.getMessage(), is("Inference endpoint not found [1]"));
    }

    public void testGetModelWithSecrets() {
        assertStoreModel(
            registry,
            new TestModel(
                "1",
                TaskType.SPARSE_EMBEDDING,
                "foo",
                new TestModel.TestServiceSettings(null, null, null, null),
                new TestModel.TestTaskSettings(randomInt(3)),
                new TestModel.TestSecretSettings("secret")
            )
        );

        var listener = new PlainActionFuture<UnparsedModel>();
        registry.getModelWithSecrets("1", listener);

        var modelConfig = listener.actionGet(TIMEOUT);
        assertEquals("1", modelConfig.inferenceEntityId());
        assertEquals("foo", modelConfig.service());
        assertEquals(TaskType.SPARSE_EMBEDDING, modelConfig.taskType());
        assertNotNull(modelConfig.settings().keySet());
        assertThat(modelConfig.secrets().keySet(), hasSize(1));
        assertThat(modelConfig.secrets().get("secret_settings"), instanceOf(Map.class));
        @SuppressWarnings("unchecked")
        var secretSettings = (Map<String, Object>) modelConfig.secrets().get("secret_settings");
        assertThat(secretSettings.get("api_key"), equalTo("secret"));
    }

    public void testGetModelNoSecrets() {
        assertStoreModel(
            registry,
            new TestModel(
                "1",
                TaskType.SPARSE_EMBEDDING,
                "foo",
                new TestModel.TestServiceSettings(null, null, null, null),
                new TestModel.TestTaskSettings(randomInt(3)),
                new TestModel.TestSecretSettings(randomAlphaOfLength(4))
            )
        );

        var getListener = new PlainActionFuture<UnparsedModel>();
        registry.getModel("1", getListener);

        var modelConfig = getListener.actionGet(TIMEOUT);
        assertEquals("1", modelConfig.inferenceEntityId());
        assertEquals("foo", modelConfig.service());
        assertEquals(TaskType.SPARSE_EMBEDDING, modelConfig.taskType());
        assertNotNull(modelConfig.settings().keySet());
        assertThat(modelConfig.secrets().keySet(), empty());
    }

    public void testStoreModel_ReturnsTrue_WhenNoFailuresOccur() {
        var model = TestModel.createRandomInstance();
        assertStoreModel(registry, model);
    }

    public void testStoreModel_ThrowsResourceAlreadyExistsException_WhenFailureIsAVersionConflict() {
        var model = TestModel.createRandomInstance();
        assertStoreModel(registry, model);

        ResourceAlreadyExistsException exception = expectThrows(
            ResourceAlreadyExistsException.class,
            () -> assertStoreModel(registry, model)
        );
        assertThat(
            exception.getMessage(),
            is(format("Inference endpoint [%s] already exists", model.getConfigurations().getInferenceEntityId()))
        );
    }

    public void testRemoveDefaultConfigs_DoesNotCallClient_WhenPassedAnEmptySet() {
        var client = mock(Client.class);

        var registry = new ModelRegistry(client);
        var listener = new PlainActionFuture<Boolean>();

        registry.removeDefaultConfigs(Set.of(), listener);

        assertTrue(listener.actionGet(TIMEOUT));
        verify(client, times(0)).execute(any(), any(), any());
    }

    public void testDeleteModels_Returns_ConflictException_WhenModelIsBeingAdded() {
        var client = mockClient();

        var registry = new ModelRegistry(client);
        var model = TestModel.createRandomInstance();
        var newModel = TestModel.createRandomInstance();
        registry.updateModelTransaction(newModel, model, new PlainActionFuture<>());

        var listener = new PlainActionFuture<Boolean>();

        registry.deleteModels(Set.of(newModel.getInferenceEntityId()), listener);
        var exception = expectThrows(ElasticsearchStatusException.class, () -> listener.actionGet(TIMEOUT));
        assertThat(
            exception.getMessage(),
            containsString("are currently being updated, please wait until after they are finished updating to delete.")
        );
        assertThat(exception.status(), is(RestStatus.CONFLICT));
    }

    public void testIdMatchedDefault() {
        var defaultConfigIds = new ArrayList<InferenceService.DefaultConfigId>();
        defaultConfigIds.add(
            new InferenceService.DefaultConfigId("foo", MinimalServiceSettings.sparseEmbedding(), mock(InferenceService.class))
        );
        defaultConfigIds.add(
            new InferenceService.DefaultConfigId("bar", MinimalServiceSettings.sparseEmbedding(), mock(InferenceService.class))
        );

        var matched = ModelRegistry.idMatchedDefault("bar", defaultConfigIds);
        assertEquals(defaultConfigIds.get(1), matched.get());
        matched = ModelRegistry.idMatchedDefault("baz", defaultConfigIds);
        assertFalse(matched.isPresent());
    }

    public void testContainsDefaultConfigId() {
        registry.addDefaultIds(
            new InferenceService.DefaultConfigId("foo", MinimalServiceSettings.sparseEmbedding(), mock(InferenceService.class))
        );
        registry.addDefaultIds(
            new InferenceService.DefaultConfigId("bar", MinimalServiceSettings.sparseEmbedding(), mock(InferenceService.class))
        );
        assertTrue(registry.containsDefaultConfigId("foo"));
        assertFalse(registry.containsDefaultConfigId("baz"));
    }

    public void testTaskTypeMatchedDefaults() {
        var defaultConfigIds = new ArrayList<InferenceService.DefaultConfigId>();
        defaultConfigIds.add(
            new InferenceService.DefaultConfigId("s1", MinimalServiceSettings.sparseEmbedding(), mock(InferenceService.class))
        );
        defaultConfigIds.add(
            new InferenceService.DefaultConfigId("s2", MinimalServiceSettings.sparseEmbedding(), mock(InferenceService.class))
        );
        defaultConfigIds.add(
            new InferenceService.DefaultConfigId(
                "d1",
                MinimalServiceSettings.textEmbedding(384, SimilarityMeasure.COSINE, DenseVectorFieldMapper.ElementType.FLOAT),
                mock(InferenceService.class)
            )
        );
        defaultConfigIds.add(new InferenceService.DefaultConfigId("c1", MinimalServiceSettings.completion(), mock(InferenceService.class)));

        var matched = ModelRegistry.taskTypeMatchedDefaults(TaskType.SPARSE_EMBEDDING, defaultConfigIds);
        assertThat(matched, contains(defaultConfigIds.get(0), defaultConfigIds.get(1)));
        matched = ModelRegistry.taskTypeMatchedDefaults(TaskType.TEXT_EMBEDDING, defaultConfigIds);
        assertThat(matched, contains(defaultConfigIds.get(2)));
        matched = ModelRegistry.taskTypeMatchedDefaults(TaskType.RERANK, defaultConfigIds);
        assertThat(matched, empty());
    }

    public void testDuplicateDefaultIds() {
        var id = "my-inference";
        var mockServiceA = mock(InferenceService.class);
        when(mockServiceA.name()).thenReturn("service-a");
        var mockServiceB = mock(InferenceService.class);
        when(mockServiceB.name()).thenReturn("service-b");

        registry.addDefaultIds(new InferenceService.DefaultConfigId(id, MinimalServiceSettingsTests.randomInstance(), mockServiceA));
        var ise = expectThrows(
            IllegalStateException.class,
            () -> registry.addDefaultIds(
                new InferenceService.DefaultConfigId(id, MinimalServiceSettingsTests.randomInstance(), mockServiceB)
            )
        );
        assertThat(
            ise.getMessage(),
            containsString(
                "Cannot add default endpoint to the inference endpoint registry with duplicate inference id [my-inference] declared by "
                    + "service [service-b]. The inference Id is already use by [service-a] service."
            )
        );
    }

    public static void assertStoreModel(ModelRegistry registry, Model model) {
        PlainActionFuture<Boolean> storeListener = new PlainActionFuture<>();
        registry.storeModel(model, storeListener);
        assertTrue(storeListener.actionGet(TimeValue.THIRTY_SECONDS));

        var settings = registry.getMinimalServiceSettings(model.getInferenceEntityId());
        assertNotNull(settings);
        assertThat(settings.taskType(), equalTo(model.getTaskType()));
        assertThat(settings.dimensions(), equalTo(model.getServiceSettings().dimensions()));
        assertThat(settings.elementType(), equalTo(model.getServiceSettings().elementType()));
        assertThat(settings.dimensions(), equalTo(model.getServiceSettings().dimensions()));
    }
}<|MERGE_RESOLUTION|>--- conflicted
+++ resolved
@@ -7,6 +7,7 @@
 
 package org.elasticsearch.xpack.inference.registry;
 
+import org.elasticsearch.ElasticsearchStatusException;
 import org.elasticsearch.ResourceAlreadyExistsException;
 import org.elasticsearch.ResourceNotFoundException;
 import org.elasticsearch.action.support.PlainActionFuture;
@@ -19,19 +20,10 @@
 import org.elasticsearch.inference.SimilarityMeasure;
 import org.elasticsearch.inference.TaskType;
 import org.elasticsearch.inference.UnparsedModel;
-<<<<<<< HEAD
 import org.elasticsearch.plugins.Plugin;
 import org.elasticsearch.test.ESSingleNodeTestCase;
 import org.elasticsearch.xpack.inference.LocalStateInferencePlugin;
-=======
 import org.elasticsearch.rest.RestStatus;
-import org.elasticsearch.search.SearchHit;
-import org.elasticsearch.search.SearchHits;
-import org.elasticsearch.search.SearchResponseUtils;
-import org.elasticsearch.test.ESTestCase;
-import org.elasticsearch.threadpool.TestThreadPool;
-import org.elasticsearch.threadpool.ThreadPool;
->>>>>>> 3f021a1a
 import org.elasticsearch.xpack.inference.model.TestModel;
 import org.junit.Before;
 
@@ -51,8 +43,6 @@
 import static org.hamcrest.Matchers.instanceOf;
 import static org.hamcrest.Matchers.is;
 import static org.mockito.Mockito.mock;
-import static org.mockito.Mockito.times;
-import static org.mockito.Mockito.verify;
 import static org.mockito.Mockito.when;
 
 public class ModelRegistryTests extends ESSingleNodeTestCase {
@@ -150,21 +140,12 @@
     }
 
     public void testRemoveDefaultConfigs_DoesNotCallClient_WhenPassedAnEmptySet() {
-        var client = mock(Client.class);
-
-        var registry = new ModelRegistry(client);
         var listener = new PlainActionFuture<Boolean>();
-
         registry.removeDefaultConfigs(Set.of(), listener);
-
         assertTrue(listener.actionGet(TIMEOUT));
-        verify(client, times(0)).execute(any(), any(), any());
     }
 
     public void testDeleteModels_Returns_ConflictException_WhenModelIsBeingAdded() {
-        var client = mockClient();
-
-        var registry = new ModelRegistry(client);
         var model = TestModel.createRandomInstance();
         var newModel = TestModel.createRandomInstance();
         registry.updateModelTransaction(newModel, model, new PlainActionFuture<>());

/*
 * Copyright Elasticsearch B.V. and/or licensed to Elasticsearch B.V. under one
 * or more contributor license agreements. Licensed under the Elastic License
 * 2.0; you may not use this file except in compliance with the Elastic License
 * 2.0.
 */

package org.elasticsearch.xpack.inference.services.alibabacloudsearch;

import org.elasticsearch.action.ActionListener;
import org.elasticsearch.action.support.PlainActionFuture;
import org.elasticsearch.common.bytes.BytesArray;
import org.elasticsearch.common.bytes.BytesReference;
import org.elasticsearch.common.settings.Settings;
import org.elasticsearch.common.xcontent.XContentHelper;
import org.elasticsearch.core.TimeValue;
import org.elasticsearch.inference.ChunkedInferenceServiceResults;
import org.elasticsearch.inference.ChunkingOptions;
import org.elasticsearch.inference.ChunkingSettings;
import org.elasticsearch.inference.InferenceServiceConfiguration;
import org.elasticsearch.inference.InferenceServiceResults;
import org.elasticsearch.inference.InputType;
import org.elasticsearch.inference.Model;
import org.elasticsearch.inference.ModelConfigurations;
import org.elasticsearch.inference.SimilarityMeasure;
import org.elasticsearch.inference.TaskType;
import org.elasticsearch.test.ESTestCase;
import org.elasticsearch.threadpool.ThreadPool;
import org.elasticsearch.xcontent.ToXContent;
import org.elasticsearch.xcontent.XContentType;
import org.elasticsearch.xpack.core.inference.action.InferenceAction;
import org.elasticsearch.xpack.core.inference.results.InferenceChunkedSparseEmbeddingResults;
import org.elasticsearch.xpack.core.inference.results.InferenceChunkedTextEmbeddingFloatResults;
import org.elasticsearch.xpack.core.inference.results.InferenceTextEmbeddingFloatResults;
import org.elasticsearch.xpack.inference.chunking.ChunkingSettingsTests;
import org.elasticsearch.xpack.inference.external.action.ExecutableAction;
import org.elasticsearch.xpack.inference.external.action.alibabacloudsearch.AlibabaCloudSearchActionVisitor;
import org.elasticsearch.xpack.inference.external.http.HttpClientManager;
import org.elasticsearch.xpack.inference.external.http.sender.HttpRequestSender;
import org.elasticsearch.xpack.inference.external.http.sender.HttpRequestSenderTests;
import org.elasticsearch.xpack.inference.external.http.sender.InferenceInputs;
import org.elasticsearch.xpack.inference.external.request.alibabacloudsearch.AlibabaCloudSearchUtils;
import org.elasticsearch.xpack.inference.logging.ThrottlerManager;
import org.elasticsearch.xpack.inference.results.SparseEmbeddingResultsTests;
import org.elasticsearch.xpack.inference.services.ServiceFields;
import org.elasticsearch.xpack.inference.services.alibabacloudsearch.completion.AlibabaCloudSearchCompletionModelTests;
import org.elasticsearch.xpack.inference.services.alibabacloudsearch.completion.AlibabaCloudSearchCompletionServiceSettingsTests;
import org.elasticsearch.xpack.inference.services.alibabacloudsearch.completion.AlibabaCloudSearchCompletionTaskSettingsTests;
import org.elasticsearch.xpack.inference.services.alibabacloudsearch.embeddings.AlibabaCloudSearchEmbeddingsModel;
import org.elasticsearch.xpack.inference.services.alibabacloudsearch.embeddings.AlibabaCloudSearchEmbeddingsModelTests;
import org.elasticsearch.xpack.inference.services.alibabacloudsearch.embeddings.AlibabaCloudSearchEmbeddingsServiceSettingsTests;
import org.elasticsearch.xpack.inference.services.alibabacloudsearch.embeddings.AlibabaCloudSearchEmbeddingsTaskSettingsTests;
import org.elasticsearch.xpack.inference.services.alibabacloudsearch.sparse.AlibabaCloudSearchSparseModel;
import org.elasticsearch.xpack.inference.services.openai.completion.OpenAiChatCompletionModelTests;
import org.hamcrest.MatcherAssert;
import org.junit.After;
import org.junit.Before;

import java.io.IOException;
import java.util.HashMap;
import java.util.List;
import java.util.Map;
import java.util.concurrent.TimeUnit;

import static org.elasticsearch.common.xcontent.XContentHelper.toXContent;
import static org.elasticsearch.test.hamcrest.ElasticsearchAssertions.assertToXContentEquivalent;
import static org.elasticsearch.xpack.inference.Utils.getPersistedConfigMap;
import static org.elasticsearch.xpack.inference.Utils.inferenceUtilityPool;
import static org.elasticsearch.xpack.inference.Utils.mockClusterServiceEmpty;
import static org.elasticsearch.xpack.inference.chunking.ChunkingSettingsTests.createRandomChunkingSettingsMap;
import static org.elasticsearch.xpack.inference.services.ServiceComponentsTests.createWithEmptySettings;
import static org.elasticsearch.xpack.inference.services.settings.DefaultSecretSettingsTests.getSecretSettingsMap;
import static org.hamcrest.CoreMatchers.is;
import static org.hamcrest.Matchers.hasSize;
import static org.hamcrest.Matchers.instanceOf;
import static org.mockito.Mockito.mock;

public class AlibabaCloudSearchServiceTests extends ESTestCase {
    private static final TimeValue TIMEOUT = new TimeValue(30, TimeUnit.SECONDS);
    private ThreadPool threadPool;
    private HttpClientManager clientManager;

    @Before
    public void init() throws Exception {
        threadPool = createThreadPool(inferenceUtilityPool());
        clientManager = HttpClientManager.create(Settings.EMPTY, threadPool, mockClusterServiceEmpty(), mock(ThrottlerManager.class));
    }

    @After
    public void shutdown() throws IOException {
        clientManager.close();
        terminate(threadPool);
    }

    public void testParseRequestConfig_CreatesAnEmbeddingsModel() throws IOException {
        try (var service = new AlibabaCloudSearchService(mock(HttpRequestSender.Factory.class), createWithEmptySettings(threadPool))) {
            ActionListener<Model> modelVerificationListener = ActionListener.wrap(model -> {
                assertThat(model, instanceOf(AlibabaCloudSearchEmbeddingsModel.class));

                var embeddingsModel = (AlibabaCloudSearchEmbeddingsModel) model;
                assertThat(embeddingsModel.getServiceSettings().getCommonSettings().modelId(), is("service_id"));
                assertThat(embeddingsModel.getServiceSettings().getCommonSettings().getHost(), is("host"));
                assertThat(embeddingsModel.getServiceSettings().getCommonSettings().getWorkspaceName(), is("default"));
                assertThat(embeddingsModel.getSecretSettings().apiKey().toString(), is("secret"));
            }, e -> fail("Model parsing should have succeeded " + e.getMessage()));

            service.parseRequestConfig(
                "id",
                TaskType.TEXT_EMBEDDING,
                getRequestConfigMap(
                    AlibabaCloudSearchEmbeddingsServiceSettingsTests.getServiceSettingsMap("service_id", "host", "default"),
                    AlibabaCloudSearchEmbeddingsTaskSettingsTests.getTaskSettingsMap(null),
                    getSecretSettingsMap("secret")
                ),
                modelVerificationListener
            );
        }
    }

    public void testParseRequestConfig_CreatesAnEmbeddingsModelWhenChunkingSettingsProvided() throws IOException {
        try (var service = new AlibabaCloudSearchService(mock(HttpRequestSender.Factory.class), createWithEmptySettings(threadPool))) {
            ActionListener<Model> modelVerificationListener = ActionListener.wrap(model -> {
                assertThat(model, instanceOf(AlibabaCloudSearchEmbeddingsModel.class));

                var embeddingsModel = (AlibabaCloudSearchEmbeddingsModel) model;
                assertThat(embeddingsModel.getServiceSettings().getCommonSettings().modelId(), is("service_id"));
                assertThat(embeddingsModel.getServiceSettings().getCommonSettings().getHost(), is("host"));
                assertThat(embeddingsModel.getServiceSettings().getCommonSettings().getWorkspaceName(), is("default"));
                assertThat(embeddingsModel.getConfigurations().getChunkingSettings(), instanceOf(ChunkingSettings.class));
                assertThat(embeddingsModel.getSecretSettings().apiKey().toString(), is("secret"));
            }, e -> fail("Model parsing should have succeeded " + e.getMessage()));

            service.parseRequestConfig(
                "id",
                TaskType.TEXT_EMBEDDING,
                getRequestConfigMap(
                    AlibabaCloudSearchEmbeddingsServiceSettingsTests.getServiceSettingsMap("service_id", "host", "default"),
                    AlibabaCloudSearchEmbeddingsTaskSettingsTests.getTaskSettingsMap(null),
                    createRandomChunkingSettingsMap(),
                    getSecretSettingsMap("secret")
                ),
                modelVerificationListener
            );
        }
    }

    public void testParseRequestConfig_CreatesAnEmbeddingsModelWhenChunkingSettingsNotProvided() throws IOException {
        try (var service = new AlibabaCloudSearchService(mock(HttpRequestSender.Factory.class), createWithEmptySettings(threadPool))) {
            ActionListener<Model> modelVerificationListener = ActionListener.wrap(model -> {
                assertThat(model, instanceOf(AlibabaCloudSearchEmbeddingsModel.class));

                var embeddingsModel = (AlibabaCloudSearchEmbeddingsModel) model;
                assertThat(embeddingsModel.getServiceSettings().getCommonSettings().modelId(), is("service_id"));
                assertThat(embeddingsModel.getServiceSettings().getCommonSettings().getHost(), is("host"));
                assertThat(embeddingsModel.getServiceSettings().getCommonSettings().getWorkspaceName(), is("default"));
                assertThat(embeddingsModel.getConfigurations().getChunkingSettings(), instanceOf(ChunkingSettings.class));
                assertThat(embeddingsModel.getSecretSettings().apiKey().toString(), is("secret"));
            }, e -> fail("Model parsing should have succeeded " + e.getMessage()));

            service.parseRequestConfig(
                "id",
                TaskType.TEXT_EMBEDDING,
                getRequestConfigMap(
                    AlibabaCloudSearchEmbeddingsServiceSettingsTests.getServiceSettingsMap("service_id", "host", "default"),
                    AlibabaCloudSearchEmbeddingsTaskSettingsTests.getTaskSettingsMap(null),
                    getSecretSettingsMap("secret")
                ),
                modelVerificationListener
            );
        }
    }

    public void testParsePersistedConfig_CreatesAnEmbeddingsModelWhenChunkingSettingsProvided() throws IOException {
        try (var service = new AlibabaCloudSearchService(mock(HttpRequestSender.Factory.class), createWithEmptySettings(threadPool))) {
            var model = service.parsePersistedConfig(
                "id",
                TaskType.TEXT_EMBEDDING,
                getPersistedConfigMap(
                    AlibabaCloudSearchEmbeddingsServiceSettingsTests.getServiceSettingsMap("service_id", "host", "default"),
                    AlibabaCloudSearchEmbeddingsTaskSettingsTests.getTaskSettingsMap(null),
                    createRandomChunkingSettingsMap()
                ).config()
            );

            assertThat(model, instanceOf(AlibabaCloudSearchEmbeddingsModel.class));
            var embeddingsModel = (AlibabaCloudSearchEmbeddingsModel) model;
            assertThat(embeddingsModel.getServiceSettings().getCommonSettings().modelId(), is("service_id"));
            assertThat(embeddingsModel.getServiceSettings().getCommonSettings().getHost(), is("host"));
            assertThat(embeddingsModel.getServiceSettings().getCommonSettings().getWorkspaceName(), is("default"));
            assertThat(embeddingsModel.getConfigurations().getChunkingSettings(), instanceOf(ChunkingSettings.class));
        }
    }

    public void testParsePersistedConfig_CreatesAnEmbeddingsModelWhenChunkingSettingsNotProvided() throws IOException {
        try (var service = new AlibabaCloudSearchService(mock(HttpRequestSender.Factory.class), createWithEmptySettings(threadPool))) {
            var model = service.parsePersistedConfig(
                "id",
                TaskType.TEXT_EMBEDDING,
                getPersistedConfigMap(
                    AlibabaCloudSearchEmbeddingsServiceSettingsTests.getServiceSettingsMap("service_id", "host", "default"),
                    AlibabaCloudSearchEmbeddingsTaskSettingsTests.getTaskSettingsMap(null)
                ).config()
            );

            assertThat(model, instanceOf(AlibabaCloudSearchEmbeddingsModel.class));
            var embeddingsModel = (AlibabaCloudSearchEmbeddingsModel) model;
            assertThat(embeddingsModel.getServiceSettings().getCommonSettings().modelId(), is("service_id"));
            assertThat(embeddingsModel.getServiceSettings().getCommonSettings().getHost(), is("host"));
            assertThat(embeddingsModel.getServiceSettings().getCommonSettings().getWorkspaceName(), is("default"));
            assertThat(embeddingsModel.getConfigurations().getChunkingSettings(), instanceOf(ChunkingSettings.class));
        }
    }

    public void testParsePersistedConfigWithSecrets_CreatesAnEmbeddingsModelWhenChunkingSettingsProvided() throws IOException {
        try (var service = new AlibabaCloudSearchService(mock(HttpRequestSender.Factory.class), createWithEmptySettings(threadPool))) {
            var persistedConfig = getPersistedConfigMap(
                AlibabaCloudSearchEmbeddingsServiceSettingsTests.getServiceSettingsMap("service_id", "host", "default"),
                AlibabaCloudSearchEmbeddingsTaskSettingsTests.getTaskSettingsMap(null),
                createRandomChunkingSettingsMap(),
                getSecretSettingsMap("secret")
            );
            var model = service.parsePersistedConfigWithSecrets(
                "id",
                TaskType.TEXT_EMBEDDING,
                persistedConfig.config(),
                persistedConfig.secrets()
            );

            assertThat(model, instanceOf(AlibabaCloudSearchEmbeddingsModel.class));
            var embeddingsModel = (AlibabaCloudSearchEmbeddingsModel) model;
            assertThat(embeddingsModel.getServiceSettings().getCommonSettings().modelId(), is("service_id"));
            assertThat(embeddingsModel.getServiceSettings().getCommonSettings().getHost(), is("host"));
            assertThat(embeddingsModel.getServiceSettings().getCommonSettings().getWorkspaceName(), is("default"));
            assertThat(embeddingsModel.getConfigurations().getChunkingSettings(), instanceOf(ChunkingSettings.class));
            assertThat(embeddingsModel.getSecretSettings().apiKey().toString(), is("secret"));
        }
    }

    public void testParsePersistedConfigWithSecrets_CreatesAnEmbeddingsModelWhenChunkingSettingsNotProvided() throws IOException {
        try (var service = new AlibabaCloudSearchService(mock(HttpRequestSender.Factory.class), createWithEmptySettings(threadPool))) {
            var persistedConfig = getPersistedConfigMap(
                AlibabaCloudSearchEmbeddingsServiceSettingsTests.getServiceSettingsMap("service_id", "host", "default"),
                AlibabaCloudSearchEmbeddingsTaskSettingsTests.getTaskSettingsMap(null),
                createRandomChunkingSettingsMap(),
                getSecretSettingsMap("secret")
            );
            var model = service.parsePersistedConfigWithSecrets(
                "id",
                TaskType.TEXT_EMBEDDING,
                persistedConfig.config(),
                persistedConfig.secrets()
            );

            assertThat(model, instanceOf(AlibabaCloudSearchEmbeddingsModel.class));
            var embeddingsModel = (AlibabaCloudSearchEmbeddingsModel) model;
            assertThat(embeddingsModel.getServiceSettings().getCommonSettings().modelId(), is("service_id"));
            assertThat(embeddingsModel.getServiceSettings().getCommonSettings().getHost(), is("host"));
            assertThat(embeddingsModel.getServiceSettings().getCommonSettings().getWorkspaceName(), is("default"));
            assertThat(embeddingsModel.getConfigurations().getChunkingSettings(), instanceOf(ChunkingSettings.class));
            assertThat(embeddingsModel.getSecretSettings().apiKey().toString(), is("secret"));
        }
    }

    public void testCheckModelConfig() throws IOException {
        var senderFactory = HttpRequestSenderTests.createSenderFactory(threadPool, clientManager);

        try (var service = new AlibabaCloudSearchService(senderFactory, createWithEmptySettings(threadPool)) {
            @Override
            public void doInfer(
                Model model,
                InferenceInputs inputs,
                Map<String, Object> taskSettings,
                InputType inputType,
                TimeValue timeout,
                ActionListener<InferenceServiceResults> listener
            ) {
                InferenceTextEmbeddingFloatResults results = new InferenceTextEmbeddingFloatResults(
                    List.of(new InferenceTextEmbeddingFloatResults.InferenceFloatEmbedding(new float[] { -0.028680f, 0.022033f }))
                );

                listener.onResponse(results);
            }
        }) {
            Map<String, Object> serviceSettingsMap = new HashMap<>();
            serviceSettingsMap.put(AlibabaCloudSearchServiceSettings.SERVICE_ID, "service_id");
            serviceSettingsMap.put(AlibabaCloudSearchServiceSettings.HOST, "host");
            serviceSettingsMap.put(AlibabaCloudSearchServiceSettings.WORKSPACE_NAME, "default");
            serviceSettingsMap.put(ServiceFields.DIMENSIONS, 1536);

            Map<String, Object> taskSettingsMap = new HashMap<>();

            Map<String, Object> secretSettingsMap = new HashMap<>();
            secretSettingsMap.put("api_key", "secret");

            var model = AlibabaCloudSearchEmbeddingsModelTests.createModel(
                "service",
                TaskType.TEXT_EMBEDDING,
                serviceSettingsMap,
                taskSettingsMap,
                secretSettingsMap
            );
            PlainActionFuture<Model> listener = new PlainActionFuture<>();
            service.checkModelConfig(model, listener);
            var result = listener.actionGet(TIMEOUT);

            Map<String, Object> expectedServiceSettingsMap = new HashMap<>();
            expectedServiceSettingsMap.put(AlibabaCloudSearchServiceSettings.SERVICE_ID, "service_id");
            expectedServiceSettingsMap.put(AlibabaCloudSearchServiceSettings.HOST, "host");
            expectedServiceSettingsMap.put(AlibabaCloudSearchServiceSettings.WORKSPACE_NAME, "default");
            expectedServiceSettingsMap.put(ServiceFields.SIMILARITY, "DOT_PRODUCT");
            expectedServiceSettingsMap.put(ServiceFields.DIMENSIONS, 2);

            Map<String, Object> expectedTaskSettingsMap = new HashMap<>();

            Map<String, Object> expectedSecretSettingsMap = new HashMap<>();
            expectedSecretSettingsMap.put("api_key", "secret");

            var expectedModel = AlibabaCloudSearchEmbeddingsModelTests.createModel(
                "service",
                TaskType.TEXT_EMBEDDING,
                expectedServiceSettingsMap,
                expectedTaskSettingsMap,
                expectedSecretSettingsMap
            );

            MatcherAssert.assertThat(result, is(expectedModel));
        }
    }

<<<<<<< HEAD
    public void testUpdateModelWithEmbeddingDetails_InvalidModelProvided() throws IOException {
        var senderFactory = HttpRequestSenderTests.createSenderFactory(threadPool, clientManager);

        try (var service = new AlibabaCloudSearchService(senderFactory, createWithEmptySettings(threadPool))) {
            var model = OpenAiChatCompletionModelTests.createChatCompletionModel(
                randomAlphaOfLength(10),
                randomAlphaOfLength(10),
                randomAlphaOfLength(10),
                randomAlphaOfLength(10),
                randomAlphaOfLength(10)
            );
            assertThrows(
                ElasticsearchStatusException.class,
                () -> { service.updateModelWithEmbeddingDetails(model, randomNonNegativeInt()); }
            );
        }
    }

    public void testUpdateModelWithEmbeddingDetails_UpdatesEmbeddingSizeAndSimilarity() throws IOException {
        var senderFactory = HttpRequestSenderTests.createSenderFactory(threadPool, clientManager);
        try (var service = new AlibabaCloudSearchService(senderFactory, createWithEmptySettings(threadPool))) {
            var embeddingSize = randomNonNegativeInt();
            var model = AlibabaCloudSearchEmbeddingsModelTests.createModel(
                randomAlphaOfLength(10),
                randomFrom(TaskType.values()),
                AlibabaCloudSearchEmbeddingsServiceSettingsTests.createRandom(),
                AlibabaCloudSearchEmbeddingsTaskSettingsTests.createRandom(),
                null
            );

            Model updatedModel = service.updateModelWithEmbeddingDetails(model, embeddingSize);

            assertEquals(SimilarityMeasure.DOT_PRODUCT, updatedModel.getServiceSettings().similarity());
            assertEquals(embeddingSize, updatedModel.getServiceSettings().dimensions().intValue());
        }
    }

    public void testChunkedInfer_TextEmbeddingBatches() throws IOException {
        testChunkedInfer(TaskType.TEXT_EMBEDDING, null);
    }

    public void testChunkedInfer_TextEmbeddingChunkingSettingsSetAndFeatureFlagEnabled() throws IOException {
        assumeTrue("Only if 'inference_chunking_settings' feature flag is enabled", ChunkingSettingsFeatureFlag.isEnabled());
=======
    public void testChunkedInfer_TextEmbeddingChunkingSettingsSet() throws IOException {
>>>>>>> 8db91811
        testChunkedInfer(TaskType.TEXT_EMBEDDING, ChunkingSettingsTests.createRandomChunkingSettings());
    }

    public void testChunkedInfer_TextEmbeddingChunkingSettingsNotSet() throws IOException {
        testChunkedInfer(TaskType.TEXT_EMBEDDING, null);
    }

    public void testChunkedInfer_SparseEmbeddingChunkingSettingsSet() throws IOException {
        testChunkedInfer(TaskType.SPARSE_EMBEDDING, ChunkingSettingsTests.createRandomChunkingSettings());
    }

    public void testChunkedInfer_SparseEmbeddingChunkingSettingsNotSet() throws IOException {
        testChunkedInfer(TaskType.SPARSE_EMBEDDING, null);
    }

    public void testChunkedInfer_InvalidTaskType() throws IOException {
        var senderFactory = HttpRequestSenderTests.createSenderFactory(threadPool, clientManager);

        try (var service = new AlibabaCloudSearchService(senderFactory, createWithEmptySettings(threadPool))) {
            var model = AlibabaCloudSearchCompletionModelTests.createModel(
                randomAlphaOfLength(10),
                TaskType.COMPLETION,
                AlibabaCloudSearchCompletionServiceSettingsTests.createRandom(),
                AlibabaCloudSearchCompletionTaskSettingsTests.createRandom(),
                null
            );

            PlainActionFuture<List<ChunkedInferenceServiceResults>> listener = new PlainActionFuture<>();
            try {
                service.chunkedInfer(
                    model,
                    null,
                    List.of("foo", "bar"),
                    new HashMap<>(),
                    InputType.INGEST,
                    new ChunkingOptions(null, null),
                    InferenceAction.Request.DEFAULT_TIMEOUT,
                    listener
                );
            } catch (Exception e) {
                assertThat(e, instanceOf(IllegalArgumentException.class));
            }
        }
    }

    private void testChunkedInfer(TaskType taskType, ChunkingSettings chunkingSettings) throws IOException {
        var input = List.of("foo", "bar");

        var senderFactory = HttpRequestSenderTests.createSenderFactory(threadPool, clientManager);

        try (var service = new AlibabaCloudSearchService(senderFactory, createWithEmptySettings(threadPool))) {
            var model = createModelForTaskType(taskType, chunkingSettings);

            PlainActionFuture<List<ChunkedInferenceServiceResults>> listener = new PlainActionFuture<>();
            service.chunkedInfer(
                model,
                null,
                input,
                new HashMap<>(),
                InputType.INGEST,
                new ChunkingOptions(null, null),
                InferenceAction.Request.DEFAULT_TIMEOUT,
                listener
            );

            var results = listener.actionGet(TIMEOUT);
            assertThat(results, instanceOf(List.class));
            assertThat(results, hasSize(2));
            var firstResult = results.get(0);
            if (TaskType.TEXT_EMBEDDING.equals(taskType)) {
                assertThat(firstResult, instanceOf(InferenceChunkedTextEmbeddingFloatResults.class));
            } else if (TaskType.SPARSE_EMBEDDING.equals(taskType)) {
                assertThat(firstResult, instanceOf(InferenceChunkedSparseEmbeddingResults.class));
            }
        }
    }

    @SuppressWarnings("checkstyle:LineLength")
    public void testGetConfiguration() throws Exception {
        try (var service = new AlibabaCloudSearchService(mock(HttpRequestSender.Factory.class), createWithEmptySettings(threadPool))) {
            String content = XContentHelper.stripWhitespace(
                """
                    {
                       "provider": "alibabacloud-ai-search",
                       "task_types": [
                             {
                                 "task_type": "text_embedding",
                                 "configuration": {
                                     "input_type": {
                                         "default_value": null,
                                         "depends_on": [],
                                         "display": "dropdown",
                                         "label": "Input Type",
                                         "options": [
                                             {
                                                 "label": "ingest",
                                                 "value": "ingest"
                                             },
                                             {
                                                 "label": "search",
                                                 "value": "search"
                                             }
                                         ],
                                         "order": 1,
                                         "required": false,
                                         "sensitive": false,
                                         "tooltip": "Specifies the type of input passed to the model.",
                                         "type": "str",
                                         "ui_restrictions": [],
                                         "validations": [],
                                         "value": ""
                                     }
                                 }
                             },
                             {
                                 "task_type": "sparse_embedding",
                                 "configuration": {
                                     "return_token": {
                                         "default_value": null,
                                         "depends_on": [],
                                         "display": "toggle",
                                         "label": "Return Token",
                                         "order": 2,
                                         "required": false,
                                         "sensitive": false,
                                         "tooltip": "If `true`, the token name will be returned in the response. Defaults to `false` which means only the token ID will be returned in the response.",
                                         "type": "bool",
                                         "ui_restrictions": [],
                                         "validations": [],
                                         "value": true
                                     },
                                     "input_type": {
                                         "default_value": null,
                                         "depends_on": [],
                                         "display": "dropdown",
                                         "label": "Input Type",
                                         "options": [
                                             {
                                                 "label": "ingest",
                                                 "value": "ingest"
                                             },
                                             {
                                                 "label": "search",
                                                 "value": "search"
                                             }
                                         ],
                                         "order": 1,
                                         "required": false,
                                         "sensitive": false,
                                         "tooltip": "Specifies the type of input passed to the model.",
                                         "type": "str",
                                         "ui_restrictions": [],
                                         "validations": [],
                                         "value": ""
                                     }
                                 }
                             },
                             {
                                 "task_type": "rerank",
                                 "configuration": {}
                             },
                             {
                                 "task_type": "completion",
                                 "configuration": {}
                             }
                       ],
                       "configuration": {
                         "workspace": {
                           "default_value": null,
                           "depends_on": [],
                           "display": "textbox",
                           "label": "Workspace",
                           "order": 5,
                           "required": true,
                           "sensitive": false,
                           "tooltip": "The name of the workspace used for the {infer} task.",
                           "type": "str",
                           "ui_restrictions": [],
                           "validations": [],
                           "value": null
                         },
                         "api_key": {
                           "default_value": null,
                           "depends_on": [],
                           "display": "textbox",
                           "label": "API Key",
                           "order": 1,
                           "required": true,
                           "sensitive": true,
                           "tooltip": "A valid API key for the AlibabaCloud AI Search API.",
                           "type": "str",
                           "ui_restrictions": [],
                           "validations": [],
                           "value": null
                         },
                         "service_id": {
                           "default_value": null,
                           "depends_on": [],
                           "display": "dropdown",
                           "label": "Project ID",
                           "options": [
                             {
                               "label": "ops-text-embedding-001",
                               "value": "ops-text-embedding-001"
                             },
                             {
                               "label": "ops-text-embedding-zh-001",
                               "value": "ops-text-embedding-zh-001"
                             },
                             {
                               "label": "ops-text-embedding-en-001",
                               "value": "ops-text-embedding-en-001"
                             },
                             {
                               "label": "ops-text-embedding-002",
                               "value": "ops-text-embedding-002"
                             },
                             {
                               "label": "ops-text-sparse-embedding-001",
                               "value": "ops-text-sparse-embedding-001"
                             },
                             {
                               "label": "ops-bge-reranker-larger",
                               "value": "ops-bge-reranker-larger"
                             }
                           ],
                           "order": 2,
                           "required": true,
                           "sensitive": false,
                           "tooltip": "The name of the model service to use for the {infer} task.",
                           "type": "str",
                           "ui_restrictions": [],
                           "validations": [],
                           "value": null
                         },
                         "host": {
                           "default_value": null,
                           "depends_on": [],
                           "display": "textbox",
                           "label": "Host",
                           "order": 3,
                           "required": true,
                           "sensitive": false,
                           "tooltip": "The name of the host address used for the {infer} task. You can find the host address at https://opensearch.console.aliyun.com/cn-shanghai/rag/api-key[ the API keys section] of the documentation.",
                           "type": "str",
                           "ui_restrictions": [],
                           "validations": [],
                           "value": null
                         },
                         "rate_limit.requests_per_minute": {
                           "default_value": null,
                           "depends_on": [],
                           "display": "numeric",
                           "label": "Rate Limit",
                           "order": 6,
                           "required": false,
                           "sensitive": false,
                           "tooltip": "Minimize the number of rate limit errors.",
                           "type": "int",
                           "ui_restrictions": [],
                           "validations": [],
                           "value": null
                         },
                         "http_schema": {
                           "default_value": null,
                           "depends_on": [],
                           "display": "dropdown",
                           "label": "HTTP Schema",
                           "options": [
                             {
                               "label": "https",
                               "value": "https"
                             },
                             {
                               "label": "http",
                               "value": "http"
                             }
                           ],
                           "order": 4,
                           "required": true,
                           "sensitive": false,
                           "tooltip": "",
                           "type": "str",
                           "ui_restrictions": [],
                           "validations": [],
                           "value": null
                         }
                       }
                    }
                    """
            );
            InferenceServiceConfiguration configuration = InferenceServiceConfiguration.fromXContentBytes(
                new BytesArray(content),
                XContentType.JSON
            );
            boolean humanReadable = true;
            BytesReference originalBytes = toShuffledXContent(configuration, XContentType.JSON, ToXContent.EMPTY_PARAMS, humanReadable);
            InferenceServiceConfiguration serviceConfiguration = service.getConfiguration();
            assertToXContentEquivalent(
                originalBytes,
                toXContent(serviceConfiguration, XContentType.JSON, humanReadable),
                XContentType.JSON
            );
        }
    }

    private AlibabaCloudSearchModel createModelForTaskType(TaskType taskType, ChunkingSettings chunkingSettings) {
        Map<String, Object> serviceSettingsMap = new HashMap<>();
        serviceSettingsMap.put(AlibabaCloudSearchServiceSettings.SERVICE_ID, "service_id");
        serviceSettingsMap.put(AlibabaCloudSearchServiceSettings.HOST, "host");
        serviceSettingsMap.put(AlibabaCloudSearchServiceSettings.WORKSPACE_NAME, "default");
        serviceSettingsMap.put(ServiceFields.DIMENSIONS, 1536);

        Map<String, Object> taskSettingsMap = new HashMap<>();

        Map<String, Object> secretSettingsMap = new HashMap<>();

        secretSettingsMap.put("api_key", "secret");
        return switch (taskType) {
            case TEXT_EMBEDDING -> createEmbeddingsModel(serviceSettingsMap, taskSettingsMap, chunkingSettings, secretSettingsMap);
            case SPARSE_EMBEDDING -> createSparseEmbeddingsModel(serviceSettingsMap, taskSettingsMap, chunkingSettings, secretSettingsMap);
            default -> throw new IllegalArgumentException("Unsupported task type for chunking: " + taskType);
        };
    }

    private AlibabaCloudSearchModel createEmbeddingsModel(
        Map<String, Object> serviceSettingsMap,
        Map<String, Object> taskSettingsMap,
        ChunkingSettings chunkingSettings,
        Map<String, Object> secretSettingsMap
    ) {
        return new AlibabaCloudSearchEmbeddingsModel(
            "service",
            TaskType.TEXT_EMBEDDING,
            AlibabaCloudSearchUtils.SERVICE_NAME,
            serviceSettingsMap,
            taskSettingsMap,
            chunkingSettings,
            secretSettingsMap,
            null
        ) {
            public ExecutableAction accept(AlibabaCloudSearchActionVisitor visitor, Map<String, Object> taskSettings, InputType inputType) {
                return (inferenceInputs, timeout, listener) -> {
                    InferenceTextEmbeddingFloatResults results = new InferenceTextEmbeddingFloatResults(
                        List.of(
                            new InferenceTextEmbeddingFloatResults.InferenceFloatEmbedding(new float[] { 0.0123f, -0.0123f }),
                            new InferenceTextEmbeddingFloatResults.InferenceFloatEmbedding(new float[] { 0.0456f, -0.0456f })
                        )
                    );

                    listener.onResponse(results);
                };
            }
        };
    }

    private AlibabaCloudSearchModel createSparseEmbeddingsModel(
        Map<String, Object> serviceSettingsMap,
        Map<String, Object> taskSettingsMap,
        ChunkingSettings chunkingSettings,
        Map<String, Object> secretSettingsMap
    ) {
        return new AlibabaCloudSearchSparseModel(
            "service",
            TaskType.SPARSE_EMBEDDING,
            AlibabaCloudSearchUtils.SERVICE_NAME,
            serviceSettingsMap,
            taskSettingsMap,
            chunkingSettings,
            secretSettingsMap,
            null
        ) {
            public ExecutableAction accept(AlibabaCloudSearchActionVisitor visitor, Map<String, Object> taskSettings, InputType inputType) {
                return (inferenceInputs, timeout, listener) -> {
                    listener.onResponse(SparseEmbeddingResultsTests.createRandomResults(2, 1));
                };
            }
        };
    }

    public Map<String, Object> getRequestConfigMap(
        Map<String, Object> serviceSettings,
        Map<String, Object> taskSettings,
        Map<String, Object> chunkingSettings,
        Map<String, Object> secretSettings
    ) {
        var requestConfigMap = getRequestConfigMap(serviceSettings, taskSettings, secretSettings);
        requestConfigMap.put(ModelConfigurations.CHUNKING_SETTINGS, chunkingSettings);

        return requestConfigMap;
    }

    private Map<String, Object> getRequestConfigMap(
        Map<String, Object> serviceSettings,
        Map<String, Object> taskSettings,
        Map<String, Object> secretSettings
    ) {
        var builtServiceSettings = new HashMap<>();
        builtServiceSettings.putAll(serviceSettings);
        builtServiceSettings.putAll(secretSettings);

        return new HashMap<>(
            Map.of(ModelConfigurations.SERVICE_SETTINGS, builtServiceSettings, ModelConfigurations.TASK_SETTINGS, taskSettings)
        );
    }
}<|MERGE_RESOLUTION|>--- conflicted
+++ resolved
@@ -327,7 +327,6 @@
         }
     }
 
-<<<<<<< HEAD
     public void testUpdateModelWithEmbeddingDetails_InvalidModelProvided() throws IOException {
         var senderFactory = HttpRequestSenderTests.createSenderFactory(threadPool, clientManager);
 
@@ -364,16 +363,8 @@
             assertEquals(embeddingSize, updatedModel.getServiceSettings().dimensions().intValue());
         }
     }
-
-    public void testChunkedInfer_TextEmbeddingBatches() throws IOException {
-        testChunkedInfer(TaskType.TEXT_EMBEDDING, null);
-    }
-
-    public void testChunkedInfer_TextEmbeddingChunkingSettingsSetAndFeatureFlagEnabled() throws IOException {
-        assumeTrue("Only if 'inference_chunking_settings' feature flag is enabled", ChunkingSettingsFeatureFlag.isEnabled());
-=======
+  
     public void testChunkedInfer_TextEmbeddingChunkingSettingsSet() throws IOException {
->>>>>>> 8db91811
         testChunkedInfer(TaskType.TEXT_EMBEDDING, ChunkingSettingsTests.createRandomChunkingSettings());
     }
 

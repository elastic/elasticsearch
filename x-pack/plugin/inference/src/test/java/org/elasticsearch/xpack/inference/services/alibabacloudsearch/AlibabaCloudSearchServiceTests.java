--- conflicted
+++ resolved
@@ -255,75 +255,6 @@
         }
     }
 
-<<<<<<< HEAD
-=======
-    public void testCheckModelConfig() throws IOException {
-        var senderFactory = HttpRequestSenderTests.createSenderFactory(threadPool, clientManager);
-
-        try (var service = new AlibabaCloudSearchService(senderFactory, createWithEmptySettings(threadPool)) {
-            @Override
-            public void doInfer(
-                Model model,
-                InferenceInputs inputs,
-                Map<String, Object> taskSettings,
-                InputType inputType,
-                TimeValue timeout,
-                ActionListener<InferenceServiceResults> listener
-            ) {
-                TextEmbeddingFloatResults results = new TextEmbeddingFloatResults(
-                    List.of(new TextEmbeddingFloatResults.Embedding(new float[] { -0.028680f, 0.022033f }))
-                );
-
-                listener.onResponse(results);
-            }
-        }) {
-            Map<String, Object> serviceSettingsMap = new HashMap<>();
-            serviceSettingsMap.put(AlibabaCloudSearchServiceSettings.SERVICE_ID, "service_id");
-            serviceSettingsMap.put(AlibabaCloudSearchServiceSettings.HOST, "host");
-            serviceSettingsMap.put(AlibabaCloudSearchServiceSettings.WORKSPACE_NAME, "default");
-            serviceSettingsMap.put(ServiceFields.DIMENSIONS, 1536);
-
-            Map<String, Object> taskSettingsMap = new HashMap<>();
-
-            Map<String, Object> secretSettingsMap = new HashMap<>();
-            secretSettingsMap.put("api_key", "secret");
-
-            var model = AlibabaCloudSearchEmbeddingsModelTests.createModel(
-                "service",
-                TaskType.TEXT_EMBEDDING,
-                serviceSettingsMap,
-                taskSettingsMap,
-                secretSettingsMap
-            );
-            PlainActionFuture<Model> listener = new PlainActionFuture<>();
-            service.checkModelConfig(model, listener);
-            var result = listener.actionGet(TIMEOUT);
-
-            Map<String, Object> expectedServiceSettingsMap = new HashMap<>();
-            expectedServiceSettingsMap.put(AlibabaCloudSearchServiceSettings.SERVICE_ID, "service_id");
-            expectedServiceSettingsMap.put(AlibabaCloudSearchServiceSettings.HOST, "host");
-            expectedServiceSettingsMap.put(AlibabaCloudSearchServiceSettings.WORKSPACE_NAME, "default");
-            expectedServiceSettingsMap.put(ServiceFields.SIMILARITY, "DOT_PRODUCT");
-            expectedServiceSettingsMap.put(ServiceFields.DIMENSIONS, 2);
-
-            Map<String, Object> expectedTaskSettingsMap = new HashMap<>();
-
-            Map<String, Object> expectedSecretSettingsMap = new HashMap<>();
-            expectedSecretSettingsMap.put("api_key", "secret");
-
-            var expectedModel = AlibabaCloudSearchEmbeddingsModelTests.createModel(
-                "service",
-                TaskType.TEXT_EMBEDDING,
-                expectedServiceSettingsMap,
-                expectedTaskSettingsMap,
-                expectedSecretSettingsMap
-            );
-
-            MatcherAssert.assertThat(result, is(expectedModel));
-        }
-    }
-
->>>>>>> 80deeb81
     public void testUpdateModelWithEmbeddingDetails_InvalidModelProvided() throws IOException {
         var senderFactory = HttpRequestSenderTests.createSenderFactory(threadPool, clientManager);
 

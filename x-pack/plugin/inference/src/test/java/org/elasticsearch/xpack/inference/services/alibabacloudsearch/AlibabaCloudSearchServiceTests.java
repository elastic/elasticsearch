/*
 * Copyright Elasticsearch B.V. and/or licensed to Elasticsearch B.V. under one
 * or more contributor license agreements. Licensed under the Elastic License
 * 2.0; you may not use this file except in compliance with the Elastic License
 * 2.0.
 */

package org.elasticsearch.xpack.inference.services.alibabacloudsearch;

import org.elasticsearch.ElasticsearchStatusException;
import org.elasticsearch.action.ActionListener;
import org.elasticsearch.action.support.PlainActionFuture;
import org.elasticsearch.common.ValidationException;
import org.elasticsearch.common.bytes.BytesArray;
import org.elasticsearch.common.bytes.BytesReference;
import org.elasticsearch.common.settings.Settings;
import org.elasticsearch.common.xcontent.XContentHelper;
import org.elasticsearch.core.TimeValue;
import org.elasticsearch.inference.ChunkedInference;
import org.elasticsearch.inference.ChunkingSettings;
import org.elasticsearch.inference.InferenceServiceConfiguration;
import org.elasticsearch.inference.InferenceServiceResults;
import org.elasticsearch.inference.InputType;
import org.elasticsearch.inference.Model;
import org.elasticsearch.inference.ModelConfigurations;
import org.elasticsearch.inference.SimilarityMeasure;
import org.elasticsearch.inference.TaskType;
import org.elasticsearch.test.ESTestCase;
import org.elasticsearch.threadpool.ThreadPool;
import org.elasticsearch.xcontent.ToXContent;
import org.elasticsearch.xcontent.XContentType;
import org.elasticsearch.xpack.core.inference.action.InferenceAction;
import org.elasticsearch.xpack.core.inference.results.ChunkedInferenceEmbedding;
import org.elasticsearch.xpack.core.inference.results.SparseEmbeddingResults;
import org.elasticsearch.xpack.core.inference.results.SparseEmbeddingResultsTests;
import org.elasticsearch.xpack.core.inference.results.TextEmbeddingFloatResults;
import org.elasticsearch.xpack.inference.InputTypeTests;
import org.elasticsearch.xpack.inference.chunking.ChunkingSettingsTests;
import org.elasticsearch.xpack.inference.external.action.ExecutableAction;
import org.elasticsearch.xpack.inference.external.action.alibabacloudsearch.AlibabaCloudSearchActionVisitor;
import org.elasticsearch.xpack.inference.external.http.HttpClientManager;
import org.elasticsearch.xpack.inference.external.http.sender.HttpRequestSender;
import org.elasticsearch.xpack.inference.external.http.sender.HttpRequestSenderTests;
import org.elasticsearch.xpack.inference.external.http.sender.InferenceInputs;
import org.elasticsearch.xpack.inference.external.request.alibabacloudsearch.AlibabaCloudSearchUtils;
import org.elasticsearch.xpack.inference.logging.ThrottlerManager;
import org.elasticsearch.xpack.inference.services.ServiceFields;
import org.elasticsearch.xpack.inference.services.alibabacloudsearch.embeddings.AlibabaCloudSearchEmbeddingsModel;
import org.elasticsearch.xpack.inference.services.alibabacloudsearch.embeddings.AlibabaCloudSearchEmbeddingsModelTests;
import org.elasticsearch.xpack.inference.services.alibabacloudsearch.embeddings.AlibabaCloudSearchEmbeddingsServiceSettingsTests;
import org.elasticsearch.xpack.inference.services.alibabacloudsearch.embeddings.AlibabaCloudSearchEmbeddingsTaskSettingsTests;
import org.elasticsearch.xpack.inference.services.alibabacloudsearch.sparse.AlibabaCloudSearchSparseModel;
import org.elasticsearch.xpack.inference.services.openai.completion.OpenAiChatCompletionModelTests;
import org.hamcrest.MatcherAssert;
import org.junit.After;
import org.junit.Before;

import java.io.IOException;
import java.util.HashMap;
import java.util.List;
import java.util.Map;
import java.util.concurrent.TimeUnit;

import static org.elasticsearch.common.xcontent.XContentHelper.toXContent;
import static org.elasticsearch.test.hamcrest.ElasticsearchAssertions.assertToXContentEquivalent;
import static org.elasticsearch.xpack.inference.Utils.getPersistedConfigMap;
import static org.elasticsearch.xpack.inference.Utils.inferenceUtilityPool;
import static org.elasticsearch.xpack.inference.Utils.mockClusterServiceEmpty;
import static org.elasticsearch.xpack.inference.chunking.ChunkingSettingsTests.createRandomChunkingSettingsMap;
import static org.elasticsearch.xpack.inference.services.ServiceComponentsTests.createWithEmptySettings;
import static org.elasticsearch.xpack.inference.services.settings.DefaultSecretSettingsTests.getSecretSettingsMap;
import static org.hamcrest.CoreMatchers.is;
import static org.hamcrest.Matchers.hasSize;
import static org.hamcrest.Matchers.instanceOf;
import static org.mockito.Mockito.mock;

public class AlibabaCloudSearchServiceTests extends ESTestCase {
    private static final TimeValue TIMEOUT = new TimeValue(30, TimeUnit.SECONDS);
    private ThreadPool threadPool;
    private HttpClientManager clientManager;

    @Before
    public void init() throws Exception {
        threadPool = createThreadPool(inferenceUtilityPool());
        clientManager = HttpClientManager.create(Settings.EMPTY, threadPool, mockClusterServiceEmpty(), mock(ThrottlerManager.class));
    }

    @After
    public void shutdown() throws IOException {
        clientManager.close();
        terminate(threadPool);
    }

    public void testParseRequestConfig_CreatesAnEmbeddingsModel() throws IOException {
        try (var service = new AlibabaCloudSearchService(mock(HttpRequestSender.Factory.class), createWithEmptySettings(threadPool))) {
            ActionListener<Model> modelVerificationListener = ActionListener.wrap(model -> {
                assertThat(model, instanceOf(AlibabaCloudSearchEmbeddingsModel.class));

                var embeddingsModel = (AlibabaCloudSearchEmbeddingsModel) model;
                assertThat(embeddingsModel.getServiceSettings().getCommonSettings().modelId(), is("service_id"));
                assertThat(embeddingsModel.getServiceSettings().getCommonSettings().getHost(), is("host"));
                assertThat(embeddingsModel.getServiceSettings().getCommonSettings().getWorkspaceName(), is("default"));
                assertThat(embeddingsModel.getSecretSettings().apiKey().toString(), is("secret"));
            }, e -> fail("Model parsing should have succeeded " + e.getMessage()));

            service.parseRequestConfig(
                "id",
                TaskType.TEXT_EMBEDDING,
                getRequestConfigMap(
                    AlibabaCloudSearchEmbeddingsServiceSettingsTests.getServiceSettingsMap("service_id", "host", "default"),
                    AlibabaCloudSearchEmbeddingsTaskSettingsTests.getTaskSettingsMap(null),
                    getSecretSettingsMap("secret")
                ),
                modelVerificationListener
            );
        }
    }

    public void testParseRequestConfig_CreatesAnEmbeddingsModelWhenChunkingSettingsProvided() throws IOException {
        try (var service = new AlibabaCloudSearchService(mock(HttpRequestSender.Factory.class), createWithEmptySettings(threadPool))) {
            ActionListener<Model> modelVerificationListener = ActionListener.wrap(model -> {
                assertThat(model, instanceOf(AlibabaCloudSearchEmbeddingsModel.class));

                var embeddingsModel = (AlibabaCloudSearchEmbeddingsModel) model;
                assertThat(embeddingsModel.getServiceSettings().getCommonSettings().modelId(), is("service_id"));
                assertThat(embeddingsModel.getServiceSettings().getCommonSettings().getHost(), is("host"));
                assertThat(embeddingsModel.getServiceSettings().getCommonSettings().getWorkspaceName(), is("default"));
                assertThat(embeddingsModel.getConfigurations().getChunkingSettings(), instanceOf(ChunkingSettings.class));
                assertThat(embeddingsModel.getSecretSettings().apiKey().toString(), is("secret"));
            }, e -> fail("Model parsing should have succeeded " + e.getMessage()));

            service.parseRequestConfig(
                "id",
                TaskType.TEXT_EMBEDDING,
                getRequestConfigMap(
                    AlibabaCloudSearchEmbeddingsServiceSettingsTests.getServiceSettingsMap("service_id", "host", "default"),
                    AlibabaCloudSearchEmbeddingsTaskSettingsTests.getTaskSettingsMap(null),
                    createRandomChunkingSettingsMap(),
                    getSecretSettingsMap("secret")
                ),
                modelVerificationListener
            );
        }
    }

    public void testParseRequestConfig_CreatesAnEmbeddingsModelWhenChunkingSettingsNotProvided() throws IOException {
        try (var service = new AlibabaCloudSearchService(mock(HttpRequestSender.Factory.class), createWithEmptySettings(threadPool))) {
            ActionListener<Model> modelVerificationListener = ActionListener.wrap(model -> {
                assertThat(model, instanceOf(AlibabaCloudSearchEmbeddingsModel.class));

                var embeddingsModel = (AlibabaCloudSearchEmbeddingsModel) model;
                assertThat(embeddingsModel.getServiceSettings().getCommonSettings().modelId(), is("service_id"));
                assertThat(embeddingsModel.getServiceSettings().getCommonSettings().getHost(), is("host"));
                assertThat(embeddingsModel.getServiceSettings().getCommonSettings().getWorkspaceName(), is("default"));
                assertThat(embeddingsModel.getConfigurations().getChunkingSettings(), instanceOf(ChunkingSettings.class));
                assertThat(embeddingsModel.getSecretSettings().apiKey().toString(), is("secret"));
            }, e -> fail("Model parsing should have succeeded " + e.getMessage()));

            service.parseRequestConfig(
                "id",
                TaskType.TEXT_EMBEDDING,
                getRequestConfigMap(
                    AlibabaCloudSearchEmbeddingsServiceSettingsTests.getServiceSettingsMap("service_id", "host", "default"),
                    AlibabaCloudSearchEmbeddingsTaskSettingsTests.getTaskSettingsMap(null),
                    getSecretSettingsMap("secret")
                ),
                modelVerificationListener
            );
        }
    }

    public void testParsePersistedConfig_CreatesAnEmbeddingsModelWhenChunkingSettingsProvided() throws IOException {
        try (var service = new AlibabaCloudSearchService(mock(HttpRequestSender.Factory.class), createWithEmptySettings(threadPool))) {
            var model = service.parsePersistedConfig(
                "id",
                TaskType.TEXT_EMBEDDING,
                getPersistedConfigMap(
                    AlibabaCloudSearchEmbeddingsServiceSettingsTests.getServiceSettingsMap("service_id", "host", "default"),
                    AlibabaCloudSearchEmbeddingsTaskSettingsTests.getTaskSettingsMap(null),
                    createRandomChunkingSettingsMap()
                ).config()
            );

            assertThat(model, instanceOf(AlibabaCloudSearchEmbeddingsModel.class));
            var embeddingsModel = (AlibabaCloudSearchEmbeddingsModel) model;
            assertThat(embeddingsModel.getServiceSettings().getCommonSettings().modelId(), is("service_id"));
            assertThat(embeddingsModel.getServiceSettings().getCommonSettings().getHost(), is("host"));
            assertThat(embeddingsModel.getServiceSettings().getCommonSettings().getWorkspaceName(), is("default"));
            assertThat(embeddingsModel.getConfigurations().getChunkingSettings(), instanceOf(ChunkingSettings.class));
        }
    }

    public void testParsePersistedConfig_CreatesAnEmbeddingsModelWhenChunkingSettingsNotProvided() throws IOException {
        try (var service = new AlibabaCloudSearchService(mock(HttpRequestSender.Factory.class), createWithEmptySettings(threadPool))) {
            var model = service.parsePersistedConfig(
                "id",
                TaskType.TEXT_EMBEDDING,
                getPersistedConfigMap(
                    AlibabaCloudSearchEmbeddingsServiceSettingsTests.getServiceSettingsMap("service_id", "host", "default"),
                    AlibabaCloudSearchEmbeddingsTaskSettingsTests.getTaskSettingsMap(null)
                ).config()
            );

            assertThat(model, instanceOf(AlibabaCloudSearchEmbeddingsModel.class));
            var embeddingsModel = (AlibabaCloudSearchEmbeddingsModel) model;
            assertThat(embeddingsModel.getServiceSettings().getCommonSettings().modelId(), is("service_id"));
            assertThat(embeddingsModel.getServiceSettings().getCommonSettings().getHost(), is("host"));
            assertThat(embeddingsModel.getServiceSettings().getCommonSettings().getWorkspaceName(), is("default"));
            assertThat(embeddingsModel.getConfigurations().getChunkingSettings(), instanceOf(ChunkingSettings.class));
        }
    }

    public void testParsePersistedConfigWithSecrets_CreatesAnEmbeddingsModelWhenChunkingSettingsProvided() throws IOException {
        try (var service = new AlibabaCloudSearchService(mock(HttpRequestSender.Factory.class), createWithEmptySettings(threadPool))) {
            var persistedConfig = getPersistedConfigMap(
                AlibabaCloudSearchEmbeddingsServiceSettingsTests.getServiceSettingsMap("service_id", "host", "default"),
                AlibabaCloudSearchEmbeddingsTaskSettingsTests.getTaskSettingsMap(null),
                createRandomChunkingSettingsMap(),
                getSecretSettingsMap("secret")
            );
            var model = service.parsePersistedConfigWithSecrets(
                "id",
                TaskType.TEXT_EMBEDDING,
                persistedConfig.config(),
                persistedConfig.secrets()
            );

            assertThat(model, instanceOf(AlibabaCloudSearchEmbeddingsModel.class));
            var embeddingsModel = (AlibabaCloudSearchEmbeddingsModel) model;
            assertThat(embeddingsModel.getServiceSettings().getCommonSettings().modelId(), is("service_id"));
            assertThat(embeddingsModel.getServiceSettings().getCommonSettings().getHost(), is("host"));
            assertThat(embeddingsModel.getServiceSettings().getCommonSettings().getWorkspaceName(), is("default"));
            assertThat(embeddingsModel.getConfigurations().getChunkingSettings(), instanceOf(ChunkingSettings.class));
            assertThat(embeddingsModel.getSecretSettings().apiKey().toString(), is("secret"));
        }
    }

    public void testParsePersistedConfigWithSecrets_CreatesAnEmbeddingsModelWhenChunkingSettingsNotProvided() throws IOException {
        try (var service = new AlibabaCloudSearchService(mock(HttpRequestSender.Factory.class), createWithEmptySettings(threadPool))) {
            var persistedConfig = getPersistedConfigMap(
                AlibabaCloudSearchEmbeddingsServiceSettingsTests.getServiceSettingsMap("service_id", "host", "default"),
                AlibabaCloudSearchEmbeddingsTaskSettingsTests.getTaskSettingsMap(null),
                createRandomChunkingSettingsMap(),
                getSecretSettingsMap("secret")
            );
            var model = service.parsePersistedConfigWithSecrets(
                "id",
                TaskType.TEXT_EMBEDDING,
                persistedConfig.config(),
                persistedConfig.secrets()
            );

            assertThat(model, instanceOf(AlibabaCloudSearchEmbeddingsModel.class));
            var embeddingsModel = (AlibabaCloudSearchEmbeddingsModel) model;
            assertThat(embeddingsModel.getServiceSettings().getCommonSettings().modelId(), is("service_id"));
            assertThat(embeddingsModel.getServiceSettings().getCommonSettings().getHost(), is("host"));
            assertThat(embeddingsModel.getServiceSettings().getCommonSettings().getWorkspaceName(), is("default"));
            assertThat(embeddingsModel.getConfigurations().getChunkingSettings(), instanceOf(ChunkingSettings.class));
            assertThat(embeddingsModel.getSecretSettings().apiKey().toString(), is("secret"));
        }
    }

    public void testCheckModelConfig() throws IOException {
        var senderFactory = HttpRequestSenderTests.createSenderFactory(threadPool, clientManager);

        try (var service = new AlibabaCloudSearchService(senderFactory, createWithEmptySettings(threadPool)) {
            @Override
            public void doInfer(
                Model model,
                InferenceInputs inputs,
                Map<String, Object> taskSettings,
                TimeValue timeout,
                ActionListener<InferenceServiceResults> listener
            ) {
                TextEmbeddingFloatResults results = new TextEmbeddingFloatResults(
                    List.of(new TextEmbeddingFloatResults.Embedding(new float[] { -0.028680f, 0.022033f }))
                );

                listener.onResponse(results);
            }
        }) {
            Map<String, Object> serviceSettingsMap = new HashMap<>();
            serviceSettingsMap.put(AlibabaCloudSearchServiceSettings.SERVICE_ID, "service_id");
            serviceSettingsMap.put(AlibabaCloudSearchServiceSettings.HOST, "host");
            serviceSettingsMap.put(AlibabaCloudSearchServiceSettings.WORKSPACE_NAME, "default");
            serviceSettingsMap.put(ServiceFields.DIMENSIONS, 1536);

            Map<String, Object> taskSettingsMap = new HashMap<>();

            Map<String, Object> secretSettingsMap = new HashMap<>();
            secretSettingsMap.put("api_key", "secret");

            var model = AlibabaCloudSearchEmbeddingsModelTests.createModel(
                "service",
                TaskType.TEXT_EMBEDDING,
                serviceSettingsMap,
                taskSettingsMap,
                secretSettingsMap
            );
            PlainActionFuture<Model> listener = new PlainActionFuture<>();
            service.checkModelConfig(model, listener);
            var result = listener.actionGet(TIMEOUT);

            Map<String, Object> expectedServiceSettingsMap = new HashMap<>();
            expectedServiceSettingsMap.put(AlibabaCloudSearchServiceSettings.SERVICE_ID, "service_id");
            expectedServiceSettingsMap.put(AlibabaCloudSearchServiceSettings.HOST, "host");
            expectedServiceSettingsMap.put(AlibabaCloudSearchServiceSettings.WORKSPACE_NAME, "default");
            expectedServiceSettingsMap.put(ServiceFields.SIMILARITY, "DOT_PRODUCT");
            expectedServiceSettingsMap.put(ServiceFields.DIMENSIONS, 2);

            Map<String, Object> expectedTaskSettingsMap = new HashMap<>();

            Map<String, Object> expectedSecretSettingsMap = new HashMap<>();
            expectedSecretSettingsMap.put("api_key", "secret");

            var expectedModel = AlibabaCloudSearchEmbeddingsModelTests.createModel(
                "service",
                TaskType.TEXT_EMBEDDING,
                expectedServiceSettingsMap,
                expectedTaskSettingsMap,
                expectedSecretSettingsMap
            );

            MatcherAssert.assertThat(result, is(expectedModel));
        }
    }

    public void testUpdateModelWithEmbeddingDetails_InvalidModelProvided() throws IOException {
        var senderFactory = HttpRequestSenderTests.createSenderFactory(threadPool, clientManager);

        try (var service = new AlibabaCloudSearchService(senderFactory, createWithEmptySettings(threadPool))) {
            var model = OpenAiChatCompletionModelTests.createCompletionModel(
                randomAlphaOfLength(10),
                randomAlphaOfLength(10),
                randomAlphaOfLength(10),
                randomAlphaOfLength(10),
                randomAlphaOfLength(10)
            );
            assertThrows(
                ElasticsearchStatusException.class,
                () -> { service.updateModelWithEmbeddingDetails(model, randomNonNegativeInt()); }
            );
        }
    }

    public void testUpdateModelWithEmbeddingDetails_UpdatesEmbeddingSizeAndSimilarity() throws IOException {
        var senderFactory = HttpRequestSenderTests.createSenderFactory(threadPool, clientManager);
        try (var service = new AlibabaCloudSearchService(senderFactory, createWithEmptySettings(threadPool))) {
            var embeddingSize = randomNonNegativeInt();
            var model = AlibabaCloudSearchEmbeddingsModelTests.createModel(
                randomAlphaOfLength(10),
                randomFrom(TaskType.values()),
                AlibabaCloudSearchEmbeddingsServiceSettingsTests.createRandom(),
                AlibabaCloudSearchEmbeddingsTaskSettingsTests.createRandom(),
                null
            );

            Model updatedModel = service.updateModelWithEmbeddingDetails(model, embeddingSize);

            assertEquals(SimilarityMeasure.DOT_PRODUCT, updatedModel.getServiceSettings().similarity());
            assertEquals(embeddingSize, updatedModel.getServiceSettings().dimensions().intValue());
        }
    }

    public void testInfer_ThrowsValidationErrorForInvalidInputType_TextEmbedding() throws IOException {
        var senderFactory = HttpRequestSenderTests.createSenderFactory(threadPool, clientManager);
        Map<String, Object> serviceSettingsMap = new HashMap<>();
        serviceSettingsMap.put(AlibabaCloudSearchServiceSettings.SERVICE_ID, "service_id");
        serviceSettingsMap.put(AlibabaCloudSearchServiceSettings.HOST, "host");
        serviceSettingsMap.put(AlibabaCloudSearchServiceSettings.WORKSPACE_NAME, "default");
        serviceSettingsMap.put(ServiceFields.DIMENSIONS, 1536);

        Map<String, Object> taskSettingsMap = new HashMap<>();

        Map<String, Object> secretSettingsMap = new HashMap<>();
        secretSettingsMap.put("api_key", "secret");

        var model = AlibabaCloudSearchEmbeddingsModelTests.createModel(
            "service",
            TaskType.TEXT_EMBEDDING,
            serviceSettingsMap,
            taskSettingsMap,
            secretSettingsMap
        );
        try (var service = new AlibabaCloudSearchService(senderFactory, createWithEmptySettings(threadPool))) {
            PlainActionFuture<InferenceServiceResults> listener = new PlainActionFuture<>();
            var thrownException = expectThrows(
                ValidationException.class,
                () -> service.infer(
                    model,
                    null,
                    List.of(""),
                    false,
                    new HashMap<>(),
                    InputType.CLASSIFICATION,
                    InferenceAction.Request.DEFAULT_TIMEOUT,
                    listener
                )
            );
            assertThat(
                thrownException.getMessage(),
                is("Validation Failed: 1: Input type [classification] is not supported for [AlibabaCloud AI Search];")
            );
        }
    }

    public void testInfer_ThrowsValidationExceptionForInvalidInputType_SparseEmbedding() throws IOException {
        var senderFactory = HttpRequestSenderTests.createSenderFactory(threadPool, clientManager);
        Map<String, Object> serviceSettingsMap = new HashMap<>();
        serviceSettingsMap.put(AlibabaCloudSearchServiceSettings.SERVICE_ID, "service_id");
        serviceSettingsMap.put(AlibabaCloudSearchServiceSettings.HOST, "host");
        serviceSettingsMap.put(AlibabaCloudSearchServiceSettings.WORKSPACE_NAME, "default");
        serviceSettingsMap.put(ServiceFields.DIMENSIONS, 1536);

        Map<String, Object> taskSettingsMap = new HashMap<>();

        Map<String, Object> secretSettingsMap = new HashMap<>();
        secretSettingsMap.put("api_key", "secret");

        var model = AlibabaCloudSearchEmbeddingsModelTests.createModel(
            "service",
            TaskType.SPARSE_EMBEDDING,
            serviceSettingsMap,
            taskSettingsMap,
            secretSettingsMap
        );
        try (var service = new AlibabaCloudSearchService(senderFactory, createWithEmptySettings(threadPool))) {
            PlainActionFuture<InferenceServiceResults> listener = new PlainActionFuture<>();
            var thrownException = expectThrows(
                ValidationException.class,
                () -> service.infer(
                    model,
                    null,
                    List.of(""),
                    false,
                    new HashMap<>(),
                    InputType.CLASSIFICATION,
                    InferenceAction.Request.DEFAULT_TIMEOUT,
                    listener
                )
            );
            assertThat(
                thrownException.getMessage(),
                is("Validation Failed: 1: Input type [classification] is not supported for [AlibabaCloud AI Search];")
            );
        }
    }

    public void testChunkedInfer_TextEmbeddingChunkingSettingsSet() throws IOException {
        testChunkedInfer(TaskType.TEXT_EMBEDDING, ChunkingSettingsTests.createRandomChunkingSettings());
    }

    public void testChunkedInfer_TextEmbeddingChunkingSettingsNotSet() throws IOException {
        testChunkedInfer(TaskType.TEXT_EMBEDDING, null);
    }

    public void testChunkedInfer_SparseEmbeddingChunkingSettingsSet() throws IOException {
        testChunkedInfer(TaskType.SPARSE_EMBEDDING, ChunkingSettingsTests.createRandomChunkingSettings());
    }

    public void testChunkedInfer_SparseEmbeddingChunkingSettingsNotSet() throws IOException {
        testChunkedInfer(TaskType.SPARSE_EMBEDDING, null);
    }

    private void testChunkedInfer(TaskType taskType, ChunkingSettings chunkingSettings) throws IOException {
        var input = List.of("foo", "bar");

        var senderFactory = HttpRequestSenderTests.createSenderFactory(threadPool, clientManager);

        try (var service = new AlibabaCloudSearchService(senderFactory, createWithEmptySettings(threadPool))) {
            var model = createModelForTaskType(taskType, chunkingSettings);

            PlainActionFuture<List<ChunkedInference>> listener = new PlainActionFuture<>();
            service.chunkedInfer(
                model,
                null,
                input,
                new HashMap<>(),
<<<<<<< HEAD
                null,
                InputType.INGEST,
=======
                InputTypeTests.randomWithIngestAndSearch(),
>>>>>>> baffc4a8
                InferenceAction.Request.DEFAULT_TIMEOUT,
                listener
            );

            var results = listener.actionGet(TIMEOUT);
            assertThat(results, instanceOf(List.class));
            assertThat(results, hasSize(2));
            var firstResult = results.getFirst();
            assertThat(firstResult, instanceOf(ChunkedInferenceEmbedding.class));
            Class<?> expectedClass = switch (taskType) {
                case TEXT_EMBEDDING -> TextEmbeddingFloatResults.Chunk.class;
                case SPARSE_EMBEDDING -> SparseEmbeddingResults.Chunk.class;
                default -> null;
            };
            assertThat(((ChunkedInferenceEmbedding) firstResult).chunks().getFirst(), instanceOf(expectedClass));
        }
    }

    @SuppressWarnings("checkstyle:LineLength")
    public void testGetConfiguration() throws Exception {
        try (var service = new AlibabaCloudSearchService(mock(HttpRequestSender.Factory.class), createWithEmptySettings(threadPool))) {
            String content = XContentHelper.stripWhitespace(
                """
                    {
                       "service": "alibabacloud-ai-search",
                       "name": "AlibabaCloud AI Search",
                       "task_types": ["text_embedding", "sparse_embedding", "rerank", "completion"],
                       "configurations": {
                         "workspace": {
                           "description": "The name of the workspace used for the {infer} task.",
                           "label": "Workspace",
                           "required": true,
                           "sensitive": false,
                           "updatable": false,
                           "type": "str",
                           "supported_task_types": ["text_embedding", "sparse_embedding", "rerank", "completion"]
                         },
                         "api_key": {
                           "description": "A valid API key for the AlibabaCloud AI Search API.",
                           "label": "API Key",
                           "required": true,
                           "sensitive": true,
                           "updatable": true,
                           "type": "str",
                           "supported_task_types": ["text_embedding", "sparse_embedding", "rerank", "completion"]
                         },
                         "service_id": {
                           "description": "The name of the model service to use for the {infer} task.",
                           "label": "Project ID",
                           "required": true,
                           "sensitive": false,
                           "updatable": false,
                           "type": "str",
                           "supported_task_types": ["text_embedding", "sparse_embedding", "rerank", "completion"]
                         },
                         "host": {
                           "description": "The name of the host address used for the {infer} task. You can find the host address at https://opensearch.console.aliyun.com/cn-shanghai/rag/api-key[ the API keys section] of the documentation.",
                           "label": "Host",
                           "required": true,
                           "sensitive": false,
                           "updatable": false,
                           "type": "str",
                           "supported_task_types": ["text_embedding", "sparse_embedding", "rerank", "completion"]
                         },
                         "rate_limit.requests_per_minute": {
                           "description": "Minimize the number of rate limit errors.",
                           "label": "Rate Limit",
                           "required": false,
                           "sensitive": false,
                           "updatable": false,
                           "type": "int",
                           "supported_task_types": ["text_embedding", "sparse_embedding", "rerank", "completion"]
                         },
                         "http_schema": {
                           "description": "",
                           "label": "HTTP Schema",
                           "required": false,
                           "sensitive": false,
                           "updatable": false,
                           "type": "str",
                           "supported_task_types": ["text_embedding", "sparse_embedding", "rerank", "completion"]
                         }
                       }
                    }
                    """
            );
            InferenceServiceConfiguration configuration = InferenceServiceConfiguration.fromXContentBytes(
                new BytesArray(content),
                XContentType.JSON
            );
            boolean humanReadable = true;
            BytesReference originalBytes = toShuffledXContent(configuration, XContentType.JSON, ToXContent.EMPTY_PARAMS, humanReadable);
            InferenceServiceConfiguration serviceConfiguration = service.getConfiguration();
            assertToXContentEquivalent(
                originalBytes,
                toXContent(serviceConfiguration, XContentType.JSON, humanReadable),
                XContentType.JSON
            );
        }
    }

    private AlibabaCloudSearchModel createModelForTaskType(TaskType taskType, ChunkingSettings chunkingSettings) {
        Map<String, Object> serviceSettingsMap = new HashMap<>();
        serviceSettingsMap.put(AlibabaCloudSearchServiceSettings.SERVICE_ID, "service_id");
        serviceSettingsMap.put(AlibabaCloudSearchServiceSettings.HOST, "host");
        serviceSettingsMap.put(AlibabaCloudSearchServiceSettings.WORKSPACE_NAME, "default");
        serviceSettingsMap.put(ServiceFields.DIMENSIONS, 1536);

        Map<String, Object> taskSettingsMap = new HashMap<>();

        Map<String, Object> secretSettingsMap = new HashMap<>();

        secretSettingsMap.put("api_key", "secret");
        return switch (taskType) {
            case TEXT_EMBEDDING -> createEmbeddingsModel(serviceSettingsMap, taskSettingsMap, chunkingSettings, secretSettingsMap);
            case SPARSE_EMBEDDING -> createSparseEmbeddingsModel(serviceSettingsMap, taskSettingsMap, chunkingSettings, secretSettingsMap);
            default -> throw new IllegalArgumentException("Unsupported task type for chunking: " + taskType);
        };
    }

    private AlibabaCloudSearchModel createEmbeddingsModel(
        Map<String, Object> serviceSettingsMap,
        Map<String, Object> taskSettingsMap,
        ChunkingSettings chunkingSettings,
        Map<String, Object> secretSettingsMap
    ) {
        return new AlibabaCloudSearchEmbeddingsModel(
            "service",
            TaskType.TEXT_EMBEDDING,
            AlibabaCloudSearchUtils.SERVICE_NAME,
            serviceSettingsMap,
            taskSettingsMap,
            chunkingSettings,
            secretSettingsMap,
            null
        ) {
            public ExecutableAction accept(AlibabaCloudSearchActionVisitor visitor, Map<String, Object> taskSettings) {
                return (inferenceInputs, timeout, listener) -> {
                    TextEmbeddingFloatResults results = new TextEmbeddingFloatResults(
                        List.of(
                            new TextEmbeddingFloatResults.Embedding(new float[] { 0.0123f, -0.0123f }),
                            new TextEmbeddingFloatResults.Embedding(new float[] { 0.0456f, -0.0456f })
                        )
                    );

                    listener.onResponse(results);
                };
            }
        };
    }

    private AlibabaCloudSearchModel createSparseEmbeddingsModel(
        Map<String, Object> serviceSettingsMap,
        Map<String, Object> taskSettingsMap,
        ChunkingSettings chunkingSettings,
        Map<String, Object> secretSettingsMap
    ) {
        return new AlibabaCloudSearchSparseModel(
            "service",
            TaskType.SPARSE_EMBEDDING,
            AlibabaCloudSearchUtils.SERVICE_NAME,
            serviceSettingsMap,
            taskSettingsMap,
            chunkingSettings,
            secretSettingsMap,
            null
        ) {
            public ExecutableAction accept(AlibabaCloudSearchActionVisitor visitor, Map<String, Object> taskSettings) {
                return (inferenceInputs, timeout, listener) -> {
                    listener.onResponse(SparseEmbeddingResultsTests.createRandomResults(2, 1));
                };
            }
        };
    }

    public Map<String, Object> getRequestConfigMap(
        Map<String, Object> serviceSettings,
        Map<String, Object> taskSettings,
        Map<String, Object> chunkingSettings,
        Map<String, Object> secretSettings
    ) {
        var requestConfigMap = getRequestConfigMap(serviceSettings, taskSettings, secretSettings);
        requestConfigMap.put(ModelConfigurations.CHUNKING_SETTINGS, chunkingSettings);

        return requestConfigMap;
    }

    private Map<String, Object> getRequestConfigMap(
        Map<String, Object> serviceSettings,
        Map<String, Object> taskSettings,
        Map<String, Object> secretSettings
    ) {
        var builtServiceSettings = new HashMap<>();
        builtServiceSettings.putAll(serviceSettings);
        builtServiceSettings.putAll(secretSettings);

        return new HashMap<>(
            Map.of(ModelConfigurations.SERVICE_SETTINGS, builtServiceSettings, ModelConfigurations.TASK_SETTINGS, taskSettings)
        );
    }
}<|MERGE_RESOLUTION|>--- conflicted
+++ resolved
@@ -476,12 +476,8 @@
                 null,
                 input,
                 new HashMap<>(),
-<<<<<<< HEAD
                 null,
-                InputType.INGEST,
-=======
                 InputTypeTests.randomWithIngestAndSearch(),
->>>>>>> baffc4a8
                 InferenceAction.Request.DEFAULT_TIMEOUT,
                 listener
             );

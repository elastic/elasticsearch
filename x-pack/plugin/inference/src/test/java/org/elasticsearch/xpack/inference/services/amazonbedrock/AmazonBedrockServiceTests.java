/*
 * Copyright Elasticsearch B.V. and/or licensed to Elasticsearch B.V. under one
 * or more contributor license agreements. Licensed under the Elastic License
 * 2.0; you may not use this file except in compliance with the Elastic License
 * 2.0.
 */

package org.elasticsearch.xpack.inference.services.amazonbedrock;

import software.amazon.awssdk.services.bedrockruntime.model.BedrockRuntimeException;

import org.elasticsearch.ElasticsearchException;
import org.elasticsearch.ElasticsearchStatusException;
import org.elasticsearch.action.ActionListener;
import org.elasticsearch.action.support.PlainActionFuture;
import org.elasticsearch.common.ValidationException;
import org.elasticsearch.common.bytes.BytesArray;
import org.elasticsearch.common.bytes.BytesReference;
import org.elasticsearch.common.settings.Settings;
import org.elasticsearch.common.xcontent.XContentHelper;
import org.elasticsearch.core.TimeValue;
import org.elasticsearch.inference.ChunkedInference;
import org.elasticsearch.inference.ChunkingSettings;
import org.elasticsearch.inference.InferenceServiceConfiguration;
import org.elasticsearch.inference.InferenceServiceResults;
import org.elasticsearch.inference.InputType;
import org.elasticsearch.inference.Model;
import org.elasticsearch.inference.ModelConfigurations;
import org.elasticsearch.inference.ModelSecrets;
import org.elasticsearch.inference.SimilarityMeasure;
import org.elasticsearch.inference.TaskType;
import org.elasticsearch.test.ESTestCase;
import org.elasticsearch.threadpool.ThreadPool;
import org.elasticsearch.xcontent.ToXContent;
import org.elasticsearch.xcontent.XContentType;
import org.elasticsearch.xpack.core.inference.action.InferenceAction;
import org.elasticsearch.xpack.core.inference.results.ChatCompletionResults;
import org.elasticsearch.xpack.core.inference.results.ChunkedInferenceEmbedding;
import org.elasticsearch.xpack.core.inference.results.TextEmbeddingFloatResults;
import org.elasticsearch.xpack.inference.Utils;
import org.elasticsearch.xpack.inference.external.amazonbedrock.AmazonBedrockMockRequestSender;
import org.elasticsearch.xpack.inference.external.http.sender.HttpRequestSender;
import org.elasticsearch.xpack.inference.external.http.sender.Sender;
import org.elasticsearch.xpack.inference.services.ServiceComponentsTests;
import org.elasticsearch.xpack.inference.services.amazonbedrock.completion.AmazonBedrockChatCompletionModel;
import org.elasticsearch.xpack.inference.services.amazonbedrock.completion.AmazonBedrockChatCompletionModelTests;
import org.elasticsearch.xpack.inference.services.amazonbedrock.completion.AmazonBedrockChatCompletionServiceSettings;
import org.elasticsearch.xpack.inference.services.amazonbedrock.completion.AmazonBedrockChatCompletionTaskSettings;
import org.elasticsearch.xpack.inference.services.amazonbedrock.embeddings.AmazonBedrockEmbeddingsModel;
import org.elasticsearch.xpack.inference.services.amazonbedrock.embeddings.AmazonBedrockEmbeddingsModelTests;
import org.elasticsearch.xpack.inference.services.amazonbedrock.embeddings.AmazonBedrockEmbeddingsServiceSettings;
import org.elasticsearch.xpack.inference.services.settings.RateLimitSettingsTests;
import org.hamcrest.CoreMatchers;
import org.hamcrest.Matchers;
import org.junit.After;
import org.junit.Before;

import java.io.IOException;
import java.util.EnumSet;
import java.util.HashMap;
import java.util.List;
import java.util.Map;
import java.util.concurrent.TimeUnit;

import static org.elasticsearch.common.xcontent.XContentHelper.toXContent;
import static org.elasticsearch.test.hamcrest.ElasticsearchAssertions.assertToXContentEquivalent;
import static org.elasticsearch.xpack.inference.Utils.getInvalidModel;
import static org.elasticsearch.xpack.inference.Utils.inferenceUtilityPool;
import static org.elasticsearch.xpack.inference.Utils.mockClusterServiceEmpty;
import static org.elasticsearch.xpack.inference.chunking.ChunkingSettingsTests.createRandomChunkingSettings;
import static org.elasticsearch.xpack.inference.chunking.ChunkingSettingsTests.createRandomChunkingSettingsMap;
import static org.elasticsearch.xpack.inference.results.ChatCompletionResultsTests.buildExpectationCompletion;
import static org.elasticsearch.xpack.inference.results.TextEmbeddingResultsTests.buildExpectationFloat;
import static org.elasticsearch.xpack.inference.services.ServiceComponentsTests.createWithEmptySettings;
import static org.elasticsearch.xpack.inference.services.amazonbedrock.AmazonBedrockProviderCapabilities.getProviderDefaultSimilarityMeasure;
import static org.elasticsearch.xpack.inference.services.amazonbedrock.AmazonBedrockSecretSettingsTests.getAmazonBedrockSecretSettingsMap;
import static org.elasticsearch.xpack.inference.services.amazonbedrock.completion.AmazonBedrockChatCompletionServiceSettingsTests.createChatCompletionRequestSettingsMap;
import static org.elasticsearch.xpack.inference.services.amazonbedrock.completion.AmazonBedrockChatCompletionTaskSettingsTests.getChatCompletionTaskSettingsMap;
import static org.elasticsearch.xpack.inference.services.amazonbedrock.embeddings.AmazonBedrockEmbeddingsServiceSettingsTests.createEmbeddingsRequestSettingsMap;
import static org.hamcrest.CoreMatchers.is;
import static org.hamcrest.Matchers.containsString;
import static org.hamcrest.Matchers.hasSize;
import static org.hamcrest.Matchers.instanceOf;
import static org.mockito.Mockito.mock;
import static org.mockito.Mockito.times;
import static org.mockito.Mockito.verify;
import static org.mockito.Mockito.verifyNoMoreInteractions;
import static org.mockito.Mockito.when;

public class AmazonBedrockServiceTests extends ESTestCase {
    private static final TimeValue TIMEOUT = new TimeValue(30, TimeUnit.SECONDS);
    private ThreadPool threadPool;

    @Before
    public void init() throws Exception {
        threadPool = createThreadPool(inferenceUtilityPool());
    }

    @After
    public void shutdown() throws IOException {
        terminate(threadPool);
    }

    public void testParseRequestConfig_CreatesAnAmazonBedrockModel() throws IOException {
        try (var service = createAmazonBedrockService()) {
            ActionListener<Model> modelVerificationListener = ActionListener.wrap(model -> {
                assertThat(model, instanceOf(AmazonBedrockEmbeddingsModel.class));

                var settings = (AmazonBedrockEmbeddingsServiceSettings) model.getServiceSettings();
                assertThat(settings.region(), is("region"));
                assertThat(settings.modelId(), is("model"));
                assertThat(settings.provider(), is(AmazonBedrockProvider.AMAZONTITAN));
                var secretSettings = (AmazonBedrockSecretSettings) model.getSecretSettings();
                assertThat(secretSettings.accessKey.toString(), is("access"));
                assertThat(secretSettings.secretKey.toString(), is("secret"));
            }, exception -> fail("Unexpected exception: " + exception));

            service.parseRequestConfig(
                "id",
                TaskType.TEXT_EMBEDDING,
                getRequestConfigMap(
                    createEmbeddingsRequestSettingsMap("region", "model", "amazontitan", null, null, null, null),
                    Map.of(),
                    getAmazonBedrockSecretSettingsMap("access", "secret")
                ),
                modelVerificationListener
            );
        }
    }

    public void testParseRequestConfig_ThrowsUnsupportedModelType() throws IOException {
        try (var service = createAmazonBedrockService()) {
            ActionListener<Model> modelVerificationListener = ActionListener.wrap(
                model -> fail("Expected exception, but got model: " + model),
                exception -> {
                    assertThat(exception, instanceOf(ElasticsearchStatusException.class));
                    assertThat(exception.getMessage(), is("The [amazonbedrock] service does not support task type [sparse_embedding]"));
                }
            );

            service.parseRequestConfig(
                "id",
                TaskType.SPARSE_EMBEDDING,
                getRequestConfigMap(
                    createEmbeddingsRequestSettingsMap("region", "model", "amazontitan", null, false, null, null),
                    Map.of(),
                    getAmazonBedrockSecretSettingsMap("access", "secret")
                ),
                modelVerificationListener
            );
        }
    }

    @SuppressWarnings("checkstyle:LineLength")
    public void testGetConfiguration() throws Exception {
        try (var service = createAmazonBedrockService()) {
            String content = XContentHelper.stripWhitespace(
                """
                    {
                         "service": "amazonbedrock",
                         "name": "Amazon Bedrock",
                         "task_types": ["text_embedding", "completion"],
                         "configurations": {
                              "dimensions": {
                                 "description": "The number of dimensions the resulting embeddings should have. For more information refer to https://docs.aws.amazon.com/bedrock/latest/userguide/model-parameters-titan-embed-text.html.",
                                 "label": "Dimensions",
                                 "required": false,
                                 "sensitive": false,
                                 "updatable": false,
                                 "type": "int",
                                 "supported_task_types": ["text_embedding"]
                             },
                             "secret_key": {
                                 "description": "A valid AWS secret key that is paired with the access_key.",
                                 "label": "Secret Key",
                                 "required": true,
                                 "sensitive": true,
                                 "updatable": true,
                                 "type": "str",
                                 "supported_task_types": ["text_embedding", "completion"]
                             },
                             "provider": {
                                 "description": "The model provider for your deployment.",
                                 "label": "Provider",
                                 "required": true,
                                 "sensitive": false,
                                 "updatable": false,
                                 "type": "str",
                                 "supported_task_types": ["text_embedding", "completion"]
                             },
                             "access_key": {
                                 "description": "A valid AWS access key that has permissions to use Amazon Bedrock.",
                                 "label": "Access Key",
                                 "required": true,
                                 "sensitive": true,
                                 "updatable": true,
                                 "type": "str",
                                 "supported_task_types": ["text_embedding", "completion"]
                             },
                             "model": {
                                 "description": "The base model ID or an ARN to a custom model based on a foundational model.",
                                 "label": "Model",
                                 "required": true,
                                 "sensitive": false,
                                 "updatable": false,
                                 "type": "str",
                                 "supported_task_types": ["text_embedding", "completion"]
                             },
                             "rate_limit.requests_per_minute": {
                                 "description": "By default, the amazonbedrock service sets the number of requests allowed per minute to 240.",
                                 "label": "Rate Limit",
                                 "required": false,
                                 "sensitive": false,
                                 "updatable": false,
                                 "type": "int",
                                 "supported_task_types": ["text_embedding", "completion"]
                             },
                             "region": {
                                 "description": "The region that your model or ARN is deployed in.",
                                 "label": "Region",
                                 "required": true,
                                 "sensitive": false,
                                 "updatable": false,
                                 "type": "str",
                                 "supported_task_types": ["text_embedding", "completion"]
                             }
                         }
                     }
                    """
            );
            InferenceServiceConfiguration configuration = InferenceServiceConfiguration.fromXContentBytes(
                new BytesArray(content),
                XContentType.JSON
            );
            boolean humanReadable = true;
            BytesReference originalBytes = toShuffledXContent(configuration, XContentType.JSON, ToXContent.EMPTY_PARAMS, humanReadable);
            InferenceServiceConfiguration serviceConfiguration = service.getConfiguration();
            assertToXContentEquivalent(
                originalBytes,
                toXContent(serviceConfiguration, XContentType.JSON, humanReadable),
                XContentType.JSON
            );
        }
    }

    public void testCreateModel_ForEmbeddingsTask_InvalidProvider() throws IOException {
        try (var service = createAmazonBedrockService()) {
            ActionListener<Model> modelVerificationListener = ActionListener.wrap(
                model -> fail("Expected exception, but got model: " + model),
                exception -> {
                    assertThat(exception, instanceOf(ElasticsearchStatusException.class));
                    assertThat(exception.getMessage(), is("The [text_embedding] task type for provider [anthropic] is not available"));
                }
            );

            service.parseRequestConfig(
                "id",
                TaskType.TEXT_EMBEDDING,
                getRequestConfigMap(
                    createEmbeddingsRequestSettingsMap("region", "model", "anthropic", null, null, null, null),
                    Map.of(),
                    getAmazonBedrockSecretSettingsMap("access", "secret")
                ),
                modelVerificationListener
            );
        }
    }

    public void testCreateModel_TopKParameter_NotAvailable() throws IOException {
        try (var service = createAmazonBedrockService()) {
            ActionListener<Model> modelVerificationListener = ActionListener.wrap(
                model -> fail("Expected exception, but got model: " + model),
                exception -> {
                    assertThat(exception, instanceOf(ElasticsearchStatusException.class));
                    assertThat(exception.getMessage(), is("The [top_k] task parameter is not available for provider [amazontitan]"));
                }
            );

            service.parseRequestConfig(
                "id",
                TaskType.COMPLETION,
                getRequestConfigMap(
                    createChatCompletionRequestSettingsMap("region", "model", "amazontitan"),
                    getChatCompletionTaskSettingsMap(1.0, 0.5, 0.2, 128),
                    getAmazonBedrockSecretSettingsMap("access", "secret")
                ),
                modelVerificationListener
            );
        }
    }

    public void testParseRequestConfig_ThrowsWhenAnExtraKeyExistsInConfig() throws IOException {
        try (var service = createAmazonBedrockService()) {
            var config = getRequestConfigMap(
                createEmbeddingsRequestSettingsMap("region", "model", "amazontitan", null, null, null, null),
                Map.of(),
                getAmazonBedrockSecretSettingsMap("access", "secret")
            );

            config.put("extra_key", "value");

            ActionListener<Model> modelVerificationListener = ActionListener.wrap(
                model -> fail("Expected exception, but got model: " + model),
                exception -> {
                    assertThat(exception, instanceOf(ElasticsearchStatusException.class));
                    assertThat(
                        exception.getMessage(),
                        is("Model configuration contains settings [{extra_key=value}] unknown to the [amazonbedrock] service")
                    );
                }
            );

            service.parseRequestConfig("id", TaskType.TEXT_EMBEDDING, config, modelVerificationListener);
        }
    }

    public void testParseRequestConfig_ThrowsWhenAnExtraKeyExistsInServiceSettingsMap() throws IOException {
        try (var service = createAmazonBedrockService()) {
            var serviceSettings = createEmbeddingsRequestSettingsMap("region", "model", "amazontitan", null, null, null, null);
            serviceSettings.put("extra_key", "value");

            var config = getRequestConfigMap(serviceSettings, Map.of(), getAmazonBedrockSecretSettingsMap("access", "secret"));

            ActionListener<Model> modelVerificationListener = ActionListener.<Model>wrap((model) -> {
                fail("Expected exception, but got model: " + model);
            }, e -> {
                assertThat(e, instanceOf(ElasticsearchStatusException.class));
                assertThat(
                    e.getMessage(),
                    is("Model configuration contains settings [{extra_key=value}] unknown to the [amazonbedrock] service")
                );
            });

            service.parseRequestConfig("id", TaskType.TEXT_EMBEDDING, config, modelVerificationListener);
        }
    }

    public void testParseRequestConfig_ThrowsWhenAnExtraKeyExistsInTaskSettingsMap() throws IOException {
        try (var service = createAmazonBedrockService()) {
            var settingsMap = createChatCompletionRequestSettingsMap("region", "model", "anthropic");
            var taskSettingsMap = getChatCompletionTaskSettingsMap(1.0, 0.5, 0.2, 128);
            var secretSettingsMap = getAmazonBedrockSecretSettingsMap("access", "secret");

            taskSettingsMap.put("extra_key", "value");

            var config = getRequestConfigMap(settingsMap, taskSettingsMap, secretSettingsMap);

            ActionListener<Model> modelVerificationListener = ActionListener.<Model>wrap((model) -> {
                fail("Expected exception, but got model: " + model);
            }, e -> {
                assertThat(e, instanceOf(ElasticsearchStatusException.class));
                assertThat(
                    e.getMessage(),
                    is("Model configuration contains settings [{extra_key=value}] unknown to the [amazonbedrock] service")
                );
            });

            service.parseRequestConfig("id", TaskType.COMPLETION, config, modelVerificationListener);
        }
    }

    public void testParseRequestConfig_ThrowsWhenAnExtraKeyExistsInSecretSettingsMap() throws IOException {
        try (var service = createAmazonBedrockService()) {
            var settingsMap = createChatCompletionRequestSettingsMap("region", "model", "anthropic");
            var taskSettingsMap = getChatCompletionTaskSettingsMap(1.0, 0.5, 0.2, 128);
            var secretSettingsMap = getAmazonBedrockSecretSettingsMap("access", "secret");

            secretSettingsMap.put("extra_key", "value");

            var config = getRequestConfigMap(settingsMap, taskSettingsMap, secretSettingsMap);

            ActionListener<Model> modelVerificationListener = ActionListener.<Model>wrap((model) -> {
                fail("Expected exception, but got model: " + model);
            }, e -> {
                assertThat(e, instanceOf(ElasticsearchStatusException.class));
                assertThat(
                    e.getMessage(),
                    is("Model configuration contains settings [{extra_key=value}] unknown to the [amazonbedrock] service")
                );
            });

            service.parseRequestConfig("id", TaskType.COMPLETION, config, modelVerificationListener);
        }
    }

    public void testParseRequestConfig_MovesModel() throws IOException {
        try (var service = createAmazonBedrockService()) {
            ActionListener<Model> modelVerificationListener = ActionListener.wrap(model -> {
                assertThat(model, instanceOf(AmazonBedrockEmbeddingsModel.class));

                var settings = (AmazonBedrockEmbeddingsServiceSettings) model.getServiceSettings();
                assertThat(settings.region(), is("region"));
                assertThat(settings.modelId(), is("model"));
                assertThat(settings.provider(), is(AmazonBedrockProvider.AMAZONTITAN));
                var secretSettings = (AmazonBedrockSecretSettings) model.getSecretSettings();
                assertThat(secretSettings.accessKey.toString(), is("access"));
                assertThat(secretSettings.secretKey.toString(), is("secret"));
            }, exception -> fail("Unexpected exception: " + exception));

            service.parseRequestConfig(
                "id",
                TaskType.TEXT_EMBEDDING,
                getRequestConfigMap(
                    createEmbeddingsRequestSettingsMap("region", "model", "amazontitan", null, null, null, null),
                    Map.of(),
                    getAmazonBedrockSecretSettingsMap("access", "secret")
                ),
                modelVerificationListener
            );
        }
    }

    public void testParseRequestConfig_CreatesAnAmazonBedrockEmbeddingsModelWhenChunkingSettingsProvided() throws IOException {
        try (var service = createAmazonBedrockService()) {
            ActionListener<Model> modelVerificationListener = ActionListener.wrap(model -> {
                assertThat(model, instanceOf(AmazonBedrockEmbeddingsModel.class));

                var settings = (AmazonBedrockEmbeddingsServiceSettings) model.getServiceSettings();
                assertThat(settings.region(), is("region"));
                assertThat(settings.modelId(), is("model"));
                assertThat(settings.provider(), is(AmazonBedrockProvider.AMAZONTITAN));
                var secretSettings = (AmazonBedrockSecretSettings) model.getSecretSettings();
                assertThat(secretSettings.accessKey.toString(), is("access"));
                assertThat(secretSettings.secretKey.toString(), is("secret"));
                assertThat(model.getConfigurations().getChunkingSettings(), instanceOf(ChunkingSettings.class));
            }, exception -> fail("Unexpected exception: " + exception));

            service.parseRequestConfig(
                "id",
                TaskType.TEXT_EMBEDDING,
                getRequestConfigMap(
                    createEmbeddingsRequestSettingsMap("region", "model", "amazontitan", null, null, null, null),
                    Map.of(),
                    createRandomChunkingSettingsMap(),
                    getAmazonBedrockSecretSettingsMap("access", "secret")
                ),
                modelVerificationListener
            );
        }
    }

    public void testParseRequestConfig_CreatesAnAmazonBedrockEmbeddingsModelWhenChunkingSettingsNotProvided() throws IOException {
        try (var service = createAmazonBedrockService()) {
            ActionListener<Model> modelVerificationListener = ActionListener.wrap(model -> {
                assertThat(model, instanceOf(AmazonBedrockEmbeddingsModel.class));

                var settings = (AmazonBedrockEmbeddingsServiceSettings) model.getServiceSettings();
                assertThat(settings.region(), is("region"));
                assertThat(settings.modelId(), is("model"));
                assertThat(settings.provider(), is(AmazonBedrockProvider.AMAZONTITAN));
                var secretSettings = (AmazonBedrockSecretSettings) model.getSecretSettings();
                assertThat(secretSettings.accessKey.toString(), is("access"));
                assertThat(secretSettings.secretKey.toString(), is("secret"));
                assertThat(model.getConfigurations().getChunkingSettings(), instanceOf(ChunkingSettings.class));
            }, exception -> fail("Unexpected exception: " + exception));

            service.parseRequestConfig(
                "id",
                TaskType.TEXT_EMBEDDING,
                getRequestConfigMap(
                    createEmbeddingsRequestSettingsMap("region", "model", "amazontitan", null, null, null, null),
                    Map.of(),
                    getAmazonBedrockSecretSettingsMap("access", "secret")
                ),
                modelVerificationListener
            );
        }
    }

    public void testCreateModel_ForEmbeddingsTask_DimensionsIsNotAllowed() throws IOException {
        try (var service = createAmazonBedrockService()) {
            ActionListener<Model> modelVerificationListener = ActionListener.wrap(
                model -> fail("Expected exception, but got model: " + model),
                exception -> {
                    assertThat(exception, instanceOf(ValidationException.class));
                    assertThat(exception.getMessage(), containsString("[service_settings] does not allow the setting [dimensions]"));
                }
            );

            service.parseRequestConfig(
                "id",
                TaskType.TEXT_EMBEDDING,
                getRequestConfigMap(
                    createEmbeddingsRequestSettingsMap("region", "model", "amazontitan", 512, null, null, null),
                    Map.of(),
                    getAmazonBedrockSecretSettingsMap("access", "secret")
                ),
                modelVerificationListener
            );
        }
    }

    public void testParsePersistedConfigWithSecrets_CreatesAnAmazonBedrockEmbeddingsModel() throws IOException {
        try (var service = createAmazonBedrockService()) {
            var settingsMap = createEmbeddingsRequestSettingsMap("region", "model", "amazontitan", null, false, null, null);
            var secretSettingsMap = getAmazonBedrockSecretSettingsMap("access", "secret");

            var persistedConfig = getPersistedConfigMap(settingsMap, new HashMap<String, Object>(Map.of()), secretSettingsMap);

            var model = service.parsePersistedConfigWithSecrets(
                "id",
                TaskType.TEXT_EMBEDDING,
                persistedConfig.config(),
                persistedConfig.secrets()
            );

            assertThat(model, instanceOf(AmazonBedrockEmbeddingsModel.class));

            var settings = (AmazonBedrockEmbeddingsServiceSettings) model.getServiceSettings();
            assertThat(settings.region(), is("region"));
            assertThat(settings.modelId(), is("model"));
            assertThat(settings.provider(), is(AmazonBedrockProvider.AMAZONTITAN));
            var secretSettings = (AmazonBedrockSecretSettings) model.getSecretSettings();
            assertThat(secretSettings.accessKey.toString(), is("access"));
            assertThat(secretSettings.secretKey.toString(), is("secret"));
        }
    }

    public void testParsePersistedConfigWithSecrets_CreatesAnAmazonBedrockEmbeddingsModelWhenChunkingSettingsProvided() throws IOException {
        try (var service = createAmazonBedrockService()) {
            var settingsMap = createEmbeddingsRequestSettingsMap("region", "model", "amazontitan", null, false, null, null);
            var secretSettingsMap = getAmazonBedrockSecretSettingsMap("access", "secret");

            var persistedConfig = getPersistedConfigMap(
                settingsMap,
                new HashMap<String, Object>(Map.of()),
                createRandomChunkingSettingsMap(),
                secretSettingsMap
            );

            var model = service.parsePersistedConfigWithSecrets(
                "id",
                TaskType.TEXT_EMBEDDING,
                persistedConfig.config(),
                persistedConfig.secrets()
            );

            assertThat(model, instanceOf(AmazonBedrockEmbeddingsModel.class));

            var settings = (AmazonBedrockEmbeddingsServiceSettings) model.getServiceSettings();
            assertThat(settings.region(), is("region"));
            assertThat(settings.modelId(), is("model"));
            assertThat(settings.provider(), is(AmazonBedrockProvider.AMAZONTITAN));
            assertThat(model.getConfigurations().getChunkingSettings(), instanceOf(ChunkingSettings.class));
            var secretSettings = (AmazonBedrockSecretSettings) model.getSecretSettings();
            assertThat(secretSettings.accessKey.toString(), is("access"));
            assertThat(secretSettings.secretKey.toString(), is("secret"));
        }
    }

    public void testParsePersistedConfigWithSecrets_CreatesAnAmazonBedrockEmbeddingsModelWhenChunkingSettingsNotProvided()
        throws IOException {
        try (var service = createAmazonBedrockService()) {
            var settingsMap = createEmbeddingsRequestSettingsMap("region", "model", "amazontitan", null, false, null, null);
            var secretSettingsMap = getAmazonBedrockSecretSettingsMap("access", "secret");

            var persistedConfig = getPersistedConfigMap(settingsMap, new HashMap<String, Object>(Map.of()), secretSettingsMap);

            var model = service.parsePersistedConfigWithSecrets(
                "id",
                TaskType.TEXT_EMBEDDING,
                persistedConfig.config(),
                persistedConfig.secrets()
            );

            assertThat(model, instanceOf(AmazonBedrockEmbeddingsModel.class));

            var settings = (AmazonBedrockEmbeddingsServiceSettings) model.getServiceSettings();
            assertThat(settings.region(), is("region"));
            assertThat(settings.modelId(), is("model"));
            assertThat(settings.provider(), is(AmazonBedrockProvider.AMAZONTITAN));
            assertThat(model.getConfigurations().getChunkingSettings(), instanceOf(ChunkingSettings.class));
            var secretSettings = (AmazonBedrockSecretSettings) model.getSecretSettings();
            assertThat(secretSettings.accessKey.toString(), is("access"));
            assertThat(secretSettings.secretKey.toString(), is("secret"));
        }
    }

    public void testParsePersistedConfigWithSecrets_ThrowsErrorTryingToParseInvalidModel() throws IOException {
        try (var service = createAmazonBedrockService()) {
            var settingsMap = createChatCompletionRequestSettingsMap("region", "model", "amazontitan");
            var secretSettingsMap = getAmazonBedrockSecretSettingsMap("access", "secret");

            var persistedConfig = getPersistedConfigMap(settingsMap, Map.of(), secretSettingsMap);

            var thrownException = expectThrows(
                ElasticsearchStatusException.class,
                () -> service.parsePersistedConfigWithSecrets(
                    "id",
                    TaskType.SPARSE_EMBEDDING,
                    persistedConfig.config(),
                    persistedConfig.secrets()
                )
            );

            assertThat(
                thrownException.getMessage(),
                is("Failed to parse stored model [id] for [amazonbedrock] service, please delete and add the service again")
            );
        }
    }

    public void testParsePersistedConfigWithSecrets_DoesNotThrowWhenAnExtraKeyExistsInConfig() throws IOException {
        try (var service = createAmazonBedrockService()) {
            var settingsMap = createEmbeddingsRequestSettingsMap("region", "model", "amazontitan", null, false, null, null);
            var secretSettingsMap = getAmazonBedrockSecretSettingsMap("access", "secret");

            var persistedConfig = getPersistedConfigMap(settingsMap, new HashMap<String, Object>(Map.of()), secretSettingsMap);
            persistedConfig.config().put("extra_key", "value");

            var model = service.parsePersistedConfigWithSecrets(
                "id",
                TaskType.TEXT_EMBEDDING,
                persistedConfig.config(),
                persistedConfig.secrets()
            );

            assertThat(model, instanceOf(AmazonBedrockEmbeddingsModel.class));

            var settings = (AmazonBedrockEmbeddingsServiceSettings) model.getServiceSettings();
            assertThat(settings.region(), is("region"));
            assertThat(settings.modelId(), is("model"));
            assertThat(settings.provider(), is(AmazonBedrockProvider.AMAZONTITAN));
            var secretSettings = (AmazonBedrockSecretSettings) model.getSecretSettings();
            assertThat(secretSettings.accessKey.toString(), is("access"));
            assertThat(secretSettings.secretKey.toString(), is("secret"));
        }
    }

    public void testParsePersistedConfigWithSecrets_DoesNotThrowWhenAnExtraKeyExistsInSecretsSettings() throws IOException {
        try (var service = createAmazonBedrockService()) {
            var settingsMap = createEmbeddingsRequestSettingsMap("region", "model", "amazontitan", null, false, null, null);
            var secretSettingsMap = getAmazonBedrockSecretSettingsMap("access", "secret");
            secretSettingsMap.put("extra_key", "value");

            var persistedConfig = getPersistedConfigMap(settingsMap, new HashMap<String, Object>(Map.of()), secretSettingsMap);

            var model = service.parsePersistedConfigWithSecrets(
                "id",
                TaskType.TEXT_EMBEDDING,
                persistedConfig.config(),
                persistedConfig.secrets()
            );

            assertThat(model, instanceOf(AmazonBedrockEmbeddingsModel.class));

            var settings = (AmazonBedrockEmbeddingsServiceSettings) model.getServiceSettings();
            assertThat(settings.region(), is("region"));
            assertThat(settings.modelId(), is("model"));
            assertThat(settings.provider(), is(AmazonBedrockProvider.AMAZONTITAN));
            var secretSettings = (AmazonBedrockSecretSettings) model.getSecretSettings();
            assertThat(secretSettings.accessKey.toString(), is("access"));
            assertThat(secretSettings.secretKey.toString(), is("secret"));
        }
    }

    public void testParsePersistedConfigWithSecrets_NotThrowWhenAnExtraKeyExistsInSecrets() throws IOException {
        try (var service = createAmazonBedrockService()) {
            var settingsMap = createEmbeddingsRequestSettingsMap("region", "model", "amazontitan", null, false, null, null);
            var secretSettingsMap = getAmazonBedrockSecretSettingsMap("access", "secret");

            var persistedConfig = getPersistedConfigMap(settingsMap, new HashMap<String, Object>(Map.of()), secretSettingsMap);
            persistedConfig.secrets().put("extra_key", "value");

            var model = service.parsePersistedConfigWithSecrets(
                "id",
                TaskType.TEXT_EMBEDDING,
                persistedConfig.config(),
                persistedConfig.secrets()
            );

            assertThat(model, instanceOf(AmazonBedrockEmbeddingsModel.class));

            var settings = (AmazonBedrockEmbeddingsServiceSettings) model.getServiceSettings();
            assertThat(settings.region(), is("region"));
            assertThat(settings.modelId(), is("model"));
            assertThat(settings.provider(), is(AmazonBedrockProvider.AMAZONTITAN));
            var secretSettings = (AmazonBedrockSecretSettings) model.getSecretSettings();
            assertThat(secretSettings.accessKey.toString(), is("access"));
            assertThat(secretSettings.secretKey.toString(), is("secret"));
        }
    }

    public void testParsePersistedConfigWithSecrets_NotThrowWhenAnExtraKeyExistsInServiceSettings() throws IOException {
        try (var service = createAmazonBedrockService()) {
            var settingsMap = createEmbeddingsRequestSettingsMap("region", "model", "amazontitan", null, false, null, null);
            settingsMap.put("extra_key", "value");
            var secretSettingsMap = getAmazonBedrockSecretSettingsMap("access", "secret");

            var persistedConfig = getPersistedConfigMap(settingsMap, new HashMap<String, Object>(Map.of()), secretSettingsMap);

            var model = service.parsePersistedConfigWithSecrets(
                "id",
                TaskType.TEXT_EMBEDDING,
                persistedConfig.config(),
                persistedConfig.secrets()
            );

            assertThat(model, instanceOf(AmazonBedrockEmbeddingsModel.class));

            var settings = (AmazonBedrockEmbeddingsServiceSettings) model.getServiceSettings();
            assertThat(settings.region(), is("region"));
            assertThat(settings.modelId(), is("model"));
            assertThat(settings.provider(), is(AmazonBedrockProvider.AMAZONTITAN));
            var secretSettings = (AmazonBedrockSecretSettings) model.getSecretSettings();
            assertThat(secretSettings.accessKey.toString(), is("access"));
            assertThat(secretSettings.secretKey.toString(), is("secret"));
        }
    }

    public void testParsePersistedConfigWithSecrets_NotThrowWhenAnExtraKeyExistsInTaskSettings() throws IOException {
        try (var service = createAmazonBedrockService()) {
            var settingsMap = createChatCompletionRequestSettingsMap("region", "model", "anthropic");
            var taskSettingsMap = getChatCompletionTaskSettingsMap(1.0, 0.5, 0.2, 128);
            var secretSettingsMap = getAmazonBedrockSecretSettingsMap("access", "secret");
            taskSettingsMap.put("extra_key", "value");

            var persistedConfig = getPersistedConfigMap(settingsMap, taskSettingsMap, secretSettingsMap);

            var model = service.parsePersistedConfigWithSecrets(
                "id",
                TaskType.COMPLETION,
                persistedConfig.config(),
                persistedConfig.secrets()
            );

            assertThat(model, instanceOf(AmazonBedrockChatCompletionModel.class));

            var settings = (AmazonBedrockChatCompletionServiceSettings) model.getServiceSettings();
            assertThat(settings.region(), is("region"));
            assertThat(settings.modelId(), is("model"));
            assertThat(settings.provider(), is(AmazonBedrockProvider.ANTHROPIC));
            var taskSettings = (AmazonBedrockChatCompletionTaskSettings) model.getTaskSettings();
            assertThat(taskSettings.temperature(), is(1.0));
            assertThat(taskSettings.topP(), is(0.5));
            assertThat(taskSettings.topK(), is(0.2));
            assertThat(taskSettings.maxNewTokens(), is(128));
            var secretSettings = (AmazonBedrockSecretSettings) model.getSecretSettings();
            assertThat(secretSettings.accessKey.toString(), is("access"));
            assertThat(secretSettings.secretKey.toString(), is("secret"));
        }
    }

    public void testParsePersistedConfig_CreatesAnAmazonBedrockEmbeddingsModel() throws IOException {
        try (var service = createAmazonBedrockService()) {
            var settingsMap = createEmbeddingsRequestSettingsMap("region", "model", "amazontitan", null, false, null, null);
            var secretSettingsMap = getAmazonBedrockSecretSettingsMap("access", "secret");

            var persistedConfig = getPersistedConfigMap(settingsMap, new HashMap<String, Object>(Map.of()), secretSettingsMap);

            var model = service.parsePersistedConfig("id", TaskType.TEXT_EMBEDDING, persistedConfig.config());

            assertThat(model, instanceOf(AmazonBedrockEmbeddingsModel.class));

            var settings = (AmazonBedrockEmbeddingsServiceSettings) model.getServiceSettings();
            assertThat(settings.region(), is("region"));
            assertThat(settings.modelId(), is("model"));
            assertThat(settings.provider(), is(AmazonBedrockProvider.AMAZONTITAN));
            assertNull(model.getSecretSettings());
        }
    }

    public void testParsePersistedConfig_CreatesAnAmazonBedrockEmbeddingsModelWhenChunkingSettingsProvided() throws IOException {
        try (var service = createAmazonBedrockService()) {
            var settingsMap = createEmbeddingsRequestSettingsMap("region", "model", "amazontitan", null, false, null, null);
            var secretSettingsMap = getAmazonBedrockSecretSettingsMap("access", "secret");

            var persistedConfig = getPersistedConfigMap(
                settingsMap,
                new HashMap<String, Object>(Map.of()),
                createRandomChunkingSettingsMap(),
                secretSettingsMap
            );

            var model = service.parsePersistedConfig("id", TaskType.TEXT_EMBEDDING, persistedConfig.config());

            assertThat(model, instanceOf(AmazonBedrockEmbeddingsModel.class));

            var settings = (AmazonBedrockEmbeddingsServiceSettings) model.getServiceSettings();
            assertThat(settings.region(), is("region"));
            assertThat(settings.modelId(), is("model"));
            assertThat(settings.provider(), is(AmazonBedrockProvider.AMAZONTITAN));
            assertThat(model.getConfigurations().getChunkingSettings(), instanceOf(ChunkingSettings.class));
            assertNull(model.getSecretSettings());
        }
    }

    public void testParsePersistedConfig_CreatesAnAmazonBedrockEmbeddingsModelWhenChunkingSettingsNotProvided() throws IOException {
        try (var service = createAmazonBedrockService()) {
            var settingsMap = createEmbeddingsRequestSettingsMap("region", "model", "amazontitan", null, false, null, null);
            var secretSettingsMap = getAmazonBedrockSecretSettingsMap("access", "secret");

            var persistedConfig = getPersistedConfigMap(settingsMap, new HashMap<String, Object>(Map.of()), secretSettingsMap);

            var model = service.parsePersistedConfig("id", TaskType.TEXT_EMBEDDING, persistedConfig.config());

            assertThat(model, instanceOf(AmazonBedrockEmbeddingsModel.class));

            var settings = (AmazonBedrockEmbeddingsServiceSettings) model.getServiceSettings();
            assertThat(settings.region(), is("region"));
            assertThat(settings.modelId(), is("model"));
            assertThat(settings.provider(), is(AmazonBedrockProvider.AMAZONTITAN));
            assertThat(model.getConfigurations().getChunkingSettings(), instanceOf(ChunkingSettings.class));
            assertNull(model.getSecretSettings());
        }
    }

    public void testParsePersistedConfig_CreatesAnAmazonBedrockChatCompletionModel() throws IOException {
        try (var service = createAmazonBedrockService()) {
            var settingsMap = createChatCompletionRequestSettingsMap("region", "model", "anthropic");
            var taskSettingsMap = getChatCompletionTaskSettingsMap(1.0, 0.5, 0.2, 128);
            var secretSettingsMap = getAmazonBedrockSecretSettingsMap("access", "secret");

            var persistedConfig = getPersistedConfigMap(settingsMap, taskSettingsMap, secretSettingsMap);
            var model = service.parsePersistedConfig("id", TaskType.COMPLETION, persistedConfig.config());

            assertThat(model, instanceOf(AmazonBedrockChatCompletionModel.class));

            var settings = (AmazonBedrockChatCompletionServiceSettings) model.getServiceSettings();
            assertThat(settings.region(), is("region"));
            assertThat(settings.modelId(), is("model"));
            assertThat(settings.provider(), is(AmazonBedrockProvider.ANTHROPIC));
            var taskSettings = (AmazonBedrockChatCompletionTaskSettings) model.getTaskSettings();
            assertThat(taskSettings.temperature(), is(1.0));
            assertThat(taskSettings.topP(), is(0.5));
            assertThat(taskSettings.topK(), is(0.2));
            assertThat(taskSettings.maxNewTokens(), is(128));
            assertNull(model.getSecretSettings());
        }
    }

    public void testParsePersistedConfig_ThrowsErrorTryingToParseInvalidModel() throws IOException {
        try (var service = createAmazonBedrockService()) {
            var settingsMap = createEmbeddingsRequestSettingsMap("region", "model", "amazontitan", null, false, null, null);
            var secretSettingsMap = getAmazonBedrockSecretSettingsMap("access", "secret");

            var persistedConfig = getPersistedConfigMap(settingsMap, new HashMap<String, Object>(Map.of()), secretSettingsMap);

            var thrownException = expectThrows(
                ElasticsearchStatusException.class,
                () -> service.parsePersistedConfig("id", TaskType.SPARSE_EMBEDDING, persistedConfig.config())
            );

            assertThat(
                thrownException.getMessage(),
                is("Failed to parse stored model [id] for [amazonbedrock] service, please delete and add the service again")
            );
        }
    }

    public void testParsePersistedConfig_DoesNotThrowWhenAnExtraKeyExistsInConfig() throws IOException {
        try (var service = createAmazonBedrockService()) {
            var settingsMap = createEmbeddingsRequestSettingsMap("region", "model", "amazontitan", null, false, null, null);
            var secretSettingsMap = getAmazonBedrockSecretSettingsMap("access", "secret");

            var persistedConfig = getPersistedConfigMap(settingsMap, new HashMap<String, Object>(Map.of()), secretSettingsMap);
            persistedConfig.config().put("extra_key", "value");

            var model = service.parsePersistedConfig("id", TaskType.TEXT_EMBEDDING, persistedConfig.config());

            assertThat(model, instanceOf(AmazonBedrockEmbeddingsModel.class));

            var settings = (AmazonBedrockEmbeddingsServiceSettings) model.getServiceSettings();
            assertThat(settings.region(), is("region"));
            assertThat(settings.modelId(), is("model"));
            assertThat(settings.provider(), is(AmazonBedrockProvider.AMAZONTITAN));
            assertNull(model.getSecretSettings());
        }
    }

    public void testParsePersistedConfig_NotThrowWhenAnExtraKeyExistsInServiceSettings() throws IOException {
        try (var service = createAmazonBedrockService()) {
            var settingsMap = createEmbeddingsRequestSettingsMap("region", "model", "amazontitan", null, false, null, null);
            settingsMap.put("extra_key", "value");
            var secretSettingsMap = getAmazonBedrockSecretSettingsMap("access", "secret");

            var persistedConfig = getPersistedConfigMap(settingsMap, new HashMap<String, Object>(Map.of()), secretSettingsMap);
            persistedConfig.config().put("extra_key", "value");

            var model = service.parsePersistedConfig("id", TaskType.TEXT_EMBEDDING, persistedConfig.config());

            assertThat(model, instanceOf(AmazonBedrockEmbeddingsModel.class));

            var settings = (AmazonBedrockEmbeddingsServiceSettings) model.getServiceSettings();
            assertThat(settings.region(), is("region"));
            assertThat(settings.modelId(), is("model"));
            assertThat(settings.provider(), is(AmazonBedrockProvider.AMAZONTITAN));
            assertNull(model.getSecretSettings());
        }
    }

    public void testParsePersistedConfig_NotThrowWhenAnExtraKeyExistsInTaskSettings() throws IOException {
        try (var service = createAmazonBedrockService()) {
            var settingsMap = createChatCompletionRequestSettingsMap("region", "model", "anthropic");
            var taskSettingsMap = getChatCompletionTaskSettingsMap(1.0, 0.5, 0.2, 128);
            taskSettingsMap.put("extra_key", "value");
            var secretSettingsMap = getAmazonBedrockSecretSettingsMap("access", "secret");

            var persistedConfig = getPersistedConfigMap(settingsMap, taskSettingsMap, secretSettingsMap);
            var model = service.parsePersistedConfig("id", TaskType.COMPLETION, persistedConfig.config());

            assertThat(model, instanceOf(AmazonBedrockChatCompletionModel.class));

            var settings = (AmazonBedrockChatCompletionServiceSettings) model.getServiceSettings();
            assertThat(settings.region(), is("region"));
            assertThat(settings.modelId(), is("model"));
            assertThat(settings.provider(), is(AmazonBedrockProvider.ANTHROPIC));
            var taskSettings = (AmazonBedrockChatCompletionTaskSettings) model.getTaskSettings();
            assertThat(taskSettings.temperature(), is(1.0));
            assertThat(taskSettings.topP(), is(0.5));
            assertThat(taskSettings.topK(), is(0.2));
            assertThat(taskSettings.maxNewTokens(), is(128));
            assertNull(model.getSecretSettings());
        }
    }

    public void testInfer_ThrowsErrorWhenModelIsNotAmazonBedrockModel() throws IOException {
        var sender = mock(Sender.class);
        var factory = mock(HttpRequestSender.Factory.class);
        when(factory.createSender()).thenReturn(sender);

        var amazonBedrockFactory = new AmazonBedrockMockRequestSender.Factory(
            ServiceComponentsTests.createWithSettings(threadPool, Settings.EMPTY),
            mockClusterServiceEmpty()
        );
        var mockModel = getInvalidModel("model_id", "service_name");

        try (var service = new AmazonBedrockService(factory, amazonBedrockFactory, createWithEmptySettings(threadPool))) {
            PlainActionFuture<InferenceServiceResults> listener = new PlainActionFuture<>();
            service.infer(
                mockModel,
                null,
                List.of(""),
                false,
                new HashMap<>(),
                InputType.INGEST,
                InferenceAction.Request.DEFAULT_TIMEOUT,
                listener
            );

            var thrownException = expectThrows(ElasticsearchStatusException.class, () -> listener.actionGet(TIMEOUT));
            assertThat(
                thrownException.getMessage(),
                is("The internal model was invalid, please delete the service [service_name] with id [model_id] and add it again.")
            );

            verify(factory, times(1)).createSender();
            verify(sender, times(1)).start();
        }
        verify(sender, times(1)).close();
        verifyNoMoreInteractions(factory);
        verifyNoMoreInteractions(sender);
    }

    public void testInfer_SendsRequest_ForEmbeddingsModel() throws IOException {
        var sender = mock(Sender.class);
        var factory = mock(HttpRequestSender.Factory.class);
        when(factory.createSender()).thenReturn(sender);

        var amazonBedrockFactory = new AmazonBedrockMockRequestSender.Factory(
            ServiceComponentsTests.createWithSettings(threadPool, Settings.EMPTY),
            mockClusterServiceEmpty()
        );

        try (var service = new AmazonBedrockService(factory, amazonBedrockFactory, createWithEmptySettings(threadPool))) {
            try (var requestSender = (AmazonBedrockMockRequestSender) amazonBedrockFactory.createSender()) {
                var results = new TextEmbeddingFloatResults(
                    List.of(new TextEmbeddingFloatResults.Embedding(new float[] { 0.123F, 0.678F }))
                );
                requestSender.enqueue(results);

                var model = AmazonBedrockEmbeddingsModelTests.createModel(
                    "id",
                    "region",
                    "model",
                    AmazonBedrockProvider.AMAZONTITAN,
                    "access",
                    "secret"
                );
                PlainActionFuture<InferenceServiceResults> listener = new PlainActionFuture<>();
                service.infer(
                    model,
                    null,
                    List.of("abc"),
                    false,
                    new HashMap<>(),
                    InputType.INGEST,
                    InferenceAction.Request.DEFAULT_TIMEOUT,
                    listener
                );

                var result = listener.actionGet(TIMEOUT);

                assertThat(result.asMap(), Matchers.is(buildExpectationFloat(List.of(new float[] { 0.123F, 0.678F }))));
            }
        }
    }

    public void testInfer_SendsRequest_ForChatCompletionModel() throws IOException {
        var sender = mock(Sender.class);
        var factory = mock(HttpRequestSender.Factory.class);
        when(factory.createSender()).thenReturn(sender);

        var amazonBedrockFactory = new AmazonBedrockMockRequestSender.Factory(
            ServiceComponentsTests.createWithSettings(threadPool, Settings.EMPTY),
            mockClusterServiceEmpty()
        );

        try (var service = new AmazonBedrockService(factory, amazonBedrockFactory, createWithEmptySettings(threadPool))) {
            try (var requestSender = (AmazonBedrockMockRequestSender) amazonBedrockFactory.createSender()) {
                var mockResults = new ChatCompletionResults(List.of(new ChatCompletionResults.Result("test result")));
                requestSender.enqueue(mockResults);

                var model = AmazonBedrockChatCompletionModelTests.createModel(
                    "id",
                    "region",
                    "model",
                    AmazonBedrockProvider.AMAZONTITAN,
                    "access",
                    "secret"
                );
                PlainActionFuture<InferenceServiceResults> listener = new PlainActionFuture<>();
                service.infer(
                    model,
                    null,
                    List.of("abc"),
                    false,
                    new HashMap<>(),
                    InputType.INGEST,
                    InferenceAction.Request.DEFAULT_TIMEOUT,
                    listener
                );

                var result = listener.actionGet(TIMEOUT);

                assertThat(result.asMap(), Matchers.is(buildExpectationCompletion(List.of("test result"))));
            }
        }
    }

<<<<<<< HEAD
=======
    public void testCheckModelConfig_IncludesMaxTokens_ForEmbeddingsModel() throws IOException {
        var sender = mock(Sender.class);
        var factory = mock(HttpRequestSender.Factory.class);
        when(factory.createSender()).thenReturn(sender);

        var amazonBedrockFactory = new AmazonBedrockMockRequestSender.Factory(
            ServiceComponentsTests.createWithSettings(threadPool, Settings.EMPTY),
            mockClusterServiceEmpty()
        );

        try (var service = new AmazonBedrockService(factory, amazonBedrockFactory, createWithEmptySettings(threadPool))) {
            try (var requestSender = (AmazonBedrockMockRequestSender) amazonBedrockFactory.createSender()) {
                var results = new TextEmbeddingFloatResults(
                    List.of(new TextEmbeddingFloatResults.Embedding(new float[] { 0.123F, 0.678F }))
                );
                requestSender.enqueue(results);

                var model = AmazonBedrockEmbeddingsModelTests.createModel(
                    "id",
                    "region",
                    "model",
                    AmazonBedrockProvider.AMAZONTITAN,
                    null,
                    false,
                    100,
                    null,
                    null,
                    "access",
                    "secret"
                );

                PlainActionFuture<Model> listener = new PlainActionFuture<>();
                service.checkModelConfig(model, listener);
                var result = listener.actionGet(TIMEOUT);
                assertThat(
                    result,
                    is(
                        AmazonBedrockEmbeddingsModelTests.createModel(
                            "id",
                            "region",
                            "model",
                            AmazonBedrockProvider.AMAZONTITAN,
                            2,
                            false,
                            100,
                            SimilarityMeasure.COSINE,
                            null,
                            "access",
                            "secret"
                        )
                    )
                );
                var inputStrings = requestSender.getInputs();

                MatcherAssert.assertThat(inputStrings, Matchers.is(List.of("how big")));
            }
        }
    }

    public void testCheckModelConfig_HasSimilarity_ForEmbeddingsModel() throws IOException {
        var sender = mock(Sender.class);
        var factory = mock(HttpRequestSender.Factory.class);
        when(factory.createSender()).thenReturn(sender);

        var amazonBedrockFactory = new AmazonBedrockMockRequestSender.Factory(
            ServiceComponentsTests.createWithSettings(threadPool, Settings.EMPTY),
            mockClusterServiceEmpty()
        );

        try (var service = new AmazonBedrockService(factory, amazonBedrockFactory, createWithEmptySettings(threadPool))) {
            try (var requestSender = (AmazonBedrockMockRequestSender) amazonBedrockFactory.createSender()) {
                var results = new TextEmbeddingFloatResults(
                    List.of(new TextEmbeddingFloatResults.Embedding(new float[] { 0.123F, 0.678F }))
                );
                requestSender.enqueue(results);

                var model = AmazonBedrockEmbeddingsModelTests.createModel(
                    "id",
                    "region",
                    "model",
                    AmazonBedrockProvider.AMAZONTITAN,
                    null,
                    false,
                    null,
                    SimilarityMeasure.COSINE,
                    null,
                    "access",
                    "secret"
                );

                PlainActionFuture<Model> listener = new PlainActionFuture<>();
                service.checkModelConfig(model, listener);
                var result = listener.actionGet(TIMEOUT);
                assertThat(
                    result,
                    is(
                        AmazonBedrockEmbeddingsModelTests.createModel(
                            "id",
                            "region",
                            "model",
                            AmazonBedrockProvider.AMAZONTITAN,
                            2,
                            false,
                            null,
                            SimilarityMeasure.COSINE,
                            null,
                            "access",
                            "secret"
                        )
                    )
                );
                var inputStrings = requestSender.getInputs();

                MatcherAssert.assertThat(inputStrings, Matchers.is(List.of("how big")));
            }
        }
    }

    public void testCheckModelConfig_ThrowsIfEmbeddingSizeDoesNotMatchValueSetByUser() throws IOException {
        var sender = mock(Sender.class);
        var factory = mock(HttpRequestSender.Factory.class);
        when(factory.createSender()).thenReturn(sender);

        var amazonBedrockFactory = new AmazonBedrockMockRequestSender.Factory(
            ServiceComponentsTests.createWithSettings(threadPool, Settings.EMPTY),
            mockClusterServiceEmpty()
        );

        try (var service = new AmazonBedrockService(factory, amazonBedrockFactory, createWithEmptySettings(threadPool))) {
            try (var requestSender = (AmazonBedrockMockRequestSender) amazonBedrockFactory.createSender()) {
                var results = new TextEmbeddingFloatResults(
                    List.of(new TextEmbeddingFloatResults.Embedding(new float[] { 0.123F, 0.678F }))
                );
                requestSender.enqueue(results);

                var model = AmazonBedrockEmbeddingsModelTests.createModel(
                    "id",
                    "region",
                    "model",
                    AmazonBedrockProvider.AMAZONTITAN,
                    3,
                    true,
                    null,
                    null,
                    null,
                    "access",
                    "secret"
                );

                PlainActionFuture<Model> listener = new PlainActionFuture<>();
                service.checkModelConfig(model, listener);

                var exception = expectThrows(ElasticsearchStatusException.class, () -> listener.actionGet(TIMEOUT));
                assertThat(
                    exception.getMessage(),
                    is(
                        "The retrieved embeddings size [2] does not match the size specified in the settings [3]. "
                            + "Please recreate the [id] configuration with the correct dimensions"
                    )
                );

                var inputStrings = requestSender.getInputs();
                MatcherAssert.assertThat(inputStrings, Matchers.is(List.of("how big")));
            }
        }
    }

    public void testCheckModelConfig_ReturnsNewModelReference_AndDoesNotSendDimensionsField_WhenNotSetByUser() throws IOException {
        var sender = mock(Sender.class);
        var factory = mock(HttpRequestSender.Factory.class);
        when(factory.createSender()).thenReturn(sender);

        var amazonBedrockFactory = new AmazonBedrockMockRequestSender.Factory(
            ServiceComponentsTests.createWithSettings(threadPool, Settings.EMPTY),
            mockClusterServiceEmpty()
        );

        try (var service = new AmazonBedrockService(factory, amazonBedrockFactory, createWithEmptySettings(threadPool))) {
            try (var requestSender = (AmazonBedrockMockRequestSender) amazonBedrockFactory.createSender()) {
                var results = new TextEmbeddingFloatResults(
                    List.of(new TextEmbeddingFloatResults.Embedding(new float[] { 0.123F, 0.678F }))
                );
                requestSender.enqueue(results);

                var model = AmazonBedrockEmbeddingsModelTests.createModel(
                    "id",
                    "region",
                    "model",
                    AmazonBedrockProvider.AMAZONTITAN,
                    100,
                    false,
                    null,
                    SimilarityMeasure.COSINE,
                    null,
                    "access",
                    "secret"
                );

                PlainActionFuture<Model> listener = new PlainActionFuture<>();
                service.checkModelConfig(model, listener);
                var result = listener.actionGet(TIMEOUT);
                assertThat(
                    result,
                    is(
                        AmazonBedrockEmbeddingsModelTests.createModel(
                            "id",
                            "region",
                            "model",
                            AmazonBedrockProvider.AMAZONTITAN,
                            2,
                            false,
                            null,
                            SimilarityMeasure.COSINE,
                            null,
                            "access",
                            "secret"
                        )
                    )
                );
                var inputStrings = requestSender.getInputs();

                MatcherAssert.assertThat(inputStrings, Matchers.is(List.of("how big")));
            }
        }
    }

>>>>>>> 80deeb81
    public void testUpdateModelWithEmbeddingDetails_InvalidModelProvided() throws IOException {
        var sender = mock(Sender.class);
        var factory = mock(HttpRequestSender.Factory.class);
        when(factory.createSender()).thenReturn(sender);

        var amazonBedrockFactory = new AmazonBedrockMockRequestSender.Factory(
            ServiceComponentsTests.createWithSettings(threadPool, Settings.EMPTY),
            mockClusterServiceEmpty()
        );

        try (var service = new AmazonBedrockService(factory, amazonBedrockFactory, createWithEmptySettings(threadPool))) {
            var model = AmazonBedrockChatCompletionModelTests.createModel(
                randomAlphaOfLength(10),
                randomAlphaOfLength(10),
                randomAlphaOfLength(10),
                randomFrom(AmazonBedrockProvider.values()),
                randomAlphaOfLength(10),
                randomAlphaOfLength(10)
            );
            assertThrows(
                ElasticsearchStatusException.class,
                () -> { service.updateModelWithEmbeddingDetails(model, randomNonNegativeInt()); }
            );
        }
    }

    public void testUpdateModelWithEmbeddingDetails_NullSimilarityInOriginalModel() throws IOException {
        testUpdateModelWithEmbeddingDetails_Successful(null);
    }

    public void testUpdateModelWithEmbeddingDetails_NonNullSimilarityInOriginalModel() throws IOException {
        testUpdateModelWithEmbeddingDetails_Successful(randomFrom(SimilarityMeasure.values()));
    }

    private void testUpdateModelWithEmbeddingDetails_Successful(SimilarityMeasure similarityMeasure) throws IOException {
        var sender = mock(Sender.class);
        var factory = mock(HttpRequestSender.Factory.class);
        when(factory.createSender()).thenReturn(sender);

        var amazonBedrockFactory = new AmazonBedrockMockRequestSender.Factory(
            ServiceComponentsTests.createWithSettings(threadPool, Settings.EMPTY),
            mockClusterServiceEmpty()
        );

        try (var service = new AmazonBedrockService(factory, amazonBedrockFactory, createWithEmptySettings(threadPool))) {
            var embeddingSize = randomNonNegativeInt();
            var provider = randomFrom(AmazonBedrockProvider.values());
            var model = AmazonBedrockEmbeddingsModelTests.createModel(
                randomAlphaOfLength(10),
                randomAlphaOfLength(10),
                randomAlphaOfLength(10),
                provider,
                randomNonNegativeInt(),
                randomBoolean(),
                randomNonNegativeInt(),
                similarityMeasure,
                RateLimitSettingsTests.createRandom(),
                createRandomChunkingSettings(),
                randomAlphaOfLength(10),
                randomAlphaOfLength(10)
            );

            Model updatedModel = service.updateModelWithEmbeddingDetails(model, embeddingSize);

            SimilarityMeasure expectedSimilarityMeasure = similarityMeasure == null
                ? getProviderDefaultSimilarityMeasure(provider)
                : similarityMeasure;
            assertEquals(expectedSimilarityMeasure, updatedModel.getServiceSettings().similarity());
            assertEquals(embeddingSize, updatedModel.getServiceSettings().dimensions().intValue());
        }
    }

    public void testInfer_UnauthorizedResponse() throws IOException {
        var sender = mock(Sender.class);
        var factory = mock(HttpRequestSender.Factory.class);
        when(factory.createSender()).thenReturn(sender);

        var amazonBedrockFactory = new AmazonBedrockMockRequestSender.Factory(
            ServiceComponentsTests.createWithSettings(threadPool, Settings.EMPTY),
            mockClusterServiceEmpty()
        );

        try (
            var service = new AmazonBedrockService(factory, amazonBedrockFactory, createWithEmptySettings(threadPool));
            var requestSender = (AmazonBedrockMockRequestSender) amazonBedrockFactory.createSender()
        ) {
            requestSender.enqueue(
                BedrockRuntimeException.builder().message("The security token included in the request is invalid").build()
            );

            var model = AmazonBedrockEmbeddingsModelTests.createModel(
                "id",
                "us-east-1",
                "amazon.titan-embed-text-v1",
                AmazonBedrockProvider.AMAZONTITAN,
                "_INVALID_AWS_ACCESS_KEY_",
                "_INVALID_AWS_SECRET_KEY_"
            );
            PlainActionFuture<InferenceServiceResults> listener = new PlainActionFuture<>();
            service.infer(
                model,
                null,
                List.of("abc"),
                false,
                new HashMap<>(),
                InputType.INGEST,
                InferenceAction.Request.DEFAULT_TIMEOUT,
                listener
            );

            var exceptionThrown = assertThrows(ElasticsearchException.class, () -> listener.actionGet(TIMEOUT));
            assertThat(exceptionThrown.getCause().getMessage(), containsString("The security token included in the request is invalid"));
        }
    }

    public void testSupportsStreaming() throws IOException {
        try (var service = new AmazonBedrockService(mock(), mock(), createWithEmptySettings(mock()))) {
            assertThat(service.supportedStreamingTasks(), is(EnumSet.of(TaskType.COMPLETION)));
            assertFalse(service.canStream(TaskType.ANY));
        }
    }

    public void testChunkedInfer_ChunkingSettingsSet() throws IOException {
        var model = AmazonBedrockEmbeddingsModelTests.createModel(
            "id",
            "region",
            "model",
            AmazonBedrockProvider.AMAZONTITAN,
            createRandomChunkingSettings(),
            "access",
            "secret"
        );

        testChunkedInfer(model);
    }

    public void testChunkedInfer_ChunkingSettingsNotSet() throws IOException {
        var model = AmazonBedrockEmbeddingsModelTests.createModel(
            "id",
            "region",
            "model",
            AmazonBedrockProvider.AMAZONTITAN,
            null,
            "access",
            "secret"
        );

        testChunkedInfer(model);
    }

    private void testChunkedInfer(AmazonBedrockEmbeddingsModel model) throws IOException {
        var sender = mock(Sender.class);
        var factory = mock(HttpRequestSender.Factory.class);
        when(factory.createSender()).thenReturn(sender);

        var amazonBedrockFactory = new AmazonBedrockMockRequestSender.Factory(
            ServiceComponentsTests.createWithSettings(threadPool, Settings.EMPTY),
            mockClusterServiceEmpty()
        );

        try (var service = new AmazonBedrockService(factory, amazonBedrockFactory, createWithEmptySettings(threadPool))) {
            try (var requestSender = (AmazonBedrockMockRequestSender) amazonBedrockFactory.createSender()) {
                {
                    var mockResults1 = new TextEmbeddingFloatResults(
                        List.of(new TextEmbeddingFloatResults.Embedding(new float[] { 0.123F, 0.678F }))
                    );
                    requestSender.enqueue(mockResults1);
                }
                {
                    var mockResults2 = new TextEmbeddingFloatResults(
                        List.of(new TextEmbeddingFloatResults.Embedding(new float[] { 0.223F, 0.278F }))
                    );
                    requestSender.enqueue(mockResults2);
                }

                PlainActionFuture<List<ChunkedInference>> listener = new PlainActionFuture<>();
                service.chunkedInfer(
                    model,
                    null,
                    List.of("a", "bb"),
                    new HashMap<>(),
                    InputType.INGEST,
                    InferenceAction.Request.DEFAULT_TIMEOUT,
                    listener
                );

                var results = listener.actionGet(TIMEOUT);
                assertThat(results, hasSize(2));
                {
                    assertThat(results.get(0), CoreMatchers.instanceOf(ChunkedInferenceEmbedding.class));
                    var floatResult = (ChunkedInferenceEmbedding) results.get(0);
                    assertThat(floatResult.chunks(), hasSize(1));
                    assertEquals(new ChunkedInference.TextOffset(0, 1), floatResult.chunks().get(0).offset());
                    assertThat(floatResult.chunks().get(0), instanceOf(TextEmbeddingFloatResults.Chunk.class));
                    assertArrayEquals(
                        new float[] { 0.123F, 0.678F },
                        ((TextEmbeddingFloatResults.Chunk) floatResult.chunks().get(0)).embedding(),
                        0.0f
                    );
                }
                {
                    assertThat(results.get(1), CoreMatchers.instanceOf(ChunkedInferenceEmbedding.class));
                    var floatResult = (ChunkedInferenceEmbedding) results.get(1);
                    assertThat(floatResult.chunks(), hasSize(1));
                    assertEquals(new ChunkedInference.TextOffset(0, 2), floatResult.chunks().get(0).offset());
                    assertThat(floatResult.chunks().get(0), instanceOf(TextEmbeddingFloatResults.Chunk.class));
                    assertArrayEquals(
                        new float[] { 0.223F, 0.278F },
                        ((TextEmbeddingFloatResults.Chunk) floatResult.chunks().get(0)).embedding(),
                        0.0f
                    );
                }
            }
        }
    }

    private AmazonBedrockService createAmazonBedrockService() {
        var amazonBedrockFactory = new AmazonBedrockMockRequestSender.Factory(
            ServiceComponentsTests.createWithSettings(threadPool, Settings.EMPTY),
            mockClusterServiceEmpty()
        );
        return new AmazonBedrockService(mock(HttpRequestSender.Factory.class), amazonBedrockFactory, createWithEmptySettings(threadPool));
    }

    private Map<String, Object> getRequestConfigMap(
        Map<String, Object> serviceSettings,
        Map<String, Object> taskSettings,
        Map<String, Object> chunkingSettings,
        Map<String, Object> secretSettings
    ) {
        var requestConfigMap = getRequestConfigMap(serviceSettings, taskSettings, secretSettings);
        requestConfigMap.put(ModelConfigurations.CHUNKING_SETTINGS, chunkingSettings);

        return requestConfigMap;
    }

    private Map<String, Object> getRequestConfigMap(
        Map<String, Object> serviceSettings,
        Map<String, Object> taskSettings,
        Map<String, Object> secretSettings
    ) {
        var builtServiceSettings = new HashMap<>();
        builtServiceSettings.putAll(serviceSettings);
        builtServiceSettings.putAll(secretSettings);

        return new HashMap<>(
            Map.of(ModelConfigurations.SERVICE_SETTINGS, builtServiceSettings, ModelConfigurations.TASK_SETTINGS, taskSettings)
        );
    }

    private Utils.PersistedConfig getPersistedConfigMap(
        Map<String, Object> serviceSettings,
        Map<String, Object> taskSettings,
        Map<String, Object> chunkingSettings,
        Map<String, Object> secretSettings
    ) {
        var persistedConfigMap = getPersistedConfigMap(serviceSettings, taskSettings, secretSettings);
        persistedConfigMap.config().put(ModelConfigurations.CHUNKING_SETTINGS, chunkingSettings);

        return persistedConfigMap;
    }

    private Utils.PersistedConfig getPersistedConfigMap(
        Map<String, Object> serviceSettings,
        Map<String, Object> taskSettings,
        Map<String, Object> secretSettings
    ) {

        return new Utils.PersistedConfig(
            new HashMap<>(Map.of(ModelConfigurations.SERVICE_SETTINGS, serviceSettings, ModelConfigurations.TASK_SETTINGS, taskSettings)),
            new HashMap<>(Map.of(ModelSecrets.SECRET_SETTINGS, secretSettings))
        );
    }
}<|MERGE_RESOLUTION|>--- conflicted
+++ resolved
@@ -1038,235 +1038,6 @@
         }
     }
 
-<<<<<<< HEAD
-=======
-    public void testCheckModelConfig_IncludesMaxTokens_ForEmbeddingsModel() throws IOException {
-        var sender = mock(Sender.class);
-        var factory = mock(HttpRequestSender.Factory.class);
-        when(factory.createSender()).thenReturn(sender);
-
-        var amazonBedrockFactory = new AmazonBedrockMockRequestSender.Factory(
-            ServiceComponentsTests.createWithSettings(threadPool, Settings.EMPTY),
-            mockClusterServiceEmpty()
-        );
-
-        try (var service = new AmazonBedrockService(factory, amazonBedrockFactory, createWithEmptySettings(threadPool))) {
-            try (var requestSender = (AmazonBedrockMockRequestSender) amazonBedrockFactory.createSender()) {
-                var results = new TextEmbeddingFloatResults(
-                    List.of(new TextEmbeddingFloatResults.Embedding(new float[] { 0.123F, 0.678F }))
-                );
-                requestSender.enqueue(results);
-
-                var model = AmazonBedrockEmbeddingsModelTests.createModel(
-                    "id",
-                    "region",
-                    "model",
-                    AmazonBedrockProvider.AMAZONTITAN,
-                    null,
-                    false,
-                    100,
-                    null,
-                    null,
-                    "access",
-                    "secret"
-                );
-
-                PlainActionFuture<Model> listener = new PlainActionFuture<>();
-                service.checkModelConfig(model, listener);
-                var result = listener.actionGet(TIMEOUT);
-                assertThat(
-                    result,
-                    is(
-                        AmazonBedrockEmbeddingsModelTests.createModel(
-                            "id",
-                            "region",
-                            "model",
-                            AmazonBedrockProvider.AMAZONTITAN,
-                            2,
-                            false,
-                            100,
-                            SimilarityMeasure.COSINE,
-                            null,
-                            "access",
-                            "secret"
-                        )
-                    )
-                );
-                var inputStrings = requestSender.getInputs();
-
-                MatcherAssert.assertThat(inputStrings, Matchers.is(List.of("how big")));
-            }
-        }
-    }
-
-    public void testCheckModelConfig_HasSimilarity_ForEmbeddingsModel() throws IOException {
-        var sender = mock(Sender.class);
-        var factory = mock(HttpRequestSender.Factory.class);
-        when(factory.createSender()).thenReturn(sender);
-
-        var amazonBedrockFactory = new AmazonBedrockMockRequestSender.Factory(
-            ServiceComponentsTests.createWithSettings(threadPool, Settings.EMPTY),
-            mockClusterServiceEmpty()
-        );
-
-        try (var service = new AmazonBedrockService(factory, amazonBedrockFactory, createWithEmptySettings(threadPool))) {
-            try (var requestSender = (AmazonBedrockMockRequestSender) amazonBedrockFactory.createSender()) {
-                var results = new TextEmbeddingFloatResults(
-                    List.of(new TextEmbeddingFloatResults.Embedding(new float[] { 0.123F, 0.678F }))
-                );
-                requestSender.enqueue(results);
-
-                var model = AmazonBedrockEmbeddingsModelTests.createModel(
-                    "id",
-                    "region",
-                    "model",
-                    AmazonBedrockProvider.AMAZONTITAN,
-                    null,
-                    false,
-                    null,
-                    SimilarityMeasure.COSINE,
-                    null,
-                    "access",
-                    "secret"
-                );
-
-                PlainActionFuture<Model> listener = new PlainActionFuture<>();
-                service.checkModelConfig(model, listener);
-                var result = listener.actionGet(TIMEOUT);
-                assertThat(
-                    result,
-                    is(
-                        AmazonBedrockEmbeddingsModelTests.createModel(
-                            "id",
-                            "region",
-                            "model",
-                            AmazonBedrockProvider.AMAZONTITAN,
-                            2,
-                            false,
-                            null,
-                            SimilarityMeasure.COSINE,
-                            null,
-                            "access",
-                            "secret"
-                        )
-                    )
-                );
-                var inputStrings = requestSender.getInputs();
-
-                MatcherAssert.assertThat(inputStrings, Matchers.is(List.of("how big")));
-            }
-        }
-    }
-
-    public void testCheckModelConfig_ThrowsIfEmbeddingSizeDoesNotMatchValueSetByUser() throws IOException {
-        var sender = mock(Sender.class);
-        var factory = mock(HttpRequestSender.Factory.class);
-        when(factory.createSender()).thenReturn(sender);
-
-        var amazonBedrockFactory = new AmazonBedrockMockRequestSender.Factory(
-            ServiceComponentsTests.createWithSettings(threadPool, Settings.EMPTY),
-            mockClusterServiceEmpty()
-        );
-
-        try (var service = new AmazonBedrockService(factory, amazonBedrockFactory, createWithEmptySettings(threadPool))) {
-            try (var requestSender = (AmazonBedrockMockRequestSender) amazonBedrockFactory.createSender()) {
-                var results = new TextEmbeddingFloatResults(
-                    List.of(new TextEmbeddingFloatResults.Embedding(new float[] { 0.123F, 0.678F }))
-                );
-                requestSender.enqueue(results);
-
-                var model = AmazonBedrockEmbeddingsModelTests.createModel(
-                    "id",
-                    "region",
-                    "model",
-                    AmazonBedrockProvider.AMAZONTITAN,
-                    3,
-                    true,
-                    null,
-                    null,
-                    null,
-                    "access",
-                    "secret"
-                );
-
-                PlainActionFuture<Model> listener = new PlainActionFuture<>();
-                service.checkModelConfig(model, listener);
-
-                var exception = expectThrows(ElasticsearchStatusException.class, () -> listener.actionGet(TIMEOUT));
-                assertThat(
-                    exception.getMessage(),
-                    is(
-                        "The retrieved embeddings size [2] does not match the size specified in the settings [3]. "
-                            + "Please recreate the [id] configuration with the correct dimensions"
-                    )
-                );
-
-                var inputStrings = requestSender.getInputs();
-                MatcherAssert.assertThat(inputStrings, Matchers.is(List.of("how big")));
-            }
-        }
-    }
-
-    public void testCheckModelConfig_ReturnsNewModelReference_AndDoesNotSendDimensionsField_WhenNotSetByUser() throws IOException {
-        var sender = mock(Sender.class);
-        var factory = mock(HttpRequestSender.Factory.class);
-        when(factory.createSender()).thenReturn(sender);
-
-        var amazonBedrockFactory = new AmazonBedrockMockRequestSender.Factory(
-            ServiceComponentsTests.createWithSettings(threadPool, Settings.EMPTY),
-            mockClusterServiceEmpty()
-        );
-
-        try (var service = new AmazonBedrockService(factory, amazonBedrockFactory, createWithEmptySettings(threadPool))) {
-            try (var requestSender = (AmazonBedrockMockRequestSender) amazonBedrockFactory.createSender()) {
-                var results = new TextEmbeddingFloatResults(
-                    List.of(new TextEmbeddingFloatResults.Embedding(new float[] { 0.123F, 0.678F }))
-                );
-                requestSender.enqueue(results);
-
-                var model = AmazonBedrockEmbeddingsModelTests.createModel(
-                    "id",
-                    "region",
-                    "model",
-                    AmazonBedrockProvider.AMAZONTITAN,
-                    100,
-                    false,
-                    null,
-                    SimilarityMeasure.COSINE,
-                    null,
-                    "access",
-                    "secret"
-                );
-
-                PlainActionFuture<Model> listener = new PlainActionFuture<>();
-                service.checkModelConfig(model, listener);
-                var result = listener.actionGet(TIMEOUT);
-                assertThat(
-                    result,
-                    is(
-                        AmazonBedrockEmbeddingsModelTests.createModel(
-                            "id",
-                            "region",
-                            "model",
-                            AmazonBedrockProvider.AMAZONTITAN,
-                            2,
-                            false,
-                            null,
-                            SimilarityMeasure.COSINE,
-                            null,
-                            "access",
-                            "secret"
-                        )
-                    )
-                );
-                var inputStrings = requestSender.getInputs();
-
-                MatcherAssert.assertThat(inputStrings, Matchers.is(List.of("how big")));
-            }
-        }
-    }
-
->>>>>>> 80deeb81
     public void testUpdateModelWithEmbeddingDetails_InvalidModelProvided() throws IOException {
         var sender = mock(Sender.class);
         var factory = mock(HttpRequestSender.Factory.class);

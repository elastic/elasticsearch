--- conflicted
+++ resolved
@@ -1492,12 +1492,8 @@
                     null,
                     List.of("a", "bb"),
                     new HashMap<>(),
-<<<<<<< HEAD
                     null,
-                    InputType.INGEST,
-=======
                     InputType.INTERNAL_INGEST,
->>>>>>> baffc4a8
                     InferenceAction.Request.DEFAULT_TIMEOUT,
                     listener
                 );

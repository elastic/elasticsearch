--- conflicted
+++ resolved
@@ -842,144 +842,6 @@
         }
     }
 
-<<<<<<< HEAD
-=======
-    public void testCheckModelConfig_ForEmbeddingsModel_Works() throws IOException {
-        var senderFactory = HttpRequestSenderTests.createSenderFactory(threadPool, clientManager);
-
-        try (var service = new AzureAiStudioService(senderFactory, createWithEmptySettings(threadPool))) {
-            webServer.enqueue(new MockResponse().setResponseCode(200).setBody(testEmbeddingResultJson));
-
-            var model = AzureAiStudioEmbeddingsModelTests.createModel(
-                "id",
-                getUrl(webServer),
-                AzureAiStudioProvider.OPENAI,
-                AzureAiStudioEndpointType.TOKEN,
-                "apikey",
-                null,
-                false,
-                null,
-                null,
-                null,
-                null
-            );
-
-            PlainActionFuture<Model> listener = new PlainActionFuture<>();
-            service.checkModelConfig(model, listener);
-
-            var result = listener.actionGet(TIMEOUT);
-            assertThat(
-                result,
-                is(
-                    AzureAiStudioEmbeddingsModelTests.createModel(
-                        "id",
-                        getUrl(webServer),
-                        AzureAiStudioProvider.OPENAI,
-                        AzureAiStudioEndpointType.TOKEN,
-                        "apikey",
-                        2,
-                        false,
-                        null,
-                        SimilarityMeasure.DOT_PRODUCT,
-                        null,
-                        null
-                    )
-                )
-            );
-
-            assertThat(webServer.requests(), hasSize(1));
-
-            var requestMap = entityAsMap(webServer.requests().get(0).getBody());
-            MatcherAssert.assertThat(requestMap, Matchers.is(Map.of("input", List.of("how big"), "input_type", "document")));
-        }
-    }
-
-    public void testCheckModelConfig_ForEmbeddingsModel_ThrowsIfEmbeddingSizeDoesNotMatchValueSetByUser() throws IOException {
-        var senderFactory = HttpRequestSenderTests.createSenderFactory(threadPool, clientManager);
-
-        try (var service = new AzureAiStudioService(senderFactory, createWithEmptySettings(threadPool))) {
-            webServer.enqueue(new MockResponse().setResponseCode(200).setBody(testEmbeddingResultJson));
-
-            var model = AzureAiStudioEmbeddingsModelTests.createModel(
-                "id",
-                getUrl(webServer),
-                AzureAiStudioProvider.OPENAI,
-                AzureAiStudioEndpointType.TOKEN,
-                "apikey",
-                3,
-                true,
-                null,
-                null,
-                null,
-                null
-            );
-
-            PlainActionFuture<Model> listener = new PlainActionFuture<>();
-            service.checkModelConfig(model, listener);
-
-            var exception = expectThrows(ElasticsearchStatusException.class, () -> listener.actionGet(TIMEOUT));
-            assertThat(
-                exception.getMessage(),
-                is(
-                    "The retrieved embeddings size [2] does not match the size specified in the settings [3]. "
-                        + "Please recreate the [id] configuration with the correct dimensions"
-                )
-            );
-
-            assertThat(webServer.requests(), hasSize(1));
-
-            var requestMap = entityAsMap(webServer.requests().get(0).getBody());
-            MatcherAssert.assertThat(
-                requestMap,
-                Matchers.is(Map.of("input", List.of("how big"), "dimensions", 3, "input_type", "document"))
-            );
-        }
-    }
-
-    public void testCheckModelConfig_WorksForChatCompletionsModel() throws IOException {
-        var senderFactory = HttpRequestSenderTests.createSenderFactory(threadPool, clientManager);
-
-        try (var service = new AzureAiStudioService(senderFactory, createWithEmptySettings(threadPool))) {
-            webServer.enqueue(new MockResponse().setResponseCode(200).setBody(testChatCompletionResultJson));
-
-            var model = AzureAiStudioChatCompletionModelTests.createModel(
-                "id",
-                getUrl(webServer),
-                AzureAiStudioProvider.OPENAI,
-                AzureAiStudioEndpointType.TOKEN,
-                "apikey",
-                null,
-                null,
-                null,
-                null,
-                null
-            );
-
-            PlainActionFuture<Model> listener = new PlainActionFuture<>();
-            service.checkModelConfig(model, listener);
-
-            var result = listener.actionGet(TIMEOUT);
-            assertThat(
-                result,
-                is(
-                    AzureAiStudioChatCompletionModelTests.createModel(
-                        "id",
-                        getUrl(webServer),
-                        AzureAiStudioProvider.OPENAI,
-                        AzureAiStudioEndpointType.TOKEN,
-                        "apikey",
-                        null,
-                        null,
-                        null,
-                        AzureAiStudioChatCompletionTaskSettings.DEFAULT_MAX_NEW_TOKENS,
-                        null
-                    )
-                )
-            );
-        }
-    }
-
->>>>>>> 20eb5908
     public void testUpdateModelWithEmbeddingDetails_InvalidModelProvided() throws IOException {
         var senderFactory = HttpRequestSenderTests.createSenderFactory(threadPool, clientManager);
         try (var service = new AzureAiStudioService(senderFactory, createWithEmptySettings(threadPool))) {

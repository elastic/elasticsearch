--- conflicted
+++ resolved
@@ -1364,12 +1364,8 @@
                 null,
                 List.of("a", "bb"),
                 new HashMap<>(),
-<<<<<<< HEAD
-                null,
-                InputType.INGEST,
-=======
+                null,
                 InputType.INTERNAL_INGEST,
->>>>>>> baffc4a8
                 InferenceAction.Request.DEFAULT_TIMEOUT,
                 listener
             );

/*
 * Copyright Elasticsearch B.V. and/or licensed to Elasticsearch B.V. under one
 * or more contributor license agreements. Licensed under the Elastic License
 * 2.0; you may not use this file except in compliance with the Elastic License
 * 2.0.
 *
 * this file was contributed to by a generative AI
 */

package org.elasticsearch.xpack.inference.services.azureopenai;

import org.apache.http.HttpHeaders;
import org.elasticsearch.ElasticsearchException;
import org.elasticsearch.ElasticsearchStatusException;
import org.elasticsearch.action.ActionListener;
import org.elasticsearch.action.support.PlainActionFuture;
import org.elasticsearch.common.bytes.BytesArray;
import org.elasticsearch.common.bytes.BytesReference;
import org.elasticsearch.common.settings.Settings;
import org.elasticsearch.common.xcontent.XContentHelper;
import org.elasticsearch.core.TimeValue;
import org.elasticsearch.inference.ChunkedInferenceServiceResults;
import org.elasticsearch.inference.ChunkingOptions;
import org.elasticsearch.inference.ChunkingSettings;
import org.elasticsearch.inference.InferenceServiceConfiguration;
import org.elasticsearch.inference.InferenceServiceResults;
import org.elasticsearch.inference.InputType;
import org.elasticsearch.inference.Model;
import org.elasticsearch.inference.ModelConfigurations;
import org.elasticsearch.inference.SimilarityMeasure;
import org.elasticsearch.inference.TaskType;
import org.elasticsearch.test.ESTestCase;
import org.elasticsearch.test.http.MockResponse;
import org.elasticsearch.test.http.MockWebServer;
import org.elasticsearch.threadpool.ThreadPool;
import org.elasticsearch.xcontent.ToXContent;
import org.elasticsearch.xcontent.XContentType;
import org.elasticsearch.xpack.core.inference.ChunkingSettingsFeatureFlag;
import org.elasticsearch.xpack.core.inference.action.InferenceAction;
import org.elasticsearch.xpack.core.inference.results.InferenceChunkedTextEmbeddingFloatResults;
import org.elasticsearch.xpack.inference.external.http.HttpClientManager;
import org.elasticsearch.xpack.inference.external.http.sender.HttpRequestSender;
import org.elasticsearch.xpack.inference.external.http.sender.HttpRequestSenderTests;
import org.elasticsearch.xpack.inference.external.http.sender.Sender;
import org.elasticsearch.xpack.inference.logging.ThrottlerManager;
import org.elasticsearch.xpack.inference.services.InferenceEventsAssertion;
import org.elasticsearch.xpack.inference.services.azureopenai.completion.AzureOpenAiCompletionModelTests;
import org.elasticsearch.xpack.inference.services.azureopenai.embeddings.AzureOpenAiEmbeddingsModel;
import org.elasticsearch.xpack.inference.services.azureopenai.embeddings.AzureOpenAiEmbeddingsModelTests;
import org.hamcrest.CoreMatchers;
import org.hamcrest.MatcherAssert;
import org.hamcrest.Matchers;
import org.junit.After;
import org.junit.Before;

import java.io.IOException;
import java.net.URI;
import java.net.URISyntaxException;
import java.util.HashMap;
import java.util.List;
import java.util.Map;
import java.util.concurrent.TimeUnit;

import static org.elasticsearch.common.xcontent.XContentHelper.toXContent;
import static org.elasticsearch.test.hamcrest.ElasticsearchAssertions.assertToXContentEquivalent;
import static org.elasticsearch.xpack.inference.Utils.getInvalidModel;
import static org.elasticsearch.xpack.inference.Utils.getPersistedConfigMap;
import static org.elasticsearch.xpack.inference.Utils.inferenceUtilityPool;
import static org.elasticsearch.xpack.inference.Utils.mockClusterServiceEmpty;
import static org.elasticsearch.xpack.inference.chunking.ChunkingSettingsTests.createRandomChunkingSettings;
import static org.elasticsearch.xpack.inference.chunking.ChunkingSettingsTests.createRandomChunkingSettingsMap;
import static org.elasticsearch.xpack.inference.external.http.Utils.entityAsMap;
import static org.elasticsearch.xpack.inference.external.http.Utils.getUrl;
import static org.elasticsearch.xpack.inference.external.request.azureopenai.AzureOpenAiUtils.API_KEY_HEADER;
import static org.elasticsearch.xpack.inference.results.TextEmbeddingResultsTests.buildExpectationFloat;
import static org.elasticsearch.xpack.inference.services.ServiceComponentsTests.createWithEmptySettings;
import static org.elasticsearch.xpack.inference.services.azureopenai.AzureOpenAiSecretSettingsTests.getAzureOpenAiSecretSettingsMap;
import static org.elasticsearch.xpack.inference.services.azureopenai.embeddings.AzureOpenAiEmbeddingsServiceSettingsTests.getPersistentAzureOpenAiServiceSettingsMap;
import static org.elasticsearch.xpack.inference.services.azureopenai.embeddings.AzureOpenAiEmbeddingsServiceSettingsTests.getRequestAzureOpenAiServiceSettingsMap;
import static org.elasticsearch.xpack.inference.services.azureopenai.embeddings.AzureOpenAiEmbeddingsTaskSettingsTests.getAzureOpenAiRequestTaskSettingsMap;
import static org.hamcrest.CoreMatchers.is;
import static org.hamcrest.Matchers.containsString;
import static org.hamcrest.Matchers.equalTo;
import static org.hamcrest.Matchers.hasSize;
import static org.hamcrest.Matchers.instanceOf;
import static org.mockito.Mockito.mock;
import static org.mockito.Mockito.times;
import static org.mockito.Mockito.verify;
import static org.mockito.Mockito.verifyNoMoreInteractions;
import static org.mockito.Mockito.when;

public class AzureOpenAiServiceTests extends ESTestCase {
    private static final TimeValue TIMEOUT = new TimeValue(30, TimeUnit.SECONDS);
    private final MockWebServer webServer = new MockWebServer();
    private ThreadPool threadPool;
    private HttpClientManager clientManager;

    @Before
    public void init() throws Exception {
        webServer.start();
        threadPool = createThreadPool(inferenceUtilityPool());
        clientManager = HttpClientManager.create(Settings.EMPTY, threadPool, mockClusterServiceEmpty(), mock(ThrottlerManager.class));
    }

    @After
    public void shutdown() throws IOException {
        clientManager.close();
        terminate(threadPool);
        webServer.close();
    }

    public void testParseRequestConfig_CreatesAnOpenAiEmbeddingsModel() throws IOException {
        try (var service = createAzureOpenAiService()) {
            ActionListener<Model> modelVerificationListener = ActionListener.wrap(model -> {
                assertThat(model, instanceOf(AzureOpenAiEmbeddingsModel.class));

                var embeddingsModel = (AzureOpenAiEmbeddingsModel) model;
                assertThat(embeddingsModel.getServiceSettings().resourceName(), is("resource_name"));
                assertThat(embeddingsModel.getServiceSettings().deploymentId(), is("deployment_id"));
                assertThat(embeddingsModel.getServiceSettings().apiVersion(), is("api_version"));
                assertThat(embeddingsModel.getSecretSettings().apiKey().toString(), is("secret"));
                assertThat(embeddingsModel.getTaskSettings().user(), is("user"));
            }, exception -> fail("Unexpected exception: " + exception));

            service.parseRequestConfig(
                "id",
                TaskType.TEXT_EMBEDDING,
                getRequestConfigMap(
                    getRequestAzureOpenAiServiceSettingsMap("resource_name", "deployment_id", "api_version", null, null),
                    getAzureOpenAiRequestTaskSettingsMap("user"),
                    getAzureOpenAiSecretSettingsMap("secret", null)
                ),
                modelVerificationListener
            );
        }
    }

    public void testParseRequestConfig_ThrowsElasticsearchStatusExceptionWhenChunkingSettingsProvidedAndFeatureFlagDisabled()
        throws IOException {
        assumeTrue("Only if 'inference_chunking_settings' feature flag is disabled", ChunkingSettingsFeatureFlag.isEnabled() == false);
        try (var service = createAzureOpenAiService()) {
            var config = getRequestConfigMap(
                getRequestAzureOpenAiServiceSettingsMap("resource_name", "deployment_id", "api_version", null, null),
                getAzureOpenAiRequestTaskSettingsMap("user"),
                createRandomChunkingSettingsMap(),
                getAzureOpenAiSecretSettingsMap("secret", null)
            );

            ActionListener<Model> modelVerificationListener = ActionListener.wrap(
                model -> fail("Expected exception, but got model: " + model),
                exception -> {
                    assertThat(exception, instanceOf(ElasticsearchStatusException.class));
                    assertThat(exception.getMessage(), containsString("Model configuration contains settings"));
                }
            );

            service.parseRequestConfig("id", TaskType.TEXT_EMBEDDING, config, modelVerificationListener);
        }
    }

    public void testParseRequestConfig_CreatesAnOpenAiEmbeddingsModelWhenChunkingSettingsProvidedAndFeatureFlagEnabled()
        throws IOException {
        assumeTrue("Only if 'inference_chunking_settings' feature flag is enabled", ChunkingSettingsFeatureFlag.isEnabled());
        try (var service = createAzureOpenAiService()) {
            ActionListener<Model> modelVerificationListener = ActionListener.wrap(model -> {
                assertThat(model, instanceOf(AzureOpenAiEmbeddingsModel.class));

                var embeddingsModel = (AzureOpenAiEmbeddingsModel) model;
                assertThat(embeddingsModel.getServiceSettings().resourceName(), is("resource_name"));
                assertThat(embeddingsModel.getServiceSettings().deploymentId(), is("deployment_id"));
                assertThat(embeddingsModel.getServiceSettings().apiVersion(), is("api_version"));
                assertThat(embeddingsModel.getSecretSettings().apiKey().toString(), is("secret"));
                assertThat(embeddingsModel.getTaskSettings().user(), is("user"));
                assertThat(embeddingsModel.getConfigurations().getChunkingSettings(), instanceOf(ChunkingSettings.class));
            }, exception -> fail("Unexpected exception: " + exception));

            service.parseRequestConfig(
                "id",
                TaskType.TEXT_EMBEDDING,
                getRequestConfigMap(
                    getRequestAzureOpenAiServiceSettingsMap("resource_name", "deployment_id", "api_version", null, null),
                    getAzureOpenAiRequestTaskSettingsMap("user"),
                    createRandomChunkingSettingsMap(),
                    getAzureOpenAiSecretSettingsMap("secret", null)
                ),
                modelVerificationListener
            );
        }
    }

    public void testParseRequestConfig_CreatesAnOpenAiEmbeddingsModelWhenChunkingSettingsNotProvidedAndFeatureFlagEnabled()
        throws IOException {
        assumeTrue("Only if 'inference_chunking_settings' feature flag is enabled", ChunkingSettingsFeatureFlag.isEnabled());
        try (var service = createAzureOpenAiService()) {
            ActionListener<Model> modelVerificationListener = ActionListener.wrap(model -> {
                assertThat(model, instanceOf(AzureOpenAiEmbeddingsModel.class));

                var embeddingsModel = (AzureOpenAiEmbeddingsModel) model;
                assertThat(embeddingsModel.getServiceSettings().resourceName(), is("resource_name"));
                assertThat(embeddingsModel.getServiceSettings().deploymentId(), is("deployment_id"));
                assertThat(embeddingsModel.getServiceSettings().apiVersion(), is("api_version"));
                assertThat(embeddingsModel.getSecretSettings().apiKey().toString(), is("secret"));
                assertThat(embeddingsModel.getTaskSettings().user(), is("user"));
                assertThat(embeddingsModel.getConfigurations().getChunkingSettings(), instanceOf(ChunkingSettings.class));
            }, exception -> fail("Unexpected exception: " + exception));

            service.parseRequestConfig(
                "id",
                TaskType.TEXT_EMBEDDING,
                getRequestConfigMap(
                    getRequestAzureOpenAiServiceSettingsMap("resource_name", "deployment_id", "api_version", null, null),
                    getAzureOpenAiRequestTaskSettingsMap("user"),
                    getAzureOpenAiSecretSettingsMap("secret", null)
                ),
                modelVerificationListener
            );
        }
    }

    public void testParseRequestConfig_ThrowsUnsupportedModelType() throws IOException {
        try (var service = createAzureOpenAiService()) {
            ActionListener<Model> modelVerificationListener = ActionListener.wrap(
                model -> fail("Expected exception, but got model: " + model),
                exception -> {
                    assertThat(exception, instanceOf(ElasticsearchStatusException.class));
                    assertThat(exception.getMessage(), is("The [azureopenai] service does not support task type [sparse_embedding]"));
                }
            );

            service.parseRequestConfig(
                "id",
                TaskType.SPARSE_EMBEDDING,
                getRequestConfigMap(
                    getRequestAzureOpenAiServiceSettingsMap("resource_name", "deployment_id", "api_version", null, null),
                    getAzureOpenAiRequestTaskSettingsMap("user"),
                    getAzureOpenAiSecretSettingsMap("secret", null)
                ),
                modelVerificationListener
            );
        }
    }

    public void testParseRequestConfig_ThrowsWhenAnExtraKeyExistsInConfig() throws IOException {
        try (var service = createAzureOpenAiService()) {
            var config = getRequestConfigMap(
                getRequestAzureOpenAiServiceSettingsMap("resource_name", "deployment_id", "api_version", null, null),
                getAzureOpenAiRequestTaskSettingsMap("user"),
                getAzureOpenAiSecretSettingsMap("secret", null)
            );
            config.put("extra_key", "value");

            ActionListener<Model> modelVerificationListener = ActionListener.wrap(
                model -> fail("Expected exception, but got model: " + model),
                exception -> {
                    assertThat(exception, instanceOf(ElasticsearchStatusException.class));
                    assertThat(
                        exception.getMessage(),
                        is("Model configuration contains settings [{extra_key=value}] unknown to the [azureopenai] service")
                    );
                }
            );

            service.parseRequestConfig("id", TaskType.TEXT_EMBEDDING, config, modelVerificationListener);
        }
    }

    public void testParseRequestConfig_ThrowsWhenAnExtraKeyExistsInServiceSettingsMap() throws IOException {
        try (var service = createAzureOpenAiService()) {
            var serviceSettings = getRequestAzureOpenAiServiceSettingsMap("resource_name", "deployment_id", "api_version", null, null);
            serviceSettings.put("extra_key", "value");

            var config = getRequestConfigMap(
                serviceSettings,
                getAzureOpenAiRequestTaskSettingsMap("user"),
                getAzureOpenAiSecretSettingsMap("secret", null)
            );

            ActionListener<Model> modelVerificationListener = ActionListener.<Model>wrap((model) -> {
                fail("Expected exception, but got model: " + model);
            }, e -> {
                assertThat(e, instanceOf(ElasticsearchStatusException.class));
                assertThat(
                    e.getMessage(),
                    is("Model configuration contains settings [{extra_key=value}] unknown to the [azureopenai] service")
                );
            });

            service.parseRequestConfig("id", TaskType.TEXT_EMBEDDING, config, modelVerificationListener);
        }
    }

    public void testParseRequestConfig_ThrowsWhenAnExtraKeyExistsInTaskSettingsMap() throws IOException {
        try (var service = createAzureOpenAiService()) {
            var taskSettingsMap = getAzureOpenAiRequestTaskSettingsMap("user");
            taskSettingsMap.put("extra_key", "value");

            var config = getRequestConfigMap(
                getRequestAzureOpenAiServiceSettingsMap("resource_name", "deployment_id", "api_version", null, null),
                taskSettingsMap,
                getAzureOpenAiSecretSettingsMap("secret", null)
            );

            ActionListener<Model> modelVerificationListener = ActionListener.<Model>wrap((model) -> {
                fail("Expected exception, but got model: " + model);
            }, e -> {
                assertThat(e, instanceOf(ElasticsearchStatusException.class));
                assertThat(
                    e.getMessage(),
                    is("Model configuration contains settings [{extra_key=value}] unknown to the [azureopenai] service")
                );
            });

            service.parseRequestConfig("id", TaskType.TEXT_EMBEDDING, config, modelVerificationListener);
        }
    }

    public void testParseRequestConfig_ThrowsWhenAnExtraKeyExistsInSecretSettingsMap() throws IOException {
        try (var service = createAzureOpenAiService()) {
            var secretSettingsMap = getAzureOpenAiSecretSettingsMap("secret", null);
            secretSettingsMap.put("extra_key", "value");

            var config = getRequestConfigMap(
                getRequestAzureOpenAiServiceSettingsMap("resource_name", "deployment_id", "api_version", null, null),
                getAzureOpenAiRequestTaskSettingsMap("user"),
                secretSettingsMap
            );

            ActionListener<Model> modelVerificationListener = ActionListener.<Model>wrap((model) -> {
                fail("Expected exception, but got model: " + model);
            }, e -> {
                assertThat(e, instanceOf(ElasticsearchStatusException.class));
                assertThat(
                    e.getMessage(),
                    is("Model configuration contains settings [{extra_key=value}] unknown to the [azureopenai] service")
                );
            });

            service.parseRequestConfig("id", TaskType.TEXT_EMBEDDING, config, modelVerificationListener);
        }
    }

    public void testParseRequestConfig_MovesModel() throws IOException {
        try (var service = createAzureOpenAiService()) {
            ActionListener<Model> modelVerificationListener = ActionListener.wrap(model -> {
                assertThat(model, instanceOf(AzureOpenAiEmbeddingsModel.class));

                var embeddingsModel = (AzureOpenAiEmbeddingsModel) model;
                assertThat(embeddingsModel.getServiceSettings().resourceName(), is("resource_name"));
                assertThat(embeddingsModel.getServiceSettings().deploymentId(), is("deployment_id"));
                assertThat(embeddingsModel.getServiceSettings().apiVersion(), is("api_version"));
                assertThat(embeddingsModel.getSecretSettings().apiKey().toString(), is("secret"));
                assertThat(embeddingsModel.getTaskSettings().user(), is("user"));
            }, exception -> fail("Unexpected exception: " + exception));

            service.parseRequestConfig(
                "id",
                TaskType.TEXT_EMBEDDING,
                getRequestConfigMap(
                    getRequestAzureOpenAiServiceSettingsMap("resource_name", "deployment_id", "api_version", null, null),
                    getAzureOpenAiRequestTaskSettingsMap("user"),
                    getAzureOpenAiSecretSettingsMap("secret", null)
                ),
                modelVerificationListener
            );
        }
    }

    public void testParsePersistedConfigWithSecrets_CreatesAnAzureOpenAiEmbeddingsModel() throws IOException {
        try (var service = createAzureOpenAiService()) {
            var persistedConfig = getPersistedConfigMap(
                getPersistentAzureOpenAiServiceSettingsMap("resource_name", "deployment_id", "api_version", 100, 512),
                getAzureOpenAiRequestTaskSettingsMap("user"),
                getAzureOpenAiSecretSettingsMap("secret", null)
            );

            var model = service.parsePersistedConfigWithSecrets(
                "id",
                TaskType.TEXT_EMBEDDING,
                persistedConfig.config(),
                persistedConfig.secrets()
            );

            assertThat(model, instanceOf(AzureOpenAiEmbeddingsModel.class));

            var embeddingsModel = (AzureOpenAiEmbeddingsModel) model;
            assertThat(embeddingsModel.getServiceSettings().resourceName(), is("resource_name"));
            assertThat(embeddingsModel.getServiceSettings().deploymentId(), is("deployment_id"));
            assertThat(embeddingsModel.getServiceSettings().apiVersion(), is("api_version"));
            assertThat(embeddingsModel.getServiceSettings().dimensions(), is(100));
            assertThat(embeddingsModel.getServiceSettings().maxInputTokens(), is(512));
            assertThat(embeddingsModel.getTaskSettings().user(), is("user"));
            assertThat(embeddingsModel.getSecretSettings().apiKey().toString(), is("secret"));
        }
    }

    public
        void
        testParsePersistedConfigWithSecrets_CreatesAnOpenAiEmbeddingsModelWithoutChunkingSettingsWhenChunkingSettingsFeatureFlagDisabled()
            throws IOException {
        assumeTrue("Only if 'inference_chunking_settings' feature flag is disabled", ChunkingSettingsFeatureFlag.isEnabled() == false);
        try (var service = createAzureOpenAiService()) {
            var persistedConfig = getPersistedConfigMap(
                getPersistentAzureOpenAiServiceSettingsMap("resource_name", "deployment_id", "api_version", 100, 512),
                getAzureOpenAiRequestTaskSettingsMap("user"),
                createRandomChunkingSettingsMap(),
                getAzureOpenAiSecretSettingsMap("secret", null)
            );

            var model = service.parsePersistedConfigWithSecrets(
                "id",
                TaskType.TEXT_EMBEDDING,
                persistedConfig.config(),
                persistedConfig.secrets()
            );

            assertThat(model, instanceOf(AzureOpenAiEmbeddingsModel.class));

            var embeddingsModel = (AzureOpenAiEmbeddingsModel) model;
            assertThat(embeddingsModel.getServiceSettings().resourceName(), is("resource_name"));
            assertThat(embeddingsModel.getServiceSettings().deploymentId(), is("deployment_id"));
            assertThat(embeddingsModel.getServiceSettings().apiVersion(), is("api_version"));
            assertThat(embeddingsModel.getServiceSettings().dimensions(), is(100));
            assertThat(embeddingsModel.getServiceSettings().maxInputTokens(), is(512));
            assertThat(embeddingsModel.getTaskSettings().user(), is("user"));
            assertNull(embeddingsModel.getConfigurations().getChunkingSettings());
            assertThat(embeddingsModel.getSecretSettings().apiKey().toString(), is("secret"));
        }
    }

    public void testParsePersistedConfigWithSecrets_CreatesAnOpenAiEmbeddingsModelWhenChunkingSettingsProvidedAndFeatureFlagEnabled()
        throws IOException {
        assumeTrue("Only if 'inference_chunking_settings' feature flag is enabled", ChunkingSettingsFeatureFlag.isEnabled());
        try (var service = createAzureOpenAiService()) {
            var persistedConfig = getPersistedConfigMap(
                getPersistentAzureOpenAiServiceSettingsMap("resource_name", "deployment_id", "api_version", 100, 512),
                getAzureOpenAiRequestTaskSettingsMap("user"),
                createRandomChunkingSettingsMap(),
                getAzureOpenAiSecretSettingsMap("secret", null)
            );

            var model = service.parsePersistedConfigWithSecrets(
                "id",
                TaskType.TEXT_EMBEDDING,
                persistedConfig.config(),
                persistedConfig.secrets()
            );

            assertThat(model, instanceOf(AzureOpenAiEmbeddingsModel.class));

            var embeddingsModel = (AzureOpenAiEmbeddingsModel) model;
            assertThat(embeddingsModel.getServiceSettings().resourceName(), is("resource_name"));
            assertThat(embeddingsModel.getServiceSettings().deploymentId(), is("deployment_id"));
            assertThat(embeddingsModel.getServiceSettings().apiVersion(), is("api_version"));
            assertThat(embeddingsModel.getServiceSettings().dimensions(), is(100));
            assertThat(embeddingsModel.getServiceSettings().maxInputTokens(), is(512));
            assertThat(embeddingsModel.getTaskSettings().user(), is("user"));
            assertThat(embeddingsModel.getConfigurations().getChunkingSettings(), instanceOf(ChunkingSettings.class));
            assertThat(embeddingsModel.getSecretSettings().apiKey().toString(), is("secret"));
        }
    }

    public void testParsePersistedConfigWithSecrets_CreatesAnOpenAiEmbeddingsModelWhenChunkingSettingsNotProvidedAndFeatureFlagEnabled()
        throws IOException {
        assumeTrue("Only if 'inference_chunking_settings' feature flag is enabled", ChunkingSettingsFeatureFlag.isEnabled());
        try (var service = createAzureOpenAiService()) {
            var persistedConfig = getPersistedConfigMap(
                getPersistentAzureOpenAiServiceSettingsMap("resource_name", "deployment_id", "api_version", 100, 512),
                getAzureOpenAiRequestTaskSettingsMap("user"),
                getAzureOpenAiSecretSettingsMap("secret", null)
            );

            var model = service.parsePersistedConfigWithSecrets(
                "id",
                TaskType.TEXT_EMBEDDING,
                persistedConfig.config(),
                persistedConfig.secrets()
            );

            assertThat(model, instanceOf(AzureOpenAiEmbeddingsModel.class));

            var embeddingsModel = (AzureOpenAiEmbeddingsModel) model;
            assertThat(embeddingsModel.getServiceSettings().resourceName(), is("resource_name"));
            assertThat(embeddingsModel.getServiceSettings().deploymentId(), is("deployment_id"));
            assertThat(embeddingsModel.getServiceSettings().apiVersion(), is("api_version"));
            assertThat(embeddingsModel.getServiceSettings().dimensions(), is(100));
            assertThat(embeddingsModel.getServiceSettings().maxInputTokens(), is(512));
            assertThat(embeddingsModel.getTaskSettings().user(), is("user"));
            assertThat(embeddingsModel.getConfigurations().getChunkingSettings(), instanceOf(ChunkingSettings.class));
            assertThat(embeddingsModel.getSecretSettings().apiKey().toString(), is("secret"));
        }
    }

    public void testParsePersistedConfigWithSecrets_ThrowsErrorTryingToParseInvalidModel() throws IOException {
        try (var service = createAzureOpenAiService()) {
            var persistedConfig = getPersistedConfigMap(
                getPersistentAzureOpenAiServiceSettingsMap("resource_name", "deployment_id", "api_version", null, null),
                getAzureOpenAiRequestTaskSettingsMap("user"),
                getAzureOpenAiSecretSettingsMap("secret", null)
            );

            var thrownException = expectThrows(
                ElasticsearchStatusException.class,
                () -> service.parsePersistedConfigWithSecrets(
                    "id",
                    TaskType.SPARSE_EMBEDDING,
                    persistedConfig.config(),
                    persistedConfig.secrets()
                )
            );

            assertThat(
                thrownException.getMessage(),
                is("Failed to parse stored model [id] for [azureopenai] service, please delete and add the service again")
            );
        }
    }

    public void testParsePersistedConfigWithSecrets_DoesNotThrowWhenAnExtraKeyExistsInConfig() throws IOException {
        try (var service = createAzureOpenAiService()) {
            var persistedConfig = getPersistedConfigMap(
                getPersistentAzureOpenAiServiceSettingsMap("resource_name", "deployment_id", "api_version", 100, 512),
                getAzureOpenAiRequestTaskSettingsMap("user"),
                getAzureOpenAiSecretSettingsMap("secret", null)
            );
            persistedConfig.config().put("extra_key", "value");

            var model = service.parsePersistedConfigWithSecrets(
                "id",
                TaskType.TEXT_EMBEDDING,
                persistedConfig.config(),
                persistedConfig.secrets()
            );

            assertThat(model, instanceOf(AzureOpenAiEmbeddingsModel.class));

            var embeddingsModel = (AzureOpenAiEmbeddingsModel) model;
            assertThat(embeddingsModel.getServiceSettings().resourceName(), is("resource_name"));
            assertThat(embeddingsModel.getServiceSettings().deploymentId(), is("deployment_id"));
            assertThat(embeddingsModel.getServiceSettings().apiVersion(), is("api_version"));
            assertThat(embeddingsModel.getServiceSettings().dimensions(), is(100));
            assertThat(embeddingsModel.getServiceSettings().maxInputTokens(), is(512));
            assertThat(embeddingsModel.getTaskSettings().user(), is("user"));
            assertThat(embeddingsModel.getSecretSettings().apiKey().toString(), is("secret"));
        }
    }

    public void testParsePersistedConfigWithSecrets_DoesNotThrowWhenAnExtraKeyExistsInSecretsSettings() throws IOException {
        try (var service = createAzureOpenAiService()) {
            var secretSettingsMap = getAzureOpenAiSecretSettingsMap("secret", null);
            secretSettingsMap.put("extra_key", "value");

            var persistedConfig = getPersistedConfigMap(
                getPersistentAzureOpenAiServiceSettingsMap("resource_name", "deployment_id", "api_version", 100, 512),
                getAzureOpenAiRequestTaskSettingsMap("user"),
                secretSettingsMap
            );

            var model = service.parsePersistedConfigWithSecrets(
                "id",
                TaskType.TEXT_EMBEDDING,
                persistedConfig.config(),
                persistedConfig.secrets()
            );

            assertThat(model, instanceOf(AzureOpenAiEmbeddingsModel.class));

            var embeddingsModel = (AzureOpenAiEmbeddingsModel) model;
            assertThat(embeddingsModel.getServiceSettings().resourceName(), is("resource_name"));
            assertThat(embeddingsModel.getServiceSettings().deploymentId(), is("deployment_id"));
            assertThat(embeddingsModel.getServiceSettings().apiVersion(), is("api_version"));
            assertThat(embeddingsModel.getServiceSettings().dimensions(), is(100));
            assertThat(embeddingsModel.getServiceSettings().maxInputTokens(), is(512));
            assertThat(embeddingsModel.getTaskSettings().user(), is("user"));
            assertThat(embeddingsModel.getSecretSettings().apiKey().toString(), is("secret"));
        }
    }

    public void testParsePersistedConfigWithSecrets_NotThrowWhenAnExtraKeyExistsInSecrets() throws IOException {
        try (var service = createAzureOpenAiService()) {
            var persistedConfig = getPersistedConfigMap(
                getPersistentAzureOpenAiServiceSettingsMap("resource_name", "deployment_id", "api_version", 100, 512),
                getAzureOpenAiRequestTaskSettingsMap("user"),
                getAzureOpenAiSecretSettingsMap("secret", null)
            );
            persistedConfig.secrets().put("extra_key", "value");

            var model = service.parsePersistedConfigWithSecrets(
                "id",
                TaskType.TEXT_EMBEDDING,
                persistedConfig.config(),
                persistedConfig.secrets()
            );

            assertThat(model, instanceOf(AzureOpenAiEmbeddingsModel.class));

            var embeddingsModel = (AzureOpenAiEmbeddingsModel) model;
            assertThat(embeddingsModel.getServiceSettings().resourceName(), is("resource_name"));
            assertThat(embeddingsModel.getServiceSettings().deploymentId(), is("deployment_id"));
            assertThat(embeddingsModel.getServiceSettings().apiVersion(), is("api_version"));
            assertThat(embeddingsModel.getServiceSettings().dimensions(), is(100));
            assertThat(embeddingsModel.getServiceSettings().maxInputTokens(), is(512));
            assertThat(embeddingsModel.getTaskSettings().user(), is("user"));
            assertThat(embeddingsModel.getSecretSettings().apiKey().toString(), is("secret"));
        }
    }

    public void testParsePersistedConfigWithSecrets_NotThrowWhenAnExtraKeyExistsInServiceSettings() throws IOException {
        try (var service = createAzureOpenAiService()) {
            var serviceSettingsMap = getPersistentAzureOpenAiServiceSettingsMap("resource_name", "deployment_id", "api_version", 100, 512);
            serviceSettingsMap.put("extra_key", "value");

            var persistedConfig = getPersistedConfigMap(
                serviceSettingsMap,
                getAzureOpenAiRequestTaskSettingsMap("user"),
                getAzureOpenAiSecretSettingsMap("secret", null)
            );

            var model = service.parsePersistedConfigWithSecrets(
                "id",
                TaskType.TEXT_EMBEDDING,
                persistedConfig.config(),
                persistedConfig.secrets()
            );

            assertThat(model, instanceOf(AzureOpenAiEmbeddingsModel.class));

            var embeddingsModel = (AzureOpenAiEmbeddingsModel) model;
            assertThat(embeddingsModel.getServiceSettings().resourceName(), is("resource_name"));
            assertThat(embeddingsModel.getServiceSettings().deploymentId(), is("deployment_id"));
            assertThat(embeddingsModel.getServiceSettings().apiVersion(), is("api_version"));
            assertThat(embeddingsModel.getServiceSettings().dimensions(), is(100));
            assertThat(embeddingsModel.getServiceSettings().maxInputTokens(), is(512));
            assertThat(embeddingsModel.getTaskSettings().user(), is("user"));
            assertThat(embeddingsModel.getSecretSettings().apiKey().toString(), is("secret"));
        }
    }

    public void testParsePersistedConfigWithSecrets_NotThrowWhenAnExtraKeyExistsInTaskSettings() throws IOException {
        try (var service = createAzureOpenAiService()) {
            var taskSettingsMap = getAzureOpenAiRequestTaskSettingsMap("user");
            taskSettingsMap.put("extra_key", "value");

            var persistedConfig = getPersistedConfigMap(
                getPersistentAzureOpenAiServiceSettingsMap("resource_name", "deployment_id", "api_version", 100, 512),
                taskSettingsMap,
                getAzureOpenAiSecretSettingsMap("secret", null)
            );

            var model = service.parsePersistedConfigWithSecrets(
                "id",
                TaskType.TEXT_EMBEDDING,
                persistedConfig.config(),
                persistedConfig.secrets()
            );

            assertThat(model, instanceOf(AzureOpenAiEmbeddingsModel.class));

            var embeddingsModel = (AzureOpenAiEmbeddingsModel) model;
            assertThat(embeddingsModel.getServiceSettings().resourceName(), is("resource_name"));
            assertThat(embeddingsModel.getServiceSettings().deploymentId(), is("deployment_id"));
            assertThat(embeddingsModel.getServiceSettings().apiVersion(), is("api_version"));
            assertThat(embeddingsModel.getServiceSettings().dimensions(), is(100));
            assertThat(embeddingsModel.getServiceSettings().maxInputTokens(), is(512));
            assertThat(embeddingsModel.getTaskSettings().user(), is("user"));
            assertThat(embeddingsModel.getSecretSettings().apiKey().toString(), is("secret"));
        }
    }

    public void testParsePersistedConfig_CreatesAnAzureOpenAiEmbeddingsModel() throws IOException {
        try (var service = createAzureOpenAiService()) {
            var persistedConfig = getPersistedConfigMap(
                getPersistentAzureOpenAiServiceSettingsMap("resource_name", "deployment_id", "api_version", null, null),
                getAzureOpenAiRequestTaskSettingsMap("user")
            );

            var model = service.parsePersistedConfig("id", TaskType.TEXT_EMBEDDING, persistedConfig.config());

            assertThat(model, instanceOf(AzureOpenAiEmbeddingsModel.class));

            var embeddingsModel = (AzureOpenAiEmbeddingsModel) model;
            assertThat(embeddingsModel.getServiceSettings().resourceName(), is("resource_name"));
            assertThat(embeddingsModel.getServiceSettings().deploymentId(), is("deployment_id"));
            assertThat(embeddingsModel.getServiceSettings().apiVersion(), is("api_version"));
            assertThat(embeddingsModel.getTaskSettings().user(), is("user"));
            assertNull(embeddingsModel.getSecretSettings());
        }
    }

    public void testParsePersistedConfig_CreatesAnAzureOpenAiEmbeddingsModelWithoutChunkingSettingsWhenChunkingSettingsFeatureFlagDisabled()
        throws IOException {
        assumeTrue("Only if 'inference_chunking_settings' feature flag is disabled", ChunkingSettingsFeatureFlag.isEnabled() == false);
        try (var service = createAzureOpenAiService()) {
            var persistedConfig = getPersistedConfigMap(
                getPersistentAzureOpenAiServiceSettingsMap("resource_name", "deployment_id", "api_version", null, null),
                getAzureOpenAiRequestTaskSettingsMap("user"),
                createRandomChunkingSettingsMap()
            );

            var model = service.parsePersistedConfig("id", TaskType.TEXT_EMBEDDING, persistedConfig.config());

            assertThat(model, instanceOf(AzureOpenAiEmbeddingsModel.class));

            var embeddingsModel = (AzureOpenAiEmbeddingsModel) model;
            assertThat(embeddingsModel.getServiceSettings().resourceName(), is("resource_name"));
            assertThat(embeddingsModel.getServiceSettings().deploymentId(), is("deployment_id"));
            assertThat(embeddingsModel.getServiceSettings().apiVersion(), is("api_version"));
            assertThat(embeddingsModel.getTaskSettings().user(), is("user"));
            assertNull(embeddingsModel.getConfigurations().getChunkingSettings());
            assertNull(embeddingsModel.getSecretSettings());
        }
    }

    public void testParsePersistedConfig_CreatesAnAzureOpenAiEmbeddingsModelWhenChunkingSettingsProvidedAndFeatureFlagEnabled()
        throws IOException {
        assumeTrue("Only if 'inference_chunking_settings' feature flag is enabled", ChunkingSettingsFeatureFlag.isEnabled());
        try (var service = createAzureOpenAiService()) {
            var persistedConfig = getPersistedConfigMap(
                getPersistentAzureOpenAiServiceSettingsMap("resource_name", "deployment_id", "api_version", null, null),
                getAzureOpenAiRequestTaskSettingsMap("user"),
                createRandomChunkingSettingsMap()
            );

            var model = service.parsePersistedConfig("id", TaskType.TEXT_EMBEDDING, persistedConfig.config());

            assertThat(model, instanceOf(AzureOpenAiEmbeddingsModel.class));

            var embeddingsModel = (AzureOpenAiEmbeddingsModel) model;
            assertThat(embeddingsModel.getServiceSettings().resourceName(), is("resource_name"));
            assertThat(embeddingsModel.getServiceSettings().deploymentId(), is("deployment_id"));
            assertThat(embeddingsModel.getServiceSettings().apiVersion(), is("api_version"));
            assertThat(embeddingsModel.getTaskSettings().user(), is("user"));
            assertThat(embeddingsModel.getConfigurations().getChunkingSettings(), instanceOf(ChunkingSettings.class));
            assertNull(embeddingsModel.getSecretSettings());
        }
    }

    public void testParsePersistedConfig_CreatesAnOpenAiEmbeddingsModelWhenChunkingSettingsNotProvidedAndFeatureFlagEnabled()
        throws IOException {
        assumeTrue("Only if 'inference_chunking_settings' feature flag is enabled", ChunkingSettingsFeatureFlag.isEnabled());
        try (var service = createAzureOpenAiService()) {
            var persistedConfig = getPersistedConfigMap(
                getPersistentAzureOpenAiServiceSettingsMap("resource_name", "deployment_id", "api_version", null, null),
                getAzureOpenAiRequestTaskSettingsMap("user")
            );

            var model = service.parsePersistedConfig("id", TaskType.TEXT_EMBEDDING, persistedConfig.config());

            assertThat(model, instanceOf(AzureOpenAiEmbeddingsModel.class));

            var embeddingsModel = (AzureOpenAiEmbeddingsModel) model;
            assertThat(embeddingsModel.getServiceSettings().resourceName(), is("resource_name"));
            assertThat(embeddingsModel.getServiceSettings().deploymentId(), is("deployment_id"));
            assertThat(embeddingsModel.getServiceSettings().apiVersion(), is("api_version"));
            assertThat(embeddingsModel.getTaskSettings().user(), is("user"));
            assertThat(embeddingsModel.getConfigurations().getChunkingSettings(), instanceOf(ChunkingSettings.class));
            assertNull(embeddingsModel.getSecretSettings());
        }
    }

    public void testParsePersistedConfig_ThrowsErrorTryingToParseInvalidModel() throws IOException {
        try (var service = createAzureOpenAiService()) {
            var persistedConfig = getPersistedConfigMap(
                getPersistentAzureOpenAiServiceSettingsMap("resource_name", "deployment_id", "api_version", null, null),
                getAzureOpenAiRequestTaskSettingsMap("user")
            );

            var thrownException = expectThrows(
                ElasticsearchStatusException.class,
                () -> service.parsePersistedConfig("id", TaskType.SPARSE_EMBEDDING, persistedConfig.config())
            );

            assertThat(
                thrownException.getMessage(),
                is("Failed to parse stored model [id] for [azureopenai] service, please delete and add the service again")
            );
        }
    }

    public void testParsePersistedConfig_DoesNotThrowWhenAnExtraKeyExistsInConfig() throws IOException {
        try (var service = createAzureOpenAiService()) {
            var persistedConfig = getPersistedConfigMap(
                getPersistentAzureOpenAiServiceSettingsMap("resource_name", "deployment_id", "api_version", null, null),
                getAzureOpenAiRequestTaskSettingsMap("user")
            );
            persistedConfig.config().put("extra_key", "value");

            var model = service.parsePersistedConfig("id", TaskType.TEXT_EMBEDDING, persistedConfig.config());

            assertThat(model, instanceOf(AzureOpenAiEmbeddingsModel.class));

            var embeddingsModel = (AzureOpenAiEmbeddingsModel) model;
            assertThat(embeddingsModel.getServiceSettings().resourceName(), is("resource_name"));
            assertThat(embeddingsModel.getServiceSettings().deploymentId(), is("deployment_id"));
            assertThat(embeddingsModel.getServiceSettings().apiVersion(), is("api_version"));
            assertThat(embeddingsModel.getTaskSettings().user(), is("user"));
            assertNull(embeddingsModel.getSecretSettings());
        }
    }

    public void testParsePersistedConfig_NotThrowWhenAnExtraKeyExistsInServiceSettings() throws IOException {
        try (var service = createAzureOpenAiService()) {
            var serviceSettingsMap = getPersistentAzureOpenAiServiceSettingsMap(
                "resource_name",
                "deployment_id",
                "api_version",
                null,
                null
            );
            serviceSettingsMap.put("extra_key", "value");

            var persistedConfig = getPersistedConfigMap(serviceSettingsMap, getAzureOpenAiRequestTaskSettingsMap("user"));

            var model = service.parsePersistedConfig("id", TaskType.TEXT_EMBEDDING, persistedConfig.config());

            assertThat(model, instanceOf(AzureOpenAiEmbeddingsModel.class));

            var embeddingsModel = (AzureOpenAiEmbeddingsModel) model;
            assertThat(embeddingsModel.getServiceSettings().resourceName(), is("resource_name"));
            assertThat(embeddingsModel.getServiceSettings().deploymentId(), is("deployment_id"));
            assertThat(embeddingsModel.getServiceSettings().apiVersion(), is("api_version"));
            assertThat(embeddingsModel.getTaskSettings().user(), is("user"));
            assertNull(embeddingsModel.getSecretSettings());
        }
    }

    public void testParsePersistedConfig_NotThrowWhenAnExtraKeyExistsInTaskSettings() throws IOException {
        try (var service = createAzureOpenAiService()) {
            var taskSettingsMap = getAzureOpenAiRequestTaskSettingsMap("user");
            taskSettingsMap.put("extra_key", "value");

            var persistedConfig = getPersistedConfigMap(
                getPersistentAzureOpenAiServiceSettingsMap("resource_name", "deployment_id", "api_version", null, null),
                taskSettingsMap
            );

            var model = service.parsePersistedConfig("id", TaskType.TEXT_EMBEDDING, persistedConfig.config());

            assertThat(model, instanceOf(AzureOpenAiEmbeddingsModel.class));

            var embeddingsModel = (AzureOpenAiEmbeddingsModel) model;
            assertThat(embeddingsModel.getServiceSettings().resourceName(), is("resource_name"));
            assertThat(embeddingsModel.getServiceSettings().deploymentId(), is("deployment_id"));
            assertThat(embeddingsModel.getServiceSettings().apiVersion(), is("api_version"));
            assertThat(embeddingsModel.getTaskSettings().user(), is("user"));
            assertNull(embeddingsModel.getSecretSettings());
        }
    }

    public void testInfer_ThrowsErrorWhenModelIsNotAzureOpenAiModel() throws IOException {
        var sender = mock(Sender.class);

        var factory = mock(HttpRequestSender.Factory.class);
        when(factory.createSender()).thenReturn(sender);

        var mockModel = getInvalidModel("model_id", "service_name");

        try (var service = new AzureOpenAiService(factory, createWithEmptySettings(threadPool))) {
            PlainActionFuture<InferenceServiceResults> listener = new PlainActionFuture<>();
            service.infer(
                mockModel,
                null,
                List.of(""),
                false,
                new HashMap<>(),
                InputType.INGEST,
                InferenceAction.Request.DEFAULT_TIMEOUT,
                listener
            );

            var thrownException = expectThrows(ElasticsearchStatusException.class, () -> listener.actionGet(TIMEOUT));
            assertThat(
                thrownException.getMessage(),
                is("The internal model was invalid, please delete the service [service_name] with id [model_id] and add it again.")
            );

            verify(factory, times(1)).createSender();
            verify(sender, times(1)).start();
        }

        verify(sender, times(1)).close();
        verifyNoMoreInteractions(factory);
        verifyNoMoreInteractions(sender);
    }

    public void testInfer_SendsRequest() throws IOException, URISyntaxException {
        var senderFactory = HttpRequestSenderTests.createSenderFactory(threadPool, clientManager);

        try (var service = new AzureOpenAiService(senderFactory, createWithEmptySettings(threadPool))) {

            String responseJson = """
                {
                    "object": "list",
                    "data": [
                        {
                            "object": "embedding",
                            "index": 0,
                            "embedding": [
                                0.0123,
                                -0.0123
                            ]
                        }
                    ],
                    "model": "text-embedding-ada-002-v2",
                    "usage": {
                        "prompt_tokens": 8,
                        "total_tokens": 8
                    }
                }
                """;
            webServer.enqueue(new MockResponse().setResponseCode(200).setBody(responseJson));

            var model = AzureOpenAiEmbeddingsModelTests.createModel("resource", "deployment", "apiversion", "user", "apikey", null, "id");
            model.setUri(new URI(getUrl(webServer)));
            PlainActionFuture<InferenceServiceResults> listener = new PlainActionFuture<>();
            service.infer(
                model,
                null,
                List.of("abc"),
                false,
                new HashMap<>(),
                InputType.INGEST,
                InferenceAction.Request.DEFAULT_TIMEOUT,
                listener
            );

            var result = listener.actionGet(TIMEOUT);

            assertThat(result.asMap(), Matchers.is(buildExpectationFloat(List.of(new float[] { 0.0123F, -0.0123F }))));
            assertThat(webServer.requests(), hasSize(1));
            assertNull(webServer.requests().get(0).getUri().getQuery());
            assertThat(webServer.requests().get(0).getHeader(HttpHeaders.CONTENT_TYPE), equalTo(XContentType.JSON.mediaType()));
            assertThat(webServer.requests().get(0).getHeader(API_KEY_HEADER), equalTo("apikey"));

            var requestMap = entityAsMap(webServer.requests().get(0).getBody());
            assertThat(requestMap.size(), Matchers.is(2));
            assertThat(requestMap.get("input"), Matchers.is(List.of("abc")));
            assertThat(requestMap.get("user"), Matchers.is("user"));
        }
    }

    public void testCheckModelConfig_IncludesMaxTokens() throws IOException, URISyntaxException {
        var senderFactory = HttpRequestSenderTests.createSenderFactory(threadPool, clientManager);

        try (var service = new AzureOpenAiService(senderFactory, createWithEmptySettings(threadPool))) {

            String responseJson = """
                {
                    "object": "list",
                    "data": [
                        {
                            "object": "embedding",
                            "index": 0,
                            "embedding": [
                                0.0123,
                                -0.0123
                            ]
                        }
                    ],
                    "model": "text-embedding-ada-002-v2",
                    "usage": {
                        "prompt_tokens": 8,
                        "total_tokens": 8
                    }
                }
                """;
            webServer.enqueue(new MockResponse().setResponseCode(200).setBody(responseJson));

            var model = AzureOpenAiEmbeddingsModelTests.createModel(
                "resource",
                "deployment",
                "apiversion",
                null,
                false,
                100,
                null,
                "user",
                "apikey",
                null,
                "id"
            );
            model.setUri(new URI(getUrl(webServer)));

            PlainActionFuture<Model> listener = new PlainActionFuture<>();
            service.checkModelConfig(model, listener);

            var result = listener.actionGet(TIMEOUT);
            assertThat(
                result,
                is(
                    AzureOpenAiEmbeddingsModelTests.createModel(
                        "resource",
                        "deployment",
                        "apiversion",
                        2,
                        false,
                        100,
                        SimilarityMeasure.DOT_PRODUCT,
                        "user",
                        "apikey",
                        null,
                        "id"
                    )
                )
            );

            assertThat(webServer.requests(), hasSize(1));

            var requestMap = entityAsMap(webServer.requests().get(0).getBody());
            MatcherAssert.assertThat(requestMap, Matchers.is(Map.of("input", List.of("how big"), "user", "user")));
        }
    }

    public void testCheckModelConfig_HasSimilarity() throws IOException, URISyntaxException {
        var senderFactory = HttpRequestSenderTests.createSenderFactory(threadPool, clientManager);

        try (var service = new AzureOpenAiService(senderFactory, createWithEmptySettings(threadPool))) {

            String responseJson = """
                {
                    "object": "list",
                    "data": [
                        {
                            "object": "embedding",
                            "index": 0,
                            "embedding": [
                                0.0123,
                                -0.0123
                            ]
                        }
                    ],
                    "model": "text-embedding-ada-002-v2",
                    "usage": {
                        "prompt_tokens": 8,
                        "total_tokens": 8
                    }
                }
                """;
            webServer.enqueue(new MockResponse().setResponseCode(200).setBody(responseJson));

            var model = AzureOpenAiEmbeddingsModelTests.createModel(
                "resource",
                "deployment",
                "apiversion",
                null,
                false,
                null,
                SimilarityMeasure.COSINE,
                "user",
                "apikey",
                null,
                "id"
            );
            model.setUri(new URI(getUrl(webServer)));

            PlainActionFuture<Model> listener = new PlainActionFuture<>();
            service.checkModelConfig(model, listener);

            var result = listener.actionGet(TIMEOUT);
            assertThat(
                result,
                is(
                    AzureOpenAiEmbeddingsModelTests.createModel(
                        "resource",
                        "deployment",
                        "apiversion",
                        2,
                        false,
                        null,
                        SimilarityMeasure.COSINE,
                        "user",
                        "apikey",
                        null,
                        "id"
                    )
                )
            );

            assertThat(webServer.requests(), hasSize(1));

            var requestMap = entityAsMap(webServer.requests().get(0).getBody());
            MatcherAssert.assertThat(requestMap, Matchers.is(Map.of("input", List.of("how big"), "user", "user")));
        }
    }

    public void testCheckModelConfig_AddsDefaultSimilarityDotProduct() throws IOException, URISyntaxException {
        var senderFactory = HttpRequestSenderTests.createSenderFactory(threadPool, clientManager);

        try (var service = new AzureOpenAiService(senderFactory, createWithEmptySettings(threadPool))) {

            String responseJson = """
                {
                    "object": "list",
                    "data": [
                        {
                            "object": "embedding",
                            "index": 0,
                            "embedding": [
                                0.0123,
                                -0.0123
                            ]
                        }
                    ],
                    "model": "text-embedding-ada-002-v2",
                    "usage": {
                        "prompt_tokens": 8,
                        "total_tokens": 8
                    }
                }
                """;
            webServer.enqueue(new MockResponse().setResponseCode(200).setBody(responseJson));

            var model = AzureOpenAiEmbeddingsModelTests.createModel(
                "resource",
                "deployment",
                "apiversion",
                null,
                false,
                null,
                null,
                "user",
                "apikey",
                null,
                "id"
            );
            model.setUri(new URI(getUrl(webServer)));

            PlainActionFuture<Model> listener = new PlainActionFuture<>();
            service.checkModelConfig(model, listener);

            var result = listener.actionGet(TIMEOUT);
            assertThat(
                result,
                is(
                    AzureOpenAiEmbeddingsModelTests.createModel(
                        "resource",
                        "deployment",
                        "apiversion",
                        2,
                        false,
                        null,
                        SimilarityMeasure.DOT_PRODUCT,
                        "user",
                        "apikey",
                        null,
                        "id"
                    )
                )
            );

            assertThat(webServer.requests(), hasSize(1));

            var requestMap = entityAsMap(webServer.requests().get(0).getBody());
            MatcherAssert.assertThat(requestMap, Matchers.is(Map.of("input", List.of("how big"), "user", "user")));
        }
    }

    public void testCheckModelConfig_ThrowsIfEmbeddingSizeDoesNotMatchValueSetByUser() throws IOException, URISyntaxException {
        var senderFactory = HttpRequestSenderTests.createSenderFactory(threadPool, clientManager);

        try (var service = new AzureOpenAiService(senderFactory, createWithEmptySettings(threadPool))) {

            String responseJson = """
                {
                    "object": "list",
                    "data": [
                        {
                            "object": "embedding",
                            "index": 0,
                            "embedding": [
                                0.0123,
                                -0.0123
                            ]
                        }
                    ],
                    "model": "text-embedding-ada-002-v2",
                    "usage": {
                        "prompt_tokens": 8,
                        "total_tokens": 8
                    }
                }
                """;
            webServer.enqueue(new MockResponse().setResponseCode(200).setBody(responseJson));

            var model = AzureOpenAiEmbeddingsModelTests.createModel(
                "resource",
                "deployment",
                "apiversion",
                3,
                true,
                100,
                null,
                "user",
                "apikey",
                null,
                "id"
            );
            model.setUri(new URI(getUrl(webServer)));

            PlainActionFuture<Model> listener = new PlainActionFuture<>();
            service.checkModelConfig(model, listener);

            var exception = expectThrows(ElasticsearchStatusException.class, () -> listener.actionGet(TIMEOUT));
            assertThat(
                exception.getMessage(),
                is(
                    "The retrieved embeddings size [2] does not match the size specified in the settings [3]. "
                        + "Please recreate the [id] configuration with the correct dimensions"
                )
            );

            assertThat(webServer.requests(), hasSize(1));

            var requestMap = entityAsMap(webServer.requests().get(0).getBody());
            MatcherAssert.assertThat(requestMap, Matchers.is(Map.of("input", List.of("how big"), "user", "user", "dimensions", 3)));
        }
    }

    public void testCheckModelConfig_ReturnsNewModelReference_AndDoesNotSendDimensionsField_WhenNotSetByUser() throws IOException,
        URISyntaxException {
        var senderFactory = HttpRequestSenderTests.createSenderFactory(threadPool, clientManager);

        try (var service = new AzureOpenAiService(senderFactory, createWithEmptySettings(threadPool))) {

            String responseJson = """
                {
                    "object": "list",
                    "data": [
                        {
                            "object": "embedding",
                            "index": 0,
                            "embedding": [
                                0.0123,
                                -0.0123
                            ]
                        }
                    ],
                    "model": "text-embedding-ada-002-v2",
                    "usage": {
                        "prompt_tokens": 8,
                        "total_tokens": 8
                    }
                }
                """;
            webServer.enqueue(new MockResponse().setResponseCode(200).setBody(responseJson));

            var model = AzureOpenAiEmbeddingsModelTests.createModel(
                "resource",
                "deployment",
                "apiversion",
                100,
                false,
                100,
                null,
                "user",
                "apikey",
                null,
                "id"
            );
            model.setUri(new URI(getUrl(webServer)));

            PlainActionFuture<Model> listener = new PlainActionFuture<>();
            service.checkModelConfig(model, listener);

            var result = listener.actionGet(TIMEOUT);
            assertThat(
                result,
                is(
                    AzureOpenAiEmbeddingsModelTests.createModel(
                        "resource",
                        "deployment",
                        "apiversion",
                        2,
                        false,
                        100,
                        SimilarityMeasure.DOT_PRODUCT,
                        "user",
                        "apikey",
                        null,
                        "id"
                    )
                )
            );

            assertThat(webServer.requests(), hasSize(1));

            var requestMap = entityAsMap(webServer.requests().get(0).getBody());
            MatcherAssert.assertThat(requestMap, Matchers.is(Map.of("input", List.of("how big"), "user", "user")));
        }
    }

    public void testInfer_UnauthorisedResponse() throws IOException, URISyntaxException {
        var senderFactory = HttpRequestSenderTests.createSenderFactory(threadPool, clientManager);

        try (var service = new AzureOpenAiService(senderFactory, createWithEmptySettings(threadPool))) {

            String responseJson = """
                {
                    "error": {
                        "message": "Incorrect API key provided:",
                        "type": "invalid_request_error",
                        "param": null,
                        "code": "invalid_api_key"
                    }
                }
                """;
            webServer.enqueue(new MockResponse().setResponseCode(401).setBody(responseJson));

            var model = AzureOpenAiEmbeddingsModelTests.createModel("resource", "deployment", "apiversion", "user", "apikey", null, "id");
            model.setUri(new URI(getUrl(webServer)));
            PlainActionFuture<InferenceServiceResults> listener = new PlainActionFuture<>();
            service.infer(
                model,
                null,
                List.of("abc"),
                false,
                new HashMap<>(),
                InputType.INGEST,
                InferenceAction.Request.DEFAULT_TIMEOUT,
                listener
            );

            var error = expectThrows(ElasticsearchException.class, () -> listener.actionGet(TIMEOUT));
            assertThat(error.getMessage(), containsString("Received an authentication error status code for request"));
            assertThat(error.getMessage(), containsString("Error message: [Incorrect API key provided:]"));
            assertThat(webServer.requests(), hasSize(1));
        }
    }

    public void testChunkedInfer_CallsInfer_ConvertsFloatResponse() throws IOException, URISyntaxException {
        var model = AzureOpenAiEmbeddingsModelTests.createModel("resource", "deployment", "apiversion", "user", "apikey", null, "id");

        testChunkedInfer(model);
    }

    public void testChunkedInfer_ChunkingSettingsSetAndFeatureFlagEnabled() throws IOException, URISyntaxException {
        assumeTrue("Only if 'inference_chunking_settings' feature flag is enabled", ChunkingSettingsFeatureFlag.isEnabled());
        var model = AzureOpenAiEmbeddingsModelTests.createModel(
            "resource",
            "deployment",
            "apiversion",
            "user",
            createRandomChunkingSettings(),
            "apikey",
            null,
            "id"
        );

        testChunkedInfer(model);
    }

    public void testChunkedInfer_ChunkingSettingsNotSetAndFeatureFlagEnabled() throws IOException, URISyntaxException {
        assumeTrue("Only if 'inference_chunking_settings' feature flag is enabled", ChunkingSettingsFeatureFlag.isEnabled());
        var model = AzureOpenAiEmbeddingsModelTests.createModel("resource", "deployment", "apiversion", "user", null, "apikey", null, "id");

        testChunkedInfer(model);
    }

    private void testChunkedInfer(AzureOpenAiEmbeddingsModel model) throws IOException, URISyntaxException {
        var senderFactory = HttpRequestSenderTests.createSenderFactory(threadPool, clientManager);

        try (var service = new AzureOpenAiService(senderFactory, createWithEmptySettings(threadPool))) {

            String responseJson = """
                {
                "object": "list",
                "data": [
                {
                "object": "embedding",
                "index": 0,
                "embedding": [
                0.123,
                -0.123
                ]
                },
                {
                "object": "embedding",
                "index": 1,
                "embedding": [
                1.123,
                -1.123
                ]
                }
                ],
                "model": "text-embedding-ada-002-v2",
                "usage": {
                "prompt_tokens": 8,
                "total_tokens": 8
                }
                }
                """;
            webServer.enqueue(new MockResponse().setResponseCode(200).setBody(responseJson));

            model.setUri(new URI(getUrl(webServer)));
            PlainActionFuture<List<ChunkedInferenceServiceResults>> listener = new PlainActionFuture<>();
            service.chunkedInfer(
                model,
                null,
                List.of("foo", "bar"),
                new HashMap<>(),
                InputType.INGEST,
                new ChunkingOptions(null, null),
                InferenceAction.Request.DEFAULT_TIMEOUT,
                listener
            );

            var results = listener.actionGet(TIMEOUT);
            assertThat(results, hasSize(2));
            {
                assertThat(results.get(0), CoreMatchers.instanceOf(InferenceChunkedTextEmbeddingFloatResults.class));
                var floatResult = (InferenceChunkedTextEmbeddingFloatResults) results.get(0);
                assertThat(floatResult.chunks(), hasSize(1));
                assertEquals("foo", floatResult.chunks().get(0).matchedText());
                assertArrayEquals(new float[] { 0.123f, -0.123f }, floatResult.chunks().get(0).embedding(), 0.0f);
            }
            {
                assertThat(results.get(1), CoreMatchers.instanceOf(InferenceChunkedTextEmbeddingFloatResults.class));
                var floatResult = (InferenceChunkedTextEmbeddingFloatResults) results.get(1);
                assertThat(floatResult.chunks(), hasSize(1));
                assertEquals("bar", floatResult.chunks().get(0).matchedText());
                assertArrayEquals(new float[] { 1.123f, -1.123f }, floatResult.chunks().get(0).embedding(), 0.0f);
            }

            assertThat(webServer.requests(), hasSize(1));
            assertNull(webServer.requests().get(0).getUri().getQuery());
            assertThat(webServer.requests().get(0).getHeader(HttpHeaders.CONTENT_TYPE), equalTo(XContentType.JSON.mediaType()));
            assertThat(webServer.requests().get(0).getHeader(API_KEY_HEADER), equalTo("apikey"));

            var requestMap = entityAsMap(webServer.requests().get(0).getBody());
            assertThat(requestMap.size(), Matchers.is(2));
            assertThat(requestMap.get("input"), Matchers.is(List.of("foo", "bar")));
            assertThat(requestMap.get("user"), Matchers.is("user"));
        }
    }

    public void testInfer_StreamRequest() throws Exception {
        String responseJson = """
            data: {\
                "id":"12345",\
                "object":"chat.completion.chunk",\
                "created":123456789,\
                "model":"gpt-4o-mini",\
                "system_fingerprint": "123456789",\
                "choices":[\
                    {\
                        "index":0,\
                        "delta":{\
                            "content":"hello, world"\
                        },\
                        "logprobs":null,\
                        "finish_reason":null\
                    }\
                ]\
            }

            """;
        webServer.enqueue(new MockResponse().setResponseCode(200).setBody(responseJson));

        var result = streamChatCompletion();

        InferenceEventsAssertion.assertThat(result).hasFinishedStream().hasNoErrors().hasEvent("""
            {"completion":[{"delta":"hello, world"}]}""");
    }

    private InferenceServiceResults streamChatCompletion() throws IOException, URISyntaxException {
        var senderFactory = HttpRequestSenderTests.createSenderFactory(threadPool, clientManager);
        try (var service = new AzureOpenAiService(senderFactory, createWithEmptySettings(threadPool))) {
            var model = AzureOpenAiCompletionModelTests.createCompletionModel(
                "resource",
                "deployment",
                "apiversion",
                "user",
                "apikey",
                null,
                "id"
            );
            model.setUri(new URI(getUrl(webServer)));
            var listener = new PlainActionFuture<InferenceServiceResults>();
            service.infer(
                model,
                null,
                List.of("abc"),
                true,
                new HashMap<>(),
                InputType.INGEST,
                InferenceAction.Request.DEFAULT_TIMEOUT,
                listener
            );

            return listener.actionGet(TIMEOUT);
        }
    }

    public void testInfer_StreamRequest_ErrorResponse() throws Exception {
        String responseJson = """
            {
              "error": {
                "message": "You didn't provide an API key...",
                "type": "invalid_request_error",
                "param": null,
                "code": null
              }
            }""";
        webServer.enqueue(new MockResponse().setResponseCode(401).setBody(responseJson));

        var result = streamChatCompletion();

        InferenceEventsAssertion.assertThat(result)
            .hasFinishedStream()
            .hasNoEvents()
            .hasErrorWithStatusCode(401)
            .hasErrorContaining("You didn't provide an API key...");
    }

<<<<<<< HEAD
    @SuppressWarnings("checkstyle:LineLength")
    public void testGetConfiguration() throws Exception {
        try (var service = createAzureOpenAiService()) {
            String content = XContentHelper.stripWhitespace(
                """
                    {
                            "provider": "azureopenai",
                            "task_types": [
                                 {
                                     "task_type": "text_embedding",
                                     "configuration": {
                                         "user": {
                                             "default_value": null,
                                             "depends_on": [],
                                             "display": "textbox",
                                             "label": "User",
                                             "order": 1,
                                             "required": false,
                                             "sensitive": false,
                                             "tooltip": "Specifies the user issuing the request.",
                                             "type": "str",
                                             "ui_restrictions": [],
                                             "validations": [],
                                             "value": ""
                                         }
                                     }
                                 },
                                 {
                                     "task_type": "completion",
                                     "configuration": {
                                         "user": {
                                             "default_value": null,
                                             "depends_on": [],
                                             "display": "textbox",
                                             "label": "User",
                                             "order": 1,
                                             "required": false,
                                             "sensitive": false,
                                             "tooltip": "Specifies the user issuing the request.",
                                             "type": "str",
                                             "ui_restrictions": [],
                                             "validations": [],
                                             "value": ""
                                         }
                                     }
                                 }
                            ],
                            "configuration": {
                                "api_key": {
                                    "default_value": null,
                                    "depends_on": [],
                                    "display": "textbox",
                                    "label": "API Key",
                                    "order": 1,
                                    "required": false,
                                    "sensitive": true,
                                    "tooltip": "You must provide either an API key or an Entra ID.",
                                    "type": "str",
                                    "ui_restrictions": [],
                                    "validations": [],
                                    "value": null
                                },
                                "entra_id": {
                                    "default_value": null,
                                    "depends_on": [],
                                    "display": "textbox",
                                    "label": "Entra ID",
                                    "order": 2,
                                    "required": false,
                                    "sensitive": true,
                                    "tooltip": "You must provide either an API key or an Entra ID.",
                                    "type": "str",
                                    "ui_restrictions": [],
                                    "validations": [],
                                    "value": null
                                },
                                "rate_limit.requests_per_minute": {
                                    "default_value": null,
                                    "depends_on": [],
                                    "display": "numeric",
                                    "label": "Rate Limit",
                                    "order": 6,
                                    "required": false,
                                    "sensitive": false,
                                    "tooltip": "The azureopenai service sets a default number of requests allowed per minute depending on the task type.",
                                    "type": "int",
                                    "ui_restrictions": [],
                                    "validations": [],
                                    "value": null
                                },
                                "deployment_id": {
                                    "default_value": null,
                                    "depends_on": [],
                                    "display": "textbox",
                                    "label": "Deployment ID",
                                    "order": 5,
                                    "required": true,
                                    "sensitive": false,
                                    "tooltip": "The deployment name of your deployed models.",
                                    "type": "str",
                                    "ui_restrictions": [],
                                    "validations": [],
                                    "value": null
                                },
                                "resource_name": {
                                    "default_value": null,
                                    "depends_on": [],
                                    "display": "textbox",
                                    "label": "Resource Name",
                                    "order": 3,
                                    "required": true,
                                    "sensitive": false,
                                    "tooltip": "The name of your Azure OpenAI resource.",
                                    "type": "str",
                                    "ui_restrictions": [],
                                    "validations": [],
                                    "value": null
                                },
                                "api_version": {
                                    "default_value": null,
                                    "depends_on": [],
                                    "display": "textbox",
                                    "label": "API Version",
                                    "order": 4,
                                    "required": true,
                                    "sensitive": false,
                                    "tooltip": "The Azure API version ID to use.",
                                    "type": "str",
                                    "ui_restrictions": [],
                                    "validations": [],
                                    "value": null
                                }
                            }
                        }
                    """
            );
            InferenceServiceConfiguration configuration = InferenceServiceConfiguration.fromXContentBytes(
                new BytesArray(content),
                XContentType.JSON
            );
            boolean humanReadable = true;
            BytesReference originalBytes = toShuffledXContent(configuration, XContentType.JSON, ToXContent.EMPTY_PARAMS, humanReadable);
            InferenceServiceConfiguration serviceConfiguration = service.getConfiguration();
            assertToXContentEquivalent(
                originalBytes,
                toXContent(serviceConfiguration, XContentType.JSON, humanReadable),
                XContentType.JSON
            );
=======
    public void testSupportsStreaming() throws IOException {
        try (var service = new AzureOpenAiService(mock(), createWithEmptySettings(mock()))) {
            assertTrue(service.canStream(TaskType.COMPLETION));
            assertTrue(service.canStream(TaskType.ANY));
>>>>>>> 9992edc5
        }
    }

    private AzureOpenAiService createAzureOpenAiService() {
        return new AzureOpenAiService(mock(HttpRequestSender.Factory.class), createWithEmptySettings(threadPool));
    }

    private Map<String, Object> getRequestConfigMap(
        Map<String, Object> serviceSettings,
        Map<String, Object> taskSettings,
        Map<String, Object> chunkingSettings,
        Map<String, Object> secretSettings
    ) {
        var requestConfigMap = getRequestConfigMap(serviceSettings, taskSettings, secretSettings);
        requestConfigMap.put(ModelConfigurations.CHUNKING_SETTINGS, chunkingSettings);

        return requestConfigMap;
    }

    private Map<String, Object> getRequestConfigMap(
        Map<String, Object> serviceSettings,
        Map<String, Object> taskSettings,
        Map<String, Object> secretSettings
    ) {
        var builtServiceSettings = new HashMap<>();
        builtServiceSettings.putAll(serviceSettings);
        builtServiceSettings.putAll(secretSettings);

        return new HashMap<>(
            Map.of(ModelConfigurations.SERVICE_SETTINGS, builtServiceSettings, ModelConfigurations.TASK_SETTINGS, taskSettings)
        );
    }
}<|MERGE_RESOLUTION|>--- conflicted
+++ resolved
@@ -1511,7 +1511,6 @@
             .hasErrorContaining("You didn't provide an API key...");
     }
 
-<<<<<<< HEAD
     @SuppressWarnings("checkstyle:LineLength")
     public void testGetConfiguration() throws Exception {
         try (var service = createAzureOpenAiService()) {
@@ -1660,12 +1659,13 @@
                 toXContent(serviceConfiguration, XContentType.JSON, humanReadable),
                 XContentType.JSON
             );
-=======
+        }
+    }
+
     public void testSupportsStreaming() throws IOException {
         try (var service = new AzureOpenAiService(mock(), createWithEmptySettings(mock()))) {
             assertTrue(service.canStream(TaskType.COMPLETION));
             assertTrue(service.canStream(TaskType.ANY));
->>>>>>> 9992edc5
         }
     }
 

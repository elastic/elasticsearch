--- conflicted
+++ resolved
@@ -1690,7 +1690,6 @@
             .hasErrorContaining("how dare you");
     }
 
-<<<<<<< HEAD
     @SuppressWarnings("checkstyle:LineLength")
     public void testGetConfiguration() throws Exception {
         try (var service = createCohereService()) {
@@ -1847,12 +1846,13 @@
                 toXContent(serviceConfiguration, XContentType.JSON, humanReadable),
                 XContentType.JSON
             );
-=======
+        }
+    }
+
     public void testSupportsStreaming() throws IOException {
         try (var service = new CohereService(mock(), createWithEmptySettings(mock()))) {
             assertTrue(service.canStream(TaskType.COMPLETION));
             assertTrue(service.canStream(TaskType.ANY));
->>>>>>> 9992edc5
         }
     }
 

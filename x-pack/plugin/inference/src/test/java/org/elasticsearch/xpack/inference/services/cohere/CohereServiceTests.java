/*
 * Copyright Elasticsearch B.V. and/or licensed to Elasticsearch B.V. under one
 * or more contributor license agreements. Licensed under the Elastic License
 * 2.0; you may not use this file except in compliance with the Elastic License
 * 2.0.
 *
 * this file was contributed to by a generative AI
 */

package org.elasticsearch.xpack.inference.services.cohere;

import org.apache.http.HttpHeaders;
import org.elasticsearch.ElasticsearchException;
import org.elasticsearch.ElasticsearchStatusException;
import org.elasticsearch.action.ActionListener;
import org.elasticsearch.action.support.PlainActionFuture;
import org.elasticsearch.common.settings.Settings;
import org.elasticsearch.core.TimeValue;
import org.elasticsearch.index.mapper.vectors.DenseVectorFieldMapper;
import org.elasticsearch.inference.ChunkedInferenceServiceResults;
import org.elasticsearch.inference.ChunkingOptions;
import org.elasticsearch.inference.InferenceServiceResults;
import org.elasticsearch.inference.InputType;
import org.elasticsearch.inference.Model;
import org.elasticsearch.inference.ModelConfigurations;
import org.elasticsearch.inference.ModelSecrets;
import org.elasticsearch.inference.SimilarityMeasure;
import org.elasticsearch.inference.TaskType;
import org.elasticsearch.test.ESTestCase;
import org.elasticsearch.test.http.MockResponse;
import org.elasticsearch.test.http.MockWebServer;
import org.elasticsearch.threadpool.ThreadPool;
import org.elasticsearch.xcontent.XContentType;
<<<<<<< HEAD
import org.elasticsearch.xpack.core.inference.results.ChunkedTextEmbeddingFloatResults;
=======
import org.elasticsearch.xpack.core.inference.action.InferenceAction;
import org.elasticsearch.xpack.core.inference.results.ChunkedTextEmbeddingByteResults;
import org.elasticsearch.xpack.core.inference.results.ChunkedTextEmbeddingResults;
import org.elasticsearch.xpack.core.ml.inference.results.ChunkedNlpInferenceResults;
>>>>>>> 801b013d
import org.elasticsearch.xpack.inference.external.http.HttpClientManager;
import org.elasticsearch.xpack.inference.external.http.sender.HttpRequestSender;
import org.elasticsearch.xpack.inference.external.http.sender.HttpRequestSenderTests;
import org.elasticsearch.xpack.inference.external.http.sender.Sender;
import org.elasticsearch.xpack.inference.logging.ThrottlerManager;
import org.elasticsearch.xpack.inference.services.cohere.embeddings.CohereEmbeddingType;
import org.elasticsearch.xpack.inference.services.cohere.embeddings.CohereEmbeddingsModel;
import org.elasticsearch.xpack.inference.services.cohere.embeddings.CohereEmbeddingsModelTests;
import org.elasticsearch.xpack.inference.services.cohere.embeddings.CohereEmbeddingsServiceSettingsTests;
import org.elasticsearch.xpack.inference.services.cohere.embeddings.CohereEmbeddingsTaskSettings;
import org.elasticsearch.xpack.inference.services.cohere.embeddings.CohereEmbeddingsTaskSettingsTests;
import org.hamcrest.CoreMatchers;
import org.hamcrest.MatcherAssert;
import org.hamcrest.Matchers;
import org.junit.After;
import org.junit.Before;

import java.io.IOException;
import java.util.HashMap;
import java.util.List;
import java.util.Map;
import java.util.Set;
import java.util.concurrent.TimeUnit;

import static org.elasticsearch.xpack.inference.Utils.inferenceUtilityPool;
import static org.elasticsearch.xpack.inference.Utils.mockClusterServiceEmpty;
import static org.elasticsearch.xpack.inference.external.http.Utils.entityAsMap;
import static org.elasticsearch.xpack.inference.external.http.Utils.getUrl;
import static org.elasticsearch.xpack.inference.results.TextEmbeddingResultsTests.buildExpectation;
import static org.elasticsearch.xpack.inference.services.ServiceComponentsTests.createWithEmptySettings;
import static org.elasticsearch.xpack.inference.services.Utils.getInvalidModel;
import static org.elasticsearch.xpack.inference.services.cohere.embeddings.CohereEmbeddingsTaskSettingsTests.getTaskSettingsMap;
import static org.elasticsearch.xpack.inference.services.cohere.embeddings.CohereEmbeddingsTaskSettingsTests.getTaskSettingsMapEmpty;
import static org.elasticsearch.xpack.inference.services.settings.DefaultSecretSettingsTests.getSecretSettingsMap;
import static org.hamcrest.CoreMatchers.is;
import static org.hamcrest.Matchers.containsString;
import static org.hamcrest.Matchers.equalTo;
import static org.hamcrest.Matchers.hasSize;
import static org.hamcrest.Matchers.instanceOf;
import static org.mockito.ArgumentMatchers.anyString;
import static org.mockito.Mockito.mock;
import static org.mockito.Mockito.times;
import static org.mockito.Mockito.verify;
import static org.mockito.Mockito.verifyNoMoreInteractions;
import static org.mockito.Mockito.when;

public class CohereServiceTests extends ESTestCase {
    private static final TimeValue TIMEOUT = new TimeValue(30, TimeUnit.SECONDS);
    private final MockWebServer webServer = new MockWebServer();
    private ThreadPool threadPool;
    private HttpClientManager clientManager;

    @Before
    public void init() throws Exception {
        webServer.start();
        threadPool = createThreadPool(inferenceUtilityPool());
        clientManager = HttpClientManager.create(Settings.EMPTY, threadPool, mockClusterServiceEmpty(), mock(ThrottlerManager.class));
    }

    @After
    public void shutdown() throws IOException {
        clientManager.close();
        terminate(threadPool);
        webServer.close();
    }

    public void testParseRequestConfig_CreatesACohereEmbeddingsModel() throws IOException {
        try (var service = createCohereService()) {
            ActionListener<Model> modelListener = ActionListener.wrap(model -> {
                MatcherAssert.assertThat(model, instanceOf(CohereEmbeddingsModel.class));

                var embeddingsModel = (CohereEmbeddingsModel) model;
                MatcherAssert.assertThat(embeddingsModel.getServiceSettings().getCommonSettings().uri().toString(), is("url"));
                MatcherAssert.assertThat(embeddingsModel.getServiceSettings().getCommonSettings().modelId(), is("model"));
                MatcherAssert.assertThat(embeddingsModel.getServiceSettings().getEmbeddingType(), is(CohereEmbeddingType.FLOAT));
                MatcherAssert.assertThat(
                    embeddingsModel.getTaskSettings(),
                    is(new CohereEmbeddingsTaskSettings(InputType.INGEST, CohereTruncation.START))
                );
                MatcherAssert.assertThat(embeddingsModel.getSecretSettings().apiKey().toString(), is("secret"));
            }, e -> fail("Model parsing should have succeeded " + e.getMessage()));

            service.parseRequestConfig(
                "id",
                TaskType.TEXT_EMBEDDING,
                getRequestConfigMap(
                    CohereEmbeddingsServiceSettingsTests.getServiceSettingsMap("url", "model", CohereEmbeddingType.FLOAT),
                    getTaskSettingsMap(InputType.INGEST, CohereTruncation.START),
                    getSecretSettingsMap("secret")
                ),
                Set.of(),
                modelListener
            );

        }
    }

    public void testParseRequestConfig_OptionalTaskSettings() throws IOException {
        try (var service = createCohereService()) {

            ActionListener<Model> modelListener = ActionListener.wrap(model -> {
                MatcherAssert.assertThat(model, instanceOf(CohereEmbeddingsModel.class));

                var embeddingsModel = (CohereEmbeddingsModel) model;
                MatcherAssert.assertThat(embeddingsModel.getServiceSettings().getCommonSettings().uri().toString(), is("url"));
                MatcherAssert.assertThat(embeddingsModel.getServiceSettings().getCommonSettings().modelId(), is("model"));
                MatcherAssert.assertThat(embeddingsModel.getServiceSettings().getEmbeddingType(), is(CohereEmbeddingType.FLOAT));
                MatcherAssert.assertThat(embeddingsModel.getTaskSettings(), equalTo(CohereEmbeddingsTaskSettings.EMPTY_SETTINGS));
                MatcherAssert.assertThat(embeddingsModel.getSecretSettings().apiKey().toString(), is("secret"));
            }, e -> fail("Model parsing should have succeeded " + e.getMessage()));

            service.parseRequestConfig(
                "id",
                TaskType.TEXT_EMBEDDING,
                getRequestConfigMap(
                    CohereEmbeddingsServiceSettingsTests.getServiceSettingsMap("url", "model", CohereEmbeddingType.FLOAT),
                    getSecretSettingsMap("secret")
                ),
                Set.of(),
                modelListener
            );

        }
    }

    public void testParseRequestConfig_ThrowsUnsupportedModelType() throws IOException {
        try (var service = createCohereService()) {
            var failureListener = getModelListenerForException(
                ElasticsearchStatusException.class,
                "The [cohere] service does not support task type [sparse_embedding]"
            );

            service.parseRequestConfig(
                "id",
                TaskType.SPARSE_EMBEDDING,
                getRequestConfigMap(
                    CohereEmbeddingsServiceSettingsTests.getServiceSettingsMap("url", null, null),
                    getTaskSettingsMapEmpty(),
                    getSecretSettingsMap("secret")
                ),
                Set.of(),
                failureListener
            );
        }
    }

    private static ActionListener<Model> getModelListenerForException(Class<?> exceptionClass, String expectedMessage) {
        return ActionListener.<Model>wrap((model) -> fail("Model parsing should have failed"), e -> {
            MatcherAssert.assertThat(e, instanceOf(exceptionClass));
            MatcherAssert.assertThat(e.getMessage(), is(expectedMessage));
        });
    }

    public void testParseRequestConfig_ThrowsWhenAnExtraKeyExistsInConfig() throws IOException {
        try (var service = createCohereService()) {
            var config = getRequestConfigMap(
                CohereEmbeddingsServiceSettingsTests.getServiceSettingsMap("url", null, null),
                getTaskSettingsMapEmpty(),
                getSecretSettingsMap("secret")
            );
            config.put("extra_key", "value");

            var failureListener = getModelListenerForException(
                ElasticsearchStatusException.class,
                "Model configuration contains settings [{extra_key=value}] unknown to the [cohere] service"
            );
            service.parseRequestConfig("id", TaskType.TEXT_EMBEDDING, config, Set.of(), failureListener);
        }
    }

    public void testParseRequestConfig_ThrowsWhenAnExtraKeyExistsInServiceSettingsMap() throws IOException {
        try (var service = createCohereService()) {
            var serviceSettings = CohereEmbeddingsServiceSettingsTests.getServiceSettingsMap("url", "model", null);
            serviceSettings.put("extra_key", "value");

            var config = getRequestConfigMap(serviceSettings, getTaskSettingsMap(null, null), getSecretSettingsMap("secret"));

            var failureListener = getModelListenerForException(
                ElasticsearchStatusException.class,
                "Model configuration contains settings [{extra_key=value}] unknown to the [cohere] service"
            );
            service.parseRequestConfig("id", TaskType.TEXT_EMBEDDING, config, Set.of(), failureListener);
        }
    }

    public void testParseRequestConfig_ThrowsWhenAnExtraKeyExistsInTaskSettingsMap() throws IOException {
        try (var service = createCohereService()) {
            var taskSettingsMap = getTaskSettingsMap(InputType.INGEST, null);
            taskSettingsMap.put("extra_key", "value");

            var config = getRequestConfigMap(
                CohereEmbeddingsServiceSettingsTests.getServiceSettingsMap("url", "model", null),
                taskSettingsMap,
                getSecretSettingsMap("secret")
            );

            var failureListener = getModelListenerForException(
                ElasticsearchStatusException.class,
                "Model configuration contains settings [{extra_key=value}] unknown to the [cohere] service"
            );
            service.parseRequestConfig("id", TaskType.TEXT_EMBEDDING, config, Set.of(), failureListener);

        }
    }

    public void testParseRequestConfig_ThrowsWhenAnExtraKeyExistsInSecretSettingsMap() throws IOException {
        try (var service = createCohereService()) {
            var secretSettingsMap = getSecretSettingsMap("secret");
            secretSettingsMap.put("extra_key", "value");

            var config = getRequestConfigMap(
                CohereEmbeddingsServiceSettingsTests.getServiceSettingsMap("url", null, null),
                getTaskSettingsMapEmpty(),
                secretSettingsMap
            );

            var failureListener = getModelListenerForException(
                ElasticsearchStatusException.class,
                "Model configuration contains settings [{extra_key=value}] unknown to the [cohere] service"
            );
            service.parseRequestConfig("id", TaskType.TEXT_EMBEDDING, config, Set.of(), failureListener);
        }
    }

    public void testParseRequestConfig_CreatesACohereEmbeddingsModelWithoutUrl() throws IOException {
        try (var service = createCohereService()) {
            var modelListener = ActionListener.<Model>wrap((model) -> {
                MatcherAssert.assertThat(model, instanceOf(CohereEmbeddingsModel.class));

                var embeddingsModel = (CohereEmbeddingsModel) model;
                assertNull(embeddingsModel.getServiceSettings().getCommonSettings().uri());
                MatcherAssert.assertThat(embeddingsModel.getTaskSettings(), is(CohereEmbeddingsTaskSettings.EMPTY_SETTINGS));
                MatcherAssert.assertThat(embeddingsModel.getSecretSettings().apiKey().toString(), is("secret"));
            }, (e) -> fail("Model parsing should have succeeded " + e.getMessage()));

            service.parseRequestConfig(
                "id",
                TaskType.TEXT_EMBEDDING,
                getRequestConfigMap(
                    CohereEmbeddingsServiceSettingsTests.getServiceSettingsMap(null, null, null),
                    getTaskSettingsMapEmpty(),
                    getSecretSettingsMap("secret")
                ),
                Set.of(),
                modelListener
            );

        }
    }

    public void testParsePersistedConfigWithSecrets_CreatesACohereEmbeddingsModel() throws IOException {
        try (var service = createCohereService()) {
            var persistedConfig = getPersistedConfigMap(
                CohereEmbeddingsServiceSettingsTests.getServiceSettingsMap("url", "model", null),
                getTaskSettingsMap(null, null),
                getSecretSettingsMap("secret")
            );

            var model = service.parsePersistedConfigWithSecrets(
                "id",
                TaskType.TEXT_EMBEDDING,
                persistedConfig.config(),
                persistedConfig.secrets()
            );

            MatcherAssert.assertThat(model, instanceOf(CohereEmbeddingsModel.class));

            var embeddingsModel = (CohereEmbeddingsModel) model;
            MatcherAssert.assertThat(embeddingsModel.getServiceSettings().getCommonSettings().uri().toString(), is("url"));
            MatcherAssert.assertThat(embeddingsModel.getServiceSettings().getCommonSettings().modelId(), is("model"));
            MatcherAssert.assertThat(embeddingsModel.getTaskSettings(), is(new CohereEmbeddingsTaskSettings(null, null)));
            MatcherAssert.assertThat(embeddingsModel.getSecretSettings().apiKey().toString(), is("secret"));
        }
    }

    public void testParsePersistedConfigWithSecrets_ThrowsErrorTryingToParseInvalidModel() throws IOException {
        try (var service = createCohereService()) {
            var persistedConfig = getPersistedConfigMap(
                CohereEmbeddingsServiceSettingsTests.getServiceSettingsMap("url", null, null),
                getTaskSettingsMapEmpty(),
                getSecretSettingsMap("secret")
            );

            var thrownException = expectThrows(
                ElasticsearchStatusException.class,
                () -> service.parsePersistedConfigWithSecrets(
                    "id",
                    TaskType.SPARSE_EMBEDDING,
                    persistedConfig.config(),
                    persistedConfig.secrets()
                )
            );

            MatcherAssert.assertThat(
                thrownException.getMessage(),
                is("Failed to parse stored model [id] for [cohere] service, please delete and add the service again")
            );
        }
    }

    public void testParsePersistedConfigWithSecrets_CreatesACohereEmbeddingsModelWithoutUrl() throws IOException {
        try (var service = createCohereService()) {
            var persistedConfig = getPersistedConfigMap(
                CohereEmbeddingsServiceSettingsTests.getServiceSettingsMap(null, null, null),
                getTaskSettingsMap(InputType.INGEST, null),
                getSecretSettingsMap("secret")
            );

            var model = service.parsePersistedConfigWithSecrets(
                "id",
                TaskType.TEXT_EMBEDDING,
                persistedConfig.config(),
                persistedConfig.secrets()
            );

            MatcherAssert.assertThat(model, instanceOf(CohereEmbeddingsModel.class));

            var embeddingsModel = (CohereEmbeddingsModel) model;
            assertNull(embeddingsModel.getServiceSettings().getCommonSettings().uri());
            MatcherAssert.assertThat(embeddingsModel.getTaskSettings(), is(new CohereEmbeddingsTaskSettings(InputType.INGEST, null)));
            MatcherAssert.assertThat(embeddingsModel.getSecretSettings().apiKey().toString(), is("secret"));
        }
    }

    public void testParsePersistedConfigWithSecrets_DoesNotThrowWhenAnExtraKeyExistsInConfig() throws IOException {
        try (var service = createCohereService()) {
            var persistedConfig = getPersistedConfigMap(
                CohereEmbeddingsServiceSettingsTests.getServiceSettingsMap("url", "model", DenseVectorFieldMapper.ElementType.BYTE),
                getTaskSettingsMap(InputType.SEARCH, CohereTruncation.NONE),
                getSecretSettingsMap("secret")
            );
            persistedConfig.config().put("extra_key", "value");

            var model = service.parsePersistedConfigWithSecrets(
                "id",
                TaskType.TEXT_EMBEDDING,
                persistedConfig.config(),
                persistedConfig.secrets()
            );

            MatcherAssert.assertThat(model, instanceOf(CohereEmbeddingsModel.class));

            var embeddingsModel = (CohereEmbeddingsModel) model;
            MatcherAssert.assertThat(embeddingsModel.getServiceSettings().getCommonSettings().uri().toString(), is("url"));
            MatcherAssert.assertThat(embeddingsModel.getServiceSettings().getCommonSettings().modelId(), is("model"));
            MatcherAssert.assertThat(embeddingsModel.getServiceSettings().getEmbeddingType(), is(CohereEmbeddingType.BYTE));
            MatcherAssert.assertThat(
                embeddingsModel.getTaskSettings(),
                is(new CohereEmbeddingsTaskSettings(InputType.SEARCH, CohereTruncation.NONE))
            );
            MatcherAssert.assertThat(embeddingsModel.getSecretSettings().apiKey().toString(), is("secret"));
        }
    }

    public void testParsePersistedConfigWithSecrets_DoesNotThrowWhenAnExtraKeyExistsInSecretsSettings() throws IOException {
        try (var service = createCohereService()) {
            var secretSettingsMap = getSecretSettingsMap("secret");
            secretSettingsMap.put("extra_key", "value");

            var persistedConfig = getPersistedConfigMap(
                CohereEmbeddingsServiceSettingsTests.getServiceSettingsMap("url", null, null),
                getTaskSettingsMapEmpty(),
                secretSettingsMap
            );

            var model = service.parsePersistedConfigWithSecrets(
                "id",
                TaskType.TEXT_EMBEDDING,
                persistedConfig.config(),
                persistedConfig.secrets()
            );

            MatcherAssert.assertThat(model, instanceOf(CohereEmbeddingsModel.class));

            var embeddingsModel = (CohereEmbeddingsModel) model;
            MatcherAssert.assertThat(embeddingsModel.getServiceSettings().getCommonSettings().uri().toString(), is("url"));
            MatcherAssert.assertThat(embeddingsModel.getTaskSettings(), is(CohereEmbeddingsTaskSettings.EMPTY_SETTINGS));
            MatcherAssert.assertThat(embeddingsModel.getSecretSettings().apiKey().toString(), is("secret"));
        }
    }

    public void testParsePersistedConfigWithSecrets_NotThrowWhenAnExtraKeyExistsInSecrets() throws IOException {
        try (var service = createCohereService()) {
            var persistedConfig = getPersistedConfigMap(
                CohereEmbeddingsServiceSettingsTests.getServiceSettingsMap("url", "model", null),
                getTaskSettingsMap(null, null),
                getSecretSettingsMap("secret")
            );
            persistedConfig.secrets.put("extra_key", "value");

            var model = service.parsePersistedConfigWithSecrets(
                "id",
                TaskType.TEXT_EMBEDDING,
                persistedConfig.config(),
                persistedConfig.secrets()
            );

            MatcherAssert.assertThat(model, instanceOf(CohereEmbeddingsModel.class));

            var embeddingsModel = (CohereEmbeddingsModel) model;
            MatcherAssert.assertThat(embeddingsModel.getServiceSettings().getCommonSettings().uri().toString(), is("url"));
            MatcherAssert.assertThat(embeddingsModel.getServiceSettings().getCommonSettings().modelId(), is("model"));
            MatcherAssert.assertThat(embeddingsModel.getTaskSettings(), is(new CohereEmbeddingsTaskSettings(null, null)));
            MatcherAssert.assertThat(embeddingsModel.getSecretSettings().apiKey().toString(), is("secret"));
        }
    }

    public void testParsePersistedConfigWithSecrets_NotThrowWhenAnExtraKeyExistsInServiceSettings() throws IOException {
        try (var service = createCohereService()) {
            var serviceSettingsMap = CohereEmbeddingsServiceSettingsTests.getServiceSettingsMap("url", null, null);
            serviceSettingsMap.put("extra_key", "value");

            var persistedConfig = getPersistedConfigMap(serviceSettingsMap, getTaskSettingsMapEmpty(), getSecretSettingsMap("secret"));

            var model = service.parsePersistedConfigWithSecrets(
                "id",
                TaskType.TEXT_EMBEDDING,
                persistedConfig.config(),
                persistedConfig.secrets()
            );

            MatcherAssert.assertThat(model, instanceOf(CohereEmbeddingsModel.class));

            var embeddingsModel = (CohereEmbeddingsModel) model;
            MatcherAssert.assertThat(embeddingsModel.getServiceSettings().getCommonSettings().uri().toString(), is("url"));
            MatcherAssert.assertThat(embeddingsModel.getTaskSettings(), is(CohereEmbeddingsTaskSettings.EMPTY_SETTINGS));
            MatcherAssert.assertThat(embeddingsModel.getSecretSettings().apiKey().toString(), is("secret"));
        }
    }

    public void testParsePersistedConfigWithSecrets_NotThrowWhenAnExtraKeyExistsInTaskSettings() throws IOException {
        try (var service = createCohereService()) {
            var taskSettingsMap = getTaskSettingsMap(InputType.SEARCH, null);
            taskSettingsMap.put("extra_key", "value");

            var persistedConfig = getPersistedConfigMap(
                CohereEmbeddingsServiceSettingsTests.getServiceSettingsMap("url", "model", null),
                taskSettingsMap,
                getSecretSettingsMap("secret")
            );

            var model = service.parsePersistedConfigWithSecrets(
                "id",
                TaskType.TEXT_EMBEDDING,
                persistedConfig.config(),
                persistedConfig.secrets()
            );

            MatcherAssert.assertThat(model, instanceOf(CohereEmbeddingsModel.class));

            var embeddingsModel = (CohereEmbeddingsModel) model;
            MatcherAssert.assertThat(embeddingsModel.getServiceSettings().getCommonSettings().uri().toString(), is("url"));
            MatcherAssert.assertThat(embeddingsModel.getServiceSettings().getCommonSettings().modelId(), is("model"));
            MatcherAssert.assertThat(embeddingsModel.getTaskSettings(), is(new CohereEmbeddingsTaskSettings(InputType.SEARCH, null)));
            MatcherAssert.assertThat(embeddingsModel.getSecretSettings().apiKey().toString(), is("secret"));
        }
    }

    public void testParsePersistedConfig_CreatesACohereEmbeddingsModel() throws IOException {
        try (var service = createCohereService()) {
            var persistedConfig = getPersistedConfigMap(
                CohereEmbeddingsServiceSettingsTests.getServiceSettingsMap("url", "model", null),
                getTaskSettingsMap(null, CohereTruncation.NONE)
            );

            var model = service.parsePersistedConfig("id", TaskType.TEXT_EMBEDDING, persistedConfig.config());

            MatcherAssert.assertThat(model, instanceOf(CohereEmbeddingsModel.class));

            var embeddingsModel = (CohereEmbeddingsModel) model;
            MatcherAssert.assertThat(embeddingsModel.getServiceSettings().getCommonSettings().uri().toString(), is("url"));
            MatcherAssert.assertThat(embeddingsModel.getServiceSettings().getCommonSettings().modelId(), is("model"));
            MatcherAssert.assertThat(embeddingsModel.getTaskSettings(), is(new CohereEmbeddingsTaskSettings(null, CohereTruncation.NONE)));
            assertNull(embeddingsModel.getSecretSettings());
        }
    }

    public void testParsePersistedConfig_ThrowsErrorTryingToParseInvalidModel() throws IOException {
        try (var service = createCohereService()) {
            var persistedConfig = getPersistedConfigMap(
                CohereEmbeddingsServiceSettingsTests.getServiceSettingsMap("url", null, null),
                getTaskSettingsMapEmpty()
            );

            var thrownException = expectThrows(
                ElasticsearchStatusException.class,
                () -> service.parsePersistedConfig("id", TaskType.SPARSE_EMBEDDING, persistedConfig.config())
            );

            MatcherAssert.assertThat(
                thrownException.getMessage(),
                is("Failed to parse stored model [id] for [cohere] service, please delete and add the service again")
            );
        }
    }

    public void testParsePersistedConfig_CreatesACohereEmbeddingsModelWithoutUrl() throws IOException {
        try (var service = createCohereService()) {
            var persistedConfig = getPersistedConfigMap(
                CohereEmbeddingsServiceSettingsTests.getServiceSettingsMap(null, "model", CohereEmbeddingType.FLOAT),
                getTaskSettingsMap(null, null)
            );

            var model = service.parsePersistedConfig("id", TaskType.TEXT_EMBEDDING, persistedConfig.config());

            MatcherAssert.assertThat(model, instanceOf(CohereEmbeddingsModel.class));

            var embeddingsModel = (CohereEmbeddingsModel) model;
            assertNull(embeddingsModel.getServiceSettings().getCommonSettings().uri());
            MatcherAssert.assertThat(embeddingsModel.getServiceSettings().getCommonSettings().modelId(), is("model"));
            MatcherAssert.assertThat(embeddingsModel.getServiceSettings().getEmbeddingType(), is(CohereEmbeddingType.FLOAT));
            MatcherAssert.assertThat(embeddingsModel.getTaskSettings(), is(new CohereEmbeddingsTaskSettings(null, null)));
            assertNull(embeddingsModel.getSecretSettings());
        }
    }

    public void testParsePersistedConfig_DoesNotThrowWhenAnExtraKeyExistsInConfig() throws IOException {
        try (var service = createCohereService()) {
            var persistedConfig = getPersistedConfigMap(
                CohereEmbeddingsServiceSettingsTests.getServiceSettingsMap("url", null, null),
                getTaskSettingsMapEmpty()
            );
            persistedConfig.config().put("extra_key", "value");

            var model = service.parsePersistedConfig("id", TaskType.TEXT_EMBEDDING, persistedConfig.config());

            MatcherAssert.assertThat(model, instanceOf(CohereEmbeddingsModel.class));

            var embeddingsModel = (CohereEmbeddingsModel) model;
            MatcherAssert.assertThat(embeddingsModel.getServiceSettings().getCommonSettings().uri().toString(), is("url"));
            MatcherAssert.assertThat(embeddingsModel.getTaskSettings(), is(CohereEmbeddingsTaskSettings.EMPTY_SETTINGS));
            assertNull(embeddingsModel.getSecretSettings());
        }
    }

    public void testParsePersistedConfig_NotThrowWhenAnExtraKeyExistsInServiceSettings() throws IOException {
        try (var service = createCohereService()) {
            var serviceSettingsMap = CohereEmbeddingsServiceSettingsTests.getServiceSettingsMap("url", null, null);
            serviceSettingsMap.put("extra_key", "value");

            var persistedConfig = getPersistedConfigMap(serviceSettingsMap, getTaskSettingsMap(InputType.SEARCH, null));

            var model = service.parsePersistedConfig("id", TaskType.TEXT_EMBEDDING, persistedConfig.config());

            MatcherAssert.assertThat(model, instanceOf(CohereEmbeddingsModel.class));

            var embeddingsModel = (CohereEmbeddingsModel) model;
            MatcherAssert.assertThat(embeddingsModel.getServiceSettings().getCommonSettings().uri().toString(), is("url"));
            MatcherAssert.assertThat(embeddingsModel.getTaskSettings(), is(new CohereEmbeddingsTaskSettings(InputType.SEARCH, null)));
            assertNull(embeddingsModel.getSecretSettings());
        }
    }

    public void testParsePersistedConfig_NotThrowWhenAnExtraKeyExistsInTaskSettings() throws IOException {
        try (var service = createCohereService()) {
            var taskSettingsMap = getTaskSettingsMap(InputType.INGEST, null);
            taskSettingsMap.put("extra_key", "value");

            var persistedConfig = getPersistedConfigMap(
                CohereEmbeddingsServiceSettingsTests.getServiceSettingsMap("url", "model", null),
                taskSettingsMap
            );

            var model = service.parsePersistedConfig("id", TaskType.TEXT_EMBEDDING, persistedConfig.config());

            MatcherAssert.assertThat(model, instanceOf(CohereEmbeddingsModel.class));

            var embeddingsModel = (CohereEmbeddingsModel) model;
            MatcherAssert.assertThat(embeddingsModel.getServiceSettings().getCommonSettings().uri().toString(), is("url"));
            MatcherAssert.assertThat(embeddingsModel.getServiceSettings().getCommonSettings().modelId(), is("model"));
            MatcherAssert.assertThat(embeddingsModel.getTaskSettings(), is(new CohereEmbeddingsTaskSettings(InputType.INGEST, null)));
            assertNull(embeddingsModel.getSecretSettings());
        }
    }

    public void testInfer_ThrowsErrorWhenModelIsNotCohereModel() throws IOException {
        var sender = mock(Sender.class);

        var factory = mock(HttpRequestSender.Factory.class);
        when(factory.createSender(anyString())).thenReturn(sender);

        var mockModel = getInvalidModel("model_id", "service_name");

        try (var service = new CohereService(factory, createWithEmptySettings(threadPool))) {
            PlainActionFuture<InferenceServiceResults> listener = new PlainActionFuture<>();
            service.infer(
                mockModel,
                null,
                List.of(""),
                new HashMap<>(),
                InputType.INGEST,
                InferenceAction.Request.DEFAULT_TIMEOUT,
                listener
            );

            var thrownException = expectThrows(ElasticsearchStatusException.class, () -> listener.actionGet(TIMEOUT));
            MatcherAssert.assertThat(
                thrownException.getMessage(),
                is("The internal model was invalid, please delete the service [service_name] with id [model_id] and add it again.")
            );

            verify(factory, times(1)).createSender(anyString());
            verify(sender, times(1)).start();
        }

        verify(sender, times(1)).close();
        verifyNoMoreInteractions(factory);
        verifyNoMoreInteractions(sender);
    }

    public void testInfer_SendsRequest() throws IOException {
        var senderFactory = HttpRequestSenderTests.createSenderFactory(threadPool, clientManager);

        try (var service = new CohereService(senderFactory, createWithEmptySettings(threadPool))) {

            String responseJson = """
                {
                    "id": "de37399c-5df6-47cb-bc57-e3c5680c977b",
                    "texts": [
                        "hello"
                    ],
                    "embeddings": {
                        "float": [
                            [
                                0.123,
                                -0.123
                            ]
                        ]
                    },
                    "meta": {
                        "api_version": {
                            "version": "1"
                        },
                        "billed_units": {
                            "input_tokens": 1
                        }
                    },
                    "response_type": "embeddings_by_type"
                }
                """;
            webServer.enqueue(new MockResponse().setResponseCode(200).setBody(responseJson));

            var model = CohereEmbeddingsModelTests.createModel(
                getUrl(webServer),
                "secret",
                new CohereEmbeddingsTaskSettings(InputType.INGEST, null),
                1024,
                1024,
                "model",
                null
            );
            PlainActionFuture<InferenceServiceResults> listener = new PlainActionFuture<>();
            service.infer(
                model,
                null,
                List.of("abc"),
                new HashMap<>(),
                InputType.INGEST,
                InferenceAction.Request.DEFAULT_TIMEOUT,
                listener
            );

            var result = listener.actionGet(TIMEOUT);

            MatcherAssert.assertThat(result.asMap(), Matchers.is(buildExpectation(List.of(List.of(0.123F, -0.123F)))));
            MatcherAssert.assertThat(webServer.requests(), hasSize(1));
            assertNull(webServer.requests().get(0).getUri().getQuery());
            MatcherAssert.assertThat(
                webServer.requests().get(0).getHeader(HttpHeaders.CONTENT_TYPE),
                equalTo(XContentType.JSON.mediaType())
            );
            MatcherAssert.assertThat(webServer.requests().get(0).getHeader(HttpHeaders.AUTHORIZATION), equalTo("Bearer secret"));

            var requestMap = entityAsMap(webServer.requests().get(0).getBody());
            MatcherAssert.assertThat(
                requestMap,
                is(Map.of("texts", List.of("abc"), "model", "model", "input_type", "search_document", "embedding_types", List.of("float")))
            );
        }
    }

    public void testCheckModelConfig_UpdatesDimensions() throws IOException {
        var senderFactory = HttpRequestSenderTests.createSenderFactory(threadPool, clientManager);

        try (var service = new CohereService(senderFactory, createWithEmptySettings(threadPool))) {

            String responseJson = """
                {
                    "id": "de37399c-5df6-47cb-bc57-e3c5680c977b",
                    "texts": [
                        "hello"
                    ],
                    "embeddings": {
                        "float": [
                            [
                                0.123,
                                -0.123
                            ]
                        ]
                    },
                    "meta": {
                        "api_version": {
                            "version": "1"
                        },
                        "billed_units": {
                            "input_tokens": 1
                        }
                    },
                    "response_type": "embeddings_by_type"
                }
                """;
            webServer.enqueue(new MockResponse().setResponseCode(200).setBody(responseJson));

            var model = CohereEmbeddingsModelTests.createModel(
                getUrl(webServer),
                "secret",
                CohereEmbeddingsTaskSettings.EMPTY_SETTINGS,
                10,
                1,
                null,
                null
            );
            PlainActionFuture<Model> listener = new PlainActionFuture<>();
            service.checkModelConfig(model, listener);
            var result = listener.actionGet(TIMEOUT);

            MatcherAssert.assertThat(
                result,
                // the dimension is set to 2 because there are 2 embeddings returned from the mock server
                is(
                    CohereEmbeddingsModelTests.createModel(
                        getUrl(webServer),
                        "secret",
                        CohereEmbeddingsTaskSettings.EMPTY_SETTINGS,
                        10,
                        2,
                        null,
                        null
                    )
                )
            );
        }
    }

    public void testCheckModelConfig_UpdatesSimilarityToDotProduct_WhenItIsNull() throws IOException {
        var senderFactory = HttpRequestSenderTests.createSenderFactory(threadPool, clientManager);

        try (var service = new CohereService(senderFactory, createWithEmptySettings(threadPool))) {

            String responseJson = """
                {
                    "id": "de37399c-5df6-47cb-bc57-e3c5680c977b",
                    "texts": [
                        "hello"
                    ],
                    "embeddings": {
                        "float": [
                            [
                                0.123,
                                -0.123
                            ]
                        ]
                    },
                    "meta": {
                        "api_version": {
                            "version": "1"
                        },
                        "billed_units": {
                            "input_tokens": 1
                        }
                    },
                    "response_type": "embeddings_by_type"
                }
                """;
            webServer.enqueue(new MockResponse().setResponseCode(200).setBody(responseJson));

            var model = CohereEmbeddingsModelTests.createModel(
                getUrl(webServer),
                "secret",
                CohereEmbeddingsTaskSettings.EMPTY_SETTINGS,
                10,
                1,
                null,
                null
            );
            PlainActionFuture<Model> listener = new PlainActionFuture<>();
            service.checkModelConfig(model, listener);
            var result = listener.actionGet(TIMEOUT);

            MatcherAssert.assertThat(
                result,
                // the dimension is set to 2 because there are 2 embeddings returned from the mock server
                is(
                    CohereEmbeddingsModelTests.createModel(
                        getUrl(webServer),
                        "secret",
                        CohereEmbeddingsTaskSettings.EMPTY_SETTINGS,
                        10,
                        2,
                        null,
                        null,
                        SimilarityMeasure.DOT_PRODUCT
                    )
                )
            );
        }
    }

    public void testCheckModelConfig_DoesNotUpdateSimilarity_WhenItIsSpecifiedAsCosine() throws IOException {
        var senderFactory = HttpRequestSenderTests.createSenderFactory(threadPool, clientManager);

        try (var service = new CohereService(senderFactory, createWithEmptySettings(threadPool))) {

            String responseJson = """
                {
                    "id": "de37399c-5df6-47cb-bc57-e3c5680c977b",
                    "texts": [
                        "hello"
                    ],
                    "embeddings": {
                        "float": [
                            [
                                0.123,
                                -0.123
                            ]
                        ]
                    },
                    "meta": {
                        "api_version": {
                            "version": "1"
                        },
                        "billed_units": {
                            "input_tokens": 1
                        }
                    },
                    "response_type": "embeddings_by_type"
                }
                """;
            webServer.enqueue(new MockResponse().setResponseCode(200).setBody(responseJson));

            var model = CohereEmbeddingsModelTests.createModel(
                getUrl(webServer),
                "secret",
                CohereEmbeddingsTaskSettings.EMPTY_SETTINGS,
                10,
                1,
                null,
                null,
                SimilarityMeasure.COSINE
            );
            PlainActionFuture<Model> listener = new PlainActionFuture<>();
            service.checkModelConfig(model, listener);
            var result = listener.actionGet(TIMEOUT);

            MatcherAssert.assertThat(
                result,
                // the dimension is set to 2 because there are 2 embeddings returned from the mock server
                is(
                    CohereEmbeddingsModelTests.createModel(
                        getUrl(webServer),
                        "secret",
                        CohereEmbeddingsTaskSettings.EMPTY_SETTINGS,
                        10,
                        2,
                        null,
                        null,
                        SimilarityMeasure.COSINE
                    )
                )
            );
        }
    }

    public void testInfer_UnauthorisedResponse() throws IOException {
        var senderFactory = HttpRequestSenderTests.createSenderFactory(threadPool, clientManager);

        try (var service = new CohereService(senderFactory, createWithEmptySettings(threadPool))) {

            String responseJson = """
                {
                    "message": "invalid api token"
                }
                """;
            webServer.enqueue(new MockResponse().setResponseCode(401).setBody(responseJson));

            var model = CohereEmbeddingsModelTests.createModel(
                getUrl(webServer),
                "secret",
                CohereEmbeddingsTaskSettings.EMPTY_SETTINGS,
                1024,
                1024,
                null,
                null
            );
            PlainActionFuture<InferenceServiceResults> listener = new PlainActionFuture<>();
            service.infer(
                model,
                null,
                List.of("abc"),
                new HashMap<>(),
                InputType.INGEST,
                InferenceAction.Request.DEFAULT_TIMEOUT,
                listener
            );

            var error = expectThrows(ElasticsearchException.class, () -> listener.actionGet(TIMEOUT));
            MatcherAssert.assertThat(error.getMessage(), containsString("Received an authentication error status code for request"));
            MatcherAssert.assertThat(error.getMessage(), containsString("Error message: [invalid api token]"));
            MatcherAssert.assertThat(webServer.requests(), hasSize(1));
        }
    }

    public void testInfer_SetsInputTypeToIngest_FromInferParameter_WhenTaskSettingsAreEmpty() throws IOException {
        var senderFactory = HttpRequestSenderTests.createSenderFactory(threadPool, clientManager);

        try (var service = new CohereService(senderFactory, createWithEmptySettings(threadPool))) {

            String responseJson = """
                {
                    "id": "de37399c-5df6-47cb-bc57-e3c5680c977b",
                    "texts": [
                        "hello"
                    ],
                    "embeddings": {
                        "float": [
                            [
                                0.123,
                                -0.123
                            ]
                        ]
                    },
                    "meta": {
                        "api_version": {
                            "version": "1"
                        },
                        "billed_units": {
                            "input_tokens": 1
                        }
                    },
                    "response_type": "embeddings_by_type"
                }
                """;
            webServer.enqueue(new MockResponse().setResponseCode(200).setBody(responseJson));

            var model = CohereEmbeddingsModelTests.createModel(
                getUrl(webServer),
                "secret",
                CohereEmbeddingsTaskSettings.EMPTY_SETTINGS,
                1024,
                1024,
                "model",
                null
            );
            PlainActionFuture<InferenceServiceResults> listener = new PlainActionFuture<>();
            service.infer(
                model,
                null,
                List.of("abc"),
                new HashMap<>(),
                InputType.INGEST,
                InferenceAction.Request.DEFAULT_TIMEOUT,
                listener
            );

            var result = listener.actionGet(TIMEOUT);

            MatcherAssert.assertThat(result.asMap(), Matchers.is(buildExpectation(List.of(List.of(0.123F, -0.123F)))));
            MatcherAssert.assertThat(webServer.requests(), hasSize(1));
            assertNull(webServer.requests().get(0).getUri().getQuery());
            MatcherAssert.assertThat(
                webServer.requests().get(0).getHeader(HttpHeaders.CONTENT_TYPE),
                equalTo(XContentType.JSON.mediaType())
            );
            MatcherAssert.assertThat(webServer.requests().get(0).getHeader(HttpHeaders.AUTHORIZATION), equalTo("Bearer secret"));

            var requestMap = entityAsMap(webServer.requests().get(0).getBody());
            MatcherAssert.assertThat(
                requestMap,
                is(Map.of("texts", List.of("abc"), "model", "model", "input_type", "search_document", "embedding_types", List.of("float")))
            );
        }
    }

    public void testInfer_SetsInputTypeToIngestFromInferParameter_WhenModelSettingIsNull_AndRequestTaskSettingsIsSearch()
        throws IOException {
        var senderFactory = HttpRequestSenderTests.createSenderFactory(threadPool, clientManager);

        try (var service = new CohereService(senderFactory, createWithEmptySettings(threadPool))) {

            String responseJson = """
                {
                    "id": "de37399c-5df6-47cb-bc57-e3c5680c977b",
                    "texts": [
                        "hello"
                    ],
                    "embeddings": {
                        "float": [
                            [
                                0.123,
                                -0.123
                            ]
                        ]
                    },
                    "meta": {
                        "api_version": {
                            "version": "1"
                        },
                        "billed_units": {
                            "input_tokens": 1
                        }
                    },
                    "response_type": "embeddings_by_type"
                }
                """;
            webServer.enqueue(new MockResponse().setResponseCode(200).setBody(responseJson));

            var model = CohereEmbeddingsModelTests.createModel(
                getUrl(webServer),
                "secret",
                new CohereEmbeddingsTaskSettings(null, null),
                1024,
                1024,
                "model",
                null
            );
            PlainActionFuture<InferenceServiceResults> listener = new PlainActionFuture<>();
            service.infer(
                model,
                null,
                List.of("abc"),
                CohereEmbeddingsTaskSettingsTests.getTaskSettingsMap(InputType.SEARCH, null),
                InputType.INGEST,
                InferenceAction.Request.DEFAULT_TIMEOUT,
                listener
            );

            var result = listener.actionGet(TIMEOUT);

            MatcherAssert.assertThat(result.asMap(), Matchers.is(buildExpectation(List.of(List.of(0.123F, -0.123F)))));
            MatcherAssert.assertThat(webServer.requests(), hasSize(1));
            assertNull(webServer.requests().get(0).getUri().getQuery());
            MatcherAssert.assertThat(
                webServer.requests().get(0).getHeader(HttpHeaders.CONTENT_TYPE),
                equalTo(XContentType.JSON.mediaType())
            );
            MatcherAssert.assertThat(webServer.requests().get(0).getHeader(HttpHeaders.AUTHORIZATION), equalTo("Bearer secret"));

            var requestMap = entityAsMap(webServer.requests().get(0).getBody());
            MatcherAssert.assertThat(
                requestMap,
                is(Map.of("texts", List.of("abc"), "model", "model", "input_type", "search_document", "embedding_types", List.of("float")))
            );
        }
    }

    public void testInfer_DoesNotSetInputType_WhenNotPresentInTaskSettings_AndUnspecifiedIsPassedInRequest() throws IOException {
        var senderFactory = HttpRequestSenderTests.createSenderFactory(threadPool, clientManager);

        try (var service = new CohereService(senderFactory, createWithEmptySettings(threadPool))) {

            String responseJson = """
                {
                    "id": "de37399c-5df6-47cb-bc57-e3c5680c977b",
                    "texts": [
                        "hello"
                    ],
                    "embeddings": {
                        "float": [
                            [
                                0.123,
                                -0.123
                            ]
                        ]
                    },
                    "meta": {
                        "api_version": {
                            "version": "1"
                        },
                        "billed_units": {
                            "input_tokens": 1
                        }
                    },
                    "response_type": "embeddings_by_type"
                }
                """;
            webServer.enqueue(new MockResponse().setResponseCode(200).setBody(responseJson));

            var model = CohereEmbeddingsModelTests.createModel(
                getUrl(webServer),
                "secret",
                new CohereEmbeddingsTaskSettings(null, null),
                1024,
                1024,
                "model",
                null
            );
            PlainActionFuture<InferenceServiceResults> listener = new PlainActionFuture<>();
            service.infer(
                model,
                null,
                List.of("abc"),
                new HashMap<>(),
                InputType.UNSPECIFIED,
                InferenceAction.Request.DEFAULT_TIMEOUT,
                listener
            );

            var result = listener.actionGet(TIMEOUT);

            MatcherAssert.assertThat(result.asMap(), Matchers.is(buildExpectation(List.of(List.of(0.123F, -0.123F)))));
            MatcherAssert.assertThat(webServer.requests(), hasSize(1));
            assertNull(webServer.requests().get(0).getUri().getQuery());
            MatcherAssert.assertThat(
                webServer.requests().get(0).getHeader(HttpHeaders.CONTENT_TYPE),
                equalTo(XContentType.JSON.mediaType())
            );
            MatcherAssert.assertThat(webServer.requests().get(0).getHeader(HttpHeaders.AUTHORIZATION), equalTo("Bearer secret"));

            var requestMap = entityAsMap(webServer.requests().get(0).getBody());
            MatcherAssert.assertThat(
                requestMap,
                is(Map.of("texts", List.of("abc"), "model", "model", "embedding_types", List.of("float")))
            );
        }
    }

    public void testChunkedInfer_BatchesCalls() throws IOException {
        var senderFactory = HttpRequestSenderTests.createSenderFactory(threadPool, clientManager);

        try (var service = new CohereService(senderFactory, createWithEmptySettings(threadPool))) {

            // Batching will call the service with 2 inputs
            String responseJson = """
                {
                    "id": "de37399c-5df6-47cb-bc57-e3c5680c977b",
                    "texts": [
                        "hello"
                    ],
                    "embeddings": {
                        "float": [
                            [
                                0.123,
                                -0.123
                            ],
                            [
                                0.223,
                                -0.223
                            ]
                        ]
                    },
                    "meta": {
                        "api_version": {
                            "version": "1"
                        },
                        "billed_units": {
                            "input_tokens": 1
                        }
                    },
                    "response_type": "embeddings_by_type"
                }
                """;
            webServer.enqueue(new MockResponse().setResponseCode(200).setBody(responseJson));

            var model = CohereEmbeddingsModelTests.createModel(
                getUrl(webServer),
                "secret",
                new CohereEmbeddingsTaskSettings(null, null),
                1024,
                1024,
                "model",
                null
            );
            PlainActionFuture<List<ChunkedInferenceServiceResults>> listener = new PlainActionFuture<>();
<<<<<<< HEAD
            // 2 inputs
            service.chunkedInfer(
                model,
                List.of("foo", "bar"),
                new HashMap<>(),
                InputType.UNSPECIFIED,
                new ChunkingOptions(null, null),
=======
            service.chunkedInfer(
                model,
                List.of("abc"),
                new HashMap<>(),
                InputType.UNSPECIFIED,
                new ChunkingOptions(null, null),
                InferenceAction.Request.DEFAULT_TIMEOUT,
>>>>>>> 801b013d
                listener
            );

            var results = listener.actionGet(TIMEOUT);
            assertThat(results, hasSize(2));
            {
                assertThat(results.get(0), CoreMatchers.instanceOf(ChunkedTextEmbeddingFloatResults.class));
                var floatResult = (ChunkedTextEmbeddingFloatResults) results.get(0);
                assertThat(floatResult.chunks(), hasSize(1));
                assertEquals("foo", floatResult.chunks().get(0).matchedText());
                assertEquals(List.of(0.123f, -0.123f), floatResult.chunks().get(0).embedding());
            }
            {
                assertThat(results.get(1), CoreMatchers.instanceOf(ChunkedTextEmbeddingFloatResults.class));
                var floatResult = (ChunkedTextEmbeddingFloatResults) results.get(1);
                assertThat(floatResult.chunks(), hasSize(1));
                assertEquals("bar", floatResult.chunks().get(0).matchedText());
                assertEquals(List.of(0.223f, -0.223f), floatResult.chunks().get(0).embedding());
            }

            MatcherAssert.assertThat(webServer.requests(), hasSize(1));
            assertNull(webServer.requests().get(0).getUri().getQuery());
            MatcherAssert.assertThat(
                webServer.requests().get(0).getHeader(HttpHeaders.CONTENT_TYPE),
                equalTo(XContentType.JSON.mediaType())
            );
            MatcherAssert.assertThat(webServer.requests().get(0).getHeader(HttpHeaders.AUTHORIZATION), equalTo("Bearer secret"));

            var requestMap = entityAsMap(webServer.requests().get(0).getBody());
            MatcherAssert.assertThat(
                requestMap,
                is(Map.of("texts", List.of("foo", "bar"), "model", "model", "embedding_types", List.of("float")))
            );
        }
    }

    public void testChunkedInfer_CallsInfer_ConvertsByteResponse() throws IOException {
<<<<<<< HEAD
        // TODO byte response not implemented yet
=======
        var senderFactory = HttpRequestSenderTests.createSenderFactory(threadPool, clientManager);

        try (var service = new CohereService(senderFactory, createWithEmptySettings(threadPool))) {

            String responseJson = """
                {
                    "id": "de37399c-5df6-47cb-bc57-e3c5680c977b",
                    "texts": [
                        "hello"
                    ],
                    "embeddings": {
                        "int8": [
                            [
                                12,
                                -12
                            ]
                        ]
                    },
                    "meta": {
                        "api_version": {
                            "version": "1"
                        },
                        "billed_units": {
                            "input_tokens": 1
                        }
                    },
                    "response_type": "embeddings_by_type"
                }
                """;
            webServer.enqueue(new MockResponse().setResponseCode(200).setBody(responseJson));

            var model = CohereEmbeddingsModelTests.createModel(
                getUrl(webServer),
                "secret",
                new CohereEmbeddingsTaskSettings(null, null),
                1024,
                1024,
                "model",
                CohereEmbeddingType.INT8
            );
            PlainActionFuture<List<ChunkedInferenceServiceResults>> listener = new PlainActionFuture<>();
            service.chunkedInfer(
                model,
                List.of("abc"),
                new HashMap<>(),
                InputType.UNSPECIFIED,
                new ChunkingOptions(null, null),
                InferenceAction.Request.DEFAULT_TIMEOUT,
                listener
            );

            var result = listener.actionGet(TIMEOUT).get(0);

            MatcherAssert.assertThat(
                result.asMap(),
                Matchers.is(
                    Map.of(
                        ChunkedTextEmbeddingByteResults.FIELD_NAME,
                        List.of(
                            Map.of(
                                ChunkedNlpInferenceResults.TEXT,
                                "abc",
                                ChunkedNlpInferenceResults.INFERENCE,
                                List.of((byte) 12, (byte) -12)
                            )
                        )
                    )
                )
            );
            MatcherAssert.assertThat(webServer.requests(), hasSize(1));
            assertNull(webServer.requests().get(0).getUri().getQuery());
            MatcherAssert.assertThat(
                webServer.requests().get(0).getHeader(HttpHeaders.CONTENT_TYPE),
                equalTo(XContentType.JSON.mediaType())
            );
            MatcherAssert.assertThat(webServer.requests().get(0).getHeader(HttpHeaders.AUTHORIZATION), equalTo("Bearer secret"));

            var requestMap = entityAsMap(webServer.requests().get(0).getBody());
            MatcherAssert.assertThat(requestMap, is(Map.of("texts", List.of("abc"), "model", "model", "embedding_types", List.of("int8"))));
        }
>>>>>>> 801b013d
    }

    private Map<String, Object> getRequestConfigMap(
        Map<String, Object> serviceSettings,
        Map<String, Object> taskSettings,
        Map<String, Object> secretSettings
    ) {
        var builtServiceSettings = new HashMap<>();
        builtServiceSettings.putAll(serviceSettings);
        builtServiceSettings.putAll(secretSettings);

        return new HashMap<>(
            Map.of(ModelConfigurations.SERVICE_SETTINGS, builtServiceSettings, ModelConfigurations.TASK_SETTINGS, taskSettings)
        );
    }

    private Map<String, Object> getRequestConfigMap(Map<String, Object> serviceSettings, Map<String, Object> secretSettings) {
        var builtServiceSettings = new HashMap<>();
        builtServiceSettings.putAll(serviceSettings);
        builtServiceSettings.putAll(secretSettings);

        return new HashMap<>(Map.of(ModelConfigurations.SERVICE_SETTINGS, builtServiceSettings));
    }

    private CohereService createCohereService() {
        return new CohereService(mock(HttpRequestSender.Factory.class), createWithEmptySettings(threadPool));
    }

    private PeristedConfig getPersistedConfigMap(
        Map<String, Object> serviceSettings,
        Map<String, Object> taskSettings,
        Map<String, Object> secretSettings
    ) {

        return new PeristedConfig(
            new HashMap<>(Map.of(ModelConfigurations.SERVICE_SETTINGS, serviceSettings, ModelConfigurations.TASK_SETTINGS, taskSettings)),
            new HashMap<>(Map.of(ModelSecrets.SECRET_SETTINGS, secretSettings))
        );
    }

    private PeristedConfig getPersistedConfigMap(Map<String, Object> serviceSettings, Map<String, Object> taskSettings) {

        return new PeristedConfig(
            new HashMap<>(Map.of(ModelConfigurations.SERVICE_SETTINGS, serviceSettings, ModelConfigurations.TASK_SETTINGS, taskSettings)),
            null
        );
    }

    private record PeristedConfig(Map<String, Object> config, Map<String, Object> secrets) {}
}<|MERGE_RESOLUTION|>--- conflicted
+++ resolved
@@ -31,14 +31,11 @@
 import org.elasticsearch.test.http.MockWebServer;
 import org.elasticsearch.threadpool.ThreadPool;
 import org.elasticsearch.xcontent.XContentType;
-<<<<<<< HEAD
 import org.elasticsearch.xpack.core.inference.results.ChunkedTextEmbeddingFloatResults;
-=======
 import org.elasticsearch.xpack.core.inference.action.InferenceAction;
 import org.elasticsearch.xpack.core.inference.results.ChunkedTextEmbeddingByteResults;
 import org.elasticsearch.xpack.core.inference.results.ChunkedTextEmbeddingResults;
 import org.elasticsearch.xpack.core.ml.inference.results.ChunkedNlpInferenceResults;
->>>>>>> 801b013d
 import org.elasticsearch.xpack.inference.external.http.HttpClientManager;
 import org.elasticsearch.xpack.inference.external.http.sender.HttpRequestSender;
 import org.elasticsearch.xpack.inference.external.http.sender.HttpRequestSenderTests;
@@ -1212,7 +1209,6 @@
                 null
             );
             PlainActionFuture<List<ChunkedInferenceServiceResults>> listener = new PlainActionFuture<>();
-<<<<<<< HEAD
             // 2 inputs
             service.chunkedInfer(
                 model,
@@ -1220,15 +1216,7 @@
                 new HashMap<>(),
                 InputType.UNSPECIFIED,
                 new ChunkingOptions(null, null),
-=======
-            service.chunkedInfer(
-                model,
-                List.of("abc"),
-                new HashMap<>(),
-                InputType.UNSPECIFIED,
-                new ChunkingOptions(null, null),
                 InferenceAction.Request.DEFAULT_TIMEOUT,
->>>>>>> 801b013d
                 listener
             );
 
@@ -1266,90 +1254,7 @@
     }
 
     public void testChunkedInfer_CallsInfer_ConvertsByteResponse() throws IOException {
-<<<<<<< HEAD
         // TODO byte response not implemented yet
-=======
-        var senderFactory = HttpRequestSenderTests.createSenderFactory(threadPool, clientManager);
-
-        try (var service = new CohereService(senderFactory, createWithEmptySettings(threadPool))) {
-
-            String responseJson = """
-                {
-                    "id": "de37399c-5df6-47cb-bc57-e3c5680c977b",
-                    "texts": [
-                        "hello"
-                    ],
-                    "embeddings": {
-                        "int8": [
-                            [
-                                12,
-                                -12
-                            ]
-                        ]
-                    },
-                    "meta": {
-                        "api_version": {
-                            "version": "1"
-                        },
-                        "billed_units": {
-                            "input_tokens": 1
-                        }
-                    },
-                    "response_type": "embeddings_by_type"
-                }
-                """;
-            webServer.enqueue(new MockResponse().setResponseCode(200).setBody(responseJson));
-
-            var model = CohereEmbeddingsModelTests.createModel(
-                getUrl(webServer),
-                "secret",
-                new CohereEmbeddingsTaskSettings(null, null),
-                1024,
-                1024,
-                "model",
-                CohereEmbeddingType.INT8
-            );
-            PlainActionFuture<List<ChunkedInferenceServiceResults>> listener = new PlainActionFuture<>();
-            service.chunkedInfer(
-                model,
-                List.of("abc"),
-                new HashMap<>(),
-                InputType.UNSPECIFIED,
-                new ChunkingOptions(null, null),
-                InferenceAction.Request.DEFAULT_TIMEOUT,
-                listener
-            );
-
-            var result = listener.actionGet(TIMEOUT).get(0);
-
-            MatcherAssert.assertThat(
-                result.asMap(),
-                Matchers.is(
-                    Map.of(
-                        ChunkedTextEmbeddingByteResults.FIELD_NAME,
-                        List.of(
-                            Map.of(
-                                ChunkedNlpInferenceResults.TEXT,
-                                "abc",
-                                ChunkedNlpInferenceResults.INFERENCE,
-                                List.of((byte) 12, (byte) -12)
-                            )
-                        )
-                    )
-                )
-            );
-            MatcherAssert.assertThat(webServer.requests(), hasSize(1));
-            assertNull(webServer.requests().get(0).getUri().getQuery());
-            MatcherAssert.assertThat(
-                webServer.requests().get(0).getHeader(HttpHeaders.CONTENT_TYPE),
-                equalTo(XContentType.JSON.mediaType())
-            );
-            MatcherAssert.assertThat(webServer.requests().get(0).getHeader(HttpHeaders.AUTHORIZATION), equalTo("Bearer secret"));
-
-            var requestMap = entityAsMap(webServer.requests().get(0).getBody());
-            MatcherAssert.assertThat(requestMap, is(Map.of("texts", List.of("abc"), "model", "model", "embedding_types", List.of("int8"))));
-        }
->>>>>>> 801b013d
     }
 
     private Map<String, Object> getRequestConfigMap(

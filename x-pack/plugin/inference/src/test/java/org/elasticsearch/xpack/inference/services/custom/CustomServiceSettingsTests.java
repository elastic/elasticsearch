/*
 * Copyright Elasticsearch B.V. and/or licensed to Elasticsearch B.V. under one
 * or more contributor license agreements. Licensed under the Elastic License
 * 2.0; you may not use this file except in compliance with the Elastic License
 * 2.0.
 */

package org.elasticsearch.xpack.inference.services.custom;

import org.elasticsearch.ElasticsearchStatusException;
import org.elasticsearch.TransportVersion;
import org.elasticsearch.common.Strings;
import org.elasticsearch.common.ValidationException;
import org.elasticsearch.common.io.stream.NamedWriteableRegistry;
import org.elasticsearch.common.io.stream.Writeable;
import org.elasticsearch.common.xcontent.XContentHelper;
import org.elasticsearch.index.mapper.vectors.DenseVectorFieldMapper;
import org.elasticsearch.inference.SimilarityMeasure;
import org.elasticsearch.inference.TaskType;
import org.elasticsearch.xcontent.XContentBuilder;
import org.elasticsearch.xcontent.XContentFactory;
import org.elasticsearch.xcontent.XContentType;
import org.elasticsearch.xpack.core.ml.AbstractBWCWireSerializationTestCase;
import org.elasticsearch.xpack.inference.InferenceNamedWriteablesProvider;
import org.elasticsearch.xpack.inference.services.ConfigurationParseContext;
import org.elasticsearch.xpack.inference.services.ServiceFields;
import org.elasticsearch.xpack.inference.services.custom.response.CompletionResponseParser;
import org.elasticsearch.xpack.inference.services.custom.response.NoopResponseParser;
import org.elasticsearch.xpack.inference.services.custom.response.RerankResponseParser;
import org.elasticsearch.xpack.inference.services.custom.response.SparseEmbeddingResponseParser;
import org.elasticsearch.xpack.inference.services.custom.response.TextEmbeddingResponseParser;
import org.elasticsearch.xpack.inference.services.settings.RateLimitSettings;
import org.hamcrest.MatcherAssert;

import java.io.IOException;
import java.util.HashMap;
import java.util.List;
import java.util.Map;

import static org.hamcrest.Matchers.is;

public class CustomServiceSettingsTests extends AbstractBWCWireSerializationTestCase<CustomServiceSettings> {
    public static CustomServiceSettings createRandom(String inputUrl) {
        var taskType = randomFrom(TaskType.TEXT_EMBEDDING, TaskType.RERANK, TaskType.SPARSE_EMBEDDING, TaskType.COMPLETION);

        SimilarityMeasure similarityMeasure = null;
        Integer dims = null;
        var isTextEmbeddingModel = taskType.equals(TaskType.TEXT_EMBEDDING);
        if (isTextEmbeddingModel) {
            similarityMeasure = SimilarityMeasure.DOT_PRODUCT;
            dims = 1536;
        }
        var maxInputTokens = randomBoolean() ? null : randomIntBetween(128, 256);
        var url = inputUrl != null ? inputUrl : randomAlphaOfLength(15);
        Map<String, String> headers = randomBoolean() ? Map.of() : Map.of("key", "value");
        var queryParameters = randomBoolean()
            ? QueryParameters.EMPTY
            : new QueryParameters(List.of(new QueryParameters.Parameter("key", "value")));
        var requestContentString = randomAlphaOfLength(10);

        var responseJsonParser = switch (taskType) {
            case TEXT_EMBEDDING -> new TextEmbeddingResponseParser("$.result.embeddings[*].embedding");
            case SPARSE_EMBEDDING -> new SparseEmbeddingResponseParser(
                "$.result.sparse_embeddings[*].embedding[*].token_id",
                "$.result.sparse_embeddings[*].embedding[*].weights"
            );
            case RERANK -> new RerankResponseParser(
                "$.result.reranked_results[*].index",
                "$.result.reranked_results[*].relevance_score",
                "$.result.reranked_results[*].document_text"
            );
            case COMPLETION -> new CompletionResponseParser("$.result.text");
            default -> new NoopResponseParser();
        };

        RateLimitSettings rateLimitSettings = new RateLimitSettings(randomLongBetween(1, 1000000));

        return new CustomServiceSettings(
            new CustomServiceSettings.TextEmbeddingSettings(
                similarityMeasure,
                dims,
                maxInputTokens,
                DenseVectorFieldMapper.ElementType.FLOAT
            ),
            url,
            headers,
            queryParameters,
            requestContentString,
            responseJsonParser,
            rateLimitSettings
        );
    }

    public static CustomServiceSettings createRandom() {
        return createRandom(randomAlphaOfLength(5));
    }

    public void testFromMap() {
        String similarity = SimilarityMeasure.DOT_PRODUCT.toString();
        Integer dims = 1536;
        Integer maxInputTokens = 512;
        String url = "http://www.abc.com";
        Map<String, String> headers = Map.of("key", "value");
        var queryParameters = List.of(List.of("key", "value"));
        String requestContentString = "request body";

        var responseParser = new TextEmbeddingResponseParser("$.result.embeddings[*].embedding");

        var settings = CustomServiceSettings.fromMap(
            new HashMap<>(
                Map.of(
                    ServiceFields.SIMILARITY,
                    similarity,
                    ServiceFields.DIMENSIONS,
                    dims,
                    ServiceFields.MAX_INPUT_TOKENS,
                    maxInputTokens,
                    CustomServiceSettings.URL,
                    url,
                    CustomServiceSettings.HEADERS,
                    headers,
                    QueryParameters.QUERY_PARAMETERS,
                    queryParameters,
                    CustomServiceSettings.REQUEST,
                    requestContentString,
                    CustomServiceSettings.RESPONSE,
                    new HashMap<>(
                        Map.of(
                            CustomServiceSettings.JSON_PARSER,
                            new HashMap<>(
                                Map.of(TextEmbeddingResponseParser.TEXT_EMBEDDING_PARSER_EMBEDDINGS, "$.result.embeddings[*].embedding")
                            )
                        )
                    )
                )
            ),
            ConfigurationParseContext.REQUEST,
            TaskType.TEXT_EMBEDDING,
            "inference_id"
        );

        assertThat(
            settings,
            is(
                new CustomServiceSettings(
                    new CustomServiceSettings.TextEmbeddingSettings(
                        SimilarityMeasure.DOT_PRODUCT,
                        dims,
                        maxInputTokens,
                        DenseVectorFieldMapper.ElementType.FLOAT
                    ),
                    url,
                    headers,
                    new QueryParameters(List.of(new QueryParameters.Parameter("key", "value"))),
                    requestContentString,
                    responseParser,
                    new RateLimitSettings(10_000)
                )
            )
        );
    }

    public void testFromMap_WithOptionalsNotSpecified() {
        String url = "http://www.abc.com";
        String requestContentString = "request body";

        var responseParser = new TextEmbeddingResponseParser("$.result.embeddings[*].embedding");

        var settings = CustomServiceSettings.fromMap(
            new HashMap<>(
                Map.of(
                    CustomServiceSettings.URL,
                    url,
                    CustomServiceSettings.REQUEST,
                    requestContentString,
                    CustomServiceSettings.RESPONSE,
                    new HashMap<>(
                        Map.of(
                            CustomServiceSettings.JSON_PARSER,
                            new HashMap<>(
                                Map.of(TextEmbeddingResponseParser.TEXT_EMBEDDING_PARSER_EMBEDDINGS, "$.result.embeddings[*].embedding")
                            )
                        )
                    )
                )
            ),
            ConfigurationParseContext.REQUEST,
            TaskType.TEXT_EMBEDDING,
            "inference_id"
        );

        MatcherAssert.assertThat(
            settings,
            is(
                new CustomServiceSettings(
                    CustomServiceSettings.TextEmbeddingSettings.DEFAULT_FLOAT,
                    url,
                    Map.of(),
                    null,
                    requestContentString,
                    responseParser,
                    new RateLimitSettings(10_000)
                )
            )
        );
    }

    public void testFromMap_RemovesNullValues_FromMaps() {
        String similarity = SimilarityMeasure.DOT_PRODUCT.toString();
        Integer dims = 1536;
        Integer maxInputTokens = 512;
        String url = "http://www.abc.com";

        var headersWithNulls = new HashMap<String, Object>();
        headersWithNulls.put("value", "abc");
        headersWithNulls.put("null", null);

        String requestContentString = "request body";

        var responseParser = new TextEmbeddingResponseParser("$.result.embeddings[*].embedding");

        var settings = CustomServiceSettings.fromMap(
            new HashMap<>(
                Map.of(
                    ServiceFields.SIMILARITY,
                    similarity,
                    ServiceFields.DIMENSIONS,
                    dims,
                    ServiceFields.MAX_INPUT_TOKENS,
                    maxInputTokens,
                    CustomServiceSettings.URL,
                    url,
                    CustomServiceSettings.HEADERS,
                    headersWithNulls,
                    CustomServiceSettings.REQUEST,
                    requestContentString,
                    CustomServiceSettings.RESPONSE,
                    new HashMap<>(
                        Map.of(
                            CustomServiceSettings.JSON_PARSER,
                            new HashMap<>(
                                Map.of(TextEmbeddingResponseParser.TEXT_EMBEDDING_PARSER_EMBEDDINGS, "$.result.embeddings[*].embedding")
                            )
                        )
                    )
                )
            ),
            ConfigurationParseContext.REQUEST,
            TaskType.TEXT_EMBEDDING,
            "inference_id"
        );

        MatcherAssert.assertThat(
            settings,
            is(
                new CustomServiceSettings(
                    new CustomServiceSettings.TextEmbeddingSettings(
                        SimilarityMeasure.DOT_PRODUCT,
                        dims,
                        maxInputTokens,
                        DenseVectorFieldMapper.ElementType.FLOAT
                    ),
                    url,
                    Map.of("value", "abc"),
                    null,
                    requestContentString,
                    responseParser,
                    new RateLimitSettings(10_000)
                )
            )
        );
    }

    public void testFromMap_ReturnsError_IfHeadersContainsNonStringValues() {
        String similarity = SimilarityMeasure.DOT_PRODUCT.toString();
        Integer dims = 1536;
        Integer maxInputTokens = 512;
        String url = "http://www.abc.com";
        String requestContentString = "request body";

        var mapSettings = new HashMap<String, Object>(
            Map.of(
                ServiceFields.SIMILARITY,
                similarity,
                ServiceFields.DIMENSIONS,
                dims,
                ServiceFields.MAX_INPUT_TOKENS,
                maxInputTokens,
                CustomServiceSettings.URL,
                url,
                CustomServiceSettings.HEADERS,
                new HashMap<>(Map.of("key", 1)),
                CustomServiceSettings.REQUEST,
                requestContentString,
                CustomServiceSettings.RESPONSE,
                new HashMap<>(
                    Map.of(
                        CustomServiceSettings.JSON_PARSER,
                        new HashMap<>(
                            Map.of(TextEmbeddingResponseParser.TEXT_EMBEDDING_PARSER_EMBEDDINGS, "$.result.embeddings[*].embedding")
                        )
                    )
                )
            )
        );

        var exception = expectThrows(
            ValidationException.class,
            () -> CustomServiceSettings.fromMap(mapSettings, ConfigurationParseContext.REQUEST, TaskType.TEXT_EMBEDDING, "inference_id")
        );

        assertThat(
            exception.getMessage(),
            is(
                "Validation Failed: 1: Map field [headers] has an entry that is not valid, [key => 1]. "
                    + "Value type of [1] is not one of [String].;"
            )
        );
    }

    public void testFromMap_ReturnsError_IfQueryParamsContainsNonStringValues() {
        String similarity = SimilarityMeasure.DOT_PRODUCT.toString();
        Integer dims = 1536;
        Integer maxInputTokens = 512;
        String url = "http://www.abc.com";
        String requestContentString = "request body";

        var mapSettings = new HashMap<>(
            Map.of(
                ServiceFields.SIMILARITY,
                similarity,
                ServiceFields.DIMENSIONS,
                dims,
                ServiceFields.MAX_INPUT_TOKENS,
                maxInputTokens,
                CustomServiceSettings.URL,
                url,
                QueryParameters.QUERY_PARAMETERS,
                List.of(List.of("key", 1)),
                CustomServiceSettings.REQUEST,
                requestContentString,
                CustomServiceSettings.RESPONSE,
                new HashMap<>(
                    Map.of(
                        CustomServiceSettings.JSON_PARSER,
                        new HashMap<>(
                            Map.of(TextEmbeddingResponseParser.TEXT_EMBEDDING_PARSER_EMBEDDINGS, "$.result.embeddings[*].embedding")
                        )
                    )
                )
            )
        );

        var exception = expectThrows(
            ValidationException.class,
            () -> CustomServiceSettings.fromMap(mapSettings, ConfigurationParseContext.REQUEST, TaskType.TEXT_EMBEDDING, "inference_id")
        );

        assertThat(
            exception.getMessage(),
            is(
                "Validation Failed: 1: [service_settings] failed to parse tuple list entry [0] "
                    + "for setting [query_parameters], the second element must be a string but was [Integer];"
            )
        );
    }

    public void testFromMap_ReturnsError_IfRequestMapIsMissing() {
        String url = "http://www.abc.com";
        String requestContentString = "request body";

        var mapSettings = new HashMap<String, Object>(
            Map.of(
                CustomServiceSettings.URL,
                url,
                CustomServiceSettings.HEADERS,
                new HashMap<>(Map.of("key", "value")),
                "invalid_request",
                requestContentString,
                CustomServiceSettings.RESPONSE,
                new HashMap<>(
                    Map.of(
                        CustomServiceSettings.JSON_PARSER,
                        new HashMap<>(
                            Map.of(TextEmbeddingResponseParser.TEXT_EMBEDDING_PARSER_EMBEDDINGS, "$.result.embeddings[*].embedding")
                        )
                    )
                )
            )
        );

        var exception = expectThrows(
            ValidationException.class,
            () -> CustomServiceSettings.fromMap(mapSettings, ConfigurationParseContext.REQUEST, TaskType.TEXT_EMBEDDING, "inference_id")
        );

        assertThat(exception.getMessage(), is("Validation Failed: 1: [service_settings] does not contain the required setting [request];"));
    }

    public void testFromMap_ReturnsError_IfResponseMapIsMissing() {
        String url = "http://www.abc.com";
        String requestContentString = "request body";

        var mapSettings = new HashMap<String, Object>(
            Map.of(
                CustomServiceSettings.URL,
                url,
                CustomServiceSettings.HEADERS,
                new HashMap<>(Map.of("key", "value")),
                CustomServiceSettings.REQUEST,
                requestContentString,
                "invalid_response",
                new HashMap<>(
                    Map.of(
                        CustomServiceSettings.JSON_PARSER,
                        new HashMap<>(
                            Map.of(TextEmbeddingResponseParser.TEXT_EMBEDDING_PARSER_EMBEDDINGS, "$.result.embeddings[*].embedding")
                        )
                    )
                )
            )
        );

        var exception = expectThrows(
            ValidationException.class,
            () -> CustomServiceSettings.fromMap(mapSettings, ConfigurationParseContext.REQUEST, TaskType.TEXT_EMBEDDING, "inference_id")
        );

        assertThat(
            exception.getMessage(),
            is(
                "Validation Failed: 1: [service_settings] does not contain the required setting [response];"
                    + "2: [service_settings.response] does not contain the required setting [json_parser];"
            )
        );
    }

<<<<<<< HEAD
    public void testFromMap_ReturnsError_IfRequestMapIsNotEmptyAfterParsing() {
        String url = "http://www.abc.com";
        String requestContentString = "request body";

        var mapSettings = new HashMap<String, Object>(
            Map.of(
                CustomServiceSettings.URL,
                url,
                CustomServiceSettings.HEADERS,
                new HashMap<>(Map.of("key", "value")),
                CustomServiceSettings.REQUEST,
                new HashMap<>(Map.of(CustomServiceSettings.REQUEST_CONTENT, requestContentString, "key", "value")),
                CustomServiceSettings.RESPONSE,
                new HashMap<>(
                    Map.of(
                        CustomServiceSettings.JSON_PARSER,
                        new HashMap<>(
                            Map.of(TextEmbeddingResponseParser.TEXT_EMBEDDING_PARSER_EMBEDDINGS, "$.result.embeddings[*].embedding")
                        )
                    )
                )
            )
        );

        var exception = expectThrows(
            ElasticsearchStatusException.class,
            () -> CustomServiceSettings.fromMap(mapSettings, ConfigurationParseContext.REQUEST, TaskType.TEXT_EMBEDDING, "inference_id")
        );

        assertThat(
            exception.getMessage(),
            is(
                "Configuration contains unknown settings [{key=value}] while parsing field [request]"
                    + " for settings [custom_service_settings]"
            )
        );
    }

=======
>>>>>>> ed225240
    public void testFromMap_ReturnsError_IfJsonParserMapIsNotEmptyAfterParsing() {
        String url = "http://www.abc.com";
        String requestContentString = "request body";

        var mapSettings = new HashMap<String, Object>(
            Map.of(
                CustomServiceSettings.URL,
                url,
                CustomServiceSettings.HEADERS,
                new HashMap<>(Map.of("key", "value")),
                CustomServiceSettings.REQUEST,
                requestContentString,
                CustomServiceSettings.RESPONSE,
                new HashMap<>(
                    Map.of(
                        CustomServiceSettings.JSON_PARSER,
                        new HashMap<>(
                            Map.of(
                                TextEmbeddingResponseParser.TEXT_EMBEDDING_PARSER_EMBEDDINGS,
                                "$.result.embeddings[*].embedding",
                                "key",
                                "value"
                            )
                        )
                    )
                )
            )
        );

        var exception = expectThrows(
            ElasticsearchStatusException.class,
            () -> CustomServiceSettings.fromMap(mapSettings, ConfigurationParseContext.REQUEST, TaskType.TEXT_EMBEDDING, "inference_id")
        );

        assertThat(
            exception.getMessage(),
            is(
                "Configuration contains unknown settings [{key=value}] while parsing field [json_parser]"
                    + " for settings [custom_service_settings]"
            )
        );
    }

    public void testFromMap_ReturnsError_IfResponseMapIsNotEmptyAfterParsing() {
        String url = "http://www.abc.com";
        String requestContentString = "request body";

        var mapSettings = new HashMap<String, Object>(
            Map.of(
                CustomServiceSettings.URL,
                url,
                CustomServiceSettings.HEADERS,
                new HashMap<>(Map.of("key", "value")),
                CustomServiceSettings.REQUEST,
                requestContentString,
                CustomServiceSettings.RESPONSE,
                new HashMap<>(
                    Map.of(
                        CustomServiceSettings.JSON_PARSER,
                        new HashMap<>(
                            Map.of(TextEmbeddingResponseParser.TEXT_EMBEDDING_PARSER_EMBEDDINGS, "$.result.embeddings[*].embedding")
                        ),
                        "key",
                        "value"
                    )
                )
            )
        );

        var exception = expectThrows(
            ElasticsearchStatusException.class,
            () -> CustomServiceSettings.fromMap(mapSettings, ConfigurationParseContext.REQUEST, TaskType.TEXT_EMBEDDING, "inference_id")
        );

        assertThat(
            exception.getMessage(),
            is(
                "Configuration contains unknown settings [{key=value}] while parsing field [response]"
                    + " for settings [custom_service_settings]"
            )
        );
    }

<<<<<<< HEAD
=======
    public void testFromMap_ReturnsError_IfErrorParserMapIsNotEmptyAfterParsing() {
        String url = "http://www.abc.com";
        String requestContentString = "request body";

        var mapSettings = new HashMap<String, Object>(
            Map.of(
                CustomServiceSettings.URL,
                url,
                CustomServiceSettings.HEADERS,
                new HashMap<>(Map.of("key", "value")),
                CustomServiceSettings.REQUEST,
                requestContentString,
                CustomServiceSettings.RESPONSE,
                new HashMap<>(
                    Map.of(
                        CustomServiceSettings.JSON_PARSER,
                        new HashMap<>(
                            Map.of(TextEmbeddingResponseParser.TEXT_EMBEDDING_PARSER_EMBEDDINGS, "$.result.embeddings[*].embedding")
                        ),
                        CustomServiceSettings.ERROR_PARSER,
                        new HashMap<>(Map.of(ErrorResponseParser.MESSAGE_PATH, "$.error.message", "key", "value"))
                    )
                )
            )
        );

        var exception = expectThrows(
            ElasticsearchStatusException.class,
            () -> CustomServiceSettings.fromMap(mapSettings, ConfigurationParseContext.REQUEST, TaskType.TEXT_EMBEDDING, "inference_id")
        );

        assertThat(
            exception.getMessage(),
            is(
                "Configuration contains unknown settings [{key=value}] while parsing field [error_parser]"
                    + " for settings [custom_service_settings]"
            )
        );
    }

>>>>>>> ed225240
    public void testFromMap_ReturnsError_IfTaskTypeIsInvalid() {
        String url = "http://www.abc.com";
        String requestContentString = "request body";

        var mapSettings = new HashMap<String, Object>(
            Map.of(
                CustomServiceSettings.URL,
                url,
                CustomServiceSettings.HEADERS,
                new HashMap<>(Map.of("key", "value")),
                CustomServiceSettings.REQUEST,
                requestContentString,
                CustomServiceSettings.RESPONSE,
                new HashMap<>(
                    Map.of(
                        CustomServiceSettings.JSON_PARSER,
                        new HashMap<>(
                            Map.of(TextEmbeddingResponseParser.TEXT_EMBEDDING_PARSER_EMBEDDINGS, "$.result.embeddings[*].embedding")
                        )
                    )
                )
            )
        );

        var exception = expectThrows(
            IllegalArgumentException.class,
            () -> CustomServiceSettings.fromMap(mapSettings, ConfigurationParseContext.REQUEST, TaskType.CHAT_COMPLETION, "inference_id")
        );

        assertThat(exception.getMessage(), is("Invalid task type received [chat_completion] while constructing response parser"));
    }

    public void testXContent() throws IOException {
        var entity = new CustomServiceSettings(
            CustomServiceSettings.TextEmbeddingSettings.NON_TEXT_EMBEDDING_TASK_TYPE_SETTINGS,
            "http://www.abc.com",
            Map.of("key", "value"),
            null,
            "string",
            new TextEmbeddingResponseParser("$.result.embeddings[*].embedding"),
            null
        );

        XContentBuilder builder = XContentFactory.contentBuilder(XContentType.JSON);
        entity.toXContent(builder, null);
        String xContentResult = Strings.toString(builder);

        var expected = XContentHelper.stripWhitespace("""
            {
                "url": "http://www.abc.com",
                "headers": {
                    "key": "value"
                },
                "request": "string",
                "response": {
                    "json_parser": {
                        "text_embeddings": "$.result.embeddings[*].embedding"
                    }
                },
                "rate_limit": {
                    "requests_per_minute": 10000
                }
            }
            """);

        assertThat(xContentResult, is(expected));
    }

    @Override
    protected NamedWriteableRegistry getNamedWriteableRegistry() {
        return new NamedWriteableRegistry(InferenceNamedWriteablesProvider.getNamedWriteables());
    }

    @Override
    protected Writeable.Reader<CustomServiceSettings> instanceReader() {
        return CustomServiceSettings::new;
    }

    @Override
    protected CustomServiceSettings createTestInstance() {
        return createRandom(randomAlphaOfLength(5));
    }

    @Override
    protected CustomServiceSettings mutateInstance(CustomServiceSettings instance) {
        return randomValueOtherThan(instance, CustomServiceSettingsTests::createRandom);
    }

    @Override
    protected CustomServiceSettings mutateInstanceForVersion(CustomServiceSettings instance, TransportVersion version) {
        return instance;
    }
}<|MERGE_RESOLUTION|>--- conflicted
+++ resolved
@@ -435,47 +435,6 @@
         );
     }
 
-<<<<<<< HEAD
-    public void testFromMap_ReturnsError_IfRequestMapIsNotEmptyAfterParsing() {
-        String url = "http://www.abc.com";
-        String requestContentString = "request body";
-
-        var mapSettings = new HashMap<String, Object>(
-            Map.of(
-                CustomServiceSettings.URL,
-                url,
-                CustomServiceSettings.HEADERS,
-                new HashMap<>(Map.of("key", "value")),
-                CustomServiceSettings.REQUEST,
-                new HashMap<>(Map.of(CustomServiceSettings.REQUEST_CONTENT, requestContentString, "key", "value")),
-                CustomServiceSettings.RESPONSE,
-                new HashMap<>(
-                    Map.of(
-                        CustomServiceSettings.JSON_PARSER,
-                        new HashMap<>(
-                            Map.of(TextEmbeddingResponseParser.TEXT_EMBEDDING_PARSER_EMBEDDINGS, "$.result.embeddings[*].embedding")
-                        )
-                    )
-                )
-            )
-        );
-
-        var exception = expectThrows(
-            ElasticsearchStatusException.class,
-            () -> CustomServiceSettings.fromMap(mapSettings, ConfigurationParseContext.REQUEST, TaskType.TEXT_EMBEDDING, "inference_id")
-        );
-
-        assertThat(
-            exception.getMessage(),
-            is(
-                "Configuration contains unknown settings [{key=value}] while parsing field [request]"
-                    + " for settings [custom_service_settings]"
-            )
-        );
-    }
-
-=======
->>>>>>> ed225240
     public void testFromMap_ReturnsError_IfJsonParserMapIsNotEmptyAfterParsing() {
         String url = "http://www.abc.com";
         String requestContentString = "request body";
@@ -559,49 +518,6 @@
         );
     }
 
-<<<<<<< HEAD
-=======
-    public void testFromMap_ReturnsError_IfErrorParserMapIsNotEmptyAfterParsing() {
-        String url = "http://www.abc.com";
-        String requestContentString = "request body";
-
-        var mapSettings = new HashMap<String, Object>(
-            Map.of(
-                CustomServiceSettings.URL,
-                url,
-                CustomServiceSettings.HEADERS,
-                new HashMap<>(Map.of("key", "value")),
-                CustomServiceSettings.REQUEST,
-                requestContentString,
-                CustomServiceSettings.RESPONSE,
-                new HashMap<>(
-                    Map.of(
-                        CustomServiceSettings.JSON_PARSER,
-                        new HashMap<>(
-                            Map.of(TextEmbeddingResponseParser.TEXT_EMBEDDING_PARSER_EMBEDDINGS, "$.result.embeddings[*].embedding")
-                        ),
-                        CustomServiceSettings.ERROR_PARSER,
-                        new HashMap<>(Map.of(ErrorResponseParser.MESSAGE_PATH, "$.error.message", "key", "value"))
-                    )
-                )
-            )
-        );
-
-        var exception = expectThrows(
-            ElasticsearchStatusException.class,
-            () -> CustomServiceSettings.fromMap(mapSettings, ConfigurationParseContext.REQUEST, TaskType.TEXT_EMBEDDING, "inference_id")
-        );
-
-        assertThat(
-            exception.getMessage(),
-            is(
-                "Configuration contains unknown settings [{key=value}] while parsing field [error_parser]"
-                    + " for settings [custom_service_settings]"
-            )
-        );
-    }
-
->>>>>>> ed225240
     public void testFromMap_ReturnsError_IfTaskTypeIsInvalid() {
         String url = "http://www.abc.com";
         String requestContentString = "request body";

--- conflicted
+++ resolved
@@ -59,12 +59,9 @@
 import org.elasticsearch.xpack.inference.services.elastic.authorization.ElasticInferenceServiceAuthorizationRequestHandler;
 import org.elasticsearch.xpack.inference.services.elastic.completion.ElasticInferenceServiceCompletionModel;
 import org.elasticsearch.xpack.inference.services.elastic.completion.ElasticInferenceServiceCompletionServiceSettings;
-<<<<<<< HEAD
 import org.elasticsearch.xpack.inference.services.elastic.rerank.ElasticInferenceServiceRerankModel;
 import org.elasticsearch.xpack.inference.services.elastic.rerank.ElasticInferenceServiceRerankModelTests;
-=======
 import org.elasticsearch.xpack.inference.services.elastic.sparseembeddings.ElasticInferenceServiceSparseEmbeddingsModel;
->>>>>>> 6e4cb814
 import org.elasticsearch.xpack.inference.services.elasticsearch.ElserModels;
 import org.elasticsearch.xpack.inference.services.settings.RateLimitSettings;
 import org.hamcrest.MatcherAssert;
@@ -579,6 +576,8 @@
             service.infer(
                 model,
                 "search query",
+                null,
+                null,
                 List.of("doc1", "doc2", "doc3"),
                 false,
                 new HashMap<>(),

/*
 * Copyright Elasticsearch B.V. and/or licensed to Elasticsearch B.V. under one
 * or more contributor license agreements. Licensed under the Elastic License
 * 2.0; you may not use this file except in compliance with the Elastic License
 * 2.0.
 */

package org.elasticsearch.xpack.inference.services.elastic;

import org.apache.http.HttpHeaders;
import org.elasticsearch.ElasticsearchStatusException;
import org.elasticsearch.action.ActionListener;
import org.elasticsearch.action.support.PlainActionFuture;
import org.elasticsearch.common.ValidationException;
import org.elasticsearch.common.bytes.BytesArray;
import org.elasticsearch.common.bytes.BytesReference;
import org.elasticsearch.common.settings.Settings;
import org.elasticsearch.common.xcontent.XContentHelper;
import org.elasticsearch.core.TimeValue;
import org.elasticsearch.index.mapper.vectors.DenseVectorFieldMapper;
import org.elasticsearch.inference.ChunkInferenceInput;
import org.elasticsearch.inference.ChunkedInference;
import org.elasticsearch.inference.EmptySecretSettings;
import org.elasticsearch.inference.EmptyTaskSettings;
import org.elasticsearch.inference.InferenceService;
import org.elasticsearch.inference.InferenceServiceConfiguration;
import org.elasticsearch.inference.InferenceServiceResults;
import org.elasticsearch.inference.InputType;
import org.elasticsearch.inference.MinimalServiceSettings;
import org.elasticsearch.inference.Model;
import org.elasticsearch.inference.TaskType;
import org.elasticsearch.inference.UnifiedCompletionRequest;
import org.elasticsearch.inference.WeightedToken;
import org.elasticsearch.plugins.Plugin;
import org.elasticsearch.test.ESSingleNodeTestCase;
import org.elasticsearch.test.http.MockResponse;
import org.elasticsearch.test.http.MockWebServer;
import org.elasticsearch.threadpool.ThreadPool;
import org.elasticsearch.xcontent.ToXContent;
import org.elasticsearch.xcontent.XContentFactory;
import org.elasticsearch.xcontent.XContentType;
import org.elasticsearch.xpack.core.inference.action.InferenceAction;
import org.elasticsearch.xpack.core.inference.results.ChunkedInferenceEmbedding;
import org.elasticsearch.xpack.core.inference.results.SparseEmbeddingResultsTests;
import org.elasticsearch.xpack.core.inference.results.TextEmbeddingFloatResults;
import org.elasticsearch.xpack.core.inference.results.UnifiedChatCompletionException;
import org.elasticsearch.xpack.inference.InferencePlugin;
import org.elasticsearch.xpack.inference.LocalStateInferencePlugin;
import org.elasticsearch.xpack.inference.external.http.HttpClientManager;
import org.elasticsearch.xpack.inference.external.http.sender.HttpRequestSender;
import org.elasticsearch.xpack.inference.external.http.sender.HttpRequestSenderTests;
import org.elasticsearch.xpack.inference.external.http.sender.Sender;
import org.elasticsearch.xpack.inference.logging.ThrottlerManager;
import org.elasticsearch.xpack.inference.registry.ModelRegistry;
import org.elasticsearch.xpack.inference.services.InferenceEventsAssertion;
import org.elasticsearch.xpack.inference.services.ServiceFields;
import org.elasticsearch.xpack.inference.services.elastic.authorization.ElasticInferenceServiceAuthorizationModel;
import org.elasticsearch.xpack.inference.services.elastic.authorization.ElasticInferenceServiceAuthorizationModelTests;
import org.elasticsearch.xpack.inference.services.elastic.authorization.ElasticInferenceServiceAuthorizationRequestHandler;
import org.elasticsearch.xpack.inference.services.elastic.completion.ElasticInferenceServiceCompletionModel;
import org.elasticsearch.xpack.inference.services.elastic.completion.ElasticInferenceServiceCompletionServiceSettings;
<<<<<<< HEAD
import org.elasticsearch.xpack.inference.services.elastic.densetextembeddings.ElasticInferenceServiceDenseTextEmbeddingsModel;
import org.elasticsearch.xpack.inference.services.elastic.densetextembeddings.ElasticInferenceServiceDenseTextEmbeddingsModelTests;
=======
import org.elasticsearch.xpack.inference.services.elastic.rerank.ElasticInferenceServiceRerankModel;
import org.elasticsearch.xpack.inference.services.elastic.rerank.ElasticInferenceServiceRerankModelTests;
import org.elasticsearch.xpack.inference.services.elastic.response.ElasticInferenceServiceAuthorizationResponseEntity;
>>>>>>> 81bb0b59
import org.elasticsearch.xpack.inference.services.elastic.sparseembeddings.ElasticInferenceServiceSparseEmbeddingsModel;
import org.elasticsearch.xpack.inference.services.elasticsearch.ElserModels;
import org.elasticsearch.xpack.inference.services.settings.RateLimitSettings;
import org.hamcrest.MatcherAssert;
import org.hamcrest.Matchers;
import org.junit.After;
import org.junit.Before;

import java.io.IOException;
import java.util.Collection;
import java.util.EnumSet;
import java.util.HashMap;
import java.util.List;
import java.util.Map;
import java.util.concurrent.TimeUnit;

import static org.elasticsearch.ExceptionsHelper.unwrapCause;
import static org.elasticsearch.common.xcontent.XContentHelper.toXContent;
import static org.elasticsearch.test.hamcrest.ElasticsearchAssertions.assertToXContentEquivalent;
import static org.elasticsearch.xcontent.ToXContent.EMPTY_PARAMS;
import static org.elasticsearch.xpack.inference.Utils.getInvalidModel;
import static org.elasticsearch.xpack.inference.Utils.getModelListenerForException;
import static org.elasticsearch.xpack.inference.Utils.getPersistedConfigMap;
import static org.elasticsearch.xpack.inference.Utils.getRequestConfigMap;
import static org.elasticsearch.xpack.inference.Utils.inferenceUtilityPool;
import static org.elasticsearch.xpack.inference.Utils.mockClusterServiceEmpty;
import static org.elasticsearch.xpack.inference.chunking.ChunkingSettingsTests.createRandomChunkingSettings;
import static org.elasticsearch.xpack.inference.external.http.Utils.entityAsMap;
import static org.elasticsearch.xpack.inference.external.http.Utils.getUrl;
import static org.elasticsearch.xpack.inference.services.ServiceComponentsTests.createWithEmptySettings;
import static org.hamcrest.CoreMatchers.instanceOf;
import static org.hamcrest.CoreMatchers.is;
import static org.hamcrest.Matchers.equalTo;
import static org.hamcrest.Matchers.hasSize;
import static org.hamcrest.Matchers.isA;
import static org.mockito.ArgumentMatchers.any;
import static org.mockito.Mockito.doAnswer;
import static org.mockito.Mockito.mock;
import static org.mockito.Mockito.times;
import static org.mockito.Mockito.verify;
import static org.mockito.Mockito.verifyNoMoreInteractions;
import static org.mockito.Mockito.when;

public class ElasticInferenceServiceTests extends ESSingleNodeTestCase {

    private static final TimeValue TIMEOUT = new TimeValue(30, TimeUnit.SECONDS);
    private final MockWebServer webServer = new MockWebServer();

    private ModelRegistry modelRegistry;
    private ThreadPool threadPool;

    private HttpClientManager clientManager;

    @Override
    protected Collection<Class<? extends Plugin>> getPlugins() {
        return List.of(LocalStateInferencePlugin.class);
    }

    @Before
    public void init() throws Exception {
        webServer.start();
        modelRegistry = node().injector().getInstance(ModelRegistry.class);
        threadPool = createThreadPool(inferenceUtilityPool());
        clientManager = HttpClientManager.create(Settings.EMPTY, threadPool, mockClusterServiceEmpty(), mock(ThrottlerManager.class));
    }

    @After
    public void shutdown() throws IOException {
        clientManager.close();
        terminate(threadPool);
        webServer.close();
    }

    public void testParseRequestConfig_CreatesASparseEmbeddingsModel() throws IOException {
        try (var service = createServiceWithMockSender()) {
            ActionListener<Model> modelListener = ActionListener.wrap(model -> {
                assertThat(model, instanceOf(ElasticInferenceServiceSparseEmbeddingsModel.class));

                var completionModel = (ElasticInferenceServiceSparseEmbeddingsModel) model;
                assertThat(completionModel.getServiceSettings().modelId(), is(ElserModels.ELSER_V2_MODEL));

            }, e -> fail("Model parsing should have succeeded, but failed: " + e.getMessage()));

            service.parseRequestConfig(
                "id",
                TaskType.SPARSE_EMBEDDING,
                getRequestConfigMap(Map.of(ServiceFields.MODEL_ID, ElserModels.ELSER_V2_MODEL), Map.of(), Map.of()),
                modelListener
            );
        }
    }

    public void testParseRequestConfig_CreatesARerankModel() throws IOException {
        try (var service = createServiceWithMockSender()) {
            ActionListener<Model> modelListener = ActionListener.wrap(model -> {
                assertThat(model, instanceOf(ElasticInferenceServiceRerankModel.class));
                ElasticInferenceServiceRerankModel rerankModel = (ElasticInferenceServiceRerankModel) model;
                assertThat(rerankModel.getServiceSettings().modelId(), is("my-rerank-model-id"));
            }, e -> fail("Model parsing should have succeeded, but failed: " + e.getMessage()));

            service.parseRequestConfig(
                "id",
                TaskType.RERANK,
                getRequestConfigMap(Map.of(ServiceFields.MODEL_ID, "my-rerank-model-id"), Map.of(), Map.of()),
                modelListener
            );
        }
    }

    public void testParseRequestConfig_ThrowsWhenAnExtraKeyExistsInConfig() throws IOException {
        try (var service = createServiceWithMockSender()) {
            var config = getRequestConfigMap(Map.of(ServiceFields.MODEL_ID, ElserModels.ELSER_V2_MODEL), Map.of(), Map.of());
            config.put("extra_key", "value");

            var failureListener = getModelListenerForException(
                ElasticsearchStatusException.class,
                "Configuration contains settings [{extra_key=value}] unknown to the [elastic] service"
            );
            service.parseRequestConfig("id", TaskType.SPARSE_EMBEDDING, config, failureListener);
        }
    }

    public void testParseRequestConfig_ThrowsWhenAnExtraKeyExistsInServiceSettingsMap() throws IOException {
        try (var service = createServiceWithMockSender()) {
            Map<String, Object> serviceSettings = new HashMap<>(Map.of(ServiceFields.MODEL_ID, ElserModels.ELSER_V2_MODEL));
            serviceSettings.put("extra_key", "value");

            var config = getRequestConfigMap(serviceSettings, Map.of(), Map.of());

            var failureListener = getModelListenerForException(
                ElasticsearchStatusException.class,
                "Configuration contains settings [{extra_key=value}] unknown to the [elastic] service"
            );
            service.parseRequestConfig("id", TaskType.SPARSE_EMBEDDING, config, failureListener);
        }
    }

    public void testParseRequestConfig_ThrowsWhenAnExtraKeyExistsInTaskSettingsMap() throws IOException {
        try (var service = createServiceWithMockSender()) {
            var taskSettings = Map.of("extra_key", (Object) "value");

            var config = getRequestConfigMap(Map.of(ServiceFields.MODEL_ID, ElserModels.ELSER_V2_MODEL), taskSettings, Map.of());

            var failureListener = getModelListenerForException(
                ElasticsearchStatusException.class,
                "Configuration contains settings [{extra_key=value}] unknown to the [elastic] service"
            );
            service.parseRequestConfig("id", TaskType.SPARSE_EMBEDDING, config, failureListener);
        }
    }

    public void testParseRequestConfig_ThrowsWhenAnExtraKeyExistsInSecretSettingsMap() throws IOException {
        try (var service = createServiceWithMockSender()) {
            var secretSettings = Map.of("extra_key", (Object) "value");

            var config = getRequestConfigMap(Map.of(ServiceFields.MODEL_ID, ElserModels.ELSER_V2_MODEL), Map.of(), secretSettings);

            var failureListener = getModelListenerForException(
                ElasticsearchStatusException.class,
                "Configuration contains settings [{extra_key=value}] unknown to the [elastic] service"
            );
            service.parseRequestConfig("id", TaskType.SPARSE_EMBEDDING, config, failureListener);
        }
    }

    public void testParsePersistedConfigWithSecrets_CreatesASparseEmbeddingModel() throws IOException {
        try (var service = createServiceWithMockSender()) {
            var persistedConfig = getPersistedConfigMap(
                new HashMap<>(Map.of(ServiceFields.MODEL_ID, ElserModels.ELSER_V2_MODEL)),
                Map.of(),
                Map.of()
            );

            var model = service.parsePersistedConfigWithSecrets(
                "id",
                TaskType.SPARSE_EMBEDDING,
                persistedConfig.config(),
                persistedConfig.secrets()
            );

            assertThat(model, instanceOf(ElasticInferenceServiceSparseEmbeddingsModel.class));

            var sparseEmbeddingsModel = (ElasticInferenceServiceSparseEmbeddingsModel) model;
            assertThat(sparseEmbeddingsModel.getServiceSettings().modelId(), is(ElserModels.ELSER_V2_MODEL));
            assertThat(sparseEmbeddingsModel.getTaskSettings(), is(EmptyTaskSettings.INSTANCE));
            assertThat(sparseEmbeddingsModel.getSecretSettings(), is(EmptySecretSettings.INSTANCE));
        }
    }

    public void testParsePersistedConfigWithSecrets_DoesNotThrowWhenAnExtraKeyExistsInConfig() throws IOException {
        try (var service = createServiceWithMockSender()) {
            var persistedConfig = getPersistedConfigMap(
                new HashMap<>(Map.of(ServiceFields.MODEL_ID, ElserModels.ELSER_V2_MODEL)),
                Map.of(),
                Map.of()
            );
            persistedConfig.config().put("extra_key", "value");

            var model = service.parsePersistedConfigWithSecrets(
                "id",
                TaskType.SPARSE_EMBEDDING,
                persistedConfig.config(),
                persistedConfig.secrets()
            );

            assertThat(model, instanceOf(ElasticInferenceServiceSparseEmbeddingsModel.class));

            var completionModel = (ElasticInferenceServiceSparseEmbeddingsModel) model;
            assertThat(completionModel.getServiceSettings().modelId(), is(ElserModels.ELSER_V2_MODEL));
            assertThat(completionModel.getTaskSettings(), is(EmptyTaskSettings.INSTANCE));
            assertThat(completionModel.getSecretSettings(), is(EmptySecretSettings.INSTANCE));
        }
    }

    public void testParsePersistedConfigWithSecrets_DoesNotThrowWhenAnExtraKeyExistsInServiceSettings() throws IOException {
        try (var service = createServiceWithMockSender()) {
            Map<String, Object> serviceSettingsMap = new HashMap<>(Map.of(ServiceFields.MODEL_ID, ElserModels.ELSER_V2_MODEL));
            serviceSettingsMap.put("extra_key", "value");

            var persistedConfig = getPersistedConfigMap(serviceSettingsMap, Map.of(), Map.of());

            var model = service.parsePersistedConfigWithSecrets(
                "id",
                TaskType.SPARSE_EMBEDDING,
                persistedConfig.config(),
                persistedConfig.secrets()
            );

            assertThat(model, instanceOf(ElasticInferenceServiceSparseEmbeddingsModel.class));

            var completionModel = (ElasticInferenceServiceSparseEmbeddingsModel) model;
            assertThat(completionModel.getServiceSettings().modelId(), is(ElserModels.ELSER_V2_MODEL));
            assertThat(completionModel.getTaskSettings(), is(EmptyTaskSettings.INSTANCE));
            assertThat(completionModel.getSecretSettings(), is(EmptySecretSettings.INSTANCE));
        }
    }

    public void testParsePersistedConfigWithSecrets_DoesNotThrowWhenAnExtraKeyExistsInTaskSettings() throws IOException {
        try (var service = createServiceWithMockSender()) {
            var taskSettings = Map.of("extra_key", (Object) "value");

            var persistedConfig = getPersistedConfigMap(
                new HashMap<>(Map.of(ServiceFields.MODEL_ID, ElserModels.ELSER_V2_MODEL)),
                taskSettings,
                Map.of()
            );

            var model = service.parsePersistedConfigWithSecrets(
                "id",
                TaskType.SPARSE_EMBEDDING,
                persistedConfig.config(),
                persistedConfig.secrets()
            );

            assertThat(model, instanceOf(ElasticInferenceServiceSparseEmbeddingsModel.class));

            var completionModel = (ElasticInferenceServiceSparseEmbeddingsModel) model;
            assertThat(completionModel.getServiceSettings().modelId(), is(ElserModels.ELSER_V2_MODEL));
            assertThat(completionModel.getTaskSettings(), is(EmptyTaskSettings.INSTANCE));
            assertThat(completionModel.getSecretSettings(), is(EmptySecretSettings.INSTANCE));
        }
    }

    public void testParsePersistedConfigWithSecrets_DoesNotThrowWhenAnExtraKeyExistsInSecretsSettings() throws IOException {
        try (var service = createServiceWithMockSender()) {
            var secretSettingsMap = Map.of("extra_key", (Object) "value");

            var persistedConfig = getPersistedConfigMap(
                new HashMap<>(Map.of(ServiceFields.MODEL_ID, ElserModels.ELSER_V2_MODEL)),
                Map.of(),
                secretSettingsMap
            );

            var model = service.parsePersistedConfigWithSecrets(
                "id",
                TaskType.SPARSE_EMBEDDING,
                persistedConfig.config(),
                persistedConfig.secrets()
            );

            assertThat(model, instanceOf(ElasticInferenceServiceSparseEmbeddingsModel.class));

            var completionModel = (ElasticInferenceServiceSparseEmbeddingsModel) model;
            assertThat(completionModel.getServiceSettings().modelId(), is(ElserModels.ELSER_V2_MODEL));
            assertThat(completionModel.getTaskSettings(), is(EmptyTaskSettings.INSTANCE));
            assertThat(completionModel.getSecretSettings(), is(EmptySecretSettings.INSTANCE));
        }
    }

    public void testInfer_ThrowsErrorWhenModelIsNotAValidModel() throws IOException {
        var sender = mock(Sender.class);

        var factory = mock(HttpRequestSender.Factory.class);
        when(factory.createSender()).thenReturn(sender);

        var mockModel = getInvalidModel("model_id", "service_name", TaskType.SPARSE_EMBEDDING);

        try (var service = createService(factory)) {
            PlainActionFuture<InferenceServiceResults> listener = new PlainActionFuture<>();
            service.infer(
                mockModel,
                null,
                null,
                null,
                List.of(""),
                false,
                new HashMap<>(),
                InputType.INGEST,
                InferenceAction.Request.DEFAULT_TIMEOUT,
                listener
            );

            var thrownException = expectThrows(ElasticsearchStatusException.class, () -> listener.actionGet(TIMEOUT));
            MatcherAssert.assertThat(
                thrownException.getMessage(),
                is("The internal model was invalid, please delete the service [service_name] with id [model_id] and add it again.")
            );

            verify(factory, times(1)).createSender();
            verify(sender, times(1)).start();
        }

        verify(sender, times(1)).close();
        verifyNoMoreInteractions(factory);
        verifyNoMoreInteractions(sender);
    }

<<<<<<< HEAD
=======
    public void testInfer_ThrowsValidationErrorForInvalidRerankParams() throws IOException {
        var sender = mock(Sender.class);

        var factory = mock(HttpRequestSender.Factory.class);
        when(factory.createSender()).thenReturn(sender);

        try (var service = createServiceWithMockSender()) {
            var model = ElasticInferenceServiceRerankModelTests.createModel(getUrl(webServer), "my-rerank-model-id");
            PlainActionFuture<InferenceServiceResults> listener = new PlainActionFuture<>();

            var thrownException = expectThrows(
                ValidationException.class,
                () -> service.infer(
                    model,
                    "search query",
                    Boolean.TRUE,
                    10,
                    List.of("doc1", "doc2", "doc3"),
                    false,
                    new HashMap<>(),
                    InputType.SEARCH,
                    InferenceAction.Request.DEFAULT_TIMEOUT,
                    listener
                )
            );

            assertThat(
                thrownException.getMessage(),
                is("Validation Failed: 1: Invalid return_documents [true]. The return_documents option is not supported by this service;")
            );
        }
    }

    public void testInfer_ThrowsErrorWhenTaskTypeIsNotValid() throws IOException {
        var sender = mock(Sender.class);

        var factory = mock(HttpRequestSender.Factory.class);
        when(factory.createSender()).thenReturn(sender);

        var mockModel = getInvalidModel("model_id", "service_name", TaskType.TEXT_EMBEDDING);

        try (var service = createService(factory)) {
            PlainActionFuture<InferenceServiceResults> listener = new PlainActionFuture<>();
            service.infer(
                mockModel,
                null,
                null,
                null,
                List.of(""),
                false,
                new HashMap<>(),
                InputType.INGEST,
                InferenceAction.Request.DEFAULT_TIMEOUT,
                listener
            );

            var thrownException = expectThrows(ElasticsearchStatusException.class, () -> listener.actionGet(TIMEOUT));
            MatcherAssert.assertThat(
                thrownException.getMessage(),
                is(
                    "Inference entity [model_id] does not support task type [text_embedding] "
                        + "for inference, the task type must be one of [sparse_embedding, rerank]."
                )
            );

            verify(factory, times(1)).createSender();
            verify(sender, times(1)).start();
        }

        verify(sender, times(1)).close();
        verifyNoMoreInteractions(factory);
        verifyNoMoreInteractions(sender);
    }

>>>>>>> 81bb0b59
    public void testInfer_ThrowsErrorWhenTaskTypeIsNotValid_ChatCompletion() throws IOException {
        var sender = mock(Sender.class);

        var factory = mock(HttpRequestSender.Factory.class);
        when(factory.createSender()).thenReturn(sender);

        var mockModel = getInvalidModel("model_id", "service_name", TaskType.CHAT_COMPLETION);

        try (var service = createService(factory)) {
            PlainActionFuture<InferenceServiceResults> listener = new PlainActionFuture<>();
            service.infer(
                mockModel,
                null,
                null,
                null,
                List.of(""),
                false,
                new HashMap<>(),
                InputType.INGEST,
                InferenceAction.Request.DEFAULT_TIMEOUT,
                listener
            );

            var thrownException = expectThrows(ElasticsearchStatusException.class, () -> listener.actionGet(TIMEOUT));
            MatcherAssert.assertThat(
                thrownException.getMessage(),
                is(
                    "Inference entity [model_id] does not support task type [chat_completion] "
<<<<<<< HEAD
                        + "for inference, the task type must be one of [text_embedding, sparse_embedding]. "
=======
                        + "for inference, the task type must be one of [sparse_embedding, rerank]. "
>>>>>>> 81bb0b59
                        + "The task type for the inference entity is chat_completion, "
                        + "please use the _inference/chat_completion/model_id/_stream URL."
                )
            );

            verify(factory, times(1)).createSender();
            verify(sender, times(1)).start();
        }

        verify(sender, times(1)).close();
        verifyNoMoreInteractions(factory);
        verifyNoMoreInteractions(sender);
    }

    public void testInfer_SendsEmbeddingsRequest() throws IOException {
        var senderFactory = HttpRequestSenderTests.createSenderFactory(threadPool, clientManager);
        var elasticInferenceServiceURL = getUrl(webServer);

        try (var service = createService(senderFactory, elasticInferenceServiceURL)) {
            String responseJson = """
                {
                    "data": [
                        {
                            "hello": 2.1259406,
                            "greet": 1.7073475
                        }
                    ]
                }
                """;

            webServer.enqueue(new MockResponse().setResponseCode(200).setBody(responseJson));

            var model = ElasticInferenceServiceSparseEmbeddingsModelTests.createModel(elasticInferenceServiceURL, "my-model-id");
            PlainActionFuture<InferenceServiceResults> listener = new PlainActionFuture<>();
            service.infer(
                model,
                null,
                null,
                null,
                List.of("input text"),
                false,
                new HashMap<>(),
                InputType.SEARCH,
                InferenceAction.Request.DEFAULT_TIMEOUT,
                listener
            );
            var result = listener.actionGet(TIMEOUT);

            assertThat(
                result.asMap(),
                Matchers.is(
                    SparseEmbeddingResultsTests.buildExpectationSparseEmbeddings(
                        List.of(
                            new SparseEmbeddingResultsTests.EmbeddingExpectation(Map.of("hello", 2.1259406f, "greet", 1.7073475f), false)
                        )
                    )
                )
            );
            var request = webServer.requests().getFirst();
            assertNull(request.getUri().getQuery());
            assertThat(request.getHeader(HttpHeaders.CONTENT_TYPE), Matchers.equalTo(XContentType.JSON.mediaType()));

            var requestMap = entityAsMap(request.getBody());
            assertThat(requestMap, is(Map.of("input", List.of("input text"), "model", "my-model-id", "usage_context", "search")));
        }
    }

    @SuppressWarnings("unchecked")
    public void testRerank_SendsRerankRequest() throws IOException {
        var senderFactory = HttpRequestSenderTests.createSenderFactory(threadPool, clientManager);
        var elasticInferenceServiceURL = getUrl(webServer);

        try (var service = createService(senderFactory, elasticInferenceServiceURL)) {
            var modelId = "my-model-id";
            var topN = 2;
            String responseJson = """
                {
                    "results": [
                        {"index": 0, "relevance_score": 0.95},
                        {"index": 1, "relevance_score": 0.85},
                        {"index": 2, "relevance_score": 0.75}
                    ]
                }
                """;

            webServer.enqueue(new MockResponse().setResponseCode(200).setBody(responseJson));

            var model = ElasticInferenceServiceRerankModelTests.createModel(elasticInferenceServiceURL, modelId);
            PlainActionFuture<InferenceServiceResults> listener = new PlainActionFuture<>();

            service.infer(
                model,
                "search query",
                null,
                topN,
                List.of("doc1", "doc2", "doc3"),
                false,
                new HashMap<>(),
                InputType.SEARCH,
                InferenceAction.Request.DEFAULT_TIMEOUT,
                listener
            );
            var result = listener.actionGet(TIMEOUT);

            var resultMap = result.asMap();
            var rerankResults = (List<Map<String, Object>>) resultMap.get("rerank");
            assertThat(rerankResults.size(), Matchers.is(3));

            Map<String, Object> rankedDocOne = (Map<String, Object>) rerankResults.get(0).get("ranked_doc");
            Map<String, Object> rankedDocTwo = (Map<String, Object>) rerankResults.get(1).get("ranked_doc");
            Map<String, Object> rankedDocThree = (Map<String, Object>) rerankResults.get(2).get("ranked_doc");

            assertThat(rankedDocOne.get("index"), equalTo(0));
            assertThat(rankedDocTwo.get("index"), equalTo(1));
            assertThat(rankedDocThree.get("index"), equalTo(2));

            // Verify the outgoing HTTP request
            var request = webServer.requests().getFirst();
            assertNull(request.getUri().getQuery());
            assertThat(request.getHeader(HttpHeaders.CONTENT_TYPE), Matchers.equalTo(XContentType.JSON.mediaType()));

            // Verify the outgoing request body
            Map<String, Object> requestMap = entityAsMap(request.getBody());
            Map<String, Object> expectedRequestMap = Map.of(
                "query",
                "search query",
                "model",
                modelId,
                "top_n",
                topN,
                "documents",
                List.of("doc1", "doc2", "doc3")
            );
            assertThat(requestMap, is(expectedRequestMap));
        }
    }

    public void testInfer_PropagatesProductUseCaseHeader() throws IOException {
        var senderFactory = HttpRequestSenderTests.createSenderFactory(threadPool, clientManager);
        var elasticInferenceServiceURL = getUrl(webServer);

        try (var service = createService(senderFactory, elasticInferenceServiceURL)) {
            String responseJson = """
                {
                    "data": [
                        {
                            "hello": 2.1259406,
                            "greet": 1.7073475
                        }
                    ]
                }
                """;

            webServer.enqueue(new MockResponse().setResponseCode(200).setBody(responseJson));

            // Set up the product use case in the thread context
            String productUseCase = "test-product-use-case";
            threadPool.getThreadContext().putHeader(InferencePlugin.X_ELASTIC_PRODUCT_USE_CASE_HTTP_HEADER, productUseCase);

            var model = ElasticInferenceServiceSparseEmbeddingsModelTests.createModel(elasticInferenceServiceURL, "my-model-id");
            PlainActionFuture<InferenceServiceResults> listener = new PlainActionFuture<>();

            try {
                service.infer(
                    model,
                    null,
                    null,
                    null,
                    List.of("input text"),
                    false,
                    new HashMap<>(),
                    InputType.SEARCH,
                    InferenceAction.Request.DEFAULT_TIMEOUT,
                    listener
                );
                var result = listener.actionGet(TIMEOUT);

                // Verify the response was processed correctly
                assertThat(
                    result.asMap(),
                    Matchers.is(
                        SparseEmbeddingResultsTests.buildExpectationSparseEmbeddings(
                            List.of(
                                new SparseEmbeddingResultsTests.EmbeddingExpectation(
                                    Map.of("hello", 2.1259406f, "greet", 1.7073475f),
                                    false
                                )
                            )
                        )
                    )
                );

                // Verify the header was sent in the request
                var request = webServer.requests().getFirst();
                assertNull(request.getUri().getQuery());
                assertThat(request.getHeader(HttpHeaders.CONTENT_TYPE), Matchers.equalTo(XContentType.JSON.mediaType()));

                // Check that the product use case header was set correctly
                assertThat(request.getHeader(InferencePlugin.X_ELASTIC_PRODUCT_USE_CASE_HTTP_HEADER), is(productUseCase));

                // Verify request body
                var requestMap = entityAsMap(request.getBody());
                assertThat(requestMap, is(Map.of("input", List.of("input text"), "model", "my-model-id", "usage_context", "search")));
            } finally {
                // Clean up the thread context
                threadPool.getThreadContext().stashContext();
            }
        }
    }

    public void testUnifiedCompletionInfer_PropagatesProductUseCaseHeader() throws IOException {
        var elasticInferenceServiceURL = getUrl(webServer);
        var senderFactory = HttpRequestSenderTests.createSenderFactory(threadPool, clientManager);

        try (var service = createService(senderFactory, elasticInferenceServiceURL)) {
            // Mock a successful streaming response
            String responseJson = """
                data: {"id":"1","object":"completion","created":1677858242,"model":"my-model-id",
                "choices":[{"finish_reason":null,"index":0,"delta":{"role":"assistant","content":"Hello"}}]}

                data: {"id":"2","object":"completion","created":1677858242,"model":"my-model-id",
                "choices":[{"finish_reason":"stop","index":0,"delta":{"content":" world!"}}]}

                data: [DONE]

                """;

            webServer.enqueue(new MockResponse().setResponseCode(200).setBody(responseJson));

            String productUseCase = "test-product-use-case";
            threadPool.getThreadContext().putHeader(InferencePlugin.X_ELASTIC_PRODUCT_USE_CASE_HTTP_HEADER, productUseCase);

            // Create completion model
            var model = new ElasticInferenceServiceCompletionModel(
                "id",
                TaskType.CHAT_COMPLETION,
                "elastic",
                new ElasticInferenceServiceCompletionServiceSettings("my-model-id", new RateLimitSettings(100)),
                EmptyTaskSettings.INSTANCE,
                EmptySecretSettings.INSTANCE,
                ElasticInferenceServiceComponents.of(elasticInferenceServiceURL)
            );

            var request = UnifiedCompletionRequest.of(
                List.of(new UnifiedCompletionRequest.Message(new UnifiedCompletionRequest.ContentString("Hello"), "user", null, null))
            );

            PlainActionFuture<InferenceServiceResults> listener = new PlainActionFuture<>();

            try {
                service.unifiedCompletionInfer(model, request, InferenceAction.Request.DEFAULT_TIMEOUT, listener);

                // We don't need to check the actual response as we're only testing header propagation
                listener.actionGet(TIMEOUT);

                // Verify the request was sent
                assertThat(webServer.requests(), hasSize(1));
                var httpRequest = webServer.requests().getFirst();

                // Check that the product use case header was set correctly
                assertThat(httpRequest.getHeader(InferencePlugin.X_ELASTIC_PRODUCT_USE_CASE_HTTP_HEADER), is(productUseCase));
            } finally {
                // Clean up the thread context
                threadPool.getThreadContext().stashContext();
            }
        }
    }

    public void testChunkedInfer_PropagatesProductUseCaseHeader() throws IOException {
        var senderFactory = HttpRequestSenderTests.createSenderFactory(threadPool, clientManager);

        try (var service = createService(senderFactory, getUrl(webServer))) {

            // Batching will call the service with 2 inputs
            String responseJson = """
                {
                    "data": [
                        [
                            0.123,
                            -0.456,
                            0.789
                        ],
                        [
                            0.987,
                            -0.654,
                            0.321
                        ]
                    ],
                    "meta": {
                        "usage": {
                            "total_tokens": 10
                        }
                    }
                }
                """;
            webServer.enqueue(new MockResponse().setResponseCode(200).setBody(responseJson));
            var model = ElasticInferenceServiceDenseTextEmbeddingsModelTests.createModel(getUrl(webServer), "my-dense-model-id", null);

            String productUseCase = "test-product-use-case";
            threadPool.getThreadContext().putHeader(InferencePlugin.X_ELASTIC_PRODUCT_USE_CASE_HTTP_HEADER, productUseCase);

            PlainActionFuture<List<ChunkedInference>> listener = new PlainActionFuture<>();
            // 2 inputs
            service.chunkedInfer(
                model,
                null,
                List.of(new ChunkInferenceInput("hello world"), new ChunkInferenceInput("dense embedding")),
                new HashMap<>(),
                InputType.INGEST,
                InferenceAction.Request.DEFAULT_TIMEOUT,
                listener
            );

            var results = listener.actionGet(TIMEOUT);
            assertThat(results, hasSize(2));

            // Verify the response was processed correctly
            ChunkedInference inferenceResult = results.getFirst();
            assertThat(inferenceResult, instanceOf(ChunkedInferenceEmbedding.class));

            // Verify the request was sent and contains expected headers
            assertThat(webServer.requests(), hasSize(1));
            var request = webServer.requests().getFirst();
            assertNull(request.getUri().getQuery());
            assertThat(request.getHeader(HttpHeaders.CONTENT_TYPE), equalTo(XContentType.JSON.mediaType()));

            // Check that the product use case header was set correctly
            assertThat(request.getHeader(InferencePlugin.X_ELASTIC_PRODUCT_USE_CASE_HTTP_HEADER), is(productUseCase));

        } finally {
            // Clean up the thread context
            threadPool.getThreadContext().stashContext();
        }
    }

    public void testChunkedInfer_BatchesCallsChunkingSettingsSet() throws IOException {
        var model = ElasticInferenceServiceDenseTextEmbeddingsModelTests.createModel(
            getUrl(webServer),
            "my-dense-model-id",
            createRandomChunkingSettings()
        );

        testChunkedInfer_BatchesCalls(model);
    }

    public void testChunkedInfer_ChunkingSettingsNotSet() throws IOException {
        var model = ElasticInferenceServiceDenseTextEmbeddingsModelTests.createModel(getUrl(webServer), "my-dense-model-id", null);

        testChunkedInfer_BatchesCalls(model);
    }

    private void testChunkedInfer_BatchesCalls(ElasticInferenceServiceDenseTextEmbeddingsModel model) throws IOException {
        var senderFactory = HttpRequestSenderTests.createSenderFactory(threadPool, clientManager);

        try (var service = createService(senderFactory, getUrl(webServer))) {

            // Batching will call the service with 2 inputs
            String responseJson = """
                {
                    "data": [
                        [
                            0.123,
                            -0.456,
                            0.789
                        ],
                        [
                            0.987,
                            -0.654,
                            0.321
                        ]
                    ],
                    "meta": {
                        "usage": {
                            "total_tokens": 10
                        }
                    }
                }
                """;
            webServer.enqueue(new MockResponse().setResponseCode(200).setBody(responseJson));

            PlainActionFuture<List<ChunkedInference>> listener = new PlainActionFuture<>();
            // 2 inputs
            service.chunkedInfer(
                model,
                null,
                List.of(new ChunkInferenceInput("hello world"), new ChunkInferenceInput("dense embedding")),
                new HashMap<>(),
                InputType.INGEST,
                InferenceAction.Request.DEFAULT_TIMEOUT,
                listener
            );

            var results = listener.actionGet(TIMEOUT);
            assertThat(results, hasSize(2));

            // First result
            {
                assertThat(results.getFirst(), instanceOf(ChunkedInferenceEmbedding.class));
                var denseResult = (ChunkedInferenceEmbedding) results.getFirst();
                assertThat(denseResult.chunks(), hasSize(1));
                assertEquals(new ChunkedInference.TextOffset(0, "hello world".length()), denseResult.chunks().getFirst().offset());
                assertThat(denseResult.chunks().get(0).embedding(), instanceOf(TextEmbeddingFloatResults.Embedding.class));

                var embedding = (TextEmbeddingFloatResults.Embedding) denseResult.chunks().get(0).embedding();
                assertArrayEquals(new float[] { 0.123f, -0.456f, 0.789f }, embedding.values(), 0.0f);
            }

            // Second result
            {
                assertThat(results.get(1), instanceOf(ChunkedInferenceEmbedding.class));
                var denseResult = (ChunkedInferenceEmbedding) results.get(1);
                assertThat(denseResult.chunks(), hasSize(1));
                assertEquals(new ChunkedInference.TextOffset(0, "dense embedding".length()), denseResult.chunks().getFirst().offset());
                assertThat(denseResult.chunks().getFirst().embedding(), instanceOf(TextEmbeddingFloatResults.Embedding.class));

                var embedding = (TextEmbeddingFloatResults.Embedding) denseResult.chunks().get(0).embedding();
                assertArrayEquals(new float[] { 0.987f, -0.654f, 0.321f }, embedding.values(), 0.0f);
            }

            MatcherAssert.assertThat(webServer.requests(), hasSize(1));
            assertNull(webServer.requests().getFirst().getUri().getQuery());
            MatcherAssert.assertThat(
                webServer.requests().getFirst().getHeader(HttpHeaders.CONTENT_TYPE),
                equalTo(XContentType.JSON.mediaType())
            );

            var requestMap = entityAsMap(webServer.requests().getFirst().getBody());
            MatcherAssert.assertThat(
                requestMap,
                is(Map.of("input", List.of("hello world", "dense embedding"), "model", "my-dense-model-id", "usage_context", "ingest"))
            );
        }
    }

    public void testHideFromConfigurationApi_ReturnsTrue_WithNoAvailableModels() throws Exception {
        try (var service = createServiceWithMockSender(ElasticInferenceServiceAuthorizationModel.newDisabledService())) {
            ensureAuthorizationCallFinished(service);

            assertTrue(service.hideFromConfigurationApi());
        }
    }

    public void testHideFromConfigurationApi_ReturnsFalse_WithAvailableModels() throws Exception {
        try (
            var service = createServiceWithMockSender(
                ElasticInferenceServiceAuthorizationModel.of(
                    new ElasticInferenceServiceAuthorizationResponseEntity(
                        List.of(
                            new ElasticInferenceServiceAuthorizationResponseEntity.AuthorizedModel(
                                "model-1",
                                EnumSet.of(TaskType.CHAT_COMPLETION)
                            )
                        )
                    )
                )
            )
        ) {
            ensureAuthorizationCallFinished(service);

            assertFalse(service.hideFromConfigurationApi());
        }
    }

    public void testGetConfiguration() throws Exception {
        try (
            var service = createServiceWithMockSender(
                ElasticInferenceServiceAuthorizationModel.of(
                    new ElasticInferenceServiceAuthorizationResponseEntity(
                        List.of(
                            new ElasticInferenceServiceAuthorizationResponseEntity.AuthorizedModel(
                                "model-1",
                                EnumSet.of(TaskType.SPARSE_EMBEDDING, TaskType.CHAT_COMPLETION, TaskType.TEXT_EMBEDDING)
                            )
                        )
                    )
                )
            )
        ) {
            ensureAuthorizationCallFinished(service);

            String content = XContentHelper.stripWhitespace("""
                {
                       "service": "elastic",
                       "name": "Elastic",
                       "task_types": ["sparse_embedding", "chat_completion", "text_embedding"],
                       "configurations": {
                           "rate_limit.requests_per_minute": {
                               "description": "Minimize the number of rate limit errors.",
                               "label": "Rate Limit",
                               "required": false,
                               "sensitive": false,
                               "updatable": false,
                               "type": "int",
<<<<<<< HEAD
                               "supported_task_types": ["text_embedding", "sparse_embedding" , "chat_completion"]
=======
                               "supported_task_types": ["sparse_embedding" , "rerank", "chat_completion"]
>>>>>>> 81bb0b59
                           },
                           "model_id": {
                               "description": "The name of the model to use for the inference task.",
                               "label": "Model ID",
                               "required": true,
                               "sensitive": false,
                               "updatable": false,
                               "type": "str",
<<<<<<< HEAD
                               "supported_task_types": ["text_embedding", "sparse_embedding" , "chat_completion"]
=======
                               "supported_task_types": ["sparse_embedding" , "rerank", "chat_completion"]
>>>>>>> 81bb0b59
                           },
                           "max_input_tokens": {
                               "description": "Allows you to specify the maximum number of tokens per input.",
                               "label": "Maximum Input Tokens",
                               "required": false,
                               "sensitive": false,
                               "updatable": false,
                               "type": "int",
                               "supported_task_types": ["text_embedding", "sparse_embedding"]
                           }
                       }
                   }
                """);
            InferenceServiceConfiguration configuration = InferenceServiceConfiguration.fromXContentBytes(
                new BytesArray(content),
                XContentType.JSON
            );
            boolean humanReadable = true;
            BytesReference originalBytes = toShuffledXContent(configuration, XContentType.JSON, ToXContent.EMPTY_PARAMS, humanReadable);
            InferenceServiceConfiguration serviceConfiguration = service.getConfiguration();
            assertToXContentEquivalent(
                originalBytes,
                toXContent(serviceConfiguration, XContentType.JSON, humanReadable),
                XContentType.JSON
            );
        }
    }

    public void testGetConfiguration_WithoutSupportedTaskTypes() throws Exception {
        try (var service = createServiceWithMockSender(ElasticInferenceServiceAuthorizationModel.newDisabledService())) {
            ensureAuthorizationCallFinished(service);

            String content = XContentHelper.stripWhitespace("""
                {
                       "service": "elastic",
                       "name": "Elastic",
                       "task_types": [],
                       "configurations": {
                           "rate_limit.requests_per_minute": {
                               "description": "Minimize the number of rate limit errors.",
                               "label": "Rate Limit",
                               "required": false,
                               "sensitive": false,
                               "updatable": false,
                               "type": "int",
<<<<<<< HEAD
                               "supported_task_types": ["text_embedding", "sparse_embedding" , "chat_completion"]
=======
                               "supported_task_types": ["sparse_embedding" , "rerank", "chat_completion"]
>>>>>>> 81bb0b59
                           },
                           "model_id": {
                               "description": "The name of the model to use for the inference task.",
                               "label": "Model ID",
                               "required": true,
                               "sensitive": false,
                               "updatable": false,
                               "type": "str",
<<<<<<< HEAD
                               "supported_task_types": ["text_embedding", "sparse_embedding" , "chat_completion"]
=======
                               "supported_task_types": ["sparse_embedding" , "rerank", "chat_completion"]
>>>>>>> 81bb0b59
                           },
                           "max_input_tokens": {
                               "description": "Allows you to specify the maximum number of tokens per input.",
                               "label": "Maximum Input Tokens",
                               "required": false,
                               "sensitive": false,
                               "updatable": false,
                               "type": "int",
                               "supported_task_types": ["text_embedding", "sparse_embedding"]
                           }
                       }
                   }
                """);
            InferenceServiceConfiguration configuration = InferenceServiceConfiguration.fromXContentBytes(
                new BytesArray(content),
                XContentType.JSON
            );
            boolean humanReadable = true;
            BytesReference originalBytes = toShuffledXContent(configuration, XContentType.JSON, ToXContent.EMPTY_PARAMS, humanReadable);
            InferenceServiceConfiguration serviceConfiguration = service.getConfiguration();
            assertToXContentEquivalent(
                originalBytes,
                toXContent(serviceConfiguration, XContentType.JSON, humanReadable),
                XContentType.JSON
            );
        }
    }

    public void testGetConfiguration_WithoutSupportedTaskTypes_WhenModelsReturnTaskOutsideOfImplementation() throws Exception {
        try (
            var service = createServiceWithMockSender(
                // this service doesn't yet support text embedding so we should still have no task types
                ElasticInferenceServiceAuthorizationModel.of(
                    new ElasticInferenceServiceAuthorizationResponseEntity(
                        List.of(
                            new ElasticInferenceServiceAuthorizationResponseEntity.AuthorizedModel(
                                "model-1",
                                EnumSet.of(TaskType.TEXT_EMBEDDING)
                            )
                        )
                    )
                )
            )
        ) {
            ensureAuthorizationCallFinished(service);

            String content = XContentHelper.stripWhitespace("""
                {
                       "service": "elastic",
                       "name": "Elastic",
                       "task_types": ["text_embedding"],
                       "configurations": {
                           "rate_limit.requests_per_minute": {
                               "description": "Minimize the number of rate limit errors.",
                               "label": "Rate Limit",
                               "required": false,
                               "sensitive": false,
                               "updatable": false,
                               "type": "int",
<<<<<<< HEAD
                               "supported_task_types": ["text_embedding" , "sparse_embedding", "chat_completion"]
=======
                               "supported_task_types": ["sparse_embedding" , "rerank", "chat_completion"]
>>>>>>> 81bb0b59
                           },
                           "model_id": {
                               "description": "The name of the model to use for the inference task.",
                               "label": "Model ID",
                               "required": true,
                               "sensitive": false,
                               "updatable": false,
                               "type": "str",
<<<<<<< HEAD
                               "supported_task_types": ["text_embedding" , "sparse_embedding", "chat_completion"]
=======
                               "supported_task_types": ["sparse_embedding" , "rerank", "chat_completion"]
>>>>>>> 81bb0b59
                           },
                           "max_input_tokens": {
                               "description": "Allows you to specify the maximum number of tokens per input.",
                               "label": "Maximum Input Tokens",
                               "required": false,
                               "sensitive": false,
                               "updatable": false,
                               "type": "int",
                               "supported_task_types": ["text_embedding", "sparse_embedding"]
                           }
                       }
                   }
                """);
            InferenceServiceConfiguration configuration = InferenceServiceConfiguration.fromXContentBytes(
                new BytesArray(content),
                XContentType.JSON
            );
            boolean humanReadable = true;
            BytesReference originalBytes = toShuffledXContent(configuration, XContentType.JSON, ToXContent.EMPTY_PARAMS, humanReadable);
            InferenceServiceConfiguration serviceConfiguration = service.getConfiguration();
            assertToXContentEquivalent(
                originalBytes,
                toXContent(serviceConfiguration, XContentType.JSON, humanReadable),
                XContentType.JSON
            );
        }
    }

    public void testSupportedStreamingTasks_ReturnsChatCompletion_WhenAuthRespondsWithAValidModel() throws Exception {
        String responseJson = """
            {
                "models": [
                    {
                      "model_name": "model-a",
                      "task_types": ["embed/text/sparse", "chat"]
                    }
                ]
            }
            """;

        webServer.enqueue(new MockResponse().setResponseCode(200).setBody(responseJson));

        var senderFactory = HttpRequestSenderTests.createSenderFactory(threadPool, clientManager);
        try (var service = createServiceWithAuthHandler(senderFactory, getUrl(webServer))) {
            ensureAuthorizationCallFinished(service);

            assertThat(service.supportedStreamingTasks(), is(EnumSet.of(TaskType.CHAT_COMPLETION)));
            assertFalse(service.canStream(TaskType.ANY));
            assertTrue(service.defaultConfigIds().isEmpty());

            PlainActionFuture<List<Model>> listener = new PlainActionFuture<>();
            service.defaultConfigs(listener);
            assertTrue(listener.actionGet(TIMEOUT).isEmpty());
        }
    }

    public void testSupportedTaskTypes_Returns_TheAuthorizedTaskTypes_IgnoresUnimplementedTaskTypes() throws Exception {
        String responseJson = """
            {
                "models": [
                    {
                      "model_name": "model-a",
                      "task_types": ["embed/text/sparse"]
                    },
                    {
                      "model_name": "model-b",
                      "task_types": ["embed"]
                    }
                ]
            }
            """;

        webServer.enqueue(new MockResponse().setResponseCode(200).setBody(responseJson));

        var senderFactory = HttpRequestSenderTests.createSenderFactory(threadPool, clientManager);
        try (var service = createServiceWithAuthHandler(senderFactory, getUrl(webServer))) {
            ensureAuthorizationCallFinished(service);

            assertThat(service.supportedTaskTypes(), is(EnumSet.of(TaskType.SPARSE_EMBEDDING)));
        }
    }

    public void testSupportedTaskTypes_Returns_TheAuthorizedTaskTypes() throws Exception {
        String responseJson = """
            {
                "models": [
                    {
                      "model_name": "model-a",
                      "task_types": ["embed/text/sparse"]
                    },
                    {
                      "model_name": "model-b",
                      "task_types": ["chat"]
                    }
                ]
            }
            """;

        webServer.enqueue(new MockResponse().setResponseCode(200).setBody(responseJson));

        var senderFactory = HttpRequestSenderTests.createSenderFactory(threadPool, clientManager);
        try (var service = createServiceWithAuthHandler(senderFactory, getUrl(webServer))) {
            ensureAuthorizationCallFinished(service);

            assertThat(service.supportedTaskTypes(), is(EnumSet.of(TaskType.SPARSE_EMBEDDING, TaskType.CHAT_COMPLETION)));
        }
    }

    public void testSupportedStreamingTasks_ReturnsEmpty_WhenAuthRespondsWithoutChatCompletion() throws Exception {
        String responseJson = """
            {
                "models": [
                    {
                      "model_name": "model-a",
                      "task_types": ["embed/text/sparse"]
                    }
                ]
            }
            """;

        webServer.enqueue(new MockResponse().setResponseCode(200).setBody(responseJson));

        var senderFactory = HttpRequestSenderTests.createSenderFactory(threadPool, clientManager);
        try (var service = createServiceWithAuthHandler(senderFactory, getUrl(webServer))) {
            ensureAuthorizationCallFinished(service);

            assertThat(service.supportedStreamingTasks(), is(EnumSet.noneOf(TaskType.class)));
            assertTrue(service.defaultConfigIds().isEmpty());
            assertThat(service.supportedTaskTypes(), is(EnumSet.of(TaskType.SPARSE_EMBEDDING)));

            PlainActionFuture<List<Model>> listener = new PlainActionFuture<>();
            service.defaultConfigs(listener);
            assertTrue(listener.actionGet(TIMEOUT).isEmpty());
        }
    }

    public void testDefaultConfigs_Returns_DefaultChatCompletion_V1_WhenTaskTypeIsIncorrect() throws Exception {
        String responseJson = """
            {
                "models": [
                    {
                      "model_name": "rainbow-sprinkles",
                      "task_types": ["embed/text/sparse"]
                    }
                ]
            }
            """;

        webServer.enqueue(new MockResponse().setResponseCode(200).setBody(responseJson));

        var senderFactory = HttpRequestSenderTests.createSenderFactory(threadPool, clientManager);
        try (var service = createServiceWithAuthHandler(senderFactory, getUrl(webServer))) {
            ensureAuthorizationCallFinished(service);
            assertThat(service.supportedStreamingTasks(), is(EnumSet.noneOf(TaskType.class)));
            assertThat(
                service.defaultConfigIds(),
                is(
                    List.of(
                        new InferenceService.DefaultConfigId(
                            ".rainbow-sprinkles-elastic",
                            MinimalServiceSettings.chatCompletion(ElasticInferenceService.NAME),
                            service
                        )
                    )
                )
            );
            assertThat(service.supportedTaskTypes(), is(EnumSet.of(TaskType.SPARSE_EMBEDDING)));

            PlainActionFuture<List<Model>> listener = new PlainActionFuture<>();
            service.defaultConfigs(listener);
            assertThat(listener.actionGet(TIMEOUT).get(0).getConfigurations().getInferenceEntityId(), is(".rainbow-sprinkles-elastic"));
        }
    }

    public void testDefaultConfigs_Returns_DefaultEndpoints_WhenTaskTypeIsCorrect() throws Exception {
        String responseJson = """
            {
                "models": [
                    {
                      "model_name": "rainbow-sprinkles",
                      "task_types": ["chat"]
                    },
                    {
                      "model_name": "elser-v2",
                      "task_types": ["embed/text/sparse"]
                    },
                    {
                      "model_name": "multilingual-embed",
                      "task_types": ["embed/text/dense"]
                    }
                ]
            }
            """;

        webServer.enqueue(new MockResponse().setResponseCode(200).setBody(responseJson));

        var senderFactory = HttpRequestSenderTests.createSenderFactory(threadPool, clientManager);
        try (var service = createServiceWithAuthHandler(senderFactory, getUrl(webServer))) {
            ensureAuthorizationCallFinished(service);
            assertThat(service.supportedStreamingTasks(), is(EnumSet.of(TaskType.CHAT_COMPLETION)));
            assertFalse(service.canStream(TaskType.ANY));
            assertThat(
                service.defaultConfigIds(),
                is(
                    List.of(
                        new InferenceService.DefaultConfigId(
                            ".elser-v2-elastic",
                            MinimalServiceSettings.sparseEmbedding(ElasticInferenceService.NAME),
                            service
                        ),
                        new InferenceService.DefaultConfigId(
                            ".multilingual-embed-elastic",
                            MinimalServiceSettings.textEmbedding(
                                ElasticInferenceService.NAME,
                                ElasticInferenceService.DENSE_TEXT_EMBEDDINGS_DIMENSIONS,
                                ElasticInferenceService.defaultDenseTextEmbeddingsSimilarity(),
                                DenseVectorFieldMapper.ElementType.FLOAT
                            ),
                            service
                        ),
                        new InferenceService.DefaultConfigId(
                            ".rainbow-sprinkles-elastic",
                            MinimalServiceSettings.chatCompletion(ElasticInferenceService.NAME),
                            service
                        )
                    )
                )
            );
            assertThat(
                service.supportedTaskTypes(),
                is(EnumSet.of(TaskType.CHAT_COMPLETION, TaskType.SPARSE_EMBEDDING, TaskType.TEXT_EMBEDDING))
            );

            PlainActionFuture<List<Model>> listener = new PlainActionFuture<>();
            service.defaultConfigs(listener);
            var models = listener.actionGet(TIMEOUT);
            assertThat(models.size(), is(3));
            assertThat(models.get(0).getConfigurations().getInferenceEntityId(), is(".elser-v2-elastic"));
            assertThat(models.get(1).getConfigurations().getInferenceEntityId(), is(".multilingual-embed-elastic"));
            assertThat(models.get(2).getConfigurations().getInferenceEntityId(), is(".rainbow-sprinkles-elastic"));
        }
    }

    public void testUnifiedCompletionError() {
        var e = assertThrows(UnifiedChatCompletionException.class, () -> testUnifiedStream(404, """
            {
                "error": "The model `rainbow-sprinkles` does not exist or you do not have access to it."
            }"""));
        assertThat(
            e.getMessage(),
            equalTo(
                "Received an unsuccessful status code for request from inference entity id [id] status "
                    + "[404]. Error message: [The model `rainbow-sprinkles` does not exist or you do not have access to it.]"
            )
        );
    }

    public void testUnifiedCompletionErrorMidStream() throws Exception {
        testUnifiedStreamError(200, """
            data: { "error": "some error" }

            """, """
            {\
            "error":{\
            "code":"stream_error",\
            "message":"Received an error response for request from inference entity id [id]. Error message: [some error]",\
            "type":"error"\
            }}""");
    }

    public void testUnifiedCompletionMalformedError() throws Exception {
        testUnifiedStreamError(200, """
            data: { i am not json }

            """, """
            {\
            "error":{\
            "code":"bad_request",\
            "message":"[1:3] Unexpected character ('i' (code 105)): was expecting double-quote to start field name\\n\
             at [Source: (String)\\"{ i am not json }\\"; line: 1, column: 3]",\
            "type":"x_content_parse_exception"\
            }}""");
    }

    private void testUnifiedStreamError(int responseCode, String responseJson, String expectedJson) throws Exception {
        testUnifiedStream(responseCode, responseJson).hasNoEvents().hasErrorMatching(e -> {
            e = unwrapCause(e);
            assertThat(e, isA(UnifiedChatCompletionException.class));
            try (var builder = XContentFactory.jsonBuilder()) {
                ((UnifiedChatCompletionException) e).toXContentChunked(EMPTY_PARAMS).forEachRemaining(xContent -> {
                    try {
                        xContent.toXContent(builder, EMPTY_PARAMS);
                    } catch (IOException ex) {
                        throw new RuntimeException(ex);
                    }
                });
                var json = XContentHelper.convertToJson(BytesReference.bytes(builder), false, builder.contentType());

                assertThat(json, is(expectedJson));
            }
        });
    }

    private InferenceEventsAssertion testUnifiedStream(int responseCode, String responseJson) throws Exception {
        var elasticInferenceServiceURL = getUrl(webServer);
        var senderFactory = HttpRequestSenderTests.createSenderFactory(threadPool, clientManager);
        try (var service = createService(senderFactory, elasticInferenceServiceURL)) {
            webServer.enqueue(new MockResponse().setResponseCode(responseCode).setBody(responseJson));
            var model = new ElasticInferenceServiceCompletionModel(
                "id",
                TaskType.COMPLETION,
                "elastic",
                new ElasticInferenceServiceCompletionServiceSettings("model_id", new RateLimitSettings(100)),
                EmptyTaskSettings.INSTANCE,
                EmptySecretSettings.INSTANCE,
                ElasticInferenceServiceComponents.of(elasticInferenceServiceURL)
            );
            PlainActionFuture<InferenceServiceResults> listener = new PlainActionFuture<>();
            service.unifiedCompletionInfer(
                model,
                UnifiedCompletionRequest.of(
                    List.of(new UnifiedCompletionRequest.Message(new UnifiedCompletionRequest.ContentString("hello"), "user", null, null))
                ),
                InferenceAction.Request.DEFAULT_TIMEOUT,
                listener
            );

            return InferenceEventsAssertion.assertThat(listener.actionGet(TIMEOUT)).hasFinishedStream();
        }
    }

    private void ensureAuthorizationCallFinished(ElasticInferenceService service) {
        service.onNodeStarted();
        service.waitForFirstAuthorizationToComplete(TIMEOUT);
    }

    private ElasticInferenceService createServiceWithMockSender() {
        return createServiceWithMockSender(ElasticInferenceServiceAuthorizationModelTests.createEnabledAuth());
    }

    private ElasticInferenceService createServiceWithMockSender(ElasticInferenceServiceAuthorizationModel auth) {
        var mockAuthHandler = mock(ElasticInferenceServiceAuthorizationRequestHandler.class);
        doAnswer(invocation -> {
            ActionListener<ElasticInferenceServiceAuthorizationModel> listener = invocation.getArgument(0);
            listener.onResponse(auth);
            return Void.TYPE;
        }).when(mockAuthHandler).getAuthorization(any(), any());

        var sender = mock(Sender.class);

        var factory = mock(HttpRequestSender.Factory.class);
        when(factory.createSender()).thenReturn(sender);
        return new ElasticInferenceService(
            factory,
            createWithEmptySettings(threadPool),
            new ElasticInferenceServiceSettings(Settings.EMPTY),
            modelRegistry,
            mockAuthHandler
        );
    }

    private ElasticInferenceService createService(HttpRequestSender.Factory senderFactory) {
        return createService(senderFactory, ElasticInferenceServiceAuthorizationModelTests.createEnabledAuth(), null);
    }

    private ElasticInferenceService createService(HttpRequestSender.Factory senderFactory, String elasticInferenceServiceURL) {
        return createService(senderFactory, ElasticInferenceServiceAuthorizationModelTests.createEnabledAuth(), elasticInferenceServiceURL);
    }

    private ElasticInferenceService createService(
        HttpRequestSender.Factory senderFactory,
        ElasticInferenceServiceAuthorizationModel auth,
        String elasticInferenceServiceURL
    ) {
        var mockAuthHandler = mock(ElasticInferenceServiceAuthorizationRequestHandler.class);
        doAnswer(invocation -> {
            ActionListener<ElasticInferenceServiceAuthorizationModel> listener = invocation.getArgument(0);
            listener.onResponse(auth);
            return Void.TYPE;
        }).when(mockAuthHandler).getAuthorization(any(), any());

        return new ElasticInferenceService(
            senderFactory,
            createWithEmptySettings(threadPool),
            ElasticInferenceServiceSettingsTests.create(elasticInferenceServiceURL),
            modelRegistry,
            mockAuthHandler
        );
    }

    private ElasticInferenceService createServiceWithAuthHandler(
        HttpRequestSender.Factory senderFactory,
        String elasticInferenceServiceURL
    ) {
        return new ElasticInferenceService(
            senderFactory,
            createWithEmptySettings(threadPool),
            ElasticInferenceServiceSettingsTests.create(elasticInferenceServiceURL),
            modelRegistry,
            new ElasticInferenceServiceAuthorizationRequestHandler(elasticInferenceServiceURL, threadPool)
        );
    }
}<|MERGE_RESOLUTION|>--- conflicted
+++ resolved
@@ -59,14 +59,11 @@
 import org.elasticsearch.xpack.inference.services.elastic.authorization.ElasticInferenceServiceAuthorizationRequestHandler;
 import org.elasticsearch.xpack.inference.services.elastic.completion.ElasticInferenceServiceCompletionModel;
 import org.elasticsearch.xpack.inference.services.elastic.completion.ElasticInferenceServiceCompletionServiceSettings;
-<<<<<<< HEAD
 import org.elasticsearch.xpack.inference.services.elastic.densetextembeddings.ElasticInferenceServiceDenseTextEmbeddingsModel;
 import org.elasticsearch.xpack.inference.services.elastic.densetextembeddings.ElasticInferenceServiceDenseTextEmbeddingsModelTests;
-=======
 import org.elasticsearch.xpack.inference.services.elastic.rerank.ElasticInferenceServiceRerankModel;
 import org.elasticsearch.xpack.inference.services.elastic.rerank.ElasticInferenceServiceRerankModelTests;
 import org.elasticsearch.xpack.inference.services.elastic.response.ElasticInferenceServiceAuthorizationResponseEntity;
->>>>>>> 81bb0b59
 import org.elasticsearch.xpack.inference.services.elastic.sparseembeddings.ElasticInferenceServiceSparseEmbeddingsModel;
 import org.elasticsearch.xpack.inference.services.elasticsearch.ElserModels;
 import org.elasticsearch.xpack.inference.services.settings.RateLimitSettings;
@@ -394,8 +391,6 @@
         verifyNoMoreInteractions(sender);
     }
 
-<<<<<<< HEAD
-=======
     public void testInfer_ThrowsValidationErrorForInvalidRerankParams() throws IOException {
         var sender = mock(Sender.class);
 
@@ -470,7 +465,6 @@
         verifyNoMoreInteractions(sender);
     }
 
->>>>>>> 81bb0b59
     public void testInfer_ThrowsErrorWhenTaskTypeIsNotValid_ChatCompletion() throws IOException {
         var sender = mock(Sender.class);
 
@@ -499,11 +493,7 @@
                 thrownException.getMessage(),
                 is(
                     "Inference entity [model_id] does not support task type [chat_completion] "
-<<<<<<< HEAD
-                        + "for inference, the task type must be one of [text_embedding, sparse_embedding]. "
-=======
-                        + "for inference, the task type must be one of [sparse_embedding, rerank]. "
->>>>>>> 81bb0b59
+                        + "for inference, the task type must be one of [text_embedding, sparse_embedding, rerank]. "
                         + "The task type for the inference entity is chat_completion, "
                         + "please use the _inference/chat_completion/model_id/_stream URL."
                 )
@@ -997,11 +987,7 @@
                                "sensitive": false,
                                "updatable": false,
                                "type": "int",
-<<<<<<< HEAD
-                               "supported_task_types": ["text_embedding", "sparse_embedding" , "chat_completion"]
-=======
-                               "supported_task_types": ["sparse_embedding" , "rerank", "chat_completion"]
->>>>>>> 81bb0b59
+                               "supported_task_types": ["text_embedding", "sparse_embedding" , "rerank", "chat_completion"]
                            },
                            "model_id": {
                                "description": "The name of the model to use for the inference task.",
@@ -1010,11 +996,7 @@
                                "sensitive": false,
                                "updatable": false,
                                "type": "str",
-<<<<<<< HEAD
-                               "supported_task_types": ["text_embedding", "sparse_embedding" , "chat_completion"]
-=======
-                               "supported_task_types": ["sparse_embedding" , "rerank", "chat_completion"]
->>>>>>> 81bb0b59
+                               "supported_task_types": ["text_embedding", "sparse_embedding" , "rerank", "chat_completion"]
                            },
                            "max_input_tokens": {
                                "description": "Allows you to specify the maximum number of tokens per input.",
@@ -1060,11 +1042,7 @@
                                "sensitive": false,
                                "updatable": false,
                                "type": "int",
-<<<<<<< HEAD
-                               "supported_task_types": ["text_embedding", "sparse_embedding" , "chat_completion"]
-=======
-                               "supported_task_types": ["sparse_embedding" , "rerank", "chat_completion"]
->>>>>>> 81bb0b59
+                               "supported_task_types": ["text_embedding", "sparse_embedding" , "rerank", "chat_completion"]
                            },
                            "model_id": {
                                "description": "The name of the model to use for the inference task.",
@@ -1073,11 +1051,7 @@
                                "sensitive": false,
                                "updatable": false,
                                "type": "str",
-<<<<<<< HEAD
-                               "supported_task_types": ["text_embedding", "sparse_embedding" , "chat_completion"]
-=======
-                               "supported_task_types": ["sparse_embedding" , "rerank", "chat_completion"]
->>>>>>> 81bb0b59
+                               "supported_task_types": ["text_embedding", "sparse_embedding" , "rerank", "chat_completion"]
                            },
                            "max_input_tokens": {
                                "description": "Allows you to specify the maximum number of tokens per input.",
@@ -1137,11 +1111,7 @@
                                "sensitive": false,
                                "updatable": false,
                                "type": "int",
-<<<<<<< HEAD
-                               "supported_task_types": ["text_embedding" , "sparse_embedding", "chat_completion"]
-=======
-                               "supported_task_types": ["sparse_embedding" , "rerank", "chat_completion"]
->>>>>>> 81bb0b59
+                               "supported_task_types": ["text_embedding" , "sparse_embedding", "rerank", "chat_completion"]
                            },
                            "model_id": {
                                "description": "The name of the model to use for the inference task.",
@@ -1150,11 +1120,7 @@
                                "sensitive": false,
                                "updatable": false,
                                "type": "str",
-<<<<<<< HEAD
-                               "supported_task_types": ["text_embedding" , "sparse_embedding", "chat_completion"]
-=======
-                               "supported_task_types": ["sparse_embedding" , "rerank", "chat_completion"]
->>>>>>> 81bb0b59
+                               "supported_task_types": ["text_embedding" , "sparse_embedding", "rerank", "chat_completion"]
                            },
                            "max_input_tokens": {
                                "description": "Allows you to specify the maximum number of tokens per input.",

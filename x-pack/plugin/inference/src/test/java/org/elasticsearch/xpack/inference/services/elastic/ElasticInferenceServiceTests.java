--- conflicted
+++ resolved
@@ -1257,13 +1257,10 @@
                       "task_types": ["embed/text/sparse"]
                     },
                     {
-<<<<<<< HEAD
-=======
                       "model_name": "multilingual-embed-v1",
                       "task_types": ["embed/text/dense"]
                     },
                   {
->>>>>>> 7d09f056
                       "model_name": "rerank-v1",
                       "task_types": ["rerank/text/text-similarity"]
                     }
@@ -1310,31 +1307,20 @@
                     )
                 )
             );
-<<<<<<< HEAD
-            assertThat(service.supportedTaskTypes(), is(EnumSet.of(TaskType.CHAT_COMPLETION, TaskType.SPARSE_EMBEDDING, TaskType.RERANK)));
-=======
             assertThat(
                 service.supportedTaskTypes(),
                 is(EnumSet.of(TaskType.CHAT_COMPLETION, TaskType.SPARSE_EMBEDDING, TaskType.RERANK, TaskType.TEXT_EMBEDDING))
             );
->>>>>>> 7d09f056
 
             PlainActionFuture<List<Model>> listener = new PlainActionFuture<>();
             service.defaultConfigs(listener);
             var models = listener.actionGet(TIMEOUT);
-<<<<<<< HEAD
-            assertThat(models.size(), is(3));
-            assertThat(models.get(0).getConfigurations().getInferenceEntityId(), is(".elser-v2-elastic"));
-            assertThat(models.get(1).getConfigurations().getInferenceEntityId(), is(".rainbow-sprinkles-elastic"));
-            assertThat(models.get(2).getConfigurations().getInferenceEntityId(), is(".rerank-v1-elastic"));
-
-=======
+
             assertThat(models.size(), is(4));
             assertThat(models.get(0).getConfigurations().getInferenceEntityId(), is(".elser-v2-elastic"));
             assertThat(models.get(1).getConfigurations().getInferenceEntityId(), is(".multilingual-embed-v1-elastic"));
             assertThat(models.get(2).getConfigurations().getInferenceEntityId(), is(".rainbow-sprinkles-elastic"));
             assertThat(models.get(3).getConfigurations().getInferenceEntityId(), is(".rerank-v1-elastic"));
->>>>>>> 7d09f056
         }
     }
 

--- conflicted
+++ resolved
@@ -1266,13 +1266,12 @@
                       "task_types": ["embed/text/sparse"]
                     },
                     {
-<<<<<<< HEAD
                       "model_name": "multilingual-embed-v1",
                       "task_types": ["embed/text/dense"]
-=======
+                    },
+                  {
                       "model_name": "rerank-v1",
                       "task_types": ["rerank/text/text-similarity"]
->>>>>>> c7a5c592
                     }
                 ]
             }
@@ -1317,28 +1316,16 @@
                     )
                 )
             );
-<<<<<<< HEAD
-            assertThat(
-                service.supportedTaskTypes(),
-                is(EnumSet.of(TaskType.CHAT_COMPLETION, TaskType.SPARSE_EMBEDDING, TaskType.TEXT_EMBEDDING))
-            );
-=======
-            assertThat(service.supportedTaskTypes(), is(EnumSet.of(TaskType.CHAT_COMPLETION, TaskType.SPARSE_EMBEDDING, TaskType.RERANK)));
->>>>>>> c7a5c592
+            assertThat(service.supportedTaskTypes(), is(EnumSet.of(TaskType.CHAT_COMPLETION, TaskType.SPARSE_EMBEDDING, TaskType.RERANK, TaskType.TEXT_EMBEDDING)));
 
             PlainActionFuture<List<Model>> listener = new PlainActionFuture<>();
             service.defaultConfigs(listener);
             var models = listener.actionGet(TIMEOUT);
-            assertThat(models.size(), is(3));
+            assertThat(models.size(), is(4));
             assertThat(models.get(0).getConfigurations().getInferenceEntityId(), is(".elser-v2-elastic"));
-<<<<<<< HEAD
             assertThat(models.get(1).getConfigurations().getInferenceEntityId(), is(".multilingual-embed-v1-elastic"));
             assertThat(models.get(2).getConfigurations().getInferenceEntityId(), is(".rainbow-sprinkles-elastic"));
-=======
-            assertThat(models.get(1).getConfigurations().getInferenceEntityId(), is(".rainbow-sprinkles-elastic"));
-            assertThat(models.get(2).getConfigurations().getInferenceEntityId(), is(".rerank-v1-elastic"));
-
->>>>>>> c7a5c592
+            assertThat(models.get(3).getConfigurations().getInferenceEntityId(), is(".rerank-v1-elastic"));
         }
     }
 

/*
 * Copyright Elasticsearch B.V. and/or licensed to Elasticsearch B.V. under one
 * or more contributor license agreements. Licensed under the Elastic License
 * 2.0; you may not use this file except in compliance with the Elastic License
 * 2.0.
 */

package org.elasticsearch.xpack.inference.services.elastic;

import org.apache.http.HttpHeaders;
import org.elasticsearch.ElasticsearchStatusException;
import org.elasticsearch.action.ActionListener;
import org.elasticsearch.action.support.PlainActionFuture;
import org.elasticsearch.common.bytes.BytesArray;
import org.elasticsearch.common.bytes.BytesReference;
import org.elasticsearch.common.settings.Settings;
import org.elasticsearch.common.xcontent.XContentHelper;
import org.elasticsearch.core.TimeValue;
import org.elasticsearch.inference.ChunkedInference;
import org.elasticsearch.inference.EmptySecretSettings;
import org.elasticsearch.inference.EmptyTaskSettings;
import org.elasticsearch.inference.InferenceService;
import org.elasticsearch.inference.InferenceServiceConfiguration;
import org.elasticsearch.inference.InferenceServiceResults;
import org.elasticsearch.inference.InputType;
import org.elasticsearch.inference.MinimalServiceSettings;
import org.elasticsearch.inference.Model;
import org.elasticsearch.inference.TaskType;
import org.elasticsearch.inference.UnifiedCompletionRequest;
import org.elasticsearch.plugins.Plugin;
import org.elasticsearch.test.ESSingleNodeTestCase;
import org.elasticsearch.test.http.MockResponse;
import org.elasticsearch.test.http.MockWebServer;
import org.elasticsearch.threadpool.ThreadPool;
import org.elasticsearch.xcontent.ToXContent;
import org.elasticsearch.xcontent.XContentFactory;
import org.elasticsearch.xcontent.XContentType;
import org.elasticsearch.xpack.core.inference.action.InferenceAction;
import org.elasticsearch.xpack.core.inference.results.ChunkedInferenceEmbedding;
import org.elasticsearch.xpack.core.inference.results.SparseEmbeddingResults;
import org.elasticsearch.xpack.core.inference.results.UnifiedChatCompletionException;
import org.elasticsearch.xpack.core.ml.search.WeightedToken;
import org.elasticsearch.xpack.inference.LocalStateInferencePlugin;
import org.elasticsearch.xpack.inference.external.http.HttpClientManager;
import org.elasticsearch.xpack.inference.external.http.sender.HttpRequestSender;
import org.elasticsearch.xpack.inference.external.http.sender.HttpRequestSenderTests;
import org.elasticsearch.xpack.inference.external.http.sender.Sender;
import org.elasticsearch.xpack.inference.external.response.elastic.ElasticInferenceServiceAuthorizationResponseEntity;
import org.elasticsearch.xpack.inference.logging.ThrottlerManager;
import org.elasticsearch.xpack.inference.registry.ModelRegistry;
import org.elasticsearch.xpack.inference.results.SparseEmbeddingResultsTests;
import org.elasticsearch.xpack.inference.services.InferenceEventsAssertion;
import org.elasticsearch.xpack.inference.services.ServiceFields;
import org.elasticsearch.xpack.inference.services.elastic.authorization.ElasticInferenceServiceAuthorizationModel;
import org.elasticsearch.xpack.inference.services.elastic.authorization.ElasticInferenceServiceAuthorizationModelTests;
import org.elasticsearch.xpack.inference.services.elastic.authorization.ElasticInferenceServiceAuthorizationRequestHandler;
import org.elasticsearch.xpack.inference.services.elastic.completion.ElasticInferenceServiceCompletionModel;
import org.elasticsearch.xpack.inference.services.elastic.completion.ElasticInferenceServiceCompletionServiceSettings;
import org.elasticsearch.xpack.inference.services.elasticsearch.ElserModels;
import org.elasticsearch.xpack.inference.services.settings.RateLimitSettings;
import org.hamcrest.MatcherAssert;
import org.hamcrest.Matchers;
import org.junit.After;
import org.junit.Before;

import java.io.IOException;
import java.util.Collection;
import java.util.EnumSet;
import java.util.HashMap;
import java.util.List;
import java.util.Map;
import java.util.concurrent.TimeUnit;

import static org.elasticsearch.ExceptionsHelper.unwrapCause;
import static org.elasticsearch.common.xcontent.XContentHelper.toXContent;
import static org.elasticsearch.test.hamcrest.ElasticsearchAssertions.assertToXContentEquivalent;
import static org.elasticsearch.xcontent.ToXContent.EMPTY_PARAMS;
import static org.elasticsearch.xpack.inference.Utils.getInvalidModel;
import static org.elasticsearch.xpack.inference.Utils.getModelListenerForException;
import static org.elasticsearch.xpack.inference.Utils.getPersistedConfigMap;
import static org.elasticsearch.xpack.inference.Utils.getRequestConfigMap;
import static org.elasticsearch.xpack.inference.Utils.inferenceUtilityPool;
import static org.elasticsearch.xpack.inference.Utils.mockClusterServiceEmpty;
import static org.elasticsearch.xpack.inference.external.http.Utils.entityAsMap;
import static org.elasticsearch.xpack.inference.external.http.Utils.getUrl;
import static org.elasticsearch.xpack.inference.services.ServiceComponentsTests.createWithEmptySettings;
import static org.hamcrest.CoreMatchers.instanceOf;
import static org.hamcrest.CoreMatchers.is;
import static org.hamcrest.Matchers.equalTo;
import static org.hamcrest.Matchers.hasSize;
import static org.hamcrest.Matchers.isA;
import static org.mockito.ArgumentMatchers.any;
import static org.mockito.Mockito.doAnswer;
import static org.mockito.Mockito.mock;
import static org.mockito.Mockito.times;
import static org.mockito.Mockito.verify;
import static org.mockito.Mockito.verifyNoMoreInteractions;
import static org.mockito.Mockito.when;

public class ElasticInferenceServiceTests extends ESSingleNodeTestCase {

    private static final TimeValue TIMEOUT = new TimeValue(30, TimeUnit.SECONDS);
    private final MockWebServer webServer = new MockWebServer();

    private ModelRegistry modelRegistry;
    private ThreadPool threadPool;

    private HttpClientManager clientManager;

    @Override
    protected Collection<Class<? extends Plugin>> getPlugins() {
        return List.of(LocalStateInferencePlugin.class);
    }

    @Before
    public void init() throws Exception {
        webServer.start();
        modelRegistry = node().injector().getInstance(ModelRegistry.class);
        threadPool = createThreadPool(inferenceUtilityPool());
        clientManager = HttpClientManager.create(Settings.EMPTY, threadPool, mockClusterServiceEmpty(), mock(ThrottlerManager.class));
    }

    @After
    public void shutdown() throws IOException {
        clientManager.close();
        terminate(threadPool);
        webServer.close();
    }

    public void testParseRequestConfig_CreatesASparseEmbeddingsModel() throws IOException {
        try (var service = createServiceWithMockSender()) {
            ActionListener<Model> modelListener = ActionListener.wrap(model -> {
                assertThat(model, instanceOf(ElasticInferenceServiceSparseEmbeddingsModel.class));

                var completionModel = (ElasticInferenceServiceSparseEmbeddingsModel) model;
                assertThat(completionModel.getServiceSettings().modelId(), is(ElserModels.ELSER_V2_MODEL));

            }, e -> fail("Model parsing should have succeeded, but failed: " + e.getMessage()));

            service.parseRequestConfig(
                "id",
                TaskType.SPARSE_EMBEDDING,
                getRequestConfigMap(Map.of(ServiceFields.MODEL_ID, ElserModels.ELSER_V2_MODEL), Map.of(), Map.of()),
                modelListener
            );
        }
    }

    public void testParseRequestConfig_ThrowsWhenAnExtraKeyExistsInConfig() throws IOException {
        try (var service = createServiceWithMockSender()) {
            var config = getRequestConfigMap(Map.of(ServiceFields.MODEL_ID, ElserModels.ELSER_V2_MODEL), Map.of(), Map.of());
            config.put("extra_key", "value");

            var failureListener = getModelListenerForException(
                ElasticsearchStatusException.class,
                "Model configuration contains settings [{extra_key=value}] unknown to the [elastic] service"
            );
            service.parseRequestConfig("id", TaskType.SPARSE_EMBEDDING, config, failureListener);
        }
    }

    public void testParseRequestConfig_ThrowsWhenAnExtraKeyExistsInServiceSettingsMap() throws IOException {
        try (var service = createServiceWithMockSender()) {
            Map<String, Object> serviceSettings = new HashMap<>(Map.of(ServiceFields.MODEL_ID, ElserModels.ELSER_V2_MODEL));
            serviceSettings.put("extra_key", "value");

            var config = getRequestConfigMap(serviceSettings, Map.of(), Map.of());

            var failureListener = getModelListenerForException(
                ElasticsearchStatusException.class,
                "Model configuration contains settings [{extra_key=value}] unknown to the [elastic] service"
            );
            service.parseRequestConfig("id", TaskType.SPARSE_EMBEDDING, config, failureListener);
        }
    }

    public void testParseRequestConfig_ThrowsWhenAnExtraKeyExistsInTaskSettingsMap() throws IOException {
        try (var service = createServiceWithMockSender()) {
            var taskSettings = Map.of("extra_key", (Object) "value");

            var config = getRequestConfigMap(Map.of(ServiceFields.MODEL_ID, ElserModels.ELSER_V2_MODEL), taskSettings, Map.of());

            var failureListener = getModelListenerForException(
                ElasticsearchStatusException.class,
                "Model configuration contains settings [{extra_key=value}] unknown to the [elastic] service"
            );
            service.parseRequestConfig("id", TaskType.SPARSE_EMBEDDING, config, failureListener);
        }
    }

    public void testParseRequestConfig_ThrowsWhenAnExtraKeyExistsInSecretSettingsMap() throws IOException {
        try (var service = createServiceWithMockSender()) {
            var secretSettings = Map.of("extra_key", (Object) "value");

            var config = getRequestConfigMap(Map.of(ServiceFields.MODEL_ID, ElserModels.ELSER_V2_MODEL), Map.of(), secretSettings);

            var failureListener = getModelListenerForException(
                ElasticsearchStatusException.class,
                "Model configuration contains settings [{extra_key=value}] unknown to the [elastic] service"
            );
            service.parseRequestConfig("id", TaskType.SPARSE_EMBEDDING, config, failureListener);
        }
    }

    public void testParsePersistedConfigWithSecrets_CreatesASparseEmbeddingModel() throws IOException {
        try (var service = createServiceWithMockSender()) {
            var persistedConfig = getPersistedConfigMap(
                new HashMap<>(Map.of(ServiceFields.MODEL_ID, ElserModels.ELSER_V2_MODEL)),
                Map.of(),
                Map.of()
            );

            var model = service.parsePersistedConfigWithSecrets(
                "id",
                TaskType.SPARSE_EMBEDDING,
                persistedConfig.config(),
                persistedConfig.secrets()
            );

            assertThat(model, instanceOf(ElasticInferenceServiceSparseEmbeddingsModel.class));

            var sparseEmbeddingsModel = (ElasticInferenceServiceSparseEmbeddingsModel) model;
            assertThat(sparseEmbeddingsModel.getServiceSettings().modelId(), is(ElserModels.ELSER_V2_MODEL));
            assertThat(sparseEmbeddingsModel.getTaskSettings(), is(EmptyTaskSettings.INSTANCE));
            assertThat(sparseEmbeddingsModel.getSecretSettings(), is(EmptySecretSettings.INSTANCE));
        }
    }

    public void testParsePersistedConfigWithSecrets_DoesNotThrowWhenAnExtraKeyExistsInConfig() throws IOException {
        try (var service = createServiceWithMockSender()) {
            var persistedConfig = getPersistedConfigMap(
                new HashMap<>(Map.of(ServiceFields.MODEL_ID, ElserModels.ELSER_V2_MODEL)),
                Map.of(),
                Map.of()
            );
            persistedConfig.config().put("extra_key", "value");

            var model = service.parsePersistedConfigWithSecrets(
                "id",
                TaskType.SPARSE_EMBEDDING,
                persistedConfig.config(),
                persistedConfig.secrets()
            );

            assertThat(model, instanceOf(ElasticInferenceServiceSparseEmbeddingsModel.class));

            var completionModel = (ElasticInferenceServiceSparseEmbeddingsModel) model;
            assertThat(completionModel.getServiceSettings().modelId(), is(ElserModels.ELSER_V2_MODEL));
            assertThat(completionModel.getTaskSettings(), is(EmptyTaskSettings.INSTANCE));
            assertThat(completionModel.getSecretSettings(), is(EmptySecretSettings.INSTANCE));
        }
    }

    public void testParsePersistedConfigWithSecrets_DoesNotThrowWhenAnExtraKeyExistsInServiceSettings() throws IOException {
        try (var service = createServiceWithMockSender()) {
            Map<String, Object> serviceSettingsMap = new HashMap<>(Map.of(ServiceFields.MODEL_ID, ElserModels.ELSER_V2_MODEL));
            serviceSettingsMap.put("extra_key", "value");

            var persistedConfig = getPersistedConfigMap(serviceSettingsMap, Map.of(), Map.of());

            var model = service.parsePersistedConfigWithSecrets(
                "id",
                TaskType.SPARSE_EMBEDDING,
                persistedConfig.config(),
                persistedConfig.secrets()
            );

            assertThat(model, instanceOf(ElasticInferenceServiceSparseEmbeddingsModel.class));

            var completionModel = (ElasticInferenceServiceSparseEmbeddingsModel) model;
            assertThat(completionModel.getServiceSettings().modelId(), is(ElserModels.ELSER_V2_MODEL));
            assertThat(completionModel.getTaskSettings(), is(EmptyTaskSettings.INSTANCE));
            assertThat(completionModel.getSecretSettings(), is(EmptySecretSettings.INSTANCE));
        }
    }

    public void testParsePersistedConfigWithSecrets_DoesNotThrowWhenAnExtraKeyExistsInTaskSettings() throws IOException {
        try (var service = createServiceWithMockSender()) {
            var taskSettings = Map.of("extra_key", (Object) "value");

            var persistedConfig = getPersistedConfigMap(
                new HashMap<>(Map.of(ServiceFields.MODEL_ID, ElserModels.ELSER_V2_MODEL)),
                taskSettings,
                Map.of()
            );

            var model = service.parsePersistedConfigWithSecrets(
                "id",
                TaskType.SPARSE_EMBEDDING,
                persistedConfig.config(),
                persistedConfig.secrets()
            );

            assertThat(model, instanceOf(ElasticInferenceServiceSparseEmbeddingsModel.class));

            var completionModel = (ElasticInferenceServiceSparseEmbeddingsModel) model;
            assertThat(completionModel.getServiceSettings().modelId(), is(ElserModels.ELSER_V2_MODEL));
            assertThat(completionModel.getTaskSettings(), is(EmptyTaskSettings.INSTANCE));
            assertThat(completionModel.getSecretSettings(), is(EmptySecretSettings.INSTANCE));
        }
    }

    public void testParsePersistedConfigWithSecrets_DoesNotThrowWhenAnExtraKeyExistsInSecretsSettings() throws IOException {
        try (var service = createServiceWithMockSender()) {
            var secretSettingsMap = Map.of("extra_key", (Object) "value");

            var persistedConfig = getPersistedConfigMap(
                new HashMap<>(Map.of(ServiceFields.MODEL_ID, ElserModels.ELSER_V2_MODEL)),
                Map.of(),
                secretSettingsMap
            );

            var model = service.parsePersistedConfigWithSecrets(
                "id",
                TaskType.SPARSE_EMBEDDING,
                persistedConfig.config(),
                persistedConfig.secrets()
            );

            assertThat(model, instanceOf(ElasticInferenceServiceSparseEmbeddingsModel.class));

            var completionModel = (ElasticInferenceServiceSparseEmbeddingsModel) model;
            assertThat(completionModel.getServiceSettings().modelId(), is(ElserModels.ELSER_V2_MODEL));
            assertThat(completionModel.getTaskSettings(), is(EmptyTaskSettings.INSTANCE));
            assertThat(completionModel.getSecretSettings(), is(EmptySecretSettings.INSTANCE));
        }
    }

    public void testCheckModelConfig_ReturnsNewModelReference() throws IOException {
        var senderFactory = HttpRequestSenderTests.createSenderFactory(threadPool, clientManager);

        try (var service = createService(senderFactory, getUrl(webServer))) {
            String responseJson = """
                {
                    "data": [
                        {
                            "hello": 2.1259406,
                            "greet": 1.7073475
                        }
                    ]
                }
                """;

            webServer.enqueue(new MockResponse().setResponseCode(200).setBody(responseJson));

            var model = ElasticInferenceServiceSparseEmbeddingsModelTests.createModel(getUrl(webServer), "my-model-id");
            PlainActionFuture<Model> listener = new PlainActionFuture<>();
            service.checkModelConfig(model, listener);

            var returnedModel = listener.actionGet(TIMEOUT);
            assertThat(returnedModel, is(ElasticInferenceServiceSparseEmbeddingsModelTests.createModel(getUrl(webServer), "my-model-id")));
        }
    }

    public void testInfer_ThrowsErrorWhenModelIsNotAValidModel() throws IOException {
        var sender = mock(Sender.class);

        var factory = mock(HttpRequestSender.Factory.class);
        when(factory.createSender()).thenReturn(sender);

        var mockModel = getInvalidModel("model_id", "service_name", TaskType.SPARSE_EMBEDDING);

        try (var service = createService(factory)) {
            PlainActionFuture<InferenceServiceResults> listener = new PlainActionFuture<>();
            service.infer(
                mockModel,
                null,
                List.of(""),
                false,
                new HashMap<>(),
                InputType.INGEST,
                InferenceAction.Request.DEFAULT_TIMEOUT,
                listener
            );

            var thrownException = expectThrows(ElasticsearchStatusException.class, () -> listener.actionGet(TIMEOUT));
            MatcherAssert.assertThat(
                thrownException.getMessage(),
                is("The internal model was invalid, please delete the service [service_name] with id [model_id] and add it again.")
            );

            verify(factory, times(1)).createSender();
            verify(sender, times(1)).start();
        }

        verify(sender, times(1)).close();
        verifyNoMoreInteractions(factory);
        verifyNoMoreInteractions(sender);
    }

<<<<<<< HEAD
=======
    private ModelRegistry mockModelRegistry() {
        return mockModelRegistry(threadPool);
    }

    public static ModelRegistry mockModelRegistry(ThreadPool threadPool) {
        var client = mock(Client.class);
        when(client.threadPool()).thenReturn(threadPool);

        doAnswer(invocationOnMock -> {
            @SuppressWarnings("unchecked")
            var listener = (ActionListener<Boolean>) invocationOnMock.getArgument(2);
            listener.onResponse(true);

            return Void.TYPE;
        }).when(client).execute(any(), any(), any());
        return new ModelRegistry(client);
    }

>>>>>>> b663616a
    public void testInfer_ThrowsErrorWhenTaskTypeIsNotValid() throws IOException {
        var sender = mock(Sender.class);

        var factory = mock(HttpRequestSender.Factory.class);
        when(factory.createSender()).thenReturn(sender);

        var mockModel = getInvalidModel("model_id", "service_name", TaskType.TEXT_EMBEDDING);

        try (var service = createService(factory)) {
            PlainActionFuture<InferenceServiceResults> listener = new PlainActionFuture<>();
            service.infer(
                mockModel,
                null,
                List.of(""),
                false,
                new HashMap<>(),
                InputType.INGEST,
                InferenceAction.Request.DEFAULT_TIMEOUT,
                listener
            );

            var thrownException = expectThrows(ElasticsearchStatusException.class, () -> listener.actionGet(TIMEOUT));
            MatcherAssert.assertThat(
                thrownException.getMessage(),
                is(
                    "Inference entity [model_id] does not support task type [text_embedding] "
                        + "for inference, the task type must be one of [sparse_embedding]."
                )
            );

            verify(factory, times(1)).createSender();
            verify(sender, times(1)).start();
        }

        verify(sender, times(1)).close();
        verifyNoMoreInteractions(factory);
        verifyNoMoreInteractions(sender);
    }

    public void testInfer_ThrowsErrorWhenTaskTypeIsNotValid_ChatCompletion() throws IOException {
        var sender = mock(Sender.class);

        var factory = mock(HttpRequestSender.Factory.class);
        when(factory.createSender()).thenReturn(sender);

        var mockModel = getInvalidModel("model_id", "service_name", TaskType.CHAT_COMPLETION);

        try (var service = createService(factory)) {
            PlainActionFuture<InferenceServiceResults> listener = new PlainActionFuture<>();
            service.infer(
                mockModel,
                null,
                List.of(""),
                false,
                new HashMap<>(),
                InputType.INGEST,
                InferenceAction.Request.DEFAULT_TIMEOUT,
                listener
            );

            var thrownException = expectThrows(ElasticsearchStatusException.class, () -> listener.actionGet(TIMEOUT));
            MatcherAssert.assertThat(
                thrownException.getMessage(),
                is(
                    "Inference entity [model_id] does not support task type [chat_completion] "
                        + "for inference, the task type must be one of [sparse_embedding]. "
                        + "The task type for the inference entity is chat_completion, "
                        + "please use the _inference/chat_completion/model_id/_stream URL."
                )
            );

            verify(factory, times(1)).createSender();
            verify(sender, times(1)).start();
        }

        verify(sender, times(1)).close();
        verifyNoMoreInteractions(factory);
        verifyNoMoreInteractions(sender);
    }

    public void testInfer_SendsEmbeddingsRequest() throws IOException {
        var senderFactory = HttpRequestSenderTests.createSenderFactory(threadPool, clientManager);
        var eisGatewayUrl = getUrl(webServer);

        try (var service = createService(senderFactory, eisGatewayUrl)) {
            String responseJson = """
                {
                    "data": [
                        {
                            "hello": 2.1259406,
                            "greet": 1.7073475
                        }
                    ]
                }
                """;

            webServer.enqueue(new MockResponse().setResponseCode(200).setBody(responseJson));

            var model = ElasticInferenceServiceSparseEmbeddingsModelTests.createModel(eisGatewayUrl, "my-model-id");
            PlainActionFuture<InferenceServiceResults> listener = new PlainActionFuture<>();
            service.infer(
                model,
                null,
                List.of("input text"),
                false,
                new HashMap<>(),
                InputType.SEARCH,
                InferenceAction.Request.DEFAULT_TIMEOUT,
                listener
            );
            var result = listener.actionGet(TIMEOUT);

            assertThat(
                result.asMap(),
                Matchers.is(
                    SparseEmbeddingResultsTests.buildExpectationSparseEmbeddings(
                        List.of(
                            new SparseEmbeddingResultsTests.EmbeddingExpectation(Map.of("hello", 2.1259406f, "greet", 1.7073475f), false)
                        )
                    )
                )
            );
            var request = webServer.requests().get(0);
            assertNull(request.getUri().getQuery());
            assertThat(request.getHeader(HttpHeaders.CONTENT_TYPE), Matchers.equalTo(XContentType.JSON.mediaType()));

            var requestMap = entityAsMap(request.getBody());
            assertThat(requestMap, is(Map.of("input", List.of("input text"), "model", "my-model-id", "usage_context", "search")));
        }
    }

    public void testChunkedInfer_PassesThrough() throws IOException {
        var senderFactory = HttpRequestSenderTests.createSenderFactory(threadPool, clientManager);
        var eisGatewayUrl = getUrl(webServer);

        try (var service = createService(senderFactory, eisGatewayUrl)) {
            String responseJson = """
                {
                    "data": [
                        {
                            "hello": 2.1259406,
                            "greet": 1.7073475
                        }
                    ]
                }
                """;

            webServer.enqueue(new MockResponse().setResponseCode(200).setBody(responseJson));

            var model = ElasticInferenceServiceSparseEmbeddingsModelTests.createModel(eisGatewayUrl, "my-model-id");
            PlainActionFuture<List<ChunkedInference>> listener = new PlainActionFuture<>();
            service.chunkedInfer(
                model,
                null,
                List.of("input text"),
                new HashMap<>(),
                InputType.INGEST,
                InferenceAction.Request.DEFAULT_TIMEOUT,
                listener
            );

            var results = listener.actionGet(TIMEOUT);
            assertThat(results.get(0), instanceOf(ChunkedInferenceEmbedding.class));
            var sparseResult = (ChunkedInferenceEmbedding) results.get(0);
            assertThat(
                sparseResult.chunks(),
                is(
                    List.of(
                        new SparseEmbeddingResults.Chunk(
                            List.of(new WeightedToken("hello", 2.1259406f), new WeightedToken("greet", 1.7073475f)),
                            new ChunkedInference.TextOffset(0, "input text".length())
                        )
                    )
                )
            );

            MatcherAssert.assertThat(webServer.requests(), hasSize(1));
            assertNull(webServer.requests().get(0).getUri().getQuery());
            MatcherAssert.assertThat(
                webServer.requests().get(0).getHeader(HttpHeaders.CONTENT_TYPE),
                equalTo(XContentType.JSON.mediaType())
            );

            var requestMap = entityAsMap(webServer.requests().get(0).getBody());
            assertThat(requestMap, is(Map.of("input", List.of("input text"), "model", "my-model-id", "usage_context", "ingest")));
        }
    }

    public void testHideFromConfigurationApi_ReturnsTrue_WithNoAvailableModels() throws Exception {
        try (var service = createServiceWithMockSender(ElasticInferenceServiceAuthorizationModel.newDisabledService())) {
            ensureAuthorizationCallFinished(service);

            assertTrue(service.hideFromConfigurationApi());
        }
    }

    public void testHideFromConfigurationApi_ReturnsTrue_WithModelTaskTypesThatAreNotImplemented() throws Exception {
        try (
            var service = createServiceWithMockSender(
                ElasticInferenceServiceAuthorizationModel.of(
                    new ElasticInferenceServiceAuthorizationResponseEntity(
                        List.of(
                            new ElasticInferenceServiceAuthorizationResponseEntity.AuthorizedModel(
                                "model-1",
                                EnumSet.of(TaskType.TEXT_EMBEDDING)
                            )
                        )
                    )
                )
            )
        ) {
            ensureAuthorizationCallFinished(service);

            assertTrue(service.hideFromConfigurationApi());
        }
    }

    public void testHideFromConfigurationApi_ReturnsFalse_WithAvailableModels() throws Exception {
        try (
            var service = createServiceWithMockSender(
                ElasticInferenceServiceAuthorizationModel.of(
                    new ElasticInferenceServiceAuthorizationResponseEntity(
                        List.of(
                            new ElasticInferenceServiceAuthorizationResponseEntity.AuthorizedModel(
                                "model-1",
                                EnumSet.of(TaskType.CHAT_COMPLETION)
                            )
                        )
                    )
                )
            )
        ) {
            ensureAuthorizationCallFinished(service);

            assertFalse(service.hideFromConfigurationApi());
        }
    }

    public void testGetConfiguration() throws Exception {
        try (
            var service = createServiceWithMockSender(
                ElasticInferenceServiceAuthorizationModel.of(
                    new ElasticInferenceServiceAuthorizationResponseEntity(
                        List.of(
                            new ElasticInferenceServiceAuthorizationResponseEntity.AuthorizedModel(
                                "model-1",
                                EnumSet.of(TaskType.SPARSE_EMBEDDING, TaskType.CHAT_COMPLETION)
                            )
                        )
                    )
                )
            )
        ) {
            ensureAuthorizationCallFinished(service);

            String content = XContentHelper.stripWhitespace("""
                {
                       "service": "elastic",
                       "name": "Elastic",
                       "task_types": ["sparse_embedding", "chat_completion"],
                       "configurations": {
                           "rate_limit.requests_per_minute": {
                               "description": "Minimize the number of rate limit errors.",
                               "label": "Rate Limit",
                               "required": false,
                               "sensitive": false,
                               "updatable": false,
                               "type": "int",
                               "supported_task_types": ["sparse_embedding" , "chat_completion"]
                           },
                           "model_id": {
                               "description": "The name of the model to use for the inference task.",
                               "label": "Model ID",
                               "required": true,
                               "sensitive": false,
                               "updatable": false,
                               "type": "str",
                               "supported_task_types": ["sparse_embedding" , "chat_completion"]
                           },
                           "max_input_tokens": {
                               "description": "Allows you to specify the maximum number of tokens per input.",
                               "label": "Maximum Input Tokens",
                               "required": false,
                               "sensitive": false,
                               "updatable": false,
                               "type": "int",
                               "supported_task_types": ["sparse_embedding"]
                           }
                       }
                   }
                """);
            InferenceServiceConfiguration configuration = InferenceServiceConfiguration.fromXContentBytes(
                new BytesArray(content),
                XContentType.JSON
            );
            boolean humanReadable = true;
            BytesReference originalBytes = toShuffledXContent(configuration, XContentType.JSON, ToXContent.EMPTY_PARAMS, humanReadable);
            InferenceServiceConfiguration serviceConfiguration = service.getConfiguration();
            assertToXContentEquivalent(
                originalBytes,
                toXContent(serviceConfiguration, XContentType.JSON, humanReadable),
                XContentType.JSON
            );
        }
    }

    public void testGetConfiguration_WithoutSupportedTaskTypes() throws Exception {
        try (var service = createServiceWithMockSender(ElasticInferenceServiceAuthorizationModel.newDisabledService())) {
            ensureAuthorizationCallFinished(service);

            String content = XContentHelper.stripWhitespace("""
                {
                       "service": "elastic",
                       "name": "Elastic",
                       "task_types": [],
                       "configurations": {
                           "rate_limit.requests_per_minute": {
                               "description": "Minimize the number of rate limit errors.",
                               "label": "Rate Limit",
                               "required": false,
                               "sensitive": false,
                               "updatable": false,
                               "type": "int",
                               "supported_task_types": ["sparse_embedding" , "chat_completion"]
                           },
                           "model_id": {
                               "description": "The name of the model to use for the inference task.",
                               "label": "Model ID",
                               "required": true,
                               "sensitive": false,
                               "updatable": false,
                               "type": "str",
                               "supported_task_types": ["sparse_embedding" , "chat_completion"]
                           },
                           "max_input_tokens": {
                               "description": "Allows you to specify the maximum number of tokens per input.",
                               "label": "Maximum Input Tokens",
                               "required": false,
                               "sensitive": false,
                               "updatable": false,
                               "type": "int",
                               "supported_task_types": ["sparse_embedding"]
                           }
                       }
                   }
                """);
            InferenceServiceConfiguration configuration = InferenceServiceConfiguration.fromXContentBytes(
                new BytesArray(content),
                XContentType.JSON
            );
            boolean humanReadable = true;
            BytesReference originalBytes = toShuffledXContent(configuration, XContentType.JSON, ToXContent.EMPTY_PARAMS, humanReadable);
            InferenceServiceConfiguration serviceConfiguration = service.getConfiguration();
            assertToXContentEquivalent(
                originalBytes,
                toXContent(serviceConfiguration, XContentType.JSON, humanReadable),
                XContentType.JSON
            );
        }
    }

    public void testGetConfiguration_WithoutSupportedTaskTypes_WhenModelsReturnTaskOutsideOfImplementation() throws Exception {
        try (
            var service = createServiceWithMockSender(
                // this service doesn't yet support text embedding so we should still have no task types
                ElasticInferenceServiceAuthorizationModel.of(
                    new ElasticInferenceServiceAuthorizationResponseEntity(
                        List.of(
                            new ElasticInferenceServiceAuthorizationResponseEntity.AuthorizedModel(
                                "model-1",
                                EnumSet.of(TaskType.TEXT_EMBEDDING)
                            )
                        )
                    )
                )
            )
        ) {
            ensureAuthorizationCallFinished(service);

            String content = XContentHelper.stripWhitespace("""
                {
                       "service": "elastic",
                       "name": "Elastic",
                       "task_types": [],
                       "configurations": {
                           "rate_limit.requests_per_minute": {
                               "description": "Minimize the number of rate limit errors.",
                               "label": "Rate Limit",
                               "required": false,
                               "sensitive": false,
                               "updatable": false,
                               "type": "int",
                               "supported_task_types": ["sparse_embedding" , "chat_completion"]
                           },
                           "model_id": {
                               "description": "The name of the model to use for the inference task.",
                               "label": "Model ID",
                               "required": true,
                               "sensitive": false,
                               "updatable": false,
                               "type": "str",
                               "supported_task_types": ["sparse_embedding" , "chat_completion"]
                           },
                           "max_input_tokens": {
                               "description": "Allows you to specify the maximum number of tokens per input.",
                               "label": "Maximum Input Tokens",
                               "required": false,
                               "sensitive": false,
                               "updatable": false,
                               "type": "int",
                               "supported_task_types": ["sparse_embedding"]
                           }
                       }
                   }
                """);
            InferenceServiceConfiguration configuration = InferenceServiceConfiguration.fromXContentBytes(
                new BytesArray(content),
                XContentType.JSON
            );
            boolean humanReadable = true;
            BytesReference originalBytes = toShuffledXContent(configuration, XContentType.JSON, ToXContent.EMPTY_PARAMS, humanReadable);
            InferenceServiceConfiguration serviceConfiguration = service.getConfiguration();
            assertToXContentEquivalent(
                originalBytes,
                toXContent(serviceConfiguration, XContentType.JSON, humanReadable),
                XContentType.JSON
            );
        }
    }

    public void testSupportedStreamingTasks_ReturnsChatCompletion_WhenAuthRespondsWithAValidModel() throws Exception {
        String responseJson = """
            {
                "models": [
                    {
                      "model_name": "model-a",
                      "task_types": ["embed/text/sparse", "chat"]
                    }
                ]
            }
            """;

        webServer.enqueue(new MockResponse().setResponseCode(200).setBody(responseJson));

        var senderFactory = HttpRequestSenderTests.createSenderFactory(threadPool, clientManager);
        try (var service = createServiceWithAuthHandler(senderFactory, getUrl(webServer))) {
            ensureAuthorizationCallFinished(service);

            assertThat(service.supportedStreamingTasks(), is(EnumSet.of(TaskType.CHAT_COMPLETION)));
            assertFalse(service.canStream(TaskType.ANY));
            assertTrue(service.defaultConfigIds().isEmpty());

            PlainActionFuture<List<Model>> listener = new PlainActionFuture<>();
            service.defaultConfigs(listener);
            assertTrue(listener.actionGet(TIMEOUT).isEmpty());
        }
    }

    public void testSupportedTaskTypes_Returns_TheAuthorizedTaskTypes_IgnoresUnimplementedTaskTypes() throws Exception {
        String responseJson = """
            {
                "models": [
                    {
                      "model_name": "model-a",
                      "task_types": ["embed/text/sparse"]
                    },
                    {
                      "model_name": "model-b",
                      "task_types": ["embed"]
                    }
                ]
            }
            """;

        webServer.enqueue(new MockResponse().setResponseCode(200).setBody(responseJson));

        var senderFactory = HttpRequestSenderTests.createSenderFactory(threadPool, clientManager);
        try (var service = createServiceWithAuthHandler(senderFactory, getUrl(webServer))) {
            ensureAuthorizationCallFinished(service);

            assertThat(service.supportedTaskTypes(), is(EnumSet.of(TaskType.SPARSE_EMBEDDING)));
        }
    }

    public void testSupportedTaskTypes_Returns_TheAuthorizedTaskTypes() throws Exception {
        String responseJson = """
            {
                "models": [
                    {
                      "model_name": "model-a",
                      "task_types": ["embed/text/sparse"]
                    },
                    {
                      "model_name": "model-b",
                      "task_types": ["chat"]
                    }
                ]
            }
            """;

        webServer.enqueue(new MockResponse().setResponseCode(200).setBody(responseJson));

        var senderFactory = HttpRequestSenderTests.createSenderFactory(threadPool, clientManager);
        try (var service = createServiceWithAuthHandler(senderFactory, getUrl(webServer))) {
            ensureAuthorizationCallFinished(service);

            assertThat(service.supportedTaskTypes(), is(EnumSet.of(TaskType.SPARSE_EMBEDDING, TaskType.CHAT_COMPLETION)));
        }
    }

    public void testSupportedStreamingTasks_ReturnsEmpty_WhenAuthRespondsWithoutChatCompletion() throws Exception {
        String responseJson = """
            {
                "models": [
                    {
                      "model_name": "model-a",
                      "task_types": ["embed/text/sparse"]
                    }
                ]
            }
            """;

        webServer.enqueue(new MockResponse().setResponseCode(200).setBody(responseJson));

        var senderFactory = HttpRequestSenderTests.createSenderFactory(threadPool, clientManager);
        try (var service = createServiceWithAuthHandler(senderFactory, getUrl(webServer))) {
            ensureAuthorizationCallFinished(service);

            assertThat(service.supportedStreamingTasks(), is(EnumSet.noneOf(TaskType.class)));
            assertTrue(service.defaultConfigIds().isEmpty());
            assertThat(service.supportedTaskTypes(), is(EnumSet.of(TaskType.SPARSE_EMBEDDING)));

            PlainActionFuture<List<Model>> listener = new PlainActionFuture<>();
            service.defaultConfigs(listener);
            assertTrue(listener.actionGet(TIMEOUT).isEmpty());
        }
    }

    public void testDefaultConfigs_Returns_DefaultChatCompletion_V1_WhenTaskTypeIsIncorrect() throws Exception {
        String responseJson = """
            {
                "models": [
                    {
                      "model_name": "rainbow-sprinkles",
                      "task_types": ["embed/text/sparse"]
                    }
                ]
            }
            """;

        webServer.enqueue(new MockResponse().setResponseCode(200).setBody(responseJson));

        var senderFactory = HttpRequestSenderTests.createSenderFactory(threadPool, clientManager);
        try (var service = createServiceWithAuthHandler(senderFactory, getUrl(webServer))) {
            ensureAuthorizationCallFinished(service);
            assertThat(service.supportedStreamingTasks(), is(EnumSet.noneOf(TaskType.class)));
            assertThat(
                service.defaultConfigIds(),
                is(
                    List.of(
                        new InferenceService.DefaultConfigId(
                            ".rainbow-sprinkles-elastic",
                            MinimalServiceSettings.chatCompletion(ElasticInferenceService.NAME),
                            service
                        )
                    )
                )
            );
            assertThat(service.supportedTaskTypes(), is(EnumSet.of(TaskType.SPARSE_EMBEDDING)));

            PlainActionFuture<List<Model>> listener = new PlainActionFuture<>();
            service.defaultConfigs(listener);
            assertThat(listener.actionGet(TIMEOUT).get(0).getConfigurations().getInferenceEntityId(), is(".rainbow-sprinkles-elastic"));
        }
    }

    public void testDefaultConfigs_Returns_DefaultEndpoints_WhenTaskTypeIsCorrect() throws Exception {
        String responseJson = """
            {
                "models": [
                    {
                      "model_name": "rainbow-sprinkles",
                      "task_types": ["chat"]
                    },
                    {
                      "model_name": "elser-v2",
                      "task_types": ["embed/text/sparse"]
                    }
                ]
            }
            """;

        webServer.enqueue(new MockResponse().setResponseCode(200).setBody(responseJson));

        var senderFactory = HttpRequestSenderTests.createSenderFactory(threadPool, clientManager);
        try (var service = createServiceWithAuthHandler(senderFactory, getUrl(webServer))) {
            ensureAuthorizationCallFinished(service);
            assertThat(service.supportedStreamingTasks(), is(EnumSet.of(TaskType.CHAT_COMPLETION)));
            assertFalse(service.canStream(TaskType.ANY));
            assertThat(
                service.defaultConfigIds(),
                is(
                    List.of(
                        new InferenceService.DefaultConfigId(
                            ".elser-v2-elastic",
                            MinimalServiceSettings.sparseEmbedding(ElasticInferenceService.NAME),
                            service
                        ),
                        new InferenceService.DefaultConfigId(
                            ".rainbow-sprinkles-elastic",
                            MinimalServiceSettings.chatCompletion(ElasticInferenceService.NAME),
                            service
                        )
                    )
                )
            );
            assertThat(service.supportedTaskTypes(), is(EnumSet.of(TaskType.CHAT_COMPLETION, TaskType.SPARSE_EMBEDDING)));

            PlainActionFuture<List<Model>> listener = new PlainActionFuture<>();
            service.defaultConfigs(listener);
            var models = listener.actionGet(TIMEOUT);
            assertThat(models.size(), is(2));
            assertThat(models.get(0).getConfigurations().getInferenceEntityId(), is(".elser-v2-elastic"));
            assertThat(models.get(1).getConfigurations().getInferenceEntityId(), is(".rainbow-sprinkles-elastic"));
        }
    }

    public void testUnifiedCompletionError() {
        var e = assertThrows(UnifiedChatCompletionException.class, () -> testUnifiedStream(404, """
            {
                "error": "The model `rainbow-sprinkles` does not exist or you do not have access to it."
            }"""));
        assertThat(
            e.getMessage(),
            equalTo(
                "Received an unsuccessful status code for request from inference entity id [id] status "
                    + "[404]. Error message: [The model `rainbow-sprinkles` does not exist or you do not have access to it.]"
            )
        );
    }

    public void testUnifiedCompletionErrorMidStream() throws Exception {
        testUnifiedStreamError(200, """
            data: { "error": "some error" }

            """, """
            {\
            "error":{\
            "code":"stream_error",\
            "message":"Received an error response for request from inference entity id [id]. Error message: [some error]",\
            "type":"error"\
            }}""");
    }

    public void testUnifiedCompletionMalformedError() throws Exception {
        testUnifiedStreamError(200, """
            data: { i am not json }

            """, """
            {\
            "error":{\
            "code":"bad_request",\
            "message":"[1:3] Unexpected character ('i' (code 105)): was expecting double-quote to start field name\\n\
             at [Source: (String)\\"{ i am not json }\\"; line: 1, column: 3]",\
            "type":"x_content_parse_exception"\
            }}""");
    }

    private void testUnifiedStreamError(int responseCode, String responseJson, String expectedJson) throws Exception {
        testUnifiedStream(responseCode, responseJson).hasNoEvents().hasErrorMatching(e -> {
            e = unwrapCause(e);
            assertThat(e, isA(UnifiedChatCompletionException.class));
            try (var builder = XContentFactory.jsonBuilder()) {
                ((UnifiedChatCompletionException) e).toXContentChunked(EMPTY_PARAMS).forEachRemaining(xContent -> {
                    try {
                        xContent.toXContent(builder, EMPTY_PARAMS);
                    } catch (IOException ex) {
                        throw new RuntimeException(ex);
                    }
                });
                var json = XContentHelper.convertToJson(BytesReference.bytes(builder), false, builder.contentType());

                assertThat(json, is(expectedJson));
            }
        });
    }

    private InferenceEventsAssertion testUnifiedStream(int responseCode, String responseJson) throws Exception {
        var eisGatewayUrl = getUrl(webServer);
        var senderFactory = HttpRequestSenderTests.createSenderFactory(threadPool, clientManager);
        try (var service = createService(senderFactory, eisGatewayUrl)) {
            webServer.enqueue(new MockResponse().setResponseCode(responseCode).setBody(responseJson));
            var model = new ElasticInferenceServiceCompletionModel(
                "id",
                TaskType.COMPLETION,
                "elastic",
                new ElasticInferenceServiceCompletionServiceSettings("model_id", new RateLimitSettings(100)),
                EmptyTaskSettings.INSTANCE,
                EmptySecretSettings.INSTANCE,
                ElasticInferenceServiceComponents.of(eisGatewayUrl)
            );
            PlainActionFuture<InferenceServiceResults> listener = new PlainActionFuture<>();
            service.unifiedCompletionInfer(
                model,
                UnifiedCompletionRequest.of(
                    List.of(new UnifiedCompletionRequest.Message(new UnifiedCompletionRequest.ContentString("hello"), "user", null, null))
                ),
                InferenceAction.Request.DEFAULT_TIMEOUT,
                listener
            );

            return InferenceEventsAssertion.assertThat(listener.actionGet(TIMEOUT)).hasFinishedStream();
        }
    }

    private void ensureAuthorizationCallFinished(ElasticInferenceService service) {
        service.onNodeStarted();
        service.waitForFirstAuthorizationToComplete(TIMEOUT);
    }

    private ElasticInferenceService createServiceWithMockSender() {
        return createServiceWithMockSender(ElasticInferenceServiceAuthorizationModelTests.createEnabledAuth());
    }

    private ElasticInferenceService createServiceWithMockSender(ElasticInferenceServiceAuthorizationModel auth) {
        var mockAuthHandler = mock(ElasticInferenceServiceAuthorizationRequestHandler.class);
        doAnswer(invocation -> {
            ActionListener<ElasticInferenceServiceAuthorizationModel> listener = invocation.getArgument(0);
            listener.onResponse(auth);
            return Void.TYPE;
        }).when(mockAuthHandler).getAuthorization(any(), any());

        var sender = mock(Sender.class);

        var factory = mock(HttpRequestSender.Factory.class);
        when(factory.createSender()).thenReturn(sender);
        return new ElasticInferenceService(
            factory,
            createWithEmptySettings(threadPool),
<<<<<<< HEAD
            ElasticInferenceServiceComponents.EMPTY_INSTANCE,
            modelRegistry,
=======
            new ElasticInferenceServiceSettings(Settings.EMPTY),
            mockModelRegistry(),
>>>>>>> b663616a
            mockAuthHandler
        );
    }

    private ElasticInferenceService createService(HttpRequestSender.Factory senderFactory) {
        return createService(senderFactory, ElasticInferenceServiceAuthorizationModelTests.createEnabledAuth(), null);
    }

    private ElasticInferenceService createService(HttpRequestSender.Factory senderFactory, String gatewayUrl) {
        return createService(senderFactory, ElasticInferenceServiceAuthorizationModelTests.createEnabledAuth(), gatewayUrl);
    }

    private ElasticInferenceService createService(
        HttpRequestSender.Factory senderFactory,
        ElasticInferenceServiceAuthorizationModel auth,
        String gatewayUrl
    ) {
        var mockAuthHandler = mock(ElasticInferenceServiceAuthorizationRequestHandler.class);
        doAnswer(invocation -> {
            ActionListener<ElasticInferenceServiceAuthorizationModel> listener = invocation.getArgument(0);
            listener.onResponse(auth);
            return Void.TYPE;
        }).when(mockAuthHandler).getAuthorization(any(), any());

        return new ElasticInferenceService(
            senderFactory,
            createWithEmptySettings(threadPool),
<<<<<<< HEAD
            ElasticInferenceServiceComponents.withNoRevokeDelay(gatewayUrl),
            modelRegistry,
=======
            ElasticInferenceServiceSettingsTests.create(gatewayUrl),
            mockModelRegistry(),
>>>>>>> b663616a
            mockAuthHandler
        );
    }

    private ElasticInferenceService createServiceWithAuthHandler(HttpRequestSender.Factory senderFactory, String eisGatewayUrl) {
        return new ElasticInferenceService(
            senderFactory,
            createWithEmptySettings(threadPool),
<<<<<<< HEAD
            ElasticInferenceServiceComponents.withNoRevokeDelay(eisGatewayUrl),
            modelRegistry,
            new ElasticInferenceServiceAuthorizationHandler(eisGatewayUrl, threadPool)
=======
            ElasticInferenceServiceSettingsTests.create(eisGatewayUrl),
            mockModelRegistry(),
            new ElasticInferenceServiceAuthorizationRequestHandler(eisGatewayUrl, threadPool)
        );
    }

    public static ElasticInferenceService createServiceWithAuthHandler(
        HttpRequestSender.Factory senderFactory,
        String eisGatewayUrl,
        ThreadPool threadPool
    ) {
        return new ElasticInferenceService(
            senderFactory,
            createWithEmptySettings(threadPool),
            ElasticInferenceServiceSettingsTests.create(eisGatewayUrl),
            mockModelRegistry(threadPool),
            new ElasticInferenceServiceAuthorizationRequestHandler(eisGatewayUrl, threadPool)
>>>>>>> b663616a
        );
    }
}<|MERGE_RESOLUTION|>--- conflicted
+++ resolved
@@ -388,27 +388,6 @@
         verifyNoMoreInteractions(sender);
     }
 
-<<<<<<< HEAD
-=======
-    private ModelRegistry mockModelRegistry() {
-        return mockModelRegistry(threadPool);
-    }
-
-    public static ModelRegistry mockModelRegistry(ThreadPool threadPool) {
-        var client = mock(Client.class);
-        when(client.threadPool()).thenReturn(threadPool);
-
-        doAnswer(invocationOnMock -> {
-            @SuppressWarnings("unchecked")
-            var listener = (ActionListener<Boolean>) invocationOnMock.getArgument(2);
-            listener.onResponse(true);
-
-            return Void.TYPE;
-        }).when(client).execute(any(), any(), any());
-        return new ModelRegistry(client);
-    }
-
->>>>>>> b663616a
     public void testInfer_ThrowsErrorWhenTaskTypeIsNotValid() throws IOException {
         var sender = mock(Sender.class);
 
@@ -1148,13 +1127,8 @@
         return new ElasticInferenceService(
             factory,
             createWithEmptySettings(threadPool),
-<<<<<<< HEAD
-            ElasticInferenceServiceComponents.EMPTY_INSTANCE,
+            new ElasticInferenceServiceSettings(Settings.EMPTY),
             modelRegistry,
-=======
-            new ElasticInferenceServiceSettings(Settings.EMPTY),
-            mockModelRegistry(),
->>>>>>> b663616a
             mockAuthHandler
         );
     }
@@ -1182,13 +1156,8 @@
         return new ElasticInferenceService(
             senderFactory,
             createWithEmptySettings(threadPool),
-<<<<<<< HEAD
-            ElasticInferenceServiceComponents.withNoRevokeDelay(gatewayUrl),
+            ElasticInferenceServiceSettingsTests.create(gatewayUrl),
             modelRegistry,
-=======
-            ElasticInferenceServiceSettingsTests.create(gatewayUrl),
-            mockModelRegistry(),
->>>>>>> b663616a
             mockAuthHandler
         );
     }
@@ -1197,29 +1166,9 @@
         return new ElasticInferenceService(
             senderFactory,
             createWithEmptySettings(threadPool),
-<<<<<<< HEAD
-            ElasticInferenceServiceComponents.withNoRevokeDelay(eisGatewayUrl),
+            ElasticInferenceServiceSettingsTests.create(eisGatewayUrl),
             modelRegistry,
-            new ElasticInferenceServiceAuthorizationHandler(eisGatewayUrl, threadPool)
-=======
-            ElasticInferenceServiceSettingsTests.create(eisGatewayUrl),
-            mockModelRegistry(),
             new ElasticInferenceServiceAuthorizationRequestHandler(eisGatewayUrl, threadPool)
         );
     }
-
-    public static ElasticInferenceService createServiceWithAuthHandler(
-        HttpRequestSender.Factory senderFactory,
-        String eisGatewayUrl,
-        ThreadPool threadPool
-    ) {
-        return new ElasticInferenceService(
-            senderFactory,
-            createWithEmptySettings(threadPool),
-            ElasticInferenceServiceSettingsTests.create(eisGatewayUrl),
-            mockModelRegistry(threadPool),
-            new ElasticInferenceServiceAuthorizationRequestHandler(eisGatewayUrl, threadPool)
->>>>>>> b663616a
-        );
-    }
 }
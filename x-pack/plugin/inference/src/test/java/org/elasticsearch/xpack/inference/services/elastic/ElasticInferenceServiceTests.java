/*
 * Copyright Elasticsearch B.V. and/or licensed to Elasticsearch B.V. under one
 * or more contributor license agreements. Licensed under the Elastic License
 * 2.0; you may not use this file except in compliance with the Elastic License
 * 2.0.
 */

package org.elasticsearch.xpack.inference.services.elastic;

import org.apache.http.HttpHeaders;
import org.elasticsearch.ElasticsearchStatusException;
import org.elasticsearch.action.ActionListener;
import org.elasticsearch.action.support.PlainActionFuture;
import org.elasticsearch.common.bytes.BytesArray;
import org.elasticsearch.common.bytes.BytesReference;
import org.elasticsearch.common.settings.Settings;
import org.elasticsearch.common.xcontent.XContentHelper;
import org.elasticsearch.core.TimeValue;
import org.elasticsearch.inference.ChunkedInference;
import org.elasticsearch.inference.EmptySecretSettings;
import org.elasticsearch.inference.EmptyTaskSettings;
import org.elasticsearch.inference.InferenceService;
import org.elasticsearch.inference.InferenceServiceConfiguration;
import org.elasticsearch.inference.InferenceServiceResults;
import org.elasticsearch.inference.InputType;
import org.elasticsearch.inference.MinimalServiceSettings;
import org.elasticsearch.inference.Model;
import org.elasticsearch.inference.TaskType;
import org.elasticsearch.plugins.Plugin;
import org.elasticsearch.test.ESSingleNodeTestCase;
import org.elasticsearch.inference.UnifiedCompletionRequest;
import org.elasticsearch.test.http.MockResponse;
import org.elasticsearch.test.http.MockWebServer;
import org.elasticsearch.threadpool.ThreadPool;
import org.elasticsearch.xcontent.ToXContent;
import org.elasticsearch.xcontent.XContentFactory;
import org.elasticsearch.xcontent.XContentType;
import org.elasticsearch.xpack.core.inference.action.InferenceAction;
import org.elasticsearch.xpack.core.inference.results.ChunkedInferenceEmbeddingSparse;
import org.elasticsearch.xpack.core.inference.results.UnifiedChatCompletionException;
import org.elasticsearch.xpack.core.ml.search.WeightedToken;
import org.elasticsearch.xpack.inference.LocalStateInferencePlugin;
import org.elasticsearch.xpack.inference.external.http.HttpClientManager;
import org.elasticsearch.xpack.inference.external.http.sender.HttpRequestSender;
import org.elasticsearch.xpack.inference.external.http.sender.HttpRequestSenderTests;
import org.elasticsearch.xpack.inference.external.http.sender.Sender;
import org.elasticsearch.xpack.inference.external.response.elastic.ElasticInferenceServiceAuthorizationResponseEntity;
import org.elasticsearch.xpack.inference.logging.ThrottlerManager;
import org.elasticsearch.xpack.inference.registry.ModelRegistry;
import org.elasticsearch.xpack.inference.results.SparseEmbeddingResultsTests;
import org.elasticsearch.xpack.inference.services.InferenceEventsAssertion;
import org.elasticsearch.xpack.inference.services.ServiceFields;
import org.elasticsearch.xpack.inference.services.elastic.authorization.ElasticInferenceServiceAuthorization;
import org.elasticsearch.xpack.inference.services.elastic.authorization.ElasticInferenceServiceAuthorizationHandler;
import org.elasticsearch.xpack.inference.services.elastic.authorization.ElasticInferenceServiceAuthorizationTests;
import org.elasticsearch.xpack.inference.services.elastic.completion.ElasticInferenceServiceCompletionModel;
import org.elasticsearch.xpack.inference.services.elastic.completion.ElasticInferenceServiceCompletionServiceSettings;
import org.elasticsearch.xpack.inference.services.elasticsearch.ElserModels;
import org.elasticsearch.xpack.inference.services.settings.RateLimitSettings;
import org.hamcrest.MatcherAssert;
import org.hamcrest.Matchers;
import org.junit.After;
import org.junit.Before;

import java.io.IOException;
import java.util.Collection;
import java.util.EnumSet;
import java.util.HashMap;
import java.util.List;
import java.util.Map;
import java.util.concurrent.TimeUnit;

import static org.elasticsearch.ExceptionsHelper.unwrapCause;
import static org.elasticsearch.common.xcontent.XContentHelper.toXContent;
import static org.elasticsearch.test.hamcrest.ElasticsearchAssertions.assertToXContentEquivalent;
import static org.elasticsearch.xcontent.ToXContent.EMPTY_PARAMS;
import static org.elasticsearch.xpack.inference.Utils.getInvalidModel;
import static org.elasticsearch.xpack.inference.Utils.getModelListenerForException;
import static org.elasticsearch.xpack.inference.Utils.getPersistedConfigMap;
import static org.elasticsearch.xpack.inference.Utils.getRequestConfigMap;
import static org.elasticsearch.xpack.inference.Utils.inferenceUtilityPool;
import static org.elasticsearch.xpack.inference.Utils.mockClusterServiceEmpty;
import static org.elasticsearch.xpack.inference.external.http.Utils.entityAsMap;
import static org.elasticsearch.xpack.inference.external.http.Utils.getUrl;
import static org.elasticsearch.xpack.inference.services.ServiceComponentsTests.createWithEmptySettings;
import static org.hamcrest.CoreMatchers.instanceOf;
import static org.hamcrest.CoreMatchers.is;
import static org.hamcrest.Matchers.equalTo;
import static org.hamcrest.Matchers.hasSize;
import static org.hamcrest.Matchers.isA;
import static org.mockito.ArgumentMatchers.any;
import static org.mockito.Mockito.doAnswer;
import static org.mockito.Mockito.mock;
import static org.mockito.Mockito.times;
import static org.mockito.Mockito.verify;
import static org.mockito.Mockito.verifyNoMoreInteractions;
import static org.mockito.Mockito.when;

public class ElasticInferenceServiceTests extends ESSingleNodeTestCase {

    private static final TimeValue TIMEOUT = new TimeValue(30, TimeUnit.SECONDS);
    private final MockWebServer webServer = new MockWebServer();

    private ModelRegistry modelRegistry;
    private ThreadPool threadPool;

    private HttpClientManager clientManager;

    @Override
    protected Collection<Class<? extends Plugin>> getPlugins() {
        return List.of(LocalStateInferencePlugin.class);
    }

    @Before
    public void init() throws Exception {
        webServer.start();
        modelRegistry = node().injector().getInstance(ModelRegistry.class);
        threadPool = createThreadPool(inferenceUtilityPool());
        clientManager = HttpClientManager.create(Settings.EMPTY, threadPool, mockClusterServiceEmpty(), mock(ThrottlerManager.class));
    }

    @After
    public void shutdown() throws IOException {
        clientManager.close();
        terminate(threadPool);
        webServer.close();
    }

    public void testParseRequestConfig_CreatesASparseEmbeddingsModel() throws IOException {
        try (var service = createServiceWithMockSender()) {
            ActionListener<Model> modelListener = ActionListener.wrap(model -> {
                assertThat(model, instanceOf(ElasticInferenceServiceSparseEmbeddingsModel.class));

                var completionModel = (ElasticInferenceServiceSparseEmbeddingsModel) model;
                assertThat(completionModel.getServiceSettings().modelId(), is(ElserModels.ELSER_V2_MODEL));

            }, e -> fail("Model parsing should have succeeded, but failed: " + e.getMessage()));

            service.parseRequestConfig(
                "id",
                TaskType.SPARSE_EMBEDDING,
                getRequestConfigMap(Map.of(ServiceFields.MODEL_ID, ElserModels.ELSER_V2_MODEL), Map.of(), Map.of()),
                modelListener
            );
        }
    }

    public void testParseRequestConfig_ThrowsWhenAnExtraKeyExistsInConfig() throws IOException {
        try (var service = createServiceWithMockSender()) {
            var config = getRequestConfigMap(Map.of(ServiceFields.MODEL_ID, ElserModels.ELSER_V2_MODEL), Map.of(), Map.of());
            config.put("extra_key", "value");

            var failureListener = getModelListenerForException(
                ElasticsearchStatusException.class,
                "Model configuration contains settings [{extra_key=value}] unknown to the [elastic] service"
            );
            service.parseRequestConfig("id", TaskType.SPARSE_EMBEDDING, config, failureListener);
        }
    }

    public void testParseRequestConfig_ThrowsWhenAnExtraKeyExistsInServiceSettingsMap() throws IOException {
        try (var service = createServiceWithMockSender()) {
            Map<String, Object> serviceSettings = new HashMap<>(Map.of(ServiceFields.MODEL_ID, ElserModels.ELSER_V2_MODEL));
            serviceSettings.put("extra_key", "value");

            var config = getRequestConfigMap(serviceSettings, Map.of(), Map.of());

            var failureListener = getModelListenerForException(
                ElasticsearchStatusException.class,
                "Model configuration contains settings [{extra_key=value}] unknown to the [elastic] service"
            );
            service.parseRequestConfig("id", TaskType.SPARSE_EMBEDDING, config, failureListener);
        }
    }

    public void testParseRequestConfig_ThrowsWhenAnExtraKeyExistsInTaskSettingsMap() throws IOException {
        try (var service = createServiceWithMockSender()) {
            var taskSettings = Map.of("extra_key", (Object) "value");

            var config = getRequestConfigMap(Map.of(ServiceFields.MODEL_ID, ElserModels.ELSER_V2_MODEL), taskSettings, Map.of());

            var failureListener = getModelListenerForException(
                ElasticsearchStatusException.class,
                "Model configuration contains settings [{extra_key=value}] unknown to the [elastic] service"
            );
            service.parseRequestConfig("id", TaskType.SPARSE_EMBEDDING, config, failureListener);
        }
    }

    public void testParseRequestConfig_ThrowsWhenAnExtraKeyExistsInSecretSettingsMap() throws IOException {
        try (var service = createServiceWithMockSender()) {
            var secretSettings = Map.of("extra_key", (Object) "value");

            var config = getRequestConfigMap(Map.of(ServiceFields.MODEL_ID, ElserModels.ELSER_V2_MODEL), Map.of(), secretSettings);

            var failureListener = getModelListenerForException(
                ElasticsearchStatusException.class,
                "Model configuration contains settings [{extra_key=value}] unknown to the [elastic] service"
            );
            service.parseRequestConfig("id", TaskType.SPARSE_EMBEDDING, config, failureListener);
        }
    }

    public void testParsePersistedConfigWithSecrets_CreatesASparseEmbeddingModel() throws IOException {
        try (var service = createServiceWithMockSender()) {
            var persistedConfig = getPersistedConfigMap(
                new HashMap<>(Map.of(ServiceFields.MODEL_ID, ElserModels.ELSER_V2_MODEL)),
                Map.of(),
                Map.of()
            );

            var model = service.parsePersistedConfigWithSecrets(
                "id",
                TaskType.SPARSE_EMBEDDING,
                persistedConfig.config(),
                persistedConfig.secrets()
            );

            assertThat(model, instanceOf(ElasticInferenceServiceSparseEmbeddingsModel.class));

            var sparseEmbeddingsModel = (ElasticInferenceServiceSparseEmbeddingsModel) model;
            assertThat(sparseEmbeddingsModel.getServiceSettings().modelId(), is(ElserModels.ELSER_V2_MODEL));
            assertThat(sparseEmbeddingsModel.getTaskSettings(), is(EmptyTaskSettings.INSTANCE));
            assertThat(sparseEmbeddingsModel.getSecretSettings(), is(EmptySecretSettings.INSTANCE));
        }
    }

    public void testParsePersistedConfigWithSecrets_DoesNotThrowWhenAnExtraKeyExistsInConfig() throws IOException {
        try (var service = createServiceWithMockSender()) {
            var persistedConfig = getPersistedConfigMap(
                new HashMap<>(Map.of(ServiceFields.MODEL_ID, ElserModels.ELSER_V2_MODEL)),
                Map.of(),
                Map.of()
            );
            persistedConfig.config().put("extra_key", "value");

            var model = service.parsePersistedConfigWithSecrets(
                "id",
                TaskType.SPARSE_EMBEDDING,
                persistedConfig.config(),
                persistedConfig.secrets()
            );

            assertThat(model, instanceOf(ElasticInferenceServiceSparseEmbeddingsModel.class));

            var completionModel = (ElasticInferenceServiceSparseEmbeddingsModel) model;
            assertThat(completionModel.getServiceSettings().modelId(), is(ElserModels.ELSER_V2_MODEL));
            assertThat(completionModel.getTaskSettings(), is(EmptyTaskSettings.INSTANCE));
            assertThat(completionModel.getSecretSettings(), is(EmptySecretSettings.INSTANCE));
        }
    }

    public void testParsePersistedConfigWithSecrets_DoesNotThrowWhenAnExtraKeyExistsInServiceSettings() throws IOException {
        try (var service = createServiceWithMockSender()) {
            Map<String, Object> serviceSettingsMap = new HashMap<>(Map.of(ServiceFields.MODEL_ID, ElserModels.ELSER_V2_MODEL));
            serviceSettingsMap.put("extra_key", "value");

            var persistedConfig = getPersistedConfigMap(serviceSettingsMap, Map.of(), Map.of());

            var model = service.parsePersistedConfigWithSecrets(
                "id",
                TaskType.SPARSE_EMBEDDING,
                persistedConfig.config(),
                persistedConfig.secrets()
            );

            assertThat(model, instanceOf(ElasticInferenceServiceSparseEmbeddingsModel.class));

            var completionModel = (ElasticInferenceServiceSparseEmbeddingsModel) model;
            assertThat(completionModel.getServiceSettings().modelId(), is(ElserModels.ELSER_V2_MODEL));
            assertThat(completionModel.getTaskSettings(), is(EmptyTaskSettings.INSTANCE));
            assertThat(completionModel.getSecretSettings(), is(EmptySecretSettings.INSTANCE));
        }
    }

    public void testParsePersistedConfigWithSecrets_DoesNotThrowWhenAnExtraKeyExistsInTaskSettings() throws IOException {
        try (var service = createServiceWithMockSender()) {
            var taskSettings = Map.of("extra_key", (Object) "value");

            var persistedConfig = getPersistedConfigMap(
                new HashMap<>(Map.of(ServiceFields.MODEL_ID, ElserModels.ELSER_V2_MODEL)),
                taskSettings,
                Map.of()
            );

            var model = service.parsePersistedConfigWithSecrets(
                "id",
                TaskType.SPARSE_EMBEDDING,
                persistedConfig.config(),
                persistedConfig.secrets()
            );

            assertThat(model, instanceOf(ElasticInferenceServiceSparseEmbeddingsModel.class));

            var completionModel = (ElasticInferenceServiceSparseEmbeddingsModel) model;
            assertThat(completionModel.getServiceSettings().modelId(), is(ElserModels.ELSER_V2_MODEL));
            assertThat(completionModel.getTaskSettings(), is(EmptyTaskSettings.INSTANCE));
            assertThat(completionModel.getSecretSettings(), is(EmptySecretSettings.INSTANCE));
        }
    }

    public void testParsePersistedConfigWithSecrets_DoesNotThrowWhenAnExtraKeyExistsInSecretsSettings() throws IOException {
        try (var service = createServiceWithMockSender()) {
            var secretSettingsMap = Map.of("extra_key", (Object) "value");

            var persistedConfig = getPersistedConfigMap(
                new HashMap<>(Map.of(ServiceFields.MODEL_ID, ElserModels.ELSER_V2_MODEL)),
                Map.of(),
                secretSettingsMap
            );

            var model = service.parsePersistedConfigWithSecrets(
                "id",
                TaskType.SPARSE_EMBEDDING,
                persistedConfig.config(),
                persistedConfig.secrets()
            );

            assertThat(model, instanceOf(ElasticInferenceServiceSparseEmbeddingsModel.class));

            var completionModel = (ElasticInferenceServiceSparseEmbeddingsModel) model;
            assertThat(completionModel.getServiceSettings().modelId(), is(ElserModels.ELSER_V2_MODEL));
            assertThat(completionModel.getTaskSettings(), is(EmptyTaskSettings.INSTANCE));
            assertThat(completionModel.getSecretSettings(), is(EmptySecretSettings.INSTANCE));
        }
    }

    public void testCheckModelConfig_ReturnsNewModelReference() throws IOException {
        var senderFactory = HttpRequestSenderTests.createSenderFactory(threadPool, clientManager);
        try (var service = createService(senderFactory, getUrl(webServer))) {
            var model = ElasticInferenceServiceSparseEmbeddingsModelTests.createModel(getUrl(webServer), "my-model-id");
            PlainActionFuture<Model> listener = new PlainActionFuture<>();
            service.checkModelConfig(model, listener);

            var returnedModel = listener.actionGet(TIMEOUT);
            assertThat(returnedModel, is(ElasticInferenceServiceSparseEmbeddingsModelTests.createModel(getUrl(webServer), "my-model-id")));
        }
    }

    public void testInfer_ThrowsErrorWhenModelIsNotAValidModel() throws IOException {
        var sender = mock(Sender.class);

        var factory = mock(HttpRequestSender.Factory.class);
        when(factory.createSender()).thenReturn(sender);

        var mockModel = getInvalidModel("model_id", "service_name", TaskType.SPARSE_EMBEDDING);

        try (var service = createService(factory)) {
            PlainActionFuture<InferenceServiceResults> listener = new PlainActionFuture<>();
            service.infer(
                mockModel,
                null,
                List.of(""),
                false,
                new HashMap<>(),
                InputType.INGEST,
                InferenceAction.Request.DEFAULT_TIMEOUT,
                listener
            );

            var thrownException = expectThrows(ElasticsearchStatusException.class, () -> listener.actionGet(TIMEOUT));
            MatcherAssert.assertThat(
                thrownException.getMessage(),
                is("The internal model was invalid, please delete the service [service_name] with id [model_id] and add it again.")
            );

            verify(factory, times(1)).createSender();
            verify(sender, times(1)).start();
        }

        verify(sender, times(1)).close();
        verifyNoMoreInteractions(factory);
        verifyNoMoreInteractions(sender);
    }

<<<<<<< HEAD
=======
    private ModelRegistry mockModelRegistry() {
        var client = mock(Client.class);
        when(client.threadPool()).thenReturn(threadPool);

        doAnswer(invocationOnMock -> {
            @SuppressWarnings("unchecked")
            var listener = (ActionListener<Boolean>) invocationOnMock.getArgument(2);
            listener.onResponse(true);

            return Void.TYPE;
        }).when(client).execute(any(), any(), any());
        return new ModelRegistry(client);
    }

>>>>>>> 3f021a1a
    public void testInfer_ThrowsErrorWhenTaskTypeIsNotValid() throws IOException {
        var sender = mock(Sender.class);

        var factory = mock(HttpRequestSender.Factory.class);
        when(factory.createSender()).thenReturn(sender);

        var mockModel = getInvalidModel("model_id", "service_name", TaskType.TEXT_EMBEDDING);

        try (var service = createService(factory)) {
            PlainActionFuture<InferenceServiceResults> listener = new PlainActionFuture<>();
            service.infer(
                mockModel,
                null,
                List.of(""),
                false,
                new HashMap<>(),
                InputType.INGEST,
                InferenceAction.Request.DEFAULT_TIMEOUT,
                listener
            );

            var thrownException = expectThrows(ElasticsearchStatusException.class, () -> listener.actionGet(TIMEOUT));
            MatcherAssert.assertThat(
                thrownException.getMessage(),
                is(
                    "Inference entity [model_id] does not support task type [text_embedding] "
                        + "for inference, the task type must be one of [sparse_embedding]."
                )
            );

            verify(factory, times(1)).createSender();
            verify(sender, times(1)).start();
        }

        verify(sender, times(1)).close();
        verifyNoMoreInteractions(factory);
        verifyNoMoreInteractions(sender);
    }

    public void testInfer_ThrowsErrorWhenTaskTypeIsNotValid_ChatCompletion() throws IOException {
        var sender = mock(Sender.class);

        var factory = mock(HttpRequestSender.Factory.class);
        when(factory.createSender()).thenReturn(sender);

        var mockModel = getInvalidModel("model_id", "service_name", TaskType.CHAT_COMPLETION);

        try (var service = createService(factory)) {
            PlainActionFuture<InferenceServiceResults> listener = new PlainActionFuture<>();
            service.infer(
                mockModel,
                null,
                List.of(""),
                false,
                new HashMap<>(),
                InputType.INGEST,
                InferenceAction.Request.DEFAULT_TIMEOUT,
                listener
            );

            var thrownException = expectThrows(ElasticsearchStatusException.class, () -> listener.actionGet(TIMEOUT));
            MatcherAssert.assertThat(
                thrownException.getMessage(),
                is(
                    "Inference entity [model_id] does not support task type [chat_completion] "
                        + "for inference, the task type must be one of [sparse_embedding]. "
                        + "The task type for the inference entity is chat_completion, "
                        + "please use the _inference/chat_completion/model_id/_stream URL."
                )
            );

            verify(factory, times(1)).createSender();
            verify(sender, times(1)).start();
        }

        verify(sender, times(1)).close();
        verifyNoMoreInteractions(factory);
        verifyNoMoreInteractions(sender);
    }

    public void testInfer_SendsEmbeddingsRequest() throws IOException {
        var senderFactory = HttpRequestSenderTests.createSenderFactory(threadPool, clientManager);
        var eisGatewayUrl = getUrl(webServer);

        try (var service = createService(senderFactory, eisGatewayUrl)) {
            String responseJson = """
                {
                    "data": [
                        {
                            "hello": 2.1259406,
                            "greet": 1.7073475
                        }
                    ]
                }
                """;

            webServer.enqueue(new MockResponse().setResponseCode(200).setBody(responseJson));

            var model = ElasticInferenceServiceSparseEmbeddingsModelTests.createModel(eisGatewayUrl, "my-model-id");
            PlainActionFuture<InferenceServiceResults> listener = new PlainActionFuture<>();
            service.infer(
                model,
                null,
                List.of("input text"),
                false,
                new HashMap<>(),
                InputType.SEARCH,
                InferenceAction.Request.DEFAULT_TIMEOUT,
                listener
            );
            var result = listener.actionGet(TIMEOUT);

            assertThat(
                result.asMap(),
                Matchers.is(
                    SparseEmbeddingResultsTests.buildExpectationSparseEmbeddings(
                        List.of(
                            new SparseEmbeddingResultsTests.EmbeddingExpectation(Map.of("hello", 2.1259406f, "greet", 1.7073475f), false)
                        )
                    )
                )
            );
            var request = webServer.requests().get(0);
            assertNull(request.getUri().getQuery());
            assertThat(request.getHeader(HttpHeaders.CONTENT_TYPE), Matchers.equalTo(XContentType.JSON.mediaType()));

            var requestMap = entityAsMap(request.getBody());
            assertThat(requestMap, is(Map.of("input", List.of("input text"), "model_id", "my-model-id", "usage_context", "search")));
        }
    }

    public void testChunkedInfer_PassesThrough() throws IOException {
        var senderFactory = HttpRequestSenderTests.createSenderFactory(threadPool, clientManager);
        var eisGatewayUrl = getUrl(webServer);

        try (var service = createService(senderFactory, eisGatewayUrl)) {
            String responseJson = """
                {
                    "data": [
                        {
                            "hello": 2.1259406,
                            "greet": 1.7073475
                        }
                    ]
                }
                """;

            webServer.enqueue(new MockResponse().setResponseCode(200).setBody(responseJson));

            var model = ElasticInferenceServiceSparseEmbeddingsModelTests.createModel(eisGatewayUrl, "my-model-id");
            PlainActionFuture<List<ChunkedInference>> listener = new PlainActionFuture<>();
            service.chunkedInfer(
                model,
                null,
                List.of("input text"),
                new HashMap<>(),
                InputType.INGEST,
                InferenceAction.Request.DEFAULT_TIMEOUT,
                listener
            );

            var results = listener.actionGet(TIMEOUT);
            assertThat(results.get(0), instanceOf(ChunkedInferenceEmbeddingSparse.class));
            var sparseResult = (ChunkedInferenceEmbeddingSparse) results.get(0);
            assertThat(
                sparseResult.chunks(),
                is(
                    List.of(
                        new ChunkedInferenceEmbeddingSparse.SparseEmbeddingChunk(
                            List.of(new WeightedToken("hello", 2.1259406f), new WeightedToken("greet", 1.7073475f)),
                            "input text",
                            new ChunkedInference.TextOffset(0, "input text".length())
                        )
                    )
                )
            );

            MatcherAssert.assertThat(webServer.requests(), hasSize(1));
            assertNull(webServer.requests().get(0).getUri().getQuery());
            MatcherAssert.assertThat(
                webServer.requests().get(0).getHeader(HttpHeaders.CONTENT_TYPE),
                equalTo(XContentType.JSON.mediaType())
            );

            var requestMap = entityAsMap(webServer.requests().get(0).getBody());
            assertThat(requestMap, is(Map.of("input", List.of("input text"), "model_id", "my-model-id", "usage_context", "ingest")));
        }
    }

    public void testHideFromConfigurationApi_ReturnsTrue_WithNoAvailableModels() throws Exception {
        try (var service = createServiceWithMockSender(ElasticInferenceServiceAuthorization.newDisabledService())) {
            assertTrue(service.hideFromConfigurationApi());
        }
    }

    public void testHideFromConfigurationApi_ReturnsTrue_WithModelTaskTypesThatAreNotImplemented() throws Exception {
        try (
            var service = createServiceWithMockSender(
                ElasticInferenceServiceAuthorization.of(
                    new ElasticInferenceServiceAuthorizationResponseEntity(
                        List.of(
                            new ElasticInferenceServiceAuthorizationResponseEntity.AuthorizedModel(
                                "model-1",
                                EnumSet.of(TaskType.TEXT_EMBEDDING)
                            )
                        )
                    )
                )
            )
        ) {
            assertTrue(service.hideFromConfigurationApi());
        }
    }

    public void testHideFromConfigurationApi_ReturnsFalse_WithAvailableModels() throws Exception {
        try (
            var service = createServiceWithMockSender(
                ElasticInferenceServiceAuthorization.of(
                    new ElasticInferenceServiceAuthorizationResponseEntity(
                        List.of(
                            new ElasticInferenceServiceAuthorizationResponseEntity.AuthorizedModel(
                                "model-1",
                                EnumSet.of(TaskType.CHAT_COMPLETION)
                            )
                        )
                    )
                )
            )
        ) {
            assertFalse(service.hideFromConfigurationApi());
        }
    }

    public void testGetConfiguration() throws Exception {
        try (
            var service = createServiceWithMockSender(
                ElasticInferenceServiceAuthorization.of(
                    new ElasticInferenceServiceAuthorizationResponseEntity(
                        List.of(
                            new ElasticInferenceServiceAuthorizationResponseEntity.AuthorizedModel(
                                "model-1",
                                EnumSet.of(TaskType.SPARSE_EMBEDDING, TaskType.CHAT_COMPLETION)
                            )
                        )
                    )
                )
            )
        ) {
            String content = XContentHelper.stripWhitespace("""
                {
                       "service": "elastic",
                       "name": "Elastic",
                       "task_types": ["sparse_embedding", "chat_completion"],
                       "configurations": {
                           "rate_limit.requests_per_minute": {
                               "description": "Minimize the number of rate limit errors.",
                               "label": "Rate Limit",
                               "required": false,
                               "sensitive": false,
                               "updatable": false,
                               "type": "int",
                               "supported_task_types": ["sparse_embedding" , "chat_completion"]
                           },
                           "model_id": {
                               "description": "The name of the model to use for the inference task.",
                               "label": "Model ID",
                               "required": true,
                               "sensitive": false,
                               "updatable": false,
                               "type": "str",
                               "supported_task_types": ["sparse_embedding" , "chat_completion"]
                           },
                           "max_input_tokens": {
                               "description": "Allows you to specify the maximum number of tokens per input.",
                               "label": "Maximum Input Tokens",
                               "required": false,
                               "sensitive": false,
                               "updatable": false,
                               "type": "int",
                               "supported_task_types": ["sparse_embedding"]
                           }
                       }
                   }
                """);
            InferenceServiceConfiguration configuration = InferenceServiceConfiguration.fromXContentBytes(
                new BytesArray(content),
                XContentType.JSON
            );
            boolean humanReadable = true;
            BytesReference originalBytes = toShuffledXContent(configuration, XContentType.JSON, ToXContent.EMPTY_PARAMS, humanReadable);
            InferenceServiceConfiguration serviceConfiguration = service.getConfiguration();
            assertToXContentEquivalent(
                originalBytes,
                toXContent(serviceConfiguration, XContentType.JSON, humanReadable),
                XContentType.JSON
            );
        }
    }

    public void testGetConfiguration_WithoutSupportedTaskTypes() throws Exception {
        try (var service = createServiceWithMockSender(ElasticInferenceServiceAuthorization.newDisabledService())) {
            String content = XContentHelper.stripWhitespace("""
                {
                       "service": "elastic",
                       "name": "Elastic",
                       "task_types": [],
                       "configurations": {
                           "rate_limit.requests_per_minute": {
                               "description": "Minimize the number of rate limit errors.",
                               "label": "Rate Limit",
                               "required": false,
                               "sensitive": false,
                               "updatable": false,
                               "type": "int",
                               "supported_task_types": ["sparse_embedding" , "chat_completion"]
                           },
                           "model_id": {
                               "description": "The name of the model to use for the inference task.",
                               "label": "Model ID",
                               "required": true,
                               "sensitive": false,
                               "updatable": false,
                               "type": "str",
                               "supported_task_types": ["sparse_embedding" , "chat_completion"]
                           },
                           "max_input_tokens": {
                               "description": "Allows you to specify the maximum number of tokens per input.",
                               "label": "Maximum Input Tokens",
                               "required": false,
                               "sensitive": false,
                               "updatable": false,
                               "type": "int",
                               "supported_task_types": ["sparse_embedding"]
                           }
                       }
                   }
                """);
            InferenceServiceConfiguration configuration = InferenceServiceConfiguration.fromXContentBytes(
                new BytesArray(content),
                XContentType.JSON
            );
            boolean humanReadable = true;
            BytesReference originalBytes = toShuffledXContent(configuration, XContentType.JSON, ToXContent.EMPTY_PARAMS, humanReadable);
            InferenceServiceConfiguration serviceConfiguration = service.getConfiguration();
            assertToXContentEquivalent(
                originalBytes,
                toXContent(serviceConfiguration, XContentType.JSON, humanReadable),
                XContentType.JSON
            );
        }
    }

    public void testGetConfiguration_WithoutSupportedTaskTypes_WhenModelsReturnTaskOutsideOfImplementation() throws Exception {
        try (
            var service = createServiceWithMockSender(
                // this service doesn't yet support text embedding so we should still have no task types
                ElasticInferenceServiceAuthorization.of(
                    new ElasticInferenceServiceAuthorizationResponseEntity(
                        List.of(
                            new ElasticInferenceServiceAuthorizationResponseEntity.AuthorizedModel(
                                "model-1",
                                EnumSet.of(TaskType.TEXT_EMBEDDING)
                            )
                        )
                    )
                )
            )
        ) {
            String content = XContentHelper.stripWhitespace("""
                {
                       "service": "elastic",
                       "name": "Elastic",
                       "task_types": [],
                       "configurations": {
                           "rate_limit.requests_per_minute": {
                               "description": "Minimize the number of rate limit errors.",
                               "label": "Rate Limit",
                               "required": false,
                               "sensitive": false,
                               "updatable": false,
                               "type": "int",
                               "supported_task_types": ["sparse_embedding" , "chat_completion"]
                           },
                           "model_id": {
                               "description": "The name of the model to use for the inference task.",
                               "label": "Model ID",
                               "required": true,
                               "sensitive": false,
                               "updatable": false,
                               "type": "str",
                               "supported_task_types": ["sparse_embedding" , "chat_completion"]
                           },
                           "max_input_tokens": {
                               "description": "Allows you to specify the maximum number of tokens per input.",
                               "label": "Maximum Input Tokens",
                               "required": false,
                               "sensitive": false,
                               "updatable": false,
                               "type": "int",
                               "supported_task_types": ["sparse_embedding"]
                           }
                       }
                   }
                """);
            InferenceServiceConfiguration configuration = InferenceServiceConfiguration.fromXContentBytes(
                new BytesArray(content),
                XContentType.JSON
            );
            boolean humanReadable = true;
            BytesReference originalBytes = toShuffledXContent(configuration, XContentType.JSON, ToXContent.EMPTY_PARAMS, humanReadable);
            InferenceServiceConfiguration serviceConfiguration = service.getConfiguration();
            assertToXContentEquivalent(
                originalBytes,
                toXContent(serviceConfiguration, XContentType.JSON, humanReadable),
                XContentType.JSON
            );
        }
    }

    public void testSupportedStreamingTasks_ReturnsChatCompletion_WhenAuthRespondsWithAValidModel() throws Exception {
        String responseJson = """
            {
                "models": [
                    {
                      "model_name": "model-a",
                      "task_types": ["embed/text/sparse", "chat"]
                    }
                ]
            }
            """;

        webServer.enqueue(new MockResponse().setResponseCode(200).setBody(responseJson));

        var senderFactory = HttpRequestSenderTests.createSenderFactory(threadPool, clientManager);
        try (var service = createServiceWithAuthHandler(senderFactory, getUrl(webServer))) {
            service.waitForAuthorizationToComplete(TIMEOUT);
            assertThat(service.supportedStreamingTasks(), is(EnumSet.of(TaskType.CHAT_COMPLETION)));
            assertFalse(service.canStream(TaskType.ANY));
            assertTrue(service.defaultConfigIds().isEmpty());

            PlainActionFuture<List<Model>> listener = new PlainActionFuture<>();
            service.defaultConfigs(listener);
            assertTrue(listener.actionGet(TIMEOUT).isEmpty());
        }
    }

    public void testSupportedTaskTypes_Returns_TheAuthorizedTaskTypes_IgnoresUnimplementedTaskTypes() throws Exception {
        String responseJson = """
            {
                "models": [
                    {
                      "model_name": "model-a",
                      "task_types": ["embed/text/sparse"]
                    },
                    {
                      "model_name": "model-b",
                      "task_types": ["embed"]
                    }
                ]
            }
            """;

        webServer.enqueue(new MockResponse().setResponseCode(200).setBody(responseJson));

        var senderFactory = HttpRequestSenderTests.createSenderFactory(threadPool, clientManager);
        try (var service = createServiceWithAuthHandler(senderFactory, getUrl(webServer))) {
            service.waitForAuthorizationToComplete(TIMEOUT);
            assertThat(service.supportedTaskTypes(), is(EnumSet.of(TaskType.SPARSE_EMBEDDING)));
        }
    }

    public void testSupportedTaskTypes_Returns_TheAuthorizedTaskTypes() throws Exception {
        String responseJson = """
            {
                "models": [
                    {
                      "model_name": "model-a",
                      "task_types": ["embed/text/sparse"]
                    },
                    {
                      "model_name": "model-b",
                      "task_types": ["chat"]
                    }
                ]
            }
            """;

        webServer.enqueue(new MockResponse().setResponseCode(200).setBody(responseJson));

        var senderFactory = HttpRequestSenderTests.createSenderFactory(threadPool, clientManager);
        try (var service = createServiceWithAuthHandler(senderFactory, getUrl(webServer))) {
            service.waitForAuthorizationToComplete(TIMEOUT);
            assertThat(service.supportedTaskTypes(), is(EnumSet.of(TaskType.SPARSE_EMBEDDING, TaskType.CHAT_COMPLETION)));
        }
    }

    public void testSupportedStreamingTasks_ReturnsEmpty_WhenAuthRespondsWithoutChatCompletion() throws Exception {
        String responseJson = """
            {
                "models": [
                    {
                      "model_name": "model-a",
                      "task_types": ["embed/text/sparse"]
                    }
                ]
            }
            """;

        webServer.enqueue(new MockResponse().setResponseCode(200).setBody(responseJson));

        var senderFactory = HttpRequestSenderTests.createSenderFactory(threadPool, clientManager);
        try (var service = createServiceWithAuthHandler(senderFactory, getUrl(webServer))) {
            service.waitForAuthorizationToComplete(TIMEOUT);
            assertThat(service.supportedStreamingTasks(), is(EnumSet.noneOf(TaskType.class)));
            assertTrue(service.defaultConfigIds().isEmpty());
            assertThat(service.supportedTaskTypes(), is(EnumSet.of(TaskType.SPARSE_EMBEDDING)));

            PlainActionFuture<List<Model>> listener = new PlainActionFuture<>();
            service.defaultConfigs(listener);
            assertTrue(listener.actionGet(TIMEOUT).isEmpty());
        }
    }

    public void testDefaultConfigs_Returns_DefaultChatCompletion_V1_WhenTaskTypeIsIncorrect() throws Exception {
        String responseJson = """
            {
                "models": [
                    {
                      "model_name": "rainbow-sprinkles",
                      "task_types": ["embed/text/sparse"]
                    }
                ]
            }
            """;

        webServer.enqueue(new MockResponse().setResponseCode(200).setBody(responseJson));

        var senderFactory = HttpRequestSenderTests.createSenderFactory(threadPool, clientManager);
        try (var service = createServiceWithAuthHandler(senderFactory, getUrl(webServer))) {
            service.waitForAuthorizationToComplete(TIMEOUT);
            assertThat(service.supportedStreamingTasks(), is(EnumSet.noneOf(TaskType.class)));
            assertThat(
                service.defaultConfigIds(),
                is(
                    List.of(
                        new InferenceService.DefaultConfigId(".rainbow-sprinkles-elastic", MinimalServiceSettings.chatCompletion(), service)
                    )
                )
            );
            assertThat(service.supportedTaskTypes(), is(EnumSet.of(TaskType.SPARSE_EMBEDDING)));

            PlainActionFuture<List<Model>> listener = new PlainActionFuture<>();
            service.defaultConfigs(listener);
            assertThat(listener.actionGet(TIMEOUT).get(0).getConfigurations().getInferenceEntityId(), is(".rainbow-sprinkles-elastic"));
        }
    }

    public void testDefaultConfigs_Returns_DefaultChatCompletion_V1_WhenTaskTypeIsCorrect() throws Exception {
        String responseJson = """
            {
                "models": [
                    {
                      "model_name": "rainbow-sprinkles",
                      "task_types": ["chat"]
                    }
                ]
            }
            """;

        webServer.enqueue(new MockResponse().setResponseCode(200).setBody(responseJson));

        var senderFactory = HttpRequestSenderTests.createSenderFactory(threadPool, clientManager);
        try (var service = createServiceWithAuthHandler(senderFactory, getUrl(webServer))) {
            service.waitForAuthorizationToComplete(TIMEOUT);
            assertThat(service.supportedStreamingTasks(), is(EnumSet.of(TaskType.CHAT_COMPLETION)));
            assertFalse(service.canStream(TaskType.ANY));
            assertThat(
                service.defaultConfigIds(),
                is(
                    List.of(
                        new InferenceService.DefaultConfigId(".rainbow-sprinkles-elastic", MinimalServiceSettings.chatCompletion(), service)
                    )
                )
            );
            assertThat(service.supportedTaskTypes(), is(EnumSet.of(TaskType.CHAT_COMPLETION)));

            PlainActionFuture<List<Model>> listener = new PlainActionFuture<>();
            service.defaultConfigs(listener);
            assertThat(listener.actionGet(TIMEOUT).get(0).getConfigurations().getInferenceEntityId(), is(".rainbow-sprinkles-elastic"));
        }
    }

    public void testUnifiedCompletionError() throws Exception {
        testUnifiedStreamError(404, """
            {
                "error": "The model `rainbow-sprinkles` does not exist or you do not have access to it."
            }""", """
            {\
            "error":{\
            "code":"not_found",\
            "message":"Received an unsuccessful status code for request from inference entity id [id] status \
            [404]. Error message: [The model `rainbow-sprinkles` does not exist or you do not have access to it.]",\
            "type":"error"\
            }}""");
    }

    public void testUnifiedCompletionErrorMidStream() throws Exception {
        testUnifiedStreamError(200, """
            data: { "error": "some error" }

            """, """
            {\
            "error":{\
            "code":"stream_error",\
            "message":"Received an error response for request from inference entity id [id]. Error message: [some error]",\
            "type":"error"\
            }}""");
    }

    public void testUnifiedCompletionMalformedError() throws Exception {
        testUnifiedStreamError(200, """
            data: { i am not json }

            """, """
            {\
            "error":{\
            "code":"bad_request",\
            "message":"[1:3] Unexpected character ('i' (code 105)): was expecting double-quote to start field name\\n\
             at [Source: (String)\\"{ i am not json }\\"; line: 1, column: 3]",\
            "type":"x_content_parse_exception"\
            }}""");
    }

    private void testUnifiedStreamError(int responseCode, String responseJson, String expectedJson) throws Exception {
        var eisGatewayUrl = getUrl(webServer);
        var senderFactory = HttpRequestSenderTests.createSenderFactory(threadPool, clientManager);
        try (var service = createService(senderFactory, eisGatewayUrl)) {
            webServer.enqueue(new MockResponse().setResponseCode(responseCode).setBody(responseJson));
            var model = new ElasticInferenceServiceCompletionModel(
                "id",
                TaskType.COMPLETION,
                "elastic",
                new ElasticInferenceServiceCompletionServiceSettings("model_id", new RateLimitSettings(100)),
                EmptyTaskSettings.INSTANCE,
                EmptySecretSettings.INSTANCE,
                new ElasticInferenceServiceComponents(eisGatewayUrl)
            );
            PlainActionFuture<InferenceServiceResults> listener = new PlainActionFuture<>();
            service.unifiedCompletionInfer(
                model,
                UnifiedCompletionRequest.of(
                    List.of(new UnifiedCompletionRequest.Message(new UnifiedCompletionRequest.ContentString("hello"), "user", null, null))
                ),
                InferenceAction.Request.DEFAULT_TIMEOUT,
                listener
            );

            var result = listener.actionGet(TIMEOUT);

            InferenceEventsAssertion.assertThat(result).hasFinishedStream().hasNoEvents().hasErrorMatching(e -> {
                e = unwrapCause(e);
                assertThat(e, isA(UnifiedChatCompletionException.class));
                try (var builder = XContentFactory.jsonBuilder()) {
                    ((UnifiedChatCompletionException) e).toXContentChunked(EMPTY_PARAMS).forEachRemaining(xContent -> {
                        try {
                            xContent.toXContent(builder, EMPTY_PARAMS);
                        } catch (IOException ex) {
                            throw new RuntimeException(ex);
                        }
                    });
                    var json = XContentHelper.convertToJson(BytesReference.bytes(builder), false, builder.contentType());

                    assertThat(json, is(expectedJson));
                }
            });
        }
    }

    private ElasticInferenceService createServiceWithMockSender() {
        return createServiceWithMockSender(ElasticInferenceServiceAuthorizationTests.createEnabledAuth());
    }

    private ElasticInferenceService createServiceWithMockSender(ElasticInferenceServiceAuthorization auth) {
        var mockAuthHandler = mock(ElasticInferenceServiceAuthorizationHandler.class);
        doAnswer(invocation -> {
            ActionListener<ElasticInferenceServiceAuthorization> listener = invocation.getArgument(0);
            listener.onResponse(auth);
            return Void.TYPE;
        }).when(mockAuthHandler).getAuthorization(any(), any());

        return new ElasticInferenceService(
            mock(HttpRequestSender.Factory.class),
            createWithEmptySettings(threadPool),
            new ElasticInferenceServiceComponents(null),
            modelRegistry,
            mockAuthHandler
        );
    }

    private ElasticInferenceService createService(HttpRequestSender.Factory senderFactory) {
        return createService(senderFactory, ElasticInferenceServiceAuthorizationTests.createEnabledAuth(), null);
    }

    private ElasticInferenceService createService(HttpRequestSender.Factory senderFactory, String gatewayUrl) {
        return createService(senderFactory, ElasticInferenceServiceAuthorizationTests.createEnabledAuth(), gatewayUrl);
    }

    private ElasticInferenceService createService(
        HttpRequestSender.Factory senderFactory,
        ElasticInferenceServiceAuthorization auth,
        String gatewayUrl
    ) {
        var mockAuthHandler = mock(ElasticInferenceServiceAuthorizationHandler.class);
        doAnswer(invocation -> {
            ActionListener<ElasticInferenceServiceAuthorization> listener = invocation.getArgument(0);
            listener.onResponse(auth);
            return Void.TYPE;
        }).when(mockAuthHandler).getAuthorization(any(), any());

        return new ElasticInferenceService(
            senderFactory,
            createWithEmptySettings(threadPool),
            new ElasticInferenceServiceComponents(gatewayUrl),
            modelRegistry,
            mockAuthHandler
        );
    }

    private ElasticInferenceService createServiceWithAuthHandler(HttpRequestSender.Factory senderFactory, String eisGatewayUrl) {
        return new ElasticInferenceService(
            senderFactory,
            createWithEmptySettings(threadPool),
            new ElasticInferenceServiceComponents(eisGatewayUrl),
            modelRegistry,
            new ElasticInferenceServiceAuthorizationHandler(eisGatewayUrl, threadPool)
        );
    }
}<|MERGE_RESOLUTION|>--- conflicted
+++ resolved
@@ -373,23 +373,6 @@
         verifyNoMoreInteractions(sender);
     }
 
-<<<<<<< HEAD
-=======
-    private ModelRegistry mockModelRegistry() {
-        var client = mock(Client.class);
-        when(client.threadPool()).thenReturn(threadPool);
-
-        doAnswer(invocationOnMock -> {
-            @SuppressWarnings("unchecked")
-            var listener = (ActionListener<Boolean>) invocationOnMock.getArgument(2);
-            listener.onResponse(true);
-
-            return Void.TYPE;
-        }).when(client).execute(any(), any(), any());
-        return new ModelRegistry(client);
-    }
-
->>>>>>> 3f021a1a
     public void testInfer_ThrowsErrorWhenTaskTypeIsNotValid() throws IOException {
         var sender = mock(Sender.class);
 

/*
 * Copyright Elasticsearch B.V. and/or licensed to Elasticsearch B.V. under one
 * or more contributor license agreements. Licensed under the Elastic License
 * 2.0; you may not use this file except in compliance with the Elastic License
 * 2.0.
 */

package org.elasticsearch.xpack.inference.services.elastic;

import org.apache.http.HttpHeaders;
import org.elasticsearch.ElasticsearchStatusException;
import org.elasticsearch.action.ActionListener;
import org.elasticsearch.action.support.PlainActionFuture;
import org.elasticsearch.client.internal.Client;
import org.elasticsearch.common.bytes.BytesArray;
import org.elasticsearch.common.bytes.BytesReference;
import org.elasticsearch.common.settings.Settings;
import org.elasticsearch.common.xcontent.XContentHelper;
import org.elasticsearch.core.TimeValue;
import org.elasticsearch.inference.ChunkedInference;
import org.elasticsearch.inference.EmptySecretSettings;
import org.elasticsearch.inference.EmptyTaskSettings;
import org.elasticsearch.inference.InferenceService;
import org.elasticsearch.inference.InferenceServiceConfiguration;
import org.elasticsearch.inference.InferenceServiceResults;
import org.elasticsearch.inference.InputType;
import org.elasticsearch.inference.MinimalServiceSettings;
import org.elasticsearch.inference.Model;
import org.elasticsearch.inference.TaskType;
import org.elasticsearch.test.ESTestCase;
import org.elasticsearch.test.http.MockResponse;
import org.elasticsearch.test.http.MockWebServer;
import org.elasticsearch.threadpool.ThreadPool;
import org.elasticsearch.xcontent.ToXContent;
import org.elasticsearch.xcontent.XContentType;
import org.elasticsearch.xpack.core.inference.action.InferenceAction;
import org.elasticsearch.xpack.core.inference.results.ChunkedInferenceEmbeddingSparse;
import org.elasticsearch.xpack.core.ml.search.WeightedToken;
import org.elasticsearch.xpack.inference.external.http.HttpClientManager;
import org.elasticsearch.xpack.inference.external.http.sender.HttpRequestSender;
import org.elasticsearch.xpack.inference.external.http.sender.HttpRequestSenderTests;
import org.elasticsearch.xpack.inference.external.http.sender.Sender;
import org.elasticsearch.xpack.inference.external.response.elastic.ElasticInferenceServiceAuthorizationResponseEntity;
import org.elasticsearch.xpack.inference.logging.ThrottlerManager;
import org.elasticsearch.xpack.inference.registry.ModelRegistry;
import org.elasticsearch.xpack.inference.results.SparseEmbeddingResultsTests;
import org.elasticsearch.xpack.inference.services.ServiceFields;
import org.elasticsearch.xpack.inference.services.elastic.authorization.ElasticInferenceServiceAuthorization;
import org.elasticsearch.xpack.inference.services.elastic.authorization.ElasticInferenceServiceAuthorizationHandler;
import org.elasticsearch.xpack.inference.services.elastic.authorization.ElasticInferenceServiceAuthorizationTests;
import org.elasticsearch.xpack.inference.services.elasticsearch.ElserModels;
import org.hamcrest.MatcherAssert;
import org.hamcrest.Matchers;
import org.junit.After;
import org.junit.Before;

import java.io.IOException;
import java.util.EnumSet;
import java.util.HashMap;
import java.util.List;
import java.util.Map;
import java.util.concurrent.TimeUnit;

import static org.elasticsearch.common.xcontent.XContentHelper.toXContent;
import static org.elasticsearch.test.hamcrest.ElasticsearchAssertions.assertToXContentEquivalent;
import static org.elasticsearch.xpack.inference.Utils.getInvalidModel;
import static org.elasticsearch.xpack.inference.Utils.getModelListenerForException;
import static org.elasticsearch.xpack.inference.Utils.getPersistedConfigMap;
import static org.elasticsearch.xpack.inference.Utils.getRequestConfigMap;
import static org.elasticsearch.xpack.inference.Utils.inferenceUtilityPool;
import static org.elasticsearch.xpack.inference.Utils.mockClusterServiceEmpty;
import static org.elasticsearch.xpack.inference.external.http.Utils.entityAsMap;
import static org.elasticsearch.xpack.inference.external.http.Utils.getUrl;
import static org.elasticsearch.xpack.inference.services.ServiceComponentsTests.createWithEmptySettings;
import static org.hamcrest.CoreMatchers.instanceOf;
import static org.hamcrest.CoreMatchers.is;
import static org.hamcrest.Matchers.equalTo;
import static org.hamcrest.Matchers.hasSize;
import static org.mockito.ArgumentMatchers.any;
import static org.mockito.Mockito.doAnswer;
import static org.mockito.Mockito.mock;
import static org.mockito.Mockito.times;
import static org.mockito.Mockito.verify;
import static org.mockito.Mockito.verifyNoMoreInteractions;
import static org.mockito.Mockito.when;

public class ElasticInferenceServiceTests extends ESTestCase {

    private static final TimeValue TIMEOUT = new TimeValue(30, TimeUnit.SECONDS);
    private final MockWebServer webServer = new MockWebServer();
    private ThreadPool threadPool;

    private HttpClientManager clientManager;

    @Before
    public void init() throws Exception {
        webServer.start();
        threadPool = createThreadPool(inferenceUtilityPool());
        clientManager = HttpClientManager.create(Settings.EMPTY, threadPool, mockClusterServiceEmpty(), mock(ThrottlerManager.class));
    }

    @After
    public void shutdown() throws IOException {
        clientManager.close();
        terminate(threadPool);
        webServer.close();
    }

    public void testParseRequestConfig_CreatesASparseEmbeddingsModel() throws IOException {
        try (var service = createServiceWithMockSender()) {
            ActionListener<Model> modelListener = ActionListener.wrap(model -> {
                assertThat(model, instanceOf(ElasticInferenceServiceSparseEmbeddingsModel.class));

                var completionModel = (ElasticInferenceServiceSparseEmbeddingsModel) model;
                assertThat(completionModel.getServiceSettings().modelId(), is(ElserModels.ELSER_V2_MODEL));

            }, e -> fail("Model parsing should have succeeded, but failed: " + e.getMessage()));

            service.parseRequestConfig(
                "id",
                TaskType.SPARSE_EMBEDDING,
                getRequestConfigMap(Map.of(ServiceFields.MODEL_ID, ElserModels.ELSER_V2_MODEL), Map.of(), Map.of()),
                modelListener
            );
        }
    }

    public void testParseRequestConfig_ThrowsWhenAnExtraKeyExistsInConfig() throws IOException {
        try (var service = createServiceWithMockSender()) {
            var config = getRequestConfigMap(Map.of(ServiceFields.MODEL_ID, ElserModels.ELSER_V2_MODEL), Map.of(), Map.of());
            config.put("extra_key", "value");

            var failureListener = getModelListenerForException(
                ElasticsearchStatusException.class,
                "Model configuration contains settings [{extra_key=value}] unknown to the [elastic] service"
            );
            service.parseRequestConfig("id", TaskType.SPARSE_EMBEDDING, config, failureListener);
        }
    }

    public void testParseRequestConfig_ThrowsWhenAnExtraKeyExistsInServiceSettingsMap() throws IOException {
        try (var service = createServiceWithMockSender()) {
            Map<String, Object> serviceSettings = new HashMap<>(Map.of(ServiceFields.MODEL_ID, ElserModels.ELSER_V2_MODEL));
            serviceSettings.put("extra_key", "value");

            var config = getRequestConfigMap(serviceSettings, Map.of(), Map.of());

            var failureListener = getModelListenerForException(
                ElasticsearchStatusException.class,
                "Model configuration contains settings [{extra_key=value}] unknown to the [elastic] service"
            );
            service.parseRequestConfig("id", TaskType.SPARSE_EMBEDDING, config, failureListener);
        }
    }

    public void testParseRequestConfig_ThrowsWhenAnExtraKeyExistsInTaskSettingsMap() throws IOException {
        try (var service = createServiceWithMockSender()) {
            var taskSettings = Map.of("extra_key", (Object) "value");

            var config = getRequestConfigMap(Map.of(ServiceFields.MODEL_ID, ElserModels.ELSER_V2_MODEL), taskSettings, Map.of());

            var failureListener = getModelListenerForException(
                ElasticsearchStatusException.class,
                "Model configuration contains settings [{extra_key=value}] unknown to the [elastic] service"
            );
            service.parseRequestConfig("id", TaskType.SPARSE_EMBEDDING, config, failureListener);
        }
    }

    public void testParseRequestConfig_ThrowsWhenAnExtraKeyExistsInSecretSettingsMap() throws IOException {
        try (var service = createServiceWithMockSender()) {
            var secretSettings = Map.of("extra_key", (Object) "value");

            var config = getRequestConfigMap(Map.of(ServiceFields.MODEL_ID, ElserModels.ELSER_V2_MODEL), Map.of(), secretSettings);

            var failureListener = getModelListenerForException(
                ElasticsearchStatusException.class,
                "Model configuration contains settings [{extra_key=value}] unknown to the [elastic] service"
            );
            service.parseRequestConfig("id", TaskType.SPARSE_EMBEDDING, config, failureListener);
        }
    }

    public void testParsePersistedConfigWithSecrets_CreatesASparseEmbeddingModel() throws IOException {
        try (var service = createServiceWithMockSender()) {
            var persistedConfig = getPersistedConfigMap(
                new HashMap<>(Map.of(ServiceFields.MODEL_ID, ElserModels.ELSER_V2_MODEL)),
                Map.of(),
                Map.of()
            );

            var model = service.parsePersistedConfigWithSecrets(
                "id",
                TaskType.SPARSE_EMBEDDING,
                persistedConfig.config(),
                persistedConfig.secrets()
            );

            assertThat(model, instanceOf(ElasticInferenceServiceSparseEmbeddingsModel.class));

            var sparseEmbeddingsModel = (ElasticInferenceServiceSparseEmbeddingsModel) model;
            assertThat(sparseEmbeddingsModel.getServiceSettings().modelId(), is(ElserModels.ELSER_V2_MODEL));
            assertThat(sparseEmbeddingsModel.getTaskSettings(), is(EmptyTaskSettings.INSTANCE));
            assertThat(sparseEmbeddingsModel.getSecretSettings(), is(EmptySecretSettings.INSTANCE));
        }
    }

    public void testParsePersistedConfigWithSecrets_DoesNotThrowWhenAnExtraKeyExistsInConfig() throws IOException {
        try (var service = createServiceWithMockSender()) {
            var persistedConfig = getPersistedConfigMap(
                new HashMap<>(Map.of(ServiceFields.MODEL_ID, ElserModels.ELSER_V2_MODEL)),
                Map.of(),
                Map.of()
            );
            persistedConfig.config().put("extra_key", "value");

            var model = service.parsePersistedConfigWithSecrets(
                "id",
                TaskType.SPARSE_EMBEDDING,
                persistedConfig.config(),
                persistedConfig.secrets()
            );

            assertThat(model, instanceOf(ElasticInferenceServiceSparseEmbeddingsModel.class));

            var completionModel = (ElasticInferenceServiceSparseEmbeddingsModel) model;
            assertThat(completionModel.getServiceSettings().modelId(), is(ElserModels.ELSER_V2_MODEL));
            assertThat(completionModel.getTaskSettings(), is(EmptyTaskSettings.INSTANCE));
            assertThat(completionModel.getSecretSettings(), is(EmptySecretSettings.INSTANCE));
        }
    }

    public void testParsePersistedConfigWithSecrets_DoesNotThrowWhenAnExtraKeyExistsInServiceSettings() throws IOException {
        try (var service = createServiceWithMockSender()) {
            Map<String, Object> serviceSettingsMap = new HashMap<>(Map.of(ServiceFields.MODEL_ID, ElserModels.ELSER_V2_MODEL));
            serviceSettingsMap.put("extra_key", "value");

            var persistedConfig = getPersistedConfigMap(serviceSettingsMap, Map.of(), Map.of());

            var model = service.parsePersistedConfigWithSecrets(
                "id",
                TaskType.SPARSE_EMBEDDING,
                persistedConfig.config(),
                persistedConfig.secrets()
            );

            assertThat(model, instanceOf(ElasticInferenceServiceSparseEmbeddingsModel.class));

            var completionModel = (ElasticInferenceServiceSparseEmbeddingsModel) model;
            assertThat(completionModel.getServiceSettings().modelId(), is(ElserModels.ELSER_V2_MODEL));
            assertThat(completionModel.getTaskSettings(), is(EmptyTaskSettings.INSTANCE));
            assertThat(completionModel.getSecretSettings(), is(EmptySecretSettings.INSTANCE));
        }
    }

    public void testParsePersistedConfigWithSecrets_DoesNotThrowWhenAnExtraKeyExistsInTaskSettings() throws IOException {
        try (var service = createServiceWithMockSender()) {
            var taskSettings = Map.of("extra_key", (Object) "value");

            var persistedConfig = getPersistedConfigMap(
                new HashMap<>(Map.of(ServiceFields.MODEL_ID, ElserModels.ELSER_V2_MODEL)),
                taskSettings,
                Map.of()
            );

            var model = service.parsePersistedConfigWithSecrets(
                "id",
                TaskType.SPARSE_EMBEDDING,
                persistedConfig.config(),
                persistedConfig.secrets()
            );

            assertThat(model, instanceOf(ElasticInferenceServiceSparseEmbeddingsModel.class));

            var completionModel = (ElasticInferenceServiceSparseEmbeddingsModel) model;
            assertThat(completionModel.getServiceSettings().modelId(), is(ElserModels.ELSER_V2_MODEL));
            assertThat(completionModel.getTaskSettings(), is(EmptyTaskSettings.INSTANCE));
            assertThat(completionModel.getSecretSettings(), is(EmptySecretSettings.INSTANCE));
        }
    }

    public void testParsePersistedConfigWithSecrets_DoesNotThrowWhenAnExtraKeyExistsInSecretsSettings() throws IOException {
        try (var service = createServiceWithMockSender()) {
            var secretSettingsMap = Map.of("extra_key", (Object) "value");

            var persistedConfig = getPersistedConfigMap(
                new HashMap<>(Map.of(ServiceFields.MODEL_ID, ElserModels.ELSER_V2_MODEL)),
                Map.of(),
                secretSettingsMap
            );

            var model = service.parsePersistedConfigWithSecrets(
                "id",
                TaskType.SPARSE_EMBEDDING,
                persistedConfig.config(),
                persistedConfig.secrets()
            );

            assertThat(model, instanceOf(ElasticInferenceServiceSparseEmbeddingsModel.class));

            var completionModel = (ElasticInferenceServiceSparseEmbeddingsModel) model;
            assertThat(completionModel.getServiceSettings().modelId(), is(ElserModels.ELSER_V2_MODEL));
            assertThat(completionModel.getTaskSettings(), is(EmptyTaskSettings.INSTANCE));
            assertThat(completionModel.getSecretSettings(), is(EmptySecretSettings.INSTANCE));
        }
    }

    public void testCheckModelConfig_ReturnsNewModelReference() throws IOException {
        var senderFactory = HttpRequestSenderTests.createSenderFactory(threadPool, clientManager);
        try (var service = createService(senderFactory, getUrl(webServer))) {
            var model = ElasticInferenceServiceSparseEmbeddingsModelTests.createModel(getUrl(webServer), "my-model-id");
            PlainActionFuture<Model> listener = new PlainActionFuture<>();
            service.checkModelConfig(model, listener);

            var returnedModel = listener.actionGet(TIMEOUT);
            assertThat(returnedModel, is(ElasticInferenceServiceSparseEmbeddingsModelTests.createModel(getUrl(webServer), "my-model-id")));
        }
    }

    public void testInfer_ThrowsErrorWhenModelIsNotAValidModel() throws IOException {
        var sender = mock(Sender.class);

        var factory = mock(HttpRequestSender.Factory.class);
        when(factory.createSender()).thenReturn(sender);

        var mockModel = getInvalidModel("model_id", "service_name", TaskType.SPARSE_EMBEDDING);

        try (var service = createService(factory)) {
            PlainActionFuture<InferenceServiceResults> listener = new PlainActionFuture<>();
            service.infer(
                mockModel,
                null,
                List.of(""),
                false,
                new HashMap<>(),
                InputType.INGEST,
                InferenceAction.Request.DEFAULT_TIMEOUT,
                listener
            );

            var thrownException = expectThrows(ElasticsearchStatusException.class, () -> listener.actionGet(TIMEOUT));
            MatcherAssert.assertThat(
                thrownException.getMessage(),
                is("The internal model was invalid, please delete the service [service_name] with id [model_id] and add it again.")
            );

            verify(factory, times(1)).createSender();
            verify(sender, times(1)).start();
        }

        verify(sender, times(1)).close();
        verifyNoMoreInteractions(factory);
        verifyNoMoreInteractions(sender);
    }

    private ModelRegistry mockModelRegistry() {
        var client = mock(Client.class);
        when(client.threadPool()).thenReturn(threadPool);
        return new ModelRegistry(client);
    }

    public void testInfer_ThrowsErrorWhenTaskTypeIsNotValid() throws IOException {
        var sender = mock(Sender.class);

        var factory = mock(HttpRequestSender.Factory.class);
        when(factory.createSender()).thenReturn(sender);

        var mockModel = getInvalidModel("model_id", "service_name", TaskType.TEXT_EMBEDDING);

        try (var service = createService(factory)) {
            PlainActionFuture<InferenceServiceResults> listener = new PlainActionFuture<>();
            service.infer(
                mockModel,
                null,
                List.of(""),
                false,
                new HashMap<>(),
                InputType.INGEST,
                InferenceAction.Request.DEFAULT_TIMEOUT,
                listener
            );

            var thrownException = expectThrows(ElasticsearchStatusException.class, () -> listener.actionGet(TIMEOUT));
            MatcherAssert.assertThat(
                thrownException.getMessage(),
                is(
                    "Inference entity [model_id] does not support task type [text_embedding] "
                        + "for inference, the task type must be one of [sparse_embedding]."
                )
            );

            verify(factory, times(1)).createSender();
            verify(sender, times(1)).start();
        }

        verify(sender, times(1)).close();
        verifyNoMoreInteractions(factory);
        verifyNoMoreInteractions(sender);
    }

    public void testInfer_ThrowsErrorWhenTaskTypeIsNotValid_ChatCompletion() throws IOException {
        var sender = mock(Sender.class);

        var factory = mock(HttpRequestSender.Factory.class);
        when(factory.createSender()).thenReturn(sender);

        var mockModel = getInvalidModel("model_id", "service_name", TaskType.CHAT_COMPLETION);

        try (var service = createService(factory)) {
            PlainActionFuture<InferenceServiceResults> listener = new PlainActionFuture<>();
            service.infer(
                mockModel,
                null,
                List.of(""),
                false,
                new HashMap<>(),
                InputType.INGEST,
                InferenceAction.Request.DEFAULT_TIMEOUT,
                listener
            );

            var thrownException = expectThrows(ElasticsearchStatusException.class, () -> listener.actionGet(TIMEOUT));
            MatcherAssert.assertThat(
                thrownException.getMessage(),
                is(
                    "Inference entity [model_id] does not support task type [chat_completion] "
                        + "for inference, the task type must be one of [sparse_embedding]. "
                        + "The task type for the inference entity is chat_completion, "
                        + "please use the _inference/chat_completion/model_id/_unified URL."
                )
            );

            verify(factory, times(1)).createSender();
            verify(sender, times(1)).start();
        }

        verify(sender, times(1)).close();
        verifyNoMoreInteractions(factory);
        verifyNoMoreInteractions(sender);
    }

    public void testInfer_SendsEmbeddingsRequest() throws IOException {
        var senderFactory = HttpRequestSenderTests.createSenderFactory(threadPool, clientManager);
        var eisGatewayUrl = getUrl(webServer);

        try (var service = createService(senderFactory, eisGatewayUrl)) {
            String responseJson = """
                {
                    "data": [
                        {
                            "hello": 2.1259406,
                            "greet": 1.7073475
                        }
                    ]
                }
                """;

            webServer.enqueue(new MockResponse().setResponseCode(200).setBody(responseJson));

            var model = ElasticInferenceServiceSparseEmbeddingsModelTests.createModel(eisGatewayUrl, "my-model-id");
            PlainActionFuture<InferenceServiceResults> listener = new PlainActionFuture<>();
            service.infer(
                model,
                null,
                List.of("input text"),
                false,
                new HashMap<>(),
                InputType.SEARCH,
                InferenceAction.Request.DEFAULT_TIMEOUT,
                listener
            );
            var result = listener.actionGet(TIMEOUT);

            assertThat(
                result.asMap(),
                Matchers.is(
                    SparseEmbeddingResultsTests.buildExpectationSparseEmbeddings(
                        List.of(
                            new SparseEmbeddingResultsTests.EmbeddingExpectation(Map.of("hello", 2.1259406f, "greet", 1.7073475f), false)
                        )
                    )
                )
            );
            var request = webServer.requests().get(0);
            assertNull(request.getUri().getQuery());
            assertThat(request.getHeader(HttpHeaders.CONTENT_TYPE), Matchers.equalTo(XContentType.JSON.mediaType()));

            var requestMap = entityAsMap(request.getBody());
<<<<<<< HEAD
            assertThat(requestMap, is(Map.of("input", List.of("input text"), "model_id", "my-model-id", "usage_context", "search")));
=======
            assertThat(requestMap, is(Map.of("input", List.of("input text"), "usage_context", "search")));
>>>>>>> 182cba39
        }
    }

    public void testChunkedInfer_PassesThrough() throws IOException {
        var senderFactory = HttpRequestSenderTests.createSenderFactory(threadPool, clientManager);
        var eisGatewayUrl = getUrl(webServer);

        try (var service = createService(senderFactory, eisGatewayUrl)) {
            String responseJson = """
                {
                    "data": [
                        {
                            "hello": 2.1259406,
                            "greet": 1.7073475
                        }
                    ]
                }
                """;

            webServer.enqueue(new MockResponse().setResponseCode(200).setBody(responseJson));

            var model = ElasticInferenceServiceSparseEmbeddingsModelTests.createModel(eisGatewayUrl, "my-model-id");
            PlainActionFuture<List<ChunkedInference>> listener = new PlainActionFuture<>();
            service.chunkedInfer(
                model,
                List.of("input text"),
                new HashMap<>(),
                InputType.INGEST,
                InferenceAction.Request.DEFAULT_TIMEOUT,
                listener
            );

            var results = listener.actionGet(TIMEOUT);
            assertThat(results.get(0), instanceOf(ChunkedInferenceEmbeddingSparse.class));
            var sparseResult = (ChunkedInferenceEmbeddingSparse) results.get(0);
            assertThat(
                sparseResult.chunks(),
                is(
                    List.of(
                        new ChunkedInferenceEmbeddingSparse.SparseEmbeddingChunk(
                            List.of(new WeightedToken("hello", 2.1259406f), new WeightedToken("greet", 1.7073475f)),
                            "input text",
                            new ChunkedInference.TextOffset(0, "input text".length())
                        )
                    )
                )
            );

            MatcherAssert.assertThat(webServer.requests(), hasSize(1));
            assertNull(webServer.requests().get(0).getUri().getQuery());
            MatcherAssert.assertThat(
                webServer.requests().get(0).getHeader(HttpHeaders.CONTENT_TYPE),
                equalTo(XContentType.JSON.mediaType())
            );

            var requestMap = entityAsMap(webServer.requests().get(0).getBody());
<<<<<<< HEAD
            assertThat(requestMap, is(Map.of("input", List.of("input text"), "model_id", "my-model-id", "usage_context", "ingest")));
=======
            assertThat(requestMap, is(Map.of("input", List.of("input text"), "usage_context", "ingest")));
>>>>>>> 182cba39
        }
    }

    public void testHideFromConfigurationApi_ReturnsTrue_WithNoAvailableModels() throws Exception {
        try (var service = createServiceWithMockSender(ElasticInferenceServiceAuthorization.newDisabledService())) {
            assertTrue(service.hideFromConfigurationApi());
        }
    }

    public void testHideFromConfigurationApi_ReturnsTrue_WithModelTaskTypesThatAreNotImplemented() throws Exception {
        try (
            var service = createServiceWithMockSender(
                ElasticInferenceServiceAuthorization.of(
                    new ElasticInferenceServiceAuthorizationResponseEntity(
                        List.of(
                            new ElasticInferenceServiceAuthorizationResponseEntity.AuthorizedModel(
                                "model-1",
                                EnumSet.of(TaskType.TEXT_EMBEDDING)
                            )
                        )
                    )
                )
            )
        ) {
            assertTrue(service.hideFromConfigurationApi());
        }
    }

    public void testHideFromConfigurationApi_ReturnsFalse_WithAvailableModels() throws Exception {
        try (
            var service = createServiceWithMockSender(
                ElasticInferenceServiceAuthorization.of(
                    new ElasticInferenceServiceAuthorizationResponseEntity(
                        List.of(
                            new ElasticInferenceServiceAuthorizationResponseEntity.AuthorizedModel(
                                "model-1",
                                EnumSet.of(TaskType.CHAT_COMPLETION)
                            )
                        )
                    )
                )
            )
        ) {
            assertFalse(service.hideFromConfigurationApi());
        }
    }

    public void testGetConfiguration() throws Exception {
        try (
            var service = createServiceWithMockSender(
                ElasticInferenceServiceAuthorization.of(
                    new ElasticInferenceServiceAuthorizationResponseEntity(
                        List.of(
                            new ElasticInferenceServiceAuthorizationResponseEntity.AuthorizedModel(
                                "model-1",
                                EnumSet.of(TaskType.SPARSE_EMBEDDING, TaskType.CHAT_COMPLETION)
                            )
                        )
                    )
                )
            )
        ) {
            String content = XContentHelper.stripWhitespace("""
                {
                       "service": "elastic",
                       "name": "Elastic",
                       "task_types": ["sparse_embedding", "chat_completion"],
                       "configurations": {
                           "rate_limit.requests_per_minute": {
                               "description": "Minimize the number of rate limit errors.",
                               "label": "Rate Limit",
                               "required": false,
                               "sensitive": false,
                               "updatable": false,
                               "type": "int",
                               "supported_task_types": ["sparse_embedding" , "chat_completion"]
                           },
                           "model_id": {
                               "description": "The name of the model to use for the inference task.",
                               "label": "Model ID",
                               "required": true,
                               "sensitive": false,
                               "updatable": false,
                               "type": "str",
                               "supported_task_types": ["sparse_embedding" , "chat_completion"]
                           },
                           "max_input_tokens": {
                               "description": "Allows you to specify the maximum number of tokens per input.",
                               "label": "Maximum Input Tokens",
                               "required": false,
                               "sensitive": false,
                               "updatable": false,
                               "type": "int",
                               "supported_task_types": ["sparse_embedding"]
                           }
                       }
                   }
                """);
            InferenceServiceConfiguration configuration = InferenceServiceConfiguration.fromXContentBytes(
                new BytesArray(content),
                XContentType.JSON
            );
            boolean humanReadable = true;
            BytesReference originalBytes = toShuffledXContent(configuration, XContentType.JSON, ToXContent.EMPTY_PARAMS, humanReadable);
            InferenceServiceConfiguration serviceConfiguration = service.getConfiguration();
            assertToXContentEquivalent(
                originalBytes,
                toXContent(serviceConfiguration, XContentType.JSON, humanReadable),
                XContentType.JSON
            );
        }
    }

    public void testGetConfiguration_WithoutSupportedTaskTypes() throws Exception {
        try (var service = createServiceWithMockSender(ElasticInferenceServiceAuthorization.newDisabledService())) {
            String content = XContentHelper.stripWhitespace("""
                {
                       "service": "elastic",
                       "name": "Elastic",
                       "task_types": [],
                       "configurations": {
                           "rate_limit.requests_per_minute": {
                               "description": "Minimize the number of rate limit errors.",
                               "label": "Rate Limit",
                               "required": false,
                               "sensitive": false,
                               "updatable": false,
                               "type": "int",
                               "supported_task_types": ["sparse_embedding" , "chat_completion"]
                           },
                           "model_id": {
                               "description": "The name of the model to use for the inference task.",
                               "label": "Model ID",
                               "required": true,
                               "sensitive": false,
                               "updatable": false,
                               "type": "str",
                               "supported_task_types": ["sparse_embedding" , "chat_completion"]
                           },
                           "max_input_tokens": {
                               "description": "Allows you to specify the maximum number of tokens per input.",
                               "label": "Maximum Input Tokens",
                               "required": false,
                               "sensitive": false,
                               "updatable": false,
                               "type": "int",
                               "supported_task_types": ["sparse_embedding"]
                           }
                       }
                   }
                """);
            InferenceServiceConfiguration configuration = InferenceServiceConfiguration.fromXContentBytes(
                new BytesArray(content),
                XContentType.JSON
            );
            boolean humanReadable = true;
            BytesReference originalBytes = toShuffledXContent(configuration, XContentType.JSON, ToXContent.EMPTY_PARAMS, humanReadable);
            InferenceServiceConfiguration serviceConfiguration = service.getConfiguration();
            assertToXContentEquivalent(
                originalBytes,
                toXContent(serviceConfiguration, XContentType.JSON, humanReadable),
                XContentType.JSON
            );
        }
    }

    public void testGetConfiguration_WithoutSupportedTaskTypes_WhenModelsReturnTaskOutsideOfImplementation() throws Exception {
        try (
            var service = createServiceWithMockSender(
                // this service doesn't yet support text embedding so we should still have no task types
                ElasticInferenceServiceAuthorization.of(
                    new ElasticInferenceServiceAuthorizationResponseEntity(
                        List.of(
                            new ElasticInferenceServiceAuthorizationResponseEntity.AuthorizedModel(
                                "model-1",
                                EnumSet.of(TaskType.TEXT_EMBEDDING)
                            )
                        )
                    )
                )
            )
        ) {
            String content = XContentHelper.stripWhitespace("""
                {
                       "service": "elastic",
                       "name": "Elastic",
                       "task_types": [],
                       "configurations": {
                           "rate_limit.requests_per_minute": {
                               "description": "Minimize the number of rate limit errors.",
                               "label": "Rate Limit",
                               "required": false,
                               "sensitive": false,
                               "updatable": false,
                               "type": "int",
                               "supported_task_types": ["sparse_embedding" , "chat_completion"]
                           },
                           "model_id": {
                               "description": "The name of the model to use for the inference task.",
                               "label": "Model ID",
                               "required": true,
                               "sensitive": false,
                               "updatable": false,
                               "type": "str",
                               "supported_task_types": ["sparse_embedding" , "chat_completion"]
                           },
                           "max_input_tokens": {
                               "description": "Allows you to specify the maximum number of tokens per input.",
                               "label": "Maximum Input Tokens",
                               "required": false,
                               "sensitive": false,
                               "updatable": false,
                               "type": "int",
                               "supported_task_types": ["sparse_embedding"]
                           }
                       }
                   }
                """);
            InferenceServiceConfiguration configuration = InferenceServiceConfiguration.fromXContentBytes(
                new BytesArray(content),
                XContentType.JSON
            );
            boolean humanReadable = true;
            BytesReference originalBytes = toShuffledXContent(configuration, XContentType.JSON, ToXContent.EMPTY_PARAMS, humanReadable);
            InferenceServiceConfiguration serviceConfiguration = service.getConfiguration();
            assertToXContentEquivalent(
                originalBytes,
                toXContent(serviceConfiguration, XContentType.JSON, humanReadable),
                XContentType.JSON
            );
        }
    }

    public void testSupportedStreamingTasks_ReturnsChatCompletion_WhenAuthRespondsWithAValidModel() throws Exception {
        String responseJson = """
            {
                "models": [
                    {
                      "model_name": "model-a",
                      "task_types": ["embed/text/sparse", "chat"]
                    }
                ]
            }
            """;

        webServer.enqueue(new MockResponse().setResponseCode(200).setBody(responseJson));

        var senderFactory = HttpRequestSenderTests.createSenderFactory(threadPool, clientManager);
        try (var service = createServiceWithAuthHandler(senderFactory, getUrl(webServer))) {
            service.waitForAuthorizationToComplete(TIMEOUT);
            assertThat(service.supportedStreamingTasks(), is(EnumSet.of(TaskType.CHAT_COMPLETION, TaskType.ANY)));
            assertTrue(service.defaultConfigIds().isEmpty());

            PlainActionFuture<List<Model>> listener = new PlainActionFuture<>();
            service.defaultConfigs(listener);
            assertTrue(listener.actionGet(TIMEOUT).isEmpty());
        }
    }

    public void testSupportedTaskTypes_Returns_TheAuthorizedTaskTypes_IgnoresUnimplementedTaskTypes() throws Exception {
        String responseJson = """
            {
                "models": [
                    {
                      "model_name": "model-a",
                      "task_types": ["embed/text/sparse"]
                    },
                    {
                      "model_name": "model-b",
                      "task_types": ["embed"]
                    }
                ]
            }
            """;

        webServer.enqueue(new MockResponse().setResponseCode(200).setBody(responseJson));

        var senderFactory = HttpRequestSenderTests.createSenderFactory(threadPool, clientManager);
        try (var service = createServiceWithAuthHandler(senderFactory, getUrl(webServer))) {
            service.waitForAuthorizationToComplete(TIMEOUT);
            assertThat(service.supportedTaskTypes(), is(EnumSet.of(TaskType.SPARSE_EMBEDDING)));
        }
    }

    public void testSupportedTaskTypes_Returns_TheAuthorizedTaskTypes() throws Exception {
        String responseJson = """
            {
                "models": [
                    {
                      "model_name": "model-a",
                      "task_types": ["embed/text/sparse"]
                    },
                    {
                      "model_name": "model-b",
                      "task_types": ["chat"]
                    }
                ]
            }
            """;

        webServer.enqueue(new MockResponse().setResponseCode(200).setBody(responseJson));

        var senderFactory = HttpRequestSenderTests.createSenderFactory(threadPool, clientManager);
        try (var service = createServiceWithAuthHandler(senderFactory, getUrl(webServer))) {
            service.waitForAuthorizationToComplete(TIMEOUT);
            assertThat(service.supportedTaskTypes(), is(EnumSet.of(TaskType.SPARSE_EMBEDDING, TaskType.CHAT_COMPLETION)));
        }
    }

    public void testSupportedStreamingTasks_ReturnsEmpty_WhenAuthRespondsWithoutChatCompletion() throws Exception {
        String responseJson = """
            {
                "models": [
                    {
                      "model_name": "model-a",
                      "task_types": ["embed/text/sparse"]
                    }
                ]
            }
            """;

        webServer.enqueue(new MockResponse().setResponseCode(200).setBody(responseJson));

        var senderFactory = HttpRequestSenderTests.createSenderFactory(threadPool, clientManager);
        try (var service = createServiceWithAuthHandler(senderFactory, getUrl(webServer))) {
            service.waitForAuthorizationToComplete(TIMEOUT);
            assertThat(service.supportedStreamingTasks(), is(EnumSet.noneOf(TaskType.class)));
            assertTrue(service.defaultConfigIds().isEmpty());
            assertThat(service.supportedTaskTypes(), is(EnumSet.of(TaskType.SPARSE_EMBEDDING)));

            PlainActionFuture<List<Model>> listener = new PlainActionFuture<>();
            service.defaultConfigs(listener);
            assertTrue(listener.actionGet(TIMEOUT).isEmpty());
        }
    }

    public void testDefaultConfigs_Returns_DefaultChatCompletion_V1_WhenTaskTypeIsIncorrect() throws Exception {
        String responseJson = """
            {
                "models": [
                    {
                      "model_name": "rainbow-sprinkles",
                      "task_types": ["embed/text/sparse"]
                    }
                ]
            }
            """;

        webServer.enqueue(new MockResponse().setResponseCode(200).setBody(responseJson));

        var senderFactory = HttpRequestSenderTests.createSenderFactory(threadPool, clientManager);
        try (var service = createServiceWithAuthHandler(senderFactory, getUrl(webServer))) {
            service.waitForAuthorizationToComplete(TIMEOUT);
            assertThat(service.supportedStreamingTasks(), is(EnumSet.noneOf(TaskType.class)));
            assertThat(
                service.defaultConfigIds(),
                is(
                    List.of(
                        new InferenceService.DefaultConfigId(".rainbow-sprinkles-elastic", MinimalServiceSettings.chatCompletion(), service)
                    )
                )
            );
            assertThat(service.supportedTaskTypes(), is(EnumSet.of(TaskType.SPARSE_EMBEDDING)));

            PlainActionFuture<List<Model>> listener = new PlainActionFuture<>();
            service.defaultConfigs(listener);
            assertThat(listener.actionGet(TIMEOUT).get(0).getConfigurations().getInferenceEntityId(), is(".rainbow-sprinkles-elastic"));
        }
    }

    public void testDefaultConfigs_Returns_DefaultChatCompletion_V1_WhenTaskTypeIsCorrect() throws Exception {
        String responseJson = """
            {
                "models": [
                    {
                      "model_name": "rainbow-sprinkles",
                      "task_types": ["chat"]
                    }
                ]
            }
            """;

        webServer.enqueue(new MockResponse().setResponseCode(200).setBody(responseJson));

        var senderFactory = HttpRequestSenderTests.createSenderFactory(threadPool, clientManager);
        try (var service = createServiceWithAuthHandler(senderFactory, getUrl(webServer))) {
            service.waitForAuthorizationToComplete(TIMEOUT);
            assertThat(service.supportedStreamingTasks(), is(EnumSet.of(TaskType.CHAT_COMPLETION, TaskType.ANY)));
            assertThat(
                service.defaultConfigIds(),
                is(
                    List.of(
                        new InferenceService.DefaultConfigId(".rainbow-sprinkles-elastic", MinimalServiceSettings.chatCompletion(), service)
                    )
                )
            );
            assertThat(service.supportedTaskTypes(), is(EnumSet.of(TaskType.CHAT_COMPLETION)));

            PlainActionFuture<List<Model>> listener = new PlainActionFuture<>();
            service.defaultConfigs(listener);
            assertThat(listener.actionGet(TIMEOUT).get(0).getConfigurations().getInferenceEntityId(), is(".rainbow-sprinkles-elastic"));
        }
    }

    private ElasticInferenceService createServiceWithMockSender() {
        return createServiceWithMockSender(ElasticInferenceServiceAuthorizationTests.createEnabledAuth());
    }

    private ElasticInferenceService createServiceWithMockSender(ElasticInferenceServiceAuthorization auth) {
        var mockAuthHandler = mock(ElasticInferenceServiceAuthorizationHandler.class);
        doAnswer(invocation -> {
            ActionListener<ElasticInferenceServiceAuthorization> listener = invocation.getArgument(0);
            listener.onResponse(auth);
            return Void.TYPE;
        }).when(mockAuthHandler).getAuthorization(any(), any());

        return new ElasticInferenceService(
            mock(HttpRequestSender.Factory.class),
            createWithEmptySettings(threadPool),
            new ElasticInferenceServiceComponents(null),
            mockModelRegistry(),
            mockAuthHandler
        );
    }

    private ElasticInferenceService createService(HttpRequestSender.Factory senderFactory) {
        return createService(senderFactory, ElasticInferenceServiceAuthorizationTests.createEnabledAuth(), null);
    }

    private ElasticInferenceService createService(HttpRequestSender.Factory senderFactory, String gatewayUrl) {
        return createService(senderFactory, ElasticInferenceServiceAuthorizationTests.createEnabledAuth(), gatewayUrl);
    }

    private ElasticInferenceService createService(
        HttpRequestSender.Factory senderFactory,
        ElasticInferenceServiceAuthorization auth,
        String gatewayUrl
    ) {
        var mockAuthHandler = mock(ElasticInferenceServiceAuthorizationHandler.class);
        doAnswer(invocation -> {
            ActionListener<ElasticInferenceServiceAuthorization> listener = invocation.getArgument(0);
            listener.onResponse(auth);
            return Void.TYPE;
        }).when(mockAuthHandler).getAuthorization(any(), any());

        return new ElasticInferenceService(
            senderFactory,
            createWithEmptySettings(threadPool),
            new ElasticInferenceServiceComponents(gatewayUrl),
            mockModelRegistry(),
            mockAuthHandler
        );
    }

    private ElasticInferenceService createServiceWithAuthHandler(HttpRequestSender.Factory senderFactory, String eisGatewayUrl) {
        return new ElasticInferenceService(
            senderFactory,
            createWithEmptySettings(threadPool),
            new ElasticInferenceServiceComponents(eisGatewayUrl),
            mockModelRegistry(),
            new ElasticInferenceServiceAuthorizationHandler(eisGatewayUrl, threadPool)
        );
    }
}<|MERGE_RESOLUTION|>--- conflicted
+++ resolved
@@ -486,11 +486,8 @@
             assertThat(request.getHeader(HttpHeaders.CONTENT_TYPE), Matchers.equalTo(XContentType.JSON.mediaType()));
 
             var requestMap = entityAsMap(request.getBody());
-<<<<<<< HEAD
+
             assertThat(requestMap, is(Map.of("input", List.of("input text"), "model_id", "my-model-id", "usage_context", "search")));
-=======
-            assertThat(requestMap, is(Map.of("input", List.of("input text"), "usage_context", "search")));
->>>>>>> 182cba39
         }
     }
 
@@ -547,11 +544,8 @@
             );
 
             var requestMap = entityAsMap(webServer.requests().get(0).getBody());
-<<<<<<< HEAD
+
             assertThat(requestMap, is(Map.of("input", List.of("input text"), "model_id", "my-model-id", "usage_context", "ingest")));
-=======
-            assertThat(requestMap, is(Map.of("input", List.of("input text"), "usage_context", "ingest")));
->>>>>>> 182cba39
         }
     }
 

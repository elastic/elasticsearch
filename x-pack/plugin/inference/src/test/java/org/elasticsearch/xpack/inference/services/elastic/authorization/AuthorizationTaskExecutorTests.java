--- conflicted
+++ resolved
@@ -51,6 +51,8 @@
 
 public class AuthorizationTaskExecutorTests extends ESTestCase {
 
+    private static final String EIS_FAKE_URL = "abc";
+
     private ThreadPool threadPool;
     private ClusterService clusterService;
     private PersistentTasksService persistentTasksService;
@@ -80,8 +82,7 @@
         terminate(threadPool);
     }
 
-    public void testStartLazy_OnlyRegistersOnce_NeverCallsPersistentTaskService() {
-        var eisUrl = "abc";
+    public void testStartLazy_OnlyRegistersClusterStateListenerOnce() {
         var mockClusterService = createMockEmptyClusterService();
         var executor = new AuthorizationTaskExecutor(
             mockClusterService,
@@ -93,7 +94,7 @@
                 createWithEmptySettings(threadPool),
                 mock(ElasticInferenceServiceAuthorizationRequestHandler.class),
                 mock(Sender.class),
-                ElasticInferenceServiceSettingsTests.create(eisUrl, TimeValue.timeValueMillis(1), TimeValue.timeValueMillis(1), true),
+                ElasticInferenceServiceSettingsTests.create(EIS_FAKE_URL, TimeValue.timeValueMillis(1), TimeValue.timeValueMillis(1), true),
                 mock(ModelRegistry.class),
                 mock(Client.class),
                 createMockCCMFeature(false),
@@ -105,7 +106,35 @@
         executor.startAndLazilyCreateTask();
 
         verify(mockClusterService, times(1)).addListener(executor);
-        verify(persistentTasksService, never()).sendClusterStartRequest(
+    }
+
+    public void testStartLazy_AttemptsToCreateTask_WhenNotInCCMSupportedEnvironment_OnlyOnce() {
+        var executor = new AuthorizationTaskExecutor(
+            clusterService,
+            persistentTasksService,
+            enabledFeatureServiceMock,
+            ccmEnablementServiceMock,
+            unsupportedEnvironmentCcmFeatureMock,
+            new AuthorizationPoller.Parameters(
+                createWithEmptySettings(threadPool),
+                mock(ElasticInferenceServiceAuthorizationRequestHandler.class),
+                mock(Sender.class),
+                ElasticInferenceServiceSettingsTests.create(EIS_FAKE_URL, TimeValue.timeValueMillis(1), TimeValue.timeValueMillis(1), true),
+                mock(ModelRegistry.class),
+                mock(Client.class),
+                createMockCCMFeature(false),
+                createMockCCMService(false)
+            ),
+            Clock.systemUTC()
+        );
+        executor.startAndLazilyCreateTask();
+        executor.startAndLazilyCreateTask();
+
+        var listener = new PlainActionFuture<Void>();
+        clusterService.getClusterApplierService().onNewClusterState("initialization", this::initialState, listener);
+        listener.actionGet(TimeValue.THIRTY_SECONDS);
+
+        verify(persistentTasksService, times(1)).sendClusterStartRequest(
             eq(AuthorizationPoller.TASK_NAME),
             eq(AuthorizationPoller.TASK_NAME),
             eq(AuthorizationTaskParams.INSTANCE),
@@ -146,6 +175,117 @@
 
         verify(mockClusterService, never()).addListener(executor);
         verify(persistentTasksService, never()).sendClusterStartRequest(
+            eq(AuthorizationPoller.TASK_NAME),
+            eq(AuthorizationPoller.TASK_NAME),
+            eq(AuthorizationTaskParams.INSTANCE),
+            any(),
+            any()
+        );
+    }
+
+    public void testMultipleCallsToStart_OnlyCallsSendClusterStartRequestOnce_WhenRateLimited() {
+        var now = Clock.systemUTC().instant();
+        var clock = mock(Clock.class);
+        when(clock.instant()).thenReturn(now);
+
+        var executor = new AuthorizationTaskExecutor(
+            clusterService,
+            persistentTasksService,
+            enabledFeatureServiceMock,
+            ccmEnablementServiceMock,
+            unsupportedEnvironmentCcmFeatureMock,
+            new AuthorizationPoller.Parameters(
+                createWithEmptySettings(threadPool),
+                mock(ElasticInferenceServiceAuthorizationRequestHandler.class),
+                mock(Sender.class),
+                ElasticInferenceServiceSettingsTests.create(EIS_FAKE_URL, TimeValue.timeValueMillis(1), TimeValue.timeValueMillis(1), true),
+                mock(ModelRegistry.class),
+                mock(Client.class),
+                createMockCCMFeature(false),
+                createMockCCMService(false)
+            ),
+            clock
+        );
+
+        executor.startAndLazilyCreateTask();
+        executor.startAndLazilyCreateTask();
+
+        var listener = new PlainActionFuture<Void>();
+        clusterService.getClusterApplierService().onNewClusterState("initialization", this::initialState, listener);
+        listener.actionGet(TimeValue.THIRTY_SECONDS);
+
+        verify(persistentTasksService, times(1)).sendClusterStartRequest(
+            eq(AuthorizationPoller.TASK_NAME),
+            eq(AuthorizationPoller.TASK_NAME),
+            eq(AuthorizationTaskParams.INSTANCE),
+            any(),
+            any()
+        );
+
+        Mockito.clearInvocations(persistentTasksService);
+
+        executor.sendStartRequestWithCurrentClusterState();
+        // No additional calls because time hasn't advanced to allow another task creation call
+        verify(persistentTasksService, never()).sendClusterStartRequest(
+            eq(AuthorizationPoller.TASK_NAME),
+            eq(AuthorizationPoller.TASK_NAME),
+            eq(AuthorizationTaskParams.INSTANCE),
+            any(),
+            any()
+        );
+    }
+
+    public void testMultipleCallsToStart_OnlyCallsSendClusterStartRequestOnce_WhenRateLimitExpired() {
+        var now = Clock.systemUTC().instant();
+        var oneDayInFuture = now.plus(Duration.ofDays(1));
+        var clock = mock(Clock.class);
+        // The AuthorizationTaskExecutor does these calls:
+        // 1. Check if the last create task time is expired (first call to instant()),
+        // this will pass so a call to create the task will occur
+        // 2. Then it will update the last create task time (second call to instant())
+        // 3. On the next cluster state change, it will check if the last create task time is expired (third call to instant()),
+        // we'll return now + 1 day to ensure that it is expired and allows another call to create the task
+        when(clock.instant()).thenReturn(now).thenReturn(now).thenReturn(oneDayInFuture);
+
+        var executor = new AuthorizationTaskExecutor(
+            clusterService,
+            persistentTasksService,
+            enabledFeatureServiceMock,
+            ccmEnablementServiceMock,
+            unsupportedEnvironmentCcmFeatureMock,
+            new AuthorizationPoller.Parameters(
+                createWithEmptySettings(threadPool),
+                mock(ElasticInferenceServiceAuthorizationRequestHandler.class),
+                mock(Sender.class),
+                ElasticInferenceServiceSettingsTests.create(EIS_FAKE_URL, TimeValue.timeValueMillis(1), TimeValue.timeValueMillis(1), true),
+                mock(ModelRegistry.class),
+                mock(Client.class),
+                createMockCCMFeature(false),
+                createMockCCMService(false)
+            ),
+            clock
+        );
+
+        executor.startAndLazilyCreateTask();
+        executor.startAndLazilyCreateTask();
+
+        var listener = new PlainActionFuture<Void>();
+        clusterService.getClusterApplierService().onNewClusterState("initialization", this::initialState, listener);
+        listener.actionGet(TimeValue.THIRTY_SECONDS);
+
+        verify(persistentTasksService, times(1)).sendClusterStartRequest(
+            eq(AuthorizationPoller.TASK_NAME),
+            eq(AuthorizationPoller.TASK_NAME),
+            eq(AuthorizationTaskParams.INSTANCE),
+            any(),
+            any()
+        );
+
+        Mockito.clearInvocations(persistentTasksService);
+
+        executor.sendStartRequestWithCurrentClusterState();
+        // Time has advanced so we should have another call
+        verify(persistentTasksService, times(1)).sendClusterStartRequest(
             eq(AuthorizationPoller.TASK_NAME),
             eq(AuthorizationPoller.TASK_NAME),
             eq(AuthorizationTaskParams.INSTANCE),
@@ -176,7 +316,6 @@
         var mockClusterService = mock(ClusterService.class);
         when(mockClusterService.state()).thenReturn(state);
 
-        var eisUrl = "abc";
         var executor = new AuthorizationTaskExecutor(
             mockClusterService,
             persistentTasksService,
@@ -187,7 +326,7 @@
                 createWithEmptySettings(threadPool),
                 mock(ElasticInferenceServiceAuthorizationRequestHandler.class),
                 mock(Sender.class),
-                ElasticInferenceServiceSettingsTests.create(eisUrl, TimeValue.timeValueMillis(1), TimeValue.timeValueMillis(1), true),
+                ElasticInferenceServiceSettingsTests.create(EIS_FAKE_URL, TimeValue.timeValueMillis(1), TimeValue.timeValueMillis(1), true),
                 mock(ModelRegistry.class),
                 mock(Client.class),
                 createMockCCMFeature(false),
@@ -207,236 +346,6 @@
         );
     }
 
-<<<<<<< HEAD
-    public void testMultipleCallsToStart_AndStop() {
-        var now = Clock.systemUTC().instant();
-        var oneDayInFuture = now.plus(Duration.ofDays(1));
-        var clock = mock(Clock.class);
-        // The AuthorizationTaskExecutor does these calls:
-        // 1. Check if the last create task time is expired (first call to instant()),
-        // this will pass so a call to create the task will occur
-        // 2. Then it will update the last create task time (second call to instant())
-        // 3. On the next cluster state change, it will check if the last create task time is expired (third call to instant()),
-        // we'll return now + 1 day to ensure that it is expired and allows another call to create the task
-        when(clock.instant()).thenReturn(now).thenReturn(now).thenReturn(oneDayInFuture);
-
-=======
-    public void testCreatesTask_WhenItDoesNotExistOnClusterStateChange() {
->>>>>>> fc7ac3cb
-        var eisUrl = "abc";
-
-        var executor = new AuthorizationTaskExecutor(
-            clusterService,
-            persistentTasksService,
-            enabledFeatureServiceMock,
-            ccmEnablementServiceMock,
-            unsupportedEnvironmentCcmFeatureMock,
-            new AuthorizationPoller.Parameters(
-                createWithEmptySettings(threadPool),
-                mock(ElasticInferenceServiceAuthorizationRequestHandler.class),
-                mock(Sender.class),
-                ElasticInferenceServiceSettingsTests.create(eisUrl, TimeValue.timeValueMillis(1), TimeValue.timeValueMillis(1), true),
-                mock(ModelRegistry.class),
-                mock(Client.class),
-                createMockCCMFeature(false),
-                createMockCCMService(false)
-            ),
-            clock
-        );
-        executor.startAndLazilyCreateTask();
-
-        var listener1 = new PlainActionFuture<Void>();
-        clusterService.getClusterApplierService().onNewClusterState("initialization", this::initialState, listener1);
-        listener1.actionGet(TimeValue.THIRTY_SECONDS);
-        verify(persistentTasksService, times(1)).sendClusterStartRequest(
-            eq(AuthorizationPoller.TASK_NAME),
-            eq(AuthorizationPoller.TASK_NAME),
-            eq(AuthorizationTaskParams.INSTANCE),
-            any(),
-            any()
-        );
-
-        Mockito.clearInvocations(persistentTasksService);
-        // Ensure that if the task is gone, it will be recreated.
-        var listener2 = new PlainActionFuture<Void>();
-        clusterService.getClusterApplierService().onNewClusterState("initialization", this::initialState, listener2);
-        listener2.actionGet(TimeValue.THIRTY_SECONDS);
-        verify(persistentTasksService, times(1)).sendClusterStartRequest(
-            eq(AuthorizationPoller.TASK_NAME),
-            eq(AuthorizationPoller.TASK_NAME),
-            eq(AuthorizationTaskParams.INSTANCE),
-            any(),
-            any()
-        );
-    }
-
-<<<<<<< HEAD
-    public void testMultipleCallsToStart_OnlyCallsSendClusterStartRequestOnce_WhenRateLimited() {
-        var now = Clock.systemUTC().instant();
-        var clock = mock(Clock.class);
-        when(clock.instant()).thenReturn(now);
-
-        var eisUrl = "abc";
-        var mockClusterService = createMockEmptyClusterService();
-        var executor = new AuthorizationTaskExecutor(
-            mockClusterService,
-            persistentTasksService,
-            enabledFeatureServiceMock,
-            new AuthorizationPoller.Parameters(
-                createWithEmptySettings(threadPool),
-                mock(ElasticInferenceServiceAuthorizationRequestHandler.class),
-                mock(Sender.class),
-                ElasticInferenceServiceSettingsTests.create(eisUrl, TimeValue.timeValueMillis(1), TimeValue.timeValueMillis(1), true),
-                mock(ModelRegistry.class),
-                mock(Client.class),
-                createMockCCMFeature(false),
-                createMockCCMService(false)
-            ),
-            clock
-        );
-        executor.startAndImmediatelyCreateTask();
-        executor.startAndImmediatelyCreateTask();
-        executor.stop();
-        executor.stop();
-        verify(mockClusterService, times(1)).addListener(executor);
-        verify(persistentTasksService, times(1)).sendClusterStartRequest(
-            eq(AuthorizationPoller.TASK_NAME),
-            eq(AuthorizationPoller.TASK_NAME),
-            eq(AuthorizationTaskParams.INSTANCE),
-            any(),
-            any()
-        );
-        verify(mockClusterService, times(1)).removeListener(executor);
-        verify(persistentTasksService, times(1)).sendClusterRemoveRequest(eq(AuthorizationPoller.TASK_NAME), any(), any());
-
-        Mockito.clearInvocations(persistentTasksService);
-        Mockito.clearInvocations(mockClusterService);
-
-        executor.startAndImmediatelyCreateTask();
-        executor.stop();
-        verify(mockClusterService, times(1)).addListener(executor);
-        // No additional calls because time hasn't advanced to allow another task creation call
-        verify(persistentTasksService, never()).sendClusterStartRequest(
-            eq(AuthorizationPoller.TASK_NAME),
-            eq(AuthorizationPoller.TASK_NAME),
-            eq(AuthorizationTaskParams.INSTANCE),
-            any(),
-            any()
-        );
-        verify(mockClusterService, times(1)).removeListener(executor);
-        verify(persistentTasksService, times(1)).sendClusterRemoveRequest(eq(AuthorizationPoller.TASK_NAME), any(), any());
-    }
-
-    public void testCallsSendClusterStartRequest_WhenStartIsCalled() {
-=======
-    private ClusterState initialState() {
-        DiscoveryNodes.Builder nodes = DiscoveryNodes.builder()
-            .add(DiscoveryNodeUtils.create(localNodeId))
-            .localNodeId(localNodeId)
-            .masterNodeId(localNodeId);
-
-        return ClusterState.builder(ClusterName.DEFAULT).nodes(nodes).metadata(EMPTY_METADATA).build();
-    }
-
-    public void testCreatesTask_WhenItDoesNotExistOnClusterStateChange_CcmSupportedAndConfigured() {
->>>>>>> fc7ac3cb
-        var eisUrl = "abc";
-
-        var supportedEnvironmentCcmFeatureMock = mock(CCMFeature.class);
-        when(supportedEnvironmentCcmFeatureMock.isCcmSupportedEnvironment()).thenReturn(true);
-        when(ccmEnablementServiceMock.isEnabled(any())).thenReturn(true);
-
-        var executor = new AuthorizationTaskExecutor(
-            clusterService,
-            persistentTasksService,
-            enabledFeatureServiceMock,
-            ccmEnablementServiceMock,
-            supportedEnvironmentCcmFeatureMock,
-            new AuthorizationPoller.Parameters(
-                createWithEmptySettings(threadPool),
-                mock(ElasticInferenceServiceAuthorizationRequestHandler.class),
-                mock(Sender.class),
-                ElasticInferenceServiceSettingsTests.create(eisUrl, TimeValue.timeValueMillis(1), TimeValue.timeValueMillis(1), true),
-                mock(ModelRegistry.class),
-                mock(Client.class),
-                createMockCCMFeature(false),
-                createMockCCMService(false)
-            ),
-            Clock.systemUTC()
-        );
-        executor.startAndLazilyCreateTask();
-
-        var listener1 = new PlainActionFuture<Void>();
-        clusterService.getClusterApplierService().onNewClusterState("initialization", this::initialState, listener1);
-        listener1.actionGet(TimeValue.THIRTY_SECONDS);
-        verify(persistentTasksService, times(1)).sendClusterStartRequest(
-            eq(AuthorizationPoller.TASK_NAME),
-            eq(AuthorizationPoller.TASK_NAME),
-            eq(AuthorizationTaskParams.INSTANCE),
-            any(),
-            any()
-        );
-<<<<<<< HEAD
-    }
-
-    public void testDoesNotCallSendClusterStartRequest_WhenStartIsCalled_WhenItIsAlreadyInClusterState() {
-        var initialState = initialState();
-        var state = ClusterState.builder(initialState)
-            .metadata(
-                Metadata.builder(initialState.metadata())
-                    .putCustom(
-                        ClusterPersistentTasksCustomMetadata.TYPE,
-                        ClusterPersistentTasksCustomMetadata.builder()
-                            .addTask(
-                                AuthorizationPoller.TASK_NAME,
-                                AuthorizationPoller.TASK_NAME,
-                                AuthorizationTaskParams.INSTANCE,
-                                NO_NODE_FOUND
-                            )
-                            .build()
-                    )
-            )
-            .build();
-
-        var mockClusterService = mock(ClusterService.class);
-        when(mockClusterService.state()).thenReturn(state);
-
-        var eisUrl = "abc";
-        var executor = new AuthorizationTaskExecutor(
-            mockClusterService,
-            persistentTasksService,
-            enabledFeatureServiceMock,
-            new AuthorizationPoller.Parameters(
-                createWithEmptySettings(threadPool),
-                mock(ElasticInferenceServiceAuthorizationRequestHandler.class),
-                mock(Sender.class),
-                ElasticInferenceServiceSettingsTests.create(eisUrl, TimeValue.timeValueMillis(1), TimeValue.timeValueMillis(1), true),
-                mock(ModelRegistry.class),
-                mock(Client.class),
-                createMockCCMFeature(false),
-                createMockCCMService(false)
-            ),
-            Clock.systemUTC()
-        );
-        executor.startAndImmediatelyCreateTask();
-=======
->>>>>>> fc7ac3cb
-
-        Mockito.clearInvocations(persistentTasksService);
-        // Ensure that if the task is gone, it will be recreated.
-        var listener2 = new PlainActionFuture<Void>();
-        clusterService.getClusterApplierService().onNewClusterState("initialization", this::initialState, listener2);
-        listener2.actionGet(TimeValue.THIRTY_SECONDS);
-        verify(persistentTasksService, times(1)).sendClusterStartRequest(
-            eq(AuthorizationPoller.TASK_NAME),
-            eq(AuthorizationPoller.TASK_NAME),
-            eq(AuthorizationTaskParams.INSTANCE),
-            any(),
-            any()
-        );
-    }
-
-<<<<<<< HEAD
     public void testCreatesTask_WhenItDoesNotExistOnClusterStateChange() {
         var now = Clock.systemUTC().instant();
         var oneDayInFuture = now.plus(Duration.ofDays(1));
@@ -449,11 +358,127 @@
         // we'll return now + 1 day to ensure that it is expired and allows another call to create the task
         when(clock.instant()).thenReturn(now).thenReturn(now).thenReturn(oneDayInFuture);
 
-=======
+        var executor = new AuthorizationTaskExecutor(
+            clusterService,
+            persistentTasksService,
+            enabledFeatureServiceMock,
+            ccmEnablementServiceMock,
+            unsupportedEnvironmentCcmFeatureMock,
+            new AuthorizationPoller.Parameters(
+                createWithEmptySettings(threadPool),
+                mock(ElasticInferenceServiceAuthorizationRequestHandler.class),
+                mock(Sender.class),
+                ElasticInferenceServiceSettingsTests.create(EIS_FAKE_URL, TimeValue.timeValueMillis(1), TimeValue.timeValueMillis(1), true),
+                mock(ModelRegistry.class),
+                mock(Client.class),
+                createMockCCMFeature(false),
+                createMockCCMService(false)
+            ),
+            clock
+        );
+        executor.startAndLazilyCreateTask();
+
+        var listener1 = new PlainActionFuture<Void>();
+        clusterService.getClusterApplierService().onNewClusterState("initialization", this::initialState, listener1);
+        listener1.actionGet(TimeValue.THIRTY_SECONDS);
+        verify(persistentTasksService, times(1)).sendClusterStartRequest(
+            eq(AuthorizationPoller.TASK_NAME),
+            eq(AuthorizationPoller.TASK_NAME),
+            eq(AuthorizationTaskParams.INSTANCE),
+            any(),
+            any()
+        );
+
+        Mockito.clearInvocations(persistentTasksService);
+        Mockito.clearInvocations(clock);
+        when(clock.instant()).thenReturn(oneDayInFuture.plus(Duration.ofDays(1)));
+
+        // Ensure that if the task is gone, it will be recreated.
+        var listener2 = new PlainActionFuture<Void>();
+        clusterService.getClusterApplierService().onNewClusterState("initialization", this::initialState, listener2);
+        listener2.actionGet(TimeValue.THIRTY_SECONDS);
+        verify(persistentTasksService, times(1)).sendClusterStartRequest(
+            eq(AuthorizationPoller.TASK_NAME),
+            eq(AuthorizationPoller.TASK_NAME),
+            eq(AuthorizationTaskParams.INSTANCE),
+            any(),
+            any()
+        );
+    }
+
+    private ClusterState initialState() {
+        DiscoveryNodes.Builder nodes = DiscoveryNodes.builder()
+            .add(DiscoveryNodeUtils.create(localNodeId))
+            .localNodeId(localNodeId)
+            .masterNodeId(localNodeId);
+
+        return ClusterState.builder(ClusterName.DEFAULT).nodes(nodes).metadata(EMPTY_METADATA).build();
+    }
+
+    public void testCreatesTask_WhenItDoesNotExistOnClusterStateChange_CcmSupportedAndConfigured() {
+        var now = Clock.systemUTC().instant();
+        var oneDayInFuture = now.plus(Duration.ofDays(1));
+        var clock = mock(Clock.class);
+        // The AuthorizationTaskExecutor does these calls:
+        // 1. Check if the last create task time is expired (first call to instant()),
+        // this will pass so a call to create the task will occur
+        // 2. Then it will update the last create task time (second call to instant())
+        // 3. On the next cluster state change, it will check if the last create task time is expired (third call to instant()),
+        // we'll return now + 1 day to ensure that it is expired and allows another call to create the task
+        when(clock.instant()).thenReturn(now).thenReturn(now).thenReturn(oneDayInFuture);
+
+        var supportedEnvironmentCcmFeatureMock = mock(CCMFeature.class);
+        when(supportedEnvironmentCcmFeatureMock.isCcmSupportedEnvironment()).thenReturn(true);
+        when(ccmEnablementServiceMock.isEnabled(any())).thenReturn(true);
+
+        var executor = new AuthorizationTaskExecutor(
+            clusterService,
+            persistentTasksService,
+            enabledFeatureServiceMock,
+            ccmEnablementServiceMock,
+            supportedEnvironmentCcmFeatureMock,
+            new AuthorizationPoller.Parameters(
+                createWithEmptySettings(threadPool),
+                mock(ElasticInferenceServiceAuthorizationRequestHandler.class),
+                mock(Sender.class),
+                ElasticInferenceServiceSettingsTests.create(EIS_FAKE_URL, TimeValue.timeValueMillis(1), TimeValue.timeValueMillis(1), true),
+                mock(ModelRegistry.class),
+                mock(Client.class),
+                createMockCCMFeature(false),
+                createMockCCMService(false)
+            ),
+            clock
+        );
+        executor.startAndLazilyCreateTask();
+
+        var listener1 = new PlainActionFuture<Void>();
+        clusterService.getClusterApplierService().onNewClusterState("initialization", this::initialState, listener1);
+        listener1.actionGet(TimeValue.THIRTY_SECONDS);
+        verify(persistentTasksService, times(1)).sendClusterStartRequest(
+            eq(AuthorizationPoller.TASK_NAME),
+            eq(AuthorizationPoller.TASK_NAME),
+            eq(AuthorizationTaskParams.INSTANCE),
+            any(),
+            any()
+        );
+
+        Mockito.clearInvocations(persistentTasksService);
+
+        // Ensure that if the task is gone, it will be recreated.
+        var listener2 = new PlainActionFuture<Void>();
+        clusterService.getClusterApplierService().onNewClusterState("initialization", this::initialState, listener2);
+        listener2.actionGet(TimeValue.THIRTY_SECONDS);
+
+        verify(persistentTasksService, times(1)).sendClusterStartRequest(
+            eq(AuthorizationPoller.TASK_NAME),
+            eq(AuthorizationPoller.TASK_NAME),
+            eq(AuthorizationTaskParams.INSTANCE),
+            any(),
+            any()
+        );
+    }
+
     public void testDoesNotCreateTask_WhenCcmIsSupportedButNotEnabled() {
->>>>>>> fc7ac3cb
-        var eisUrl = "abc";
-
         var supportedEnvironmentCcmFeatureMock = mock(CCMFeature.class);
         when(supportedEnvironmentCcmFeatureMock.isCcmSupportedEnvironment()).thenReturn(true);
         // CCM is supported but not enabled
@@ -469,13 +494,13 @@
                 createWithEmptySettings(threadPool),
                 mock(ElasticInferenceServiceAuthorizationRequestHandler.class),
                 mock(Sender.class),
-                ElasticInferenceServiceSettingsTests.create(eisUrl, TimeValue.timeValueMillis(1), TimeValue.timeValueMillis(1), true),
-                mock(ModelRegistry.class),
-                mock(Client.class),
-                createMockCCMFeature(false),
-                createMockCCMService(false)
-            ),
-            clock
+                ElasticInferenceServiceSettingsTests.create(EIS_FAKE_URL, TimeValue.timeValueMillis(1), TimeValue.timeValueMillis(1), true),
+                mock(ModelRegistry.class),
+                mock(Client.class),
+                createMockCCMFeature(false),
+                createMockCCMService(false)
+            ),
+            Clock.systemUTC()
         );
         executor.startAndLazilyCreateTask();
 
@@ -483,20 +508,8 @@
         clusterService.getClusterApplierService().onNewClusterState("initialization", this::initialState, listener);
         listener.actionGet(TimeValue.THIRTY_SECONDS);
 
-<<<<<<< HEAD
-        Mockito.clearInvocations(persistentTasksService);
-        Mockito.clearInvocations(clock);
-        when(clock.instant()).thenReturn(oneDayInFuture.plus(Duration.ofDays(1)));
-
-        // Ensure that if the task is gone, it will be recreated.
-        var listener2 = new PlainActionFuture<Void>();
-        clusterService.getClusterApplierService().onNewClusterState("initialization", this::initialState, listener2);
-        listener2.actionGet(TimeValue.THIRTY_SECONDS);
-        verify(persistentTasksService, times(1)).sendClusterStartRequest(
-=======
         // Because CCM is supported but not enabled we should *not* create the task
         verify(persistentTasksService, never()).sendClusterStartRequest(
->>>>>>> fc7ac3cb
             eq(AuthorizationPoller.TASK_NAME),
             eq(AuthorizationPoller.TASK_NAME),
             eq(AuthorizationTaskParams.INSTANCE),
@@ -506,7 +519,6 @@
     }
 
     public void testDoesNotCreateTask_WhenFeatureIsNotSupported() {
-        var eisUrl = "abc";
         var disabledFeatureServiceMock = mock(FeatureService.class);
         when(disabledFeatureServiceMock.clusterHasFeature(any(), any())).thenReturn(false);
 
@@ -520,7 +532,7 @@
                 createWithEmptySettings(threadPool),
                 mock(ElasticInferenceServiceAuthorizationRequestHandler.class),
                 mock(Sender.class),
-                ElasticInferenceServiceSettingsTests.create(eisUrl, TimeValue.timeValueMillis(1), TimeValue.timeValueMillis(1), true),
+                ElasticInferenceServiceSettingsTests.create(EIS_FAKE_URL, TimeValue.timeValueMillis(1), TimeValue.timeValueMillis(1), true),
                 mock(ModelRegistry.class),
                 mock(Client.class),
                 createMockCCMFeature(false),
@@ -632,7 +644,6 @@
         var mockClusterService = mock(ClusterService.class);
         when(mockClusterService.state()).thenReturn(state);
 
-        var eisUrl = "abc";
         var executor = new AuthorizationTaskExecutor(
             mockClusterService,
             persistentTasksService,
@@ -643,7 +654,7 @@
                 createWithEmptySettings(threadPool),
                 mock(ElasticInferenceServiceAuthorizationRequestHandler.class),
                 mock(Sender.class),
-                ElasticInferenceServiceSettingsTests.create(eisUrl, TimeValue.timeValueMillis(1), TimeValue.timeValueMillis(1), true),
+                ElasticInferenceServiceSettingsTests.create(EIS_FAKE_URL, TimeValue.timeValueMillis(1), TimeValue.timeValueMillis(1), true),
                 mock(ModelRegistry.class),
                 mock(Client.class),
                 createMockCCMFeature(false),

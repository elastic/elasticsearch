--- conflicted
+++ resolved
@@ -207,22 +207,18 @@
                     "models": [
                         {
                           "model_name": "model-a",
-<<<<<<< HEAD
                           "task_types": ["embed/text/sparse", "chat"]
-=======
-                          "task_types": ["embedding/text/sparse", "chat/completion"]
->>>>>>> e30b0be9
                         }
                     ]
                 }
             """;
-
         webServer.enqueue(new MockResponse().setResponseCode(200).setBody(responseJson));
 
         authHandler.getAuthorization(listener, senderFactory.createSender());
-        authHandler.waitForAuthRequestCompletion(TIMEOUT);
+        authHandler.waitForAuthRequestCompletion(TimeValue.timeValueSeconds(1));
 
         verify(listener, times(1)).onResponse(any());
+
         var loggerArgsCaptor = ArgumentCaptor.forClass(String.class);
         verify(logger, times(1)).debug(loggerArgsCaptor.capture());
 
@@ -232,7 +228,6 @@
     }
 
     public void testGetAuthorization_InvalidResponse() throws IOException {
-<<<<<<< HEAD
         var senderMock = mock(Sender.class);
         var senderFactory = mock(HttpRequestSender.Factory.class);
         when(senderFactory.createSender()).thenReturn(senderMock);
@@ -253,35 +248,6 @@
             var result = listener.actionGet(TIMEOUT);
 
             assertThat(result, is(ElasticInferenceServiceAuthorization.newDisabledService()));
-=======
-        var senderFactory = HttpRequestSenderTests.createSenderFactory(threadPool, clientManager);
-        var eisGatewayUrl = getUrl(webServer);
-        var logger = mock(Logger.class);
-        var authHandler = new ElasticInferenceServiceAuthorizationHandler(eisGatewayUrl, threadPool, logger);
-
-        try (var sender = senderFactory.createSender()) {
-            String responseJson = """
-                    {
-                        "completion": [
-                            {
-                                "result": "some result 1"
-                            },
-                            {
-                                "result": "some result 2"
-                            }
-                        ]
-                    }
-                """;
-
-            webServer.enqueue(new MockResponse().setResponseCode(200).setBody(responseJson));
-
-            PlainActionFuture<ElasticInferenceServiceAuthorization> listener = new PlainActionFuture<>();
-            authHandler.getAuthorization(listener, sender);
-
-            var authResponse = listener.actionGet(TIMEOUT);
-            assertTrue(authResponse.enabledTaskTypes().isEmpty());
-            assertFalse(authResponse.isEnabled());
->>>>>>> e30b0be9
 
             var loggerArgsCaptor = ArgumentCaptor.forClass(String.class);
             verify(logger).warn(loggerArgsCaptor.capture());
@@ -290,11 +256,7 @@
                 message,
                 is(
                     "Failed to retrieve the authorization information from the Elastic Inference Service."
-<<<<<<< HEAD
                         + " Received an invalid response type: ChatCompletionResults"
-=======
-                        + " Received an invalid response type: InferenceServiceResults"
->>>>>>> e30b0be9
                 )
             );
         }

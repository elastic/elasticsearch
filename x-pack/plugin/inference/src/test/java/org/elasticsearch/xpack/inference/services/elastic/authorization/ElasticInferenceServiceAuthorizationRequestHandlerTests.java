--- conflicted
+++ resolved
@@ -52,12 +52,9 @@
 import static org.elasticsearch.xpack.inference.external.http.retry.RetryingHttpSender.MAX_RETIES;
 import static org.elasticsearch.xpack.inference.external.request.RequestUtils.bearerToken;
 import static org.elasticsearch.xpack.inference.services.SenderServiceTests.createMockSender;
-<<<<<<< HEAD
-import static org.hamcrest.Matchers.containsInAnyOrder;
-=======
 import static org.elasticsearch.xpack.inference.services.elastic.ccm.CCMAuthenticationApplierFactoryTests.createApplierFactory;
 import static org.elasticsearch.xpack.inference.services.elastic.ccm.CCMAuthenticationApplierFactoryTests.createNoopApplierFactory;
->>>>>>> d74334e9
+import static org.hamcrest.Matchers.containsInAnyOrder;
 import static org.hamcrest.Matchers.containsString;
 import static org.hamcrest.Matchers.instanceOf;
 import static org.hamcrest.Matchers.is;
@@ -70,6 +67,30 @@
 
 public class ElasticInferenceServiceAuthorizationRequestHandlerTests extends ESTestCase {
     private static final TimeValue TIMEOUT = new TimeValue(30, TimeUnit.SECONDS);
+    private static final String ELSER_EIS_RESPONSE = """
+        {
+          "inference_endpoints": [
+            {
+              "id": ".elastic-elser-v2",
+              "model_name": "elser_model_2",
+              "task_type": "sparse_embedding",
+              "status": "preview",
+              "properties": [
+                "english"
+              ],
+              "release_date": "2024-05-01",
+              "configuration": {
+                "chunking_settings": {
+                  "strategy": "sentence",
+                  "max_chunk_size": 250,
+                  "sentence_overlap": 1
+                }
+              }
+            }
+          ]
+        }
+        """;
+
     private final MockWebServer webServer = new MockWebServer();
     private ThreadPool threadPool;
 
@@ -145,7 +166,7 @@
         );
 
         try (var sender = senderFactory.createSender()) {
-            String responseJson = """
+            String responseWithInvalidIdField = """
                 {
                   "inference_endpoints": [
                     {
@@ -160,7 +181,7 @@
                 }
                 """;
 
-            queueWebServerResponsesForRetries(responseJson);
+            queueWebServerResponsesForRetries(responseWithInvalidIdField);
 
             PlainActionFuture<AuthorizationModel> listener = new PlainActionFuture<>();
             authHandler.getAuthorization(listener, sender);
@@ -249,25 +270,15 @@
         );
 
         try (var sender = senderFactory.createSender()) {
-            String responseJson = """
-                {
-                    "models": [
-                        {
-                          "model_name": "model-a",
-                          "task_types": ["embed/text/sparse", "chat"]
-                        }
-                    ]
-                }
-                """;
-
-            webServer.enqueue(new MockResponse().setResponseCode(200).setBody(responseJson));
-
-            PlainActionFuture<ElasticInferenceServiceAuthorizationModel> listener = new PlainActionFuture<>();
-            authHandler.getAuthorization(listener, sender);
-
-            var authResponse = listener.actionGet(TIMEOUT);
-            assertThat(authResponse.getAuthorizedTaskTypes(), is(EnumSet.of(TaskType.SPARSE_EMBEDDING, TaskType.CHAT_COMPLETION)));
-            assertThat(authResponse.getAuthorizedModelIds(), is(Set.of("model-a")));
+            webServer.enqueue(new MockResponse().setResponseCode(200).setBody(ELSER_EIS_RESPONSE));
+
+            PlainActionFuture<AuthorizationModel> listener = new PlainActionFuture<>();
+            authHandler.getAuthorization(listener, sender);
+
+            var authResponse = listener.actionGet(TIMEOUT);
+            assertThat(authResponse.getTaskTypes(), is(EnumSet.of(TaskType.SPARSE_EMBEDDING)));
+
+            assertThat(authResponse.getEndpointIds(), is(Set.of(".elastic-elser-v2")));
             assertTrue(authResponse.isAuthorized());
 
             var loggerArgsCaptor = ArgumentCaptor.forClass(String.class);
@@ -298,30 +309,8 @@
 
         PlainActionFuture<AuthorizationModel> listener = new PlainActionFuture<>();
         ActionListener<AuthorizationModel> onlyOnceListener = ActionListener.assertOnce(listener);
-        String responseJson = """
-            {
-              "inference_endpoints": [
-                {
-                  "id": ".elastic-elser-v2",
-                  "model_name": "elser_model_2",
-                  "task_type": "sparse_embedding",
-                  "status": "preview",
-                  "properties": [
-                    "english"
-                  ],
-                  "release_date": "2024-05-01",
-                  "configuration": {
-                    "chunking_settings": {
-                      "strategy": "sentence",
-                      "max_chunk_size": 250,
-                      "sentence_overlap": 1
-                    }
-                  }
-                }
-              ]
-            }
-            """;
-        webServer.enqueue(new MockResponse().setResponseCode(200).setBody(responseJson));
+
+        webServer.enqueue(new MockResponse().setResponseCode(200).setBody(ELSER_EIS_RESPONSE));
 
         try (var sender = senderFactory.createSender()) {
             authHandler.getAuthorization(onlyOnceListener, sender);

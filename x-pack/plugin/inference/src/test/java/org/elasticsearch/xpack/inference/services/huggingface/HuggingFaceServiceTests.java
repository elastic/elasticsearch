--- conflicted
+++ resolved
@@ -806,12 +806,8 @@
                 null,
                 List.of("abc"),
                 new HashMap<>(),
-<<<<<<< HEAD
                 null,
-                InputType.INGEST,
-=======
                 InputType.INTERNAL_INGEST,
->>>>>>> baffc4a8
                 InferenceAction.Request.DEFAULT_TIMEOUT,
                 listener
             );
@@ -863,12 +859,8 @@
                 null,
                 List.of("abc"),
                 new HashMap<>(),
-<<<<<<< HEAD
                 null,
-                InputType.INGEST,
-=======
                 InputType.INTERNAL_INGEST,
->>>>>>> baffc4a8
                 InferenceAction.Request.DEFAULT_TIMEOUT,
                 listener
             );

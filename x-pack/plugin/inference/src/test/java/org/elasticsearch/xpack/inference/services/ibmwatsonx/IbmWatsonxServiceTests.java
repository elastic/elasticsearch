/*
 * Copyright Elasticsearch B.V. and/or licensed to Elasticsearch B.V. under one
 * or more contributor license agreements. Licensed under the Elastic License
 * 2.0; you may not use this file except in compliance with the Elastic License
 * 2.0.
 */

package org.elasticsearch.xpack.inference.services.ibmwatsonx;

import org.apache.http.HttpHeaders;
import org.apache.http.client.methods.HttpPost;
import org.elasticsearch.ElasticsearchException;
import org.elasticsearch.ElasticsearchStatusException;
import org.elasticsearch.action.ActionListener;
import org.elasticsearch.action.support.PlainActionFuture;
import org.elasticsearch.common.ValidationException;
import org.elasticsearch.common.bytes.BytesArray;
import org.elasticsearch.common.bytes.BytesReference;
import org.elasticsearch.common.settings.Settings;
import org.elasticsearch.common.xcontent.XContentHelper;
import org.elasticsearch.core.TimeValue;
import org.elasticsearch.inference.ChunkedInference;
import org.elasticsearch.inference.ChunkingSettings;
import org.elasticsearch.inference.EmptyTaskSettings;
import org.elasticsearch.inference.InferenceServiceConfiguration;
import org.elasticsearch.inference.InferenceServiceResults;
import org.elasticsearch.inference.InputType;
import org.elasticsearch.inference.Model;
import org.elasticsearch.inference.ModelConfigurations;
import org.elasticsearch.inference.SimilarityMeasure;
import org.elasticsearch.inference.TaskType;
import org.elasticsearch.test.ESTestCase;
import org.elasticsearch.test.http.MockResponse;
import org.elasticsearch.test.http.MockWebServer;
import org.elasticsearch.threadpool.ThreadPool;
import org.elasticsearch.xcontent.ToXContent;
import org.elasticsearch.xcontent.XContentType;
import org.elasticsearch.xpack.core.inference.action.InferenceAction;
import org.elasticsearch.xpack.core.inference.results.ChunkedInferenceEmbedding;
import org.elasticsearch.xpack.core.inference.results.TextEmbeddingFloatResults;
import org.elasticsearch.xpack.inference.common.Truncator;
import org.elasticsearch.xpack.inference.external.action.ibmwatsonx.IbmWatsonxActionCreator;
import org.elasticsearch.xpack.inference.external.http.HttpClientManager;
import org.elasticsearch.xpack.inference.external.http.sender.HttpRequestSender;
import org.elasticsearch.xpack.inference.external.http.sender.HttpRequestSenderTests;
import org.elasticsearch.xpack.inference.external.http.sender.IbmWatsonxEmbeddingsRequestManager;
import org.elasticsearch.xpack.inference.external.http.sender.Sender;
import org.elasticsearch.xpack.inference.external.request.Request;
import org.elasticsearch.xpack.inference.external.request.ibmwatsonx.IbmWatsonxEmbeddingsRequest;
import org.elasticsearch.xpack.inference.logging.ThrottlerManager;
import org.elasticsearch.xpack.inference.services.ServiceComponents;
import org.elasticsearch.xpack.inference.services.ServiceFields;
import org.elasticsearch.xpack.inference.services.ibmwatsonx.embeddings.IbmWatsonxEmbeddingsModel;
import org.elasticsearch.xpack.inference.services.ibmwatsonx.embeddings.IbmWatsonxEmbeddingsModelTests;
import org.elasticsearch.xpack.inference.services.ibmwatsonx.rerank.IbmWatsonxRerankModel;
import org.elasticsearch.xpack.inference.services.openai.completion.OpenAiChatCompletionModelTests;
import org.hamcrest.MatcherAssert;
import org.hamcrest.Matchers;
import org.junit.After;
import org.junit.Before;

import java.io.IOException;
import java.net.URI;
import java.util.Arrays;
import java.util.HashMap;
import java.util.List;
import java.util.Map;
import java.util.concurrent.TimeUnit;

import static org.elasticsearch.common.xcontent.XContentHelper.toXContent;
import static org.elasticsearch.test.hamcrest.ElasticsearchAssertions.assertToXContentEquivalent;
import static org.elasticsearch.xpack.core.inference.results.TextEmbeddingFloatResultsTests.buildExpectationFloat;
import static org.elasticsearch.xpack.inference.Utils.getInvalidModel;
import static org.elasticsearch.xpack.inference.Utils.getPersistedConfigMap;
import static org.elasticsearch.xpack.inference.Utils.inferenceUtilityPool;
import static org.elasticsearch.xpack.inference.Utils.mockClusterServiceEmpty;
import static org.elasticsearch.xpack.inference.chunking.ChunkingSettingsTests.createRandomChunkingSettings;
import static org.elasticsearch.xpack.inference.chunking.ChunkingSettingsTests.createRandomChunkingSettingsMap;
import static org.elasticsearch.xpack.inference.external.http.Utils.entityAsMap;
import static org.elasticsearch.xpack.inference.external.http.Utils.getUrl;
import static org.elasticsearch.xpack.inference.services.ServiceComponentsTests.createWithEmptySettings;
import static org.elasticsearch.xpack.inference.services.cohere.embeddings.CohereEmbeddingsTaskSettingsTests.getTaskSettingsMapEmpty;
import static org.elasticsearch.xpack.inference.services.settings.DefaultSecretSettingsTests.getSecretSettingsMap;
import static org.hamcrest.CoreMatchers.instanceOf;
import static org.hamcrest.CoreMatchers.is;
import static org.hamcrest.Matchers.aMapWithSize;
import static org.hamcrest.Matchers.containsString;
import static org.hamcrest.Matchers.hasSize;
import static org.mockito.Mockito.mock;
import static org.mockito.Mockito.times;
import static org.mockito.Mockito.verify;
import static org.mockito.Mockito.verifyNoMoreInteractions;
import static org.mockito.Mockito.when;

public class IbmWatsonxServiceTests extends ESTestCase {
    private static final TimeValue TIMEOUT = new TimeValue(30, TimeUnit.SECONDS);
    private final MockWebServer webServer = new MockWebServer();
    private ThreadPool threadPool;

    private HttpClientManager clientManager;

    private static final String apiKey = "apiKey";
    private static final String modelId = "model";
    private static final String projectId = "project_id";
    private static final String url = "https://abc.com";
    private static final String apiVersion = "2023-04-03";

    @Before
    public void init() throws Exception {
        webServer.start();
        threadPool = createThreadPool(inferenceUtilityPool());
        clientManager = HttpClientManager.create(Settings.EMPTY, threadPool, mockClusterServiceEmpty(), mock(ThrottlerManager.class));
    }

    @After
    public void shutdown() throws IOException {
        clientManager.close();
        terminate(threadPool);
        webServer.close();
    }

    public void testParseRequestConfig_CreatesAIbmWatsonxEmbeddingsModel() throws IOException {
        try (var service = createIbmWatsonxService()) {
            ActionListener<Model> modelListener = ActionListener.wrap(model -> {
                assertThat(model, instanceOf(IbmWatsonxEmbeddingsModel.class));

                var embeddingsModel = (IbmWatsonxEmbeddingsModel) model;
                assertThat(embeddingsModel.getServiceSettings().modelId(), is(modelId));
                assertThat(embeddingsModel.getServiceSettings().projectId(), is(projectId));
                assertThat(embeddingsModel.getServiceSettings().url(), is(URI.create(url)));
                assertThat(embeddingsModel.getServiceSettings().apiVersion(), is(apiVersion));
                assertThat(embeddingsModel.getSecretSettings().apiKey().toString(), is(apiKey));
                assertThat(embeddingsModel.getConfigurations().getChunkingSettings(), instanceOf(ChunkingSettings.class));
            }, e -> fail("Model parsing should have succeeded, but failed: " + e.getMessage()));

            service.parseRequestConfig(
                "id",
                TaskType.TEXT_EMBEDDING,
                getRequestConfigMap(
                    new HashMap<>(
                        Map.of(
                            ServiceFields.MODEL_ID,
                            modelId,
                            IbmWatsonxServiceFields.PROJECT_ID,
                            projectId,
                            ServiceFields.URL,
                            url,
                            IbmWatsonxServiceFields.API_VERSION,
                            apiVersion
                        )
                    ),
                    new HashMap<>(Map.of()),
                    getSecretSettingsMap(apiKey)
                ),
                modelListener
            );
        }
    }

    public void testParseRequestConfig_CreatesAIbmWatsonxRerankModel() throws IOException {
        try (var service = createIbmWatsonxService()) {
            ActionListener<Model> modelListener = ActionListener.wrap(model -> {
                assertThat(model, instanceOf(IbmWatsonxRerankModel.class));

                var rerankModel = (IbmWatsonxRerankModel) model;
                assertThat(rerankModel.getServiceSettings().modelId(), is(modelId));
                assertThat(rerankModel.getServiceSettings().projectId(), is(projectId));
                assertThat(rerankModel.getServiceSettings().apiVersion(), is(apiVersion));
                assertThat(rerankModel.getSecretSettings().apiKey().toString(), is(apiKey));
            }, e -> fail("Model parsing should have succeeded, but failed: " + e.getMessage()));

            service.parseRequestConfig(
                "id",
                TaskType.RERANK,
                getRequestConfigMap(
                    new HashMap<>(
                        Map.of(
                            ServiceFields.MODEL_ID,
                            modelId,
                            IbmWatsonxServiceFields.PROJECT_ID,
                            projectId,
                            ServiceFields.URL,
                            url,
                            IbmWatsonxServiceFields.API_VERSION,
                            apiVersion
                        )
                    ),
                    new HashMap<>(Map.of()),
                    getSecretSettingsMap(apiKey)
                ),
                modelListener
            );
        }
    }

    public void testParseRequestConfig_CreatesAIbmWatsonxEmbeddingsModelWhenChunkingSettingsProvided() throws IOException {
        try (var service = createIbmWatsonxService()) {
            ActionListener<Model> modelListener = ActionListener.wrap(model -> {
                assertThat(model, instanceOf(IbmWatsonxEmbeddingsModel.class));

                var embeddingsModel = (IbmWatsonxEmbeddingsModel) model;
                assertThat(embeddingsModel.getServiceSettings().modelId(), is(modelId));
                assertThat(embeddingsModel.getServiceSettings().projectId(), is(projectId));
                assertThat(embeddingsModel.getServiceSettings().url(), is(URI.create(url)));
                assertThat(embeddingsModel.getServiceSettings().apiVersion(), is(apiVersion));
                assertThat(embeddingsModel.getSecretSettings().apiKey().toString(), is(apiKey));
                assertThat(embeddingsModel.getConfigurations().getChunkingSettings(), instanceOf(ChunkingSettings.class));
            }, e -> fail("Model parsing should have succeeded, but failed: " + e.getMessage()));

            service.parseRequestConfig(
                "id",
                TaskType.TEXT_EMBEDDING,
                getRequestConfigMap(
                    new HashMap<>(
                        Map.of(
                            ServiceFields.MODEL_ID,
                            modelId,
                            IbmWatsonxServiceFields.PROJECT_ID,
                            projectId,
                            ServiceFields.URL,
                            url,
                            IbmWatsonxServiceFields.API_VERSION,
                            apiVersion
                        )
                    ),
                    new HashMap<>(Map.of()),
                    createRandomChunkingSettingsMap(),
                    getSecretSettingsMap(apiKey)
                ),
                modelListener
            );
        }
    }

    public void testParseRequestConfig_ThrowsUnsupportedModelType() throws IOException {
        try (var service = createIbmWatsonxService()) {
            var failureListener = getModelListenerForException(
                ElasticsearchStatusException.class,
                "The [watsonxai] service does not support task type [sparse_embedding]"
            );

            service.parseRequestConfig(
                "id",
                TaskType.SPARSE_EMBEDDING,
                getRequestConfigMap(
                    new HashMap<>(Map.of(ServiceFields.MODEL_ID, "model")),
                    new HashMap<>(Map.of()),
                    getSecretSettingsMap("secret")
                ),
                failureListener
            );
        }
    }

    public void testParseRequestConfig_ThrowsWhenAnExtraKeyExistsInSecretSettingsMap() throws IOException {
        try (var service = createIbmWatsonxService()) {
            Map<String, Object> secretSettings = getSecretSettingsMap("secret");
            secretSettings.put("extra_key", "value");

            var config = getRequestConfigMap(
                new HashMap<>(
                    Map.of(
                        ServiceFields.MODEL_ID,
                        modelId,
                        IbmWatsonxServiceFields.PROJECT_ID,
                        projectId,
                        ServiceFields.URL,
                        url,
                        IbmWatsonxServiceFields.API_VERSION,
                        apiVersion
                    )
                ),
                getTaskSettingsMapEmpty(),
                secretSettings
            );

            var failureListener = getModelListenerForException(
                ElasticsearchStatusException.class,
                "Model configuration contains settings [{extra_key=value}] unknown to the [watsonxai] service"
            );
            service.parseRequestConfig("id", TaskType.TEXT_EMBEDDING, config, failureListener);
        }
    }

    public void testParsePersistedConfigWithSecrets_CreatesAIbmWatsonxEmbeddingsModel() throws IOException {
        try (var service = createIbmWatsonxService()) {
            var persistedConfig = getPersistedConfigMap(
                new HashMap<>(
                    Map.of(
                        ServiceFields.MODEL_ID,
                        modelId,
                        IbmWatsonxServiceFields.PROJECT_ID,
                        projectId,
                        ServiceFields.URL,
                        url,
                        IbmWatsonxServiceFields.API_VERSION,
                        apiVersion
                    )
                ),
                getTaskSettingsMapEmpty(),
                getSecretSettingsMap(apiKey)
            );

            var model = service.parsePersistedConfigWithSecrets(
                "id",
                TaskType.TEXT_EMBEDDING,
                persistedConfig.config(),
                persistedConfig.secrets()
            );

            assertThat(model, instanceOf(IbmWatsonxEmbeddingsModel.class));

            var embeddingsModel = (IbmWatsonxEmbeddingsModel) model;
            assertThat(embeddingsModel.getServiceSettings().modelId(), is(modelId));
            assertThat(embeddingsModel.getServiceSettings().projectId(), is(projectId));
            assertThat(embeddingsModel.getServiceSettings().url(), is(URI.create(url)));
            assertThat(embeddingsModel.getServiceSettings().apiVersion(), is(apiVersion));
            assertThat(embeddingsModel.getTaskSettings(), is(EmptyTaskSettings.INSTANCE));
            assertThat(embeddingsModel.getSecretSettings().apiKey().toString(), is(apiKey));
            assertThat(embeddingsModel.getConfigurations().getChunkingSettings(), instanceOf(ChunkingSettings.class));
        }
    }

    public void testParsePersistedConfigWithSecrets_CreatesAIbmWatsonxEmbeddingsModelWhenChunkingSettingsProvided() throws IOException {
        try (var service = createIbmWatsonxService()) {
            var persistedConfig = getPersistedConfigMap(
                new HashMap<>(
                    Map.of(
                        ServiceFields.MODEL_ID,
                        modelId,
                        IbmWatsonxServiceFields.PROJECT_ID,
                        projectId,
                        ServiceFields.URL,
                        url,
                        IbmWatsonxServiceFields.API_VERSION,
                        apiVersion
                    )
                ),
                getTaskSettingsMapEmpty(),
                createRandomChunkingSettingsMap(),
                getSecretSettingsMap(apiKey)
            );

            var model = service.parsePersistedConfigWithSecrets(
                "id",
                TaskType.TEXT_EMBEDDING,
                persistedConfig.config(),
                persistedConfig.secrets()
            );

            assertThat(model, instanceOf(IbmWatsonxEmbeddingsModel.class));

            var embeddingsModel = (IbmWatsonxEmbeddingsModel) model;
            assertThat(embeddingsModel.getServiceSettings().modelId(), is(modelId));
            assertThat(embeddingsModel.getServiceSettings().projectId(), is(projectId));
            assertThat(embeddingsModel.getServiceSettings().url(), is(URI.create(url)));
            assertThat(embeddingsModel.getServiceSettings().apiVersion(), is(apiVersion));
            assertThat(embeddingsModel.getTaskSettings(), is(EmptyTaskSettings.INSTANCE));
            assertThat(embeddingsModel.getSecretSettings().apiKey().toString(), is(apiKey));
            assertThat(embeddingsModel.getConfigurations().getChunkingSettings(), instanceOf(ChunkingSettings.class));
        }
    }

    public void testParsePersistedConfigWithSecrets_DoesNotThrowWhenAnExtraKeyExistsInConfig() throws IOException {
        try (var service = createIbmWatsonxService()) {
            var persistedConfig = getPersistedConfigMap(
                new HashMap<>(
                    Map.of(
                        ServiceFields.MODEL_ID,
                        modelId,
                        IbmWatsonxServiceFields.PROJECT_ID,
                        projectId,
                        ServiceFields.URL,
                        url,
                        IbmWatsonxServiceFields.API_VERSION,
                        apiVersion
                    )
                ),
                getTaskSettingsMapEmpty(),
                getSecretSettingsMap(apiKey)
            );
            persistedConfig.config().put("extra_key", "value");

            var model = service.parsePersistedConfigWithSecrets(
                "id",
                TaskType.TEXT_EMBEDDING,
                persistedConfig.config(),
                persistedConfig.secrets()
            );

            assertThat(model, instanceOf(IbmWatsonxEmbeddingsModel.class));

            var embeddingsModel = (IbmWatsonxEmbeddingsModel) model;
            assertThat(embeddingsModel.getServiceSettings().modelId(), is(modelId));
            assertThat(embeddingsModel.getServiceSettings().projectId(), is(projectId));
            assertThat(embeddingsModel.getServiceSettings().url(), is(URI.create(url)));
            assertThat(embeddingsModel.getServiceSettings().apiVersion(), is(apiVersion));
            assertThat(embeddingsModel.getTaskSettings(), is(EmptyTaskSettings.INSTANCE));
            assertThat(embeddingsModel.getSecretSettings().apiKey(), is(apiKey));
        }
    }

    public void testParsePersistedConfigWithSecrets_DoesNotThrowWhenAnExtraKeyExistsInSecretsSettings() throws IOException {
        try (var service = createIbmWatsonxService()) {
            var secretSettingsMap = getSecretSettingsMap(apiKey);
            secretSettingsMap.put("extra_key", "value");

            var persistedConfig = getPersistedConfigMap(
                new HashMap<>(
                    Map.of(
                        ServiceFields.MODEL_ID,
                        modelId,
                        IbmWatsonxServiceFields.PROJECT_ID,
                        projectId,
                        ServiceFields.URL,
                        url,
                        IbmWatsonxServiceFields.API_VERSION,
                        apiVersion
                    )
                ),
                getTaskSettingsMapEmpty(),
                secretSettingsMap
            );

            var model = service.parsePersistedConfigWithSecrets(
                "id",
                TaskType.TEXT_EMBEDDING,
                persistedConfig.config(),
                persistedConfig.secrets()
            );

            assertThat(model, instanceOf(IbmWatsonxEmbeddingsModel.class));

            var embeddingsModel = (IbmWatsonxEmbeddingsModel) model;
            assertThat(embeddingsModel.getServiceSettings().modelId(), is(modelId));
            assertThat(embeddingsModel.getServiceSettings().projectId(), is(projectId));
            assertThat(embeddingsModel.getServiceSettings().url(), is(URI.create(url)));
            assertThat(embeddingsModel.getServiceSettings().apiVersion(), is(apiVersion));
            assertThat(embeddingsModel.getTaskSettings(), is(EmptyTaskSettings.INSTANCE));
            assertThat(embeddingsModel.getSecretSettings().apiKey().toString(), is(apiKey));
        }
    }

    public void testParsePersistedConfigWithSecrets_DoesNotThrowWhenAnExtraKeyExistsInServiceSettings() throws IOException {
        try (var service = createIbmWatsonxService()) {
            Map<String, Object> serviceSettingsMap = new HashMap<>(
                Map.of(
                    ServiceFields.MODEL_ID,
                    modelId,
                    IbmWatsonxServiceFields.PROJECT_ID,
                    projectId,
                    ServiceFields.URL,
                    url,
                    IbmWatsonxServiceFields.API_VERSION,
                    apiVersion
                )
            );
            serviceSettingsMap.put("extra_key", "value");

            var persistedConfig = getPersistedConfigMap(serviceSettingsMap, getTaskSettingsMapEmpty(), getSecretSettingsMap(apiKey));

            var model = service.parsePersistedConfigWithSecrets(
                "id",
                TaskType.TEXT_EMBEDDING,
                persistedConfig.config(),
                persistedConfig.secrets()
            );

            assertThat(model, instanceOf(IbmWatsonxEmbeddingsModel.class));

            var embeddingsModel = (IbmWatsonxEmbeddingsModel) model;
            assertThat(embeddingsModel.getServiceSettings().modelId(), is(modelId));
            assertThat(embeddingsModel.getServiceSettings().projectId(), is(projectId));
            assertThat(embeddingsModel.getServiceSettings().url(), is(URI.create(url)));
            assertThat(embeddingsModel.getServiceSettings().apiVersion(), is(apiVersion));
            assertThat(embeddingsModel.getTaskSettings(), is(EmptyTaskSettings.INSTANCE));
            assertThat(embeddingsModel.getSecretSettings().apiKey().toString(), is(apiKey));
        }
    }

    public void testParsePersistedConfigWithSecrets_DoesNotThrowWhenAnExtraKeyExistsInTaskSettings() throws IOException {
        var modelId = "model";
        var apiKey = "apiKey";

        try (var service = createIbmWatsonxService()) {
            Map<String, Object> taskSettings = getTaskSettingsMapEmpty();
            taskSettings.put("extra_key", "value");

            var persistedConfig = getPersistedConfigMap(
                new HashMap<>(
                    Map.of(
                        ServiceFields.MODEL_ID,
                        modelId,
                        IbmWatsonxServiceFields.PROJECT_ID,
                        projectId,
                        ServiceFields.URL,
                        url,
                        IbmWatsonxServiceFields.API_VERSION,
                        apiVersion
                    )
                ),
                taskSettings,
                getSecretSettingsMap(apiKey)
            );

            var model = service.parsePersistedConfigWithSecrets(
                "id",
                TaskType.TEXT_EMBEDDING,
                persistedConfig.config(),
                persistedConfig.secrets()
            );

            assertThat(model, instanceOf(IbmWatsonxEmbeddingsModel.class));

            var embeddingsModel = (IbmWatsonxEmbeddingsModel) model;
            assertThat(embeddingsModel.getServiceSettings().modelId(), is(modelId));
            assertThat(embeddingsModel.getServiceSettings().projectId(), is(projectId));
            assertThat(embeddingsModel.getServiceSettings().url(), is(URI.create(url)));
            assertThat(embeddingsModel.getServiceSettings().apiVersion(), is(apiVersion));
            assertThat(embeddingsModel.getTaskSettings(), is(EmptyTaskSettings.INSTANCE));
            assertThat(embeddingsModel.getSecretSettings().apiKey().toString(), is(apiKey));
        }
    }

    public void testParsePersistedConfig_CreatesAIbmWatsonxEmbeddingsModelWhenChunkingSettingsNotProvided() throws IOException {
        try (var service = createIbmWatsonxService()) {
            var persistedConfig = getPersistedConfigMap(
                new HashMap<>(
                    Map.of(
                        ServiceFields.MODEL_ID,
                        modelId,
                        IbmWatsonxServiceFields.PROJECT_ID,
                        projectId,
                        ServiceFields.URL,
                        url,
                        IbmWatsonxServiceFields.API_VERSION,
                        apiVersion
                    )
                ),
                getTaskSettingsMapEmpty(),
                null
            );

            var model = service.parsePersistedConfig("id", TaskType.TEXT_EMBEDDING, persistedConfig.config());

            assertThat(model, instanceOf(IbmWatsonxEmbeddingsModel.class));

            var embeddingsModel = (IbmWatsonxEmbeddingsModel) model;
            assertThat(embeddingsModel.getServiceSettings().modelId(), is(modelId));
            assertThat(embeddingsModel.getServiceSettings().projectId(), is(projectId));
            assertThat(embeddingsModel.getServiceSettings().url(), is(URI.create(url)));
            assertThat(embeddingsModel.getServiceSettings().apiVersion(), is(apiVersion));
            assertThat(embeddingsModel.getTaskSettings(), is(EmptyTaskSettings.INSTANCE));
            assertThat(embeddingsModel.getConfigurations().getChunkingSettings(), instanceOf(ChunkingSettings.class));
        }
    }

    public void testParsePersistedConfig_CreatesAIbmWatsonxEmbeddingsModelWhenChunkingSettingsProvided() throws IOException {
        try (var service = createIbmWatsonxService()) {
            var persistedConfig = getPersistedConfigMap(
                new HashMap<>(
                    Map.of(
                        ServiceFields.MODEL_ID,
                        modelId,
                        IbmWatsonxServiceFields.PROJECT_ID,
                        projectId,
                        ServiceFields.URL,
                        url,
                        IbmWatsonxServiceFields.API_VERSION,
                        apiVersion
                    )
                ),
                getTaskSettingsMapEmpty(),
                createRandomChunkingSettingsMap(),
                null
            );

            var model = service.parsePersistedConfig("id", TaskType.TEXT_EMBEDDING, persistedConfig.config());

            assertThat(model, instanceOf(IbmWatsonxEmbeddingsModel.class));

            var embeddingsModel = (IbmWatsonxEmbeddingsModel) model;
            assertThat(embeddingsModel.getServiceSettings().modelId(), is(modelId));
            assertThat(embeddingsModel.getServiceSettings().projectId(), is(projectId));
            assertThat(embeddingsModel.getServiceSettings().url(), is(URI.create(url)));
            assertThat(embeddingsModel.getServiceSettings().apiVersion(), is(apiVersion));
            assertThat(embeddingsModel.getTaskSettings(), is(EmptyTaskSettings.INSTANCE));
            assertThat(embeddingsModel.getConfigurations().getChunkingSettings(), instanceOf(ChunkingSettings.class));
        }
    }

    public void testInfer_ThrowsErrorWhenModelIsNotIbmWatsonxModel() throws IOException {
        var sender = mock(Sender.class);

        var factory = mock(HttpRequestSender.Factory.class);
        when(factory.createSender()).thenReturn(sender);

        var mockModel = getInvalidModel("model_id", "service_name");

        try (var service = new IbmWatsonxService(factory, createWithEmptySettings(threadPool))) {
            PlainActionFuture<InferenceServiceResults> listener = new PlainActionFuture<>();
            service.infer(
                mockModel,
                null,
                List.of(""),
                false,
                new HashMap<>(),
                InputType.INTERNAL_INGEST,
                InferenceAction.Request.DEFAULT_TIMEOUT,
                listener
            );

            var thrownException = expectThrows(ElasticsearchStatusException.class, () -> listener.actionGet(TIMEOUT));
            MatcherAssert.assertThat(
                thrownException.getMessage(),
                is("The internal model was invalid, please delete the service [service_name] with id [model_id] and add it again.")
            );

            verify(factory, times(1)).createSender();
            verify(sender, times(1)).start();
        }

        verify(sender, times(1)).close();
        verifyNoMoreInteractions(factory);
        verifyNoMoreInteractions(sender);
    }

    public void testInfer_ThrowsErrorWhenInputTypeIsSpecified() throws IOException {
        var sender = mock(Sender.class);

        var factory = mock(HttpRequestSender.Factory.class);
        when(factory.createSender()).thenReturn(sender);

        var model = IbmWatsonxEmbeddingsModelTests.createModel(modelId, projectId, URI.create(url), apiVersion, apiKey, getUrl(webServer));

        try (var service = new IbmWatsonxService(factory, createWithEmptySettings(threadPool))) {
            PlainActionFuture<InferenceServiceResults> listener = new PlainActionFuture<>();

            var thrownException = expectThrows(
                ValidationException.class,
                () -> service.infer(
                    model,
                    null,
                    List.of(""),
                    false,
                    new HashMap<>(),
                    InputType.INGEST,
                    InferenceAction.Request.DEFAULT_TIMEOUT,
                    listener
                )
            );
            MatcherAssert.assertThat(
                thrownException.getMessage(),
                is("Validation Failed: 1: Invalid input_type [ingest]. The input_type option is not supported by this service;")
            );

            verify(factory, times(1)).createSender();
            verify(sender, times(1)).start();
        }

        verify(sender, times(1)).close();
        verifyNoMoreInteractions(factory);
        verifyNoMoreInteractions(sender);
    }

    public void testInfer_SendsEmbeddingsRequest() throws IOException {
        var input = "input";

        var senderFactory = HttpRequestSenderTests.createSenderFactory(threadPool, clientManager);

        try (var service = new IbmWatsonxServiceWithoutAuth(senderFactory, createWithEmptySettings(threadPool))) {
            String responseJson = """
                {
                     "results": [
                        {
                            "embedding": [
                               0.0123,
                               -0.0123
                            ],
                           "input": "input"
                        }
                     ]
                }
                """;

            webServer.enqueue(new MockResponse().setResponseCode(200).setBody(responseJson));

            var model = IbmWatsonxEmbeddingsModelTests.createModel(
                modelId,
                projectId,
                URI.create(url),
                apiVersion,
                apiKey,
                getUrl(webServer)
            );
            PlainActionFuture<InferenceServiceResults> listener = new PlainActionFuture<>();
            service.infer(
                model,
                null,
                List.of(input),
                false,
                new HashMap<>(),
                InputType.INTERNAL_INGEST,
                InferenceAction.Request.DEFAULT_TIMEOUT,
                listener
            );
            var result = listener.actionGet(TIMEOUT);

            assertThat(result.asMap(), is(buildExpectationFloat(List.of(new float[] { 0.0123F, -0.0123F }))));
            assertThat(webServer.requests(), hasSize(1));
            assertThat(webServer.requests().get(0).getHeader(HttpHeaders.CONTENT_TYPE), Matchers.equalTo(XContentType.JSON.mediaType()));

            var requestMap = entityAsMap(webServer.requests().get(0).getBody());
            assertThat(requestMap, aMapWithSize(3));
            assertThat(requestMap, Matchers.is(Map.of("project_id", projectId, "inputs", List.of(input), "model_id", modelId)));
        }
    }

    public void testChunkedInfer_ChunkingSettingsNotSet() throws IOException {
        testChunkedInfer_Batches(null);
    }

    public void testChunkedInfer_ChunkingSettingsSet() throws IOException {
        testChunkedInfer_Batches(createRandomChunkingSettings());
    }

    private void testChunkedInfer_Batches(ChunkingSettings chunkingSettings) throws IOException {
        var input = List.of("a", "bb");

        var senderFactory = HttpRequestSenderTests.createSenderFactory(threadPool, clientManager);

        try (var service = new IbmWatsonxServiceWithoutAuth(senderFactory, createWithEmptySettings(threadPool))) {
            String responseJson = """
                {
                     "results": [
                        {
                            "embedding": [
                               0.0123,
                               -0.0123
                            ],
                           "input": "foo"
                        },
                         {
                            "embedding": [
                               0.0456,
                               -0.0456
                            ],
                           "input": "bar"
                        }
                     ]
                 }
                """;

            webServer.enqueue(new MockResponse().setResponseCode(200).setBody(responseJson));

            var model = IbmWatsonxEmbeddingsModelTests.createModel(
                modelId,
                projectId,
                URI.create(url),
                apiVersion,
                apiKey,
                getUrl(webServer)
            );
            PlainActionFuture<List<ChunkedInference>> listener = new PlainActionFuture<>();
            service.chunkedInfer(
                model,
                null,
                input,
                new HashMap<>(),
<<<<<<< HEAD
                null,
                InputType.INGEST,
=======
                InputType.INTERNAL_INGEST,
>>>>>>> baffc4a8
                InferenceAction.Request.DEFAULT_TIMEOUT,
                listener
            );

            var results = listener.actionGet(TIMEOUT);
            assertThat(results, hasSize(2));

            // first result
            {
                assertThat(results.get(0), instanceOf(ChunkedInferenceEmbedding.class));
                var floatResult = (ChunkedInferenceEmbedding) results.get(0);
                assertThat(floatResult.chunks(), hasSize(1));
                assertEquals(new ChunkedInference.TextOffset(0, input.get(0).length()), floatResult.chunks().get(0).offset());
                assertThat(floatResult.chunks().get(0).embedding(), Matchers.instanceOf(TextEmbeddingFloatResults.Embedding.class));
                assertTrue(
                    Arrays.equals(
                        new float[] { 0.0123f, -0.0123f },
                        ((TextEmbeddingFloatResults.Embedding) floatResult.chunks().get(0).embedding()).values()
                    )
                );
            }

            // second result
            {
                assertThat(results.get(1), instanceOf(ChunkedInferenceEmbedding.class));
                var floatResult = (ChunkedInferenceEmbedding) results.get(1);
                assertThat(floatResult.chunks(), hasSize(1));
                assertEquals(new ChunkedInference.TextOffset(0, input.get(1).length()), floatResult.chunks().get(0).offset());
                assertThat(floatResult.chunks().get(0).embedding(), Matchers.instanceOf(TextEmbeddingFloatResults.Embedding.class));
                assertTrue(
                    Arrays.equals(
                        new float[] { 0.0456f, -0.0456f },
                        ((TextEmbeddingFloatResults.Embedding) floatResult.chunks().get(0).embedding()).values()
                    )
                );
            }

            assertThat(webServer.requests(), hasSize(1));
            assertThat(webServer.requests().get(0).getHeader(HttpHeaders.CONTENT_TYPE), Matchers.equalTo(XContentType.JSON.mediaType()));

            var requestMap = entityAsMap(webServer.requests().get(0).getBody());
            assertThat(requestMap, aMapWithSize(3));
            assertThat(requestMap, is(Map.of("project_id", projectId, "inputs", List.of("a", "bb"), "model_id", modelId)));
        }
    }

    public void testInfer_ResourceNotFound() throws IOException {
        var senderFactory = HttpRequestSenderTests.createSenderFactory(threadPool, clientManager);

        try (var service = new IbmWatsonxServiceWithoutAuth(senderFactory, createWithEmptySettings(threadPool))) {

            String responseJson = """
                {
                    "error": {
                        "message": "error"
                    }
                }
                """;
            webServer.enqueue(new MockResponse().setResponseCode(404).setBody(responseJson));

            var model = IbmWatsonxEmbeddingsModelTests.createModel(
                modelId,
                projectId,
                URI.create(url),
                apiVersion,
                apiKey,
                getUrl(webServer)
            );
            PlainActionFuture<InferenceServiceResults> listener = new PlainActionFuture<>();
            service.infer(
                model,
                null,
                List.of("abc"),
                false,
                new HashMap<>(),
                InputType.INTERNAL_INGEST,
                InferenceAction.Request.DEFAULT_TIMEOUT,
                listener
            );

            var error = expectThrows(ElasticsearchException.class, () -> listener.actionGet(TIMEOUT));
            assertThat(error.getMessage(), containsString("Resource not found at "));
            assertThat(error.getMessage(), containsString("Error message: [error]"));
            assertThat(webServer.requests(), hasSize(1));
        }
    }

    public void testCheckModelConfig_UpdatesDimensions() throws IOException {
        var senderFactory = HttpRequestSenderTests.createSenderFactory(threadPool, clientManager);
        var similarityMeasure = SimilarityMeasure.DOT_PRODUCT;

        try (var service = new IbmWatsonxServiceWithoutAuth(senderFactory, createWithEmptySettings(threadPool))) {
            String responseJson = """
                {
                     "results": [
                        {
                            "embedding": [
                               0.0123,
                               -0.0123
                            ],
                           "input": "foo"
                        }
                     ]
                 }
                """;

            webServer.enqueue(new MockResponse().setResponseCode(200).setBody(responseJson));

            var model = IbmWatsonxEmbeddingsModelTests.createModel(
                getUrl(webServer),
                modelId,
                projectId,
                URI.create(url),
                apiVersion,
                apiKey,
                1,
                similarityMeasure
            );

            PlainActionFuture<Model> listener = new PlainActionFuture<>();
            service.checkModelConfig(model, listener);
            var result = listener.actionGet(TIMEOUT);

            // Updates dimensions to two as two embeddings were returned instead of one as specified before
            assertThat(
                result,
                is(
                    IbmWatsonxEmbeddingsModelTests.createModel(
                        getUrl(webServer),
                        modelId,
                        projectId,
                        URI.create(url),
                        apiVersion,
                        apiKey,
                        2,
                        similarityMeasure
                    )
                )
            );
        }
    }

    public void testCheckModelConfig_UpdatesSimilarityToDotProduct_WhenItIsNull() throws IOException {
        var senderFactory = HttpRequestSenderTests.createSenderFactory(threadPool, clientManager);
        var twoDimension = 2;

        try (var service = new IbmWatsonxServiceWithoutAuth(senderFactory, createWithEmptySettings(threadPool))) {
            String responseJson = """
                {
                     "results": [
                        {
                            "embedding": [
                               0.0123,
                               -0.0123
                            ],
                           "input": "foo"
                        }
                     ]
                 }
                """;

            webServer.enqueue(new MockResponse().setResponseCode(200).setBody(responseJson));

            var model = IbmWatsonxEmbeddingsModelTests.createModel(
                getUrl(webServer),
                modelId,
                projectId,
                URI.create(url),
                apiVersion,
                apiKey,
                twoDimension,
                null
            );

            PlainActionFuture<Model> listener = new PlainActionFuture<>();
            service.checkModelConfig(model, listener);
            var result = listener.actionGet(TIMEOUT);

            assertThat(
                result,
                is(
                    IbmWatsonxEmbeddingsModelTests.createModel(
                        getUrl(webServer),
                        modelId,
                        projectId,
                        URI.create(url),
                        apiVersion,
                        apiKey,
                        twoDimension,
                        SimilarityMeasure.DOT_PRODUCT
                    )
                )
            );
        }
    }

    public void testCheckModelConfig_DoesNotUpdateSimilarity_WhenItIsSpecifiedAsCosine() throws IOException {
        var senderFactory = HttpRequestSenderTests.createSenderFactory(threadPool, clientManager);
        var twoDimension = 2;

        try (var service = new IbmWatsonxServiceWithoutAuth(senderFactory, createWithEmptySettings(threadPool))) {
            String responseJson = """
                {
                     "results": [
                        {
                            "embedding": [
                               0.0123,
                               -0.0123
                            ],
                           "input": "foo"
                        }
                     ]
                 }
                """;

            webServer.enqueue(new MockResponse().setResponseCode(200).setBody(responseJson));

            var model = IbmWatsonxEmbeddingsModelTests.createModel(
                getUrl(webServer),
                modelId,
                projectId,
                URI.create(url),
                apiVersion,
                apiKey,
                twoDimension,
                SimilarityMeasure.COSINE
            );

            PlainActionFuture<Model> listener = new PlainActionFuture<>();
            service.checkModelConfig(model, listener);
            var result = listener.actionGet(TIMEOUT);

            assertThat(
                result,
                is(
                    IbmWatsonxEmbeddingsModelTests.createModel(
                        getUrl(webServer),
                        modelId,
                        projectId,
                        URI.create(url),
                        apiVersion,
                        apiKey,
                        twoDimension,
                        SimilarityMeasure.COSINE
                    )
                )
            );
        }
    }

    public void testUpdateModelWithEmbeddingDetails_InvalidModelProvided() throws IOException {
        var senderFactory = HttpRequestSenderTests.createSenderFactory(threadPool, clientManager);

        try (var service = new IbmWatsonxServiceWithoutAuth(senderFactory, createWithEmptySettings(threadPool))) {
            var model = OpenAiChatCompletionModelTests.createCompletionModel(
                randomAlphaOfLength(10),
                randomAlphaOfLength(10),
                randomAlphaOfLength(10),
                randomAlphaOfLength(10),
                randomAlphaOfLength(10)
            );
            assertThrows(
                ElasticsearchStatusException.class,
                () -> { service.updateModelWithEmbeddingDetails(model, randomNonNegativeInt()); }
            );
        }
    }

    public void testUpdateModelWithEmbeddingDetails_NullSimilarityInOriginalModel() throws IOException {
        testUpdateModelWithEmbeddingDetails_Successful(null);
    }

    public void testUpdateModelWithEmbeddingDetails_NonNullSimilarityInOriginalModel() throws IOException {
        testUpdateModelWithEmbeddingDetails_Successful(randomFrom(SimilarityMeasure.values()));
    }

    private void testUpdateModelWithEmbeddingDetails_Successful(SimilarityMeasure similarityMeasure) throws IOException {
        var senderFactory = HttpRequestSenderTests.createSenderFactory(threadPool, clientManager);

        try (var service = new IbmWatsonxServiceWithoutAuth(senderFactory, createWithEmptySettings(threadPool))) {
            var embeddingSize = randomNonNegativeInt();
            var model = IbmWatsonxEmbeddingsModelTests.createModel(
                randomAlphaOfLength(10),
                randomAlphaOfLength(10),
                randomAlphaOfLength(10),
                URI.create(randomAlphaOfLength(10)),
                randomAlphaOfLength(10),
                randomAlphaOfLength(10),
                randomNonNegativeInt(),
                similarityMeasure
            );

            Model updatedModel = service.updateModelWithEmbeddingDetails(model, embeddingSize);

            SimilarityMeasure expectedSimilarityMeasure = similarityMeasure == null ? SimilarityMeasure.DOT_PRODUCT : similarityMeasure;
            assertEquals(expectedSimilarityMeasure, updatedModel.getServiceSettings().similarity());
            assertEquals(embeddingSize, updatedModel.getServiceSettings().dimensions().intValue());
        }
    }

    public void testGetConfiguration() throws Exception {
        try (var service = createIbmWatsonxService()) {
            String content = XContentHelper.stripWhitespace("""
                {
                       "service": "watsonxai",
                       "name": "IBM Watsonx",
                       "task_types": ["text_embedding"],
                       "configurations": {
                           "project_id": {
                               "description": "",
                               "label": "Project ID",
                               "required": true,
                               "sensitive": false,
                               "updatable": false,
                               "type": "str",
                               "supported_task_types": ["text_embedding"]
                           },
                           "model_id": {
                               "description": "The name of the model to use for the inference task.",
                               "label": "Model ID",
                               "required": true,
                               "sensitive": false,
                               "updatable": false,
                               "type": "str",
                               "supported_task_types": ["text_embedding"]
                           },
                           "api_version": {
                               "description": "The IBM Watsonx API version ID to use.",
                               "label": "API Version",
                               "required": true,
                               "sensitive": false,
                               "updatable": false,
                               "type": "str",
                               "supported_task_types": ["text_embedding"]
                           },
                           "max_input_tokens": {
                               "description": "Allows you to specify the maximum number of tokens per input.",
                               "label": "Maximum Input Tokens",
                               "required": false,
                               "sensitive": false,
                               "updatable": false,
                               "type": "int",
                               "supported_task_types": ["text_embedding"]
                           },
                           "url": {
                               "description": "",
                               "label": "URL",
                               "required": true,
                               "sensitive": false,
                               "updatable": false,
                               "type": "str",
                               "supported_task_types": ["text_embedding"]
                           }
                       }
                   }
                """);
            InferenceServiceConfiguration configuration = InferenceServiceConfiguration.fromXContentBytes(
                new BytesArray(content),
                XContentType.JSON
            );
            boolean humanReadable = true;
            BytesReference originalBytes = toShuffledXContent(configuration, XContentType.JSON, ToXContent.EMPTY_PARAMS, humanReadable);
            InferenceServiceConfiguration serviceConfiguration = service.getConfiguration();
            assertToXContentEquivalent(
                originalBytes,
                toXContent(serviceConfiguration, XContentType.JSON, humanReadable),
                XContentType.JSON
            );
        }
    }

    private static ActionListener<Model> getModelListenerForException(Class<?> exceptionClass, String expectedMessage) {
        return ActionListener.<Model>wrap((model) -> fail("Model parsing should have failed"), e -> {
            assertThat(e, Matchers.instanceOf(exceptionClass));
            assertThat(e.getMessage(), is(expectedMessage));
        });
    }

    private Map<String, Object> getRequestConfigMap(
        Map<String, Object> serviceSettings,
        Map<String, Object> taskSettings,
        Map<String, Object> chunkingSettings,
        Map<String, Object> secretSettings
    ) {
        var requestConfigMap = getRequestConfigMap(serviceSettings, taskSettings, secretSettings);
        requestConfigMap.put(ModelConfigurations.CHUNKING_SETTINGS, chunkingSettings);

        return requestConfigMap;
    }

    private Map<String, Object> getRequestConfigMap(
        Map<String, Object> serviceSettings,
        Map<String, Object> taskSettings,
        Map<String, Object> secretSettings
    ) {
        var builtServiceSettings = new HashMap<>();
        builtServiceSettings.putAll(serviceSettings);
        builtServiceSettings.putAll(secretSettings);

        return new HashMap<>(
            Map.of(ModelConfigurations.SERVICE_SETTINGS, builtServiceSettings, ModelConfigurations.TASK_SETTINGS, taskSettings)
        );
    }

    private IbmWatsonxService createIbmWatsonxService() {
        return new IbmWatsonxService(mock(HttpRequestSender.Factory.class), createWithEmptySettings(threadPool));
    }

    private static class IbmWatsonxServiceWithoutAuth extends IbmWatsonxService {
        IbmWatsonxServiceWithoutAuth(HttpRequestSender.Factory factory, ServiceComponents serviceComponents) {
            super(factory, serviceComponents);
        }

        @Override
        protected IbmWatsonxActionCreator getActionCreator(Sender sender, ServiceComponents serviceComponents) {
            return new IbmWatsonxActionCreatorWithoutAuth(getSender(), getServiceComponents());
        }
    }

    private static class IbmWatsonxActionCreatorWithoutAuth extends IbmWatsonxActionCreator {
        IbmWatsonxActionCreatorWithoutAuth(Sender sender, ServiceComponents serviceComponents) {
            super(sender, serviceComponents);
        }

        @Override
        protected IbmWatsonxEmbeddingsRequestManager getEmbeddingsRequestManager(
            IbmWatsonxEmbeddingsModel model,
            Truncator truncator,
            ThreadPool threadPool
        ) {
            return new IbmWatsonxEmbeddingsRequestManagerWithoutAuth(model, truncator, threadPool);
        }
    }

    private static class IbmWatsonxEmbeddingsRequestManagerWithoutAuth extends IbmWatsonxEmbeddingsRequestManager {
        IbmWatsonxEmbeddingsRequestManagerWithoutAuth(IbmWatsonxEmbeddingsModel model, Truncator truncator, ThreadPool threadPool) {
            super(model, truncator, threadPool);
        }

        @Override
        protected IbmWatsonxEmbeddingsRequest getEmbeddingRequest(
            Truncator truncator,
            Truncator.TruncationResult truncatedInput,
            IbmWatsonxEmbeddingsModel model
        ) {
            return new IbmWatsonxEmbeddingsWithoutAuthRequest(truncator, truncatedInput, model);
        }

    }

    private static class IbmWatsonxEmbeddingsWithoutAuthRequest extends IbmWatsonxEmbeddingsRequest {
        private static final String AUTH_HEADER_VALUE = "foo";

        IbmWatsonxEmbeddingsWithoutAuthRequest(Truncator truncator, Truncator.TruncationResult input, IbmWatsonxEmbeddingsModel model) {
            super(truncator, input, model);
        }

        @Override
        public void decorateWithAuth(HttpPost httpPost) {
            httpPost.setHeader(HttpHeaders.AUTHORIZATION, AUTH_HEADER_VALUE);
        }

        @Override
        public Request truncate() {
            IbmWatsonxEmbeddingsRequest embeddingsRequest = (IbmWatsonxEmbeddingsRequest) super.truncate();
            return new IbmWatsonxEmbeddingsWithoutAuthRequest(
                embeddingsRequest.truncator(),
                embeddingsRequest.truncationResult(),
                embeddingsRequest.model()
            );
        }
    }
}<|MERGE_RESOLUTION|>--- conflicted
+++ resolved
@@ -767,12 +767,8 @@
                 null,
                 input,
                 new HashMap<>(),
-<<<<<<< HEAD
                 null,
-                InputType.INGEST,
-=======
                 InputType.INTERNAL_INGEST,
->>>>>>> baffc4a8
                 InferenceAction.Request.DEFAULT_TIMEOUT,
                 listener
             );

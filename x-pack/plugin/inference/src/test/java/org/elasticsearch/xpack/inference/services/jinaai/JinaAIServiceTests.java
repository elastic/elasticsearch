--- conflicted
+++ resolved
@@ -805,187 +805,6 @@
         verifyNoMoreInteractions(sender);
     }
 
-<<<<<<< HEAD
-=======
-    public void testCheckModelConfig_UpdatesDimensions() throws IOException {
-        var senderFactory = HttpRequestSenderTests.createSenderFactory(threadPool, clientManager);
-
-        try (var service = new JinaAIService(senderFactory, createWithEmptySettings(threadPool))) {
-
-            String responseJson = """
-                {
-                    "model": "jina-clip-v2",
-                    "object": "list",
-                    "usage": {
-                        "total_tokens": 5,
-                        "prompt_tokens": 5
-                    },
-                    "data": [
-                        {
-                            "object": "embedding",
-                            "index": 0,
-                            "embedding": [
-                                0.123,
-                                -0.123
-                            ]
-                        }
-                    ]
-                }
-                """;
-            webServer.enqueue(new MockResponse().setResponseCode(200).setBody(responseJson));
-
-            var model = JinaAIEmbeddingsModelTests.createModel(
-                getUrl(webServer),
-                "secret",
-                JinaAIEmbeddingsTaskSettings.EMPTY_SETTINGS,
-                10,
-                1,
-                "jina-clip-v2",
-                JinaAIEmbeddingType.FLOAT
-            );
-            PlainActionFuture<Model> listener = new PlainActionFuture<>();
-            service.checkModelConfig(model, listener);
-            var result = listener.actionGet(TIMEOUT);
-
-            MatcherAssert.assertThat(
-                result,
-                // the dimension is set to 2 because there are 2 embeddings returned from the mock server
-                is(
-                    JinaAIEmbeddingsModelTests.createModel(
-                        getUrl(webServer),
-                        "secret",
-                        JinaAIEmbeddingsTaskSettings.EMPTY_SETTINGS,
-                        10,
-                        2,
-                        "jina-clip-v2",
-                        JinaAIEmbeddingType.FLOAT
-                    )
-                )
-            );
-        }
-    }
-
-    public void testCheckModelConfig_UpdatesSimilarityToDotProduct_WhenItIsNull() throws IOException {
-        var senderFactory = HttpRequestSenderTests.createSenderFactory(threadPool, clientManager);
-
-        try (var service = new JinaAIService(senderFactory, createWithEmptySettings(threadPool))) {
-
-            String responseJson = """
-                {
-                    "model": "jina-clip-v2",
-                    "object": "list",
-                    "usage": {
-                        "total_tokens": 5,
-                        "prompt_tokens": 5
-                    },
-                    "data": [
-                        {
-                            "object": "embedding",
-                            "index": 0,
-                            "embedding": [
-                                0.123,
-                                -0.123
-                            ]
-                        }
-                    ]
-                }
-                """;
-            webServer.enqueue(new MockResponse().setResponseCode(200).setBody(responseJson));
-
-            var model = JinaAIEmbeddingsModelTests.createModel(
-                getUrl(webServer),
-                "secret",
-                JinaAIEmbeddingsTaskSettings.EMPTY_SETTINGS,
-                10,
-                1,
-                "jina-clip-v2",
-                null,
-                JinaAIEmbeddingType.FLOAT
-            );
-            PlainActionFuture<Model> listener = new PlainActionFuture<>();
-            service.checkModelConfig(model, listener);
-            var result = listener.actionGet(TIMEOUT);
-
-            MatcherAssert.assertThat(
-                result,
-                // the dimension is set to 2 because there are 2 embeddings returned from the mock server
-                is(
-                    JinaAIEmbeddingsModelTests.createModel(
-                        getUrl(webServer),
-                        "secret",
-                        JinaAIEmbeddingsTaskSettings.EMPTY_SETTINGS,
-                        10,
-                        2,
-                        "jina-clip-v2",
-                        SimilarityMeasure.DOT_PRODUCT,
-                        JinaAIEmbeddingType.FLOAT
-                    )
-                )
-            );
-        }
-    }
-
-    public void testCheckModelConfig_DoesNotUpdateSimilarity_WhenItIsSpecifiedAsCosine() throws IOException {
-        var senderFactory = HttpRequestSenderTests.createSenderFactory(threadPool, clientManager);
-
-        try (var service = new JinaAIService(senderFactory, createWithEmptySettings(threadPool))) {
-
-            String responseJson = """
-                {
-                    "model": "jina-clip-v2",
-                    "object": "list",
-                    "usage": {
-                        "total_tokens": 5,
-                        "prompt_tokens": 5
-                    },
-                    "data": [
-                        {
-                            "object": "embedding",
-                            "index": 0,
-                            "embedding": [
-                                0.123,
-                                -0.123
-                            ]
-                        }
-                    ]
-                }
-                """;
-            webServer.enqueue(new MockResponse().setResponseCode(200).setBody(responseJson));
-
-            var model = JinaAIEmbeddingsModelTests.createModel(
-                getUrl(webServer),
-                "secret",
-                JinaAIEmbeddingsTaskSettings.EMPTY_SETTINGS,
-                10,
-                1,
-                "jina-clip-v2",
-                SimilarityMeasure.COSINE,
-                JinaAIEmbeddingType.FLOAT
-            );
-            PlainActionFuture<Model> listener = new PlainActionFuture<>();
-            service.checkModelConfig(model, listener);
-            var result = listener.actionGet(TIMEOUT);
-
-            MatcherAssert.assertThat(
-                result,
-                // the dimension is set to 2 because there are 2 embeddings returned from the mock server
-                is(
-                    JinaAIEmbeddingsModelTests.createModel(
-                        getUrl(webServer),
-                        "secret",
-                        JinaAIEmbeddingsTaskSettings.EMPTY_SETTINGS,
-                        10,
-                        2,
-                        "jina-clip-v2",
-                        SimilarityMeasure.COSINE,
-                        JinaAIEmbeddingType.FLOAT
-                    )
-                )
-            );
-        }
-    }
-
->>>>>>> 80deeb81
     public void testUpdateModelWithEmbeddingDetails_NullSimilarityInOriginalModel() throws IOException {
         testUpdateModelWithEmbeddingDetails_Successful(null);
     }

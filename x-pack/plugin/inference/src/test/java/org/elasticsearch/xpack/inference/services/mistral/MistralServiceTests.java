/*
 * Copyright Elasticsearch B.V. and/or licensed to Elasticsearch B.V. under one
 * or more contributor license agreements. Licensed under the Elastic License
 * 2.0; you may not use this file except in compliance with the Elastic License
 * 2.0.
 */

package org.elasticsearch.xpack.inference.services.mistral;

import org.apache.http.HttpHeaders;
import org.elasticsearch.ElasticsearchException;
import org.elasticsearch.ElasticsearchStatusException;
import org.elasticsearch.action.ActionListener;
import org.elasticsearch.action.support.PlainActionFuture;
import org.elasticsearch.common.ValidationException;
import org.elasticsearch.common.bytes.BytesArray;
import org.elasticsearch.common.bytes.BytesReference;
import org.elasticsearch.common.settings.Settings;
import org.elasticsearch.common.xcontent.XContentHelper;
import org.elasticsearch.core.Nullable;
import org.elasticsearch.core.TimeValue;
import org.elasticsearch.inference.ChunkedInference;
import org.elasticsearch.inference.ChunkingSettings;
import org.elasticsearch.inference.InferenceServiceConfiguration;
import org.elasticsearch.inference.InferenceServiceResults;
import org.elasticsearch.inference.InputType;
import org.elasticsearch.inference.Model;
import org.elasticsearch.inference.ModelConfigurations;
import org.elasticsearch.inference.SimilarityMeasure;
import org.elasticsearch.inference.TaskType;
import org.elasticsearch.test.ESTestCase;
import org.elasticsearch.test.http.MockResponse;
import org.elasticsearch.test.http.MockWebServer;
import org.elasticsearch.threadpool.ThreadPool;
import org.elasticsearch.xcontent.ToXContent;
import org.elasticsearch.xcontent.XContentType;
import org.elasticsearch.xpack.core.inference.action.InferenceAction;
import org.elasticsearch.xpack.core.inference.results.ChunkedInferenceEmbedding;
import org.elasticsearch.xpack.core.inference.results.TextEmbeddingFloatResults;
import org.elasticsearch.xpack.inference.ModelConfigurationsTests;
import org.elasticsearch.xpack.inference.external.http.HttpClientManager;
import org.elasticsearch.xpack.inference.external.http.sender.HttpRequestSender;
import org.elasticsearch.xpack.inference.external.http.sender.HttpRequestSenderTests;
import org.elasticsearch.xpack.inference.external.http.sender.Sender;
import org.elasticsearch.xpack.inference.logging.ThrottlerManager;
import org.elasticsearch.xpack.inference.services.mistral.embeddings.MistralEmbeddingModelTests;
import org.elasticsearch.xpack.inference.services.mistral.embeddings.MistralEmbeddingsModel;
import org.elasticsearch.xpack.inference.services.mistral.embeddings.MistralEmbeddingsServiceSettings;
import org.elasticsearch.xpack.inference.services.settings.RateLimitSettingsTests;
import org.hamcrest.CoreMatchers;
import org.hamcrest.MatcherAssert;
import org.hamcrest.Matchers;
import org.junit.After;
import org.junit.Before;

import java.io.IOException;
import java.util.Arrays;
import java.util.HashMap;
import java.util.List;
import java.util.Map;
import java.util.concurrent.TimeUnit;

import static org.elasticsearch.common.xcontent.XContentHelper.toXContent;
import static org.elasticsearch.test.hamcrest.ElasticsearchAssertions.assertToXContentEquivalent;
import static org.elasticsearch.xpack.inference.Utils.getInvalidModel;
import static org.elasticsearch.xpack.inference.Utils.getPersistedConfigMap;
import static org.elasticsearch.xpack.inference.Utils.inferenceUtilityPool;
import static org.elasticsearch.xpack.inference.Utils.mockClusterServiceEmpty;
import static org.elasticsearch.xpack.inference.chunking.ChunkingSettingsTests.createRandomChunkingSettings;
import static org.elasticsearch.xpack.inference.chunking.ChunkingSettingsTests.createRandomChunkingSettingsMap;
import static org.elasticsearch.xpack.inference.external.http.Utils.entityAsMap;
import static org.elasticsearch.xpack.inference.external.http.Utils.getUrl;
import static org.elasticsearch.xpack.inference.services.ServiceComponentsTests.createWithEmptySettings;
import static org.elasticsearch.xpack.inference.services.mistral.MistralConstants.API_KEY_FIELD;
import static org.elasticsearch.xpack.inference.services.mistral.embeddings.MistralEmbeddingsServiceSettingsTests.createRequestSettingsMap;
import static org.hamcrest.CoreMatchers.is;
import static org.hamcrest.Matchers.containsString;
import static org.hamcrest.Matchers.equalTo;
import static org.hamcrest.Matchers.hasSize;
import static org.hamcrest.Matchers.instanceOf;
import static org.mockito.Mockito.mock;
import static org.mockito.Mockito.times;
import static org.mockito.Mockito.verify;
import static org.mockito.Mockito.verifyNoMoreInteractions;
import static org.mockito.Mockito.when;

public class MistralServiceTests extends ESTestCase {
    private static final TimeValue TIMEOUT = new TimeValue(30, TimeUnit.SECONDS);
    private final MockWebServer webServer = new MockWebServer();
    private ThreadPool threadPool;
    private HttpClientManager clientManager;

    @Before
    public void init() throws Exception {
        webServer.start();
        threadPool = createThreadPool(inferenceUtilityPool());
        clientManager = HttpClientManager.create(Settings.EMPTY, threadPool, mockClusterServiceEmpty(), mock(ThrottlerManager.class));
    }

    @After
    public void shutdown() throws IOException {
        clientManager.close();
        terminate(threadPool);
        webServer.close();
    }

    public void testParseRequestConfig_CreatesAMistralEmbeddingsModel() throws IOException {
        try (var service = createService()) {
            ActionListener<Model> modelVerificationListener = ActionListener.wrap(model -> {
                assertThat(model, instanceOf(MistralEmbeddingsModel.class));

                var embeddingsModel = (MistralEmbeddingsModel) model;
                var serviceSettings = (MistralEmbeddingsServiceSettings) model.getServiceSettings();
                assertThat(serviceSettings.modelId(), is("mistral-embed"));
                assertThat(embeddingsModel.getSecretSettings().apiKey().toString(), is("secret"));
            }, exception -> fail("Unexpected exception: " + exception));

            service.parseRequestConfig(
                "id",
                TaskType.TEXT_EMBEDDING,
                getRequestConfigMap(
                    getEmbeddingsServiceSettingsMap("mistral-embed", null, null, null),
                    getEmbeddingsTaskSettingsMap(),
                    getSecretSettingsMap("secret")
                ),
                modelVerificationListener
            );
        }
    }

    public void testParseRequestConfig_CreatesAMistralEmbeddingsModelWhenChunkingSettingsProvided() throws IOException {
        try (var service = createService()) {
            ActionListener<Model> modelVerificationListener = ActionListener.wrap(model -> {
                assertThat(model, instanceOf(MistralEmbeddingsModel.class));

                var embeddingsModel = (MistralEmbeddingsModel) model;
                var serviceSettings = (MistralEmbeddingsServiceSettings) model.getServiceSettings();
                assertThat(serviceSettings.modelId(), is("mistral-embed"));
                assertThat(embeddingsModel.getConfigurations().getChunkingSettings(), instanceOf(ChunkingSettings.class));
                assertThat(embeddingsModel.getSecretSettings().apiKey().toString(), is("secret"));
            }, exception -> fail("Unexpected exception: " + exception));

            service.parseRequestConfig(
                "id",
                TaskType.TEXT_EMBEDDING,
                getRequestConfigMap(
                    getEmbeddingsServiceSettingsMap("mistral-embed", null, null, null),
                    getEmbeddingsTaskSettingsMap(),
                    createRandomChunkingSettingsMap(),
                    getSecretSettingsMap("secret")
                ),
                modelVerificationListener
            );
        }
    }

    public void testParseRequestConfig_CreatesAMistralEmbeddingsModelWhenChunkingSettingsNotProvided() throws IOException {
        try (var service = createService()) {
            ActionListener<Model> modelVerificationListener = ActionListener.wrap(model -> {
                assertThat(model, instanceOf(MistralEmbeddingsModel.class));

                var embeddingsModel = (MistralEmbeddingsModel) model;
                var serviceSettings = (MistralEmbeddingsServiceSettings) model.getServiceSettings();
                assertThat(serviceSettings.modelId(), is("mistral-embed"));
                assertThat(embeddingsModel.getConfigurations().getChunkingSettings(), instanceOf(ChunkingSettings.class));
                assertThat(embeddingsModel.getSecretSettings().apiKey().toString(), is("secret"));
            }, exception -> fail("Unexpected exception: " + exception));

            service.parseRequestConfig(
                "id",
                TaskType.TEXT_EMBEDDING,
                getRequestConfigMap(
                    getEmbeddingsServiceSettingsMap("mistral-embed", null, null, null),
                    getEmbeddingsTaskSettingsMap(),
                    getSecretSettingsMap("secret")
                ),
                modelVerificationListener
            );
        }
    }

    public void testParseRequestConfig_ThrowsUnsupportedModelType() throws IOException {
        try (var service = createService()) {
            ActionListener<Model> modelVerificationListener = ActionListener.wrap(
                model -> fail("Expected exception, but got model: " + model),
                exception -> {
                    assertThat(exception, instanceOf(ElasticsearchStatusException.class));
                    assertThat(exception.getMessage(), is("The [mistral] service does not support task type [sparse_embedding]"));
                }
            );

            service.parseRequestConfig(
                "id",
                TaskType.SPARSE_EMBEDDING,
                getRequestConfigMap(
                    getEmbeddingsServiceSettingsMap("mistral-embed", null, null, null),
                    getEmbeddingsTaskSettingsMap(),
                    getSecretSettingsMap("secret")
                ),
                modelVerificationListener
            );
        }
    }

    public void testParseRequestConfig_ThrowsWhenAnExtraKeyExistsInConfig() throws IOException {
        try (var service = createService()) {
            var config = getRequestConfigMap(
                getEmbeddingsServiceSettingsMap("mistral-embed", null, null, null),
                getEmbeddingsTaskSettingsMap(),
                getSecretSettingsMap("secret")
            );
            config.put("extra_key", "value");

            ActionListener<Model> modelVerificationListener = ActionListener.wrap(
                model -> fail("Expected exception, but got model: " + model),
                exception -> {
                    assertThat(exception, instanceOf(ElasticsearchStatusException.class));
                    assertThat(
                        exception.getMessage(),
                        is("Model configuration contains settings [{extra_key=value}] unknown to the [mistral] service")
                    );
                }
            );

            service.parseRequestConfig("id", TaskType.TEXT_EMBEDDING, config, modelVerificationListener);
        }
    }

    public void testParseRequestConfig_ThrowsWhenAnExtraKeyExistsInEmbeddingTaskSettingsMap() throws IOException {
        try (var service = createService()) {
            var taskSettings = new HashMap<String, Object>();
            taskSettings.put("extra_key", "value");

            var config = getRequestConfigMap(
                getEmbeddingsServiceSettingsMap("mistral-embed", null, null, null),
                taskSettings,
                getSecretSettingsMap("secret")
            );

            ActionListener<Model> modelVerificationListener = ActionListener.wrap(
                model -> fail("Expected exception, but got model: " + model),
                exception -> {
                    assertThat(exception, instanceOf(ElasticsearchStatusException.class));
                    assertThat(
                        exception.getMessage(),
                        is("Model configuration contains settings [{extra_key=value}] unknown to the [mistral] service")
                    );
                }
            );

            service.parseRequestConfig("id", TaskType.TEXT_EMBEDDING, config, modelVerificationListener);
        }
    }

    public void testParseRequestConfig_ThrowsWhenAnExtraKeyExistsInEmbeddingSecretSettingsMap() throws IOException {
        try (var service = createService()) {
            var secretSettings = getSecretSettingsMap("secret");
            secretSettings.put("extra_key", "value");

            var config = getRequestConfigMap(
                getEmbeddingsServiceSettingsMap("mistral-embed", null, null, null),
                getEmbeddingsTaskSettingsMap(),
                secretSettings
            );

            ActionListener<Model> modelVerificationListener = ActionListener.wrap(
                model -> fail("Expected exception, but got model: " + model),
                exception -> {
                    assertThat(exception, instanceOf(ElasticsearchStatusException.class));
                    assertThat(
                        exception.getMessage(),
                        is("Model configuration contains settings [{extra_key=value}] unknown to the [mistral] service")
                    );
                }
            );

            service.parseRequestConfig("id", TaskType.TEXT_EMBEDDING, config, modelVerificationListener);
        }
    }

    public void testParsePersistedConfig_CreatesAMistralEmbeddingsModel() throws IOException {
        try (var service = createService()) {
            var config = getPersistedConfigMap(
                getEmbeddingsServiceSettingsMap("mistral-embed", 1024, 512, null),
                getEmbeddingsTaskSettingsMap(),
                getSecretSettingsMap("secret")
            );

            var model = service.parsePersistedConfigWithSecrets("id", TaskType.TEXT_EMBEDDING, config.config(), config.secrets());

            assertThat(model, instanceOf(MistralEmbeddingsModel.class));

            var embeddingsModel = (MistralEmbeddingsModel) model;
            assertThat(embeddingsModel.getServiceSettings().modelId(), is("mistral-embed"));
            assertThat(embeddingsModel.getServiceSettings().dimensions(), is(1024));
            assertThat(embeddingsModel.getServiceSettings().maxInputTokens(), is(512));
            assertThat(embeddingsModel.getSecretSettings().apiKey().toString(), is("secret"));
        }
    }

    public void testParsePersistedConfig_CreatesAMistralEmbeddingsModelWhenChunkingSettingsProvided() throws IOException {
        try (var service = createService()) {
            var config = getPersistedConfigMap(
                getEmbeddingsServiceSettingsMap("mistral-embed", 1024, 512, null),
                getEmbeddingsTaskSettingsMap(),
                createRandomChunkingSettingsMap(),
                getSecretSettingsMap("secret")
            );

            var model = service.parsePersistedConfigWithSecrets("id", TaskType.TEXT_EMBEDDING, config.config(), config.secrets());

            assertThat(model, instanceOf(MistralEmbeddingsModel.class));

            var embeddingsModel = (MistralEmbeddingsModel) model;
            assertThat(embeddingsModel.getServiceSettings().modelId(), is("mistral-embed"));
            assertThat(embeddingsModel.getServiceSettings().dimensions(), is(1024));
            assertThat(embeddingsModel.getServiceSettings().maxInputTokens(), is(512));
            assertThat(embeddingsModel.getConfigurations().getChunkingSettings(), instanceOf(ChunkingSettings.class));
            assertThat(embeddingsModel.getSecretSettings().apiKey().toString(), is("secret"));
        }
    }

    public void testParsePersistedConfig_CreatesAMistralEmbeddingsModelWhenChunkingSettingsNotProvided() throws IOException {
        try (var service = createService()) {
            var config = getPersistedConfigMap(
                getEmbeddingsServiceSettingsMap("mistral-embed", 1024, 512, null),
                getEmbeddingsTaskSettingsMap(),
                getSecretSettingsMap("secret")
            );

            var model = service.parsePersistedConfigWithSecrets("id", TaskType.TEXT_EMBEDDING, config.config(), config.secrets());

            assertThat(model, instanceOf(MistralEmbeddingsModel.class));

            var embeddingsModel = (MistralEmbeddingsModel) model;
            assertThat(embeddingsModel.getServiceSettings().modelId(), is("mistral-embed"));
            assertThat(embeddingsModel.getServiceSettings().dimensions(), is(1024));
            assertThat(embeddingsModel.getServiceSettings().maxInputTokens(), is(512));
            assertThat(embeddingsModel.getConfigurations().getChunkingSettings(), instanceOf(ChunkingSettings.class));
            assertThat(embeddingsModel.getSecretSettings().apiKey().toString(), is("secret"));
        }
    }

    public void testParsePersistedConfig_ThrowsUnsupportedModelType() throws IOException {
        try (var service = createService()) {
            ActionListener<Model> modelVerificationListener = ActionListener.wrap(
                model -> fail("Expected exception, but got model: " + model),
                exception -> {
                    assertThat(exception, instanceOf(ElasticsearchStatusException.class));
                    assertThat(exception.getMessage(), is("The [mistral] service does not support task type [sparse_embedding]"));
                }
            );

            service.parseRequestConfig(
                "id",
                TaskType.SPARSE_EMBEDDING,
                getRequestConfigMap(
                    getEmbeddingsServiceSettingsMap("mistral-embed", null, null, null),
                    getEmbeddingsTaskSettingsMap(),
                    getSecretSettingsMap("secret")
                ),
                modelVerificationListener
            );
        }
    }

    public void testParsePersistedConfigWithSecrets_ThrowsErrorTryingToParseInvalidModel() throws IOException {
        try (var service = createService()) {
            var config = getPersistedConfigMap(
                getEmbeddingsServiceSettingsMap("mistral-embed", null, null, null),
                getEmbeddingsTaskSettingsMap(),
                getSecretSettingsMap("secret")
            );

            var thrownException = expectThrows(
                ElasticsearchStatusException.class,
                () -> service.parsePersistedConfigWithSecrets("id", TaskType.SPARSE_EMBEDDING, config.config(), config.secrets())
            );

            assertThat(
                thrownException.getMessage(),
                is("Failed to parse stored model [id] for [mistral] service, please delete and add the service again")
            );
        }
    }

    public void testParsePersistedConfig_DoesNotThrowWhenAnExtraKeyExistsInConfig() throws IOException {
        try (var service = createService()) {
            var serviceSettings = getEmbeddingsServiceSettingsMap("mistral-embed", 1024, 512, null);
            var taskSettings = getEmbeddingsTaskSettingsMap();
            var secretSettings = getSecretSettingsMap("secret");
            var config = getPersistedConfigMap(serviceSettings, taskSettings, secretSettings);
            config.config().put("extra_key", "value");

            var model = service.parsePersistedConfigWithSecrets("id", TaskType.TEXT_EMBEDDING, config.config(), config.secrets());

            assertThat(model, instanceOf(MistralEmbeddingsModel.class));
        }
    }

    public void testParsePersistedConfig_DoesNotThrowWhenExtraKeyExistsInEmbeddingServiceSettingsMap() throws IOException {
        try (var service = createService()) {
            var serviceSettings = getEmbeddingsServiceSettingsMap("mistral-embed", 1024, 512, null);
            serviceSettings.put("extra_key", "value");

            var taskSettings = getEmbeddingsTaskSettingsMap();
            var secretSettings = getSecretSettingsMap("secret");
            var config = getPersistedConfigMap(serviceSettings, taskSettings, secretSettings);

            var model = service.parsePersistedConfigWithSecrets("id", TaskType.TEXT_EMBEDDING, config.config(), config.secrets());

            assertThat(model, instanceOf(MistralEmbeddingsModel.class));
        }
    }

    public void testParsePersistedConfig_DoesNotThrowWhenAnExtraKeyExistsInEmbeddingTaskSettingsMap() throws IOException {
        try (var service = createService()) {
            var serviceSettings = getEmbeddingsServiceSettingsMap("mistral-embed", 1024, 512, null);
            var taskSettings = new HashMap<String, Object>();
            taskSettings.put("extra_key", "value");

            var secretSettings = getSecretSettingsMap("secret");
            var config = getPersistedConfigMap(serviceSettings, taskSettings, secretSettings);

            var model = service.parsePersistedConfigWithSecrets("id", TaskType.TEXT_EMBEDDING, config.config(), config.secrets());

            assertThat(model, instanceOf(MistralEmbeddingsModel.class));
        }
    }

    public void testParsePersistedConfig_DoesNotThrowWhenAnExtraKeyExistsInEmbeddingSecretSettingsMap() throws IOException {
        try (var service = createService()) {
            var serviceSettings = getEmbeddingsServiceSettingsMap("mistral-embed", 1024, 512, null);
            var taskSettings = getEmbeddingsTaskSettingsMap();
            var secretSettings = getSecretSettingsMap("secret");
            secretSettings.put("extra_key", "value");

            var config = getPersistedConfigMap(serviceSettings, taskSettings, secretSettings);

            var model = service.parsePersistedConfigWithSecrets("id", TaskType.TEXT_EMBEDDING, config.config(), config.secrets());

            assertThat(model, instanceOf(MistralEmbeddingsModel.class));
        }
    }

    public void testParsePersistedConfig_WithoutSecretsCreatesEmbeddingsModel() throws IOException {
        try (var service = createService()) {
            var config = getPersistedConfigMap(
                getEmbeddingsServiceSettingsMap("mistral-embed", 1024, 512, null),
                getEmbeddingsTaskSettingsMap(),
                Map.of()
            );

            var model = service.parsePersistedConfig("id", TaskType.TEXT_EMBEDDING, config.config());

            assertThat(model, instanceOf(MistralEmbeddingsModel.class));

            var embeddingsModel = (MistralEmbeddingsModel) model;
            assertThat(embeddingsModel.getServiceSettings().modelId(), is("mistral-embed"));
            assertThat(embeddingsModel.getServiceSettings().dimensions(), is(1024));
            assertThat(embeddingsModel.getServiceSettings().maxInputTokens(), is(512));
        }
    }

    public void testParsePersistedConfig_WithoutSecretsCreatesAnEmbeddingsModelWhenChunkingSettingsProvided() throws IOException {
        try (var service = createService()) {
            var config = getPersistedConfigMap(
                getEmbeddingsServiceSettingsMap("mistral-embed", 1024, 512, null),
                getEmbeddingsTaskSettingsMap(),
                createRandomChunkingSettingsMap(),
                Map.of()
            );

            var model = service.parsePersistedConfig("id", TaskType.TEXT_EMBEDDING, config.config());

            assertThat(model, instanceOf(MistralEmbeddingsModel.class));

            var embeddingsModel = (MistralEmbeddingsModel) model;
            assertThat(embeddingsModel.getServiceSettings().modelId(), is("mistral-embed"));
            assertThat(embeddingsModel.getServiceSettings().dimensions(), is(1024));
            assertThat(embeddingsModel.getServiceSettings().maxInputTokens(), is(512));
            assertThat(embeddingsModel.getConfigurations().getChunkingSettings(), instanceOf(ChunkingSettings.class));
        }
    }

    public void testParsePersistedConfig_WithoutSecretsCreatesAnEmbeddingsModelWhenChunkingSettingsNotProvided() throws IOException {
        try (var service = createService()) {
            var config = getPersistedConfigMap(
                getEmbeddingsServiceSettingsMap("mistral-embed", 1024, 512, null),
                getEmbeddingsTaskSettingsMap(),
                Map.of()
            );

            var model = service.parsePersistedConfig("id", TaskType.TEXT_EMBEDDING, config.config());

            assertThat(model, instanceOf(MistralEmbeddingsModel.class));

            var embeddingsModel = (MistralEmbeddingsModel) model;
            assertThat(embeddingsModel.getServiceSettings().modelId(), is("mistral-embed"));
            assertThat(embeddingsModel.getServiceSettings().dimensions(), is(1024));
            assertThat(embeddingsModel.getServiceSettings().maxInputTokens(), is(512));
            assertThat(embeddingsModel.getConfigurations().getChunkingSettings(), instanceOf(ChunkingSettings.class));
        }
    }

    public void testCheckModelConfig_ForEmbeddingsModel_Works() throws IOException {
        var senderFactory = HttpRequestSenderTests.createSenderFactory(threadPool, clientManager);

        try (var service = new MistralService(senderFactory, createWithEmptySettings(threadPool))) {
            webServer.enqueue(new MockResponse().setResponseCode(200).setBody(testEmbeddingResultJson));

            var model = MistralEmbeddingModelTests.createModel("id", "mistral-embed", "apikey", null, null, null, null);
            model.setURI(getUrl(webServer));

            PlainActionFuture<Model> listener = new PlainActionFuture<>();
            service.checkModelConfig(model, listener);

            var result = listener.actionGet(TIMEOUT);
            assertThat(
                result,
                is(MistralEmbeddingModelTests.createModel("id", "mistral-embed", "apikey", 2, null, SimilarityMeasure.DOT_PRODUCT, null))
            );

            assertThat(webServer.requests(), hasSize(1));

            var requestMap = entityAsMap(webServer.requests().get(0).getBody());
            MatcherAssert.assertThat(
                requestMap,
                Matchers.is(Map.of("input", List.of("how big"), "encoding_format", "float", "model", "mistral-embed"))
            );
        }
    }

    public void testUpdateModelWithEmbeddingDetails_InvalidModelProvided() throws IOException {
        var senderFactory = HttpRequestSenderTests.createSenderFactory(threadPool, clientManager);
        try (var service = new MistralService(senderFactory, createWithEmptySettings(threadPool))) {
            var model = new Model(ModelConfigurationsTests.createRandomInstance());

            assertThrows(
                ElasticsearchStatusException.class,
                () -> { service.updateModelWithEmbeddingDetails(model, randomNonNegativeInt()); }
            );
        }
    }

    public void testUpdateModelWithEmbeddingDetails_NullSimilarityInOriginalModel() throws IOException {
        testUpdateModelWithEmbeddingDetails_Successful(null);
    }

    public void testUpdateModelWithEmbeddingDetails_NonNullSimilarityInOriginalModel() throws IOException {
        testUpdateModelWithEmbeddingDetails_Successful(randomFrom(SimilarityMeasure.values()));
    }

    private void testUpdateModelWithEmbeddingDetails_Successful(SimilarityMeasure similarityMeasure) throws IOException {
        var senderFactory = HttpRequestSenderTests.createSenderFactory(threadPool, clientManager);
        try (var service = new MistralService(senderFactory, createWithEmptySettings(threadPool))) {
            var embeddingSize = randomNonNegativeInt();
            var model = MistralEmbeddingModelTests.createModel(
                randomAlphaOfLength(10),
                randomAlphaOfLength(10),
                randomAlphaOfLength(10),
                randomNonNegativeInt(),
                randomNonNegativeInt(),
                similarityMeasure,
                RateLimitSettingsTests.createRandom()
            );

            Model updatedModel = service.updateModelWithEmbeddingDetails(model, embeddingSize);

            SimilarityMeasure expectedSimilarityMeasure = similarityMeasure == null ? SimilarityMeasure.DOT_PRODUCT : similarityMeasure;
            assertEquals(expectedSimilarityMeasure, updatedModel.getServiceSettings().similarity());
            assertEquals(embeddingSize, updatedModel.getServiceSettings().dimensions().intValue());
        }
    }

    public void testInfer_ThrowsErrorWhenModelIsNotMistralEmbeddingsModel() throws IOException {
        var sender = mock(Sender.class);

        var factory = mock(HttpRequestSender.Factory.class);
        when(factory.createSender()).thenReturn(sender);

        var mockModel = getInvalidModel("model_id", "service_name");

        try (var service = new MistralService(factory, createWithEmptySettings(threadPool))) {
            PlainActionFuture<InferenceServiceResults> listener = new PlainActionFuture<>();
            service.infer(
                mockModel,
                null,
                List.of(""),
                false,
                new HashMap<>(),
                InputType.INTERNAL_INGEST,
                InferenceAction.Request.DEFAULT_TIMEOUT,
                listener
            );

            var thrownException = expectThrows(ElasticsearchStatusException.class, () -> listener.actionGet(TIMEOUT));
            assertThat(
                thrownException.getMessage(),
                is("The internal model was invalid, please delete the service [service_name] with id [model_id] and add it again.")
            );

            verify(factory, times(1)).createSender();
            verify(sender, times(1)).start();
        }

        verify(sender, times(1)).close();
        verifyNoMoreInteractions(factory);
        verifyNoMoreInteractions(sender);
    }

    public void testInfer_ThrowsErrorWhenInputTypeIsSpecified() throws IOException {
        var sender = mock(Sender.class);

        var factory = mock(HttpRequestSender.Factory.class);
        when(factory.createSender()).thenReturn(sender);

        var model = MistralEmbeddingModelTests.createModel("id", "mistral-embed", "apikey", null, null, null, null);

        try (var service = new MistralService(factory, createWithEmptySettings(threadPool))) {
            PlainActionFuture<InferenceServiceResults> listener = new PlainActionFuture<>();

            var thrownException = expectThrows(
                ValidationException.class,
                () -> service.infer(
                    model,
                    null,
                    List.of(""),
                    false,
                    new HashMap<>(),
                    InputType.INGEST,
                    InferenceAction.Request.DEFAULT_TIMEOUT,
                    listener
                )
            );
            assertThat(
                thrownException.getMessage(),
                is("Validation Failed: 1: Invalid input_type [ingest]. The input_type option is not supported by this service;")
            );

            verify(factory, times(1)).createSender();
            verify(sender, times(1)).start();
        }

        verify(sender, times(1)).close();
        verifyNoMoreInteractions(factory);
        verifyNoMoreInteractions(sender);
    }

    public void testChunkedInfer_ChunkingSettingsNotSet() throws IOException {
        var model = MistralEmbeddingModelTests.createModel("id", "mistral-embed", null, "apikey", null, null, null, null);
        model.setURI(getUrl(webServer));

        testChunkedInfer(model);
    }

    public void testChunkedInfer_ChunkingSettingsSet() throws IOException {
        var model = MistralEmbeddingModelTests.createModel(
            "id",
            "mistral-embed",
            createRandomChunkingSettings(),
            "apikey",
            null,
            null,
            null,
            null
        );
        model.setURI(getUrl(webServer));

        testChunkedInfer(model);
    }

    public void testChunkedInfer(MistralEmbeddingsModel model) throws IOException {
        var senderFactory = HttpRequestSenderTests.createSenderFactory(threadPool, clientManager);

        try (var service = new MistralService(senderFactory, createWithEmptySettings(threadPool))) {

            String responseJson = """
                {
                    "object": "list",
                    "data": [
                        {
                            "object": "embedding",
                            "index": 0,
                            "embedding": [
                                0.123,
                                -0.123
                            ]
                        },
                        {
                            "object": "embedding",
                            "index": 1,
                            "embedding": [
                                0.223,
                                -0.223
                            ]
                        }
                    ],
                    "model": "text-embedding-ada-002-v2",
                    "usage": {
                        "prompt_tokens": 8,
                        "total_tokens": 8
                    }
                }
                """;
            webServer.enqueue(new MockResponse().setResponseCode(200).setBody(responseJson));

            PlainActionFuture<List<ChunkedInference>> listener = new PlainActionFuture<>();
            service.chunkedInfer(
                model,
                null,
                List.of("abc", "def"),
                new HashMap<>(),
<<<<<<< HEAD
                null,
                InputType.INGEST,
=======
                InputType.INTERNAL_INGEST,
>>>>>>> baffc4a8
                InferenceAction.Request.DEFAULT_TIMEOUT,
                listener
            );

            var results = listener.actionGet(TIMEOUT);

            assertThat(results, hasSize(2));
            {
                assertThat(results.get(0), CoreMatchers.instanceOf(ChunkedInferenceEmbedding.class));
                var floatResult = (ChunkedInferenceEmbedding) results.get(0);
                assertThat(floatResult.chunks(), hasSize(1));
                assertThat(floatResult.chunks().get(0).embedding(), Matchers.instanceOf(TextEmbeddingFloatResults.Embedding.class));
                assertTrue(
                    Arrays.equals(
                        new float[] { 0.123f, -0.123f },
                        ((TextEmbeddingFloatResults.Embedding) floatResult.chunks().get(0).embedding()).values()
                    )
                );
            }
            {
                assertThat(results.get(1), CoreMatchers.instanceOf(ChunkedInferenceEmbedding.class));
                var floatResult = (ChunkedInferenceEmbedding) results.get(1);
                assertThat(floatResult.chunks(), hasSize(1));
                assertThat(floatResult.chunks().get(0).embedding(), Matchers.instanceOf(TextEmbeddingFloatResults.Embedding.class));
                assertTrue(
                    Arrays.equals(
                        new float[] { 0.223f, -0.223f },
                        ((TextEmbeddingFloatResults.Embedding) floatResult.chunks().get(0).embedding()).values()
                    )
                );
            }

            assertThat(webServer.requests(), hasSize(1));
            assertNull(webServer.requests().get(0).getUri().getQuery());
            assertThat(webServer.requests().get(0).getHeader(HttpHeaders.CONTENT_TYPE), equalTo(XContentType.JSON.mediaType()));
            assertThat(webServer.requests().get(0).getHeader(HttpHeaders.AUTHORIZATION), equalTo("Bearer apikey"));

            var requestMap = entityAsMap(webServer.requests().get(0).getBody());
            assertThat(requestMap.size(), Matchers.is(3));
            assertThat(requestMap.get("input"), Matchers.is(List.of("abc", "def")));
            assertThat(requestMap.get("encoding_format"), Matchers.is("float"));
            assertThat(requestMap.get("model"), Matchers.is("mistral-embed"));
        }
    }

    public void testInfer_UnauthorisedResponse() throws IOException {
        var senderFactory = HttpRequestSenderTests.createSenderFactory(threadPool, clientManager);

        try (var service = new MistralService(senderFactory, createWithEmptySettings(threadPool))) {

            String responseJson = """
                {
                    "error": {
                        "message": "Incorrect API key provided:",
                        "type": "invalid_request_error",
                        "param": null,
                        "code": "invalid_api_key"
                    }
                }
                """;
            webServer.enqueue(new MockResponse().setResponseCode(401).setBody(responseJson));

            var model = MistralEmbeddingModelTests.createModel("id", "mistral-embed", "apikey", null, null, null, null);
            model.setURI(getUrl(webServer));

            PlainActionFuture<InferenceServiceResults> listener = new PlainActionFuture<>();
            service.infer(
                model,
                null,
                List.of("abc"),
                false,
                new HashMap<>(),
                InputType.INTERNAL_INGEST,
                InferenceAction.Request.DEFAULT_TIMEOUT,
                listener
            );

            var error = expectThrows(ElasticsearchException.class, () -> listener.actionGet(TIMEOUT));
            assertThat(error.getMessage(), containsString("Received an authentication error status code for request"));
            assertThat(error.getMessage(), containsString("Error message: [Incorrect API key provided:]"));
            assertThat(webServer.requests(), hasSize(1));
        }
    }

    public void testGetConfiguration() throws Exception {
        try (var service = createService()) {
            String content = XContentHelper.stripWhitespace("""
                {
                       "service": "mistral",
                       "name": "Mistral",
                       "task_types": ["text_embedding"],
                       "configurations": {
                           "api_key": {
                               "description": "API Key for the provider you're connecting to.",
                               "label": "API Key",
                               "required": true,
                               "sensitive": true,
                               "updatable": true,
                               "type": "str",
                               "supported_task_types": ["text_embedding"]
                           },
                           "model": {
                               "description": "Refer to the Mistral models documentation for the list of available text embedding models.",
                               "label": "Model",
                               "required": true,
                               "sensitive": false,
                               "updatable": false,
                               "type": "str",
                               "supported_task_types": ["text_embedding"]
                           },
                           "rate_limit.requests_per_minute": {
                               "description": "Minimize the number of rate limit errors.",
                               "label": "Rate Limit",
                               "required": false,
                               "sensitive": false,
                               "updatable": false,
                               "type": "int",
                               "supported_task_types": ["text_embedding"]
                           },
                           "max_input_tokens": {
                               "description": "Allows you to specify the maximum number of tokens per input.",
                               "label": "Maximum Input Tokens",
                               "required": false,
                               "sensitive": false,
                               "updatable": false,
                               "type": "int",
                               "supported_task_types": ["text_embedding"]
                           }
                       }
                   }
                """);
            InferenceServiceConfiguration configuration = InferenceServiceConfiguration.fromXContentBytes(
                new BytesArray(content),
                XContentType.JSON
            );
            boolean humanReadable = true;
            BytesReference originalBytes = toShuffledXContent(configuration, XContentType.JSON, ToXContent.EMPTY_PARAMS, humanReadable);
            InferenceServiceConfiguration serviceConfiguration = service.getConfiguration();
            assertToXContentEquivalent(
                originalBytes,
                toXContent(serviceConfiguration, XContentType.JSON, humanReadable),
                XContentType.JSON
            );
        }
    }

    // ----------------------------------------------------------------

    private MistralService createService() {
        return new MistralService(mock(HttpRequestSender.Factory.class), createWithEmptySettings(threadPool));
    }

    private Map<String, Object> getRequestConfigMap(
        Map<String, Object> serviceSettings,
        Map<String, Object> taskSettings,
        Map<String, Object> chunkingSettings,
        Map<String, Object> secretSettings
    ) {
        var requestConfigMap = getRequestConfigMap(serviceSettings, taskSettings, secretSettings);
        requestConfigMap.put(ModelConfigurations.CHUNKING_SETTINGS, chunkingSettings);

        return requestConfigMap;
    }

    private Map<String, Object> getRequestConfigMap(
        Map<String, Object> serviceSettings,
        Map<String, Object> taskSettings,
        Map<String, Object> secretSettings
    ) {
        var builtServiceSettings = new HashMap<>();
        builtServiceSettings.putAll(serviceSettings);
        builtServiceSettings.putAll(secretSettings);

        return new HashMap<>(
            Map.of(ModelConfigurations.SERVICE_SETTINGS, builtServiceSettings, ModelConfigurations.TASK_SETTINGS, taskSettings)
        );
    }

    private static Map<String, Object> getEmbeddingsServiceSettingsMap(
        String model,
        @Nullable Integer dimensions,
        @Nullable Integer maxTokens,
        @Nullable SimilarityMeasure similarityMeasure
    ) {
        return createRequestSettingsMap(model, dimensions, maxTokens, similarityMeasure);
    }

    private static Map<String, Object> getEmbeddingsTaskSettingsMap() {
        // no task settings for Mistral embeddings
        return Map.of();
    }

    private static Map<String, Object> getSecretSettingsMap(String apiKey) {
        return new HashMap<>(Map.of(API_KEY_FIELD, apiKey));
    }

    private static final String testEmbeddingResultJson = """
        {
          "object": "list",
          "data": [
              {
                  "object": "embedding",
                  "index": 0,
                  "embedding": [
                      0.0123,
                      -0.0123
                  ]
              }
          ],
          "model": "text-embedding-ada-002-v2",
          "usage": {
              "prompt_tokens": 8,
              "total_tokens": 8
          }
        }
        """;

}<|MERGE_RESOLUTION|>--- conflicted
+++ resolved
@@ -711,12 +711,8 @@
                 null,
                 List.of("abc", "def"),
                 new HashMap<>(),
-<<<<<<< HEAD
                 null,
-                InputType.INGEST,
-=======
                 InputType.INTERNAL_INGEST,
->>>>>>> baffc4a8
                 InferenceAction.Request.DEFAULT_TIMEOUT,
                 listener
             );

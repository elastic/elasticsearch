--- conflicted
+++ resolved
@@ -30,13 +30,10 @@
 import org.elasticsearch.test.http.MockWebServer;
 import org.elasticsearch.threadpool.ThreadPool;
 import org.elasticsearch.xcontent.XContentType;
-<<<<<<< HEAD
 import org.elasticsearch.xpack.core.inference.results.ChunkedTextEmbeddingFloatResults;
-=======
 import org.elasticsearch.xpack.core.inference.action.InferenceAction;
 import org.elasticsearch.xpack.core.inference.results.ChunkedTextEmbeddingResults;
 import org.elasticsearch.xpack.core.ml.inference.results.ChunkedNlpInferenceResults;
->>>>>>> 801b013d
 import org.elasticsearch.xpack.inference.external.http.HttpClientManager;
 import org.elasticsearch.xpack.inference.external.http.sender.HttpRequestSender;
 import org.elasticsearch.xpack.inference.external.http.sender.HttpRequestSenderTests;
@@ -1256,18 +1253,11 @@
             PlainActionFuture<List<ChunkedInferenceServiceResults>> listener = new PlainActionFuture<>();
             service.chunkedInfer(
                 model,
-<<<<<<< HEAD
                 List.of("foo", "bar"),
                 new HashMap<>(),
                 InputType.INGEST,
                 new ChunkingOptions(null, null),
-=======
-                List.of("abc"),
-                new HashMap<>(),
-                InputType.INGEST,
-                new ChunkingOptions(null, null),
-                InferenceAction.Request.DEFAULT_TIMEOUT,
->>>>>>> 801b013d
+                    InferenceAction.Request.DEFAULT_TIMEOUT,
                 listener
             );
 

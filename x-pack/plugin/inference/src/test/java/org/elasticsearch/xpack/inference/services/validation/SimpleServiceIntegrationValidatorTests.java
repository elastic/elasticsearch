--- conflicted
+++ resolved
@@ -69,13 +69,8 @@
                 eq(TEST_INPUT),
                 eq(false),
                 eq(Map.of()),
-<<<<<<< HEAD
                 eq(InputType.INGEST),
                 eq(TIMEOUT),
-=======
-                eq(InputType.INTERNAL_INGEST),
-                eq(InferenceAction.Request.DEFAULT_TIMEOUT),
->>>>>>> 20eb5908
                 any()
             );
 
@@ -109,22 +104,7 @@
             responseListener.onResponse(result);
             return null;
         }).when(mockInferenceService)
-<<<<<<< HEAD
             .infer(eq(mockModel), eq(query), eq(TEST_INPUT), eq(false), eq(Map.of()), eq(InputType.INGEST), eq(TIMEOUT), any());
-=======
-            .infer(
-                eq(mockModel),
-                eq(query),
-                eq(null),
-                eq(null),
-                eq(TEST_INPUT),
-                eq(false),
-                eq(Map.of()),
-                eq(InputType.INTERNAL_INGEST),
-                eq(InferenceAction.Request.DEFAULT_TIMEOUT),
-                any()
-            );
->>>>>>> 20eb5908
 
         underTest.validate(mockInferenceService, mockModel, TIMEOUT, mockActionListener);
     }
@@ -139,13 +119,8 @@
             eq(TEST_INPUT),
             eq(false),
             eq(Map.of()),
-<<<<<<< HEAD
             eq(InputType.INGEST),
             eq(TIMEOUT),
-=======
-            eq(InputType.INTERNAL_INGEST),
-            eq(InferenceAction.Request.DEFAULT_TIMEOUT),
->>>>>>> 20eb5908
             any()
         );
         verifyNoMoreInteractions(mockInferenceService, mockModel, mockActionListener, mockInferenceServiceResults);

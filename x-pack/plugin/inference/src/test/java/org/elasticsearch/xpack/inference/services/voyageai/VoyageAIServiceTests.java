/*
 * Copyright Elasticsearch B.V. and/or licensed to Elasticsearch B.V. under one
 * or more contributor license agreements. Licensed under the Elastic License
 * 2.0; you may not use this file except in compliance with the Elastic License
 * 2.0.
 */

package org.elasticsearch.xpack.inference.services.voyageai;

import org.apache.http.HttpHeaders;
import org.elasticsearch.ElasticsearchException;
import org.elasticsearch.ElasticsearchStatusException;
import org.elasticsearch.action.ActionListener;
import org.elasticsearch.action.support.PlainActionFuture;
import org.elasticsearch.common.ValidationException;
import org.elasticsearch.common.bytes.BytesArray;
import org.elasticsearch.common.bytes.BytesReference;
import org.elasticsearch.common.settings.Settings;
import org.elasticsearch.common.xcontent.XContentHelper;
import org.elasticsearch.core.TimeValue;
import org.elasticsearch.inference.ChunkInferenceInput;
import org.elasticsearch.inference.ChunkedInference;
import org.elasticsearch.inference.ChunkingSettings;
import org.elasticsearch.inference.InferenceServiceConfiguration;
import org.elasticsearch.inference.InferenceServiceResults;
import org.elasticsearch.inference.InputType;
import org.elasticsearch.inference.Model;
import org.elasticsearch.inference.ModelConfigurations;
import org.elasticsearch.inference.SimilarityMeasure;
import org.elasticsearch.inference.TaskType;
import org.elasticsearch.test.ESTestCase;
import org.elasticsearch.test.http.MockResponse;
import org.elasticsearch.test.http.MockWebServer;
import org.elasticsearch.threadpool.ThreadPool;
import org.elasticsearch.xcontent.ToXContent;
import org.elasticsearch.xcontent.XContentType;
import org.elasticsearch.xpack.core.inference.action.InferenceAction;
import org.elasticsearch.xpack.core.inference.results.ChunkedInferenceEmbedding;
import org.elasticsearch.xpack.core.inference.results.TextEmbeddingFloatResults;
import org.elasticsearch.xpack.inference.external.http.HttpClientManager;
import org.elasticsearch.xpack.inference.external.http.sender.HttpRequestSender;
import org.elasticsearch.xpack.inference.external.http.sender.HttpRequestSenderTests;
import org.elasticsearch.xpack.inference.external.http.sender.Sender;
import org.elasticsearch.xpack.inference.logging.ThrottlerManager;
import org.elasticsearch.xpack.inference.services.voyageai.embeddings.VoyageAIEmbeddingsModel;
import org.elasticsearch.xpack.inference.services.voyageai.embeddings.VoyageAIEmbeddingsModelTests;
import org.elasticsearch.xpack.inference.services.voyageai.embeddings.VoyageAIEmbeddingsServiceSettingsTests;
import org.elasticsearch.xpack.inference.services.voyageai.embeddings.VoyageAIEmbeddingsTaskSettings;
import org.elasticsearch.xpack.inference.services.voyageai.embeddings.VoyageAIEmbeddingsTaskSettingsTests;
import org.elasticsearch.xpack.inference.services.voyageai.rerank.VoyageAIRerankModelTests;
import org.hamcrest.CoreMatchers;
import org.hamcrest.MatcherAssert;
import org.hamcrest.Matchers;
import org.junit.After;
import org.junit.Before;

import java.io.IOException;
import java.util.HashMap;
import java.util.List;
import java.util.Map;
import java.util.concurrent.TimeUnit;

import static org.elasticsearch.common.xcontent.XContentHelper.toXContent;
import static org.elasticsearch.test.hamcrest.ElasticsearchAssertions.assertToXContentEquivalent;
import static org.elasticsearch.xpack.core.inference.results.TextEmbeddingFloatResultsTests.buildExpectationFloat;
import static org.elasticsearch.xpack.inference.Utils.getInvalidModel;
import static org.elasticsearch.xpack.inference.Utils.getPersistedConfigMap;
import static org.elasticsearch.xpack.inference.Utils.inferenceUtilityPool;
import static org.elasticsearch.xpack.inference.Utils.mockClusterServiceEmpty;
import static org.elasticsearch.xpack.inference.chunking.ChunkingSettingsTests.createRandomChunkingSettings;
import static org.elasticsearch.xpack.inference.chunking.ChunkingSettingsTests.createRandomChunkingSettingsMap;
import static org.elasticsearch.xpack.inference.external.http.Utils.entityAsMap;
import static org.elasticsearch.xpack.inference.external.http.Utils.getUrl;
import static org.elasticsearch.xpack.inference.services.ServiceComponentsTests.createWithEmptySettings;
import static org.elasticsearch.xpack.inference.services.settings.DefaultSecretSettingsTests.getSecretSettingsMap;
import static org.hamcrest.CoreMatchers.is;
import static org.hamcrest.Matchers.containsString;
import static org.hamcrest.Matchers.equalTo;
import static org.hamcrest.Matchers.hasSize;
import static org.hamcrest.Matchers.instanceOf;
import static org.mockito.Mockito.mock;
import static org.mockito.Mockito.times;
import static org.mockito.Mockito.verify;
import static org.mockito.Mockito.verifyNoMoreInteractions;
import static org.mockito.Mockito.when;

public class VoyageAIServiceTests extends ESTestCase {
    private static final TimeValue TIMEOUT = new TimeValue(30, TimeUnit.SECONDS);
    private final MockWebServer webServer = new MockWebServer();
    private ThreadPool threadPool;
    private HttpClientManager clientManager;

    @Before
    public void init() throws Exception {
        webServer.start();
        threadPool = createThreadPool(inferenceUtilityPool());
        clientManager = HttpClientManager.create(Settings.EMPTY, threadPool, mockClusterServiceEmpty(), mock(ThrottlerManager.class));
    }

    @After
    public void shutdown() throws IOException {
        clientManager.close();
        terminate(threadPool);
        webServer.close();
    }

    public void testParseRequestConfig_CreatesAVoyageAIEmbeddingsModel() throws IOException {
        try (var service = createVoyageAIService()) {
            ActionListener<Model> modelListener = ActionListener.wrap(model -> {
                MatcherAssert.assertThat(model, instanceOf(VoyageAIEmbeddingsModel.class));

                var embeddingsModel = (VoyageAIEmbeddingsModel) model;
                MatcherAssert.assertThat(embeddingsModel.uri().toString(), is("https://api.voyageai.com/v1/embeddings"));
                MatcherAssert.assertThat(embeddingsModel.getServiceSettings().getCommonSettings().modelId(), is("model"));
                MatcherAssert.assertThat(embeddingsModel.getTaskSettings(), is(new VoyageAIEmbeddingsTaskSettings(InputType.INGEST, null)));
                MatcherAssert.assertThat(embeddingsModel.getSecretSettings().apiKey().toString(), is("secret"));
            }, e -> fail("Model parsing should have succeeded " + e.getMessage()));

            service.parseRequestConfig(
                "id",
                TaskType.TEXT_EMBEDDING,
                getRequestConfigMap(
                    VoyageAIEmbeddingsServiceSettingsTests.getServiceSettingsMap("model"),
                    VoyageAIEmbeddingsTaskSettingsTests.getTaskSettingsMap(InputType.INGEST),
                    getSecretSettingsMap("secret")
                ),
                modelListener
            );
        }
    }

    public void testParseRequestConfig_CreatesAVoyageAIEmbeddingsModelWhenChunkingSettingsProvided() throws IOException {
        try (var service = createVoyageAIService()) {
            ActionListener<Model> modelListener = ActionListener.wrap(model -> {
                MatcherAssert.assertThat(model, instanceOf(VoyageAIEmbeddingsModel.class));

                var embeddingsModel = (VoyageAIEmbeddingsModel) model;
                MatcherAssert.assertThat(embeddingsModel.uri().toString(), is("https://api.voyageai.com/v1/embeddings"));
                MatcherAssert.assertThat(embeddingsModel.getServiceSettings().getCommonSettings().modelId(), is("model"));
                MatcherAssert.assertThat(embeddingsModel.getTaskSettings(), is(new VoyageAIEmbeddingsTaskSettings(InputType.INGEST, null)));
                MatcherAssert.assertThat(embeddingsModel.getConfigurations().getChunkingSettings(), instanceOf(ChunkingSettings.class));
                assertThat(embeddingsModel.getConfigurations().getChunkingSettings(), instanceOf(ChunkingSettings.class));
                MatcherAssert.assertThat(embeddingsModel.getSecretSettings().apiKey().toString(), is("secret"));
            }, e -> fail("Model parsing should have succeeded " + e.getMessage()));

            service.parseRequestConfig(
                "id",
                TaskType.TEXT_EMBEDDING,
                getRequestConfigMap(
                    VoyageAIEmbeddingsServiceSettingsTests.getServiceSettingsMap("model"),
                    VoyageAIEmbeddingsTaskSettingsTests.getTaskSettingsMap(InputType.INGEST),
                    createRandomChunkingSettingsMap(),
                    getSecretSettingsMap("secret")
                ),
                modelListener
            );

        }
    }

    public void testParseRequestConfig_CreatesAVoyageAIEmbeddingsModelWhenChunkingSettingsNotProvided() throws IOException {
        try (var service = createVoyageAIService()) {
            ActionListener<Model> modelListener = ActionListener.wrap(model -> {
                MatcherAssert.assertThat(model, instanceOf(VoyageAIEmbeddingsModel.class));

                var embeddingsModel = (VoyageAIEmbeddingsModel) model;
                MatcherAssert.assertThat(embeddingsModel.uri().toString(), is("https://api.voyageai.com/v1/embeddings"));
                MatcherAssert.assertThat(embeddingsModel.getServiceSettings().getCommonSettings().modelId(), is("model"));
                MatcherAssert.assertThat(embeddingsModel.getTaskSettings(), is(new VoyageAIEmbeddingsTaskSettings(InputType.INGEST, null)));
                MatcherAssert.assertThat(embeddingsModel.getConfigurations().getChunkingSettings(), instanceOf(ChunkingSettings.class));
                assertThat(embeddingsModel.getConfigurations().getChunkingSettings(), instanceOf(ChunkingSettings.class));
                MatcherAssert.assertThat(embeddingsModel.getSecretSettings().apiKey().toString(), is("secret"));
            }, e -> fail("Model parsing should have succeeded " + e.getMessage()));

            service.parseRequestConfig(
                "id",
                TaskType.TEXT_EMBEDDING,
                getRequestConfigMap(
                    VoyageAIEmbeddingsServiceSettingsTests.getServiceSettingsMap("model"),
                    VoyageAIEmbeddingsTaskSettingsTests.getTaskSettingsMap(InputType.INGEST),
                    getSecretSettingsMap("secret")
                ),
                modelListener
            );

        }
    }

    public void testParseRequestConfig_OptionalTaskSettings() throws IOException {
        try (var service = createVoyageAIService()) {

            ActionListener<Model> modelListener = ActionListener.wrap(model -> {
                MatcherAssert.assertThat(model, instanceOf(VoyageAIEmbeddingsModel.class));

                var embeddingsModel = (VoyageAIEmbeddingsModel) model;
                MatcherAssert.assertThat(embeddingsModel.uri().toString(), is("https://api.voyageai.com/v1/embeddings"));
                MatcherAssert.assertThat(embeddingsModel.getServiceSettings().getCommonSettings().modelId(), is("model"));
                MatcherAssert.assertThat(embeddingsModel.getTaskSettings(), equalTo(VoyageAIEmbeddingsTaskSettings.EMPTY_SETTINGS));
                MatcherAssert.assertThat(embeddingsModel.getSecretSettings().apiKey().toString(), is("secret"));
            }, e -> fail("Model parsing should have succeeded " + e.getMessage()));

            service.parseRequestConfig(
                "id",
                TaskType.TEXT_EMBEDDING,
                getRequestConfigMap(VoyageAIEmbeddingsServiceSettingsTests.getServiceSettingsMap("model"), getSecretSettingsMap("secret")),
                modelListener
            );

        }
    }

    public void testParseRequestConfig_ThrowsUnsupportedTaskType() throws IOException {
        try (var service = createVoyageAIService()) {
            var failureListener = getModelListenerForException(
                ElasticsearchStatusException.class,
                "The [voyageai] service does not support task type [sparse_embedding]"
            );

            service.parseRequestConfig(
                "id",
                TaskType.SPARSE_EMBEDDING,
                getRequestConfigMap(
                    VoyageAIEmbeddingsServiceSettingsTests.getServiceSettingsMap("model"),
                    VoyageAIEmbeddingsTaskSettingsTests.getTaskSettingsMapEmpty(),
                    getSecretSettingsMap("secret")
                ),
                failureListener
            );
        }
    }

    private static ActionListener<Model> getModelListenerForException(Class<?> exceptionClass, String expectedMessage) {
        return ActionListener.<Model>wrap((model) -> fail("Model parsing should have failed"), e -> {
            MatcherAssert.assertThat(e, instanceOf(exceptionClass));
            MatcherAssert.assertThat(e.getMessage(), is(expectedMessage));
        });
    }

    public void testParseRequestConfig_ThrowsWhenAnExtraKeyExistsInConfig() throws IOException {
        try (var service = createVoyageAIService()) {
            var config = getRequestConfigMap(
                VoyageAIEmbeddingsServiceSettingsTests.getServiceSettingsMap("model"),
                VoyageAIEmbeddingsTaskSettingsTests.getTaskSettingsMapEmpty(),
                getSecretSettingsMap("secret")
            );
            config.put("extra_key", "value");

            var failureListener = getModelListenerForException(
                ElasticsearchStatusException.class,
                "Model configuration contains settings [{extra_key=value}] unknown to the [voyageai] service"
            );
            service.parseRequestConfig("id", TaskType.TEXT_EMBEDDING, config, failureListener);
        }
    }

    public void testParseRequestConfig_ThrowsWhenAnExtraKeyExistsInServiceSettingsMap() throws IOException {
        try (var service = createVoyageAIService()) {
            var serviceSettings = VoyageAIEmbeddingsServiceSettingsTests.getServiceSettingsMap("model");
            serviceSettings.put("extra_key", "value");

            var config = getRequestConfigMap(
                serviceSettings,
                VoyageAIEmbeddingsTaskSettingsTests.getTaskSettingsMap(null),
                getSecretSettingsMap("secret")
            );

            var failureListener = getModelListenerForException(
                ElasticsearchStatusException.class,
                "Model configuration contains settings [{extra_key=value}] unknown to the [voyageai] service"
            );
            service.parseRequestConfig("id", TaskType.TEXT_EMBEDDING, config, failureListener);
        }
    }

    public void testParseRequestConfig_ThrowsWhenAnExtraKeyExistsInTaskSettingsMap() throws IOException {
        try (var service = createVoyageAIService()) {
            var taskSettingsMap = VoyageAIEmbeddingsTaskSettingsTests.getTaskSettingsMap(InputType.INGEST);
            taskSettingsMap.put("extra_key", "value");

            var config = getRequestConfigMap(
                VoyageAIEmbeddingsServiceSettingsTests.getServiceSettingsMap("model"),
                taskSettingsMap,
                getSecretSettingsMap("secret")
            );

            var failureListener = getModelListenerForException(
                ElasticsearchStatusException.class,
                "Model configuration contains settings [{extra_key=value}] unknown to the [voyageai] service"
            );
            service.parseRequestConfig("id", TaskType.TEXT_EMBEDDING, config, failureListener);

        }
    }

    public void testParseRequestConfig_ThrowsWhenAnExtraKeyExistsInSecretSettingsMap() throws IOException {
        try (var service = createVoyageAIService()) {
            var secretSettingsMap = getSecretSettingsMap("secret");
            secretSettingsMap.put("extra_key", "value");

            var config = getRequestConfigMap(
                VoyageAIEmbeddingsServiceSettingsTests.getServiceSettingsMap("model"),
                VoyageAIEmbeddingsTaskSettingsTests.getTaskSettingsMapEmpty(),
                secretSettingsMap
            );

            var failureListener = getModelListenerForException(
                ElasticsearchStatusException.class,
                "Model configuration contains settings [{extra_key=value}] unknown to the [voyageai] service"
            );
            service.parseRequestConfig("id", TaskType.TEXT_EMBEDDING, config, failureListener);
        }
    }

    public void testParsePersistedConfigWithSecrets_CreatesAVoyageAIEmbeddingsModel() throws IOException {
        try (var service = createVoyageAIService()) {
            var persistedConfig = getPersistedConfigMap(
                VoyageAIEmbeddingsServiceSettingsTests.getServiceSettingsMap("model"),
                VoyageAIEmbeddingsTaskSettingsTests.getTaskSettingsMap(null),
                getSecretSettingsMap("secret")
            );

            var model = service.parsePersistedConfigWithSecrets(
                "id",
                TaskType.TEXT_EMBEDDING,
                persistedConfig.config(),
                persistedConfig.secrets()
            );

            MatcherAssert.assertThat(model, instanceOf(VoyageAIEmbeddingsModel.class));

            var embeddingsModel = (VoyageAIEmbeddingsModel) model;
            MatcherAssert.assertThat(embeddingsModel.uri().toString(), is("https://api.voyageai.com/v1/embeddings"));
            MatcherAssert.assertThat(embeddingsModel.getServiceSettings().getCommonSettings().modelId(), is("model"));
            MatcherAssert.assertThat(embeddingsModel.getTaskSettings(), is(new VoyageAIEmbeddingsTaskSettings((InputType) null, null)));
            MatcherAssert.assertThat(embeddingsModel.getSecretSettings().apiKey().toString(), is("secret"));
        }
    }

    public void testParsePersistedConfigWithSecrets_CreatesAVoyageAIEmbeddingsModelWhenChunkingSettingsProvided() throws IOException {
        try (var service = createVoyageAIService()) {
            var persistedConfig = getPersistedConfigMap(
                VoyageAIEmbeddingsServiceSettingsTests.getServiceSettingsMap("model"),
                VoyageAIEmbeddingsTaskSettingsTests.getTaskSettingsMap(null),
                createRandomChunkingSettingsMap(),
                getSecretSettingsMap("secret")
            );

            var model = service.parsePersistedConfigWithSecrets(
                "id",
                TaskType.TEXT_EMBEDDING,
                persistedConfig.config(),
                persistedConfig.secrets()
            );

            MatcherAssert.assertThat(model, instanceOf(VoyageAIEmbeddingsModel.class));

            var embeddingsModel = (VoyageAIEmbeddingsModel) model;
            MatcherAssert.assertThat(embeddingsModel.uri().toString(), is("https://api.voyageai.com/v1/embeddings"));
            MatcherAssert.assertThat(embeddingsModel.getServiceSettings().getCommonSettings().modelId(), is("model"));
            MatcherAssert.assertThat(embeddingsModel.getTaskSettings(), is(new VoyageAIEmbeddingsTaskSettings((InputType) null, null)));
            MatcherAssert.assertThat(embeddingsModel.getConfigurations().getChunkingSettings(), instanceOf(ChunkingSettings.class));
            MatcherAssert.assertThat(embeddingsModel.getSecretSettings().apiKey().toString(), is("secret"));
        }
    }

    public void testParsePersistedConfigWithSecrets_CreatesAVoyageAIEmbeddingsModelWhenChunkingSettingsNotProvided() throws IOException {
        try (var service = createVoyageAIService()) {
            var persistedConfig = getPersistedConfigMap(
                VoyageAIEmbeddingsServiceSettingsTests.getServiceSettingsMap("model"),
                VoyageAIEmbeddingsTaskSettingsTests.getTaskSettingsMap(null),
                getSecretSettingsMap("secret")
            );

            var model = service.parsePersistedConfigWithSecrets(
                "id",
                TaskType.TEXT_EMBEDDING,
                persistedConfig.config(),
                persistedConfig.secrets()
            );

            MatcherAssert.assertThat(model, instanceOf(VoyageAIEmbeddingsModel.class));

            var embeddingsModel = (VoyageAIEmbeddingsModel) model;
            MatcherAssert.assertThat(embeddingsModel.uri().toString(), is("https://api.voyageai.com/v1/embeddings"));
            MatcherAssert.assertThat(embeddingsModel.getServiceSettings().getCommonSettings().modelId(), is("model"));
            MatcherAssert.assertThat(embeddingsModel.getTaskSettings(), is(new VoyageAIEmbeddingsTaskSettings((InputType) null, null)));
            MatcherAssert.assertThat(embeddingsModel.getConfigurations().getChunkingSettings(), instanceOf(ChunkingSettings.class));
            MatcherAssert.assertThat(embeddingsModel.getSecretSettings().apiKey().toString(), is("secret"));
        }
    }

    public void testParsePersistedConfigWithSecrets_ThrowsErrorTryingToParseInvalidModel() throws IOException {
        try (var service = createVoyageAIService()) {
            var persistedConfig = getPersistedConfigMap(
                VoyageAIEmbeddingsServiceSettingsTests.getServiceSettingsMap("oldmodel"),
                VoyageAIEmbeddingsTaskSettingsTests.getTaskSettingsMapEmpty(),
                getSecretSettingsMap("secret")
            );

            var thrownException = expectThrows(
                ElasticsearchStatusException.class,
                () -> service.parsePersistedConfigWithSecrets(
                    "id",
                    TaskType.SPARSE_EMBEDDING,
                    persistedConfig.config(),
                    persistedConfig.secrets()
                )
            );

            MatcherAssert.assertThat(
                thrownException.getMessage(),
                is("Failed to parse stored model [id] for [voyageai] service, please delete and add the service again")
            );
        }
    }

    public void testParsePersistedConfigWithSecrets_DoesNotThrowWhenAnExtraKeyExistsInConfig() throws IOException {
        try (var service = createVoyageAIService()) {
            var persistedConfig = getPersistedConfigMap(
                VoyageAIEmbeddingsServiceSettingsTests.getServiceSettingsMap("model"),
                VoyageAIEmbeddingsTaskSettingsTests.getTaskSettingsMap(InputType.SEARCH),
                getSecretSettingsMap("secret")
            );
            persistedConfig.config().put("extra_key", "value");

            var model = service.parsePersistedConfigWithSecrets(
                "id",
                TaskType.TEXT_EMBEDDING,
                persistedConfig.config(),
                persistedConfig.secrets()
            );

            MatcherAssert.assertThat(model, instanceOf(VoyageAIEmbeddingsModel.class));

            var embeddingsModel = (VoyageAIEmbeddingsModel) model;
            MatcherAssert.assertThat(embeddingsModel.uri().toString(), is("https://api.voyageai.com/v1/embeddings"));
            MatcherAssert.assertThat(embeddingsModel.getServiceSettings().getCommonSettings().modelId(), is("model"));
            MatcherAssert.assertThat(embeddingsModel.getTaskSettings(), is(new VoyageAIEmbeddingsTaskSettings(InputType.SEARCH, null)));
            MatcherAssert.assertThat(embeddingsModel.getSecretSettings().apiKey().toString(), is("secret"));
        }
    }

    public void testParsePersistedConfigWithSecrets_DoesNotThrowWhenAnExtraKeyExistsInSecretsSettings() throws IOException {
        try (var service = createVoyageAIService()) {
            var secretSettingsMap = getSecretSettingsMap("secret");
            secretSettingsMap.put("extra_key", "value");

            var persistedConfig = getPersistedConfigMap(
                VoyageAIEmbeddingsServiceSettingsTests.getServiceSettingsMap("model"),
                VoyageAIEmbeddingsTaskSettingsTests.getTaskSettingsMapEmpty(),
                secretSettingsMap
            );

            var model = service.parsePersistedConfigWithSecrets(
                "id",
                TaskType.TEXT_EMBEDDING,
                persistedConfig.config(),
                persistedConfig.secrets()
            );

            MatcherAssert.assertThat(model, instanceOf(VoyageAIEmbeddingsModel.class));

            var embeddingsModel = (VoyageAIEmbeddingsModel) model;
            MatcherAssert.assertThat(embeddingsModel.uri().toString(), is("https://api.voyageai.com/v1/embeddings"));
            MatcherAssert.assertThat(embeddingsModel.getServiceSettings().getCommonSettings().modelId(), is("model"));
            MatcherAssert.assertThat(embeddingsModel.getTaskSettings(), is(VoyageAIEmbeddingsTaskSettings.EMPTY_SETTINGS));
            MatcherAssert.assertThat(embeddingsModel.getSecretSettings().apiKey().toString(), is("secret"));
        }
    }

    public void testParsePersistedConfigWithSecrets_NotThrowWhenAnExtraKeyExistsInSecrets() throws IOException {
        try (var service = createVoyageAIService()) {
            var persistedConfig = getPersistedConfigMap(
                VoyageAIEmbeddingsServiceSettingsTests.getServiceSettingsMap("model"),
                VoyageAIEmbeddingsTaskSettingsTests.getTaskSettingsMap(null),
                getSecretSettingsMap("secret")
            );
            persistedConfig.secrets().put("extra_key", "value");

            var model = service.parsePersistedConfigWithSecrets(
                "id",
                TaskType.TEXT_EMBEDDING,
                persistedConfig.config(),
                persistedConfig.secrets()
            );

            MatcherAssert.assertThat(model, instanceOf(VoyageAIEmbeddingsModel.class));

            var embeddingsModel = (VoyageAIEmbeddingsModel) model;
            MatcherAssert.assertThat(embeddingsModel.uri().toString(), is("https://api.voyageai.com/v1/embeddings"));
            MatcherAssert.assertThat(embeddingsModel.getServiceSettings().getCommonSettings().modelId(), is("model"));
            MatcherAssert.assertThat(embeddingsModel.getTaskSettings(), is(new VoyageAIEmbeddingsTaskSettings((InputType) null, null)));
            MatcherAssert.assertThat(embeddingsModel.getSecretSettings().apiKey().toString(), is("secret"));
        }
    }

    public void testParsePersistedConfigWithSecrets_NotThrowWhenAnExtraKeyExistsInServiceSettings() throws IOException {
        try (var service = createVoyageAIService()) {
            var serviceSettingsMap = VoyageAIEmbeddingsServiceSettingsTests.getServiceSettingsMap("model");
            serviceSettingsMap.put("extra_key", "value");

            var persistedConfig = getPersistedConfigMap(
                serviceSettingsMap,
                VoyageAIEmbeddingsTaskSettingsTests.getTaskSettingsMapEmpty(),
                getSecretSettingsMap("secret")
            );

            var model = service.parsePersistedConfigWithSecrets(
                "id",
                TaskType.TEXT_EMBEDDING,
                persistedConfig.config(),
                persistedConfig.secrets()
            );

            MatcherAssert.assertThat(model, instanceOf(VoyageAIEmbeddingsModel.class));

            var embeddingsModel = (VoyageAIEmbeddingsModel) model;
            MatcherAssert.assertThat(embeddingsModel.uri().toString(), is("https://api.voyageai.com/v1/embeddings"));
            MatcherAssert.assertThat(embeddingsModel.getServiceSettings().getCommonSettings().modelId(), is("model"));
            MatcherAssert.assertThat(embeddingsModel.getTaskSettings(), is(VoyageAIEmbeddingsTaskSettings.EMPTY_SETTINGS));
            MatcherAssert.assertThat(embeddingsModel.getSecretSettings().apiKey().toString(), is("secret"));
        }
    }

    public void testParsePersistedConfigWithSecrets_NotThrowWhenAnExtraKeyExistsInTaskSettings() throws IOException {
        try (var service = createVoyageAIService()) {
            var taskSettingsMap = VoyageAIEmbeddingsTaskSettingsTests.getTaskSettingsMap(InputType.SEARCH);
            taskSettingsMap.put("extra_key", "value");

            var persistedConfig = getPersistedConfigMap(
                VoyageAIEmbeddingsServiceSettingsTests.getServiceSettingsMap("model"),
                taskSettingsMap,
                getSecretSettingsMap("secret")
            );

            var model = service.parsePersistedConfigWithSecrets(
                "id",
                TaskType.TEXT_EMBEDDING,
                persistedConfig.config(),
                persistedConfig.secrets()
            );

            MatcherAssert.assertThat(model, instanceOf(VoyageAIEmbeddingsModel.class));

            var embeddingsModel = (VoyageAIEmbeddingsModel) model;
            MatcherAssert.assertThat(embeddingsModel.uri().toString(), is("https://api.voyageai.com/v1/embeddings"));
            MatcherAssert.assertThat(embeddingsModel.getServiceSettings().getCommonSettings().modelId(), is("model"));
            MatcherAssert.assertThat(embeddingsModel.getTaskSettings(), is(new VoyageAIEmbeddingsTaskSettings(InputType.SEARCH, null)));
            MatcherAssert.assertThat(embeddingsModel.getSecretSettings().apiKey().toString(), is("secret"));
        }
    }

    public void testParsePersistedConfig_CreatesAVoyageAIEmbeddingsModel() throws IOException {
        try (var service = createVoyageAIService()) {
            var persistedConfig = getPersistedConfigMap(
                VoyageAIEmbeddingsServiceSettingsTests.getServiceSettingsMap("model"),
                VoyageAIEmbeddingsTaskSettingsTests.getTaskSettingsMap(null)
            );

            var model = service.parsePersistedConfig("id", TaskType.TEXT_EMBEDDING, persistedConfig.config());

            MatcherAssert.assertThat(model, instanceOf(VoyageAIEmbeddingsModel.class));

            var embeddingsModel = (VoyageAIEmbeddingsModel) model;
            MatcherAssert.assertThat(embeddingsModel.uri().toString(), is("https://api.voyageai.com/v1/embeddings"));
            MatcherAssert.assertThat(embeddingsModel.getServiceSettings().getCommonSettings().modelId(), is("model"));
            MatcherAssert.assertThat(embeddingsModel.getTaskSettings(), is(new VoyageAIEmbeddingsTaskSettings((InputType) null, null)));
            assertNull(embeddingsModel.getSecretSettings());
        }
    }

    public void testParsePersistedConfig_CreatesAVoyageAIEmbeddingsModelWhenChunkingSettingsProvided() throws IOException {
        try (var service = createVoyageAIService()) {
            var persistedConfig = getPersistedConfigMap(
                VoyageAIEmbeddingsServiceSettingsTests.getServiceSettingsMap("model"),
                VoyageAIEmbeddingsTaskSettingsTests.getTaskSettingsMap(null),
                createRandomChunkingSettingsMap()
            );

            var model = service.parsePersistedConfig("id", TaskType.TEXT_EMBEDDING, persistedConfig.config());

            MatcherAssert.assertThat(model, instanceOf(VoyageAIEmbeddingsModel.class));

            var embeddingsModel = (VoyageAIEmbeddingsModel) model;
            MatcherAssert.assertThat(embeddingsModel.uri().toString(), is("https://api.voyageai.com/v1/embeddings"));
            MatcherAssert.assertThat(embeddingsModel.getServiceSettings().getCommonSettings().modelId(), is("model"));
            MatcherAssert.assertThat(embeddingsModel.getTaskSettings(), is(new VoyageAIEmbeddingsTaskSettings((InputType) null, null)));
            MatcherAssert.assertThat(embeddingsModel.getConfigurations().getChunkingSettings(), instanceOf(ChunkingSettings.class));
            assertNull(embeddingsModel.getSecretSettings());
        }
    }

    public void testParsePersistedConfig_CreatesAVoyageAIEmbeddingsModelWhenChunkingSettingsNotProvided() throws IOException {
        try (var service = createVoyageAIService()) {
            var persistedConfig = getPersistedConfigMap(
                VoyageAIEmbeddingsServiceSettingsTests.getServiceSettingsMap("model"),
                VoyageAIEmbeddingsTaskSettingsTests.getTaskSettingsMap(null)
            );

            var model = service.parsePersistedConfig("id", TaskType.TEXT_EMBEDDING, persistedConfig.config());

            MatcherAssert.assertThat(model, instanceOf(VoyageAIEmbeddingsModel.class));

            var embeddingsModel = (VoyageAIEmbeddingsModel) model;
            MatcherAssert.assertThat(embeddingsModel.uri().toString(), is("https://api.voyageai.com/v1/embeddings"));
            MatcherAssert.assertThat(embeddingsModel.getServiceSettings().getCommonSettings().modelId(), is("model"));
            MatcherAssert.assertThat(embeddingsModel.getTaskSettings(), is(new VoyageAIEmbeddingsTaskSettings((InputType) null, null)));
            MatcherAssert.assertThat(embeddingsModel.getConfigurations().getChunkingSettings(), instanceOf(ChunkingSettings.class));
            assertNull(embeddingsModel.getSecretSettings());
        }
    }

    public void testParsePersistedConfig_ThrowsErrorTryingToParseInvalidModel() throws IOException {
        try (var service = createVoyageAIService()) {
            var persistedConfig = getPersistedConfigMap(
                VoyageAIEmbeddingsServiceSettingsTests.getServiceSettingsMap("model_old"),
                VoyageAIEmbeddingsTaskSettingsTests.getTaskSettingsMapEmpty()
            );

            var thrownException = expectThrows(
                ElasticsearchStatusException.class,
                () -> service.parsePersistedConfig("id", TaskType.SPARSE_EMBEDDING, persistedConfig.config())
            );

            MatcherAssert.assertThat(
                thrownException.getMessage(),
                is("Failed to parse stored model [id] for [voyageai] service, please delete and add the service again")
            );
        }
    }

    public void testParsePersistedConfig_CreatesAVoyageAIEmbeddingsModelWithoutUrl() throws IOException {
        try (var service = createVoyageAIService()) {
            var persistedConfig = getPersistedConfigMap(
                VoyageAIEmbeddingsServiceSettingsTests.getServiceSettingsMap("model"),
                VoyageAIEmbeddingsTaskSettingsTests.getTaskSettingsMap(null)
            );

            var model = service.parsePersistedConfig("id", TaskType.TEXT_EMBEDDING, persistedConfig.config());

            MatcherAssert.assertThat(model, instanceOf(VoyageAIEmbeddingsModel.class));

            var embeddingsModel = (VoyageAIEmbeddingsModel) model;
            MatcherAssert.assertThat(embeddingsModel.getServiceSettings().getCommonSettings().modelId(), is("model"));
            MatcherAssert.assertThat(embeddingsModel.getTaskSettings(), is(new VoyageAIEmbeddingsTaskSettings((InputType) null, null)));
            assertNull(embeddingsModel.getSecretSettings());
        }
    }

    public void testParsePersistedConfig_DoesNotThrowWhenAnExtraKeyExistsInConfig() throws IOException {
        try (var service = createVoyageAIService()) {
            var persistedConfig = getPersistedConfigMap(
                VoyageAIEmbeddingsServiceSettingsTests.getServiceSettingsMap("model"),
                VoyageAIEmbeddingsTaskSettingsTests.getTaskSettingsMapEmpty()
            );
            persistedConfig.config().put("extra_key", "value");

            var model = service.parsePersistedConfig("id", TaskType.TEXT_EMBEDDING, persistedConfig.config());

            MatcherAssert.assertThat(model, instanceOf(VoyageAIEmbeddingsModel.class));

            var embeddingsModel = (VoyageAIEmbeddingsModel) model;
            MatcherAssert.assertThat(embeddingsModel.uri().toString(), is("https://api.voyageai.com/v1/embeddings"));
            MatcherAssert.assertThat(embeddingsModel.getServiceSettings().getCommonSettings().modelId(), is("model"));
            MatcherAssert.assertThat(embeddingsModel.getTaskSettings(), is(VoyageAIEmbeddingsTaskSettings.EMPTY_SETTINGS));
            assertNull(embeddingsModel.getSecretSettings());
        }
    }

    public void testParsePersistedConfig_NotThrowWhenAnExtraKeyExistsInServiceSettings() throws IOException {
        try (var service = createVoyageAIService()) {
            var serviceSettingsMap = VoyageAIEmbeddingsServiceSettingsTests.getServiceSettingsMap("model");
            serviceSettingsMap.put("extra_key", "value");

            var persistedConfig = getPersistedConfigMap(
                serviceSettingsMap,
                VoyageAIEmbeddingsTaskSettingsTests.getTaskSettingsMap(InputType.SEARCH)
            );

            var model = service.parsePersistedConfig("id", TaskType.TEXT_EMBEDDING, persistedConfig.config());

            MatcherAssert.assertThat(model, instanceOf(VoyageAIEmbeddingsModel.class));

            var embeddingsModel = (VoyageAIEmbeddingsModel) model;
            MatcherAssert.assertThat(embeddingsModel.uri().toString(), is("https://api.voyageai.com/v1/embeddings"));
            MatcherAssert.assertThat(embeddingsModel.getServiceSettings().getCommonSettings().modelId(), is("model"));
            MatcherAssert.assertThat(embeddingsModel.getTaskSettings(), is(new VoyageAIEmbeddingsTaskSettings(InputType.SEARCH, null)));
            assertNull(embeddingsModel.getSecretSettings());
        }
    }

    public void testParsePersistedConfig_NotThrowWhenAnExtraKeyExistsInTaskSettings() throws IOException {
        try (var service = createVoyageAIService()) {
            var taskSettingsMap = VoyageAIEmbeddingsTaskSettingsTests.getTaskSettingsMap(InputType.INGEST);
            taskSettingsMap.put("extra_key", "value");

            var persistedConfig = getPersistedConfigMap(
                VoyageAIEmbeddingsServiceSettingsTests.getServiceSettingsMap("model"),
                taskSettingsMap
            );

            var model = service.parsePersistedConfig("id", TaskType.TEXT_EMBEDDING, persistedConfig.config());
            MatcherAssert.assertThat(model, instanceOf(VoyageAIEmbeddingsModel.class));

            var embeddingsModel = (VoyageAIEmbeddingsModel) model;
            MatcherAssert.assertThat(embeddingsModel.uri().toString(), is("https://api.voyageai.com/v1/embeddings"));
            MatcherAssert.assertThat(embeddingsModel.getServiceSettings().getCommonSettings().modelId(), is("model"));
            MatcherAssert.assertThat(embeddingsModel.getTaskSettings(), is(new VoyageAIEmbeddingsTaskSettings(InputType.INGEST, null)));
            assertNull(embeddingsModel.getSecretSettings());
        }
    }

    public void testInfer_ThrowsErrorWhenModelIsNotVoyageAIModel() throws IOException {
        var sender = mock(Sender.class);

        var factory = mock(HttpRequestSender.Factory.class);
        when(factory.createSender()).thenReturn(sender);

        var mockModel = getInvalidModel("model_id", "service_name");

        try (var service = new VoyageAIService(factory, createWithEmptySettings(threadPool))) {
            PlainActionFuture<InferenceServiceResults> listener = new PlainActionFuture<>();
            service.infer(
                mockModel,
                null,
                null,
                null,
                List.of(""),
                false,
                new HashMap<>(),
                InputType.INGEST,
                InferenceAction.Request.DEFAULT_TIMEOUT,
                listener
            );

            var thrownException = expectThrows(ElasticsearchStatusException.class, () -> listener.actionGet(TIMEOUT));
            MatcherAssert.assertThat(
                thrownException.getMessage(),
                is("The internal model was invalid, please delete the service [service_name] with id [model_id] and add it again.")
            );

            verify(factory, times(1)).createSender();
            verify(sender, times(1)).start();
        }

        verify(sender, times(1)).close();
        verifyNoMoreInteractions(factory);
        verifyNoMoreInteractions(sender);
    }

<<<<<<< HEAD
=======
    public void testInfer_ThrowsValidationErrorForInvalidInputType() throws IOException {
        var sender = mock(Sender.class);

        var factory = mock(HttpRequestSender.Factory.class);
        when(factory.createSender()).thenReturn(sender);

        var model = VoyageAIEmbeddingsModelTests.createModel(
            getUrl(webServer),
            "secret",
            VoyageAIEmbeddingsTaskSettings.EMPTY_SETTINGS,
            10,
            1,
            "voyage-3-large"
        );

        try (var service = new VoyageAIService(factory, createWithEmptySettings(threadPool))) {
            PlainActionFuture<InferenceServiceResults> listener = new PlainActionFuture<>();

            var thrownException = expectThrows(
                ValidationException.class,
                () -> service.infer(
                    model,
                    null,
                    null,
                    null,
                    List.of(""),
                    false,
                    new HashMap<>(),
                    InputType.CLUSTERING,
                    InferenceAction.Request.DEFAULT_TIMEOUT,
                    listener
                )
            );
            MatcherAssert.assertThat(
                thrownException.getMessage(),
                is("Validation Failed: 1: Input type [clustering] is not supported for [Voyage AI];")
            );

            verify(factory, times(1)).createSender();
            verify(sender, times(1)).start();
        }

        verify(sender, times(1)).close();
        verifyNoMoreInteractions(factory);
        verifyNoMoreInteractions(sender);
    }

    public void testCheckModelConfig_UpdatesDimensions() throws IOException {
        var senderFactory = HttpRequestSenderTests.createSenderFactory(threadPool, clientManager);

        try (var service = new VoyageAIService(senderFactory, createWithEmptySettings(threadPool))) {

            String responseJson = """
                {
                    "model": "voyage-3-large",
                    "object": "list",
                    "usage": {
                        "total_tokens": 5
                    },
                    "data": [
                        {
                            "object": "embedding",
                            "index": 0,
                            "embedding": [
                                0.123,
                                -0.123
                            ]
                        }
                    ]
                }
                """;
            webServer.enqueue(new MockResponse().setResponseCode(200).setBody(responseJson));

            var model = VoyageAIEmbeddingsModelTests.createModel(
                getUrl(webServer),
                "secret",
                VoyageAIEmbeddingsTaskSettings.EMPTY_SETTINGS,
                10,
                1,
                "voyage-3-large"
            );
            PlainActionFuture<Model> listener = new PlainActionFuture<>();
            service.checkModelConfig(model, listener);
            var result = listener.actionGet(TIMEOUT);

            MatcherAssert.assertThat(
                result,
                // the dimension is set to 2 because there are 2 embeddings returned from the mock server
                is(
                    VoyageAIEmbeddingsModelTests.createModel(
                        getUrl(webServer),
                        "secret",
                        VoyageAIEmbeddingsTaskSettings.EMPTY_SETTINGS,
                        10,
                        2,
                        "voyage-3-large"
                    )
                )
            );
        }
    }

    public void testCheckModelConfig_UpdatesSimilarityToDotProduct_WhenItIsNull() throws IOException {
        var senderFactory = HttpRequestSenderTests.createSenderFactory(threadPool, clientManager);

        try (var service = new VoyageAIService(senderFactory, createWithEmptySettings(threadPool))) {

            String responseJson = """
                {
                    "model": "voyage-3-large",
                    "object": "list",
                    "usage": {
                        "total_tokens": 5
                    },
                    "data": [
                        {
                            "object": "embedding",
                            "index": 0,
                            "embedding": [
                                0.123,
                                -0.123
                            ]
                        }
                    ]
                }
                """;
            webServer.enqueue(new MockResponse().setResponseCode(200).setBody(responseJson));

            var model = VoyageAIEmbeddingsModelTests.createModel(
                getUrl(webServer),
                "secret",
                VoyageAIEmbeddingsTaskSettings.EMPTY_SETTINGS,
                10,
                1,
                "voyage-3-large",
                (SimilarityMeasure) null
            );
            PlainActionFuture<Model> listener = new PlainActionFuture<>();
            service.checkModelConfig(model, listener);
            var result = listener.actionGet(TIMEOUT);

            MatcherAssert.assertThat(
                result,
                // the dimension is set to 2 because there are 2 embeddings returned from the mock server
                is(
                    VoyageAIEmbeddingsModelTests.createModel(
                        getUrl(webServer),
                        "secret",
                        VoyageAIEmbeddingsTaskSettings.EMPTY_SETTINGS,
                        10,
                        2,
                        "voyage-3-large",
                        SimilarityMeasure.DOT_PRODUCT
                    )
                )
            );
        }
    }

    public void testCheckModelConfig_DoesNotUpdateSimilarity_WhenItIsSpecifiedAsCosine() throws IOException {
        var senderFactory = HttpRequestSenderTests.createSenderFactory(threadPool, clientManager);

        try (var service = new VoyageAIService(senderFactory, createWithEmptySettings(threadPool))) {

            String responseJson = """
                {
                    "model": "voyage-3-large",
                    "object": "list",
                    "usage": {
                        "total_tokens": 5
                    },
                    "data": [
                        {
                            "object": "embedding",
                            "index": 0,
                            "embedding": [
                                0.123,
                                -0.123
                            ]
                        }
                    ]
                }
                """;
            webServer.enqueue(new MockResponse().setResponseCode(200).setBody(responseJson));

            var model = VoyageAIEmbeddingsModelTests.createModel(
                getUrl(webServer),
                "secret",
                VoyageAIEmbeddingsTaskSettings.EMPTY_SETTINGS,
                10,
                1,
                "voyage-3-large",
                SimilarityMeasure.COSINE
            );
            PlainActionFuture<Model> listener = new PlainActionFuture<>();
            service.checkModelConfig(model, listener);
            var result = listener.actionGet(TIMEOUT);

            MatcherAssert.assertThat(
                result,
                // the dimension is set to 2 because there are 2 embeddings returned from the mock server
                is(
                    VoyageAIEmbeddingsModelTests.createModel(
                        getUrl(webServer),
                        "secret",
                        VoyageAIEmbeddingsTaskSettings.EMPTY_SETTINGS,
                        10,
                        2,
                        "voyage-3-large",
                        SimilarityMeasure.COSINE
                    )
                )
            );
        }
    }

>>>>>>> 20eb5908
    public void testUpdateModelWithEmbeddingDetails_NullSimilarityInOriginalModel() throws IOException {
        testUpdateModelWithEmbeddingDetails_Successful(null);
    }

    public void testUpdateModelWithEmbeddingDetails_NonNullSimilarityInOriginalModel() throws IOException {
        testUpdateModelWithEmbeddingDetails_Successful(randomFrom(SimilarityMeasure.values()));
    }

    private void testUpdateModelWithEmbeddingDetails_Successful(SimilarityMeasure similarityMeasure) throws IOException {
        var senderFactory = HttpRequestSenderTests.createSenderFactory(threadPool, clientManager);

        try (var service = new VoyageAIService(senderFactory, createWithEmptySettings(threadPool))) {
            var embeddingSize = randomNonNegativeInt();
            var model = VoyageAIEmbeddingsModelTests.createModel(
                randomAlphaOfLength(10),
                randomAlphaOfLength(10),
                VoyageAIEmbeddingsTaskSettings.EMPTY_SETTINGS,
                randomNonNegativeInt(),
                randomNonNegativeInt(),
                randomAlphaOfLength(10),
                similarityMeasure
            );

            Model updatedModel = service.updateModelWithEmbeddingDetails(model, embeddingSize);

            SimilarityMeasure expectedSimilarityMeasure = similarityMeasure == null
                ? VoyageAIService.defaultSimilarity()
                : similarityMeasure;
            assertEquals(expectedSimilarityMeasure, updatedModel.getServiceSettings().similarity());
            assertEquals(embeddingSize, updatedModel.getServiceSettings().dimensions().intValue());
        }
    }

    public void testInfer_Embedding_UnauthorisedResponse() throws IOException {
        var senderFactory = HttpRequestSenderTests.createSenderFactory(threadPool, clientManager);

        try (var service = new VoyageAIService(senderFactory, createWithEmptySettings(threadPool))) {

            String responseJson = """
                {
                    "detail": "Unauthorized"
                }
                """;
            webServer.enqueue(new MockResponse().setResponseCode(401).setBody(responseJson));

            var model = VoyageAIEmbeddingsModelTests.createModel(
                getUrl(webServer),
                "secret",
                VoyageAIEmbeddingsTaskSettings.EMPTY_SETTINGS,
                1024,
                1024,
                "model",
                (SimilarityMeasure) null
            );
            PlainActionFuture<InferenceServiceResults> listener = new PlainActionFuture<>();
            service.infer(
                model,
                null,
                null,
                null,
                List.of("abc"),
                false,
                new HashMap<>(),
                InputType.INGEST,
                InferenceAction.Request.DEFAULT_TIMEOUT,
                listener
            );

            var error = expectThrows(ElasticsearchException.class, () -> listener.actionGet(TIMEOUT));
            MatcherAssert.assertThat(error.getMessage(), containsString("Received an authentication error status code for request"));
            MatcherAssert.assertThat(error.getMessage(), containsString("Error message: [Unauthorized]"));
            MatcherAssert.assertThat(webServer.requests(), hasSize(1));
        }
    }

    public void testInfer_Rerank_UnauthorisedResponse() throws IOException {
        var senderFactory = HttpRequestSenderTests.createSenderFactory(threadPool, clientManager);

        try (var service = new VoyageAIService(senderFactory, createWithEmptySettings(threadPool))) {

            String responseJson = """
                {
                    "detail": "Unauthorized"
                }
                """;
            webServer.enqueue(new MockResponse().setResponseCode(401).setBody(responseJson));

            var model = VoyageAIRerankModelTests.createModel(getUrl(webServer), "model", 1024, false, false);
            PlainActionFuture<InferenceServiceResults> listener = new PlainActionFuture<>();
            service.infer(
                model,
                "query",
                null,
                null,
                List.of("candidate1", "candidate2"),
                false,
                new HashMap<>(),
                null,
                InferenceAction.Request.DEFAULT_TIMEOUT,
                listener
            );

            var error = expectThrows(ElasticsearchException.class, () -> listener.actionGet(TIMEOUT));
            MatcherAssert.assertThat(error.getMessage(), containsString("Received an authentication error status code for request"));
            MatcherAssert.assertThat(error.getMessage(), containsString("Error message: [Unauthorized]"));
            MatcherAssert.assertThat(webServer.requests(), hasSize(1));
        }
    }

    public void testInfer_Embedding_Get_Response_Ingest() throws IOException {
        var senderFactory = HttpRequestSenderTests.createSenderFactory(threadPool, clientManager);

        try (var service = new VoyageAIService(senderFactory, createWithEmptySettings(threadPool))) {

            String responseJson = """
                {
                    "model": "voyage-3-large",
                    "object": "list",
                    "usage": {
                        "total_tokens": 5
                    },
                    "data": [
                        {
                            "object": "embedding",
                            "index": 0,
                            "embedding": [
                                0.123,
                                -0.123
                            ]
                        }
                    ]
                }
                """;
            webServer.enqueue(new MockResponse().setResponseCode(200).setBody(responseJson));

            var model = VoyageAIEmbeddingsModelTests.createModel(
                getUrl(webServer),
                "secret",
                VoyageAIEmbeddingsTaskSettings.EMPTY_SETTINGS,
                1024,
                1024,
                "voyage-3-large",
                (SimilarityMeasure) null
            );
            PlainActionFuture<InferenceServiceResults> listener = new PlainActionFuture<>();
            service.infer(
                model,
                null,
                null,
                null,
                List.of("abc"),
                false,
                new HashMap<>(),
                InputType.INGEST,
                InferenceAction.Request.DEFAULT_TIMEOUT,
                listener
            );

            var result = listener.actionGet(TIMEOUT);

            assertEquals(buildExpectationFloat(List.of(new float[] { 0.123F, -0.123F })), result.asMap());

            MatcherAssert.assertThat(webServer.requests(), hasSize(1));
            assertNull(webServer.requests().getFirst().getUri().getQuery());
            MatcherAssert.assertThat(
                webServer.requests().getFirst().getHeader(HttpHeaders.CONTENT_TYPE),
                equalTo(XContentType.JSON.mediaType())
            );
            MatcherAssert.assertThat(webServer.requests().getFirst().getHeader(HttpHeaders.AUTHORIZATION), equalTo("Bearer secret"));

            var requestMap = entityAsMap(webServer.requests().getFirst().getBody());
            MatcherAssert.assertThat(
                requestMap,
                is(
                    Map.of(
                        "input",
                        List.of("abc"),
                        "model",
                        "voyage-3-large",
                        "input_type",
                        "document",
                        "output_dtype",
                        "float",
                        "output_dimension",
                        1024
                    )
                )
            );
        }
    }

    public void testInfer_Embedding_Get_Response_Search() throws IOException {
        var senderFactory = HttpRequestSenderTests.createSenderFactory(threadPool, clientManager);

        try (var service = new VoyageAIService(senderFactory, createWithEmptySettings(threadPool))) {

            String responseJson = """
                {
                    "model": "voyage-3-large",
                    "object": "list",
                    "usage": {
                        "total_tokens": 5
                    },
                    "data": [
                        {
                            "object": "embedding",
                            "index": 0,
                            "embedding": [
                                0.123,
                                -0.123
                            ]
                        }
                    ]
                }
                """;
            webServer.enqueue(new MockResponse().setResponseCode(200).setBody(responseJson));

            var model = VoyageAIEmbeddingsModelTests.createModel(
                getUrl(webServer),
                "secret",
                VoyageAIEmbeddingsTaskSettings.EMPTY_SETTINGS,
                1024,
                1024,
                "voyage-3-large",
                (SimilarityMeasure) null
            );
            PlainActionFuture<InferenceServiceResults> listener = new PlainActionFuture<>();
            service.infer(
                model,
                null,
                null,
                null,
                List.of("abc"),
                false,
                new HashMap<>(),
                InputType.SEARCH,
                InferenceAction.Request.DEFAULT_TIMEOUT,
                listener
            );

            var result = listener.actionGet(TIMEOUT);

            assertEquals(buildExpectationFloat(List.of(new float[] { 0.123F, -0.123F })), result.asMap());

            MatcherAssert.assertThat(webServer.requests(), hasSize(1));
            assertNull(webServer.requests().getFirst().getUri().getQuery());
            MatcherAssert.assertThat(
                webServer.requests().getFirst().getHeader(HttpHeaders.CONTENT_TYPE),
                equalTo(XContentType.JSON.mediaType())
            );
            MatcherAssert.assertThat(webServer.requests().getFirst().getHeader(HttpHeaders.AUTHORIZATION), equalTo("Bearer secret"));

            var requestMap = entityAsMap(webServer.requests().getFirst().getBody());
            MatcherAssert.assertThat(
                requestMap,
                is(
                    Map.of(
                        "input",
                        List.of("abc"),
                        "model",
                        "voyage-3-large",
                        "input_type",
                        "query",
                        "output_dtype",
                        "float",
                        "output_dimension",
                        1024
                    )
                )
            );
        }
    }

    public void testInfer_Embedding_Get_Response_NullInputType() throws IOException {
        var senderFactory = HttpRequestSenderTests.createSenderFactory(threadPool, clientManager);

        try (var service = new VoyageAIService(senderFactory, createWithEmptySettings(threadPool))) {

            String responseJson = """
                {
                    "model": "voyage-3-large",
                    "object": "list",
                    "usage": {
                        "total_tokens": 5
                    },
                    "data": [
                        {
                            "object": "embedding",
                            "index": 0,
                            "embedding": [
                                0.123,
                                -0.123
                            ]
                        }
                    ]
                }
                """;
            webServer.enqueue(new MockResponse().setResponseCode(200).setBody(responseJson));

            var model = VoyageAIEmbeddingsModelTests.createModel(
                getUrl(webServer),
                "secret",
                VoyageAIEmbeddingsTaskSettings.EMPTY_SETTINGS,
                1024,
                1024,
                "voyage-3-large",
                (SimilarityMeasure) null
            );
            PlainActionFuture<InferenceServiceResults> listener = new PlainActionFuture<>();
            service.infer(
                model,
                null,
                null,
                null,
                List.of("abc"),
                false,
                new HashMap<>(),
                null,
                InferenceAction.Request.DEFAULT_TIMEOUT,
                listener
            );

            var result = listener.actionGet(TIMEOUT);

            assertEquals(buildExpectationFloat(List.of(new float[] { 0.123F, -0.123F })), result.asMap());

            MatcherAssert.assertThat(webServer.requests(), hasSize(1));
            assertNull(webServer.requests().getFirst().getUri().getQuery());
            MatcherAssert.assertThat(
                webServer.requests().getFirst().getHeader(HttpHeaders.CONTENT_TYPE),
                equalTo(XContentType.JSON.mediaType())
            );
            MatcherAssert.assertThat(webServer.requests().getFirst().getHeader(HttpHeaders.AUTHORIZATION), equalTo("Bearer secret"));

            var requestMap = entityAsMap(webServer.requests().getFirst().getBody());
            MatcherAssert.assertThat(
                requestMap,
                is(Map.of("input", List.of("abc"), "model", "voyage-3-large", "output_dtype", "float", "output_dimension", 1024))
            );
        }
    }

    public void testInfer_Rerank_Get_Response_NoReturnDocuments_NoTopN() throws IOException {
        String responseJson = """
            {
                "model": "model",
                "object": "list",
                "data": [
                    {
                        "index": 2,
                        "relevance_score": 0.98005307
                    },
                    {
                        "index": 1,
                        "relevance_score": 0.27904198
                    },
                    {
                        "index": 0,
                        "relevance_score": 0.10194652
                    }
                ],
                "usage": {
                    "total_tokens": 15
                }
            }
            """;
        var senderFactory = HttpRequestSenderTests.createSenderFactory(threadPool, clientManager);

        try (var service = new VoyageAIService(senderFactory, createWithEmptySettings(threadPool))) {
            webServer.enqueue(new MockResponse().setResponseCode(200).setBody(responseJson));
            var model = VoyageAIRerankModelTests.createModel(getUrl(webServer), "secret", "model", null, false, false);
            PlainActionFuture<InferenceServiceResults> listener = new PlainActionFuture<>();
            service.infer(
                model,
                "query",
                null,
                null,
                List.of("candidate1", "candidate2", "candidate3"),
                false,
                new HashMap<>(),
                null,
                InferenceAction.Request.DEFAULT_TIMEOUT,
                listener
            );

            var result = listener.actionGet(TIMEOUT);
            var resultAsMap = result.asMap();
            assertThat(
                resultAsMap,
                is(
                    Map.of(
                        "rerank",
                        List.of(
                            Map.of("ranked_doc", Map.of("index", 2, "relevance_score", 0.98005307F)),
                            Map.of("ranked_doc", Map.of("index", 1, "relevance_score", 0.27904198F)),
                            Map.of("ranked_doc", Map.of("index", 0, "relevance_score", 0.10194652F))
                        )
                    )
                )
            );

            MatcherAssert.assertThat(webServer.requests(), hasSize(1));
            MatcherAssert.assertThat(
                webServer.requests().getFirst().getHeader(HttpHeaders.CONTENT_TYPE),
                equalTo(XContentType.JSON.mediaType())
            );
            MatcherAssert.assertThat(webServer.requests().getFirst().getHeader(HttpHeaders.AUTHORIZATION), equalTo("Bearer secret"));

            var requestMap = entityAsMap(webServer.requests().getFirst().getBody());
            MatcherAssert.assertThat(
                requestMap,
                is(
                    Map.of(
                        "query",
                        "query",
                        "documents",
                        List.of("candidate1", "candidate2", "candidate3"),
                        "model",
                        "model",
                        "return_documents",
                        false,
                        "truncation",
                        false
                    )
                )
            );

        }
    }

    public void testInfer_Rerank_Get_Response_NoReturnDocuments_TopN() throws IOException {
        String responseJson = """
            {
                "object": "list",
                "model": "model",
                "data": [
                    {
                        "index": 2,
                        "relevance_score": 0.98005307
                    },
                    {
                        "index": 1,
                        "relevance_score": 0.27904198
                    },
                    {
                        "index": 0,
                        "relevance_score": 0.10194652
                    }
                ],
                "usage": {
                    "total_tokens": 15
                }
            }
            """;
        var senderFactory = HttpRequestSenderTests.createSenderFactory(threadPool, clientManager);

        try (var service = new VoyageAIService(senderFactory, createWithEmptySettings(threadPool))) {
            webServer.enqueue(new MockResponse().setResponseCode(200).setBody(responseJson));
            var model = VoyageAIRerankModelTests.createModel(getUrl(webServer), "secret", "model", 3, false, false);
            PlainActionFuture<InferenceServiceResults> listener = new PlainActionFuture<>();
            service.infer(
                model,
                "query",
                null,
                null,
                List.of("candidate1", "candidate2", "candidate3", "candidate4"),
                false,
                new HashMap<>(),
                null,
                InferenceAction.Request.DEFAULT_TIMEOUT,
                listener
            );

            var result = listener.actionGet(TIMEOUT);
            var resultAsMap = result.asMap();
            assertThat(
                resultAsMap,
                is(
                    Map.of(
                        "rerank",
                        List.of(
                            Map.of("ranked_doc", Map.of("index", 2, "relevance_score", 0.98005307F)),
                            Map.of("ranked_doc", Map.of("index", 1, "relevance_score", 0.27904198F)),
                            Map.of("ranked_doc", Map.of("index", 0, "relevance_score", 0.10194652F))
                        )
                    )
                )
            );

            MatcherAssert.assertThat(webServer.requests(), hasSize(1));
            MatcherAssert.assertThat(
                webServer.requests().getFirst().getHeader(HttpHeaders.CONTENT_TYPE),
                equalTo(XContentType.JSON.mediaType())
            );
            MatcherAssert.assertThat(webServer.requests().getFirst().getHeader(HttpHeaders.AUTHORIZATION), equalTo("Bearer secret"));

            var requestMap = entityAsMap(webServer.requests().getFirst().getBody());
            MatcherAssert.assertThat(
                requestMap,
                is(
                    Map.of(
                        "query",
                        "query",
                        "documents",
                        List.of("candidate1", "candidate2", "candidate3", "candidate4"),
                        "model",
                        "model",
                        "return_documents",
                        false,
                        "top_k",
                        3,
                        "truncation",
                        false
                    )
                )
            );

        }

    }

    public void testInfer_Rerank_Get_Response_ReturnDocumentsNull_NoTopN() throws IOException {
        String responseJson = """
            {
                "object": "list",
                "model": "model",
                "data": [
                    {
                        "index": 2,
                        "relevance_score": 0.98005307,
                        "document": "candidate3"
                    },
                    {
                        "index": 1,
                        "relevance_score": 0.27904198,
                        "document": "candidate2"
                    },
                    {
                        "index": 0,
                        "relevance_score": 0.10194652,
                        "document": "candidate1"
                    }
                ],
                "usage": {
                    "total_tokens": 15
                }
            }
            """;
        var senderFactory = HttpRequestSenderTests.createSenderFactory(threadPool, clientManager);

        try (var service = new VoyageAIService(senderFactory, createWithEmptySettings(threadPool))) {
            webServer.enqueue(new MockResponse().setResponseCode(200).setBody(responseJson));
            var model = VoyageAIRerankModelTests.createModel(getUrl(webServer), "secret", "model", null, null, null);
            PlainActionFuture<InferenceServiceResults> listener = new PlainActionFuture<>();
            service.infer(
                model,
                "query",
                null,
                null,
                List.of("candidate1", "candidate2", "candidate3"),
                false,
                new HashMap<>(),
                null,
                InferenceAction.Request.DEFAULT_TIMEOUT,
                listener
            );

            var result = listener.actionGet(TIMEOUT);
            var resultAsMap = result.asMap();
            assertThat(
                resultAsMap,
                is(
                    Map.of(
                        "rerank",
                        List.of(
                            Map.of("ranked_doc", Map.of("text", "candidate3", "index", 2, "relevance_score", 0.98005307F)),
                            Map.of("ranked_doc", Map.of("text", "candidate2", "index", 1, "relevance_score", 0.27904198F)),
                            Map.of("ranked_doc", Map.of("text", "candidate1", "index", 0, "relevance_score", 0.10194652F))
                        )
                    )
                )
            );
            MatcherAssert.assertThat(webServer.requests(), hasSize(1));
            MatcherAssert.assertThat(
                webServer.requests().getFirst().getHeader(HttpHeaders.CONTENT_TYPE),
                equalTo(XContentType.JSON.mediaType())
            );
            MatcherAssert.assertThat(webServer.requests().getFirst().getHeader(HttpHeaders.AUTHORIZATION), equalTo("Bearer secret"));

            var requestMap = entityAsMap(webServer.requests().getFirst().getBody());
            MatcherAssert.assertThat(
                requestMap,
                is(Map.of("query", "query", "documents", List.of("candidate1", "candidate2", "candidate3"), "model", "model"))
            );

        }

    }

    public void testInfer_Rerank_Get_Response_ReturnDocuments_TopN() throws IOException {
        String responseJson = """
            {
                "object": "list",
                "model": "model",
                "data": [
                    {
                        "index": 2,
                        "relevance_score": 0.98005307,
                        "document": "candidate3"
                    },
                    {
                        "index": 1,
                        "relevance_score": 0.27904198,
                        "document": "candidate2"
                    },
                    {
                        "index": 0,
                        "relevance_score": 0.10194652,
                        "document": "candidate1"
                    }
                ],
                "usage": {
                    "total_tokens": 15
                }
            }
            """;
        var senderFactory = HttpRequestSenderTests.createSenderFactory(threadPool, clientManager);

        try (var service = new VoyageAIService(senderFactory, createWithEmptySettings(threadPool))) {
            webServer.enqueue(new MockResponse().setResponseCode(200).setBody(responseJson));
            var model = VoyageAIRerankModelTests.createModel(getUrl(webServer), "secret", "model", 3, true, true);
            PlainActionFuture<InferenceServiceResults> listener = new PlainActionFuture<>();
            service.infer(
                model,
                "query",
                null,
                null,
                List.of("candidate1", "candidate2", "candidate3", "candidate4"),
                false,
                new HashMap<>(),
                null,
                InferenceAction.Request.DEFAULT_TIMEOUT,
                listener
            );

            var result = listener.actionGet(TIMEOUT);
            var resultAsMap = result.asMap();
            assertThat(
                resultAsMap,
                is(
                    Map.of(
                        "rerank",
                        List.of(
                            Map.of("ranked_doc", Map.of("text", "candidate3", "index", 2, "relevance_score", 0.98005307F)),
                            Map.of("ranked_doc", Map.of("text", "candidate2", "index", 1, "relevance_score", 0.27904198F)),
                            Map.of("ranked_doc", Map.of("text", "candidate1", "index", 0, "relevance_score", 0.10194652F))
                        )
                    )
                )
            );
            MatcherAssert.assertThat(webServer.requests(), hasSize(1));
            MatcherAssert.assertThat(
                webServer.requests().getFirst().getHeader(HttpHeaders.CONTENT_TYPE),
                equalTo(XContentType.JSON.mediaType())
            );
            MatcherAssert.assertThat(webServer.requests().getFirst().getHeader(HttpHeaders.AUTHORIZATION), equalTo("Bearer secret"));

            var requestMap = entityAsMap(webServer.requests().getFirst().getBody());
            MatcherAssert.assertThat(
                requestMap,
                is(
                    Map.of(
                        "query",
                        "query",
                        "documents",
                        List.of("candidate1", "candidate2", "candidate3", "candidate4"),
                        "model",
                        "model",
                        "return_documents",
                        true,
                        "top_k",
                        3,
                        "truncation",
                        true
                    )
                )
            );

        }

    }

    public void testInfer_Embedding_DoesNotSetInputType_WhenNotPresentInTaskSettings_AndUnspecifiedIsPassedInRequest() throws IOException {
        var senderFactory = HttpRequestSenderTests.createSenderFactory(threadPool, clientManager);

        try (var service = new VoyageAIService(senderFactory, createWithEmptySettings(threadPool))) {

            String responseJson = """
                {
                    "model": "voyage-3-large",
                    "object": "list",
                    "usage": {
                        "total_tokens": 5
                    },
                    "data": [
                        {
                            "object": "embedding",
                            "index": 0,
                            "embedding": [
                                0.123,
                                -0.123
                            ]
                        }
                    ]
                }
                """;
            webServer.enqueue(new MockResponse().setResponseCode(200).setBody(responseJson));

            var model = VoyageAIEmbeddingsModelTests.createModel(
                getUrl(webServer),
                "secret",
                new VoyageAIEmbeddingsTaskSettings(InputType.INGEST, null),
                1024,
                1024,
                "voyage-3-large",
                (SimilarityMeasure) null
            );
            PlainActionFuture<InferenceServiceResults> listener = new PlainActionFuture<>();
            service.infer(
                model,
                null,
                null,
                null,
                List.of("abc"),
                false,
                new HashMap<>(),
                InputType.UNSPECIFIED,
                InferenceAction.Request.DEFAULT_TIMEOUT,
                listener
            );

            var result = listener.actionGet(TIMEOUT);

            MatcherAssert.assertThat(result.asMap(), Matchers.is(buildExpectationFloat(List.of(new float[] { 0.123F, -0.123F }))));
            MatcherAssert.assertThat(webServer.requests(), hasSize(1));
            assertNull(webServer.requests().getFirst().getUri().getQuery());
            MatcherAssert.assertThat(
                webServer.requests().getFirst().getHeader(HttpHeaders.CONTENT_TYPE),
                equalTo(XContentType.JSON.mediaType())
            );
            MatcherAssert.assertThat(webServer.requests().getFirst().getHeader(HttpHeaders.AUTHORIZATION), equalTo("Bearer secret"));

            var requestMap = entityAsMap(webServer.requests().getFirst().getBody());
            MatcherAssert.assertThat(
                requestMap,
                is(
                    Map.of(
                        "input",
                        List.of("abc"),
                        "model",
                        "voyage-3-large",
                        "input_type",
                        "document",
                        "output_dtype",
                        "float",
                        "output_dimension",
                        1024
                    )
                )
            );
        }
    }

    public void test_Embedding_ChunkedInfer_BatchesCallsChunkingSettingsSet() throws IOException {
        var model = VoyageAIEmbeddingsModelTests.createModel(
            getUrl(webServer),
            "secret",
            new VoyageAIEmbeddingsTaskSettings((InputType) null, null),
            createRandomChunkingSettings(),
            1024,
            1024,
            "voyage-3-large"
        );

        test_Embedding_ChunkedInfer_BatchesCalls(model);
    }

    public void test_Embedding_ChunkedInfer_ChunkingSettingsNotSet() throws IOException {
        var model = VoyageAIEmbeddingsModelTests.createModel(
            getUrl(webServer),
            "secret",
            new VoyageAIEmbeddingsTaskSettings((InputType) null, null),
            null,
            1024,
            1024,
            "voyage-3-large"
        );

        test_Embedding_ChunkedInfer_BatchesCalls(model);
    }

    private void test_Embedding_ChunkedInfer_BatchesCalls(VoyageAIEmbeddingsModel model) throws IOException {
        var senderFactory = HttpRequestSenderTests.createSenderFactory(threadPool, clientManager);

        try (var service = new VoyageAIService(senderFactory, createWithEmptySettings(threadPool))) {

            // Batching will call the service with 2 input
            String responseJson = """
                {
                    "model": "voyage-3-large",
                    "object": "list",
                    "usage": {
                        "total_tokens": 5
                    },
                    "data": [
                        {
                            "object": "embedding",
                            "index": 0,
                            "embedding": [
                                0.123,
                                -0.123
                            ]
                        },
                        {
                            "object": "embedding",
                            "index": 1,
                            "embedding": [
                                0.223,
                                -0.223
                            ]
                        }
                    ]
                }
                """;
            webServer.enqueue(new MockResponse().setResponseCode(200).setBody(responseJson));

            PlainActionFuture<List<ChunkedInference>> listener = new PlainActionFuture<>();
            // 2 input
            service.chunkedInfer(
                model,
                null,
                List.of(new ChunkInferenceInput("a"), new ChunkInferenceInput("bb")),
                new HashMap<>(),
                InputType.UNSPECIFIED,
                InferenceAction.Request.DEFAULT_TIMEOUT,
                listener
            );

            var results = listener.actionGet(TIMEOUT);
            assertThat(results, hasSize(2));
            {
                assertThat(results.getFirst(), CoreMatchers.instanceOf(ChunkedInferenceEmbedding.class));
                var floatResult = (ChunkedInferenceEmbedding) results.getFirst();
                assertThat(floatResult.chunks(), hasSize(1));
                assertEquals(new ChunkedInference.TextOffset(0, 1), floatResult.chunks().getFirst().offset());
                assertThat(floatResult.chunks().get(0).embedding(), CoreMatchers.instanceOf(TextEmbeddingFloatResults.Embedding.class));
                assertArrayEquals(
                    new float[] { 0.123f, -0.123f },
                    ((TextEmbeddingFloatResults.Embedding) floatResult.chunks().get(0).embedding()).values(),
                    0.0f
                );
            }
            {
                assertThat(results.get(1), CoreMatchers.instanceOf(ChunkedInferenceEmbedding.class));
                var floatResult = (ChunkedInferenceEmbedding) results.get(1);
                assertThat(floatResult.chunks(), hasSize(1));
                assertEquals(new ChunkedInference.TextOffset(0, 2), floatResult.chunks().getFirst().offset());
                assertThat(floatResult.chunks().getFirst().embedding(), CoreMatchers.instanceOf(TextEmbeddingFloatResults.Embedding.class));
                assertArrayEquals(
                    new float[] { 0.223f, -0.223f },
                    ((TextEmbeddingFloatResults.Embedding) floatResult.chunks().get(0).embedding()).values(),
                    0.0f
                );
            }

            MatcherAssert.assertThat(webServer.requests(), hasSize(1));
            assertNull(webServer.requests().getFirst().getUri().getQuery());
            MatcherAssert.assertThat(
                webServer.requests().getFirst().getHeader(HttpHeaders.CONTENT_TYPE),
                equalTo(XContentType.JSON.mediaType())
            );
            MatcherAssert.assertThat(webServer.requests().getFirst().getHeader(HttpHeaders.AUTHORIZATION), equalTo("Bearer secret"));

            var requestMap = entityAsMap(webServer.requests().getFirst().getBody());
            MatcherAssert.assertThat(
                requestMap,
                is(Map.of("input", List.of("a", "bb"), "model", "voyage-3-large", "output_dtype", "float", "output_dimension", 1024))
            );
        }
    }

    public void testDefaultSimilarity() {
        assertEquals(SimilarityMeasure.DOT_PRODUCT, VoyageAIService.defaultSimilarity());
    }

    @SuppressWarnings("checkstyle:LineLength")
    public void testGetConfiguration() throws Exception {
        try (var service = createVoyageAIService()) {
            String content = XContentHelper.stripWhitespace("""
                {
                        "service": "voyageai",
                        "name": "Voyage AI",
                        "task_types": ["text_embedding", "rerank"],
                        "configurations": {
                            "model_id": {
                                "description": "The name of the model to use for the inference task.",
                                "label": "Model ID",
                                "required": true,
                                "sensitive": false,
                                "updatable": false,
                                "type": "str",
                                "supported_task_types": ["text_embedding", "rerank"]
                            },
                            "api_key": {
                                "description": "API Key for the provider you're connecting to.",
                                "label": "API Key",
                                "required": true,
                                "sensitive": true,
                                "updatable": true,
                                "type": "str",
                                "supported_task_types": ["text_embedding", "rerank"]
                            },
                            "rate_limit.requests_per_minute": {
                                "description": "Minimize the number of rate limit errors.",
                                "label": "Rate Limit",
                                "required": false,
                                "sensitive": false,
                                "updatable": false,
                                "type": "int",
                                "supported_task_types": ["text_embedding", "rerank"]
                            }
                        }
                    }
                """);
            InferenceServiceConfiguration configuration = InferenceServiceConfiguration.fromXContentBytes(
                new BytesArray(content),
                XContentType.JSON
            );
            boolean humanReadable = true;
            BytesReference originalBytes = toShuffledXContent(configuration, XContentType.JSON, ToXContent.EMPTY_PARAMS, humanReadable);
            InferenceServiceConfiguration serviceConfiguration = service.getConfiguration();
            assertToXContentEquivalent(
                originalBytes,
                toXContent(serviceConfiguration, XContentType.JSON, humanReadable),
                XContentType.JSON
            );
        }
    }

    public void testDoesNotSupportsStreaming() throws IOException {
        try (var service = new VoyageAIService(mock(), createWithEmptySettings(mock()))) {
            assertFalse(service.canStream(TaskType.COMPLETION));
            assertFalse(service.canStream(TaskType.ANY));
        }
    }

    private Map<String, Object> getRequestConfigMap(
        Map<String, Object> serviceSettings,
        Map<String, Object> taskSettings,
        Map<String, Object> chunkingSettings,
        Map<String, Object> secretSettings
    ) {
        var requestConfigMap = getRequestConfigMap(serviceSettings, taskSettings, secretSettings);
        requestConfigMap.put(ModelConfigurations.CHUNKING_SETTINGS, chunkingSettings);

        return requestConfigMap;
    }

    private Map<String, Object> getRequestConfigMap(
        Map<String, Object> serviceSettings,
        Map<String, Object> taskSettings,
        Map<String, Object> secretSettings
    ) {
        var builtServiceSettings = new HashMap<>();
        builtServiceSettings.putAll(serviceSettings);
        builtServiceSettings.putAll(secretSettings);

        return new HashMap<>(
            Map.of(ModelConfigurations.SERVICE_SETTINGS, builtServiceSettings, ModelConfigurations.TASK_SETTINGS, taskSettings)
        );
    }

    private Map<String, Object> getRequestConfigMap(Map<String, Object> serviceSettings, Map<String, Object> secretSettings) {
        var builtServiceSettings = new HashMap<>();
        builtServiceSettings.putAll(serviceSettings);
        builtServiceSettings.putAll(secretSettings);

        return new HashMap<>(Map.of(ModelConfigurations.SERVICE_SETTINGS, builtServiceSettings));
    }

    private VoyageAIService createVoyageAIService() {
        return new VoyageAIService(mock(HttpRequestSender.Factory.class), createWithEmptySettings(threadPool));
    }

}<|MERGE_RESOLUTION|>--- conflicted
+++ resolved
@@ -748,8 +748,6 @@
         verifyNoMoreInteractions(sender);
     }
 
-<<<<<<< HEAD
-=======
     public void testInfer_ThrowsValidationErrorForInvalidInputType() throws IOException {
         var sender = mock(Sender.class);
 
@@ -797,176 +795,6 @@
         verifyNoMoreInteractions(sender);
     }
 
-    public void testCheckModelConfig_UpdatesDimensions() throws IOException {
-        var senderFactory = HttpRequestSenderTests.createSenderFactory(threadPool, clientManager);
-
-        try (var service = new VoyageAIService(senderFactory, createWithEmptySettings(threadPool))) {
-
-            String responseJson = """
-                {
-                    "model": "voyage-3-large",
-                    "object": "list",
-                    "usage": {
-                        "total_tokens": 5
-                    },
-                    "data": [
-                        {
-                            "object": "embedding",
-                            "index": 0,
-                            "embedding": [
-                                0.123,
-                                -0.123
-                            ]
-                        }
-                    ]
-                }
-                """;
-            webServer.enqueue(new MockResponse().setResponseCode(200).setBody(responseJson));
-
-            var model = VoyageAIEmbeddingsModelTests.createModel(
-                getUrl(webServer),
-                "secret",
-                VoyageAIEmbeddingsTaskSettings.EMPTY_SETTINGS,
-                10,
-                1,
-                "voyage-3-large"
-            );
-            PlainActionFuture<Model> listener = new PlainActionFuture<>();
-            service.checkModelConfig(model, listener);
-            var result = listener.actionGet(TIMEOUT);
-
-            MatcherAssert.assertThat(
-                result,
-                // the dimension is set to 2 because there are 2 embeddings returned from the mock server
-                is(
-                    VoyageAIEmbeddingsModelTests.createModel(
-                        getUrl(webServer),
-                        "secret",
-                        VoyageAIEmbeddingsTaskSettings.EMPTY_SETTINGS,
-                        10,
-                        2,
-                        "voyage-3-large"
-                    )
-                )
-            );
-        }
-    }
-
-    public void testCheckModelConfig_UpdatesSimilarityToDotProduct_WhenItIsNull() throws IOException {
-        var senderFactory = HttpRequestSenderTests.createSenderFactory(threadPool, clientManager);
-
-        try (var service = new VoyageAIService(senderFactory, createWithEmptySettings(threadPool))) {
-
-            String responseJson = """
-                {
-                    "model": "voyage-3-large",
-                    "object": "list",
-                    "usage": {
-                        "total_tokens": 5
-                    },
-                    "data": [
-                        {
-                            "object": "embedding",
-                            "index": 0,
-                            "embedding": [
-                                0.123,
-                                -0.123
-                            ]
-                        }
-                    ]
-                }
-                """;
-            webServer.enqueue(new MockResponse().setResponseCode(200).setBody(responseJson));
-
-            var model = VoyageAIEmbeddingsModelTests.createModel(
-                getUrl(webServer),
-                "secret",
-                VoyageAIEmbeddingsTaskSettings.EMPTY_SETTINGS,
-                10,
-                1,
-                "voyage-3-large",
-                (SimilarityMeasure) null
-            );
-            PlainActionFuture<Model> listener = new PlainActionFuture<>();
-            service.checkModelConfig(model, listener);
-            var result = listener.actionGet(TIMEOUT);
-
-            MatcherAssert.assertThat(
-                result,
-                // the dimension is set to 2 because there are 2 embeddings returned from the mock server
-                is(
-                    VoyageAIEmbeddingsModelTests.createModel(
-                        getUrl(webServer),
-                        "secret",
-                        VoyageAIEmbeddingsTaskSettings.EMPTY_SETTINGS,
-                        10,
-                        2,
-                        "voyage-3-large",
-                        SimilarityMeasure.DOT_PRODUCT
-                    )
-                )
-            );
-        }
-    }
-
-    public void testCheckModelConfig_DoesNotUpdateSimilarity_WhenItIsSpecifiedAsCosine() throws IOException {
-        var senderFactory = HttpRequestSenderTests.createSenderFactory(threadPool, clientManager);
-
-        try (var service = new VoyageAIService(senderFactory, createWithEmptySettings(threadPool))) {
-
-            String responseJson = """
-                {
-                    "model": "voyage-3-large",
-                    "object": "list",
-                    "usage": {
-                        "total_tokens": 5
-                    },
-                    "data": [
-                        {
-                            "object": "embedding",
-                            "index": 0,
-                            "embedding": [
-                                0.123,
-                                -0.123
-                            ]
-                        }
-                    ]
-                }
-                """;
-            webServer.enqueue(new MockResponse().setResponseCode(200).setBody(responseJson));
-
-            var model = VoyageAIEmbeddingsModelTests.createModel(
-                getUrl(webServer),
-                "secret",
-                VoyageAIEmbeddingsTaskSettings.EMPTY_SETTINGS,
-                10,
-                1,
-                "voyage-3-large",
-                SimilarityMeasure.COSINE
-            );
-            PlainActionFuture<Model> listener = new PlainActionFuture<>();
-            service.checkModelConfig(model, listener);
-            var result = listener.actionGet(TIMEOUT);
-
-            MatcherAssert.assertThat(
-                result,
-                // the dimension is set to 2 because there are 2 embeddings returned from the mock server
-                is(
-                    VoyageAIEmbeddingsModelTests.createModel(
-                        getUrl(webServer),
-                        "secret",
-                        VoyageAIEmbeddingsTaskSettings.EMPTY_SETTINGS,
-                        10,
-                        2,
-                        "voyage-3-large",
-                        SimilarityMeasure.COSINE
-                    )
-                )
-            );
-        }
-    }
-
->>>>>>> 20eb5908
     public void testUpdateModelWithEmbeddingDetails_NullSimilarityInOriginalModel() throws IOException {
         testUpdateModelWithEmbeddingDetails_Successful(null);
     }

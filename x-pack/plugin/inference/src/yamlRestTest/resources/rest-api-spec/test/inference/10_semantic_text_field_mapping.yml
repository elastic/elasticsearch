setup:
  - requires:
      cluster_features: "gte_v8.15.0"
      reason: semantic_text introduced in 8.15.0

  - do:
      indices.create:
        index: test-index
        body:
          settings:
            index:
              mapping:
                semantic_text:
                  use_legacy_format: false
          mappings:
            properties:
              sparse_field:
                type: semantic_text
                inference_id: sparse-inference-id
              dense_field:
                type: semantic_text
                inference_id: dense-inference-id

---
"Indexes sparse vector document":
  # Checks mapping is not updated until first doc arrives
  - do:
      indices.get_mapping:
        index: test-index

  - match: { "test-index.mappings.properties.sparse_field.type": semantic_text }
  - match: { "test-index.mappings.properties.sparse_field.inference_id": sparse-inference-id }
  - length: { "test-index.mappings.properties.sparse_field": 2 }

  - do:
      index:
        index: test-index
        id: doc_1
        body:
          sparse_field: "these are not the droids you're looking for. He's free to go around"
          _inference_fields.sparse_field:
            inference:
              inference_id: sparse-inference-id
              model_settings:
                task_type: sparse_embedding
              chunks:
                sparse_field:
                  - start_offset: 0
                    end_offset: 44
                    embeddings:
                      feature_0: 1.0
                      feature_1: 2.0
                      feature_2: 3.0
                      feature_3: 4.0
                  - start_offset: 44
                    end_offset: 67
                    embeddings:
                      feature_4: 0.1
                      feature_5: 0.2
                      feature_6: 0.3
                      feature_7: 0.4

  # Checks mapping is updated when first doc arrives
  - do:
      indices.get_mapping:
        index: test-index

  - match: { "test-index.mappings.properties.sparse_field.type": semantic_text }
  - match: { "test-index.mappings.properties.sparse_field.inference_id": sparse-inference-id }
  - match: { "test-index.mappings.properties.sparse_field.model_settings.task_type": sparse_embedding }
  - length: { "test-index.mappings.properties.sparse_field": 3 }

---
"Field caps with sparse embedding":
  - requires:
      cluster_features: "gte_v8.16.0"
      reason: field_caps support for semantic_text added in 8.16.0

  - do:
      field_caps:
        include_empty_fields: true
        index: test-index
        fields: "*"

  - match: { indices: [ "test-index" ] }
  - exists: fields.sparse_field
  - exists: fields.dense_field

  - do:
      field_caps:
        include_empty_fields: false
        index: test-index
        fields: "*"

  - match: { indices: [ "test-index" ] }
  - not_exists: fields.sparse_field
  - not_exists: fields.dense_field

  - do:
      index:
        index: test-index
        id: doc_1
        body:
          sparse_field: "these are not the droids you're looking for. He's free to go around"
          _inference_fields.sparse_field:
            inference:
              inference_id: sparse-inference-id
              model_settings:
                task_type: sparse_embedding
              chunks:
                sparse_field:
                  - start_offset: 0
                    end_offset: 44
                    embeddings:
                      feature_0: 1.0
                      feature_1: 2.0
                      feature_2: 3.0
                      feature_3: 4.0
                  - start_offset: 44
                    end_offset: 67
                    embeddings:
                      feature_4: 0.1
                      feature_5: 0.2
                      feature_6: 0.3
                      feature_7: 0.4
        refresh: true

  - do:
      field_caps:
        include_empty_fields: true
        index: test-index
        fields: "*"

  - match: { indices: [ "test-index" ] }
  - exists: fields.sparse_field
  - exists: fields.dense_field
  - match: { fields.sparse_field.text.searchable: true }
  - match: { fields.dense_field.text.searchable: true }

  - do:
      field_caps:
        include_empty_fields: false
        index: test-index
        fields: "*"

  - match: { indices: [ "test-index" ] }
  - exists: fields.sparse_field
  - not_exists: fields.dense_field
  - match: { fields.sparse_field.text.searchable: true }

---
"Indexes dense vector document":
  # Checks mapping is not updated until first doc arrives
  - do:
      indices.get_mapping:
        index: test-index

  - match: { "test-index.mappings.properties.dense_field.type": semantic_text }
  - match: { "test-index.mappings.properties.dense_field.inference_id": dense-inference-id }
  - length: { "test-index.mappings.properties.dense_field": 2 }

  - do:
      index:
        index: test-index
        id: doc_2
        body:
          dense_field: "these are not the droids you're looking for. He's free to go around"
          _inference_fields.dense_field:
            inference:
              inference_id: dense-inference-id
              model_settings:
                task_type: text_embedding
                dimensions: 4
                similarity: cosine
                element_type: float
              chunks:
                dense_field:
                  - start_offset: 0
                    end_offset: 44
                    embeddings: [ 0.04673296958208084, -0.03237321600317955, -0.02543032355606556, 0.056035321205854416 ]
                  - start_offset: 44
                    end_offset: 67
                    embeddings: [ 0.00641461368650198, -0.0016253676731139421, -0.05126338079571724, 0.053438711911439896 ]

  # Checks mapping is updated when first doc arrives
  - do:
      indices.get_mapping:
        index: test-index

  - match: { "test-index.mappings.properties.dense_field.type": semantic_text }
  - match: { "test-index.mappings.properties.dense_field.inference_id": dense-inference-id }
  - match: { "test-index.mappings.properties.dense_field.model_settings.task_type": text_embedding }
  - length: { "test-index.mappings.properties.dense_field": 3 }

---
"Field caps with text embedding":
  - requires:
      cluster_features: "gte_v8.16.0"
      reason: field_caps support for semantic_text added in 8.16.0

  - do:
      field_caps:
        include_empty_fields: true
        index: test-index
        fields: "*"

  - match: { indices: [ "test-index" ] }
  - exists: fields.sparse_field
  - exists: fields.dense_field

  - do:
      field_caps:
        include_empty_fields: false
        index: test-index
        fields: "*"

  - match: { indices: [ "test-index" ] }
  - not_exists: fields.sparse_field
  - not_exists: fields.dense_field

  - do:
      index:
        index: test-index
        id: doc_2
        body:
          dense_field: "these are not the droids you're looking for. He's free to go around"
          _inference_fields.dense_field:
            inference:
              inference_id: dense-inference-id
              model_settings:
                task_type: text_embedding
                dimensions: 4
                similarity: cosine
                element_type: float
              chunks:
                dense_field:
                  - start_offset: 0
                    end_offset: 44
                    embeddings: [ 0.04673296958208084, -0.03237321600317955, -0.02543032355606556, 0.056035321205854416 ]
                  - start_offset: 44
                    end_offset: 67
                    embeddings: [ 0.00641461368650198, -0.0016253676731139421, -0.05126338079571724, 0.053438711911439896 ]
        refresh: true

  - do:
      field_caps:
        include_empty_fields: true
        index: test-index
        fields: "*"

  - match: { indices: [ "test-index" ] }
  - exists: fields.sparse_field
  - exists: fields.dense_field
  - match: { fields.sparse_field.text.searchable: true }
  - match: { fields.dense_field.text.searchable: true }

  - do:
      field_caps:
        include_empty_fields: false
        index: test-index
        fields: "*"

  - match: { indices: [ "test-index" ] }
  - not_exists: fields.sparse_field
  - exists: fields.dense_field
  - match: { fields.dense_field.text.searchable: true }

---
<<<<<<< HEAD
"Can't be used as a multifield":

  - do:
      catch: /Field \[semantic\] of type \[semantic_text\] can't be used in multifields/
      indices.create:
        index: test-multi-index
        body:
          mappings:
            properties:
              text_field:
                type: text
                fields:
                  semantic:
                    type: semantic_text
                    inference_id: sparse-inference-id

---
"Can't have multifields":

  - do:
      catch: /semantic_text field \[semantic\] does not support multi-fields/
      indices.create:
        index: test-multi-index
        body:
          mappings:
            properties:
              semantic:
                type: semantic_text
                inference_id: sparse-inference-id
                fields:
                  keyword_field:
                    type: keyword

---
"Can't configure copy_to in semantic_text":

  - do:
      catch: /semantic_text field \[semantic\] does not support \[copy_to\]/
      indices.create:
        index: test-copy_to-index
        body:
          mappings:
            properties:
              semantic:
                type: semantic_text
                inference_id: sparse-inference-id
                copy_to: another_field
              another_field:
                type: keyword

---
=======
>>>>>>> bddc14c2
"Cannot be used directly as a nested field":

  - do:
      catch: /semantic_text field \[nested.semantic\] cannot be nested/
      indices.create:
        index: test-nested-index
        body:
          mappings:
            properties:
              nested:
                type: nested
                properties:
                  semantic:
                    type: semantic_text
                    inference_id: sparse-inference-id
                  another_field:
                    type: keyword

---
"Cannot be used as a nested field on nested objects":

  - do:
      catch: /semantic_text field \[nested.nested_object.semantic\] cannot be nested/
      indices.create:
        index: test-nested-index
        body:
          mappings:
            properties:
              nested:
                type: nested
                properties:
                  nested_object:
                    type: object
                    properties:
                      semantic:
                        type: semantic_text
                        inference_id: sparse-inference-id
                      another_field:
                        type: keyword

---
"Cannot be in an object field with subobjects disabled":
  - requires:
      cluster_features: "semantic_text.in_object_field_fix"
      reason: object field fix added in 8.16.0 & 8.15.4

  - do:
      catch: bad_request
      indices.create:
        index: test-subobjects-index
        body:
          mappings:
            properties:
              level_1:
                type: object
                properties:
                  level_2:
                    type: object
                    subobjects: false
                    properties:
                      sparse_field:
                        type: semantic_text
                        inference_id: sparse-inference-id

  - match: { error.type: illegal_argument_exception }
  - match: { error.reason: "semantic_text field [level_1.level_2.sparse_field] cannot be in an object field with
                            subobjects disabled" }

---
"Mapping always includes inference ID":
  - requires:
      cluster_features: "semantic_text.always_emit_inference_id_fix"
      reason: always emit inference ID fix added in 8.17.0
      test_runner_features: [ capabilities ]
      capabilities:
        - method: GET
          path: /_inference
          capabilities: [ default_elser_2 ]

  - do:
      indices.create:
        index: test-always-include-inference-id-index
        body:
          mappings:
            properties:
              semantic_field:
                type: semantic_text

  - do:
      indices.get_mapping:
        index: test-always-include-inference-id-index

  - exists: test-always-include-inference-id-index.mappings.properties.semantic_field.inference_id

---
"Users can set dense vector index options and index documents using those options":
  - requires:
      cluster_features: "semantic_text.index_options"
      reason: Index options introduced in 8.18.0

  - do:
      indices.create:
        index: test-index-options
        body:
          settings:
            index:
              mapping:
                semantic_text:
                  use_legacy_format: false
          mappings:
            properties:
              semantic_field:
                type: semantic_text
                inference_id: dense-inference-id
                index_options:
                  type: int8_hnsw
                  m: 16
                  ef_construction: 100
                  confidence_interval: 1.0

  - do:
      indices.get_mapping:
        index: test-index-options

  - match: { "test-index-options.mappings.properties.semantic_field.index_options.type": "int8_hnsw" }
  - match: { "test-index-options.mappings.properties.semantic_field.index_options.m": 16 }
  - match: { "test-index-options.mappings.properties.semantic_field.index_options.ef_construction": 100 }
  - match: { "test-index-options.mappings.properties.semantic_field.index_options.confidence_interval": 1.0 }

  - do:
      index:
        index: test-index-options
        id: doc_1
        body:
          semantic_field: "these are not the droids you're looking for. He's free to go around"
          _inference_fields.semantic_field:
            inference:
              inference_id: dense-inference-id
              model_settings:
                task_type: text_embedding
                dimensions: 4
                similarity: cosine
                element_type: float
              chunks:
                semantic_field:
                  - start_offset: 0
                    end_offset: 44
                    embeddings: [ 0.04673296958208084, -0.03237321600317955, -0.02543032355606556, 0.056035321205854416 ]
                  - start_offset: 44
                    end_offset: 67
                    embeddings: [ 0.00641461368650198, -0.0016253676731139421, -0.05126338079571724, 0.053438711911439896 ]

  - do:
      get:
        index: test-index-options
        id: doc_1

  - match: { _source.semantic_field: "these are not the droids you're looking for. He's free to go around" }


---
"Users can set partial dense vector index options and use dense vector defaults for nonspecified options":
  - requires:
      cluster_features: "semantic_text.index_options"
      reason: Index options introduced in 8.18.0

  - do:
      indices.create:
        index: test-index-options
        body:
          settings:
            index:
              mapping:
                semantic_text:
                  use_legacy_format: false
          mappings:
            properties:
              semantic_field:
                type: semantic_text
                inference_id: dense-inference-id
                index_options:
                  type: int8_hnsw

  - do:
      indices.get_mapping:
        index: test-index-options

  - match: { "test-index-options.mappings.properties.semantic_field.index_options.type": "int8_hnsw" }
  - match: { "test-index-options.mappings.properties.semantic_field.index_options.m": 16 }
  - match: { "test-index-options.mappings.properties.semantic_field.index_options.ef_construction": 100 }

  - do:
      index:
        index: test-index-options
        id: doc_1
        body:
          semantic_field: "these are not the droids you're looking for. He's free to go around"
          _inference_fields.semantic_field:
            inference:
              inference_id: dense-inference-id
              model_settings:
                task_type: text_embedding
                dimensions: 4
                similarity: cosine
                element_type: float
              chunks:
                semantic_field:
                  - start_offset: 0
                    end_offset: 44
                    embeddings: [ 0.04673296958208084, -0.03237321600317955, -0.02543032355606556, 0.056035321205854416 ]
                  - start_offset: 44
                    end_offset: 67
                    embeddings: [ 0.00641461368650198, -0.0016253676731139421, -0.05126338079571724, 0.053438711911439896 ]

  - do:
      get:
        index: test-index-options
        id: doc_1

  - match: { _source.semantic_field: "these are not the droids you're looking for. He's free to go around" }

#---
#"Index options automatically infer a task type of text_embedding, so requests using sparse_embedding models will fail":
#  - requires:
#      cluster_features: "semantic_text.index_options"
#      reason: Index options introduced in 8.18.0
#
#  - do:
#      indices.create:
#        index: test-index-options
#        body:
#          settings:
#            index:
#              mapping:
#                semantic_text:
#                  use_legacy_format: false
#          mappings:
#            properties:
#              semantic_field:
#                type: semantic_text
#                inference_id: sparse-inference-id
#                index_options:
#                  type: int8_hnsw
#
#  - do:
#      indices.get_mapping:
#        index: test-index-options
#
#  - match: { "test-index-options.mappings.properties.semantic_field.index_options.type": "int8_hnsw" }
#  - match: { "test-index-options.mappings.properties.semantic_field.index_options.m": 16 }
#  - match: { "test-index-options.mappings.properties.semantic_field.index_options.ef_construction": 100 }
#
#  - do:
#      catch: /Cannot update parameter \[model_settings\] from \[task_type=text_embedding\] to \[task_type=sparse_embedding\]/
#      index:
#        index: test-index-options
#        id: doc_1
#        body:
#          semantic_field: "these are not the droids you're looking for. He's free to go around"
#          _inference_fields.semantic_field:
#            inference:
#              inference_id: sparse-inference-id
#              model_settings:
#                task_type: sparse_embedding
#              chunks:
#                semantic_field:
#                  - start_offset: 0
#                    end_offset: 44
#                    embeddings:
#                      feature_0: 1.0
#                      feature_1: 2.0
#                      feature_2: 3.0
#                      feature_3: 4.0
#                  - start_offset: 44
#                    end_offset: 67
#                    embeddings:
#                      feature_4: 0.1
#                      feature_5: 0.2
#                      feature_6: 0.3
#                      feature_7: 0.4


---
"Not specifying index options does not return index options":
  - requires:
      cluster_features: "semantic_text.index_options"
      reason: Index options introduced in 8.18.0

  - do:
      indices.create:
        index: test-index-options
        body:
          settings:
            index:
              mapping:
                semantic_text:
                  use_legacy_format: false
          mappings:
            properties:
              semantic_field:
                type: semantic_text
                inference_id: dense-inference-id

  - do:
      indices.get_mapping:
        index: test-index-options

  - not_exists: test-index-options.mappings.properties.semantic_field.index_options


---
"Specifying incompatible dense vector index options will fail":
  - requires:
      cluster_features: "semantic_text.index_options"
      reason: Index options introduced in 8.18.0

  - do:
      catch: /unsupported parameters/
      indices.create:
        index: test-incompatible-index-options
        body:
          settings:
            index:
              mapping:
                semantic_text:
                  use_legacy_format: false
          mappings:
            properties:
              semantic_field:
                type: semantic_text
                inference_id: dense-inference-id
                index_options:
                  type: bbq_flat
                  ef_construction: 100

---
"Specifying unsupported index option types will fail":
  - requires:
      cluster_features: "semantic_text.index_options"
      reason: Index options introduced in 8.18.0

  - do:
      catch: /Unsupported index options type \[foo\]/
      indices.create:
        index: test-invalid-index-options-dense
        body:
          settings:
            index:
              mapping:
                semantic_text:
                  use_legacy_format: false
          mappings:
            properties:
              semantic_field:
                type: semantic_text
                inference_id: dense-inference-id
                index_options:
                  type: foo

  - do:
      catch: /Unsupported index options type \[foo\]/
      indices.create:
        index: test-invalid-index-options-sparse
        body:
          settings:
            index:
              mapping:
                semantic_text:
                  use_legacy_format: false
          mappings:
            properties:
              semantic_field:
                type: semantic_text
                index_options:
                  type: foo

---
"Index option type is required":
  - requires:
      cluster_features: "semantic_text.index_options"
      reason: Index options introduced in 8.18.0

  - do:
      catch: /Required \[type\]/
      indices.create:
        index: test-invalid-index-options-dense
        body:
          settings:
            index:
              mapping:
                semantic_text:
                  use_legacy_format: false
          mappings:
            properties:
              semantic_field:
                type: semantic_text
                inference_id: dense-inference-id
                index_options:
                  foo: bar

  - do:
      catch: /Required \[type\]/
      indices.create:
        index: test-invalid-index-options-sparse
        body:
          settings:
            index:
              mapping:
                semantic_text:
                  use_legacy_format: false
          mappings:
            properties:
              semantic_field:
                type: semantic_text
                inference_id: sparse-inference-id
                index_options:
                  foo: bar<|MERGE_RESOLUTION|>--- conflicted
+++ resolved
@@ -266,60 +266,6 @@
   - match: { fields.dense_field.text.searchable: true }
 
 ---
-<<<<<<< HEAD
-"Can't be used as a multifield":
-
-  - do:
-      catch: /Field \[semantic\] of type \[semantic_text\] can't be used in multifields/
-      indices.create:
-        index: test-multi-index
-        body:
-          mappings:
-            properties:
-              text_field:
-                type: text
-                fields:
-                  semantic:
-                    type: semantic_text
-                    inference_id: sparse-inference-id
-
----
-"Can't have multifields":
-
-  - do:
-      catch: /semantic_text field \[semantic\] does not support multi-fields/
-      indices.create:
-        index: test-multi-index
-        body:
-          mappings:
-            properties:
-              semantic:
-                type: semantic_text
-                inference_id: sparse-inference-id
-                fields:
-                  keyword_field:
-                    type: keyword
-
----
-"Can't configure copy_to in semantic_text":
-
-  - do:
-      catch: /semantic_text field \[semantic\] does not support \[copy_to\]/
-      indices.create:
-        index: test-copy_to-index
-        body:
-          mappings:
-            properties:
-              semantic:
-                type: semantic_text
-                inference_id: sparse-inference-id
-                copy_to: another_field
-              another_field:
-                type: keyword
-
----
-=======
->>>>>>> bddc14c2
 "Cannot be used directly as a nested field":
 
   - do:

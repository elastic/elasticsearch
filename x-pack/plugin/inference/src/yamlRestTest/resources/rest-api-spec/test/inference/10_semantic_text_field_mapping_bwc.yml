setup:
  - requires:
      cluster_features: "gte_v8.15.0"
      reason: semantic_text introduced in 8.15.0

  - do:
      inference.put:
        task_type: sparse_embedding
        inference_id: sparse-inference-id
        body: >
          {
            "service": "test_service",
            "service_settings": {
              "model": "my_model",
              "api_key": "abc64"
            },
            "task_settings": {
            }
          }

  - do:
      inference.put:
        task_type: text_embedding
        inference_id: dense-inference-id
        body: >
          {
            "service": "text_embedding_test_service",
            "service_settings": {
              "model": "my_model",
              "dimensions": 10,
              "similarity": "cosine",
              "api_key": "abc64"
            },
            "task_settings": {
            }
          }

  - do:
      inference.put:
        task_type: text_embedding
        inference_id: dense-inference-id-compatible-with-bbq
        body: >
          {
            "service": "text_embedding_test_service",
            "service_settings": {
              "model": "my_model",
              "dimensions": 64,
              "similarity": "cosine",
              "api_key": "abc64"
            },
            "task_settings": {
            }
          }

  - do:
      indices.create:
        index: test-index
        body:
          settings:
            index.mapping.semantic_text.use_legacy_format: true
          mappings:
            properties:
              sparse_field:
                type: semantic_text
                inference_id: sparse-inference-id
              dense_field:
                type: semantic_text
                inference_id: dense-inference-id

---
"Indexes sparse vector document":
  # Checks mapping is not updated until first doc arrives
  - do:
      indices.get_mapping:
        index: test-index

  - match: { "test-index.mappings.properties.sparse_field.type": semantic_text }
  - match: { "test-index.mappings.properties.sparse_field.inference_id": sparse-inference-id }
  - length: { "test-index.mappings.properties.sparse_field": 2 }

  - do:
      index:
        index: test-index
        id: doc_1
        body:
          sparse_field:
            text: "these are not the droids you're looking for. He's free to go around"
            inference:
              inference_id: sparse-inference-id
              model_settings:
                task_type: sparse_embedding
              chunks:
                - text: "these are not the droids you're looking for"
                  embeddings:
                    feature_0: 1.0
                    feature_1: 2.0
                    feature_2: 3.0
                    feature_3: 4.0
                - text: "He's free to go around"
                  embeddings:
                    feature_4: 0.1
                    feature_5: 0.2
                    feature_6: 0.3
                    feature_7: 0.4

  # Checks mapping is updated when first doc arrives
  - do:
      indices.get_mapping:
        index: test-index

  - match: { "test-index.mappings.properties.sparse_field.type": semantic_text }
  - match: { "test-index.mappings.properties.sparse_field.inference_id": sparse-inference-id }
  - match: { "test-index.mappings.properties.sparse_field.model_settings.task_type": sparse_embedding }
  - length: { "test-index.mappings.properties.sparse_field": 3 }

---
"Field caps with sparse embedding":
  - requires:
      cluster_features: "gte_v8.16.0"
      reason: field_caps support for semantic_text added in 8.16.0

  - do:
      field_caps:
        include_empty_fields: true
        index: test-index
        fields: "*"

  - match: { indices: [ "test-index" ] }
  - exists: fields.sparse_field
  - exists: fields.dense_field

  - do:
      field_caps:
        include_empty_fields: false
        index: test-index
        fields: "*"

  - match: { indices: [ "test-index" ] }
  - not_exists: fields.sparse_field
  - not_exists: fields.dense_field

  - do:
      index:
        index: test-index
        id: doc_1
        body:
          sparse_field:
            text: "these are not the droids you're looking for. He's free to go around"
            inference:
              inference_id: sparse-inference-id
              model_settings:
                task_type: sparse_embedding
              chunks:
                - text: "these are not the droids you're looking for"
                  embeddings:
                    feature_0: 1.0
                    feature_1: 2.0
                    feature_2: 3.0
                    feature_3: 4.0
                - text: "He's free to go around"
                  embeddings:
                    feature_4: 0.1
                    feature_5: 0.2
                    feature_6: 0.3
                    feature_7: 0.4
        refresh: true

  - do:
      field_caps:
        include_empty_fields: true
        index: test-index
        fields: "*"

  - match: { indices: [ "test-index" ] }
  - exists: fields.sparse_field
  - exists: fields.dense_field
  - match: { fields.sparse_field.text.searchable: true }
  - match: { fields.dense_field.text.searchable: true }

  - do:
      field_caps:
        include_empty_fields: false
        index: test-index
        fields: "*"

  - match: { indices: [ "test-index" ] }
  - exists: fields.sparse_field
  - not_exists: fields.dense_field
  - match: { fields.sparse_field.text.searchable: true }

---
"Indexes dense vector document":
  # Checks mapping is not updated until first doc arrives
  - do:
      indices.get_mapping:
        index: test-index

  - match: { "test-index.mappings.properties.dense_field.type": semantic_text }
  - match: { "test-index.mappings.properties.dense_field.inference_id": dense-inference-id }
  - not_exists: test-index.mappings.properties.dense_field.model_settings

  - do:
      index:
        index: test-index
        id: doc_2
        body:
          dense_field:
            text: "these are not the droids you're looking for. He's free to go around"
            inference:
              inference_id: dense-inference-id
              model_settings:
                task_type: text_embedding
                dimensions: 4
                similarity: cosine
                element_type: float
              index_options:
                dense_vector:
                  type: int8_hnsw
                  m: 16
                  ef_construction: 100
              chunks:
                - text: "these are not the droids you're looking for"
                  embeddings: [ 0.04673296958208084, -0.03237321600317955, -0.02543032355606556, 0.056035321205854416 ]
                - text: "He's free to go around"
                  embeddings: [ 0.00641461368650198, -0.0016253676731139421, -0.05126338079571724, 0.053438711911439896 ]
        refresh: true

  # Checks mapping is updated when first doc arrives
  - do:
      indices.get_mapping:
        index: test-index

  - match: { "test-index.mappings.properties.dense_field.type": semantic_text }
  - match: { "test-index.mappings.properties.dense_field.inference_id": dense-inference-id }
  - match: { "test-index.mappings.properties.dense_field.model_settings.task_type": text_embedding }
  - exists: test-index.mappings.properties.dense_field.model_settings

---
"Indexes dense vector document with index_options":
  - requires:
      cluster_features: "semantic_text.index_options"
      reason: index_options introduced in 8.19.0

  - do:
      indices.create:
        index: test-index-options-with-bbq
        body:
          settings:
            index:
              mapping:
                semantic_text:
                  use_legacy_format: true
          mappings:
            properties:
              dense_field:
                type: semantic_text
                inference_id: dense-inference-id-compatible-with-bbq

  # Checks vector mapping is not updated until first doc arrives
  - do:
      indices.get_mapping:
        index: test-index-options-with-bbq

  - match: { "test-index-options-with-bbq.mappings.properties.dense_field.type": semantic_text }
  - match: { "test-index-options-with-bbq.mappings.properties.dense_field.inference_id": dense-inference-id-compatible-with-bbq }
  - match: { "test-index-options-with-bbq.mappings.properties.dense_field.index_options.dense_vector.type": bbq_hnsw }
  - match: { "test-index-options-with-bbq.mappings.properties.dense_field.index_options.dense_vector.m": 16 }
  - match: { "test-index-options-with-bbq.mappings.properties.dense_field.index_options.dense_vector.ef_construction": 100 }
  - match: { "test-index-options-with-bbq.mappings.properties.dense_field.index_options.dense_vector.rescore_vector.oversample": 3 }
  - not_exists: test-index-options-with-bbq.mappings.properties.dense_field.model_settings

  - do:
      index:
        index: test-index-options-with-bbq
        id: doc_2
        body:
          dense_field:
            text: "these are not the droids you're looking for. He's free to go around"
            inference:
              inference_id: dense-inference-id-compatible-with-bbq
              model_settings:
                task_type: text_embedding
                dimensions: 64
                similarity: cosine
                element_type: float
              chunks:
                - text: "these are not the droids you're looking for"
                  embeddings: [ 0.05, -0.03, -0.03, 0.06, 0.01, -0.02, 0.07, 0.02, -0.04, 0.03, 0.00, 0.05, -0.06, 0.04, -0.01, 0.02, -0.05, 0.01, 0.03, -0.02, 0.06, -0.04, 0.00, 0.05, -0.03, 0.02, 0.01, -0.01, 0.04, -0.06, 0.03, 0.02, -0.02, 0.06, -0.01, 0.00, 0.04, -0.05, 0.01, 0.03, -0.04, 0.02, -0.03, 0.05, -0.02, 0.01, 0.03, -0.06, 0.04, 0.00, -0.01, 0.06, -0.03, 0.02, 0.01, -0.04, 0.05, -0.01, 0.00, 0.04, -0.05, 0.02, 0.03, -0.02 ]
                - text: "He's free to go around"
                  embeddings: [ 0.05, -0.03, -0.03, 0.06, 0.01, -0.02, 0.07, 0.02, -0.04, 0.03, 0.00, 0.05, -0.06, 0.04, -0.01, 0.02, -0.05, 0.01, 0.03, -0.02, 0.06, -0.04, 0.00, 0.05, -0.03, 0.02, 0.01, -0.01, 0.04, -0.06, 0.03, 0.02, -0.02, 0.06, -0.01, 0.00, 0.04, -0.05, 0.01, 0.03, -0.04, 0.02, -0.03, 0.05, -0.02, 0.01, 0.03, -0.06, 0.04, 0.00, -0.01, 0.06, -0.03, 0.02, 0.01, -0.04, 0.05, -0.01, 0.00, 0.04, -0.05, 0.02, 0.03, -0.02 ]
        refresh: true

  # Checks mapping is updated when first doc arrives
  - do:
      indices.get_mapping:
        index: test-index-options-with-bbq

  - match: { "test-index-options-with-bbq.mappings.properties.dense_field.type": semantic_text }
  - match: { "test-index-options-with-bbq.mappings.properties.dense_field.inference_id": dense-inference-id-compatible-with-bbq }
  - match: { "test-index-options-with-bbq.mappings.properties.dense_field.model_settings.task_type": text_embedding }
  - exists: test-index-options-with-bbq.mappings.properties.dense_field.model_settings

---
"Indexes dense vector document with index_options falls back to int8_hnsw for non-compatible models":
  # Checks mapping is not updated until first doc arrives
  - do:
      indices.get_mapping:
        index: test-index

  - match: { "test-index.mappings.properties.dense_field.type": semantic_text }
  - match: { "test-index.mappings.properties.dense_field.inference_id": dense-inference-id }
  - match: { "test-index.mappings.properties.dense_field.index_options.dense_vector.type": int8_hnsw }
  - match: { "test-index.mappings.properties.dense_field.index_options.dense_vector.m": 16 }
  - match: { "test-index.mappings.properties.dense_field.index_options.dense_vector.ef_construction": 100 }
  - not_exists: test-index.mappings.properties.dense_field.model_settings

  - do:
      index:
        index: test-index
        id: doc_2
        body:
          dense_field:
            text: "these are not the droids you're looking for. He's free to go around"
            inference:
              inference_id: dense-inference-id
              model_settings:
                task_type: text_embedding
                dimensions: 4
                similarity: cosine
                element_type: float
              index_options:
                dense_vector:
                  type: int8_hnsw
                  m: 16
                  ef_construction: 100
              chunks:
                - text: "these are not the droids you're looking for"
                  embeddings: [ 0.04673296958208084, -0.03237321600317955, -0.02543032355606556, 0.056035321205854416 ]
                - text: "He's free to go around"
                  embeddings: [ 0.00641461368650198, -0.0016253676731139421, -0.05126338079571724, 0.053438711911439896 ]
        refresh: true

  # Checks mapping is updated when first doc arrives
  - do:
      indices.get_mapping:
        index: test-index

  - match: { "test-index.mappings.properties.dense_field.type": semantic_text }
  - match: { "test-index.mappings.properties.dense_field.inference_id": dense-inference-id }
  - match: { "test-index.mappings.properties.dense_field.index_options.dense_vector.type": int8_hnsw }
  - match: { "test-index.mappings.properties.dense_field.index_options.dense_vector.m": 16 }
  - match: { "test-index.mappings.properties.dense_field.index_options.dense_vector.ef_construction": 100 }
  - exists: test-index.mappings.properties.dense_field.model_settings
  - match: { "test-index.mappings.properties.dense_field.model_settings.task_type": text_embedding }

---
"Field caps with text embedding":
  - requires:
      cluster_features: "gte_v8.16.0"
      reason: field_caps support for semantic_text added in 8.16.0

  - do:
      field_caps:
        include_empty_fields: true
        index: test-index
        fields: "*"

  - match: { indices: [ "test-index" ] }
  - exists: fields.sparse_field
  - exists: fields.dense_field

  - do:
      field_caps:
        include_empty_fields: false
        index: test-index
        fields: "*"

  - match: { indices: [ "test-index" ] }
  - not_exists: fields.sparse_field
  - not_exists: fields.dense_field

  - do:
      index:
        index: test-index
        id: doc_2
        body:
          dense_field:
            text: "these are not the droids you're looking for. He's free to go around"
            inference:
              inference_id: dense-inference-id
              model_settings:
                task_type: text_embedding
                dimensions: 4
                similarity: cosine
                element_type: float
              chunks:
                - text: "these are not the droids you're looking for"
                  embeddings: [ 0.04673296958208084, -0.03237321600317955, -0.02543032355606556, 0.056035321205854416 ]
                - text: "He's free to go around"
                  embeddings: [ 0.00641461368650198, -0.0016253676731139421, -0.05126338079571724, 0.053438711911439896 ]
        refresh: true

  - do:
      field_caps:
        include_empty_fields: true
        index: test-index
        fields: "*"

  - match: { indices: [ "test-index" ] }
  - exists: fields.sparse_field
  - exists: fields.dense_field
  - match: { fields.sparse_field.text.searchable: true }
  - match: { fields.dense_field.text.searchable: true }

  - do:
      field_caps:
        include_empty_fields: false
        index: test-index
        fields: "*"

  - match: { indices: [ "test-index" ] }
  - not_exists: fields.sparse_field
  - exists: fields.dense_field
  - match: { fields.dense_field.text.searchable: true }

---
"Can't be used as a multifield":

  - do:
      catch: /Field \[semantic\] of type \[semantic_text\] can't be used in multifields/
      indices.create:
        index: test-multi-index
        body:
          settings:
            index.mapping.semantic_text.use_legacy_format: true
          mappings:
            properties:
              text_field:
                type: text
                fields:
                  semantic:
                    type: semantic_text
                    inference_id: sparse-inference-id

---
"Can't have multifields":

  - do:
      catch: /semantic_text field \[semantic\] does not support multi-fields/
      indices.create:
        index: test-multi-index
        body:
          settings:
            index.mapping.semantic_text.use_legacy_format: true
          mappings:
            properties:
              semantic:
                type: semantic_text
                inference_id: sparse-inference-id
                fields:
                  keyword_field:
                    type: keyword

---
"Can't configure copy_to in semantic_text":

  - do:
      catch: /semantic_text field \[semantic\] does not support \[copy_to\]/
      indices.create:
        index: test-copy_to-index
        body:
          settings:
            index.mapping.semantic_text.use_legacy_format: true
          mappings:
            properties:
              semantic:
                type: semantic_text
                inference_id: sparse-inference-id
                copy_to: another_field
              another_field:
                type: keyword

---
<<<<<<< HEAD
"Users can set dense vector index options and index documents using those options":
  - requires:
      cluster_features: "semantic_text.index_options"
      reason: Index options introduced in 8.19.0

  - do:
      indices.create:
        index: test-index-options
        body:
          settings:
            index:
              mapping:
                semantic_text:
                  use_legacy_format: true
          mappings:
            properties:
              semantic_field:
                type: semantic_text
                inference_id: dense-inference-id
                index_options:
                  dense_vector:
                    type: int8_hnsw
                    m: 20
                    ef_construction: 100
                    confidence_interval: 1.0

  - do:
      indices.get_mapping:
        index: test-index-options

  - match: { "test-index-options.mappings.properties.semantic_field.index_options.dense_vector.type": "int8_hnsw" }
  - match: { "test-index-options.mappings.properties.semantic_field.index_options.dense_vector.m": 20 }
  - match: { "test-index-options.mappings.properties.semantic_field.index_options.dense_vector.ef_construction": 100 }
  - match: { "test-index-options.mappings.properties.semantic_field.index_options.dense_vector.confidence_interval": 1.0 }

  - do:
      index:
        index: test-index_options
        id: doc_1
        body:
          dense_field:
            text: "these are not the droids you're looking for. He's free to go around"
            inference:
              inference_id: dense-inference-id
              model_settings:
                task_type: text_embedding
                dimensions: 4
                similarity: cosine
                element_type: float
              index_options:
                dense_vector:
                  type: int8_hnsw
                  m: 20
                  ef_construction: 100
                  confidence_interval: 1.0
              chunks:
                - text: "these are not the droids you're looking for"
                  embeddings: [ 0.04673296958208084, -0.03237321600317955, -0.02543032355606556, 0.056035321205854416 ]
                - text: "He's free to go around"
                  embeddings: [ 0.00641461368650198, -0.0016253676731139421, -0.05126338079571724, 0.053438711911439896 ]
        refresh: true

  - do:
      indices.get_mapping:
        index: test-index-options

  - match: { "test-index-options.mappings.properties.semantic_field.index_options.dense_vector.type": "int8_hnsw" }
  - match: { "test-index-options.mappings.properties.semantic_field.index_options.dense_vector.m": 20 }
  - match: { "test-index-options.mappings.properties.semantic_field.index_options.dense_vector.ef_construction": 100 }
  - match: { "test-index-options.mappings.properties.semantic_field.index_options.dense_vector.confidence_interval": 1.0 }

---
"Not specifying index options returns default index options":
  - requires:
      cluster_features: "semantic_text.index_options"
      reason: Index options introduced in 8.19.0

  - do:
      indices.create:
        index: test-index-options-with-bbq
        body:
          settings:
            index:
              mapping:
                semantic_text:
                  use_legacy_format: true
          mappings:
            properties:
              semantic_field:
                type: semantic_text
                inference_id: dense-inference-id-compatible-with-bbq

  - do:
      indices.get_mapping:
        index: test-index-options-with-bbq

  - match: { "test-index-options-with-bbq.mappings.properties.semantic_field.index_options.dense_vector.type": bbq_hnsw }
  - match: { "test-index-options-with-bbq.mappings.properties.semantic_field.index_options.dense_vector.m": 16 }
  - match: { "test-index-options-with-bbq.mappings.properties.semantic_field.index_options.dense_vector.ef_construction": 100 }
  - match: { "test-index-options-with-bbq.mappings.properties.semantic_field.index_options.dense_vector.rescore_vector.oversample": 3 }


---
"Specifying incompatible dense vector index options will fail":
  - requires:
      cluster_features: "semantic_text.index_options"
      reason: Index options introduced in 8.19.0

  - do:
      catch: /unsupported parameters/
      indices.create:
        index: test-incompatible-index-options
        body:
          settings:
            index:
              mapping:
                semantic_text:
                  use_legacy_format: true
          mappings:
            properties:
              semantic_field:
                type: semantic_text
                inference_id: dense-inference-id
                index_options:
                  dense_vector:
                    type: bbq_flat
                    ef_construction: 100

---
"Specifying unsupported index option types will fail":
  - requires:
      cluster_features: "semantic_text.index_options"
      reason: Index options introduced in 8.19.0

  - do:
      catch: /Unsupported index options type/
      indices.create:
        index: test-invalid-index-options-dense
        body:
          settings:
            index:
              mapping:
                semantic_text:
                  use_legacy_format: true
          mappings:
            properties:
              semantic_field:
                type: semantic_text
                inference_id: dense-inference-id
                index_options:
                  dense_vector:
                    type: foo
  - do:
      catch: bad_request
      indices.create:
        index: test-invalid-index-options-sparse
        body:
          settings:
            index:
              mapping:
                semantic_text:
                  use_legacy_format: true
          mappings:
            properties:
              semantic_field:
                type: semantic_text
                index_options:
                  sparse_vector:
                    type: int8_hnsw

---
"Index option type is required":
  - requires:
      cluster_features: "semantic_text.index_options"
      reason: Index options introduced in 8.19.0

  - do:
      catch: /Required type/
      indices.create:
        index: test-invalid-index-options-dense
        body:
          settings:
            index:
              mapping:
                semantic_text:
                  use_legacy_format: true
          mappings:
            properties:
              semantic_field:
                type: semantic_text
                inference_id: dense-inference-id
                index_options:
                  dense_vector:
                    foo: bar

---
"Specifying index options requires model information":
  - requires:
      cluster_features: "semantic_text.index_options"
      reason: Index options introduced in 8.19.0

  - do:
      catch: /Model settings must be set to validate index options/
      indices.create:
        index: my-custom-semantic-index
        body:
          settings:
            index:
              mapping:
                semantic_text:
                  use_legacy_format: true
          mappings:
            properties:
              semantic_field:
                type: semantic_text
                inference_id: nonexistent-inference-id
                index_options:
                  dense_vector:
                    type: int8_hnsw

  - match: { status: 400 }

  - do:
      indices.create:
        index: my-custom-semantic-index
        body:
          settings:
            index:
              mapping:
                semantic_text:
                  use_legacy_format: true
          mappings:
            properties:
              semantic_field:
                type: semantic_text
                inference_id: nonexistent-inference-id

  - do:
      indices.get_mapping:
        index: my-custom-semantic-index

  - match: { "my-custom-semantic-index.mappings.properties.semantic_field.type": semantic_text }
  - match: { "my-custom-semantic-index.mappings.properties.semantic_field.inference_id": nonexistent-inference-id }
  - not_exists: my-custom-semantic-index.mappings.properties.semantic_field.index_options

---
"Updating index options":
  - requires:
      cluster_features: "semantic_text.index_options"
      reason: Index options introduced in 8.19.0

  - do:
      indices.create:
        index: test-index-options
        body:
          settings:
            index:
              mapping:
                semantic_text:
                  use_legacy_format: true
          mappings:
            properties:
              semantic_field:
                type: semantic_text
                inference_id: dense-inference-id
                index_options:
                  dense_vector:
                    type: int8_hnsw
                    m: 16
                    ef_construction: 100
                    confidence_interval: 1.0

  - do:
      indices.get_mapping:
        index: test-index-options

  - match: { "test-index-options.mappings.properties.semantic_field.index_options.dense_vector.type": "int8_hnsw" }
  - match: { "test-index-options.mappings.properties.semantic_field.index_options.dense_vector.m": 16 }
  - match: { "test-index-options.mappings.properties.semantic_field.index_options.dense_vector.ef_construction": 100 }
  - match: { "test-index-options.mappings.properties.semantic_field.index_options.dense_vector.confidence_interval": 1.0 }

  - do:
      indices.put_mapping:
        index: test-index-options
        body:
          properties:
            semantic_field:
              type: semantic_text
              inference_id: dense-inference-id
              index_options:
                dense_vector:
                  type: int8_hnsw
                  m: 20
                  ef_construction: 90
                  confidence_interval: 1.0

  - do:
      indices.get_mapping:
        index: test-index-options

  - match: { "test-index-options.mappings.properties.semantic_field.index_options.dense_vector.type": "int8_hnsw" }
  - match: { "test-index-options.mappings.properties.semantic_field.index_options.dense_vector.m": 20 }
  - match: { "test-index-options.mappings.properties.semantic_field.index_options.dense_vector.ef_construction": 90 }
  - match: { "test-index-options.mappings.properties.semantic_field.index_options.dense_vector.confidence_interval": 1.0 }

  - do:
      catch: /Incompatible index options/
      indices.put_mapping:
        index: test-index-options
        body:
          properties:
            semantic_field:
              type: semantic_text
              inference_id: dense-inference-id
              index_options:
                dense_vector:
                  type: int8_flat

  - match: { status: 400 }
=======
"Field caps exclude chunks embedding and text fields":
  - requires:
      cluster_features: "semantic_text.exclude_sub_fields_from_field_caps"
      reason: field caps api exclude semantic_text subfields from 9.1.0 & 8.19.0

  - do:
      field_caps:
        include_empty_fields: true
        index: test-index
        fields: "*"

  - match: { indices: [ "test-index" ] }
  - exists: fields.sparse_field
  - exists: fields.dense_field
  - not_exists: fields.sparse_field.inference.chunks.embeddings
  - not_exists: fields.sparse_field.inference.chunks.text
  - not_exists: fields.sparse_field.inference.chunks
  - not_exists: fields.sparse_field.inference
  - not_exists: fields.dense_field.inference.chunks.embeddings
  - not_exists: fields.dense_field.inference.chunks.text
  - not_exists: fields.dense_field.inference.chunks
  - not_exists: fields.dense_field.inference
>>>>>>> 85942018
<|MERGE_RESOLUTION|>--- conflicted
+++ resolved
@@ -481,7 +481,29 @@
                 type: keyword
 
 ---
-<<<<<<< HEAD
+"Field caps exclude chunks embedding and text fields":
+  - requires:
+      cluster_features: "semantic_text.exclude_sub_fields_from_field_caps"
+      reason: field caps api exclude semantic_text subfields from 9.1.0 & 8.19.0
+
+  - do:
+      field_caps:
+        include_empty_fields: true
+        index: test-index
+        fields: "*"
+
+  - match: { indices: [ "test-index" ] }
+  - exists: fields.sparse_field
+  - exists: fields.dense_field
+  - not_exists: fields.sparse_field.inference.chunks.embeddings
+  - not_exists: fields.sparse_field.inference.chunks.text
+  - not_exists: fields.sparse_field.inference.chunks
+  - not_exists: fields.sparse_field.inference
+  - not_exists: fields.dense_field.inference.chunks.embeddings
+  - not_exists: fields.dense_field.inference.chunks.text
+  - not_exists: fields.dense_field.inference.chunks
+  - not_exists: fields.dense_field.inference
+---
 "Users can set dense vector index options and index documents using those options":
   - requires:
       cluster_features: "semantic_text.index_options"
@@ -800,28 +822,4 @@
                 dense_vector:
                   type: int8_flat
 
-  - match: { status: 400 }
-=======
-"Field caps exclude chunks embedding and text fields":
-  - requires:
-      cluster_features: "semantic_text.exclude_sub_fields_from_field_caps"
-      reason: field caps api exclude semantic_text subfields from 9.1.0 & 8.19.0
-
-  - do:
-      field_caps:
-        include_empty_fields: true
-        index: test-index
-        fields: "*"
-
-  - match: { indices: [ "test-index" ] }
-  - exists: fields.sparse_field
-  - exists: fields.dense_field
-  - not_exists: fields.sparse_field.inference.chunks.embeddings
-  - not_exists: fields.sparse_field.inference.chunks.text
-  - not_exists: fields.sparse_field.inference.chunks
-  - not_exists: fields.sparse_field.inference
-  - not_exists: fields.dense_field.inference.chunks.embeddings
-  - not_exists: fields.dense_field.inference.chunks.text
-  - not_exists: fields.dense_field.inference.chunks
-  - not_exists: fields.dense_field.inference
->>>>>>> 85942018
+  - match: { status: 400 }
setup:
  - requires:
      cluster_features: "gte_v8.15.0"
      reason: semantic_text introduced in 8.15.0

  - do:
      indices.create:
        index: test-index
        body:
          settings:
            index.mapping.semantic_text.use_legacy_format: true
          mappings:
            properties:
              sparse_field:
                type: semantic_text
                inference_id: sparse-inference-id
              dense_field:
                type: semantic_text
                inference_id: dense-inference-id

---
"Indexes sparse vector document":
  # Checks mapping is not updated until first doc arrives
  - do:
      indices.get_mapping:
        index: test-index

  - match: { "test-index.mappings.properties.sparse_field.type": semantic_text }
  - match: { "test-index.mappings.properties.sparse_field.inference_id": sparse-inference-id }
  - length: { "test-index.mappings.properties.sparse_field": 2 }

  - do:
      index:
        index: test-index
        id: doc_1
        body:
          sparse_field:
            text: "these are not the droids you're looking for. He's free to go around"
            inference:
              inference_id: sparse-inference-id
              model_settings:
                task_type: sparse_embedding
              chunks:
                - text: "these are not the droids you're looking for"
                  embeddings:
                    feature_0: 1.0
                    feature_1: 2.0
                    feature_2: 3.0
                    feature_3: 4.0
                - text: "He's free to go around"
                  embeddings:
                    feature_4: 0.1
                    feature_5: 0.2
                    feature_6: 0.3
                    feature_7: 0.4

  # Checks mapping is updated when first doc arrives
  - do:
      indices.get_mapping:
        index: test-index

  - match: { "test-index.mappings.properties.sparse_field.type": semantic_text }
  - match: { "test-index.mappings.properties.sparse_field.inference_id": sparse-inference-id }
  - match: { "test-index.mappings.properties.sparse_field.model_settings.task_type": sparse_embedding }
  - length: { "test-index.mappings.properties.sparse_field": 3 }

---
"Field caps with sparse embedding":
  - requires:
      cluster_features: "gte_v8.16.0"
      reason: field_caps support for semantic_text added in 8.16.0

  - do:
      field_caps:
        include_empty_fields: true
        index: test-index
        fields: "*"

  - match: { indices: [ "test-index" ] }
  - exists: fields.sparse_field
  - exists: fields.dense_field

  - do:
      field_caps:
        include_empty_fields: false
        index: test-index
        fields: "*"

  - match: { indices: [ "test-index" ] }
  - not_exists: fields.sparse_field
  - not_exists: fields.dense_field

  - do:
      index:
        index: test-index
        id: doc_1
        body:
          sparse_field:
            text: "these are not the droids you're looking for. He's free to go around"
            inference:
              inference_id: sparse-inference-id
              model_settings:
                task_type: sparse_embedding
              chunks:
                - text: "these are not the droids you're looking for"
                  embeddings:
                    feature_0: 1.0
                    feature_1: 2.0
                    feature_2: 3.0
                    feature_3: 4.0
                - text: "He's free to go around"
                  embeddings:
                    feature_4: 0.1
                    feature_5: 0.2
                    feature_6: 0.3
                    feature_7: 0.4
        refresh: true

  - do:
      field_caps:
        include_empty_fields: true
        index: test-index
        fields: "*"

  - match: { indices: [ "test-index" ] }
  - exists: fields.sparse_field
  - exists: fields.dense_field
  - match: { fields.sparse_field.text.searchable: true }
  - match: { fields.dense_field.text.searchable: true }

  - do:
      field_caps:
        include_empty_fields: false
        index: test-index
        fields: "*"

  - match: { indices: [ "test-index" ] }
  - exists: fields.sparse_field
  - not_exists: fields.dense_field
  - match: { fields.sparse_field.text.searchable: true }

---
"Indexes dense vector document":
  # Checks mapping is not updated until first doc arrives
  - do:
      indices.get_mapping:
        index: test-index

  - match: { "test-index.mappings.properties.dense_field.type": semantic_text }
  - match: { "test-index.mappings.properties.dense_field.inference_id": dense-inference-id }
  - length: { "test-index.mappings.properties.dense_field": 2 }

  - do:
      index:
        index: test-index
        id: doc_2
        body:
          dense_field:
            text: "these are not the droids you're looking for. He's free to go around"
            inference:
              inference_id: dense-inference-id
              model_settings:
                task_type: text_embedding
                dimensions: 4
                similarity: cosine
                element_type: float
              chunks:
                - text: "these are not the droids you're looking for"
                  embeddings: [ 0.04673296958208084, -0.03237321600317955, -0.02543032355606556, 0.056035321205854416 ]
                - text: "He's free to go around"
                  embeddings: [ 0.00641461368650198, -0.0016253676731139421, -0.05126338079571724, 0.053438711911439896 ]

  # Checks mapping is updated when first doc arrives
  - do:
      indices.get_mapping:
        index: test-index

  - match: { "test-index.mappings.properties.dense_field.type": semantic_text }
  - match: { "test-index.mappings.properties.dense_field.inference_id": dense-inference-id }
  - match: { "test-index.mappings.properties.dense_field.model_settings.task_type": text_embedding }
  - length: { "test-index.mappings.properties.dense_field": 3 }

---
"Field caps with text embedding":
  - requires:
      cluster_features: "gte_v8.16.0"
      reason: field_caps support for semantic_text added in 8.16.0

  - do:
      field_caps:
        include_empty_fields: true
        index: test-index
        fields: "*"

  - match: { indices: [ "test-index" ] }
  - exists: fields.sparse_field
  - exists: fields.dense_field

  - do:
      field_caps:
        include_empty_fields: false
        index: test-index
        fields: "*"

  - match: { indices: [ "test-index" ] }
  - not_exists: fields.sparse_field
  - not_exists: fields.dense_field

  - do:
      index:
        index: test-index
        id: doc_2
        body:
          dense_field:
            text: "these are not the droids you're looking for. He's free to go around"
            inference:
              inference_id: dense-inference-id
              model_settings:
                task_type: text_embedding
                dimensions: 4
                similarity: cosine
                element_type: float
              chunks:
                - text: "these are not the droids you're looking for"
                  embeddings: [ 0.04673296958208084, -0.03237321600317955, -0.02543032355606556, 0.056035321205854416 ]
                - text: "He's free to go around"
                  embeddings: [ 0.00641461368650198, -0.0016253676731139421, -0.05126338079571724, 0.053438711911439896 ]
        refresh: true

  - do:
      field_caps:
        include_empty_fields: true
        index: test-index
        fields: "*"

  - match: { indices: [ "test-index" ] }
  - exists: fields.sparse_field
  - exists: fields.dense_field
  - match: { fields.sparse_field.text.searchable: true }
  - match: { fields.dense_field.text.searchable: true }

  - do:
      field_caps:
        include_empty_fields: false
        index: test-index
        fields: "*"

  - match: { indices: [ "test-index" ] }
  - not_exists: fields.sparse_field
  - exists: fields.dense_field
  - match: { fields.dense_field.text.searchable: true }

<<<<<<< HEAD

---
"Users can set dense vector index options and index documents using those options":
  - requires:
      cluster_features: "semantic_text.index_options"
      reason: Index options introduced in 8.18.0

  - do:
      indices.create:
        index: test-index-options
        body:
          settings:
            index:
              mapping:
                semantic_text:
                  use_legacy_format: true
          mappings:
            properties:
              semantic_field:
                type: semantic_text
                inference_id: dense-inference-id
                index_options:
                  type: int8_hnsw
                  m: 16
                  ef_construction: 100
                  confidence_interval: 1.0

  - do:
      indices.get_mapping:
        index: test-index-options

  - exists: test-index-options.mappings.properties.semantic_field.index_options
  - match: { "test-index-options.mappings.properties.semantic_field.index_options.type": "int8_hnsw" }
  - match: { "test-index-options.mappings.properties.semantic_field.index_options.m": 16 }
  - match: { "test-index-options.mappings.properties.semantic_field.index_options.ef_construction": 100 }
  - match: { "test-index-options.mappings.properties.semantic_field.index_options.confidence_interval": 1.0 }

  - do:
      index:
        index: test-index-options
        id: doc_1
        body:
          text: "these are not the droids you're looking for. He's free to go around"
          _inference_fields.semantic_field:
            inference:
              inference_id: dense-inference-id
              model_settings:
                task_type: text_embedding
                dimensions: 4
                similarity: cosine
                element_type: float
              chunks:
                semantic_field:
                  - start_offset: 0
                    end_offset: 44
                    embeddings: [ 0.04673296958208084, -0.03237321600317955, -0.02543032355606556, 0.056035321205854416 ]
                  - start_offset: 44
                    end_offset: 67
                    embeddings: [ 0.00641461368650198, -0.0016253676731139421, -0.05126338079571724, 0.053438711911439896 ]

  - do:
      get:
        index: test-index-options
        id: doc_1

  - match: { _source.text: "these are not the droids you're looking for. He's free to go around" }


---
"Users can set partial dense vector index options and index documents using those options":
  - requires:
      cluster_features: "semantic_text.index_options"
      reason: Index options introduced in 8.18.0

  - do:
      indices.create:
        index: test-index-options
        body:
          settings:
            index:
              mapping:
                semantic_text:
                  use_legacy_format: true
          mappings:
            properties:
              semantic_field:
                type: semantic_text
                inference_id: dense-inference-id
                index_options:
                  type: int8_hnsw

  - do:
      indices.get_mapping:
        index: test-index-options

  - exists: test-index-options.mappings.properties.semantic_field.index_options
  - match: { "test-index-options.mappings.properties.semantic_field.index_options.type": "int8_hnsw" }
  - match: { "test-index-options.mappings.properties.semantic_field.index_options.m": 16 }
  - match: { "test-index-options.mappings.properties.semantic_field.index_options.ef_construction": 100 }

  - do:
      index:
        index: test-index-options
        id: doc_1
        body:
          text: "these are not the droids you're looking for. He's free to go around"
          _inference_fields.semantic_field:
            inference:
              inference_id: dense-inference-id
              model_settings:
                task_type: text_embedding
                dimensions: 4
                similarity: cosine
                element_type: float
              chunks:
                semantic_field:
                  - start_offset: 0
                    end_offset: 44
                    embeddings: [ 0.04673296958208084, -0.03237321600317955, -0.02543032355606556, 0.056035321205854416 ]
                  - start_offset: 44
                    end_offset: 67
                    embeddings: [ 0.00641461368650198, -0.0016253676731139421, -0.05126338079571724, 0.053438711911439896 ]

  - do:
      get:
        index: test-index-options
        id: doc_1

  - match: { _source.text: "these are not the droids you're looking for. He's free to go around" }

#---
#"Index options automatically infer a task type of text_embedding, so requests using sparse_embedding models will fail":
#  - requires:
#      cluster_features: "semantic_text.index_options"
#      reason: Index options introduced in 8.18.0
#
#  - do:
#      indices.create:
#        index: test-index-options
#        body:
#          settings:
#            index:
#              mapping:
#                semantic_text:
#                  use_legacy_format: true
#          mappings:
#            properties:
#              semantic_field:
#                type: semantic_text
#                inference_id: sparse-inference-id
#                index_options:
#                  type: bbq_hnsw
#
#  - do:
#      indices.get_mapping:
#        index: test-index-options
#
#  - exists: test-index-options.mappings.properties.semantic_field.index_options
#  - match: { "test-index-options.mappings.properties.semantic_field.index_options.type": "bbq_hnsw" }
#  - match: { "test-index-options.mappings.properties.semantic_field.index_options.m": 16 }
#  - match: { "test-index-options.mappings.properties.semantic_field.index_options.ef_construction": 100 }
#
#  - do:
#      catch: /Cannot update parameter \[model_settings\] from \[task_type=text_embedding\] to \[task_type=sparse_embedding\]/
#      index:
#        index: test-index-options
#        id: doc_1
#        body:
#          semantic_field:
#            text: "these are not the droids you're looking for. He's free to go around"
#            inference:
#              inference_id: sparse-inference-id
#              model_settings:
#                task_type: sparse_embedding
#              chunks:
#                - text: "these are not the droids you're looking for"
#                  embeddings:
#                    feature_0: 1.0
#                    feature_1: 2.0
#                    feature_2: 3.0
#                    feature_3: 4.0
#                - text: "He's free to go around"
#                  embeddings:
#                    feature_4: 0.1
#                    feature_5: 0.2
#                    feature_6: 0.3
#                    feature_7: 0.4


---
"Not specifying index options does not return index options":
  - requires:
      cluster_features: "semantic_text.index_options"
      reason: Index options introduced in 8.18.0

  - do:
      indices.create:
        index: test-index-options
        body:
          settings:
            index:
              mapping:
                semantic_text:
                  use_legacy_format: true
          mappings:
            properties:
              semantic_field:
                type: semantic_text
                inference_id: dense-inference-id

  - do:
      indices.get_mapping:
        index: test-index-options

  - not_exists: test-index-options.mappings.properties.semantic_field.index_options
=======
---
"Can't be used as a multifield":

  - do:
      catch: /Field \[semantic\] of type \[semantic_text\] can't be used in multifields/
      indices.create:
        index: test-multi-index
        body:
          settings:
            index.mapping.semantic_text.use_legacy_format: true
          mappings:
            properties:
              text_field:
                type: text
                fields:
                  semantic:
                    type: semantic_text
                    inference_id: sparse-inference-id

---
"Can't have multifields":

  - do:
      catch: /semantic_text field \[semantic\] does not support multi-fields/
      indices.create:
        index: test-multi-index
        body:
          settings:
            index.mapping.semantic_text.use_legacy_format: true
          mappings:
            properties:
              semantic:
                type: semantic_text
                inference_id: sparse-inference-id
                fields:
                  keyword_field:
                    type: keyword

---
"Can't configure copy_to in semantic_text":

  - do:
      catch: /semantic_text field \[semantic\] does not support \[copy_to\]/
      indices.create:
        index: test-copy_to-index
        body:
          settings:
            index.mapping.semantic_text.use_legacy_format: true
          mappings:
            properties:
              semantic:
                type: semantic_text
                inference_id: sparse-inference-id
                copy_to: another_field
              another_field:
                type: keyword
>>>>>>> bddc14c2
<|MERGE_RESOLUTION|>--- conflicted
+++ resolved
@@ -250,7 +250,64 @@
   - exists: fields.dense_field
   - match: { fields.dense_field.text.searchable: true }
 
-<<<<<<< HEAD
+---
+"Can't be used as a multifield":
+
+  - do:
+      catch: /Field \[semantic\] of type \[semantic_text\] can't be used in multifields/
+      indices.create:
+        index: test-multi-index
+        body:
+          settings:
+            index.mapping.semantic_text.use_legacy_format: true
+          mappings:
+            properties:
+              text_field:
+                type: text
+                fields:
+                  semantic:
+                    type: semantic_text
+                    inference_id: sparse-inference-id
+
+---
+"Can't have multifields":
+
+  - do:
+      catch: /semantic_text field \[semantic\] does not support multi-fields/
+      indices.create:
+        index: test-multi-index
+        body:
+          settings:
+            index.mapping.semantic_text.use_legacy_format: true
+          mappings:
+            properties:
+              semantic:
+                type: semantic_text
+                inference_id: sparse-inference-id
+                fields:
+                  keyword_field:
+                    type: keyword
+
+---
+"Can't configure copy_to in semantic_text":
+
+  - do:
+      catch: /semantic_text field \[semantic\] does not support \[copy_to\]/
+      indices.create:
+        index: test-copy_to-index
+        body:
+          settings:
+            index.mapping.semantic_text.use_legacy_format: true
+          mappings:
+            properties:
+              semantic:
+                type: semantic_text
+                inference_id: sparse-inference-id
+                copy_to: another_field
+              another_field:
+                type: keyword
+
+
 
 ---
 "Users can set dense vector index options and index documents using those options":
@@ -465,62 +522,4 @@
       indices.get_mapping:
         index: test-index-options
 
-  - not_exists: test-index-options.mappings.properties.semantic_field.index_options
-=======
----
-"Can't be used as a multifield":
-
-  - do:
-      catch: /Field \[semantic\] of type \[semantic_text\] can't be used in multifields/
-      indices.create:
-        index: test-multi-index
-        body:
-          settings:
-            index.mapping.semantic_text.use_legacy_format: true
-          mappings:
-            properties:
-              text_field:
-                type: text
-                fields:
-                  semantic:
-                    type: semantic_text
-                    inference_id: sparse-inference-id
-
----
-"Can't have multifields":
-
-  - do:
-      catch: /semantic_text field \[semantic\] does not support multi-fields/
-      indices.create:
-        index: test-multi-index
-        body:
-          settings:
-            index.mapping.semantic_text.use_legacy_format: true
-          mappings:
-            properties:
-              semantic:
-                type: semantic_text
-                inference_id: sparse-inference-id
-                fields:
-                  keyword_field:
-                    type: keyword
-
----
-"Can't configure copy_to in semantic_text":
-
-  - do:
-      catch: /semantic_text field \[semantic\] does not support \[copy_to\]/
-      indices.create:
-        index: test-copy_to-index
-        body:
-          settings:
-            index.mapping.semantic_text.use_legacy_format: true
-          mappings:
-            properties:
-              semantic:
-                type: semantic_text
-                inference_id: sparse-inference-id
-                copy_to: another_field
-              another_field:
-                type: keyword
->>>>>>> bddc14c2
+  - not_exists: test-index-options.mappings.properties.semantic_field.index_options
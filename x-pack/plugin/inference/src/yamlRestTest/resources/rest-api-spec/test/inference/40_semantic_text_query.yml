--- conflicted
+++ resolved
@@ -430,12 +430,7 @@
   - match: { hits.total.value: 1 }
   - match: { hits.hits.0._id: "doc_1" }
   - close_to: { hits.hits.0._score: { value: 3.783733e19, error: 1e13 } }
-<<<<<<< HEAD
-  - match: { hits.hits.0.matched_queries: ["i-like-naming-my-queries"] }
-=======
-  - length: { hits.hits.0._source.inference_field.inference.chunks: 2 }
   - match: { hits.hits.0.matched_queries: [ "i-like-naming-my-queries" ] }
->>>>>>> fa45c508
 
 ---
 "Query an index alias":

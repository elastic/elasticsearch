--- conflicted
+++ resolved
@@ -1,4 +1,3 @@
-<<<<<<< HEAD
 /*
  * Copyright Elasticsearch B.V. and/or licensed to Elasticsearch B.V. under one
  * or more contributor license agreements. Licensed under the Elastic License
@@ -6,8 +5,6 @@
  * 2.0.
  */
 
-=======
->>>>>>> 7dc2cc6b
 import static org.elasticsearch.gradle.util.PlatformUtils.normalize
 
 apply plugin: 'elasticsearch.internal-es-plugin'

--- conflicted
+++ resolved
@@ -96,12 +96,8 @@
     protected void testIndexing(boolean shouldIncludeKeywordMultifield) throws Exception {
         String dataStreamName = DATA_STREAM + (shouldIncludeKeywordMultifield ? "-multifield" : "");
         if (isOldCluster()) {
-<<<<<<< HEAD
-            // given - reset smallestMessage since it could've been used by other tests
-            smallestMessage = null;
-=======
+            // given - reset data stream since it could've been used by other tests
             smallestMessageMap.remove(dataStreamName);
->>>>>>> 2eb25be7
 
             // given - enable logsdb and create a template
             startTrial();

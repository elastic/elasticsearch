--- conflicted
+++ resolved
@@ -79,9 +79,6 @@
         return new DocWithId(Integer.toString(id++), source);
     }
 
-<<<<<<< HEAD
-    public void testHostnameTimestampSortConfig() throws Exception {
-=======
     public void testHostnameMessageTimestampSortConfig() throws IOException {
         final String dataStreamName = "test-logsdb-sort-hostname-message-timestamp";
 
@@ -165,8 +162,7 @@
         assertOrder(backingIndex, orderedDocs);
     }
 
-    public void testHostnameTimestampSortConfig() throws IOException {
->>>>>>> 842d14cb
+    public void testHostnameTimestampSortConfig() throws Exception {
         final String dataStreamName = "test-logsdb-sort-hostname-timestamp";
 
         final String MAPPING = """

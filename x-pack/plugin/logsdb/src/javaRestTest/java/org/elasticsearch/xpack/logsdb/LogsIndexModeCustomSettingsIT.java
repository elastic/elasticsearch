--- conflicted
+++ resolved
@@ -116,22 +116,9 @@
         assertOK(putComponentTemplate(client, "logs@custom", storedSourceMapping));
         Request request = new Request("PUT", "_data_stream/logs-custom-dev");
         assertOK(client.performRequest(request));
-<<<<<<< HEAD
-        var mapping = getMapping(client, getDataStreamBackingIndex(client, "logs-custom-dev", 0));
-        String sourceMode = (String) subObject("_source").apply(mapping).get("mode");
-        assertThat(sourceMode, equalTo("stored"));
-
-        request = new Request("GET", "/_migration/deprecations");
-        var componentTemplates = (Map<?, ?>) entityAsMap(client.performRequest(request)).get("templates");
-        assertThat(componentTemplates.containsKey("logs@custom"), equalTo(true));
-        var issue = ((List<Map<?, ?>>) componentTemplates.get("logs@custom")).getFirst();
-        assertThat(issue.get("message"), equalTo(SourceFieldMapper.DEPRECATION_WARNING));
-        assertThat((String) issue.get("details"), containsString(SourceFieldMapper.DEPRECATION_WARNING));
-=======
         var indexName = getDataStreamBackingIndex(client, "logs-custom-dev", 0);
         var settings = (Map<?, ?>) ((Map<?, ?>) ((Map<?, ?>) getIndexSettings(indexName)).get(indexName)).get("settings");
         assertThat(settings, hasEntry("index.mapping.source.mode", "stored"));
->>>>>>> efc18fec
     }
 
     public void testConfigureDisabledSourceBeforeIndexCreation() {
@@ -204,22 +191,9 @@
         Request request = new Request("PUT", "_data_stream/logs-custom-dev");
         assertOK(client.performRequest(request));
 
-<<<<<<< HEAD
-        var mapping = getMapping(client, getDataStreamBackingIndex(client, "logs-custom-dev", 0));
-        String sourceMode = (String) subObject("_source").apply(mapping).get("mode");
-        assertThat(sourceMode, equalTo("stored"));
-
-        request = new Request("GET", "/_migration/deprecations");
-        var componentTemplates = (Map<?, ?>) entityAsMap(client.performRequest(request)).get("templates");
-        assertThat(componentTemplates.containsKey("logs@custom"), equalTo(true));
-        var issue = ((List<Map<?, ?>>) componentTemplates.get("logs@custom")).getFirst();
-        assertThat(issue.get("message"), equalTo(SourceFieldMapper.DEPRECATION_WARNING));
-        assertThat((String) issue.get("details"), containsString(SourceFieldMapper.DEPRECATION_WARNING));
-=======
         var indexName = getDataStreamBackingIndex(client, "logs-custom-dev", 0);
         var settings = (Map<?, ?>) ((Map<?, ?>) ((Map<?, ?>) getIndexSettings(indexName)).get(indexName)).get("settings");
         assertThat(settings, hasEntry("index.mapping.source.mode", "stored"));
->>>>>>> efc18fec
     }
 
     public void testConfigureDisabledSourceWhenIndexIsCreated() throws IOException {

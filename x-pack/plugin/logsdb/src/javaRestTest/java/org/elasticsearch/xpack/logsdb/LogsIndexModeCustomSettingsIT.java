/*
 * Copyright Elasticsearch B.V. and/or licensed to Elasticsearch B.V. under one
 * or more contributor license agreements. Licensed under the Elastic License
 * 2.0; you may not use this file except in compliance with the Elastic License
 * 2.0.
 */

package org.elasticsearch.xpack.logsdb;

import org.elasticsearch.client.ResponseException;
import org.elasticsearch.client.RestClient;
import org.elasticsearch.common.settings.Settings;
import org.elasticsearch.test.cluster.ElasticsearchCluster;
import org.elasticsearch.test.cluster.local.distribution.DistributionType;
import org.hamcrest.Matchers;
import org.junit.Before;
import org.junit.ClassRule;

import java.io.IOException;
import java.util.List;
import java.util.Map;
import java.util.function.Function;

import static org.hamcrest.Matchers.containsString;
import static org.hamcrest.Matchers.equalTo;

@SuppressWarnings("unchecked")
public class LogsIndexModeCustomSettingsIT extends LogsIndexModeRestTestIT {
    @ClassRule()
    public static ElasticsearchCluster cluster = ElasticsearchCluster.local()
        .distribution(DistributionType.DEFAULT)
        .module("constant-keyword")
        .module("data-streams")
        .module("mapper-extras")
        .module("x-pack-aggregate-metric")
        .module("x-pack-stack")
        .setting("xpack.security.enabled", "false")
        .setting("xpack.otel_data.registry.enabled", "false")
        .setting("xpack.license.self_generated.type", "trial")
        .setting("cluster.logsdb.enabled", "true")
        .build();

    @Override
    protected String getTestRestCluster() {
        return cluster.getHttpAddresses();
    }

    @Before
    public void setup() throws Exception {
        client = client();
        waitForLogs(client);
    }

    private RestClient client;

    public void testOverrideIndexSorting() throws IOException {
        var indexSortOverrideTemplate = """
            {
              "template": {
                "settings": {
                  "index": {
                    "sort.field": ["cluster", "custom.timestamp"],
                    "sort.order":["desc", "asc"]
                  }
                },
                "mappings": {
                  "properties": {
                    "cluster": {
                      "type": "keyword"
                    },
                    "custom": {
                      "properties": {
                        "timestamp": {
                          "type": "date"
                        }
                      }
                    }
                  }
                }
              }
            }""";

        assertOK(putComponentTemplate(client, "logs@custom", indexSortOverrideTemplate));
        assertOK(createDataStream(client, "logs-custom-dev"));

        var indexSortField = (List<String>) getSetting(client, getDataStreamBackingIndex(client, "logs-custom-dev", 0), "index.sort.field");
        assertThat(indexSortField, equalTo(List.of("cluster", "custom.timestamp")));

        var indexSortOrder = (List<String>) getSetting(client, getDataStreamBackingIndex(client, "logs-custom-dev", 0), "index.sort.order");
        assertThat(indexSortOrder, equalTo(List.of("desc", "asc")));

        // @timestamp is a default mapping and should still be present
        var mapping = getMapping(client, getDataStreamBackingIndex(client, "logs-custom-dev", 0));
        String type = (String) subObject("properties").andThen(subObject("@timestamp")).apply(mapping).get("type");
        assertThat(type, equalTo("date"));
    }

    public void testConfigureStoredSourceBeforeIndexCreation() throws IOException {
        var storedSourceMapping = """
            {
              "template": {
                "settings": {
                  "index": {
                    "mode": "logsdb"
                  }
                },
                "mappings": {
                  "_source": {
                    "mode": "stored"
                  }
                }
              }
            }""";

        assertOK(putComponentTemplate(client, "logs@custom", storedSourceMapping));
        assertOK(createDataStream(client, "logs-custom-dev"));

        var mapping = getMapping(client, getDataStreamBackingIndex(client, "logs-custom-dev", 0));
        String sourceMode = (String) subObject("_source").apply(mapping).get("mode");
        assertThat(sourceMode, equalTo("stored"));
    }

    public void testConfigureDisabledSourceBeforeIndexCreation() {
        var storedSourceMapping = """
            {
              "template": {
                "settings": {
                  "index": {
                    "mode": "logsdb"
                  }
                },
                "mappings": {
                  "_source": {
                    "enabled": false
                  }
                }
              }
            }""";

        Exception e = assertThrows(ResponseException.class, () -> putComponentTemplate(client, "logs@custom", storedSourceMapping));
        assertThat(
            e.getMessage(),
            containsString("Failed to parse mapping: _source can not be disabled in index using [logsdb] index mode")
        );
        assertThat(e.getMessage(), containsString("mapper_parsing_exception"));
    }

    public void testConfigureDisabledSourceModeBeforeIndexCreation() {
        var storedSourceMapping = """
            {
              "template": {
                "settings": {
                  "index": {
                    "mode": "logsdb"
                  }
                },
                "mappings": {
                  "_source": {
                    "mode": "disabled"
                  }
                }
              }
            }""";

        Exception e = assertThrows(ResponseException.class, () -> putComponentTemplate(client, "logs@custom", storedSourceMapping));
        assertThat(
            e.getMessage(),
            containsString("Failed to parse mapping: _source can not be disabled in index using [logsdb] index mode")
        );
        assertThat(e.getMessage(), containsString("mapper_parsing_exception"));
    }

    public void testConfigureStoredSourceWhenIndexIsCreated() throws IOException {
        var storedSourceMapping = """
            {
              "template": {
                "mappings": {
                  "_source": {
                    "mode": "stored"
                  }
                }
              }
            }""";

        assertOK(putComponentTemplate(client, "logs@custom", storedSourceMapping));
        assertOK(createDataStream(client, "logs-custom-dev"));

        var mapping = getMapping(client, getDataStreamBackingIndex(client, "logs-custom-dev", 0));
        String sourceMode = (String) subObject("_source").apply(mapping).get("mode");
        assertThat(sourceMode, equalTo("stored"));
    }

    public void testConfigureDisabledSourceWhenIndexIsCreated() throws IOException {
        var disabledModeMapping = """
            {
              "template": {
                "mappings": {
                  "_source": {
                    "enabled": false
                  }
                }
              }
            }""";

        assertOK(putComponentTemplate(client, "logs@custom", disabledModeMapping));
        ResponseException e = expectThrows(ResponseException.class, () -> createDataStream(client, "logs-custom-dev"));
        assertThat(e.getMessage(), containsString("_source can not be disabled in index using [logsdb] index mode"));
    }

    public void testConfigureDisabledSourceModeWhenIndexIsCreated() throws IOException {
        var disabledModeMapping = """
            {
              "template": {
                "mappings": {
                  "_source": {
                    "mode": "disabled"
                  }
                }
              }
            }""";

        assertOK(putComponentTemplate(client, "logs@custom", disabledModeMapping));
        ResponseException e = expectThrows(ResponseException.class, () -> createDataStream(client, "logs-custom-dev"));
        assertThat(e.getMessage(), containsString("_source can not be disabled in index using [logsdb] index mode"));
    }

    public void testOverrideIndexCodec() throws IOException {
        var indexCodecOverrideTemplate = """
            {
              "template": {
                "settings": {
                  "index": {
                    "codec": "default"
                  }
                }
              }
            }""";

        assertOK(putComponentTemplate(client, "logs@custom", indexCodecOverrideTemplate));
        assertOK(createDataStream(client, "logs-custom-dev"));

        var indexCodec = (String) getSetting(client, getDataStreamBackingIndex(client, "logs-custom-dev", 0), "index.codec");
        assertThat(indexCodec, equalTo("default"));
    }

    public void testOverrideTimestampField() throws IOException {
        var timestampMappingOverrideTemplate = """
            {
              "template": {
                "mappings": {
                  "properties": {
                    "@timestamp": {
                      "type": "date_nanos"
                    }
                  }
                }
              }
            }""";

        assertOK(putComponentTemplate(client, "logs@custom", timestampMappingOverrideTemplate));
        assertOK(createDataStream(client, "logs-custom-dev"));

        var mapping = getMapping(client, getDataStreamBackingIndex(client, "logs-custom-dev", 0));
        String type = (String) subObject("properties").andThen(subObject("@timestamp")).apply(mapping).get("type");
        assertThat(type, equalTo("date_nanos"));
    }

    public void testOverrideHostNameField() throws IOException {
        var timestampMappingOverrideTemplate = """
            {
              "template": {
                "mappings": {
                  "properties": {
                    "host": {
                      "properties": {
                        "name": {
                          "type": "keyword",
                          "index": false,
                          "ignore_above": 10
                        }
                      }
                    }
                  }
                }
              }
            }""";

        assertOK(putComponentTemplate(client, "logs@custom", timestampMappingOverrideTemplate));
        assertOK(createDataStream(client, "logs-custom-dev"));

        var mapping = getMapping(client, getDataStreamBackingIndex(client, "logs-custom-dev", 0));
        var hostNameFieldParameters = subObject("properties").andThen(subObject("host"))
            .andThen(subObject("properties"))
            .andThen(subObject("name"))
            .apply(mapping);
        assertThat((String) hostNameFieldParameters.get("type"), equalTo("keyword"));
        assertThat((boolean) hostNameFieldParameters.get("index"), equalTo(false));
        assertThat((int) hostNameFieldParameters.get("ignore_above"), equalTo(10));
    }

    public void testOverrideIndexSortingWithCustomTimestampField() throws IOException {
        var timestampMappingAndIndexSortOverrideTemplate = """
            {
              "template": {
                "settings": {
                  "index": {
                    "sort.field": ["@timestamp", "cluster"],
                    "sort.order":["asc", "asc"]
                  }
                },
                "mappings": {
                  "properties": {
                    "@timestamp": {
                      "type": "date_nanos"
                    },
                    "cluster": {
                      "type": "keyword"
                    }
                  }
                }
              }
            }""";

        assertOK(putComponentTemplate(client, "logs@custom", timestampMappingAndIndexSortOverrideTemplate));
        assertOK(createDataStream(client, "logs-custom-dev"));

        var mapping = getMapping(client, getDataStreamBackingIndex(client, "logs-custom-dev", 0));
        String type = (String) subObject("properties").andThen(subObject("@timestamp")).apply(mapping).get("type");
        assertThat(type, equalTo("date_nanos"));

        var indexSortField = (List<String>) getSetting(client, getDataStreamBackingIndex(client, "logs-custom-dev", 0), "index.sort.field");
        assertThat(indexSortField, equalTo(List.of("@timestamp", "cluster")));

        var indexSortOrder = (List<String>) getSetting(client, getDataStreamBackingIndex(client, "logs-custom-dev", 0), "index.sort.order");
        assertThat(indexSortOrder, equalTo(List.of("asc", "asc")));
    }

    public void testOverrideIgnoreMalformed() throws IOException {
        var ignoreMalformedOverrideTemplate = """
            {
              "template": {
                "settings": {
                  "index": {
                    "mapping": {
                      "ignore_malformed": false
                    }
                  }
                }
              }
            }""";

        assertOK(putComponentTemplate(client, "logs@custom", ignoreMalformedOverrideTemplate));
        assertOK(createDataStream(client, "logs-custom-dev"));

        var ignoreMalformedIndexSetting = (String) getSetting(
            client,
            getDataStreamBackingIndex(client, "logs-custom-dev", 0),
            "index.mapping.ignore_malformed"
        );
        assertThat(ignoreMalformedIndexSetting, equalTo("false"));
    }

    public void testOverrideIgnoreDynamicBeyondLimit() throws IOException {
        var ignoreMalformedOverrideTemplate = """
            {
              "template": {
                "settings": {
                  "index": {
                    "mapping": {
                      "total_fields": {
                        "ignore_dynamic_beyond_limit": false
                      }
                    }
                  }
                }
              }
            }""";

        assertOK(putComponentTemplate(client, "logs@custom", ignoreMalformedOverrideTemplate));
        assertOK(createDataStream(client, "logs-custom-dev"));

        var ignoreDynamicBeyondLimitIndexSetting = (String) getSetting(
            client,
            getDataStreamBackingIndex(client, "logs-custom-dev", 0),
            "index.mapping.total_fields.ignore_dynamic_beyond_limit"
        );
        assertThat(ignoreDynamicBeyondLimitIndexSetting, equalTo("false"));
    }

    public void testIgnoreMalformedSetting() throws IOException {
        // with default template
        {
            assertOK(createDataStream(client, "logs-test-1"));
            String logsIndex1 = getDataStreamBackingIndex(client, "logs-test-1", 0);
            assertThat(getSetting(client, logsIndex1, "index.mapping.ignore_malformed"), equalTo("true"));
            for (String newValue : List.of("false", "true")) {
                closeIndex(logsIndex1);
                updateIndexSettings(logsIndex1, Settings.builder().put("index.mapping.ignore_malformed", newValue));
                assertThat(getSetting(client, logsIndex1, "index.mapping.ignore_malformed"), equalTo(newValue));
            }
        }
        // with override template
        {
            var template = """
                {
                  "template": {
                    "settings": {
                      "index": {
                        "mapping": {
                          "ignore_malformed": "false"
                        }
                      }
                    }
                  }
                }""";
            assertOK(putComponentTemplate(client, "logs@custom", template));
            assertOK(createDataStream(client, "logs-custom-dev"));
            String index = getDataStreamBackingIndex(client, "logs-custom-dev", 0);
            assertThat(getSetting(client, index, "index.mapping.ignore_malformed"), equalTo("false"));
            for (String newValue : List.of("true", "false")) {
                closeIndex(index);
                updateIndexSettings(index, Settings.builder().put("index.mapping.ignore_malformed", newValue));
                assertThat(getSetting(client, index, "index.mapping.ignore_malformed"), equalTo(newValue));
            }
        }
        // standard index
        {
            String index = "test-index";
            createIndex(index);
            assertThat(getSetting(client, index, "index.mapping.ignore_malformed"), equalTo("false"));
            for (String newValue : List.of("false", "true")) {
                closeIndex(index);
                updateIndexSettings(index, Settings.builder().put("index.mapping.ignore_malformed", newValue));
                assertThat(getSetting(client, index, "index.mapping.ignore_malformed"), equalTo(newValue));
            }
        }
    }

    public void testIgnoreAboveSetting() throws IOException {
        // with default template
        {
            assertOK(createDataStream(client, "logs-test-1"));
            String logsIndex1 = getDataStreamBackingIndex(client, "logs-test-1", 0);
            assertThat(getSetting(client, logsIndex1, "index.mapping.ignore_above"), equalTo("8191"));
            for (String newValue : List.of("512", "2048", "12000", String.valueOf(Integer.MAX_VALUE))) {
                closeIndex(logsIndex1);
                updateIndexSettings(logsIndex1, Settings.builder().put("index.mapping.ignore_above", newValue));
                assertThat(getSetting(client, logsIndex1, "index.mapping.ignore_above"), equalTo(newValue));
            }
            for (String newValue : List.of(String.valueOf((long) Integer.MAX_VALUE + 1), String.valueOf(Long.MAX_VALUE))) {
                closeIndex(logsIndex1);
                ResponseException ex = assertThrows(
                    ResponseException.class,
                    () -> updateIndexSettings(logsIndex1, Settings.builder().put("index.mapping.ignore_above", newValue))
                );
                assertThat(
                    ex.getMessage(),
<<<<<<< HEAD
                    containsString("Failed to parse value [" + newValue + "] for setting [index.mapping.ignore_above]")
=======
                    Matchers.containsString("Failed to parse value [" + newValue + "] for setting [index.mapping.ignore_above]")
>>>>>>> 8ea52ffd
                );
            }
        }
        // with override template
        {
            var template = """
                {
                  "template": {
                    "settings": {
                      "index": {
                        "mapping": {
                          "ignore_above": "128"
                        }
                      }
                    }
                  }
                }""";
            assertOK(putComponentTemplate(client, "logs@custom", template));
            assertOK(createDataStream(client, "logs-custom-dev"));
            String index = getDataStreamBackingIndex(client, "logs-custom-dev", 0);
            assertThat(getSetting(client, index, "index.mapping.ignore_above"), equalTo("128"));
            for (String newValue : List.of("64", "256", "12000", String.valueOf(Integer.MAX_VALUE))) {
                closeIndex(index);
                updateIndexSettings(index, Settings.builder().put("index.mapping.ignore_above", newValue));
                assertThat(getSetting(client, index, "index.mapping.ignore_above"), equalTo(newValue));
            }
        }
        // standard index
        {
            String index = "test-index";
            createIndex(index);
            assertThat(getSetting(client, index, "index.mapping.ignore_above"), equalTo(Integer.toString(Integer.MAX_VALUE)));
            for (String newValue : List.of("256", "512", "12000", String.valueOf(Integer.MAX_VALUE))) {
                closeIndex(index);
                updateIndexSettings(index, Settings.builder().put("index.mapping.ignore_above", newValue));
                assertThat(getSetting(client, index, "index.mapping.ignore_above"), equalTo(newValue));
            }
        }
<<<<<<< HEAD
=======
    }

    private static Map<String, Object> getMapping(final RestClient client, final String indexName) throws IOException {
        final Request request = new Request("GET", "/" + indexName + "/_mapping");

        Map<String, Object> mappings = ((Map<String, Map<String, Object>>) entityAsMap(client.performRequest(request)).get(indexName)).get(
            "mappings"
        );

        return mappings;
>>>>>>> 8ea52ffd
    }

    private Function<Object, Map<String, Object>> subObject(String key) {
        return (mapAsObject) -> (Map<String, Object>) ((Map<String, Object>) mapAsObject).get(key);
    }
}<|MERGE_RESOLUTION|>--- conflicted
+++ resolved
@@ -455,11 +455,7 @@
                 );
                 assertThat(
                     ex.getMessage(),
-<<<<<<< HEAD
-                    containsString("Failed to parse value [" + newValue + "] for setting [index.mapping.ignore_above]")
-=======
                     Matchers.containsString("Failed to parse value [" + newValue + "] for setting [index.mapping.ignore_above]")
->>>>>>> 8ea52ffd
                 );
             }
         }
@@ -498,8 +494,6 @@
                 assertThat(getSetting(client, index, "index.mapping.ignore_above"), equalTo(newValue));
             }
         }
-<<<<<<< HEAD
-=======
     }
 
     private static Map<String, Object> getMapping(final RestClient client, final String indexName) throws IOException {
@@ -510,7 +504,6 @@
         );
 
         return mappings;
->>>>>>> 8ea52ffd
     }
 
     private Function<Object, Map<String, Object>> subObject(String key) {

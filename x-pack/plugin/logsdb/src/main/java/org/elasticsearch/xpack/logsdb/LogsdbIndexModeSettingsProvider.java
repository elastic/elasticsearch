/*
 * Copyright Elasticsearch B.V. and/or licensed to Elasticsearch B.V. under one
 * or more contributor license agreements. Licensed under the Elastic License
 * 2.0; you may not use this file except in compliance with the Elastic License
 * 2.0.
 */

package org.elasticsearch.xpack.logsdb;

import org.apache.logging.log4j.LogManager;
import org.apache.logging.log4j.Logger;
import org.apache.lucene.util.SetOnce;
import org.elasticsearch.cluster.metadata.IndexMetadata;
import org.elasticsearch.cluster.metadata.Metadata;
import org.elasticsearch.common.UUIDs;
import org.elasticsearch.common.compress.CompressedXContent;
import org.elasticsearch.common.regex.Regex;
import org.elasticsearch.common.settings.Settings;
import org.elasticsearch.common.xcontent.XContentHelper;
import org.elasticsearch.core.CheckedFunction;
import org.elasticsearch.core.Strings;
import org.elasticsearch.index.IndexMode;
import org.elasticsearch.index.IndexSettingProvider;
import org.elasticsearch.index.IndexSettings;
import org.elasticsearch.index.IndexSortConfig;
import org.elasticsearch.index.IndexVersion;
import org.elasticsearch.index.mapper.DataStreamTimestampFieldMapper;
import org.elasticsearch.index.mapper.KeywordFieldMapper;
import org.elasticsearch.index.mapper.Mapper;
import org.elasticsearch.index.mapper.MapperService;
import org.elasticsearch.index.mapper.NumberFieldMapper;
import org.elasticsearch.index.mapper.ObjectMapper;
import org.elasticsearch.index.mapper.SourceFieldMapper;
import org.elasticsearch.xcontent.XContentType;

import java.io.IOException;
import java.time.Instant;
import java.util.ArrayList;
import java.util.List;
import java.util.Locale;
import java.util.Set;
import java.util.function.Supplier;

import static org.elasticsearch.cluster.metadata.IndexMetadata.INDEX_ROUTING_PATH;
import static org.elasticsearch.xpack.logsdb.LogsDBPlugin.CLUSTER_LOGSDB_ENABLED;

final class LogsdbIndexModeSettingsProvider implements IndexSettingProvider {
    private static final Logger LOGGER = LogManager.getLogger(LogsdbIndexModeSettingsProvider.class);
    private static final String LOGS_PATTERN = "logs-*-*";
    private static final Set<String> MAPPING_INCLUDES = Set.of("_doc._source.*", "_doc.properties.host**", "_doc.subobjects");

    private final LogsdbLicenseService licenseService;
    private final SetOnce<CheckedFunction<IndexMetadata, MapperService, IOException>> mapperServiceFactory = new SetOnce<>();
    private final SetOnce<Supplier<IndexVersion>> createdIndexVersion = new SetOnce<>();
    private final SetOnce<Boolean> supportFallbackToStoredSource = new SetOnce<>();

    private volatile boolean isLogsdbEnabled;

    LogsdbIndexModeSettingsProvider(LogsdbLicenseService licenseService, final Settings settings) {
        this.licenseService = licenseService;
        this.isLogsdbEnabled = CLUSTER_LOGSDB_ENABLED.get(settings);
    }

    void updateClusterIndexModeLogsdbEnabled(boolean isLogsdbEnabled) {
        this.isLogsdbEnabled = isLogsdbEnabled;
    }

    void init(
        CheckedFunction<IndexMetadata, MapperService, IOException> factory,
        Supplier<IndexVersion> indexVersion,
        boolean supportFallbackToStoredSource
    ) {
        this.mapperServiceFactory.set(factory);
        this.createdIndexVersion.set(indexVersion);
        this.supportFallbackToStoredSource.set(supportFallbackToStoredSource);
    }

    @Override
    public boolean overrulesTemplateAndRequestSettings() {
        // Indicates that the provider value takes precedence over any user setting.
        return true;
    }

    @Override
    public Settings getAdditionalIndexSettings(
        final String indexName,
        final String dataStreamName,
        IndexMode templateIndexMode,
        final Metadata metadata,
        final Instant resolvedAt,
        Settings settings,
        final List<CompressedXContent> combinedTemplateMappings
    ) {
        Settings.Builder settingsBuilder = null;
        boolean isLogsDB = templateIndexMode == IndexMode.LOGSDB;
        boolean isTemplateValidation = "validate-index-name".equals(indexName);

        // Inject logsdb index mode, based on the logs pattern.
        if (isLogsdbEnabled
            && dataStreamName != null
            && resolveIndexMode(settings.get(IndexSettings.MODE.getKey())) == null
            && matchesLogsPattern(dataStreamName)) {
            settingsBuilder = Settings.builder().put(IndexSettings.MODE.getKey(), IndexMode.LOGSDB.getName());
            settings = Settings.builder().put(IndexSettings.MODE.getKey(), IndexMode.LOGSDB.getName()).put(settings).build();
            isLogsDB = true;
        }

        MappingHints mappingHints = getMappingHints(indexName, templateIndexMode, settings, combinedTemplateMappings);

        // Inject stored source mode if synthetic source if not available per licence.
        if (mappingHints.hasSyntheticSourceUsage && supportFallbackToStoredSource.get()) {
            // This index name is used when validating component and index templates, we should skip this check in that case.
            // (See MetadataIndexTemplateService#validateIndexTemplateV2(...) method)
            boolean legacyLicensedUsageOfSyntheticSourceAllowed = isLegacyLicensedUsageOfSyntheticSourceAllowed(
                templateIndexMode,
                indexName,
                dataStreamName
            );
            if (licenseService.fallbackToStoredSource(isTemplateValidation, legacyLicensedUsageOfSyntheticSourceAllowed)) {
                LOGGER.debug("creation of index [{}] with synthetic source without it being allowed", indexName);
<<<<<<< HEAD
                settingsBuilder = getBuilder(settingsBuilder).put(
                    SourceFieldMapper.INDEX_MAPPER_SOURCE_MODE_SETTING.getKey(),
                    SourceFieldMapper.Mode.STORED.toString()
                );
=======
                if (settingsBuilder == null) {
                    settingsBuilder = Settings.builder();
                }
                settingsBuilder.put(IndexSettings.INDEX_MAPPER_SOURCE_MODE_SETTING.getKey(), SourceFieldMapper.Mode.STORED.toString());
>>>>>>> 7972d85a
            }
        }

        if (isLogsDB) {
            // Inject sorting on [host.name], in addition to [@timestamp].
            if (mappingHints.sortOnHostName) {
                if (mappingHints.addHostNameField) {
                    // Inject keyword field [host.name] too.
                    settingsBuilder = getBuilder(settingsBuilder).put(IndexSettings.LOGSDB_ADD_HOST_NAME_FIELD.getKey(), true);
                }
                settingsBuilder = getBuilder(settingsBuilder).put(IndexSettings.LOGSDB_SORT_ON_HOST_NAME.getKey(), true);
            }

            // Inject routing path matching sort fields.
            if (settings.getAsBoolean(IndexSettings.LOGSDB_ROUTE_ON_SORT_FIELDS.getKey(), false)) {
                if (licenseService.allowLogsdbRoutingOnSortField(isTemplateValidation)) {
                    List<String> sortFields = new ArrayList<>(settings.getAsList(IndexSortConfig.INDEX_SORT_FIELD_SETTING.getKey()));
                    sortFields.removeIf(s -> s.equals(DataStreamTimestampFieldMapper.DEFAULT_PATH));
                    if (sortFields.size() < 2) {
                        throw new IllegalStateException(
                            String.format(
                                Locale.ROOT,
                                "data stream [%s] in logsdb mode and with [%s] index setting has only %d sort fields "
                                    + "(excluding timestamp), needs at least 2",
                                dataStreamName,
                                IndexSettings.LOGSDB_ROUTE_ON_SORT_FIELDS.getKey(),
                                sortFields.size()
                            )
                        );
                    }
                    if (settings.hasValue(IndexMetadata.INDEX_ROUTING_PATH.getKey())) {
                        List<String> routingPaths = settings.getAsList(IndexMetadata.INDEX_ROUTING_PATH.getKey());
                        if (routingPaths.equals(sortFields) == false) {
                            throw new IllegalStateException(
                                String.format(
                                    Locale.ROOT,
                                    "data stream [%s] in logsdb mode and with [%s] index setting has mismatching sort "
                                        + "and routing fields, [index.routing_path:%s], [index.sort.fields:%s]",
                                    dataStreamName,
                                    IndexSettings.LOGSDB_ROUTE_ON_SORT_FIELDS.getKey(),
                                    routingPaths,
                                    sortFields
                                )
                            );
                        }
                    } else {
                        settingsBuilder = getBuilder(settingsBuilder).putList(INDEX_ROUTING_PATH.getKey(), sortFields);
                    }
                } else {
                    // Routing on sort fields is not allowed, reset the corresponding index setting.
                    settingsBuilder = getBuilder(settingsBuilder).put(IndexSettings.LOGSDB_ROUTE_ON_SORT_FIELDS.getKey(), false);
                }
            }
        }

        return settingsBuilder == null ? Settings.EMPTY : settingsBuilder.build();
    }

    record MappingHints(boolean hasSyntheticSourceUsage, boolean sortOnHostName, boolean addHostNameField) {
        static MappingHints EMPTY = new MappingHints(false, false, false);
    }

    private static boolean matchesLogsPattern(final String name) {
        return Regex.simpleMatch(LOGS_PATTERN, name);
    }

    private static IndexMode resolveIndexMode(final String mode) {
        return mode != null ? Enum.valueOf(IndexMode.class, mode.toUpperCase(Locale.ROOT)) : null;
    }

    // Returned value needs to be reassigned to the passed arg, to track the created builder.
    private static Settings.Builder getBuilder(Settings.Builder builder) {
        if (builder == null) {
            return Settings.builder();
        }
        return builder;
    }

    MappingHints getMappingHints(
        String indexName,
        IndexMode templateIndexMode,
        Settings indexTemplateAndCreateRequestSettings,
        List<CompressedXContent> combinedTemplateMappings
    ) {
        if ("validate-index-name".equals(indexName)) {
            // This index name is used when validating component and index templates, we should skip this check in that case.
            // (See MetadataIndexTemplateService#validateIndexTemplateV2(...) method)
            return MappingHints.EMPTY;
        }

        try {
            var tmpIndexMetadata = buildIndexMetadataForMapperService(indexName, templateIndexMode, indexTemplateAndCreateRequestSettings);
            var indexMode = tmpIndexMetadata.getIndexMode();
            boolean hasSyntheticSourceUsage = false;
            if (IndexSettings.INDEX_MAPPER_SOURCE_MODE_SETTING.exists(tmpIndexMetadata.getSettings())
                || indexMode == IndexMode.LOGSDB
                || indexMode == IndexMode.TIME_SERIES) {
                // In case when index mode is tsdb or logsdb and only _source.mode mapping attribute is specified, then the default
                // could be wrong. However, it doesn't really matter, because if the _source.mode mapping attribute is set to stored,
                // then configuring the index.mapping.source.mode setting to stored has no effect. Additionally _source.mode can't be set
                // to disabled, because that isn't allowed with logsdb/tsdb. In other words setting index.mapping.source.mode setting to
                // stored when _source.mode mapping attribute is stored is fine as it has no effect, but avoids creating MapperService.
                var sourceMode = IndexSettings.INDEX_MAPPER_SOURCE_MODE_SETTING.get(tmpIndexMetadata.getSettings());
                hasSyntheticSourceUsage = sourceMode == SourceFieldMapper.Mode.SYNTHETIC;
                if (IndexSortConfig.INDEX_SORT_FIELD_SETTING.get(indexTemplateAndCreateRequestSettings).isEmpty() == false) {
                    // Custom sort config, no point for further checks on [host.name] field.
                    return new MappingHints(hasSyntheticSourceUsage, false, false);
                }
                if (IndexSettings.LOGSDB_SORT_ON_HOST_NAME.get(indexTemplateAndCreateRequestSettings)
                    && IndexSettings.LOGSDB_ADD_HOST_NAME_FIELD.get(indexTemplateAndCreateRequestSettings)) {
                    // Settings for adding and sorting on [host.name] are already set, propagate them.
                    return new MappingHints(hasSyntheticSourceUsage, true, true);
                }
            }

            try (var mapperService = mapperServiceFactory.get().apply(tmpIndexMetadata)) {
                // combinedTemplateMappings can be null when creating system indices
                // combinedTemplateMappings can be empty when creating a normal index that doesn't match any template and without mapping.
                if (combinedTemplateMappings == null || combinedTemplateMappings.isEmpty()) {
                    combinedTemplateMappings = List.of(new CompressedXContent("{}"));
                } else {
                    // Filter the mapping to contain only the part this index settings provider is interested in.
                    // This reduces the overhead of loading mappings, since mappings can be very large.
                    // The _doc._source.mode is needed to determine synthetic source usage.
                    // The _doc.properties.host* is needed to determine whether host.name field can be injected.
                    // The _doc.subobjects is needed to determine whether subobjects is enabled.
                    List<CompressedXContent> filteredMappings = new ArrayList<>(combinedTemplateMappings.size());
                    for (CompressedXContent mappingSource : combinedTemplateMappings) {
                        var ref = mappingSource.compressedReference();
                        var map = XContentHelper.convertToMap(ref, true, XContentType.JSON, MAPPING_INCLUDES, Set.of()).v2();
                        filteredMappings.add(new CompressedXContent(map));
                    }
                    combinedTemplateMappings = filteredMappings;
                }
                mapperService.merge(MapperService.SINGLE_MAPPING_NAME, combinedTemplateMappings, MapperService.MergeReason.INDEX_TEMPLATE);
                Mapper hostName = mapperService.mappingLookup().getMapper("host.name");
                hasSyntheticSourceUsage = hasSyntheticSourceUsage || mapperService.documentMapper().sourceMapper().isSynthetic();
                boolean addHostNameField = IndexSettings.LOGSDB_ADD_HOST_NAME_FIELD.get(indexTemplateAndCreateRequestSettings)
                    || (hostName == null
                        && mapperService.mappingLookup().objectMappers().get("host.name") == null
                        && (mapperService.mappingLookup().getMapper("host") == null
                            || mapperService.mappingLookup().getMapping().getRoot().subobjects() == ObjectMapper.Subobjects.DISABLED));
                boolean sortOnHostName = IndexSettings.LOGSDB_SORT_ON_HOST_NAME.get(indexTemplateAndCreateRequestSettings)
                    || addHostNameField
                    || (hostName instanceof NumberFieldMapper nfm && nfm.fieldType().hasDocValues())
                    || (hostName instanceof KeywordFieldMapper kfm && kfm.fieldType().hasDocValues());
                return new MappingHints(hasSyntheticSourceUsage, sortOnHostName, addHostNameField);
            }
        } catch (AssertionError | Exception e) {
            // In case invalid mappings or setting are provided, then mapper service creation can fail.
            // In that case it is ok to return false here. The index creation will fail anyway later, so no need to fallback to stored
            // source.
            LOGGER.warn(() -> Strings.format("unable to create mapper service for index [%s]", indexName), e);
            return MappingHints.EMPTY;
        }
    }

    // Create a dummy IndexMetadata instance that can be used to create a MapperService in order to check whether synthetic source is used:
    private IndexMetadata buildIndexMetadataForMapperService(
        String indexName,
        IndexMode templateIndexMode,
        Settings indexTemplateAndCreateRequestSettings
    ) {
        var tmpIndexMetadata = IndexMetadata.builder(indexName);

        int dummyPartitionSize = IndexMetadata.INDEX_ROUTING_PARTITION_SIZE_SETTING.get(indexTemplateAndCreateRequestSettings);
        int dummyShards = indexTemplateAndCreateRequestSettings.getAsInt(
            IndexMetadata.SETTING_NUMBER_OF_SHARDS,
            dummyPartitionSize == 1 ? 1 : dummyPartitionSize + 1
        );
        int shardReplicas = indexTemplateAndCreateRequestSettings.getAsInt(IndexMetadata.SETTING_NUMBER_OF_REPLICAS, 0);
        var finalResolvedSettings = Settings.builder()
            .put(IndexMetadata.SETTING_VERSION_CREATED, createdIndexVersion.get().get())
            .put(indexTemplateAndCreateRequestSettings)
            .put(IndexMetadata.SETTING_NUMBER_OF_SHARDS, dummyShards)
            .put(IndexMetadata.SETTING_NUMBER_OF_REPLICAS, shardReplicas)
            .put(IndexMetadata.SETTING_INDEX_UUID, UUIDs.randomBase64UUID());

        if (templateIndexMode == IndexMode.TIME_SERIES) {
            finalResolvedSettings.put(IndexSettings.MODE.getKey(), IndexMode.TIME_SERIES);
            // Avoid failing because index.routing_path is missing (in case fields are marked as dimension)
            finalResolvedSettings.putList(INDEX_ROUTING_PATH.getKey(), List.of("path"));
        }

        tmpIndexMetadata.settings(finalResolvedSettings);
        return tmpIndexMetadata.build();
    }

    /**
     * The GA-ed use cases in which synthetic source usage is allowed with gold or platinum license.
     */
    private boolean isLegacyLicensedUsageOfSyntheticSourceAllowed(IndexMode templateIndexMode, String indexName, String dataStreamName) {
        if (templateIndexMode == IndexMode.TIME_SERIES) {
            return true;
        }

        // To allow the following patterns: profiling-metrics and profiling-events
        if (dataStreamName != null && dataStreamName.startsWith("profiling-")) {
            return true;
        }
        // To allow the following patterns: .profiling-sq-executables, .profiling-sq-leafframes and .profiling-stacktraces
        if (indexName.startsWith(".profiling-")) {
            return true;
        }
        // To allow the following patterns: metrics-apm.transaction.*, metrics-apm.service_transaction.*, metrics-apm.service_summary.*,
        // metrics-apm.service_destination.*, "metrics-apm.internal-* and metrics-apm.app.*
        if (dataStreamName != null && dataStreamName.startsWith("metrics-apm.")) {
            return true;
        }

        return false;
    }
}<|MERGE_RESOLUTION|>--- conflicted
+++ resolved
@@ -118,17 +118,10 @@
             );
             if (licenseService.fallbackToStoredSource(isTemplateValidation, legacyLicensedUsageOfSyntheticSourceAllowed)) {
                 LOGGER.debug("creation of index [{}] with synthetic source without it being allowed", indexName);
-<<<<<<< HEAD
                 settingsBuilder = getBuilder(settingsBuilder).put(
                     SourceFieldMapper.INDEX_MAPPER_SOURCE_MODE_SETTING.getKey(),
                     SourceFieldMapper.Mode.STORED.toString()
                 );
-=======
-                if (settingsBuilder == null) {
-                    settingsBuilder = Settings.builder();
-                }
-                settingsBuilder.put(IndexSettings.INDEX_MAPPER_SOURCE_MODE_SETTING.getKey(), SourceFieldMapper.Mode.STORED.toString());
->>>>>>> 7972d85a
             }
         }
 

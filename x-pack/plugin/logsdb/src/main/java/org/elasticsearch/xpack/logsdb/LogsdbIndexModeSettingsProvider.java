--- conflicted
+++ resolved
@@ -120,12 +120,7 @@
         }
 
         // Inject routing path matching sort fields.
-<<<<<<< HEAD
-        if ((isLogsDB || resolveIndexMode(settings.get(IndexSettings.MODE.getKey())) == IndexMode.LOGSDB)
-            && settings.getAsBoolean(IndexSettings.LOGSDB_ROUTE_ON_SORT_FIELDS.getKey(), false)) {
-=======
         if ((isLogsDB) && settings.getAsBoolean(IndexSettings.LOGSDB_ROUTE_ON_SORT_FIELDS.getKey(), false)) {
->>>>>>> b2e2bd31
             List<String> sortFields = new ArrayList<>(settings.getAsList(IndexSortConfig.INDEX_SORT_FIELD_SETTING.getKey()));
             sortFields.removeIf(s -> s.equals(DataStreamTimestampFieldMapper.DEFAULT_PATH));
             if (sortFields.size() < 2) {

--- conflicted
+++ resolved
@@ -23,11 +23,8 @@
 import org.elasticsearch.index.IndexSettings;
 import org.elasticsearch.index.IndexSortConfig;
 import org.elasticsearch.index.IndexVersion;
-<<<<<<< HEAD
+import org.elasticsearch.index.mapper.DataStreamTimestampFieldMapper;
 import org.elasticsearch.index.mapper.FieldMapper;
-=======
-import org.elasticsearch.index.mapper.DataStreamTimestampFieldMapper;
->>>>>>> 22c2db86
 import org.elasticsearch.index.mapper.MapperService;
 import org.elasticsearch.index.mapper.SourceFieldMapper;
 
@@ -89,33 +86,21 @@
     ) {
         Settings.Builder settingsBuilder = null;
         boolean isLogsDB = templateIndexMode == IndexMode.LOGSDB;
-<<<<<<< HEAD
-=======
 
         // Inject logsdb index mode, based on the logs pattern.
->>>>>>> 22c2db86
         if (isLogsdbEnabled
             && dataStreamName != null
             && resolveIndexMode(settings.get(IndexSettings.MODE.getKey())) == null
             && matchesLogsPattern(dataStreamName)) {
             settingsBuilder = Settings.builder().put(IndexSettings.MODE.getKey(), IndexMode.LOGSDB.getName());
-<<<<<<< HEAD
             settings = Settings.builder().put(IndexSettings.MODE.getKey(), IndexMode.LOGSDB.getName()).put(settings).build();
             isLogsDB = true;
         }
 
         MappingData mappingData = getMappingData(indexName, templateIndexMode, settings, combinedTemplateMappings);
+
+        // Inject stored source mode if synthetic source if not available per licence.
         if (mappingData.hasSyntheticSourceUsage && supportFallbackToStoredSource.get()) {
-=======
-            if (supportFallbackToStoredSource()) {
-                settings = Settings.builder().put(IndexSettings.MODE.getKey(), IndexMode.LOGSDB.getName()).put(settings).build();
-            }
-            isLogsDB = true;
-        }
-
-        // Inject stored source mode if synthetic source if not available per licence.
-        if (supportFallbackToStoredSource()) {
->>>>>>> 22c2db86
             // This index name is used when validating component and index templates, we should skip this check in that case.
             // (See MetadataIndexTemplateService#validateIndexTemplateV2(...) method)
             boolean isTemplateValidation = "validate-index-name".equals(indexName);
@@ -134,13 +119,14 @@
         }
 
         if (isLogsDB) {
-<<<<<<< HEAD
+            // Inject sorting on [host.name], in addition to [@timestamp].
             if (mappingData.sortOnHostName) {
                 if (settingsBuilder == null) {
                     settingsBuilder = Settings.builder();
                 }
                 settingsBuilder.put(IndexSettings.LOGSDB_SORT_ON_HOST_NAME.getKey(), true);
-=======
+            }
+
             // Inject routing path matching sort fields.
             if (settings.getAsBoolean(IndexSettings.LOGSDB_ROUTE_ON_SORT_FIELDS.getKey(), false)) {
                 List<String> sortFields = new ArrayList<>(settings.getAsList(IndexSortConfig.INDEX_SORT_FIELD_SETTING.getKey()));
@@ -178,7 +164,6 @@
                     }
                     settingsBuilder.putList(INDEX_ROUTING_PATH.getKey(), sortFields).build();
                 }
->>>>>>> 22c2db86
             }
         }
 

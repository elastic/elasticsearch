--- conflicted
+++ resolved
@@ -205,12 +205,8 @@
         try {
             var tmpIndexMetadata = buildIndexMetadataForMapperService(indexName, templateIndexMode, indexTemplateAndCreateRequestSettings);
             var indexMode = tmpIndexMetadata.getIndexMode();
-<<<<<<< HEAD
+            boolean hasSyntheticSourceUsage = false;
             if (IndexSettings.INDEX_MAPPER_SOURCE_MODE_SETTING.exists(tmpIndexMetadata.getSettings())
-=======
-            boolean hasSyntheticSourceUsage = false;
-            if (SourceFieldMapper.INDEX_MAPPER_SOURCE_MODE_SETTING.exists(tmpIndexMetadata.getSettings())
->>>>>>> 31f11c3c
                 || indexMode == IndexMode.LOGSDB
                 || indexMode == IndexMode.TIME_SERIES) {
                 // In case when index mode is tsdb or logsdb and only _source.mode mapping attribute is specified, then the default
@@ -218,11 +214,7 @@
                 // then configuring the index.mapping.source.mode setting to stored has no effect. Additionally _source.mode can't be set
                 // to disabled, because that isn't allowed with logsdb/tsdb. In other words setting index.mapping.source.mode setting to
                 // stored when _source.mode mapping attribute is stored is fine as it has no effect, but avoids creating MapperService.
-<<<<<<< HEAD
                 var sourceMode = IndexSettings.INDEX_MAPPER_SOURCE_MODE_SETTING.get(tmpIndexMetadata.getSettings());
-                return sourceMode == SourceFieldMapper.Mode.SYNTHETIC;
-=======
-                var sourceMode = SourceFieldMapper.INDEX_MAPPER_SOURCE_MODE_SETTING.get(tmpIndexMetadata.getSettings());
                 hasSyntheticSourceUsage = sourceMode == SourceFieldMapper.Mode.SYNTHETIC;
                 if (IndexSortConfig.INDEX_SORT_FIELD_SETTING.get(indexTemplateAndCreateRequestSettings).isEmpty() == false) {
                     // Custom sort config, no point for further checks on [host.name] field.
@@ -233,7 +225,6 @@
                     // Settings for adding and sorting on [host.name] are already set, propagate them.
                     return new MappingHints(hasSyntheticSourceUsage, true, true);
                 }
->>>>>>> 31f11c3c
             }
 
             try (var mapperService = mapperServiceFactory.get().apply(tmpIndexMetadata)) {

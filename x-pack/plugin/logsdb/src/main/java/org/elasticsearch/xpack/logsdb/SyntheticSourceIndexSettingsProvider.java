--- conflicted
+++ resolved
@@ -76,14 +76,21 @@
     ) {
         var logsdbSettings = logsdbIndexModeSettingsProvider.getLogsdbModeSetting(dataStreamName, settings);
         if (logsdbSettings != Settings.EMPTY) {
-            settings = Settings.builder().put(logsdbSettings).put(settings).build();
+            settings = Settings.builder()
+                .put(logsdbSettings)
+                .put(settings)
+                .build();
         }
 
         // This index name is used when validating component and index templates, we should skip this check in that case.
         // (See MetadataIndexTemplateService#validateIndexTemplateV2(...) method)
         boolean isTemplateValidation = "validate-index-name".equals(indexName);
-<<<<<<< HEAD
-        if (syntheticSourceLicenseService.fallbackToStoredSource(isTemplateValidation)) {
+        boolean legacyLicensedUsageOfSyntheticSourceAllowed = isLegacyLicensedUsageOfSyntheticSourceAllowed(
+            templateIndexMode,
+            indexName,
+            dataStreamName
+        );
+        if (syntheticSourceLicenseService.fallbackToStoredSource(isTemplateValidation, legacyLicensedUsageOfSyntheticSourceAllowed)) {
             var builder = Settings.builder();
             if (newIndexHasSyntheticSourceUsage(indexName, templateIndexMode, settings, combinedTemplateMappings)) {
                 LOGGER.debug("creation of index [{}] with synthetic source without it being allowed", indexName);
@@ -131,22 +138,7 @@
                     }
                 }
             }
-=======
-        boolean legacyLicensedUsageOfSyntheticSourceAllowed = isLegacyLicensedUsageOfSyntheticSourceAllowed(
-            templateIndexMode,
-            indexName,
-            dataStreamName
-        );
-        if (newIndexHasSyntheticSourceUsage(indexName, templateIndexMode, indexTemplateAndCreateRequestSettings, combinedTemplateMappings)
-            && syntheticSourceLicenseService.fallbackToStoredSource(isTemplateValidation, legacyLicensedUsageOfSyntheticSourceAllowed)) {
-            LOGGER.debug("creation of index [{}] with synthetic source without it being allowed", indexName);
-            return Settings.builder()
-                .put(SourceFieldMapper.INDEX_MAPPER_SOURCE_MODE_SETTING.getKey(), SourceFieldMapper.Mode.STORED.toString())
-                .build();
-        }
->>>>>>> 1e5d9b92
         return Settings.EMPTY;
-
     }
 
     boolean newIndexHasSyntheticSourceUsage(

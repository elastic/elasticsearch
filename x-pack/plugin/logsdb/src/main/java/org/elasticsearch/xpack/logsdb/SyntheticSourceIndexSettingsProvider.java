--- conflicted
+++ resolved
@@ -79,16 +79,8 @@
             return false;
         }
 
-<<<<<<< HEAD
-        var tmpIndexMetadata = buildIndexMetadataForMapperService(indexName, templateIndexMode, indexTemplateAndCreateRequestSettings);
-        try (var mapperService = mapperServiceFactory.apply(tmpIndexMetadata)) {
-            // combinedTemplateMappings can be null when creating system indices
-            // combinedTemplateMappings can be empty when creating a normal index that doesn't match any template and without mapping.
-            if (combinedTemplateMappings == null || combinedTemplateMappings.isEmpty()) {
-                combinedTemplateMappings = List.of(new CompressedXContent("{}"));
-=======
         try {
-            var tmpIndexMetadata = buildIndexMetadataForMapperService(indexName, isTimeSeries, indexTemplateAndCreateRequestSettings);
+            var tmpIndexMetadata = buildIndexMetadataForMapperService(indexName, templateIndexMode, indexTemplateAndCreateRequestSettings);
             try (var mapperService = mapperServiceFactory.apply(tmpIndexMetadata)) {
                 // combinedTemplateMappings can be null when creating system indices
                 // combinedTemplateMappings can be empty when creating a normal index that doesn't match any template and without mapping.
@@ -97,7 +89,6 @@
                 }
                 mapperService.merge(MapperService.SINGLE_MAPPING_NAME, combinedTemplateMappings, MapperService.MergeReason.INDEX_TEMPLATE);
                 return mapperService.documentMapper().sourceMapper().isSynthetic();
->>>>>>> a262eb6d
             }
         } catch (AssertionError | Exception e) {
             // In case invalid mappings or setting are provided, then mapper service creation can fail.

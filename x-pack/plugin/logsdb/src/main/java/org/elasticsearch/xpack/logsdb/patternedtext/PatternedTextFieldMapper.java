/*
 * Copyright Elasticsearch B.V. and/or licensed to Elasticsearch B.V. under one
 * or more contributor license agreements. Licensed under the Elastic License
 * 2.0; you may not use this file except in compliance with the Elastic License
 * 2.0.
 */

package org.elasticsearch.xpack.logsdb.patternedtext;

import org.apache.lucene.analysis.standard.StandardAnalyzer;
import org.apache.lucene.document.Field;
import org.apache.lucene.document.FieldType;
import org.apache.lucene.document.SortedSetDocValuesField;
import org.apache.lucene.document.StoredField;
import org.apache.lucene.index.BinaryDocValues;
import org.apache.lucene.index.IndexOptions;
import org.apache.lucene.index.LeafReader;
import org.apache.lucene.util.BytesRef;
import org.elasticsearch.common.settings.Setting;
import org.elasticsearch.common.util.FeatureFlag;
import org.elasticsearch.index.IndexSettings;
import org.elasticsearch.index.IndexVersion;
import org.elasticsearch.index.analysis.AnalyzerScope;
import org.elasticsearch.index.analysis.NamedAnalyzer;
import org.elasticsearch.index.mapper.CompositeSyntheticFieldLoader;
import org.elasticsearch.index.mapper.DocumentParserContext;
import org.elasticsearch.index.mapper.FieldMapper;
import org.elasticsearch.index.mapper.KeywordFieldMapper;
import org.elasticsearch.index.mapper.Mapper;
import org.elasticsearch.index.mapper.MapperBuilderContext;
import org.elasticsearch.index.mapper.MapperParsingException;
import org.elasticsearch.index.mapper.MappingParserContext;
import org.elasticsearch.index.mapper.TextParams;
import org.elasticsearch.index.mapper.TextSearchInfo;

import java.io.IOException;
import java.util.ArrayList;
import java.util.Iterator;
import java.util.List;
import java.util.Map;
import java.util.function.Function;
import java.util.function.Supplier;

/**
 * A {@link FieldMapper} for full-text log fields that internally splits text into a low cardinality template component
 * and high cardinality argument component. Separating these pieces allows the template component to be highly compressed.
 */
public class PatternedTextFieldMapper extends FieldMapper {

    public static final FeatureFlag PATTERNED_TEXT_MAPPER = new FeatureFlag("patterned_text");
    private static final NamedAnalyzer STANDARD_ANALYZER = new NamedAnalyzer("standard", AnalyzerScope.GLOBAL, new StandardAnalyzer());

    /**
     * A setting that indicates that patterned text fields should disable templating, usually because there is
     * no valid enterprise license.
     */
    public static final Setting<Boolean> DISABLE_TEMPLATING_SETTING = Setting.boolSetting(
        "index.mapping.patterned_text.disable_templating",
        false,
        Setting.Property.IndexScope,
        Setting.Property.PrivateIndex
    );

    public static class Defaults {
        public static final FieldType FIELD_TYPE_DOCS;
        public static final FieldType FIELD_TYPE_POSITIONS;

        static {
            final FieldType ft = new FieldType();
            ft.setTokenized(true);
            ft.setStored(false);
            ft.setStoreTermVectors(false);
            ft.setOmitNorms(true);
            ft.setIndexOptions(IndexOptions.DOCS);
            FIELD_TYPE_DOCS = freezeAndDeduplicateFieldType(ft);
        }

        static {
            final FieldType ft = new FieldType();
            ft.setTokenized(true);
            ft.setStored(false);
            ft.setStoreTermVectors(false);
            ft.setOmitNorms(true);
            ft.setIndexOptions(IndexOptions.DOCS_AND_FREQS_AND_POSITIONS);
            FIELD_TYPE_POSITIONS = freezeAndDeduplicateFieldType(ft);
        }
    }

    public static class Builder extends FieldMapper.Builder {

        private final IndexVersion indexCreatedVersion;
        private final IndexSettings indexSettings;
        private final Parameter<Map<String, String>> meta = Parameter.metaParam();
        private final Parameter<String> indexOptions = patternedTextIndexOptions(m -> ((PatternedTextFieldMapper) m).indexOptions);
<<<<<<< HEAD
        private final Parameter<Boolean> disableTemplating;
=======
        private final Parameter<NamedAnalyzer> analyzer;
>>>>>>> d70e2bd0

        public Builder(String name, MappingParserContext context) {
            this(name, context.indexVersionCreated(), context.getIndexSettings());
        }

        public Builder(String name, IndexVersion indexCreatedVersion, IndexSettings indexSettings) {
            super(name);
            this.indexCreatedVersion = indexCreatedVersion;
            this.indexSettings = indexSettings;
<<<<<<< HEAD
            this.analyzers = new TextParams.Analyzers(
                indexAnalyzers,
                m -> ((PatternedTextFieldMapper) m).indexAnalyzer,
                m -> ((PatternedTextFieldMapper) m).positionIncrementGap,
                indexCreatedVersion
            );

            this.disableTemplating = disableTemplatingParameter(indexSettings);
=======
            this.analyzer = analyzerParam(name, m -> ((PatternedTextFieldMapper) m).analyzer);
>>>>>>> d70e2bd0
        }

        @Override
        protected Parameter<?>[] getParameters() {
<<<<<<< HEAD
            return new Parameter<?>[] { meta, indexOptions, disableTemplating };
=======
            return new Parameter<?>[] { meta, indexOptions, analyzer };
>>>>>>> d70e2bd0
        }

        private PatternedTextFieldType buildFieldType(FieldType fieldType, MapperBuilderContext context) {
            NamedAnalyzer analyzer = this.analyzer.get();
            TextSearchInfo tsi = new TextSearchInfo(fieldType, null, analyzer, analyzer);
            return new PatternedTextFieldType(
                context.buildFullName(leafName()),
                tsi,
                analyzer,
                context.isSourceSynthetic(),
                disableTemplating.getValue(),
                meta.getValue()
            );
        }

        private static FieldType buildLuceneFieldType(Supplier<String> indexOptionSupplier) {
            var indexOptions = TextParams.toIndexOptions(true, indexOptionSupplier.get());
            return indexOptions == IndexOptions.DOCS_AND_FREQS_AND_POSITIONS ? Defaults.FIELD_TYPE_POSITIONS : Defaults.FIELD_TYPE_DOCS;
        }

        private static Parameter<String> patternedTextIndexOptions(Function<FieldMapper, String> initializer) {
            return Parameter.stringParam("index_options", false, initializer, "docs").addValidator(v -> {
                switch (v) {
                    case "positions":
                    case "docs":
                        return;
                    default:
                        throw new MapperParsingException(
                            "Unknown value [" + v + "] for field [index_options] - accepted values are [positions, docs]"
                        );
                }
            });
        }

<<<<<<< HEAD
        /**
         * A parameter that indicates the patterned_text mapper should disable templating, usually
         * because there is no valid enterprise license.
         * <p>
         * The parameter should only be explicitly enabled or left unset. When left unset, it defaults to the value determined from the
         * associated index setting, which is set from the current license status.
         */
        private static Parameter<Boolean> disableTemplatingParameter(IndexSettings indexSettings) {
            boolean forceDisable = indexSettings.getValue(DISABLE_TEMPLATING_SETTING);
            return Parameter.boolParam(
                "disable_templating",
                false,
                m -> ((PatternedTextFieldMapper) m).fieldType().disableTemplating(),
                forceDisable
            ).addValidator(value -> {
                if (value == false && forceDisable) {
                    throw new MapperParsingException(
                        "value [false] for mapping parameter [disable_templating] contradicts value [true] for index setting ["
                            + DISABLE_TEMPLATING_SETTING.getKey()
                            + "]"
                    );
                }
            }).setSerializerCheck((includeDefaults, isConfigured, value) -> includeDefaults || isConfigured || value);
=======
        private static Parameter<NamedAnalyzer> analyzerParam(String name, Function<FieldMapper, NamedAnalyzer> initializer) {
            return new Parameter<>("analyzer", false, () -> DelimiterAnalyzer.INSTANCE, (n, c, o) -> {
                String analyzerName = o.toString();
                switch (analyzerName) {
                    case "standard":
                        return STANDARD_ANALYZER;
                    case "delimiter":
                        return DelimiterAnalyzer.INSTANCE;
                    default:
                        throw new IllegalArgumentException(
                            "unsupported analyzer [" + analyzerName + "] for field [" + name + "], supported analyzers are [standard, log]"
                        );
                }
            }, initializer, (b, n, v) -> b.field(n, v.name()), NamedAnalyzer::name);
>>>>>>> d70e2bd0
        }

        @Override
        public PatternedTextFieldMapper build(MapperBuilderContext context) {
            FieldType fieldType = buildLuceneFieldType(indexOptions);
            PatternedTextFieldType patternedTextFieldType = buildFieldType(fieldType, context);
            BuilderParams builderParams = builderParams(this, context);
            var templateIdMapper = KeywordFieldMapper.Builder.buildWithDocValuesSkipper(
                patternedTextFieldType.templateIdFieldName(leafName()),
                indexSettings.getMode(),
                indexCreatedVersion,
                true
            ).indexed(false).build(context);
            return new PatternedTextFieldMapper(leafName(), fieldType, patternedTextFieldType, builderParams, this, templateIdMapper);
        }
    }

    public static final TypeParser PARSER = new TypeParser(Builder::new);

    private final IndexVersion indexCreatedVersion;
    private final NamedAnalyzer analyzer;
    private final IndexSettings indexSettings;
    private final String indexOptions;
    private final FieldType fieldType;
    private final KeywordFieldMapper templateIdMapper;

    private PatternedTextFieldMapper(
        String simpleName,
        FieldType fieldType,
        PatternedTextFieldType mappedFieldType,
        BuilderParams builderParams,
        Builder builder,
        KeywordFieldMapper templateIdMapper
    ) {
        super(simpleName, mappedFieldType, builderParams);
        assert mappedFieldType.getTextSearchInfo().isTokenized();
        assert mappedFieldType.hasDocValues() == false;
        this.fieldType = fieldType;
        this.indexCreatedVersion = builder.indexCreatedVersion;
        this.analyzer = builder.analyzer.get();
        this.indexSettings = builder.indexSettings;
        this.indexOptions = builder.indexOptions.getValue();
        this.templateIdMapper = templateIdMapper;
    }

    @Override
    public Map<String, NamedAnalyzer> indexAnalyzers() {
        return Map.of(mappedFieldType.name(), analyzer);
    }

    @Override
    public FieldMapper.Builder getMergeBuilder() {
        return new Builder(leafName(), indexCreatedVersion, indexSettings).init(this);
    }

    @Override
    public Iterator<Mapper> iterator() {
        List<Mapper> mappers = new ArrayList<>();
        Iterator<Mapper> m = super.iterator();
        while (m.hasNext()) {
            mappers.add(m.next());
        }
        mappers.add(templateIdMapper);
        return mappers.iterator();
    }

    @Override
    protected void parseCreateField(DocumentParserContext context) throws IOException {
        final String value = context.parser().textOrNull();
        if (value == null) {
            return;
        }

        var existingValue = context.doc().getField(fieldType().name());
        if (existingValue != null) {
            throw new IllegalArgumentException("Multiple values are not allowed for field [" + fieldType().name() + "].");
        }

        // Parse template and args
        PatternedTextValueProcessor.Parts parts = PatternedTextValueProcessor.split(value);

        // Add index on original value
        context.doc().add(new Field(fieldType().name(), value, fieldType));

        // Add template_id doc_values
        context.doc().add(templateIdMapper.buildKeywordField(new BytesRef(parts.templateId())));

        if (parts.useStoredField()) {
            context.doc().add(new StoredField(fieldType().storedNamed(), new BytesRef(value)));
        } else {
            // Add template doc_values
            context.doc().add(new SortedSetDocValuesField(fieldType().templateFieldName(), new BytesRef(parts.template())));

            // Add args Info
            String argsInfoEncoded = Arg.encodeInfo(parts.argsInfo());
            context.doc().add(new SortedSetDocValuesField(fieldType().argsInfoFieldName(), new BytesRef(argsInfoEncoded)));

            // Add args doc_values
            if (parts.args().isEmpty() == false) {
                String remainingArgs = Arg.encodeRemainingArgs(parts);
                context.doc().add(new SortedSetDocValuesField(fieldType().argsFieldName(), new BytesRef(remainingArgs)));
            }
        }
    }

    @Override
    protected String contentType() {
        return PatternedTextFieldType.CONTENT_TYPE;
    }

    @Override
    public PatternedTextFieldType fieldType() {
        return (PatternedTextFieldType) super.fieldType();
    }

    @FunctionalInterface
    interface DocValuesSupplier {
        BinaryDocValues get(LeafReader leafReader) throws IOException;
    }

    @Override
    protected SyntheticSourceSupport syntheticSourceSupport() {
        return new SyntheticSourceSupport.Native(
            () -> new CompositeSyntheticFieldLoader(
                leafName(),
                fullPath(),
                new PatternedTextSyntheticFieldLoaderLayer(
                    fieldType().name(),
                    leafReader -> PatternedTextCompositeValues.from(leafReader, fieldType())
                )
            )
        );
    }

    NamedAnalyzer getAnalyzer() {
        return analyzer;
    }
}<|MERGE_RESOLUTION|>--- conflicted
+++ resolved
@@ -92,11 +92,8 @@
         private final IndexSettings indexSettings;
         private final Parameter<Map<String, String>> meta = Parameter.metaParam();
         private final Parameter<String> indexOptions = patternedTextIndexOptions(m -> ((PatternedTextFieldMapper) m).indexOptions);
-<<<<<<< HEAD
+        private final Parameter<NamedAnalyzer> analyzer;
         private final Parameter<Boolean> disableTemplating;
-=======
-        private final Parameter<NamedAnalyzer> analyzer;
->>>>>>> d70e2bd0
 
         public Builder(String name, MappingParserContext context) {
             this(name, context.indexVersionCreated(), context.getIndexSettings());
@@ -106,27 +103,13 @@
             super(name);
             this.indexCreatedVersion = indexCreatedVersion;
             this.indexSettings = indexSettings;
-<<<<<<< HEAD
-            this.analyzers = new TextParams.Analyzers(
-                indexAnalyzers,
-                m -> ((PatternedTextFieldMapper) m).indexAnalyzer,
-                m -> ((PatternedTextFieldMapper) m).positionIncrementGap,
-                indexCreatedVersion
-            );
-
+            this.analyzer = analyzerParam(name, m -> ((PatternedTextFieldMapper) m).analyzer);
             this.disableTemplating = disableTemplatingParameter(indexSettings);
-=======
-            this.analyzer = analyzerParam(name, m -> ((PatternedTextFieldMapper) m).analyzer);
->>>>>>> d70e2bd0
         }
 
         @Override
         protected Parameter<?>[] getParameters() {
-<<<<<<< HEAD
-            return new Parameter<?>[] { meta, indexOptions, disableTemplating };
-=======
-            return new Parameter<?>[] { meta, indexOptions, analyzer };
->>>>>>> d70e2bd0
+            return new Parameter<?>[] { meta, indexOptions, analyzer, disableTemplating };
         }
 
         private PatternedTextFieldType buildFieldType(FieldType fieldType, MapperBuilderContext context) {
@@ -161,7 +144,22 @@
             });
         }
 
-<<<<<<< HEAD
+        private static Parameter<NamedAnalyzer> analyzerParam(String name, Function<FieldMapper, NamedAnalyzer> initializer) {
+            return new Parameter<>("analyzer", false, () -> DelimiterAnalyzer.INSTANCE, (n, c, o) -> {
+                String analyzerName = o.toString();
+                switch (analyzerName) {
+                    case "standard":
+                        return STANDARD_ANALYZER;
+                    case "delimiter":
+                        return DelimiterAnalyzer.INSTANCE;
+                    default:
+                        throw new IllegalArgumentException(
+                            "unsupported analyzer [" + analyzerName + "] for field [" + name + "], supported analyzers are [standard, log]"
+                        );
+                }
+            }, initializer, (b, n, v) -> b.field(n, v.name()), NamedAnalyzer::name);
+        }
+
         /**
          * A parameter that indicates the patterned_text mapper should disable templating, usually
          * because there is no valid enterprise license.
@@ -185,22 +183,6 @@
                     );
                 }
             }).setSerializerCheck((includeDefaults, isConfigured, value) -> includeDefaults || isConfigured || value);
-=======
-        private static Parameter<NamedAnalyzer> analyzerParam(String name, Function<FieldMapper, NamedAnalyzer> initializer) {
-            return new Parameter<>("analyzer", false, () -> DelimiterAnalyzer.INSTANCE, (n, c, o) -> {
-                String analyzerName = o.toString();
-                switch (analyzerName) {
-                    case "standard":
-                        return STANDARD_ANALYZER;
-                    case "delimiter":
-                        return DelimiterAnalyzer.INSTANCE;
-                    default:
-                        throw new IllegalArgumentException(
-                            "unsupported analyzer [" + analyzerName + "] for field [" + name + "], supported analyzers are [standard, log]"
-                        );
-                }
-            }, initializer, (b, n, v) -> b.field(n, v.name()), NamedAnalyzer::name);
->>>>>>> d70e2bd0
         }
 
         @Override

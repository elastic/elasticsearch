/*
 * Copyright Elasticsearch B.V. and/or licensed to Elasticsearch B.V. under one
 * or more contributor license agreements. Licensed under the Elastic License
 * 2.0; you may not use this file except in compliance with the Elastic License
 * 2.0.
 */

package org.elasticsearch.xpack.logsdb;

import org.elasticsearch.Version;
import org.elasticsearch.cluster.metadata.ComposableIndexTemplate;
import org.elasticsearch.cluster.metadata.ComposableIndexTemplateMetadata;
import org.elasticsearch.cluster.metadata.DataStream;
import org.elasticsearch.cluster.metadata.DataStreamTestHelper;
import org.elasticsearch.cluster.metadata.IndexMetadata;
import org.elasticsearch.cluster.metadata.Metadata;
import org.elasticsearch.cluster.metadata.MetadataIndexTemplateService;
import org.elasticsearch.cluster.metadata.ProjectMetadata;
import org.elasticsearch.cluster.metadata.Template;
import org.elasticsearch.common.collect.ImmutableOpenMap;
import org.elasticsearch.common.compress.CompressedXContent;
import org.elasticsearch.common.settings.Settings;
import org.elasticsearch.core.Tuple;
import org.elasticsearch.index.IndexMode;
import org.elasticsearch.index.IndexSettings;
import org.elasticsearch.index.IndexSortConfig;
import org.elasticsearch.index.IndexVersion;
import org.elasticsearch.index.MapperTestUtils;
import org.elasticsearch.index.mapper.SourceFieldMapper;
import org.elasticsearch.license.License;
import org.elasticsearch.license.LicenseService;
import org.elasticsearch.license.MockLicenseState;
import org.elasticsearch.test.ESTestCase;
import org.junit.Before;

import java.io.IOException;
import java.time.Instant;
import java.time.temporal.ChronoUnit;
import java.util.List;
import java.util.Map;
import java.util.concurrent.atomic.AtomicInteger;

import static org.elasticsearch.common.settings.Settings.builder;
import static org.elasticsearch.xpack.logsdb.LogsdbLicenseServiceTests.createEnterpriseLicense;
import static org.hamcrest.Matchers.contains;
import static org.hamcrest.Matchers.empty;
import static org.hamcrest.Matchers.equalTo;
import static org.mockito.ArgumentMatchers.any;
import static org.mockito.ArgumentMatchers.same;
import static org.mockito.Mockito.mock;
import static org.mockito.Mockito.when;

public class LogsdbIndexModeSettingsProviderTests extends ESTestCase {

    private static final String DATA_STREAM_NAME = "logs-app1";
    public static final String DEFAULT_MAPPING = """
        {
            "_doc": {
                "properties": {
                    "@timestamp": {
                        "type": "date"
                    },
                    "message": {
                        "type": "keyword"
                    },
                    "host.name": {
                        "type": "keyword"
                    }
                }
            }
        }
        """;

    private LogsdbLicenseService logsdbLicenseService;
    private final AtomicInteger newMapperServiceCounter = new AtomicInteger();

    @Before
    public void setup() throws Exception {
        MockLicenseState licenseState = MockLicenseState.createMock();
        when(licenseState.isAllowed(any())).thenReturn(true);
        var mockLicenseService = mock(LicenseService.class);
        License license = createEnterpriseLicense();
        when(mockLicenseService.getLicense()).thenReturn(license);
        logsdbLicenseService = new LogsdbLicenseService(Settings.EMPTY);
        logsdbLicenseService.setLicenseState(licenseState);
        logsdbLicenseService.setLicenseService(mockLicenseService);
    }

    private LogsdbIndexModeSettingsProvider withSyntheticSourceDemotionSupport(boolean enabled) {
        return withSyntheticSourceDemotionSupport(enabled, Version.CURRENT);
    }

    private LogsdbIndexModeSettingsProvider withSyntheticSourceDemotionSupport(boolean enabled, Version version) {
        newMapperServiceCounter.set(0);
        var provider = new LogsdbIndexModeSettingsProvider(
            logsdbLicenseService,
            Settings.builder().put("cluster.logsdb.enabled", enabled).build()
        );
        provider.init(im -> {
            newMapperServiceCounter.incrementAndGet();
            return MapperTestUtils.newMapperService(xContentRegistry(), createTempDir(), im.getSettings(), im.getIndex().getName());
        }, IndexVersion::current, () -> version, true, true);
        return provider;
    }

    private LogsdbIndexModeSettingsProvider withoutMapperService(boolean enabled) {
        var provider = new LogsdbIndexModeSettingsProvider(
            logsdbLicenseService,
            Settings.builder().put("cluster.logsdb.enabled", enabled).build()
        );
        provider.init(im -> null, IndexVersion::current, () -> Version.CURRENT, true, true);
        return provider;
    }

    private Settings generateLogsdbSettings(Settings settings) throws IOException {
        return generateLogsdbSettings(settings, null, Version.CURRENT);
    }

    private Settings generateLogsdbSettings(Settings settings, String mapping) throws IOException {
        return generateLogsdbSettings(settings, mapping, Version.CURRENT);
    }

    private Settings generateLogsdbSettings(Settings settings, String mapping, Version version) throws IOException {
        var provider = new LogsdbIndexModeSettingsProvider(
            logsdbLicenseService,
            Settings.builder().put("cluster.logsdb.enabled", true).build()
        );
        provider.init(im -> {
            newMapperServiceCounter.incrementAndGet();
            return MapperTestUtils.newMapperService(xContentRegistry(), createTempDir(), im.getSettings(), im.getIndex().getName());
        }, IndexVersion::current, () -> version, true, true);
        Settings.Builder settingsBuilder = builder();
        provider.provideAdditionalMetadata(
            DataStream.getDefaultBackingIndexName(DATA_STREAM_NAME, 0),
            DATA_STREAM_NAME,
            IndexMode.LOGSDB,
            emptyProject(),
            Instant.now(),
            settings,
            mapping == null ? List.of() : List.of(new CompressedXContent(mapping)),
<<<<<<< HEAD
            ImmutableOpenMap.builder()
=======
            settingsBuilder,
            (k, v) -> {}
>>>>>>> 61c2bf11
        );
        var result = settingsBuilder.build();
        return builder().put(result).build();
    }

    public void testDisabled() throws IOException {
        final LogsdbIndexModeSettingsProvider provider = new LogsdbIndexModeSettingsProvider(
            logsdbLicenseService,
            Settings.builder().put("cluster.logsdb.enabled", false).build()
        );

        Settings.Builder settingsBuilder = builder();
        provider.provideAdditionalMetadata(
            null,
            "logs-apache-production",
            null,
            emptyProject(),
            Instant.now().truncatedTo(ChronoUnit.SECONDS),
            Settings.EMPTY,
            List.of(new CompressedXContent(DEFAULT_MAPPING)),
<<<<<<< HEAD
            ImmutableOpenMap.builder()
=======
            settingsBuilder,
            (k, v) -> {}
>>>>>>> 61c2bf11
        );
        final Settings additionalIndexSettings = settingsBuilder.build();

        assertTrue(additionalIndexSettings.isEmpty());
    }

    public void testOnIndexCreation() throws IOException {
        final LogsdbIndexModeSettingsProvider provider = new LogsdbIndexModeSettingsProvider(
            logsdbLicenseService,
            Settings.builder().put("cluster.logsdb.enabled", true).build()
        );

        Settings.Builder settingsBuilder = builder();
        provider.provideAdditionalMetadata(
            "logs-apache-production",
            null,
            null,
            emptyProject(),
            Instant.now().truncatedTo(ChronoUnit.SECONDS),
            Settings.EMPTY,
            List.of(new CompressedXContent(DEFAULT_MAPPING)),
<<<<<<< HEAD
            ImmutableOpenMap.builder()
=======
            settingsBuilder,
            (k, v) -> {}
>>>>>>> 61c2bf11
        );
        final Settings additionalIndexSettings = settingsBuilder.build();

        assertTrue(additionalIndexSettings.isEmpty());
    }

    public void testOnExplicitStandardIndex() throws IOException {
        final LogsdbIndexModeSettingsProvider provider = new LogsdbIndexModeSettingsProvider(
            logsdbLicenseService,
            Settings.builder().put("cluster.logsdb.enabled", true).build()
        );

        Settings.Builder settingsBuilder = builder();
        provider.provideAdditionalMetadata(
            null,
            "logs-apache-production",
            null,
            emptyProject(),
            Instant.now().truncatedTo(ChronoUnit.SECONDS),
            Settings.builder().put(IndexSettings.MODE.getKey(), IndexMode.STANDARD.getName()).build(),
            List.of(new CompressedXContent(DEFAULT_MAPPING)),
<<<<<<< HEAD
            ImmutableOpenMap.builder()
=======
            settingsBuilder,
            (k, v) -> {}
>>>>>>> 61c2bf11
        );
        final Settings additionalIndexSettings = settingsBuilder.build();

        assertTrue(additionalIndexSettings.isEmpty());
    }

    public void testOnExplicitTimeSeriesIndex() throws IOException {
        final LogsdbIndexModeSettingsProvider provider = new LogsdbIndexModeSettingsProvider(
            logsdbLicenseService,
            Settings.builder().put("cluster.logsdb.enabled", true).build()
        );

        Settings.Builder settingsBuilder = builder();
        provider.provideAdditionalMetadata(
            null,
            "logs-apache-production",
            null,
            emptyProject(),
            Instant.now().truncatedTo(ChronoUnit.SECONDS),
            Settings.builder().put(IndexSettings.MODE.getKey(), IndexMode.TIME_SERIES.getName()).build(),
            List.of(new CompressedXContent(DEFAULT_MAPPING)),
<<<<<<< HEAD
            ImmutableOpenMap.builder()
=======
            settingsBuilder,
            (k, v) -> {}
>>>>>>> 61c2bf11
        );
        final Settings additionalIndexSettings = settingsBuilder.build();

        assertTrue(additionalIndexSettings.isEmpty());
    }

    public void testNonLogsDataStream() throws IOException {
        final LogsdbIndexModeSettingsProvider provider = new LogsdbIndexModeSettingsProvider(
            logsdbLicenseService,
            Settings.builder().put("cluster.logsdb.enabled", true).build()
        );

        Settings.Builder settingsBuilder = builder();
        provider.provideAdditionalMetadata(
            null,
            "logs",
            null,
            emptyProject(),
            Instant.now().truncatedTo(ChronoUnit.SECONDS),
            Settings.EMPTY,
            List.of(new CompressedXContent(DEFAULT_MAPPING)),
<<<<<<< HEAD
            ImmutableOpenMap.builder()
=======
            settingsBuilder,
            (k, v) -> {}
>>>>>>> 61c2bf11
        );
        final Settings additionalIndexSettings = settingsBuilder.build();

        assertTrue(additionalIndexSettings.isEmpty());
    }

    public void testWithoutLogsComponentTemplate() throws IOException {
        final LogsdbIndexModeSettingsProvider provider = withoutMapperService(true);
        Settings.Builder settingsBuilder = builder();
        provider.provideAdditionalMetadata(
            null,
            "logs-apache-production",
            null,
            buildMetadata(List.of("*"), List.of()),
            Instant.now().truncatedTo(ChronoUnit.SECONDS),
            Settings.EMPTY,
            List.of(new CompressedXContent(DEFAULT_MAPPING)),
<<<<<<< HEAD
            ImmutableOpenMap.builder()
=======
            settingsBuilder,
            (k, v) -> {}
>>>>>>> 61c2bf11
        );
        final Settings additionalIndexSettings = settingsBuilder.build();

        assertIndexMode(additionalIndexSettings, IndexMode.LOGSDB.getName());
    }

    public void testWithLogsComponentTemplate() throws IOException {
        final LogsdbIndexModeSettingsProvider provider = withoutMapperService(true);
        Settings.Builder settingsBuilder = builder();
        provider.provideAdditionalMetadata(
            null,
            "logs-apache-production",
            null,
            buildMetadata(List.of("*"), List.of("logs@settings")),
            Instant.now().truncatedTo(ChronoUnit.SECONDS),
            Settings.EMPTY,
            List.of(new CompressedXContent(DEFAULT_MAPPING)),
<<<<<<< HEAD
            ImmutableOpenMap.builder()
=======
            settingsBuilder,
            (k, v) -> {}
>>>>>>> 61c2bf11
        );
        final Settings additionalIndexSettings = settingsBuilder.build();

        assertIndexMode(additionalIndexSettings, IndexMode.LOGSDB.getName());
    }

    public void testWithMultipleComponentTemplates() throws IOException {
        final LogsdbIndexModeSettingsProvider provider = withoutMapperService(true);
        Settings.Builder settingsBuilder = builder();
        provider.provideAdditionalMetadata(
            null,
            "logs-apache-production",
            null,
            buildMetadata(List.of("*"), List.of("logs@settings", "logs@custom")),
            Instant.now().truncatedTo(ChronoUnit.SECONDS),
            Settings.EMPTY,
            List.of(new CompressedXContent(DEFAULT_MAPPING)),
<<<<<<< HEAD
            ImmutableOpenMap.builder()
=======
            settingsBuilder,
            (k, v) -> {}
>>>>>>> 61c2bf11
        );
        final Settings additionalIndexSettings = settingsBuilder.build();

        assertIndexMode(additionalIndexSettings, IndexMode.LOGSDB.getName());
    }

    public void testWithCustomComponentTemplatesOnly() throws IOException {
        final LogsdbIndexModeSettingsProvider provider = withoutMapperService(true);
        Settings.Builder settingsBuilder = builder();
        provider.provideAdditionalMetadata(
            null,
            "logs-apache-production",
            null,
            buildMetadata(List.of("*"), List.of("logs@custom", "custom-component-template")),
            Instant.now().truncatedTo(ChronoUnit.SECONDS),
            Settings.EMPTY,
            List.of(new CompressedXContent(DEFAULT_MAPPING)),
<<<<<<< HEAD
            ImmutableOpenMap.builder()
=======
            settingsBuilder,
            (k, v) -> {}
>>>>>>> 61c2bf11
        );
        final Settings additionalIndexSettings = settingsBuilder.build();

        assertIndexMode(additionalIndexSettings, IndexMode.LOGSDB.getName());
    }

    public void testNonMatchingTemplateIndexPattern() throws IOException {
        final LogsdbIndexModeSettingsProvider provider = withoutMapperService(true);
        Settings.Builder settingsBuilder = builder();
        provider.provideAdditionalMetadata(
            null,
            "logs-apache-production",
            null,
            buildMetadata(List.of("standard-apache-production"), List.of("logs@settings")),
            Instant.now().truncatedTo(ChronoUnit.SECONDS),
            Settings.EMPTY,
            List.of(new CompressedXContent(DEFAULT_MAPPING)),
<<<<<<< HEAD
            ImmutableOpenMap.builder()
=======
            settingsBuilder,
            (k, v) -> {}
>>>>>>> 61c2bf11
        );
        final Settings additionalIndexSettings = settingsBuilder.build();

        assertIndexMode(additionalIndexSettings, IndexMode.LOGSDB.getName());
    }

    public void testCaseSensitivity() throws IOException {
        final LogsdbIndexModeSettingsProvider provider = new LogsdbIndexModeSettingsProvider(
            logsdbLicenseService,
            Settings.builder().put("cluster.logsdb.enabled", true).build()
        );

        Settings.Builder settingsBuilder = builder();
        provider.provideAdditionalMetadata(
            null,
            "LOGS-apache-production",
            null,
            emptyProject(),
            Instant.now().truncatedTo(ChronoUnit.SECONDS),
            Settings.EMPTY,
            List.of(new CompressedXContent(DEFAULT_MAPPING)),
<<<<<<< HEAD
            ImmutableOpenMap.builder()
=======
            settingsBuilder,
            (k, v) -> {}
>>>>>>> 61c2bf11
        );
        final Settings additionalIndexSettings = settingsBuilder.build();

        assertTrue(additionalIndexSettings.isEmpty());
    }

    public void testMultipleHyphensInDataStreamName() throws IOException {
        final LogsdbIndexModeSettingsProvider provider = withoutMapperService(true);

        Settings.Builder settingsBuilder = builder();
        provider.provideAdditionalMetadata(
            null,
            "logs-apache-production-eu",
            null,
            emptyProject(),
            Instant.now().truncatedTo(ChronoUnit.SECONDS),
            Settings.EMPTY,
            List.of(new CompressedXContent(DEFAULT_MAPPING)),
<<<<<<< HEAD
            ImmutableOpenMap.builder()
=======
            settingsBuilder,
            (k, v) -> {}
>>>>>>> 61c2bf11
        );
        final Settings additionalIndexSettings = settingsBuilder.build();

        assertIndexMode(additionalIndexSettings, IndexMode.LOGSDB.getName());
    }

    public void testBeforeAndAfterSettingUpdate() throws IOException {
        final LogsdbIndexModeSettingsProvider provider = withoutMapperService(false);
        Settings.Builder settingsBuilder = builder();
        provider.provideAdditionalMetadata(
            null,
            "logs-apache-production",
            null,
            buildMetadata(List.of("*"), List.of("logs@settings")),
            Instant.now().truncatedTo(ChronoUnit.SECONDS),
            Settings.EMPTY,
            List.of(new CompressedXContent(DEFAULT_MAPPING)),
<<<<<<< HEAD
            ImmutableOpenMap.builder()
=======
            settingsBuilder,
            (k2, v2) -> {}
>>>>>>> 61c2bf11
        );
        final Settings beforeSettings = settingsBuilder.build();

        assertTrue(beforeSettings.isEmpty());

        provider.updateClusterIndexModeLogsdbEnabled(true);

        settingsBuilder = builder();
        provider.provideAdditionalMetadata(
            null,
            "logs-apache-production",
            null,
            buildMetadata(List.of("*"), List.of("logs@settings")),
            Instant.now().truncatedTo(ChronoUnit.SECONDS),
            Settings.EMPTY,
            List.of(new CompressedXContent(DEFAULT_MAPPING)),
<<<<<<< HEAD
            ImmutableOpenMap.builder()
=======
            settingsBuilder,
            (k1, v1) -> {}
>>>>>>> 61c2bf11
        );
        final Settings afterSettings = settingsBuilder.build();

        assertIndexMode(afterSettings, IndexMode.LOGSDB.getName());

        provider.updateClusterIndexModeLogsdbEnabled(false);

        settingsBuilder = builder();
        provider.provideAdditionalMetadata(
            null,
            "logs-apache-production",
            null,
            buildMetadata(List.of("*"), List.of("logs@settings")),
            Instant.now().truncatedTo(ChronoUnit.SECONDS),
            Settings.EMPTY,
            List.of(new CompressedXContent(DEFAULT_MAPPING)),
<<<<<<< HEAD
            ImmutableOpenMap.builder()
=======
            settingsBuilder,
            (k, v) -> {}
>>>>>>> 61c2bf11
        );
        final Settings laterSettings = settingsBuilder.build();

        assertTrue(laterSettings.isEmpty());
    }

    private static ProjectMetadata buildMetadata(final List<String> indexPatterns, final List<String> componentTemplates)
        throws IOException {
        final Template template = new Template(Settings.EMPTY, new CompressedXContent(DEFAULT_MAPPING), null);
        final ComposableIndexTemplate composableTemplate = ComposableIndexTemplate.builder()
            .indexPatterns(indexPatterns)
            .template(template)
            .componentTemplates(componentTemplates)
            .priority(1_000L)
            .version(1L)
            .build();
        return ProjectMetadata.builder(Metadata.DEFAULT_PROJECT_ID)
            .putCustom(ComposableIndexTemplateMetadata.TYPE, new ComposableIndexTemplateMetadata(Map.of("composable", composableTemplate)))
            .build();
    }

    private void assertIndexMode(final Settings settings, final String expectedIndexMode) {
        assertEquals(expectedIndexMode, settings.get(IndexSettings.MODE.getKey()));
    }

    public void testNewIndexHasSyntheticSourceUsage() throws IOException {
        String dataStreamName = DATA_STREAM_NAME;
        String indexName = DataStream.getDefaultBackingIndexName(dataStreamName, 0);
        Settings settings = Settings.EMPTY;
        LogsdbIndexModeSettingsProvider provider = withSyntheticSourceDemotionSupport(false);
        {
            String mapping = """
                {
                    "_doc": {
                        "_source": {
                            "mode": "synthetic"
                        },
                        "properties": {
                            "my_field": {
                                "type": "keyword"
                            }
                        }
                    }
                }
                """;
            boolean result = provider.getMappingHints(indexName, null, settings, List.of(new CompressedXContent(mapping)))
                .hasSyntheticSourceUsage();
            assertFalse("_source.mode is a noop", result);
            assertThat(newMapperServiceCounter.get(), equalTo(1));
            assertWarnings(SourceFieldMapper.DEPRECATION_WARNING);
        }
        {
            String mapping;
            boolean withSourceMode = randomBoolean();
            if (withSourceMode) {
                mapping = """
                    {
                        "_doc": {
                            "_source": {
                                "mode": "stored"
                            },
                            "properties": {
                                "my_field": {
                                    "type": "keyword"
                                }
                            }
                        }
                    }
                    """;
            } else {
                mapping = """
                    {
                        "_doc": {
                            "properties": {
                                "my_field": {
                                    "type": "keyword"
                                }
                            }
                        }
                    }
                    """;
            }
            boolean result = provider.getMappingHints(indexName, null, settings, List.of(new CompressedXContent(mapping)))
                .hasSyntheticSourceUsage();
            assertFalse(result);
            assertThat(newMapperServiceCounter.get(), equalTo(2));
            if (withSourceMode) {
                assertWarnings(SourceFieldMapper.DEPRECATION_WARNING);
            }
        }
    }

    public void testValidateIndexName() throws IOException {
        String indexName = MetadataIndexTemplateService.VALIDATE_INDEX_NAME;
        String mapping = """
            {
                "_doc": {
                    "_source": {
                        "mode": "synthetic"
                    },
                    "properties": {
                        "my_field": {
                            "type": "keyword"
                        }
                    }
                }
            }
            """;
        Settings settings = Settings.EMPTY;
        LogsdbIndexModeSettingsProvider provider = withSyntheticSourceDemotionSupport(false);
        boolean result = provider.getMappingHints(indexName, null, settings, List.of(new CompressedXContent(mapping)))
            .hasSyntheticSourceUsage();
        assertFalse(result);
    }

    public void testNewIndexHasSyntheticSourceUsageLogsdbIndex() throws IOException {
        String dataStreamName = DATA_STREAM_NAME;
        String indexName = DataStream.getDefaultBackingIndexName(dataStreamName, 0);
        String mapping = """
            {
                "_doc": {
                    "properties": {
                        "my_field": {
                            "type": "keyword"
                        }
                    }
                }
            }
            """;
        LogsdbIndexModeSettingsProvider provider = withSyntheticSourceDemotionSupport(false);
        {
            Settings settings = Settings.builder().put("index.mode", "logsdb").build();
            boolean result = provider.getMappingHints(indexName, null, settings, List.of(new CompressedXContent(mapping)))
                .hasSyntheticSourceUsage();
            assertTrue(result);
            assertThat(newMapperServiceCounter.get(), equalTo(1));
        }
        {
            Settings settings = Settings.builder().put("index.mode", "logsdb").build();
            boolean result = provider.getMappingHints(indexName, null, settings, List.of()).hasSyntheticSourceUsage();
            assertTrue(result);
            assertThat(newMapperServiceCounter.get(), equalTo(2));
        }
        {
            boolean result = provider.getMappingHints(indexName, null, Settings.EMPTY, List.of()).hasSyntheticSourceUsage();
            assertFalse(result);
            assertThat(newMapperServiceCounter.get(), equalTo(3));
        }
        {
            boolean result = provider.getMappingHints(indexName, null, Settings.EMPTY, List.of(new CompressedXContent(mapping)))
                .hasSyntheticSourceUsage();
            assertFalse(result);
            assertThat(newMapperServiceCounter.get(), equalTo(4));
        }
    }

    public void testNewIndexHasSyntheticSourceUsageTimeSeries() throws IOException {
        String dataStreamName = DATA_STREAM_NAME;
        String indexName = DataStream.getDefaultBackingIndexName(dataStreamName, 0);
        String mapping = """
            {
                "_doc": {
                    "properties": {
                        "my_field": {
                            "type": "keyword",
                            "time_series_dimension": true
                        }
                    }
                }
            }
            """;
        LogsdbIndexModeSettingsProvider provider = withSyntheticSourceDemotionSupport(false);
        {
            Settings settings = Settings.builder().put("index.mode", "time_series").put("index.routing_path", "my_field").build();
            boolean result = provider.getMappingHints(indexName, null, settings, List.of(new CompressedXContent(mapping)))
                .hasSyntheticSourceUsage();
            assertTrue(result);
        }
        {
            Settings settings = Settings.builder().put("index.mode", "time_series").put("index.routing_path", "my_field").build();
            boolean result = provider.getMappingHints(indexName, null, settings, List.of()).hasSyntheticSourceUsage();
            assertTrue(result);
        }
        {
            boolean result = provider.getMappingHints(indexName, null, Settings.EMPTY, List.of()).hasSyntheticSourceUsage();
            assertFalse(result);
        }
        {
            boolean result = provider.getMappingHints(indexName, null, Settings.EMPTY, List.of(new CompressedXContent(mapping)))
                .hasSyntheticSourceUsage();
            assertFalse(result);
        }
    }

    public void testNewIndexHasSyntheticSourceUsageInvalidSettings() throws IOException {
        String dataStreamName = DATA_STREAM_NAME;
        String indexName = DataStream.getDefaultBackingIndexName(dataStreamName, 0);
        Settings settings = Settings.builder().put("index.soft_deletes.enabled", false).build();
        LogsdbIndexModeSettingsProvider provider = withSyntheticSourceDemotionSupport(false);
        {
            String mapping = """
                {
                    "_doc": {
                        "_source": {
                            "mode": "synthetic"
                        },
                        "properties": {
                            "my_field": {
                                "type": "keyword"
                            }
                        }
                    }
                }
                """;
            boolean result = provider.getMappingHints(indexName, null, settings, List.of(new CompressedXContent(mapping)))
                .hasSyntheticSourceUsage();
            assertFalse(result);
            assertThat(newMapperServiceCounter.get(), equalTo(1));
        }
        {
            String mapping = """
                {
                    "_doc": {
                        "properties": {
                            "my_field": {
                                "type": "keyword"
                            }
                        }
                    }
                }
                """;
            boolean result = provider.getMappingHints(indexName, null, settings, List.of(new CompressedXContent(mapping)))
                .hasSyntheticSourceUsage();
            assertFalse(result);
            assertThat(newMapperServiceCounter.get(), equalTo(2));
        }
    }

    public void testGetAdditionalIndexSettingsDowngradeFromSyntheticSource() {
        String dataStreamName = DATA_STREAM_NAME;
        ProjectMetadata project = DataStreamTestHelper.getProjectWithDataStreams(
            List.of(Tuple.tuple(dataStreamName, 1)),
            List.of(),
            Instant.now().toEpochMilli(),
            builder().build(),
            1
        );
        LogsdbIndexModeSettingsProvider provider = withSyntheticSourceDemotionSupport(false);
        Settings settings = builder().put(IndexSettings.INDEX_MAPPER_SOURCE_MODE_SETTING.getKey(), SourceFieldMapper.Mode.SYNTHETIC)
            .build();

        Settings.Builder settingsBuilder = builder();
        provider.provideAdditionalMetadata(
            DataStream.getDefaultBackingIndexName(dataStreamName, 2),
            dataStreamName,
            null,
            project,
            Instant.ofEpochMilli(1L),
            settings,
            List.of(),
<<<<<<< HEAD
            ImmutableOpenMap.builder()
=======
            settingsBuilder,
            (k, v) -> {}
>>>>>>> 61c2bf11
        );
        Settings result = settingsBuilder.build();
        assertThat(result.size(), equalTo(0));
        assertThat(newMapperServiceCounter.get(), equalTo(1));

        logsdbLicenseService.setSyntheticSourceFallback(true);
        settingsBuilder = builder();
        provider.provideAdditionalMetadata(
            DataStream.getDefaultBackingIndexName(dataStreamName, 2),
            dataStreamName,
            null,
            project,
            Instant.ofEpochMilli(1L),
            settings,
            List.of(),
<<<<<<< HEAD
            ImmutableOpenMap.builder()
=======
            settingsBuilder,
            (k, v) -> {}
>>>>>>> 61c2bf11
        );
        result = settingsBuilder.build();
        assertThat(result.size(), equalTo(1));
        assertEquals(SourceFieldMapper.Mode.STORED, IndexSettings.INDEX_MAPPER_SOURCE_MODE_SETTING.get(result));
        assertThat(newMapperServiceCounter.get(), equalTo(2));

        settingsBuilder = builder();
        provider.provideAdditionalMetadata(
            DataStream.getDefaultBackingIndexName(dataStreamName, 2),
            dataStreamName,
            IndexMode.TIME_SERIES,
            project,
            Instant.ofEpochMilli(1L),
            settings,
            List.of(),
<<<<<<< HEAD
            ImmutableOpenMap.builder()
=======
            settingsBuilder,
            (k, v) -> {}
>>>>>>> 61c2bf11
        );
        result = settingsBuilder.build();
        assertThat(result.size(), equalTo(1));
        assertEquals(SourceFieldMapper.Mode.STORED, IndexSettings.INDEX_MAPPER_SOURCE_MODE_SETTING.get(result));
        assertThat(newMapperServiceCounter.get(), equalTo(3));

        settingsBuilder = builder();
        provider.provideAdditionalMetadata(
            DataStream.getDefaultBackingIndexName(dataStreamName, 2),
            dataStreamName,
            IndexMode.LOGSDB,
            project,
            Instant.ofEpochMilli(1L),
            settings,
            List.of(),
<<<<<<< HEAD
            ImmutableOpenMap.builder()
=======
            settingsBuilder,
            (k, v) -> {}
>>>>>>> 61c2bf11
        );
        result = settingsBuilder.build();
        assertThat(result.size(), equalTo(3));
        assertEquals(SourceFieldMapper.Mode.STORED, IndexSettings.INDEX_MAPPER_SOURCE_MODE_SETTING.get(result));
        assertTrue(IndexSettings.LOGSDB_SORT_ON_HOST_NAME.get(result));
        assertTrue(IndexSettings.LOGSDB_ADD_HOST_NAME_FIELD.get(result));
        assertThat(newMapperServiceCounter.get(), equalTo(4));
    }

    public void testGetAdditionalIndexSettingsDowngradeFromSyntheticSourceOldNode() {
        logsdbLicenseService.setSyntheticSourceFallback(true);
        LogsdbIndexModeSettingsProvider provider = withSyntheticSourceDemotionSupport(true, Version.V_8_16_0);
        ProjectMetadata project = DataStreamTestHelper.getProjectWithDataStreams(
            List.of(Tuple.tuple(DATA_STREAM_NAME, 1)),
            List.of(),
            Instant.now().toEpochMilli(),
            builder().build(),
            1
        );
        Settings settings = builder().put(IndexSettings.INDEX_MAPPER_SOURCE_MODE_SETTING.getKey(), SourceFieldMapper.Mode.SYNTHETIC)
            .build();
        Settings.Builder settingsBuilder = builder();
        provider.provideAdditionalMetadata(
            DataStream.getDefaultBackingIndexName(DATA_STREAM_NAME, 2),
            DATA_STREAM_NAME,
            null,
            project,
            Instant.ofEpochMilli(1L),
            settings,
            List.of(),
<<<<<<< HEAD
            ImmutableOpenMap.builder()
=======
            settingsBuilder,
            (k, v) -> {}
>>>>>>> 61c2bf11
        );
        var result = settingsBuilder.build();
        assertTrue(result.isEmpty());
    }

    public void testGetAdditionalIndexSettingsDowngradeFromSyntheticSourceFileMatch() throws IOException {
        logsdbLicenseService.setSyntheticSourceFallback(true);
        LogsdbIndexModeSettingsProvider provider = withSyntheticSourceDemotionSupport(true);
        final Settings settings = Settings.EMPTY;

        String dataStreamName = DATA_STREAM_NAME;
        ProjectMetadata project = DataStreamTestHelper.getProjectWithDataStreams(
            List.of(Tuple.tuple(dataStreamName, 1)),
            List.of(),
            Instant.now().toEpochMilli(),
            builder().build(),
            1
        );
        Settings.Builder settingsBuilder = builder();
        provider.provideAdditionalMetadata(
            DataStream.getDefaultBackingIndexName(dataStreamName, 2),
            dataStreamName,
            null,
            project,
            Instant.ofEpochMilli(1L),
            settings,
            List.of(),
<<<<<<< HEAD
            ImmutableOpenMap.builder()
=======
            settingsBuilder,
            (k, v) -> {}
>>>>>>> 61c2bf11
        );
        Settings result = settingsBuilder.build();
        assertThat(result.size(), equalTo(0));

        dataStreamName = "logs-app1-0";
        project = DataStreamTestHelper.getProjectWithDataStreams(
            List.of(Tuple.tuple(dataStreamName, 1)),
            List.of(),
            Instant.now().toEpochMilli(),
            builder().build(),
            1
        );

        settingsBuilder = builder();
        provider.provideAdditionalMetadata(
            DataStream.getDefaultBackingIndexName(dataStreamName, 2),
            dataStreamName,
            null,
            project,
            Instant.ofEpochMilli(1L),
            settings,
            List.of(),
<<<<<<< HEAD
            ImmutableOpenMap.builder()
=======
            settingsBuilder,
            (k, v) -> {}
>>>>>>> 61c2bf11
        );
        result = settingsBuilder.build();
        assertThat(result.size(), equalTo(4));
        assertEquals(SourceFieldMapper.Mode.STORED, IndexSettings.INDEX_MAPPER_SOURCE_MODE_SETTING.get(result));
        assertEquals(IndexMode.LOGSDB, IndexSettings.MODE.get(result));
        assertTrue(IndexSettings.LOGSDB_SORT_ON_HOST_NAME.get(result));
        assertTrue(IndexSettings.LOGSDB_ADD_HOST_NAME_FIELD.get(result));

        settingsBuilder = builder();
        provider.provideAdditionalMetadata(
            DataStream.getDefaultBackingIndexName(dataStreamName, 2),
            dataStreamName,
            null,
            project,
            Instant.ofEpochMilli(1L),
            builder().put(IndexSettings.MODE.getKey(), IndexMode.STANDARD.toString()).build(),
            List.of(),
<<<<<<< HEAD
            ImmutableOpenMap.builder()
=======
            settingsBuilder,
            (k, v) -> {}
>>>>>>> 61c2bf11
        );
        result = settingsBuilder.build();
        assertThat(result.size(), equalTo(0));
    }

    public void testRoutingPathOnSortFields() throws Exception {
        var settings = Settings.builder()
            .put(IndexSortConfig.INDEX_SORT_FIELD_SETTING.getKey(), "host,message")
            .put(IndexSettings.LOGSDB_ROUTE_ON_SORT_FIELDS.getKey(), true)
            .build();
        Settings result = generateLogsdbSettings(settings);
        assertThat(IndexMetadata.INDEX_ROUTING_PATH.get(result), contains("host", "message"));
    }

    public void testRoutingPathOnSortFieldsDisabledInOldNode() throws Exception {
        var settings = Settings.builder()
            .put(IndexSortConfig.INDEX_SORT_FIELD_SETTING.getKey(), "host,message")
            .put(IndexSettings.LOGSDB_ROUTE_ON_SORT_FIELDS.getKey(), true)
            .build();
        Settings result = generateLogsdbSettings(settings, null, Version.V_8_17_0);
        assertTrue(result.isEmpty());
    }

    public void testRoutingPathOnSortFieldsFilterTimestamp() throws Exception {
        var settings = Settings.builder()
            .put(IndexSortConfig.INDEX_SORT_FIELD_SETTING.getKey(), "host,message,@timestamp")
            .put(IndexSettings.LOGSDB_ROUTE_ON_SORT_FIELDS.getKey(), true)
            .build();
        Settings result = generateLogsdbSettings(settings);
        assertThat(IndexMetadata.INDEX_ROUTING_PATH.get(result), contains("host", "message"));
    }

    public void testRoutingPathOnSortSingleField() throws Exception {
        var settings = Settings.builder()
            .put(IndexSortConfig.INDEX_SORT_FIELD_SETTING.getKey(), "host")
            .put(IndexSettings.LOGSDB_ROUTE_ON_SORT_FIELDS.getKey(), true)
            .build();
        Exception e = expectThrows(IllegalStateException.class, () -> generateLogsdbSettings(settings));
        assertThat(
            e.getMessage(),
            equalTo(
                "data stream ["
                    + DATA_STREAM_NAME
                    + "] in logsdb mode and with [index.logsdb.route_on_sort_fields] index setting has only 1 sort fields "
                    + "(excluding timestamp), needs at least 2"
            )
        );
    }

    public void testExplicitRoutingPathMatchesSortFields() throws Exception {
        var settings = Settings.builder()
            .put(IndexSettings.MODE.getKey(), IndexMode.LOGSDB)
            .put(IndexSortConfig.INDEX_SORT_FIELD_SETTING.getKey(), "host,message,@timestamp")
            .put(IndexMetadata.INDEX_ROUTING_PATH.getKey(), "host,message")
            .put(IndexSettings.LOGSDB_ROUTE_ON_SORT_FIELDS.getKey(), true)
            .build();
        Settings result = generateLogsdbSettings(settings);
        assertTrue(result.isEmpty());
    }

    public void testExplicitRoutingPathDoesNotMatchSortFields() {
        var settings = Settings.builder()
            .put(IndexSortConfig.INDEX_SORT_FIELD_SETTING.getKey(), "host,message,@timestamp")
            .put(IndexMetadata.INDEX_ROUTING_PATH.getKey(), "host,message,foo")
            .put(IndexSettings.LOGSDB_ROUTE_ON_SORT_FIELDS.getKey(), true)
            .build();
        Exception e = expectThrows(IllegalStateException.class, () -> generateLogsdbSettings(settings));
        assertThat(
            e.getMessage(),
            equalTo(
                "data stream ["
                    + DATA_STREAM_NAME
                    + "] in logsdb mode and with [index."
                    + "logsdb.route_on_sort_fields] index setting has mismatching sort "
                    + "and routing fields, [index.routing_path:[host, message, foo]], [index.sort.fields:[host, message]]"
            )
        );
    }

    public void testExplicitRoutingPathNotAllowedByLicense() throws Exception {
        MockLicenseState licenseState = MockLicenseState.createMock();
        when(licenseState.copyCurrentLicenseState()).thenReturn(licenseState);
        when(licenseState.isAllowed(same(LogsdbLicenseService.LOGSDB_ROUTING_ON_SORT_FIELDS_FEATURE))).thenReturn(false);
        logsdbLicenseService = new LogsdbLicenseService(Settings.EMPTY);
        logsdbLicenseService.setLicenseState(licenseState);

        var settings = Settings.builder()
            .put(IndexSortConfig.INDEX_SORT_FIELD_SETTING.getKey(), "host,message")
            .put(IndexSettings.LOGSDB_ROUTE_ON_SORT_FIELDS.getKey(), true)
            .build();
        Settings result = generateLogsdbSettings(settings);
        assertFalse(IndexSettings.LOGSDB_ROUTE_ON_SORT_FIELDS.get(result));
        assertThat(IndexMetadata.INDEX_ROUTING_PATH.get(result), empty());
    }

    public void testSortAndHostNamePropagateValue() throws Exception {
        var settings = Settings.builder()
            .put(IndexSettings.MODE.getKey(), IndexMode.LOGSDB)
            .put(IndexSettings.LOGSDB_SORT_ON_HOST_NAME.getKey(), true)
            .put(IndexSettings.LOGSDB_ADD_HOST_NAME_FIELD.getKey(), true)
            .build();
        Settings result = generateLogsdbSettings(settings);
        assertTrue(IndexSettings.LOGSDB_SORT_ON_HOST_NAME.get(result));
        assertTrue(IndexSettings.LOGSDB_ADD_HOST_NAME_FIELD.get(result));
        assertEquals(0, newMapperServiceCounter.get());
    }

    public void testSortAndHostNameWithCustomSortConfig() throws Exception {
        var settings = Settings.builder()
            .put(IndexSettings.MODE.getKey(), IndexMode.LOGSDB)
            .put(IndexSortConfig.INDEX_SORT_FIELD_SETTING.getKey(), "foo,bar")
            .build();
        Settings result = generateLogsdbSettings(settings);
        assertFalse(IndexSettings.LOGSDB_SORT_ON_HOST_NAME.get(result));
        assertFalse(IndexSettings.LOGSDB_ADD_HOST_NAME_FIELD.get(result));
        assertEquals(0, newMapperServiceCounter.get());
    }

    public void testSortAndHostNoHost() throws Exception {
        var settings = Settings.builder().put(IndexSettings.MODE.getKey(), IndexMode.LOGSDB).build();
        var mappings = """
            {
                "_doc": {
                    "properties": {
                        "@timestamp": {
                            "type": "date"
                        }
                    }
                }
            }
            """;
        Settings result = generateLogsdbSettings(settings, mappings);
        assertTrue(IndexSettings.LOGSDB_SORT_ON_HOST_NAME.get(result));
        assertTrue(IndexSettings.LOGSDB_ADD_HOST_NAME_FIELD.get(result));
        assertEquals(1, newMapperServiceCounter.get());
    }

    public void testSortAndHostNoHostOldNode() throws Exception {
        var settings = Settings.builder().put(IndexSettings.MODE.getKey(), IndexMode.LOGSDB).build();
        var mappings = """
            {
                "_doc": {
                    "properties": {
                        "@timestamp": {
                            "type": "date"
                        }
                    }
                }
            }
            """;
        Settings result = generateLogsdbSettings(settings, mappings, Version.V_8_17_0);
        assertTrue(result.isEmpty());
    }

    public void testSortAndHostNameKeyword() throws Exception {
        var settings = Settings.builder().put(IndexSettings.MODE.getKey(), IndexMode.LOGSDB).build();
        var mappings = """
            {
                "_doc": {
                    "properties": {
                        "@timestamp": {
                            "type": "date"
                        },
                        "host.name": {
                            "type": "keyword"
                        }
                    }
                }
            }
            """;
        Settings result = generateLogsdbSettings(settings, mappings);
        assertTrue(IndexSettings.LOGSDB_SORT_ON_HOST_NAME.get(result));
        assertFalse(IndexSettings.LOGSDB_ADD_HOST_NAME_FIELD.get(result));
        assertEquals(1, newMapperServiceCounter.get());
    }

    public void testSortAndHostNameKeywordNoDocvalues() throws Exception {
        var settings = Settings.builder().put(IndexSettings.MODE.getKey(), IndexMode.LOGSDB).build();
        var mappings = """
            {
                "_doc": {
                    "properties": {
                        "@timestamp": {
                            "type": "date"
                        },
                        "host.name": {
                            "type": "keyword",
                            "doc_values": false
                        }
                    }
                }
            }
            """;
        Settings result = generateLogsdbSettings(settings, mappings);
        assertFalse(IndexSettings.LOGSDB_SORT_ON_HOST_NAME.get(result));
        assertFalse(IndexSettings.LOGSDB_ADD_HOST_NAME_FIELD.get(result));
        assertEquals(1, newMapperServiceCounter.get());
    }

    public void testSortAndHostNameInteger() throws Exception {
        var settings = Settings.builder().put(IndexSettings.MODE.getKey(), IndexMode.LOGSDB).build();
        var mappings = """
            {
                "_doc": {
                    "properties": {
                        "@timestamp": {
                            "type": "date"
                        },
                        "host.name": {
                            "type": "integer"
                        }
                    }
                }
            }
            """;
        Settings result = generateLogsdbSettings(settings, mappings);
        assertTrue(IndexSettings.LOGSDB_SORT_ON_HOST_NAME.get(result));
        assertFalse(IndexSettings.LOGSDB_ADD_HOST_NAME_FIELD.get(result));
        assertEquals(1, newMapperServiceCounter.get());
    }

    public void testSortAndHostNameIntegerNoDocvalues() throws Exception {
        var settings = Settings.builder().put(IndexSettings.MODE.getKey(), IndexMode.LOGSDB).build();
        var mappings = """
            {
                "_doc": {
                    "properties": {
                        "@timestamp": {
                            "type": "date"
                        },
                        "host.name": {
                            "type": "integer",
                            "doc_values": false
                        }
                    }
                }
            }
            """;
        Settings result = generateLogsdbSettings(settings, mappings);
        assertFalse(IndexSettings.LOGSDB_SORT_ON_HOST_NAME.get(result));
        assertFalse(IndexSettings.LOGSDB_ADD_HOST_NAME_FIELD.get(result));
        assertEquals(1, newMapperServiceCounter.get());
    }

    public void testSortAndHostNameBoolean() throws Exception {
        var settings = Settings.builder().put(IndexSettings.MODE.getKey(), IndexMode.LOGSDB).build();
        var mappings = """
            {
                "_doc": {
                    "properties": {
                        "@timestamp": {
                            "type": "date"
                        },
                        "host.name": {
                            "type": "boolean"
                        }
                    }
                }
            }
            """;
        Settings result = generateLogsdbSettings(settings, mappings);
        assertFalse(IndexSettings.LOGSDB_SORT_ON_HOST_NAME.get(result));
        assertFalse(IndexSettings.LOGSDB_ADD_HOST_NAME_FIELD.get(result));
        assertEquals(1, newMapperServiceCounter.get());
    }

    public void testSortAndHostObject() throws Exception {
        var settings = Settings.builder().put(IndexSettings.MODE.getKey(), IndexMode.LOGSDB).build();
        var mappings = """
            {
                "_doc": {
                    "properties": {
                        "@timestamp": {
                            "type": "date"
                        },
                        "host": {
                            "type": "object"
                        }
                    }
                }
            }
            """;
        Settings result = generateLogsdbSettings(settings, mappings);
        assertTrue(IndexSettings.LOGSDB_SORT_ON_HOST_NAME.get(result));
        assertTrue(IndexSettings.LOGSDB_ADD_HOST_NAME_FIELD.get(result));
        assertEquals(1, newMapperServiceCounter.get());
    }

    public void testSortAndHostField() throws Exception {
        var settings = Settings.builder().put(IndexSettings.MODE.getKey(), IndexMode.LOGSDB).build();
        var mappings = """
            {
                "_doc": {
                    "properties": {
                        "@timestamp": {
                            "type": "date"
                        },
                        "host": {
                            "type": "keyword"
                        }
                    }
                }
            }
            """;
        Settings result = generateLogsdbSettings(settings, mappings);
        assertFalse(IndexSettings.LOGSDB_SORT_ON_HOST_NAME.get(result));
        assertFalse(IndexSettings.LOGSDB_ADD_HOST_NAME_FIELD.get(result));
        assertEquals(1, newMapperServiceCounter.get());
    }

    public void testSortAndHostFieldSubobjectsFalse() throws Exception {
        var settings = Settings.builder().put(IndexSettings.MODE.getKey(), IndexMode.LOGSDB).build();
        var mappings = """
            {
                "_doc": {
                    "subobjects": false,
                    "properties": {
                        "@timestamp": {
                            "type": "date"
                        },
                        "host": {
                            "type": "keyword"
                        }
                    }
                }
            }
            """;
        Settings result = generateLogsdbSettings(settings, mappings);
        assertTrue(IndexSettings.LOGSDB_SORT_ON_HOST_NAME.get(result));
        assertTrue(IndexSettings.LOGSDB_ADD_HOST_NAME_FIELD.get(result));
        assertEquals(1, newMapperServiceCounter.get());
    }

    public void testSortAndHostNameObject() throws Exception {
        var settings = Settings.builder()
            .put(IndexSettings.MODE.getKey(), IndexMode.LOGSDB)
            .put(IndexSettings.INDEX_FAST_REFRESH_SETTING.getKey(), true)
            .build();
        var mappings = """
            {
                "_doc": {
                    "properties": {
                        "@timestamp": {
                            "type": "date"
                        },
                        "host.name.sub": {
                            "type": "keyword"
                        }
                    }
                }
            }
            """;
        Settings result = generateLogsdbSettings(settings, mappings);
        assertFalse(IndexSettings.LOGSDB_SORT_ON_HOST_NAME.get(result));
        assertFalse(IndexSettings.LOGSDB_ADD_HOST_NAME_FIELD.get(result));
        assertEquals(1, newMapperServiceCounter.get());
    }

    public void testSortFastRefresh() throws Exception {
        var settings = Settings.builder()
            .put(IndexSettings.MODE.getKey(), IndexMode.LOGSDB)
            .put(IndexSettings.INDEX_FAST_REFRESH_SETTING.getKey(), true)
            .build();
        var mappings = """
            {
                "_doc": {
                    "properties": {
                        "@timestamp": {
                            "type": "date"
                        }
                    }
                }
            }
            """;

        String systemIndex = ".security-profile";
        var provider = new LogsdbIndexModeSettingsProvider(
            logsdbLicenseService,
            Settings.builder().put("cluster.logsdb.enabled", true).build()
        );
        provider.init(
            im -> MapperTestUtils.newMapperService(xContentRegistry(), createTempDir(), im.getSettings(), im.getIndex().getName()),
            IndexVersion::current,
            () -> Version.CURRENT,
            true,
            true
        );
        Settings.Builder settingsBuilder = builder();
        provider.provideAdditionalMetadata(
            DataStream.getDefaultBackingIndexName(systemIndex, 0),
            systemIndex,
            IndexMode.LOGSDB,
            emptyProject(),
            Instant.now(),
            settings,
            List.of(new CompressedXContent(mappings)),
<<<<<<< HEAD
            ImmutableOpenMap.builder()
=======
            settingsBuilder,
            (k, v) -> {}
>>>>>>> 61c2bf11
        );
        var additionalIndexSettings = settingsBuilder.build();

        Settings result = builder().put(additionalIndexSettings).build();
        assertTrue(IndexSettings.LOGSDB_SORT_ON_HOST_NAME.get(result));
    }
}<|MERGE_RESOLUTION|>--- conflicted
+++ resolved
@@ -17,7 +17,6 @@
 import org.elasticsearch.cluster.metadata.MetadataIndexTemplateService;
 import org.elasticsearch.cluster.metadata.ProjectMetadata;
 import org.elasticsearch.cluster.metadata.Template;
-import org.elasticsearch.common.collect.ImmutableOpenMap;
 import org.elasticsearch.common.compress.CompressedXContent;
 import org.elasticsearch.common.settings.Settings;
 import org.elasticsearch.core.Tuple;
@@ -138,12 +137,8 @@
             Instant.now(),
             settings,
             mapping == null ? List.of() : List.of(new CompressedXContent(mapping)),
-<<<<<<< HEAD
-            ImmutableOpenMap.builder()
-=======
-            settingsBuilder,
-            (k, v) -> {}
->>>>>>> 61c2bf11
+            settingsBuilder,
+            (k, v) -> {}
         );
         var result = settingsBuilder.build();
         return builder().put(result).build();
@@ -164,12 +159,8 @@
             Instant.now().truncatedTo(ChronoUnit.SECONDS),
             Settings.EMPTY,
             List.of(new CompressedXContent(DEFAULT_MAPPING)),
-<<<<<<< HEAD
-            ImmutableOpenMap.builder()
-=======
-            settingsBuilder,
-            (k, v) -> {}
->>>>>>> 61c2bf11
+            settingsBuilder,
+            (k, v) -> {}
         );
         final Settings additionalIndexSettings = settingsBuilder.build();
 
@@ -191,12 +182,8 @@
             Instant.now().truncatedTo(ChronoUnit.SECONDS),
             Settings.EMPTY,
             List.of(new CompressedXContent(DEFAULT_MAPPING)),
-<<<<<<< HEAD
-            ImmutableOpenMap.builder()
-=======
-            settingsBuilder,
-            (k, v) -> {}
->>>>>>> 61c2bf11
+            settingsBuilder,
+            (k, v) -> {}
         );
         final Settings additionalIndexSettings = settingsBuilder.build();
 
@@ -218,12 +205,8 @@
             Instant.now().truncatedTo(ChronoUnit.SECONDS),
             Settings.builder().put(IndexSettings.MODE.getKey(), IndexMode.STANDARD.getName()).build(),
             List.of(new CompressedXContent(DEFAULT_MAPPING)),
-<<<<<<< HEAD
-            ImmutableOpenMap.builder()
-=======
-            settingsBuilder,
-            (k, v) -> {}
->>>>>>> 61c2bf11
+            settingsBuilder,
+            (k, v) -> {}
         );
         final Settings additionalIndexSettings = settingsBuilder.build();
 
@@ -245,12 +228,8 @@
             Instant.now().truncatedTo(ChronoUnit.SECONDS),
             Settings.builder().put(IndexSettings.MODE.getKey(), IndexMode.TIME_SERIES.getName()).build(),
             List.of(new CompressedXContent(DEFAULT_MAPPING)),
-<<<<<<< HEAD
-            ImmutableOpenMap.builder()
-=======
-            settingsBuilder,
-            (k, v) -> {}
->>>>>>> 61c2bf11
+            settingsBuilder,
+            (k, v) -> {}
         );
         final Settings additionalIndexSettings = settingsBuilder.build();
 
@@ -272,12 +251,8 @@
             Instant.now().truncatedTo(ChronoUnit.SECONDS),
             Settings.EMPTY,
             List.of(new CompressedXContent(DEFAULT_MAPPING)),
-<<<<<<< HEAD
-            ImmutableOpenMap.builder()
-=======
-            settingsBuilder,
-            (k, v) -> {}
->>>>>>> 61c2bf11
+            settingsBuilder,
+            (k, v) -> {}
         );
         final Settings additionalIndexSettings = settingsBuilder.build();
 
@@ -295,12 +270,8 @@
             Instant.now().truncatedTo(ChronoUnit.SECONDS),
             Settings.EMPTY,
             List.of(new CompressedXContent(DEFAULT_MAPPING)),
-<<<<<<< HEAD
-            ImmutableOpenMap.builder()
-=======
-            settingsBuilder,
-            (k, v) -> {}
->>>>>>> 61c2bf11
+            settingsBuilder,
+            (k, v) -> {}
         );
         final Settings additionalIndexSettings = settingsBuilder.build();
 
@@ -318,12 +289,8 @@
             Instant.now().truncatedTo(ChronoUnit.SECONDS),
             Settings.EMPTY,
             List.of(new CompressedXContent(DEFAULT_MAPPING)),
-<<<<<<< HEAD
-            ImmutableOpenMap.builder()
-=======
-            settingsBuilder,
-            (k, v) -> {}
->>>>>>> 61c2bf11
+            settingsBuilder,
+            (k, v) -> {}
         );
         final Settings additionalIndexSettings = settingsBuilder.build();
 
@@ -341,12 +308,8 @@
             Instant.now().truncatedTo(ChronoUnit.SECONDS),
             Settings.EMPTY,
             List.of(new CompressedXContent(DEFAULT_MAPPING)),
-<<<<<<< HEAD
-            ImmutableOpenMap.builder()
-=======
-            settingsBuilder,
-            (k, v) -> {}
->>>>>>> 61c2bf11
+            settingsBuilder,
+            (k, v) -> {}
         );
         final Settings additionalIndexSettings = settingsBuilder.build();
 
@@ -364,12 +327,8 @@
             Instant.now().truncatedTo(ChronoUnit.SECONDS),
             Settings.EMPTY,
             List.of(new CompressedXContent(DEFAULT_MAPPING)),
-<<<<<<< HEAD
-            ImmutableOpenMap.builder()
-=======
-            settingsBuilder,
-            (k, v) -> {}
->>>>>>> 61c2bf11
+            settingsBuilder,
+            (k, v) -> {}
         );
         final Settings additionalIndexSettings = settingsBuilder.build();
 
@@ -387,12 +346,8 @@
             Instant.now().truncatedTo(ChronoUnit.SECONDS),
             Settings.EMPTY,
             List.of(new CompressedXContent(DEFAULT_MAPPING)),
-<<<<<<< HEAD
-            ImmutableOpenMap.builder()
-=======
-            settingsBuilder,
-            (k, v) -> {}
->>>>>>> 61c2bf11
+            settingsBuilder,
+            (k, v) -> {}
         );
         final Settings additionalIndexSettings = settingsBuilder.build();
 
@@ -414,12 +369,8 @@
             Instant.now().truncatedTo(ChronoUnit.SECONDS),
             Settings.EMPTY,
             List.of(new CompressedXContent(DEFAULT_MAPPING)),
-<<<<<<< HEAD
-            ImmutableOpenMap.builder()
-=======
-            settingsBuilder,
-            (k, v) -> {}
->>>>>>> 61c2bf11
+            settingsBuilder,
+            (k, v) -> {}
         );
         final Settings additionalIndexSettings = settingsBuilder.build();
 
@@ -438,12 +389,8 @@
             Instant.now().truncatedTo(ChronoUnit.SECONDS),
             Settings.EMPTY,
             List.of(new CompressedXContent(DEFAULT_MAPPING)),
-<<<<<<< HEAD
-            ImmutableOpenMap.builder()
-=======
-            settingsBuilder,
-            (k, v) -> {}
->>>>>>> 61c2bf11
+            settingsBuilder,
+            (k, v) -> {}
         );
         final Settings additionalIndexSettings = settingsBuilder.build();
 
@@ -461,12 +408,8 @@
             Instant.now().truncatedTo(ChronoUnit.SECONDS),
             Settings.EMPTY,
             List.of(new CompressedXContent(DEFAULT_MAPPING)),
-<<<<<<< HEAD
-            ImmutableOpenMap.builder()
-=======
             settingsBuilder,
             (k2, v2) -> {}
->>>>>>> 61c2bf11
         );
         final Settings beforeSettings = settingsBuilder.build();
 
@@ -483,12 +426,8 @@
             Instant.now().truncatedTo(ChronoUnit.SECONDS),
             Settings.EMPTY,
             List.of(new CompressedXContent(DEFAULT_MAPPING)),
-<<<<<<< HEAD
-            ImmutableOpenMap.builder()
-=======
             settingsBuilder,
             (k1, v1) -> {}
->>>>>>> 61c2bf11
         );
         final Settings afterSettings = settingsBuilder.build();
 
@@ -505,12 +444,8 @@
             Instant.now().truncatedTo(ChronoUnit.SECONDS),
             Settings.EMPTY,
             List.of(new CompressedXContent(DEFAULT_MAPPING)),
-<<<<<<< HEAD
-            ImmutableOpenMap.builder()
-=======
-            settingsBuilder,
-            (k, v) -> {}
->>>>>>> 61c2bf11
+            settingsBuilder,
+            (k, v) -> {}
         );
         final Settings laterSettings = settingsBuilder.build();
 
@@ -771,12 +706,8 @@
             Instant.ofEpochMilli(1L),
             settings,
             List.of(),
-<<<<<<< HEAD
-            ImmutableOpenMap.builder()
-=======
-            settingsBuilder,
-            (k, v) -> {}
->>>>>>> 61c2bf11
+            settingsBuilder,
+            (k, v) -> {}
         );
         Settings result = settingsBuilder.build();
         assertThat(result.size(), equalTo(0));
@@ -792,12 +723,8 @@
             Instant.ofEpochMilli(1L),
             settings,
             List.of(),
-<<<<<<< HEAD
-            ImmutableOpenMap.builder()
-=======
-            settingsBuilder,
-            (k, v) -> {}
->>>>>>> 61c2bf11
+            settingsBuilder,
+            (k, v) -> {}
         );
         result = settingsBuilder.build();
         assertThat(result.size(), equalTo(1));
@@ -813,12 +740,8 @@
             Instant.ofEpochMilli(1L),
             settings,
             List.of(),
-<<<<<<< HEAD
-            ImmutableOpenMap.builder()
-=======
-            settingsBuilder,
-            (k, v) -> {}
->>>>>>> 61c2bf11
+            settingsBuilder,
+            (k, v) -> {}
         );
         result = settingsBuilder.build();
         assertThat(result.size(), equalTo(1));
@@ -834,12 +757,8 @@
             Instant.ofEpochMilli(1L),
             settings,
             List.of(),
-<<<<<<< HEAD
-            ImmutableOpenMap.builder()
-=======
-            settingsBuilder,
-            (k, v) -> {}
->>>>>>> 61c2bf11
+            settingsBuilder,
+            (k, v) -> {}
         );
         result = settingsBuilder.build();
         assertThat(result.size(), equalTo(3));
@@ -870,12 +789,8 @@
             Instant.ofEpochMilli(1L),
             settings,
             List.of(),
-<<<<<<< HEAD
-            ImmutableOpenMap.builder()
-=======
-            settingsBuilder,
-            (k, v) -> {}
->>>>>>> 61c2bf11
+            settingsBuilder,
+            (k, v) -> {}
         );
         var result = settingsBuilder.build();
         assertTrue(result.isEmpty());
@@ -903,12 +818,8 @@
             Instant.ofEpochMilli(1L),
             settings,
             List.of(),
-<<<<<<< HEAD
-            ImmutableOpenMap.builder()
-=======
-            settingsBuilder,
-            (k, v) -> {}
->>>>>>> 61c2bf11
+            settingsBuilder,
+            (k, v) -> {}
         );
         Settings result = settingsBuilder.build();
         assertThat(result.size(), equalTo(0));
@@ -931,12 +842,8 @@
             Instant.ofEpochMilli(1L),
             settings,
             List.of(),
-<<<<<<< HEAD
-            ImmutableOpenMap.builder()
-=======
-            settingsBuilder,
-            (k, v) -> {}
->>>>>>> 61c2bf11
+            settingsBuilder,
+            (k, v) -> {}
         );
         result = settingsBuilder.build();
         assertThat(result.size(), equalTo(4));
@@ -954,12 +861,8 @@
             Instant.ofEpochMilli(1L),
             builder().put(IndexSettings.MODE.getKey(), IndexMode.STANDARD.toString()).build(),
             List.of(),
-<<<<<<< HEAD
-            ImmutableOpenMap.builder()
-=======
-            settingsBuilder,
-            (k, v) -> {}
->>>>>>> 61c2bf11
+            settingsBuilder,
+            (k, v) -> {}
         );
         result = settingsBuilder.build();
         assertThat(result.size(), equalTo(0));
@@ -1356,12 +1259,8 @@
             Instant.now(),
             settings,
             List.of(new CompressedXContent(mappings)),
-<<<<<<< HEAD
-            ImmutableOpenMap.builder()
-=======
-            settingsBuilder,
-            (k, v) -> {}
->>>>>>> 61c2bf11
+            settingsBuilder,
+            (k, v) -> {}
         );
         var additionalIndexSettings = settingsBuilder.build();
 

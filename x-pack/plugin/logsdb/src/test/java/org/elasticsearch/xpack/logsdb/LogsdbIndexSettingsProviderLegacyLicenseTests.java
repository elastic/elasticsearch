/*
 * Copyright Elasticsearch B.V. and/or licensed to Elasticsearch B.V. under one
 * or more contributor license agreements. Licensed under the Elastic License
 * 2.0; you may not use this file except in compliance with the Elastic License
 * 2.0.
 */

package org.elasticsearch.xpack.logsdb;

import org.elasticsearch.Version;
import org.elasticsearch.cluster.metadata.DataStream;
import org.elasticsearch.common.collect.ImmutableOpenMap;
import org.elasticsearch.common.settings.Settings;
import org.elasticsearch.index.IndexMode;
import org.elasticsearch.index.IndexSettings;
import org.elasticsearch.index.IndexVersion;
import org.elasticsearch.index.MapperTestUtils;
import org.elasticsearch.license.License;
import org.elasticsearch.license.LicenseService;
import org.elasticsearch.license.XPackLicenseState;
import org.elasticsearch.license.internal.XPackLicenseStatus;
import org.elasticsearch.test.ESTestCase;
import org.junit.Before;

import java.io.IOException;
import java.time.LocalDateTime;
import java.time.ZoneOffset;
import java.util.List;

import static org.elasticsearch.xpack.logsdb.LogsdbLicenseServiceTests.createGoldOrPlatinumLicense;
import static org.hamcrest.Matchers.equalTo;
import static org.mockito.Mockito.mock;
import static org.mockito.Mockito.when;

public class LogsdbIndexSettingsProviderLegacyLicenseTests extends ESTestCase {

    private LogsdbIndexModeSettingsProvider provider;

    @Before
    public void setup() throws Exception {
        long time = LocalDateTime.of(2024, 11, 12, 0, 0).toInstant(ZoneOffset.UTC).toEpochMilli();
        License license = createGoldOrPlatinumLicense();
        var licenseState = new XPackLicenseState(() -> time, new XPackLicenseStatus(license.operationMode(), true, null));

        var licenseService = new LogsdbLicenseService(Settings.EMPTY);
        licenseService.setLicenseState(licenseState);
        var mockLicenseService = mock(LicenseService.class);
        when(mockLicenseService.getLicense()).thenReturn(license);

        LogsdbLicenseService syntheticSourceLicenseService = new LogsdbLicenseService(Settings.EMPTY);
        syntheticSourceLicenseService.setLicenseState(licenseState);
        syntheticSourceLicenseService.setLicenseService(mockLicenseService);

        provider = new LogsdbIndexModeSettingsProvider(syntheticSourceLicenseService, Settings.EMPTY);
        provider.init(
            im -> MapperTestUtils.newMapperService(xContentRegistry(), createTempDir(), im.getSettings(), im.getIndex().getName()),
            IndexVersion::current,
            () -> Version.CURRENT,
            true,
            true
        );
    }

    public void testGetAdditionalIndexSettingsDefault() {
        Settings settings = Settings.builder().put(IndexSettings.INDEX_MAPPER_SOURCE_MODE_SETTING.getKey(), "SYNTHETIC").build();
        String dataStreamName = "metrics-my-app";
        String indexName = DataStream.getDefaultBackingIndexName(dataStreamName, 0);
<<<<<<< HEAD
        var result = provider.getAdditionalIndexSettings(
            indexName,
            dataStreamName,
            null,
            null,
            null,
            settings,
            List.of(),
            ImmutableOpenMap.builder()
        );
=======
        Settings.Builder builder = Settings.builder();
        provider.provideAdditionalMetadata(indexName, dataStreamName, null, null, null, settings, List.of(), builder, (k, v) -> {});
        var result = builder.build();
>>>>>>> 61c2bf11
        assertThat(result.size(), equalTo(1));
        assertThat(result.get(IndexSettings.INDEX_MAPPER_SOURCE_MODE_SETTING.getKey()), equalTo("STORED"));
    }

    public void testGetAdditionalIndexSettingsApm() throws IOException {
        Settings settings = Settings.builder().put(IndexSettings.INDEX_MAPPER_SOURCE_MODE_SETTING.getKey(), "SYNTHETIC").build();
        String dataStreamName = "metrics-apm.app.test";
        String indexName = DataStream.getDefaultBackingIndexName(dataStreamName, 0);
<<<<<<< HEAD
        var result = provider.getAdditionalIndexSettings(
            indexName,
            dataStreamName,
            null,
            null,
            null,
            settings,
            List.of(),
            ImmutableOpenMap.builder()
        );
=======
        Settings.Builder builder = Settings.builder();
        provider.provideAdditionalMetadata(indexName, dataStreamName, null, null, null, settings, List.of(), builder, (k, v) -> {});
        var result = builder.build();
>>>>>>> 61c2bf11
        assertThat(result.size(), equalTo(0));
    }

    public void testGetAdditionalIndexSettingsProfiling() throws IOException {
        Settings settings = Settings.builder().put(IndexSettings.INDEX_MAPPER_SOURCE_MODE_SETTING.getKey(), "SYNTHETIC").build();
        for (String dataStreamName : new String[] { "profiling-metrics", "profiling-events" }) {
            String indexName = DataStream.getDefaultBackingIndexName(dataStreamName, 0);
<<<<<<< HEAD
            var result = provider.getAdditionalIndexSettings(
                indexName,
                dataStreamName,
                null,
                null,
                null,
                settings,
                List.of(),
                ImmutableOpenMap.builder()
            );
=======
            Settings.Builder builder = Settings.builder();
            provider.provideAdditionalMetadata(indexName, dataStreamName, null, null, null, settings, List.of(), builder, (k, v) -> {});
            var result = builder.build();
>>>>>>> 61c2bf11
            assertThat(result.size(), equalTo(0));
        }

        for (String indexName : new String[] { ".profiling-sq-executables", ".profiling-sq-leafframes", ".profiling-stacktraces" }) {
<<<<<<< HEAD
            var result = provider.getAdditionalIndexSettings(
                indexName,
                null,
                null,
                null,
                null,
                settings,
                List.of(),
                ImmutableOpenMap.builder()
            );
=======
            Settings.Builder builder = Settings.builder();
            provider.provideAdditionalMetadata(indexName, null, null, null, null, settings, List.of(), builder, (k, v) -> {});
            var result = builder.build();
>>>>>>> 61c2bf11
            assertThat(result.size(), equalTo(0));
        }
    }

    public void testGetAdditionalIndexSettingsTsdb() throws IOException {
        Settings settings = Settings.builder().put(IndexSettings.INDEX_MAPPER_SOURCE_MODE_SETTING.getKey(), "SYNTHETIC").build();
        String dataStreamName = "metrics-my-app";
        String indexName = DataStream.getDefaultBackingIndexName(dataStreamName, 0);
<<<<<<< HEAD
        var result = provider.getAdditionalIndexSettings(
=======
        Settings.Builder builder = Settings.builder();
        provider.provideAdditionalMetadata(
>>>>>>> 61c2bf11
            indexName,
            dataStreamName,
            IndexMode.TIME_SERIES,
            null,
            null,
            settings,
            List.of(),
<<<<<<< HEAD
            ImmutableOpenMap.builder()
        );
=======
            builder,
            (k, v) -> {}
        );
        var result = builder.build();
>>>>>>> 61c2bf11
        assertThat(result.size(), equalTo(0));
    }

    public void testGetAdditionalIndexSettingsTsdbAfterCutoffDate() throws Exception {
        long start = LocalDateTime.of(2025, 2, 5, 0, 0).toInstant(ZoneOffset.UTC).toEpochMilli();
        License license = createGoldOrPlatinumLicense(start);
        long time = LocalDateTime.of(2024, 12, 31, 0, 0).toInstant(ZoneOffset.UTC).toEpochMilli();
        var licenseState = new XPackLicenseState(() -> time, new XPackLicenseStatus(license.operationMode(), true, null));

        var licenseService = new LogsdbLicenseService(Settings.EMPTY);
        licenseService.setLicenseState(licenseState);
        var mockLicenseService = mock(LicenseService.class);
        when(mockLicenseService.getLicense()).thenReturn(license);

        LogsdbLicenseService syntheticSourceLicenseService = new LogsdbLicenseService(Settings.EMPTY);
        syntheticSourceLicenseService.setLicenseState(licenseState);
        syntheticSourceLicenseService.setLicenseService(mockLicenseService);

        provider = new LogsdbIndexModeSettingsProvider(syntheticSourceLicenseService, Settings.EMPTY);
        provider.init(
            im -> MapperTestUtils.newMapperService(xContentRegistry(), createTempDir(), im.getSettings(), im.getIndex().getName()),
            IndexVersion::current,
            () -> Version.CURRENT,
            true,
            true
        );

        Settings settings = Settings.builder().put(IndexSettings.INDEX_MAPPER_SOURCE_MODE_SETTING.getKey(), "SYNTHETIC").build();
        String dataStreamName = "metrics-my-app";
        String indexName = DataStream.getDefaultBackingIndexName(dataStreamName, 0);
<<<<<<< HEAD
        var result = provider.getAdditionalIndexSettings(
=======
        Settings.Builder builder = Settings.builder();
        provider.provideAdditionalMetadata(
>>>>>>> 61c2bf11
            indexName,
            dataStreamName,
            IndexMode.TIME_SERIES,
            null,
            null,
            settings,
            List.of(),
<<<<<<< HEAD
            ImmutableOpenMap.builder()
        );
=======
            builder,
            (k, v) -> {}
        );
        var result = builder.build();
>>>>>>> 61c2bf11
        assertThat(result.size(), equalTo(1));
        assertThat(result.get(IndexSettings.INDEX_MAPPER_SOURCE_MODE_SETTING.getKey()), equalTo("STORED"));
    }
}<|MERGE_RESOLUTION|>--- conflicted
+++ resolved
@@ -9,7 +9,6 @@
 
 import org.elasticsearch.Version;
 import org.elasticsearch.cluster.metadata.DataStream;
-import org.elasticsearch.common.collect.ImmutableOpenMap;
 import org.elasticsearch.common.settings.Settings;
 import org.elasticsearch.index.IndexMode;
 import org.elasticsearch.index.IndexSettings;
@@ -65,22 +64,9 @@
         Settings settings = Settings.builder().put(IndexSettings.INDEX_MAPPER_SOURCE_MODE_SETTING.getKey(), "SYNTHETIC").build();
         String dataStreamName = "metrics-my-app";
         String indexName = DataStream.getDefaultBackingIndexName(dataStreamName, 0);
-<<<<<<< HEAD
-        var result = provider.getAdditionalIndexSettings(
-            indexName,
-            dataStreamName,
-            null,
-            null,
-            null,
-            settings,
-            List.of(),
-            ImmutableOpenMap.builder()
-        );
-=======
         Settings.Builder builder = Settings.builder();
         provider.provideAdditionalMetadata(indexName, dataStreamName, null, null, null, settings, List.of(), builder, (k, v) -> {});
         var result = builder.build();
->>>>>>> 61c2bf11
         assertThat(result.size(), equalTo(1));
         assertThat(result.get(IndexSettings.INDEX_MAPPER_SOURCE_MODE_SETTING.getKey()), equalTo("STORED"));
     }
@@ -89,22 +75,9 @@
         Settings settings = Settings.builder().put(IndexSettings.INDEX_MAPPER_SOURCE_MODE_SETTING.getKey(), "SYNTHETIC").build();
         String dataStreamName = "metrics-apm.app.test";
         String indexName = DataStream.getDefaultBackingIndexName(dataStreamName, 0);
-<<<<<<< HEAD
-        var result = provider.getAdditionalIndexSettings(
-            indexName,
-            dataStreamName,
-            null,
-            null,
-            null,
-            settings,
-            List.of(),
-            ImmutableOpenMap.builder()
-        );
-=======
         Settings.Builder builder = Settings.builder();
         provider.provideAdditionalMetadata(indexName, dataStreamName, null, null, null, settings, List.of(), builder, (k, v) -> {});
         var result = builder.build();
->>>>>>> 61c2bf11
         assertThat(result.size(), equalTo(0));
     }
 
@@ -112,42 +85,16 @@
         Settings settings = Settings.builder().put(IndexSettings.INDEX_MAPPER_SOURCE_MODE_SETTING.getKey(), "SYNTHETIC").build();
         for (String dataStreamName : new String[] { "profiling-metrics", "profiling-events" }) {
             String indexName = DataStream.getDefaultBackingIndexName(dataStreamName, 0);
-<<<<<<< HEAD
-            var result = provider.getAdditionalIndexSettings(
-                indexName,
-                dataStreamName,
-                null,
-                null,
-                null,
-                settings,
-                List.of(),
-                ImmutableOpenMap.builder()
-            );
-=======
             Settings.Builder builder = Settings.builder();
             provider.provideAdditionalMetadata(indexName, dataStreamName, null, null, null, settings, List.of(), builder, (k, v) -> {});
             var result = builder.build();
->>>>>>> 61c2bf11
             assertThat(result.size(), equalTo(0));
         }
 
         for (String indexName : new String[] { ".profiling-sq-executables", ".profiling-sq-leafframes", ".profiling-stacktraces" }) {
-<<<<<<< HEAD
-            var result = provider.getAdditionalIndexSettings(
-                indexName,
-                null,
-                null,
-                null,
-                null,
-                settings,
-                List.of(),
-                ImmutableOpenMap.builder()
-            );
-=======
             Settings.Builder builder = Settings.builder();
             provider.provideAdditionalMetadata(indexName, null, null, null, null, settings, List.of(), builder, (k, v) -> {});
             var result = builder.build();
->>>>>>> 61c2bf11
             assertThat(result.size(), equalTo(0));
         }
     }
@@ -156,12 +103,8 @@
         Settings settings = Settings.builder().put(IndexSettings.INDEX_MAPPER_SOURCE_MODE_SETTING.getKey(), "SYNTHETIC").build();
         String dataStreamName = "metrics-my-app";
         String indexName = DataStream.getDefaultBackingIndexName(dataStreamName, 0);
-<<<<<<< HEAD
-        var result = provider.getAdditionalIndexSettings(
-=======
         Settings.Builder builder = Settings.builder();
         provider.provideAdditionalMetadata(
->>>>>>> 61c2bf11
             indexName,
             dataStreamName,
             IndexMode.TIME_SERIES,
@@ -169,15 +112,10 @@
             null,
             settings,
             List.of(),
-<<<<<<< HEAD
-            ImmutableOpenMap.builder()
-        );
-=======
             builder,
             (k, v) -> {}
         );
         var result = builder.build();
->>>>>>> 61c2bf11
         assertThat(result.size(), equalTo(0));
     }
 
@@ -208,12 +146,8 @@
         Settings settings = Settings.builder().put(IndexSettings.INDEX_MAPPER_SOURCE_MODE_SETTING.getKey(), "SYNTHETIC").build();
         String dataStreamName = "metrics-my-app";
         String indexName = DataStream.getDefaultBackingIndexName(dataStreamName, 0);
-<<<<<<< HEAD
-        var result = provider.getAdditionalIndexSettings(
-=======
         Settings.Builder builder = Settings.builder();
         provider.provideAdditionalMetadata(
->>>>>>> 61c2bf11
             indexName,
             dataStreamName,
             IndexMode.TIME_SERIES,
@@ -221,15 +155,10 @@
             null,
             settings,
             List.of(),
-<<<<<<< HEAD
-            ImmutableOpenMap.builder()
-        );
-=======
             builder,
             (k, v) -> {}
         );
         var result = builder.build();
->>>>>>> 61c2bf11
         assertThat(result.size(), equalTo(1));
         assertThat(result.get(IndexSettings.INDEX_MAPPER_SOURCE_MODE_SETTING.getKey()), equalTo("STORED"));
     }

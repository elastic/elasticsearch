/*
 * Copyright Elasticsearch B.V. and/or licensed to Elasticsearch B.V. under one
 * or more contributor license agreements. Licensed under the Elastic License
 * 2.0; you may not use this file except in compliance with the Elastic License
 * 2.0.
 */

package org.elasticsearch.xpack.logsdb;

import org.elasticsearch.cluster.metadata.DataStream;
import org.elasticsearch.cluster.metadata.DataStreamTestHelper;
import org.elasticsearch.cluster.metadata.IndexMetadata;
import org.elasticsearch.cluster.metadata.Metadata;
import org.elasticsearch.common.compress.CompressedXContent;
import org.elasticsearch.common.settings.Settings;
import org.elasticsearch.core.Tuple;
import org.elasticsearch.index.IndexMode;
import org.elasticsearch.index.IndexSettings;
import org.elasticsearch.index.IndexSortConfig;
import org.elasticsearch.index.IndexVersion;
import org.elasticsearch.index.MapperTestUtils;
import org.elasticsearch.index.mapper.SourceFieldMapper;
import org.elasticsearch.license.License;
import org.elasticsearch.license.LicenseService;
import org.elasticsearch.license.MockLicenseState;
import org.elasticsearch.test.ESTestCase;
import org.junit.Before;

import java.io.IOException;
import java.time.Instant;
import java.util.List;
import java.util.concurrent.atomic.AtomicInteger;

import static org.elasticsearch.common.settings.Settings.builder;
<<<<<<< HEAD
import static org.hamcrest.Matchers.contains;
=======
import static org.elasticsearch.xpack.logsdb.SyntheticSourceLicenseServiceTests.createEnterpriseLicense;
>>>>>>> 1e5d9b92
import static org.hamcrest.Matchers.equalTo;
import static org.mockito.ArgumentMatchers.any;
import static org.mockito.Mockito.mock;
import static org.mockito.Mockito.when;

public class SyntheticSourceIndexSettingsProviderTests extends ESTestCase {

    private static final String DATA_STREAM_NAME = "logs-app1";

    private SyntheticSourceLicenseService syntheticSourceLicenseService;
    private SyntheticSourceIndexSettingsProvider provider;
    private final AtomicInteger newMapperServiceCounter = new AtomicInteger();

    static LogsdbIndexModeSettingsProvider getLogsdbIndexModeSettingsProvider(boolean enabled) {
        return new LogsdbIndexModeSettingsProvider(Settings.builder().put("cluster.logsdb.enabled", enabled).build());
    }

    @Before
    public void setup() throws Exception {
        MockLicenseState licenseState = MockLicenseState.createMock();
        when(licenseState.isAllowed(any())).thenReturn(true);
        var licenseService = new SyntheticSourceLicenseService(Settings.EMPTY);
        licenseService.setLicenseState(licenseState);
        var mockLicenseService = mock(LicenseService.class);
        License license = createEnterpriseLicense();
        when(mockLicenseService.getLicense()).thenReturn(license);
        syntheticSourceLicenseService = new SyntheticSourceLicenseService(Settings.EMPTY);
        syntheticSourceLicenseService.setLicenseState(licenseState);
        syntheticSourceLicenseService.setLicenseService(mockLicenseService);

        provider = new SyntheticSourceIndexSettingsProvider(syntheticSourceLicenseService, im -> {
            newMapperServiceCounter.incrementAndGet();
            return MapperTestUtils.newMapperService(xContentRegistry(), createTempDir(), im.getSettings(), im.getIndex().getName());
        }, getLogsdbIndexModeSettingsProvider(false), IndexVersion::current);
        newMapperServiceCounter.set(0);
    }

    public void testNewIndexHasSyntheticSourceUsage() throws IOException {
        String dataStreamName = DATA_STREAM_NAME;
        String indexName = DataStream.getDefaultBackingIndexName(dataStreamName, 0);
        Settings settings = Settings.EMPTY;
        {
            String mapping = """
                {
                    "_doc": {
                        "_source": {
                            "mode": "synthetic"
                        },
                        "properties": {
                            "my_field": {
                                "type": "keyword"
                            }
                        }
                    }
                }
                """;
            boolean result = provider.newIndexHasSyntheticSourceUsage(indexName, null, settings, List.of(new CompressedXContent(mapping)));
            assertTrue(result);
            assertThat(newMapperServiceCounter.get(), equalTo(1));
            assertWarnings(SourceFieldMapper.DEPRECATION_WARNING);
        }
        {
            String mapping;
            boolean withSourceMode = randomBoolean();
            if (withSourceMode) {
                mapping = """
                    {
                        "_doc": {
                            "_source": {
                                "mode": "stored"
                            },
                            "properties": {
                                "my_field": {
                                    "type": "keyword"
                                }
                            }
                        }
                    }
                    """;
            } else {
                mapping = """
                    {
                        "_doc": {
                            "properties": {
                                "my_field": {
                                    "type": "keyword"
                                }
                            }
                        }
                    }
                    """;
            }
            boolean result = provider.newIndexHasSyntheticSourceUsage(indexName, null, settings, List.of(new CompressedXContent(mapping)));
            assertFalse(result);
            assertThat(newMapperServiceCounter.get(), equalTo(2));
            if (withSourceMode) {
                assertWarnings(SourceFieldMapper.DEPRECATION_WARNING);
            }
        }
    }

    public void testValidateIndexName() throws IOException {
        String indexName = "validate-index-name";
        String mapping = """
            {
                "_doc": {
                    "_source": {
                        "mode": "synthetic"
                    },
                    "properties": {
                        "my_field": {
                            "type": "keyword"
                        }
                    }
                }
            }
            """;
        Settings settings = Settings.EMPTY;
        boolean result = provider.newIndexHasSyntheticSourceUsage(indexName, null, settings, List.of(new CompressedXContent(mapping)));
        assertFalse(result);
    }

    public void testNewIndexHasSyntheticSourceUsageLogsdbIndex() throws IOException {
        String dataStreamName = DATA_STREAM_NAME;
        String indexName = DataStream.getDefaultBackingIndexName(dataStreamName, 0);
        String mapping = """
            {
                "_doc": {
                    "properties": {
                        "my_field": {
                            "type": "keyword"
                        }
                    }
                }
            }
            """;
        {
            Settings settings = Settings.builder().put("index.mode", "logsdb").build();
            boolean result = provider.newIndexHasSyntheticSourceUsage(indexName, null, settings, List.of(new CompressedXContent(mapping)));
            assertTrue(result);
            assertThat(newMapperServiceCounter.get(), equalTo(0));
        }
        {
            Settings settings = Settings.builder().put("index.mode", "logsdb").build();
            boolean result = provider.newIndexHasSyntheticSourceUsage(indexName, null, settings, List.of());
            assertTrue(result);
            assertThat(newMapperServiceCounter.get(), equalTo(0));
        }
        {
            boolean result = provider.newIndexHasSyntheticSourceUsage(indexName, null, Settings.EMPTY, List.of());
            assertFalse(result);
            assertThat(newMapperServiceCounter.get(), equalTo(1));
        }
        {
            boolean result = provider.newIndexHasSyntheticSourceUsage(
                indexName,
                null,
                Settings.EMPTY,
                List.of(new CompressedXContent(mapping))
            );
            assertFalse(result);
            assertThat(newMapperServiceCounter.get(), equalTo(2));
        }
    }

    public void testNewIndexHasSyntheticSourceUsageTimeSeries() throws IOException {
        String dataStreamName = DATA_STREAM_NAME;
        String indexName = DataStream.getDefaultBackingIndexName(dataStreamName, 0);
        String mapping = """
            {
                "_doc": {
                    "properties": {
                        "my_field": {
                            "type": "keyword",
                            "time_series_dimension": true
                        }
                    }
                }
            }
            """;
        {
            Settings settings = Settings.builder().put("index.mode", "time_series").put("index.routing_path", "my_field").build();
            boolean result = provider.newIndexHasSyntheticSourceUsage(indexName, null, settings, List.of(new CompressedXContent(mapping)));
            assertTrue(result);
        }
        {
            Settings settings = Settings.builder().put("index.mode", "time_series").put("index.routing_path", "my_field").build();
            boolean result = provider.newIndexHasSyntheticSourceUsage(indexName, null, settings, List.of());
            assertTrue(result);
        }
        {
            boolean result = provider.newIndexHasSyntheticSourceUsage(indexName, null, Settings.EMPTY, List.of());
            assertFalse(result);
        }
        {
            boolean result = provider.newIndexHasSyntheticSourceUsage(
                indexName,
                null,
                Settings.EMPTY,
                List.of(new CompressedXContent(mapping))
            );
            assertFalse(result);
        }
    }

    public void testNewIndexHasSyntheticSourceUsage_invalidSettings() throws IOException {
        String dataStreamName = DATA_STREAM_NAME;
        String indexName = DataStream.getDefaultBackingIndexName(dataStreamName, 0);
        Settings settings = Settings.builder().put("index.soft_deletes.enabled", false).build();
        {
            String mapping = """
                {
                    "_doc": {
                        "_source": {
                            "mode": "synthetic"
                        },
                        "properties": {
                            "my_field": {
                                "type": "keyword"
                            }
                        }
                    }
                }
                """;
            boolean result = provider.newIndexHasSyntheticSourceUsage(indexName, null, settings, List.of(new CompressedXContent(mapping)));
            assertFalse(result);
            assertThat(newMapperServiceCounter.get(), equalTo(1));
        }
        {
            String mapping = """
                {
                    "_doc": {
                        "properties": {
                            "my_field": {
                                "type": "keyword"
                            }
                        }
                    }
                }
                """;
            boolean result = provider.newIndexHasSyntheticSourceUsage(indexName, null, settings, List.of(new CompressedXContent(mapping)));
            assertFalse(result);
            assertThat(newMapperServiceCounter.get(), equalTo(2));
        }
    }

    public void testGetAdditionalIndexSettingsDowngradeFromSyntheticSource() throws IOException {
        String dataStreamName = DATA_STREAM_NAME;
        Metadata.Builder mb = Metadata.builder(
            DataStreamTestHelper.getClusterStateWithDataStreams(
                List.of(Tuple.tuple(dataStreamName, 1)),
                List.of(),
                Instant.now().toEpochMilli(),
                builder().build(),
                1
            ).getMetadata()
        );
        Metadata metadata = mb.build();

        Settings settings = builder().put(SourceFieldMapper.INDEX_MAPPER_SOURCE_MODE_SETTING.getKey(), SourceFieldMapper.Mode.SYNTHETIC)
            .build();

        Settings result = provider.getAdditionalIndexSettings(
            DataStream.getDefaultBackingIndexName(dataStreamName, 2),
            dataStreamName,
            null,
            metadata,
            Instant.ofEpochMilli(1L),
            settings,
            List.of()
        );
        assertThat(result.size(), equalTo(0));
        assertThat(newMapperServiceCounter.get(), equalTo(0));

        syntheticSourceLicenseService.setSyntheticSourceFallback(true);
        result = provider.getAdditionalIndexSettings(
            DataStream.getDefaultBackingIndexName(dataStreamName, 2),
            dataStreamName,
            null,
            metadata,
            Instant.ofEpochMilli(1L),
            settings,
            List.of()
        );
        assertThat(result.size(), equalTo(1));
        assertEquals(SourceFieldMapper.Mode.STORED, SourceFieldMapper.INDEX_MAPPER_SOURCE_MODE_SETTING.get(result));
        assertThat(newMapperServiceCounter.get(), equalTo(0));

        result = provider.getAdditionalIndexSettings(
            DataStream.getDefaultBackingIndexName(dataStreamName, 2),
            dataStreamName,
            IndexMode.TIME_SERIES,
            metadata,
            Instant.ofEpochMilli(1L),
            settings,
            List.of()
        );
        assertThat(result.size(), equalTo(1));
        assertEquals(SourceFieldMapper.Mode.STORED, SourceFieldMapper.INDEX_MAPPER_SOURCE_MODE_SETTING.get(result));
        assertThat(newMapperServiceCounter.get(), equalTo(0));

        result = provider.getAdditionalIndexSettings(
            DataStream.getDefaultBackingIndexName(dataStreamName, 2),
            dataStreamName,
            IndexMode.LOGSDB,
            metadata,
            Instant.ofEpochMilli(1L),
            settings,
            List.of()
        );
        assertThat(result.size(), equalTo(1));
        assertEquals(SourceFieldMapper.Mode.STORED, SourceFieldMapper.INDEX_MAPPER_SOURCE_MODE_SETTING.get(result));
        assertThat(newMapperServiceCounter.get(), equalTo(0));
    }

    public void testGetAdditionalIndexSettingsDowngradeFromSyntheticSourceFileMatch() throws IOException {
        syntheticSourceLicenseService.setSyntheticSourceFallback(true);
        provider = new SyntheticSourceIndexSettingsProvider(
            syntheticSourceLicenseService,
            im -> MapperTestUtils.newMapperService(xContentRegistry(), createTempDir(), im.getSettings(), im.getIndex().getName()),
            getLogsdbIndexModeSettingsProvider(true),
            IndexVersion::current
        );
        final Settings settings = Settings.EMPTY;

        String dataStreamName = DATA_STREAM_NAME;
        Metadata.Builder mb = Metadata.builder(
            DataStreamTestHelper.getClusterStateWithDataStreams(
                List.of(Tuple.tuple(dataStreamName, 1)),
                List.of(),
                Instant.now().toEpochMilli(),
                builder().build(),
                1
            ).getMetadata()
        );
        Metadata metadata = mb.build();
        Settings result = provider.getAdditionalIndexSettings(
            DataStream.getDefaultBackingIndexName(dataStreamName, 2),
            dataStreamName,
            null,
            metadata,
            Instant.ofEpochMilli(1L),
            settings,
            List.of()
        );
        assertThat(result.size(), equalTo(0));
        assertThat(newMapperServiceCounter.get(), equalTo(0));

        dataStreamName = "logs-app1-0";
        mb = Metadata.builder(
            DataStreamTestHelper.getClusterStateWithDataStreams(
                List.of(Tuple.tuple(dataStreamName, 1)),
                List.of(),
                Instant.now().toEpochMilli(),
                builder().build(),
                1
            ).getMetadata()
        );
        metadata = mb.build();

        result = provider.getAdditionalIndexSettings(
            DataStream.getDefaultBackingIndexName(dataStreamName, 2),
            dataStreamName,
            null,
            metadata,
            Instant.ofEpochMilli(1L),
            settings,
            List.of()
        );
        assertThat(result.size(), equalTo(1));
        assertEquals(SourceFieldMapper.Mode.STORED, SourceFieldMapper.INDEX_MAPPER_SOURCE_MODE_SETTING.get(result));
        assertThat(newMapperServiceCounter.get(), equalTo(0));

        result = provider.getAdditionalIndexSettings(
            DataStream.getDefaultBackingIndexName(dataStreamName, 2),
            dataStreamName,
            null,
            metadata,
            Instant.ofEpochMilli(1L),
            builder().put(IndexSettings.MODE.getKey(), IndexMode.STANDARD.toString()).build(),
            List.of()
        );
        assertThat(result.size(), equalTo(0));
        assertThat(newMapperServiceCounter.get(), equalTo(0));
    }

    public void testSkipRouteOnSortFieldsAndRoutingPath() throws IOException {
        provider = new SyntheticSourceIndexSettingsProvider(
            syntheticSourceLicenseService,
            im -> MapperTestUtils.newMapperService(xContentRegistry(), createTempDir(), im.getSettings(), im.getIndex().getName()),
            getLogsdbIndexModeSettingsProvider(true),
            IndexVersion::current
        );

        String dataStreamName = DATA_STREAM_NAME;
        Metadata.Builder mb = Metadata.builder(
            DataStreamTestHelper.getClusterStateWithDataStreams(
                List.of(Tuple.tuple(dataStreamName, 1)),
                List.of(),
                Instant.now().toEpochMilli(),
                builder().build(),
                1
            ).getMetadata()
        );
        Metadata metadata = mb.build();

        Settings settings = builder().put(SourceFieldMapper.INDEX_MAPPER_SOURCE_MODE_SETTING.getKey(), SourceFieldMapper.Mode.SYNTHETIC)
            .put(IndexSortConfig.INDEX_SORT_FIELD_SETTING.getKey(), "host,message")
            .put(IndexSettings.LOGSDB_ROUTE_ON_SORT_FIELDS.getKey(), true)
            .build();

        Settings result = provider.getAdditionalIndexSettings(
            DataStream.getDefaultBackingIndexName(dataStreamName, 2),
            dataStreamName,
            null,
            metadata,
            Instant.ofEpochMilli(1L),
            settings,
            List.of()
        );
        assertThat(result.size(), equalTo(0));
        assertThat(newMapperServiceCounter.get(), equalTo(0));

        result = provider.getAdditionalIndexSettings(
            DataStream.getDefaultBackingIndexName(dataStreamName, 2),
            dataStreamName,
            IndexMode.LOGSDB,
            metadata,
            Instant.ofEpochMilli(1L),
            settings,
            List.of()
        );
        assertThat(result.size(), equalTo(1));
        assertEquals(List.of("host", "message"), IndexMetadata.INDEX_ROUTING_PATH.get(result));

        syntheticSourceLicenseService.setSyntheticSourceFallback(true);
        result = provider.getAdditionalIndexSettings(
            DataStream.getDefaultBackingIndexName(dataStreamName, 2),
            dataStreamName,
            null,
            metadata,
            Instant.ofEpochMilli(1L),
            settings,
            List.of()
        );
        assertThat(result.size(), equalTo(2));
        assertEquals(SourceFieldMapper.Mode.STORED, SourceFieldMapper.INDEX_MAPPER_SOURCE_MODE_SETTING.get(result));
        assertEquals(false, IndexSettings.LOGSDB_ROUTE_ON_SORT_FIELDS.get(result));

        result = provider.getAdditionalIndexSettings(
            DataStream.getDefaultBackingIndexName(dataStreamName, 2),
            dataStreamName,
            IndexMode.LOGSDB,
            metadata,
            Instant.ofEpochMilli(1L),
            settings,
            List.of()
        );
        assertThat(result.size(), equalTo(2));
        assertEquals(SourceFieldMapper.Mode.STORED, SourceFieldMapper.INDEX_MAPPER_SOURCE_MODE_SETTING.get(result));
        assertEquals(false, IndexSettings.LOGSDB_ROUTE_ON_SORT_FIELDS.get(result));
    }

    public void testLogsdbRoutingPathOnSortFields() throws Exception {
        var settings = Settings.builder()
            .put(IndexSortConfig.INDEX_SORT_FIELD_SETTING.getKey(), "host,message")
            .put(IndexSettings.LOGSDB_ROUTE_ON_SORT_FIELDS.getKey(), true)
            .build();
        Settings result = generateLogsdbSettings(settings);
        assertThat(IndexMetadata.INDEX_ROUTING_PATH.get(result), contains("host", "message"));
    }

    public void testLogsdbRoutingPathOnSortFieldsFilterTimestamp() throws Exception {
        var settings = Settings.builder()
            .put(IndexSortConfig.INDEX_SORT_FIELD_SETTING.getKey(), "host,message,@timestamp")
            .put(IndexSettings.LOGSDB_ROUTE_ON_SORT_FIELDS.getKey(), true)
            .build();
        Settings result = generateLogsdbSettings(settings);
        assertThat(IndexMetadata.INDEX_ROUTING_PATH.get(result), contains("host", "message"));
    }

    public void testLogsdbRoutingPathOnSortSingleField() throws Exception {
        var settings = Settings.builder()
            .put(IndexSortConfig.INDEX_SORT_FIELD_SETTING.getKey(), "host")
            .put(IndexSettings.LOGSDB_ROUTE_ON_SORT_FIELDS.getKey(), true)
            .build();
        Exception e = expectThrows(IllegalStateException.class, () -> generateLogsdbSettings(settings));
        assertThat(
            e.getMessage(),
            equalTo(
                "data stream ["
                    + DATA_STREAM_NAME
                    + "] in logsdb mode and with [index.logsdb.route_on_sort_fields] index setting has only 1 sort fields "
                    + "(excluding timestamp), needs at least 2"
            )
        );
    }

    public void testLogsdbExplicitRoutingPathMatchesSortFields() throws Exception {
        var settings = Settings.builder()
            .put(IndexSettings.MODE.getKey(), IndexMode.LOGSDB)
            .put(IndexSortConfig.INDEX_SORT_FIELD_SETTING.getKey(), "host,message,@timestamp")
            .put(IndexMetadata.INDEX_ROUTING_PATH.getKey(), "host,message")
            .put(IndexSettings.LOGSDB_ROUTE_ON_SORT_FIELDS.getKey(), true)
            .build();
        Settings result = generateLogsdbSettings(settings);
        assertTrue(result.isEmpty());
    }

    public void testLogsdbExplicitRoutingPathDoesNotMatchSortFields() throws Exception {
        var settings = Settings.builder()
            .put(IndexSortConfig.INDEX_SORT_FIELD_SETTING.getKey(), "host,message,@timestamp")
            .put(IndexMetadata.INDEX_ROUTING_PATH.getKey(), "host,message,foo")
            .put(IndexSettings.LOGSDB_ROUTE_ON_SORT_FIELDS.getKey(), true)
            .build();
        Exception e = expectThrows(IllegalStateException.class, () -> generateLogsdbSettings(settings));
        assertThat(
            e.getMessage(),
            equalTo(
                "data stream ["
                    + DATA_STREAM_NAME
                    + "] in logsdb mode and with [index."
                    + "logsdb.route_on_sort_fields] index setting has mismatching sort "
                    + "and routing fields, [index.routing_path:[host, message, foo]], [index.sort.fields:[host, message]]"
            )
        );
    }

    private Settings generateLogsdbSettings(Settings settings) throws IOException {
        Metadata metadata = Metadata.EMPTY_METADATA;
        var result = provider.getAdditionalIndexSettings(
            null,
            DATA_STREAM_NAME,
            IndexMode.LOGSDB,
            metadata,
            Instant.now(),
            settings,
            List.of()
        );
        return builder().put(result).build();
    }
}<|MERGE_RESOLUTION|>--- conflicted
+++ resolved
@@ -32,11 +32,8 @@
 import java.util.concurrent.atomic.AtomicInteger;
 
 import static org.elasticsearch.common.settings.Settings.builder;
-<<<<<<< HEAD
+import static org.elasticsearch.xpack.logsdb.SyntheticSourceLicenseServiceTests.createEnterpriseLicense;
 import static org.hamcrest.Matchers.contains;
-=======
-import static org.elasticsearch.xpack.logsdb.SyntheticSourceLicenseServiceTests.createEnterpriseLicense;
->>>>>>> 1e5d9b92
 import static org.hamcrest.Matchers.equalTo;
 import static org.mockito.ArgumentMatchers.any;
 import static org.mockito.Mockito.mock;
@@ -203,7 +200,7 @@
     }
 
     public void testNewIndexHasSyntheticSourceUsageTimeSeries() throws IOException {
-        String dataStreamName = DATA_STREAM_NAME;
+        String dataStreamName = "logs-app1";
         String indexName = DataStream.getDefaultBackingIndexName(dataStreamName, 0);
         String mapping = """
             {
@@ -243,7 +240,7 @@
     }
 
     public void testNewIndexHasSyntheticSourceUsage_invalidSettings() throws IOException {
-        String dataStreamName = DATA_STREAM_NAME;
+        String dataStreamName = "logs-app1";
         String indexName = DataStream.getDefaultBackingIndexName(dataStreamName, 0);
         Settings settings = Settings.builder().put("index.soft_deletes.enabled", false).build();
         {

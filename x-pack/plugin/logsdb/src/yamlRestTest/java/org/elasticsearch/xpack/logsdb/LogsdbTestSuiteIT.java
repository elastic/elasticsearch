/*
 * Copyright Elasticsearch B.V. and/or licensed to Elasticsearch B.V. under one
 * or more contributor license agreements. Licensed under the Elastic License
 * 2.0; you may not use this file except in compliance with the Elastic License
 * 2.0.
 */

package org.elasticsearch.xpack.logsdb;

import com.carrotsearch.randomizedtesting.annotations.Name;
import com.carrotsearch.randomizedtesting.annotations.ParametersFactory;

import org.elasticsearch.Build;
import org.elasticsearch.common.settings.SecureString;
import org.elasticsearch.common.settings.Settings;
import org.elasticsearch.common.util.concurrent.ThreadContext;
import org.elasticsearch.core.Booleans;
import org.elasticsearch.test.cluster.ElasticsearchCluster;
<<<<<<< HEAD
=======
import org.elasticsearch.test.cluster.FeatureFlag;
import org.elasticsearch.test.cluster.local.LocalClusterSpecBuilder;
>>>>>>> f2d1c718
import org.elasticsearch.test.cluster.local.distribution.DistributionType;
import org.elasticsearch.test.rest.yaml.ClientYamlTestCandidate;
import org.elasticsearch.test.rest.yaml.ESClientYamlSuiteTestCase;
import org.junit.ClassRule;

import java.util.ArrayList;
import java.util.List;

public class LogsdbTestSuiteIT extends ESClientYamlSuiteTestCase {

    private static final String USER = "x_pack_rest_user";
    private static final String PASS = "x-pack-test-password";

    @ClassRule
<<<<<<< HEAD
    public static final ElasticsearchCluster cluster = ElasticsearchCluster.local()
        .module("logsdb")
        .distribution(DistributionType.DEFAULT)
        .user(USER, PASS, "superuser", false)
        .setting("xpack.security.autoconfiguration.enabled", "false")
        .setting("xpack.license.self_generated.type", "trial")
        .build();
=======
    public static final ElasticsearchCluster cluster = createCluster();

    private static ElasticsearchCluster createCluster() {
        LocalClusterSpecBuilder<ElasticsearchCluster> clusterBuilder = ElasticsearchCluster.local()
            .distribution(DistributionType.DEFAULT)
            .setting("xpack.security.enabled", "true")
            .user(USER, PASS)
            .keystore("bootstrap.password", "x-pack-test-password")
            .setting("xpack.license.self_generated.type", "trial")
            .feature(FeatureFlag.DOC_VALUES_SKIPPER);
        boolean setNodes = Booleans.parseBoolean(System.getProperty("yaml.rest.tests.set_num_nodes", "true"));
        if (setNodes) {
            clusterBuilder.nodes(1);
        }
        return clusterBuilder.build();
    }
>>>>>>> f2d1c718

    public LogsdbTestSuiteIT(@Name("yaml") ClientYamlTestCandidate testCandidate) {
        super(testCandidate);
    }

    @ParametersFactory
    public static Iterable<Object[]> parameters() throws Exception {
        // Filter out 52_esql_insist_operator_synthetic_source.yml suite for snapshot builds:
        // (esql doesn't use feature flags and all experimental features are just enabled if build is snapshot)

        List<Object[]> filtered = new ArrayList<>();
        for (Object[] params : ESClientYamlSuiteTestCase.createParameters()) {
            ClientYamlTestCandidate candidate = (ClientYamlTestCandidate) params[0];
            if (candidate.getRestTestSuite().getName().equals("52_esql_insist_operator_synthetic_source")
                && Build.current().isSnapshot() == false) {
                continue;
            }
            filtered.add(new Object[] { candidate });
        }
        return filtered;
    }

    @Override
    protected String getTestRestCluster() {
        return cluster.getHttpAddresses();
    }

    protected Settings restClientSettings() {
        String token = basicAuthHeaderValue(USER, new SecureString(PASS.toCharArray()));
        return Settings.builder().put(super.restClientSettings()).put(ThreadContext.PREFIX + ".Authorization", token).build();
    }

}<|MERGE_RESOLUTION|>--- conflicted
+++ resolved
@@ -16,11 +16,7 @@
 import org.elasticsearch.common.util.concurrent.ThreadContext;
 import org.elasticsearch.core.Booleans;
 import org.elasticsearch.test.cluster.ElasticsearchCluster;
-<<<<<<< HEAD
-=======
-import org.elasticsearch.test.cluster.FeatureFlag;
 import org.elasticsearch.test.cluster.local.LocalClusterSpecBuilder;
->>>>>>> f2d1c718
 import org.elasticsearch.test.cluster.local.distribution.DistributionType;
 import org.elasticsearch.test.rest.yaml.ClientYamlTestCandidate;
 import org.elasticsearch.test.rest.yaml.ESClientYamlSuiteTestCase;
@@ -35,15 +31,6 @@
     private static final String PASS = "x-pack-test-password";
 
     @ClassRule
-<<<<<<< HEAD
-    public static final ElasticsearchCluster cluster = ElasticsearchCluster.local()
-        .module("logsdb")
-        .distribution(DistributionType.DEFAULT)
-        .user(USER, PASS, "superuser", false)
-        .setting("xpack.security.autoconfiguration.enabled", "false")
-        .setting("xpack.license.self_generated.type", "trial")
-        .build();
-=======
     public static final ElasticsearchCluster cluster = createCluster();
 
     private static ElasticsearchCluster createCluster() {
@@ -52,15 +39,13 @@
             .setting("xpack.security.enabled", "true")
             .user(USER, PASS)
             .keystore("bootstrap.password", "x-pack-test-password")
-            .setting("xpack.license.self_generated.type", "trial")
-            .feature(FeatureFlag.DOC_VALUES_SKIPPER);
+            .setting("xpack.license.self_generated.type", "trial");
         boolean setNodes = Booleans.parseBoolean(System.getProperty("yaml.rest.tests.set_num_nodes", "true"));
         if (setNodes) {
             clusterBuilder.nodes(1);
         }
         return clusterBuilder.build();
     }
->>>>>>> f2d1c718
 
     public LogsdbTestSuiteIT(@Name("yaml") ClientYamlTestCandidate testCandidate) {
         super(testCandidate);

--- conflicted
+++ resolved
@@ -390,15 +390,7 @@
         }
 
         @Override
-<<<<<<< HEAD
-        public IndexFieldData.Builder fielddataBuilder(
-            String fullyQualifiedIndexName,
-            Supplier<SearchLookup> searchLookup,
-            FielddataOperation operation
-        ) {
-=======
         public IndexFieldData.Builder fielddataBuilder(FieldDataContext fieldDataContext) {
->>>>>>> 9b5cd671
             return (cache, breakerService) -> new IndexAggregateDoubleMetricFieldData(
                 name(),
                 AggregateMetricsValuesSourceType.AGGREGATE_METRIC

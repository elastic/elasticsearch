/*
 * Copyright Elasticsearch B.V. and/or licensed to Elasticsearch B.V. under one
 * or more contributor license agreements. Licensed under the Elastic License
 * 2.0; you may not use this file except in compliance with the Elastic License
 * 2.0.
 */
package org.elasticsearch.xpack.aggregatemetric.mapper;

import org.apache.lucene.index.DocValues;
import org.apache.lucene.index.IndexReader;
import org.apache.lucene.index.IndexableField;
import org.apache.lucene.index.LeafReaderContext;
import org.apache.lucene.index.SortedNumericDocValues;
import org.apache.lucene.search.Query;
import org.apache.lucene.search.SortField;
import org.apache.lucene.search.SortedNumericSortField;
import org.apache.lucene.util.NumericUtils;
import org.elasticsearch.Version;
import org.elasticsearch.common.time.DateMathParser;
import org.elasticsearch.common.util.BigArrays;
import org.elasticsearch.common.util.set.Sets;
import org.elasticsearch.index.fielddata.IndexFieldData;
import org.elasticsearch.index.fielddata.ScriptDocValues;
import org.elasticsearch.index.fielddata.ScriptDocValues.DoublesSupplier;
import org.elasticsearch.index.fielddata.SortedBinaryDocValues;
import org.elasticsearch.index.fielddata.SortedNumericDoubleValues;
import org.elasticsearch.index.mapper.DocumentParserContext;
import org.elasticsearch.index.mapper.FieldMapper;
import org.elasticsearch.index.mapper.MappedFieldType;
import org.elasticsearch.index.mapper.Mapper;
import org.elasticsearch.index.mapper.MapperBuilderContext;
import org.elasticsearch.index.mapper.MapperParsingException;
import org.elasticsearch.index.mapper.NumberFieldMapper;
import org.elasticsearch.index.mapper.SimpleMappedFieldType;
import org.elasticsearch.index.mapper.SourceValueFetcher;
import org.elasticsearch.index.mapper.TextSearchInfo;
import org.elasticsearch.index.mapper.TimeSeriesParams;
import org.elasticsearch.index.mapper.TimeSeriesParams.MetricType;
import org.elasticsearch.index.mapper.ValueFetcher;
import org.elasticsearch.index.query.QueryRewriteContext;
import org.elasticsearch.index.query.SearchExecutionContext;
import org.elasticsearch.script.ScriptCompiler;
import org.elasticsearch.script.field.DelegateDocValuesField;
import org.elasticsearch.script.field.DocValuesScriptFieldFactory;
import org.elasticsearch.search.DocValueFormat;
import org.elasticsearch.search.MultiValueMode;
import org.elasticsearch.search.lookup.SearchLookup;
import org.elasticsearch.search.sort.BucketedSort;
import org.elasticsearch.search.sort.SortOrder;
import org.elasticsearch.xcontent.XContentBuilder;
import org.elasticsearch.xcontent.XContentParser;
import org.elasticsearch.xcontent.XContentSubParser;
import org.elasticsearch.xpack.aggregatemetric.aggregations.support.AggregateMetricsValuesSourceType;
import org.elasticsearch.xpack.aggregatemetric.fielddata.IndexAggregateDoubleMetricFieldData;
import org.elasticsearch.xpack.aggregatemetric.fielddata.LeafAggregateDoubleMetricFieldData;

import java.io.IOException;
import java.time.ZoneId;
import java.util.Collection;
import java.util.Collections;
import java.util.EnumMap;
import java.util.EnumSet;
import java.util.Iterator;
import java.util.List;
import java.util.Map;
import java.util.Objects;
import java.util.Set;
import java.util.function.Supplier;
import java.util.stream.Collectors;

import static org.elasticsearch.common.xcontent.XContentParserUtils.ensureExpectedToken;

/** A {@link FieldMapper} for a field containing aggregate metrics such as min/max/value_count etc. */
public class AggregateDoubleMetricFieldMapper extends FieldMapper {

    public static final String CONTENT_TYPE = "aggregate_metric_double";
    public static final String SUBFIELD_SEPARATOR = ".";

    private static AggregateDoubleMetricFieldMapper toType(FieldMapper in) {
        return (AggregateDoubleMetricFieldMapper) in;
    }

    /**
     * Return the name of a subfield of an aggregate metric field
     *
     * @param fieldName the name of the aggregate metric field
     * @param metric    the metric type the subfield corresponds to
     * @return the name of the subfield
     */
    public static String subfieldName(String fieldName, Metric metric) {
        return fieldName + AggregateDoubleMetricFieldMapper.SUBFIELD_SEPARATOR + metric.name();
    }

    /**
     * Mapping field names
     */
    public static class Names {
        public static final String IGNORE_MALFORMED = "ignore_malformed";
        public static final String METRICS = "metrics";
        public static final String DEFAULT_METRIC = "default_metric";
    }

    /**
     * Enum of aggregate metrics supported by this field mapper
     */
    public enum Metric {
        min,
        max,
        sum,
        value_count
    }

    public static class Defaults {
        public static final EnumSet<Metric> METRICS = EnumSet.noneOf(Metric.class);
    }

    public static class Builder extends FieldMapper.Builder {

        private final Parameter<Map<String, String>> meta = Parameter.metaParam();

        private final Parameter<Boolean> ignoreMalformed;

        private final Parameter<EnumSet<Metric>> metrics = new Parameter<>(Names.METRICS, false, () -> Defaults.METRICS, (n, c, o) -> {
            @SuppressWarnings("unchecked")
            List<String> metricsList = (List<String>) o;
            EnumSet<Metric> parsedMetrics = EnumSet.noneOf(Metric.class);
            for (String s : metricsList) {
                try {
                    Metric m = Metric.valueOf(s);
                    parsedMetrics.add(m);
                } catch (IllegalArgumentException e) {
                    throw new IllegalArgumentException("Metric [" + s + "] is not supported.", e);
                }
            }
            return parsedMetrics;
        }, m -> toType(m).metrics, XContentBuilder::enumSet, Objects::toString).addValidator(v -> {
            if (v == null || v.isEmpty()) {
                throw new IllegalArgumentException("Property [" + Names.METRICS + "] is required for field [" + name() + "].");
            }
        });

        /**
         * Parameter that marks this field as a time series metric defining its time series metric type.
         * For {@link AggregateDoubleMetricFieldMapper} fields gauge, counter and summary metric types are
         * supported.
         */
        private final Parameter<MetricType> timeSeriesMetric;

        /**
         * Set the default metric so that query operations are delegated to it.
         */
        private final Parameter<Metric> defaultMetric = new Parameter<>(Names.DEFAULT_METRIC, false, () -> null, (n, c, o) -> {
            try {
                return Metric.valueOf(o.toString());
            } catch (IllegalArgumentException e) {
                throw new IllegalArgumentException("Metric [" + o.toString() + "] is not supported.", e);
            }
        }, m -> toType(m).defaultMetric, XContentBuilder::field, Objects::toString);

        private final Version indexCreatedVersion;

        public Builder(String name, Boolean ignoreMalformedByDefault, Version indexCreatedVersion) {
            super(name);
            this.ignoreMalformed = Parameter.boolParam(
                Names.IGNORE_MALFORMED,
                true,
                m -> toType(m).ignoreMalformed,
                ignoreMalformedByDefault
            );

            this.timeSeriesMetric = TimeSeriesParams.metricParam(
                m -> toType(m).metricType,
                MetricType.gauge,
                MetricType.counter,
                MetricType.summary
            );

            this.indexCreatedVersion = Objects.requireNonNull(indexCreatedVersion);
        }

        @Override
        protected Parameter<?>[] getParameters() {
            return new Parameter<?>[] { ignoreMalformed, metrics, defaultMetric, meta, timeSeriesMetric };
        }

        public Builder metric(MetricType metric) {
            this.timeSeriesMetric.setValue(metric);
            return this;
        }

        @Override
        public AggregateDoubleMetricFieldMapper build(MapperBuilderContext context) {
            if (defaultMetric.isConfigured() == false) {
                // If a single metric is contained, this should be the default
                if (metrics.getValue().size() == 1) {
                    Metric m = metrics.getValue().iterator().next();
                    defaultMetric.setValue(m);
                }

                if (metrics.getValue().contains(defaultMetric.getValue()) == false) {
                    throw new IllegalArgumentException("Property [" + Names.DEFAULT_METRIC + "] is required for field [" + name() + "].");
                }
            }

            if (metrics.getValue().contains(defaultMetric.getValue()) == false) {
                // The default_metric is not defined in the "metrics" field
                throw new IllegalArgumentException(
                    "Default metric [" + defaultMetric.getValue() + "] is not defined in the metrics of field [" + name() + "]."
                );
            }

            EnumMap<Metric, NumberFieldMapper> metricMappers = new EnumMap<>(Metric.class);
            // Instantiate one NumberFieldMapper instance for each metric
            for (Metric m : this.metrics.getValue()) {
                String fieldName = subfieldName(name, m);
                NumberFieldMapper.Builder builder;

                if (m == Metric.value_count) {
                    // value_count metric can only be an integer and not a double
                    builder = new NumberFieldMapper.Builder(
                        fieldName,
                        NumberFieldMapper.NumberType.INTEGER,
                        ScriptCompiler.NONE,
                        false,
<<<<<<< HEAD
                        false
                    ).singleValue(true);
=======
                        false,
                        indexCreatedVersion
                    );
>>>>>>> 62e8ca9b
                } else {
                    builder = new NumberFieldMapper.Builder(
                        fieldName,
                        NumberFieldMapper.NumberType.DOUBLE,
                        ScriptCompiler.NONE,
                        false,
                        true,
                        indexCreatedVersion
                    );
                }
                NumberFieldMapper fieldMapper = builder.build(context);
                metricMappers.put(m, fieldMapper);
            }

            EnumMap<Metric, NumberFieldMapper.NumberFieldType> metricFields = metricMappers.entrySet()
                .stream()
                .collect(
                    Collectors.toMap(
                        Map.Entry::getKey,
                        e -> e.getValue().fieldType(),
                        (l, r) -> { throw new IllegalArgumentException("Duplicate keys " + l + "and " + r + "."); },
                        () -> new EnumMap<>(Metric.class)
                    )
                );

            AggregateDoubleMetricFieldType metricFieldType = new AggregateDoubleMetricFieldType(
                context.buildFullName(name),
                meta.getValue(),
                timeSeriesMetric.getValue()
            );
            metricFieldType.setMetricFields(metricFields);
            metricFieldType.setDefaultMetric(defaultMetric.getValue());

            return new AggregateDoubleMetricFieldMapper(name, metricFieldType, metricMappers, this);
        }
    }

    public static final FieldMapper.TypeParser PARSER = new TypeParser(
        (n, c) -> new Builder(n, IGNORE_MALFORMED_SETTING.get(c.getSettings()), c.indexVersionCreated()),
        notInMultiFields(CONTENT_TYPE)
    );

    public static final class AggregateDoubleMetricFieldType extends SimpleMappedFieldType {

        private EnumMap<Metric, NumberFieldMapper.NumberFieldType> metricFields;

        private Metric defaultMetric;

        private final MetricType metricType;

        public AggregateDoubleMetricFieldType(String name) {
            this(name, Collections.emptyMap(), null);
        }

        public AggregateDoubleMetricFieldType(String name, Map<String, String> meta, MetricType metricType) {
            super(name, true, false, false, TextSearchInfo.SIMPLE_MATCH_WITHOUT_TERMS, meta);
            this.metricType = metricType;
        }

        /**
         * Return a delegate field type for a given metric sub-field
         * @return a field type
         */
        private NumberFieldMapper.NumberFieldType delegateFieldType(Metric metric) {
            return metricFields.get(metric);
        }

        /**
         * Return a delegate field type for the default metric sub-field
         * @return a field type
         */
        private NumberFieldMapper.NumberFieldType delegateFieldType() {
            return delegateFieldType(defaultMetric);
        }

        @Override
        public String familyTypeName() {
            return NumberFieldMapper.NumberType.DOUBLE.typeName();
        }

        @Override
        public String typeName() {
            return CONTENT_TYPE;
        }

        private void setMetricFields(EnumMap<Metric, NumberFieldMapper.NumberFieldType> metricFields) {
            this.metricFields = metricFields;
        }

        public void addMetricField(Metric m, NumberFieldMapper.NumberFieldType subfield) {
            if (metricFields == null) {
                metricFields = new EnumMap<>(AggregateDoubleMetricFieldMapper.Metric.class);
            }

            if (name() == null) {
                throw new IllegalArgumentException("Field of type [" + typeName() + "] must have a name before adding a subfield");
            }
            metricFields.put(m, subfield);
        }

        public void setDefaultMetric(Metric defaultMetric) {
            this.defaultMetric = defaultMetric;
        }

        Metric getDefaultMetric() {
            return defaultMetric;
        }

        @Override
        public boolean mayExistInIndex(SearchExecutionContext context) {
            return delegateFieldType().mayExistInIndex(context);    // TODO how does searching actually work here?
        }

        @Override
        public Query existsQuery(SearchExecutionContext context) {
            return delegateFieldType().existsQuery(context);
        }

        @Override
        public Query termQuery(Object value, SearchExecutionContext context) {
            if (value == null) {
                throw new IllegalArgumentException("Cannot search for null.");
            }
            return delegateFieldType().termQuery(value, context);
        }

        @Override
        public Query termsQuery(Collection<?> values, SearchExecutionContext context) {
            return delegateFieldType().termsQuery(values, context);
        }

        @Override
        public Query rangeQuery(
            Object lowerTerm,
            Object upperTerm,
            boolean includeLower,
            boolean includeUpper,
            SearchExecutionContext context
        ) {
            return delegateFieldType().rangeQuery(lowerTerm, upperTerm, includeLower, includeUpper, context);
        }

        @Override
        public Object valueForDisplay(Object value) {
            return delegateFieldType().valueForDisplay(value);
        }

        @Override
        public DocValueFormat docValueFormat(String format, ZoneId timeZone) {
            return delegateFieldType().docValueFormat(format, timeZone);
        }

        @Override
        public Relation isFieldWithinQuery(
            IndexReader reader,
            Object from,
            Object to,
            boolean includeLower,
            boolean includeUpper,
            ZoneId timeZone,
            DateMathParser dateMathParser,
            QueryRewriteContext context
        ) throws IOException {
            return delegateFieldType().isFieldWithinQuery(reader, from, to, includeLower, includeUpper, timeZone, dateMathParser, context);
        }

        @Override
        public IndexFieldData.Builder fielddataBuilder(String fullyQualifiedIndexName, Supplier<SearchLookup> searchLookup) {
            return (cache, breakerService) -> new IndexAggregateDoubleMetricFieldData(
                name(),
                AggregateMetricsValuesSourceType.AGGREGATE_METRIC
            ) {
                @Override
                public LeafAggregateDoubleMetricFieldData load(LeafReaderContext context) {
                    return new LeafAggregateDoubleMetricFieldData() {
                        @Override
                        public SortedNumericDoubleValues getAggregateMetricValues(final Metric metric) {
                            try {
                                final SortedNumericDocValues values = DocValues.getSortedNumeric(
                                    context.reader(),
                                    subfieldName(getFieldName(), metric)
                                );

                                return new SortedNumericDoubleValues() {
                                    @Override
                                    public int docValueCount() {
                                        return values.docValueCount();
                                    }

                                    @Override
                                    public boolean advanceExact(int doc) throws IOException {
                                        return values.advanceExact(doc);
                                    }

                                    @Override
                                    public double nextValue() throws IOException {
                                        long v = values.nextValue();
                                        if (metric == Metric.value_count) {
                                            // Only value_count metrics are encoded as integers
                                            return v;
                                        } else {
                                            // All other metrics are encoded as doubles
                                            return NumericUtils.sortableLongToDouble(v);
                                        }
                                    }
                                };
                            } catch (IOException e) {
                                throw new IllegalStateException("Cannot load doc values", e);
                            }
                        }

                        @Override
                        public DocValuesScriptFieldFactory getScriptFieldFactory(String name) {
                            // getAggregateMetricValues returns all metric as doubles, including `value_count`
                            return new DelegateDocValuesField(
                                new ScriptDocValues.Doubles(new DoublesSupplier(getAggregateMetricValues(defaultMetric))),
                                name
                            );
                        }

                        @Override
                        public SortedBinaryDocValues getBytesValues() {
                            throw new UnsupportedOperationException(
                                "String representation of doc values " + "for [" + CONTENT_TYPE + "] fields is not supported"
                            );
                        }

                        @Override
                        public long ramBytesUsed() {
                            return 0; // Unknown
                        }

                        @Override
                        public void close() {}
                    };
                }

                @Override
                public LeafAggregateDoubleMetricFieldData loadDirect(LeafReaderContext context) {
                    return load(context);
                }

                @Override
                public SortField sortField(
                    Object missingValue,
                    MultiValueMode sortMode,
                    XFieldComparatorSource.Nested nested,
                    boolean reverse
                ) {
                    return new SortedNumericSortField(delegateFieldType().name(), SortField.Type.DOUBLE, reverse);
                }

                @Override
                public BucketedSort newBucketedSort(
                    BigArrays bigArrays,
                    Object missingValue,
                    MultiValueMode sortMode,
                    XFieldComparatorSource.Nested nested,
                    SortOrder sortOrder,
                    DocValueFormat format,
                    int bucketSize,
                    BucketedSort.ExtraData extra
                ) {
                    throw new IllegalArgumentException("Can't sort on the [" + CONTENT_TYPE + "] field");
                }
            };
        }

        @Override
        public ValueFetcher valueFetcher(SearchExecutionContext context, String format) {
            if (format != null) {
                throw new IllegalArgumentException("Field [" + name() + "] of type [" + typeName() + "] doesn't support formats.");
            }

            return new SourceValueFetcher(name(), context) {
                @Override
                @SuppressWarnings("unchecked")
                protected Object parseSourceValue(Object value) {
                    Map<String, Double> metrics = (Map<String, Double>) value;
                    return metrics.get(defaultMetric.name());
                }
            };
        }

        /**
         * If field is a time series metric field, returns its metric type
         * @return the metric type or null
         */
        public MetricType getMetricType() {
            return metricType;
        }
    }

    private final EnumMap<Metric, NumberFieldMapper> metricFieldMappers;

    private final boolean ignoreMalformed;

    private final boolean ignoreMalformedByDefault;

    private final Version indexCreatedVersion;

    /** A set of metrics supported */
    private final EnumSet<Metric> metrics;

    /** The default metric to be when querying this field type */
    protected Metric defaultMetric;

    /** The metric type (gauge, counter, summary) if  field is a time series metric */
    private final TimeSeriesParams.MetricType metricType;

    private AggregateDoubleMetricFieldMapper(
        String simpleName,
        MappedFieldType mappedFieldType,
        EnumMap<Metric, NumberFieldMapper> metricFieldMappers,
        Builder builder
    ) {
        super(simpleName, mappedFieldType, MultiFields.empty(), CopyTo.empty());
        this.ignoreMalformed = builder.ignoreMalformed.getValue();
        this.ignoreMalformedByDefault = builder.ignoreMalformed.getDefaultValue();
        this.metrics = builder.metrics.getValue();
        this.defaultMetric = builder.defaultMetric.getValue();
        this.metricFieldMappers = metricFieldMappers;
        this.metricType = builder.timeSeriesMetric.getValue();
        this.indexCreatedVersion = builder.indexCreatedVersion;
    }

    boolean ignoreMalformed() {
        return ignoreMalformed;
    }

    Metric defaultMetric() {
        return defaultMetric;
    }

    @Override
    public AggregateDoubleMetricFieldType fieldType() {
        return (AggregateDoubleMetricFieldType) super.fieldType();
    }

    @Override
    protected String contentType() {
        return CONTENT_TYPE;
    }

    @Override
    public Iterator<Mapper> iterator() {
        return Collections.emptyIterator();
    }

    @Override
    protected void parseCreateField(DocumentParserContext context) throws IOException {

        context.path().add(simpleName());
        XContentParser.Token token;
        XContentSubParser subParser = null;
        EnumSet<Metric> metricsParsed = EnumSet.noneOf(Metric.class);
        try {
            token = context.parser().currentToken();
            if (token == XContentParser.Token.VALUE_NULL) {
                context.path().remove();
                return;
            }
            ensureExpectedToken(XContentParser.Token.START_OBJECT, token, context.parser());
            subParser = new XContentSubParser(context.parser());
            token = subParser.nextToken();
            while (token != XContentParser.Token.END_OBJECT) {
                // should be an object sub-field with name a metric name
                ensureExpectedToken(XContentParser.Token.FIELD_NAME, token, subParser);
                String fieldName = subParser.currentName();
                Metric metric = Metric.valueOf(fieldName);

                if (metrics.contains(metric) == false) {
                    throw new IllegalArgumentException(
                        "Aggregate metric [" + metric + "] does not exist in the mapping of field [" + mappedFieldType.name() + "]"
                    );
                }

                token = subParser.nextToken();
                // Make sure that the value is a number. Probably this will change when
                // new aggregate metric types are added (histogram, cardinality etc)
                ensureExpectedToken(XContentParser.Token.VALUE_NUMBER, token, subParser);
                NumberFieldMapper delegateFieldMapper = metricFieldMappers.get(metric);
                // Delegate parsing the field to a numeric field mapper
                try {
                    delegateFieldMapper.parse(context);
                } catch (MapperParsingException e) {
                    if (e.getCause() instanceof IllegalArgumentException) {
                        throw (IllegalArgumentException) e.getCause();
                    } else {
                        throw e;
                    }
                }
                // Ensure a value_count metric does not have a negative value
                if (Metric.value_count == metric) {
                    // context.doc().getField() method iterates over all fields in the document.
                    // Making the following call slow down. Maybe we can think something smarter.
                    Number n = context.doc().getByKey(delegateFieldMapper.name()).numericValue();
                    if (n.intValue() < 0) {
                        throw new IllegalArgumentException(
                            "Aggregate metric [" + metric.name() + "] of field [" + mappedFieldType.name() + "] cannot be a negative number"
                        );
                    }
                }
                metricsParsed.add(metric);
                token = subParser.nextToken();
            }

            // Check if all required metrics have been parsed.
            if (metricsParsed.containsAll(metrics) == false) {
                throw new IllegalArgumentException(
                    "Aggregate metric field [" + mappedFieldType.name() + "] must contain all metrics " + metrics.toString()
                );
            }
        } catch (Exception e) {
            if (ignoreMalformed) {
                if (subParser != null) {
                    // close the subParser so we advance to the end of the object
                    subParser.close();
                }
                // If ignoreMalformed == true, clear all parsed fields
                Set<String> ignoreFieldNames = Sets.newHashSetWithExpectedSize(metricFieldMappers.size());
                for (NumberFieldMapper m : metricFieldMappers.values()) {
                    context.addIgnoredField(m.fieldType().name());
                    ignoreFieldNames.add(m.fieldType().name());
                }
                // Parsing a metric sub-field is delegated to the delegate field mapper by calling method
                // delegateFieldMapper.parse(context). Unfortunately, this method adds the parsed sub-field
                // to the document automatically. So, at this point we must undo this by removing all metric
                // sub-fields from the document. To do so, we iterate over the document fields and remove
                // the ones whose names match.
                for (Iterator<IndexableField> iter = context.doc().getFields().iterator(); iter.hasNext();) {
                    IndexableField field = iter.next();
                    if (ignoreFieldNames.contains(field.name())) {
                        iter.remove();
                    }
                }
            } else {
                // Rethrow exception as is. It is going to be caught and nested in a MapperParsingException
                // by its FieldMapper.MappedFieldType#parse()
                throw e;
            }
        }
        context.path().remove();
    }

    @Override
    public FieldMapper.Builder getMergeBuilder() {
        return new Builder(simpleName(), ignoreMalformedByDefault, indexCreatedVersion).metric(metricType).init(this);
    }
}<|MERGE_RESOLUTION|>--- conflicted
+++ resolved
@@ -222,14 +222,9 @@
                         NumberFieldMapper.NumberType.INTEGER,
                         ScriptCompiler.NONE,
                         false,
-<<<<<<< HEAD
-                        false
-                    ).singleValue(true);
-=======
                         false,
                         indexCreatedVersion
-                    );
->>>>>>> 62e8ca9b
+                    ).singleValue(true);
                 } else {
                     builder = new NumberFieldMapper.Builder(
                         fieldName,

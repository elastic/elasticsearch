--- conflicted
+++ resolved
@@ -62,13 +62,13 @@
     }
 
     @Override
-<<<<<<< HEAD
     public long valueCount() {
         return valueCount;
-=======
+    }
+
+    @Override
     public double min() {
         return min;
->>>>>>> 9423dcbc
     }
 
     @Override

/*
 * Copyright Elasticsearch B.V. and/or licensed to Elasticsearch B.V. under one
 * or more contributor license agreements. Licensed under the Elastic License
 * 2.0; you may not use this file except in compliance with the Elastic License
 * 2.0.
 */

package org.elasticsearch.xpack.exponentialhistogram;

import org.apache.lucene.document.BinaryDocValuesField;
import org.apache.lucene.document.NumericDocValuesField;
import org.apache.lucene.index.BinaryDocValues;
import org.apache.lucene.index.IndexableField;
import org.apache.lucene.index.LeafReader;
import org.apache.lucene.index.LeafReaderContext;
import org.apache.lucene.index.NumericDocValues;
import org.apache.lucene.search.Query;
import org.apache.lucene.search.SortField;
import org.apache.lucene.util.BytesRef;
import org.apache.lucene.util.NumericUtils;
import org.elasticsearch.common.Explicit;
import org.elasticsearch.common.io.stream.BytesStreamOutput;
import org.elasticsearch.common.util.BigArrays;
import org.elasticsearch.common.util.FeatureFlag;
import org.elasticsearch.core.Nullable;
import org.elasticsearch.exponentialhistogram.ExponentialHistogram;
import org.elasticsearch.exponentialhistogram.ExponentialHistogramUtils;
import org.elasticsearch.exponentialhistogram.ExponentialHistogramXContent;
import org.elasticsearch.exponentialhistogram.ZeroBucket;
import org.elasticsearch.index.fielddata.FieldDataContext;
import org.elasticsearch.index.fielddata.IndexFieldData;
import org.elasticsearch.index.fielddata.SortedBinaryDocValues;
import org.elasticsearch.index.mapper.CompositeSyntheticFieldLoader;
import org.elasticsearch.index.mapper.DocumentParserContext;
import org.elasticsearch.index.mapper.DocumentParsingException;
import org.elasticsearch.index.mapper.FieldMapper;
import org.elasticsearch.index.mapper.IgnoreMalformedStoredValues;
<<<<<<< HEAD
import org.elasticsearch.index.mapper.LuceneDocument;
=======
import org.elasticsearch.index.mapper.IndexType;
>>>>>>> b6caf04a
import org.elasticsearch.index.mapper.MappedFieldType;
import org.elasticsearch.index.mapper.MapperBuilderContext;
import org.elasticsearch.index.mapper.SourceLoader;
import org.elasticsearch.index.mapper.SourceValueFetcher;
import org.elasticsearch.index.mapper.ValueFetcher;
import org.elasticsearch.index.query.SearchExecutionContext;
import org.elasticsearch.script.field.DocValuesScriptFieldFactory;
import org.elasticsearch.search.DocValueFormat;
import org.elasticsearch.search.MultiValueMode;
import org.elasticsearch.search.sort.BucketedSort;
import org.elasticsearch.search.sort.SortOrder;
import org.elasticsearch.xcontent.CopyingXContentParser;
import org.elasticsearch.xcontent.ParseField;
import org.elasticsearch.xcontent.XContentBuilder;
import org.elasticsearch.xcontent.XContentParser;
import org.elasticsearch.xcontent.XContentSubParser;
import org.elasticsearch.xpack.exponentialhistogram.fielddata.ExponentialHistogramValuesReader;
import org.elasticsearch.xpack.exponentialhistogram.fielddata.IndexExponentialHistogramFieldData;
import org.elasticsearch.xpack.exponentialhistogram.fielddata.LeafExponentialHistogramFieldData;

import java.io.IOException;
import java.util.ArrayList;
import java.util.Collections;
import java.util.Comparator;
import java.util.List;
import java.util.Map;
import java.util.OptionalDouble;

import static org.elasticsearch.common.xcontent.XContentParserUtils.ensureExpectedToken;
import static org.elasticsearch.exponentialhistogram.ExponentialHistogram.MAX_INDEX;
import static org.elasticsearch.exponentialhistogram.ExponentialHistogram.MIN_INDEX;

/**
 * {@link FieldMapper} for the exponential_histogram field type. The mapped data represents {@link ExponentialHistogram}s.
 *
 * <p>Example index mapping with an exponential_histogram field:</p>
 * <pre><code>{
 *   "mappings": {
 *     "properties": {
 *       "my_histo": {
 *         "type": "exponential_histogram"
 *       }
 *     }
 *   }
 * }
 * </code></pre>
 *
 * <p>Example histogram data for a full histogram value:</p>
 * <pre><code>{
 *   "my_histo": {
 *     "scale": 12,
 *     "sum": 1234,
 *     "min": -123.456,
 *     "max": 456.456,
 *     "zero": {
 *       "threshold": 0.123456,
 *       "count": 42
 *     },
 *     "positive": {
 *       "indices": [-1000000, -10, 25, 26, 99999999],
 *       "counts": [1, 2, 3, 4, 5]
 *     },
 *     "negative": {
 *       "indices": [-123, 0, 12345],
 *       "counts": [20, 30, 40]
 *     }
 *    }
 * </code></pre>
 */
public class ExponentialHistogramFieldMapper extends FieldMapper {

    public static final FeatureFlag EXPONENTIAL_HISTOGRAM_FEATURE = new FeatureFlag("exponential_histogram");

    public static final String CONTENT_TYPE = "exponential_histogram";

    public static final ParseField SCALE_FIELD = new ParseField(ExponentialHistogramXContent.SCALE_FIELD);
    public static final ParseField SUM_FIELD = new ParseField(ExponentialHistogramXContent.SUM_FIELD);
    public static final ParseField MIN_FIELD = new ParseField(ExponentialHistogramXContent.MIN_FIELD);
    public static final ParseField MAX_FIELD = new ParseField(ExponentialHistogramXContent.MAX_FIELD);
    public static final ParseField ZERO_FIELD = new ParseField(ExponentialHistogramXContent.ZERO_FIELD);
    public static final ParseField ZERO_COUNT_FIELD = new ParseField(ExponentialHistogramXContent.ZERO_COUNT_FIELD);
    public static final ParseField ZERO_THRESHOLD_FIELD = new ParseField(ExponentialHistogramXContent.ZERO_THRESHOLD_FIELD);

    public static final ParseField POSITIVE_FIELD = new ParseField(ExponentialHistogramXContent.POSITIVE_FIELD);
    public static final ParseField NEGATIVE_FIELD = new ParseField(ExponentialHistogramXContent.NEGATIVE_FIELD);
    public static final ParseField BUCKET_INDICES_FIELD = new ParseField(ExponentialHistogramXContent.BUCKET_INDICES_FIELD);
    public static final ParseField BUCKET_COUNTS_FIELD = new ParseField(ExponentialHistogramXContent.BUCKET_COUNTS_FIELD);

    private static ExponentialHistogramFieldMapper toType(FieldMapper in) {
        return (ExponentialHistogramFieldMapper) in;
    }

    /**
     * We store the zero-threshold as a separate doc value with this lucene field name.
     * We don't expect the zero threshold to be accessed independently of the other histogram data,
     * but this approach should save a lot of storage space: The zero threshold is a value configured by users.
     * This means it is expected to not or only rarely change over time and is very often the same across time series.
     * Storing it as a separate doc value allows us to compress the zero threshold across documents.
     *
     * @param fullPath the full path of the mapped field
     * @return the name for the lucene field
     */
    private static String zeroThresholdSubFieldName(String fullPath) {
        return fullPath + "._zero_threshold";
    }

    /**
     * We store the sum of the counts over all buckets (including the zero bucket) in this value.
     * This is done to allow access to it at query time without having to load the entire histogram.
     *
     * As a side effect, this is used to avoid storing the count for the zero bucket with the histogram data,
     * as it can be computed from this value minus the sum of the counts of all other buckets.
     *
     * @param fullPath the full path of the mapped field
     * @return the name for the lucene field
     */
    private static String valuesCountSubFieldName(String fullPath) {
        return fullPath + "._values_count";
    }

    private static String valuesSumSubFieldName(String fullPath) {
        return fullPath + "._values_sum";
    }

    private static String valuesMinSubFieldName(String fullPath) {
        return fullPath + "._values_min";
    }

    private static String valuesMaxSubFieldName(String fullPath) {
        return fullPath + "._values_max";
    }

    static class Builder extends FieldMapper.Builder {

        private final FieldMapper.Parameter<Map<String, String>> meta = FieldMapper.Parameter.metaParam();
        private final FieldMapper.Parameter<Explicit<Boolean>> ignoreMalformed;

        Builder(String name, boolean ignoreMalformedByDefault) {
            super(name);
            this.ignoreMalformed = FieldMapper.Parameter.explicitBoolParam(
                "ignore_malformed",
                true,
                m -> toType(m).ignoreMalformed,
                ignoreMalformedByDefault
            );
        }

        @Override
        protected FieldMapper.Parameter<?>[] getParameters() {
            return new FieldMapper.Parameter<?>[] { ignoreMalformed, meta };
        }

        @Override
        public ExponentialHistogramFieldMapper build(MapperBuilderContext context) {
            return new ExponentialHistogramFieldMapper(
                leafName(),
                new ExponentialHistogramFieldType(context.buildFullName(leafName()), meta.getValue()),
                builderParams(this, context),
                this
            );
        }
    }

    public static final FieldMapper.TypeParser PARSER = new FieldMapper.TypeParser(
        (n, c) -> new Builder(n, IGNORE_MALFORMED_SETTING.get(c.getSettings())),
        notInMultiFields(CONTENT_TYPE)
    );

    private final Explicit<Boolean> ignoreMalformed;
    private final boolean ignoreMalformedByDefault;

    ExponentialHistogramFieldMapper(
        String simpleName,
        MappedFieldType mappedFieldType,
        FieldMapper.BuilderParams builderParams,
        Builder builder
    ) {
        super(simpleName, mappedFieldType, builderParams);
        this.ignoreMalformed = builder.ignoreMalformed.getValue();
        this.ignoreMalformedByDefault = builder.ignoreMalformed.getDefaultValue().value();
    }

    @Override
    public boolean ignoreMalformed() {
        return ignoreMalformed.value();
    }

    @Override
    protected String contentType() {
        return CONTENT_TYPE;
    }

    @Override
    public FieldMapper.Builder getMergeBuilder() {
        return new Builder(leafName(), ignoreMalformedByDefault).init(this);
    }

    @Override
    protected void parseCreateField(DocumentParserContext context) {
        throw new UnsupportedOperationException("Parsing is implemented in parse(), this method should NEVER be called");
    }

    public static final class ExponentialHistogramFieldType extends MappedFieldType {

<<<<<<< HEAD
        // Visible for testing
        public ExponentialHistogramFieldType(String name, Map<String, String> meta) {
            super(name, false, false, true, meta);
=======
        ExponentialHistogramFieldType(String name, Map<String, String> meta) {
            super(name, IndexType.docValuesOnly(), false, meta);
>>>>>>> b6caf04a
        }

        @Override
        public String typeName() {
            return CONTENT_TYPE;
        }

        @Override
        public ValueFetcher valueFetcher(SearchExecutionContext context, String format) {
            return SourceValueFetcher.identity(name(), context, format);
        }

        @Override
        public boolean isSearchable() {
            return false;
        }

        @Override
        public boolean isAggregatable() {
            return true;
        }

        @Override
        public IndexFieldData.Builder fielddataBuilder(FieldDataContext fieldDataContext) {
            return (cache, breakerService) -> new IndexExponentialHistogramFieldData(name()) {
                @Override
                public LeafExponentialHistogramFieldData load(LeafReaderContext context) {
                    return new LeafExponentialHistogramFieldData() {
                        @Override
                        public ExponentialHistogramValuesReader getHistogramValues() throws IOException {
                            return new DocValuesReader(context.reader(), fieldName);
                        }

                        @Override
                        public DocValuesScriptFieldFactory getScriptFieldFactory(String name) {
                            throw new UnsupportedOperationException("The [" + CONTENT_TYPE + "] field does not " + "support scripts");
                        }

                        @Override
                        public SortedBinaryDocValues getBytesValues() {
                            throw new UnsupportedOperationException(
                                "String representation of doc values " + "for [" + CONTENT_TYPE + "] fields is not supported"
                            );
                        }

                        @Override
                        public long ramBytesUsed() {
                            return 0; // No dynamic allocations
                        }
                    };
                }

                @Override
                public LeafExponentialHistogramFieldData loadDirect(LeafReaderContext context) throws Exception {
                    return load(context);
                }

                @Override
                public SortField sortField(
                    Object missingValue,
                    MultiValueMode sortMode,
                    XFieldComparatorSource.Nested nested,
                    boolean reverse
                ) {
                    throw new UnsupportedOperationException("can't sort on the [" + CONTENT_TYPE + "] field");
                }

                @Override
                public BucketedSort newBucketedSort(
                    BigArrays bigArrays,
                    Object missingValue,
                    MultiValueMode sortMode,
                    XFieldComparatorSource.Nested nested,
                    SortOrder sortOrder,
                    DocValueFormat format,
                    int bucketSize,
                    BucketedSort.ExtraData extra
                ) {
                    throw new IllegalArgumentException("can't sort on the [" + CONTENT_TYPE + "] field");
                }

            };
        }

        @Override
        public Query termQuery(Object value, SearchExecutionContext context) {
            throw new IllegalArgumentException(
                "[" + CONTENT_TYPE + "] field do not support searching, " + "use dedicated aggregations instead: [" + name() + "]"
            );
        }
    }

    @Override
    protected boolean supportsParsingObject() {
        return true;
    }

    @Override
    public void parse(DocumentParserContext context) throws IOException {
        context.path().add(leafName());

        boolean shouldStoreMalformedDataForSyntheticSource = context.mappingLookup().isSourceSynthetic() && ignoreMalformed();
        XContentParser.Token token;
        XContentSubParser subParser = null;
        XContentBuilder malformedDataForSyntheticSource = null;

        try {
            token = context.parser().currentToken();
            if (token == XContentParser.Token.VALUE_NULL) {
                context.path().remove();
                return;
            }

            Double sum = null;
            Double min = null;
            Double max = null;
            Integer scale = null;
            ParsedZeroBucket zeroBucket = ParsedZeroBucket.DEFAULT;
            List<IndexWithCount> negativeBuckets = Collections.emptyList();
            List<IndexWithCount> positiveBuckets = Collections.emptyList();

            ensureExpectedToken(XContentParser.Token.START_OBJECT, token, context.parser());
            if (shouldStoreMalformedDataForSyntheticSource) {
                var copyingParser = new CopyingXContentParser(context.parser());
                malformedDataForSyntheticSource = copyingParser.getBuilder();
                subParser = new XContentSubParser(copyingParser);
            } else {
                subParser = new XContentSubParser(context.parser());
            }
            token = subParser.nextToken();
            while (token != XContentParser.Token.END_OBJECT) {

                ensureExpectedToken(XContentParser.Token.FIELD_NAME, token, subParser);
                String fieldName = subParser.currentName();
                if (fieldName.equals(SCALE_FIELD.getPreferredName())) {
                    token = subParser.nextToken();

                    ensureExpectedToken(XContentParser.Token.VALUE_NUMBER, token, subParser);
                    scale = subParser.intValue();
                    if (scale > ExponentialHistogram.MAX_SCALE || scale < ExponentialHistogram.MIN_SCALE) {
                        throw new DocumentParsingException(
                            subParser.getTokenLocation(),
                            "error parsing field ["
                                + fullPath()
                                + "], scale field must be in "
                                + "range ["
                                + ExponentialHistogram.MIN_SCALE
                                + ", "
                                + ExponentialHistogram.MAX_SCALE
                                + "] but got "
                                + scale
                        );
                    }
                } else if (fieldName.equals(SUM_FIELD.getPreferredName())) {
                    sum = parseDoubleAllowingInfinity(subParser);
                } else if (fieldName.equals(MIN_FIELD.getPreferredName())) {
                    min = parseDoubleAllowingInfinity(subParser);
                } else if (fieldName.equals(MAX_FIELD.getPreferredName())) {
                    max = parseDoubleAllowingInfinity(subParser);
                } else if (fieldName.equals(ZERO_FIELD.getPreferredName())) {
                    zeroBucket = parseZeroBucket(subParser);
                } else if (fieldName.equals(POSITIVE_FIELD.getPreferredName())) {
                    positiveBuckets = readAndValidateBuckets(POSITIVE_FIELD.getPreferredName(), subParser);
                } else if (fieldName.equals(NEGATIVE_FIELD.getPreferredName())) {
                    negativeBuckets = readAndValidateBuckets(NEGATIVE_FIELD.getPreferredName(), subParser);
                } else {
                    throw new DocumentParsingException(
                        subParser.getTokenLocation(),
                        "error parsing field [" + fullPath() + "], with unknown parameter [" + fieldName + "]"
                    );
                }
                token = subParser.nextToken();
            }
            if (scale == null) {
                throw new DocumentParsingException(
                    subParser.getTokenLocation(),
                    "error parsing field [" + fullPath() + "], expected field called [" + SCALE_FIELD.getPreferredName() + "]"
                );
            }

            if (context.doc().getByKey(fieldType().name()) != null) {
                throw new IllegalArgumentException(
                    "Field ["
                        + fullPath()
                        + "] of type ["
                        + typeName()
                        + "] doesn't support indexing multiple values for the same field in the same document"
                );
            }

            long totalValueCount;
            try {
                totalValueCount = getTotalValueCount(zeroBucket, positiveBuckets, negativeBuckets);
            } catch (ArithmeticException e) {
                throw new IllegalArgumentException(
                    "Field [" + fullPath() + "] has a total value count exceeding the allowed maximum value of " + Long.MAX_VALUE
                );
            }

            sum = validateOrEstimateSum(sum, scale, negativeBuckets, positiveBuckets, totalValueCount, subParser);
            min = validateOrEstimateMin(min, zeroBucket, scale, negativeBuckets, positiveBuckets, totalValueCount, subParser);
            max = validateOrEstimateMax(max, zeroBucket, scale, negativeBuckets, positiveBuckets, totalValueCount, subParser);

            HistogramDocValueFields docValues = buildDocValueFields(
                fullPath(),
                scale,
                negativeBuckets,
                positiveBuckets,
                zeroBucket.threshold(),
                totalValueCount,
                sum,
                min,
                max
            );
            docValues.addToDoc(context.doc());

        } catch (Exception ex) {
            if (ignoreMalformed.value() == false) {
                throw new DocumentParsingException(
                    context.parser().getTokenLocation(),
                    "failed to parse field [" + fieldType().name() + "] of type [" + fieldType().typeName() + "]",
                    ex
                );
            }

            if (subParser != null) {
                // close the subParser so we advance to the end of the object
                subParser.close();
            } else if (shouldStoreMalformedDataForSyntheticSource) {
                // We have a malformed value, but it's not an object given that `subParser` is null.
                // So we just remember whatever it is.
                malformedDataForSyntheticSource = XContentBuilder.builder(context.parser().contentType().xContent())
                    .copyCurrentStructure(context.parser());
            }

            if (malformedDataForSyntheticSource != null) {
                context.doc().add(IgnoreMalformedStoredValues.storedField(fullPath(), malformedDataForSyntheticSource));
            }

            context.addIgnoredField(fieldType().name());
        }
        context.path().remove();
    }

    // Visible for testing, to construct realistic doc values in tests
    public static HistogramDocValueFields buildDocValueFields(
        String fieldName,
        int scale,
        List<IndexWithCount> negativeBuckets,
        List<IndexWithCount> positiveBuckets,
        double zeroThreshold,
        long totalValueCount,
        double sum,
        @Nullable Double min,
        @Nullable Double max
    ) throws IOException {
        BytesStreamOutput histogramBytesOutput = new BytesStreamOutput();
        CompressedExponentialHistogram.writeHistogramBytes(histogramBytesOutput, scale, negativeBuckets, positiveBuckets);
        BytesRef histoBytes = histogramBytesOutput.bytes().toBytesRef();

        BinaryDocValuesField histoField = new BinaryDocValuesField(fieldName, histoBytes);
        long thresholdAsLong = NumericUtils.doubleToSortableLong(zeroThreshold);
        NumericDocValuesField zeroThresholdField = new NumericDocValuesField(zeroThresholdSubFieldName(fieldName), thresholdAsLong);
        NumericDocValuesField valuesCountField = new NumericDocValuesField(valuesCountSubFieldName(fieldName), totalValueCount);
        NumericDocValuesField sumField = new NumericDocValuesField(
            valuesSumSubFieldName(fieldName),
            NumericUtils.doubleToSortableLong(sum)
        );
        NumericDocValuesField minField = null;
        if (min != null) {
            minField = new NumericDocValuesField(valuesMinSubFieldName(fieldName), NumericUtils.doubleToSortableLong(min));
        }
        NumericDocValuesField maxField = null;
        if (max != null) {
            maxField = new NumericDocValuesField(valuesMaxSubFieldName(fieldName), NumericUtils.doubleToSortableLong(max));
        }
        HistogramDocValueFields docValues = new HistogramDocValueFields(
            histoField,
            zeroThresholdField,
            valuesCountField,
            sumField,
            minField,
            maxField
        );
        return docValues;
    }

    // Visible for testing
    public record HistogramDocValueFields(
        BinaryDocValuesField histo,
        NumericDocValuesField zeroThreshold,
        NumericDocValuesField valuesCount,
        NumericDocValuesField sumField,
        @Nullable NumericDocValuesField minField,
        @Nullable NumericDocValuesField maxField
    ) {

        public void addToDoc(LuceneDocument doc) {
            doc.addWithKey(histo.name(), histo);
            doc.add(zeroThreshold);
            doc.add(valuesCount);
            doc.add(sumField);
            if (minField != null) {
                doc.add(minField);
            }
            if (maxField != null) {
                doc.add(maxField);
            }
        }

        public List<IndexableField> fieldsAsList() {
            List<IndexableField> fields = new ArrayList<>();
            fields.add(histo);
            fields.add(zeroThreshold);
            fields.add(valuesCount);
            fields.add(sumField);
            if (minField != null) {
                fields.add(minField);
            }
            if (maxField != null) {
                fields.add(maxField);
            }
            return fields;
        }
    }

    private Double validateOrEstimateSum(
        Double sum,
        Integer scale,
        List<IndexWithCount> negativeBuckets,
        List<IndexWithCount> positiveBuckets,
        long totalValueCount,
        XContentSubParser subParser
    ) {
        if (sum == null) {
            return ExponentialHistogramUtils.estimateSum(
                IndexWithCount.asBuckets(scale, negativeBuckets).iterator(),
                IndexWithCount.asBuckets(scale, positiveBuckets).iterator()
            );
        }
        if (totalValueCount == 0 && sum != 0.0) {
            throw new DocumentParsingException(
                subParser.getTokenLocation(),
                "error parsing field [" + fullPath() + "], sum field must be zero if the histogram is empty, but got " + sum
            );
        }
        return sum;
    }

    private Double validateOrEstimateMin(
        Double parsedMin,
        ParsedZeroBucket zeroBucket,
        Integer scale,
        List<IndexWithCount> negativeBuckets,
        List<IndexWithCount> positiveBuckets,
        long totalValueCount,
        XContentSubParser subParser
    ) {
        if (parsedMin == null) {
            OptionalDouble estimatedMin = ExponentialHistogramUtils.estimateMin(
                ZeroBucket.create(zeroBucket.threshold(), zeroBucket.count),
                IndexWithCount.asBuckets(scale, negativeBuckets),
                IndexWithCount.asBuckets(scale, positiveBuckets)
            );
            return estimatedMin.isPresent() ? estimatedMin.getAsDouble() : null;
        }
        if (totalValueCount == 0) {
            throw new DocumentParsingException(
                subParser.getTokenLocation(),
                "error parsing field [" + fullPath() + "], min field must be null if the histogram is empty, but got " + parsedMin
            );
        }
        return parsedMin;
    }

    private Double validateOrEstimateMax(
        Double parsedMax,
        ParsedZeroBucket zeroBucket,
        Integer scale,
        List<IndexWithCount> negativeBuckets,
        List<IndexWithCount> positiveBuckets,
        long totalValueCount,
        XContentSubParser subParser
    ) {
        if (parsedMax == null) {
            OptionalDouble estimatedMax = ExponentialHistogramUtils.estimateMax(
                ZeroBucket.create(zeroBucket.threshold(), zeroBucket.count),
                IndexWithCount.asBuckets(scale, negativeBuckets),
                IndexWithCount.asBuckets(scale, positiveBuckets)
            );
            return estimatedMax.isPresent() ? estimatedMax.getAsDouble() : null;
        }
        if (totalValueCount == 0) {
            throw new DocumentParsingException(
                subParser.getTokenLocation(),
                "error parsing field [" + fullPath() + "], max field must be null if the histogram is empty, but got " + parsedMax
            );
        }
        return parsedMax;
    }

    private double parseDoubleAllowingInfinity(XContentParser parser) throws IOException {
        XContentParser.Token token = parser.nextToken();
        boolean isValidNumber = token == XContentParser.Token.VALUE_NUMBER;
        if (token == XContentParser.Token.VALUE_STRING) {
            String text = parser.text();
            if (text.equals("-Infinity") || text.equals("Infinity")) {
                isValidNumber = true;
            }
        }
        if (isValidNumber) {
            return parser.doubleValue();
        }
        throw new DocumentParsingException(
            parser.getTokenLocation(),
            "error parsing field [" + fullPath() + "], expected a number but got " + token
        );
    }

    private static long getTotalValueCount(
        ParsedZeroBucket zeroBucket,
        List<IndexWithCount> positiveBuckets,
        List<IndexWithCount> negativeBuckets
    ) {
        long totalValueCount = zeroBucket.count();
        for (IndexWithCount bucket : positiveBuckets) {
            totalValueCount = Math.addExact(totalValueCount, bucket.count());
        }
        for (IndexWithCount bucket : negativeBuckets) {
            totalValueCount = Math.addExact(totalValueCount, bucket.count());
        }
        return totalValueCount;
    }

    private ParsedZeroBucket parseZeroBucket(XContentSubParser subParser) throws IOException {
        long zeroCount = ParsedZeroBucket.DEFAULT.count();
        double zeroThreshold = ParsedZeroBucket.DEFAULT.threshold();

        XContentParser.Token token = subParser.nextToken();
        ensureExpectedToken(XContentParser.Token.START_OBJECT, token, subParser);
        token = subParser.nextToken();
        while (token != XContentParser.Token.END_OBJECT) {
            ensureExpectedToken(XContentParser.Token.FIELD_NAME, token, subParser);
            String fieldName = subParser.currentName();
            if (fieldName.equals(ZERO_THRESHOLD_FIELD.getPreferredName())) {
                token = subParser.nextToken();
                ensureExpectedToken(XContentParser.Token.VALUE_NUMBER, token, subParser);
                zeroThreshold = subParser.doubleValue();
                if (zeroThreshold < 0.0 || Double.isFinite(zeroThreshold) == false) {
                    throw new DocumentParsingException(
                        subParser.getTokenLocation(),
                        "error parsing field ["
                            + fullPath()
                            + "], zero.threshold field must be a non-negative, finite number but got "
                            + zeroThreshold
                    );
                }
            } else if (fieldName.equals(ZERO_COUNT_FIELD.getPreferredName())) {
                token = subParser.nextToken();
                ensureExpectedToken(XContentParser.Token.VALUE_NUMBER, token, subParser);
                zeroCount = subParser.longValue();
                if (zeroCount < 0) {
                    throw new DocumentParsingException(
                        subParser.getTokenLocation(),
                        "error parsing field [" + fullPath() + "], zero.count field must be a non-negative number but got " + zeroCount
                    );
                }
            } else {
                throw new DocumentParsingException(
                    subParser.getTokenLocation(),
                    "error parsing field [" + fullPath() + "], with unknown parameter for zero sub-object [" + fieldName + "]"
                );
            }
            token = subParser.nextToken();
        }
        return new ParsedZeroBucket(zeroCount, zeroThreshold);
    }

    private List<IndexWithCount> readAndValidateBuckets(String containerFieldName, XContentSubParser parser) throws IOException {
        XContentParser.Token token = parser.nextToken();
        ensureExpectedToken(XContentParser.Token.START_OBJECT, token, parser);
        token = parser.nextToken();

        List<Long> indices = Collections.emptyList();
        List<Long> counts = Collections.emptyList();

        while (token != XContentParser.Token.END_OBJECT) {
            ensureExpectedToken(XContentParser.Token.FIELD_NAME, token, parser);
            String fieldName = parser.currentName();
            if (fieldName.equals(BUCKET_INDICES_FIELD.getPreferredName())) {
                indices = new ArrayList<>();
                token = parser.nextToken();
                // should be an array
                ensureExpectedToken(XContentParser.Token.START_ARRAY, token, parser);
                token = parser.nextToken();
                while (token != XContentParser.Token.END_ARRAY) {
                    ensureExpectedToken(XContentParser.Token.VALUE_NUMBER, token, parser);
                    long index = parser.longValue();
                    if (index < MIN_INDEX || index > MAX_INDEX) {
                        throw new DocumentParsingException(
                            parser.getTokenLocation(),
                            "error parsing field ["
                                + fullPath()
                                + "], "
                                + containerFieldName
                                + "."
                                + BUCKET_INDICES_FIELD.getPreferredName()
                                + " values must all be in range ["
                                + MIN_INDEX
                                + ", "
                                + MAX_INDEX
                                + "] but got "
                                + index
                        );
                    }
                    indices.add(index);
                    token = parser.nextToken();
                }
            } else if (fieldName.equals(BUCKET_COUNTS_FIELD.getPreferredName())) {
                counts = new ArrayList<>();
                token = parser.nextToken();
                // should be an array
                ensureExpectedToken(XContentParser.Token.START_ARRAY, token, parser);
                token = parser.nextToken();
                while (token != XContentParser.Token.END_ARRAY) {
                    ensureExpectedToken(XContentParser.Token.VALUE_NUMBER, token, parser);
                    long count = parser.longValue();
                    if (count <= 0) {
                        throw new DocumentParsingException(
                            parser.getTokenLocation(),
                            "error parsing field ["
                                + fullPath()
                                + "], "
                                + containerFieldName
                                + "."
                                + BUCKET_COUNTS_FIELD.getPreferredName()
                                + " values must all be greater than zero but got "
                                + count
                        );
                    }
                    counts.add(count);
                    token = parser.nextToken();
                }
            } else {
                throw new DocumentParsingException(
                    parser.getTokenLocation(),
                    "error parsing field ["
                        + fullPath()
                        + "], with unknown parameter for "
                        + containerFieldName
                        + " sub-object ["
                        + fieldName
                        + "]"
                );
            }
            token = parser.nextToken();
        }

        if (indices.size() != counts.size()) {
            throw new DocumentParsingException(
                parser.getTokenLocation(),
                "error parsing field ["
                    + fullPath()
                    + "], expected same length from ["
                    + containerFieldName
                    + "."
                    + BUCKET_INDICES_FIELD.getPreferredName()
                    + "] and "
                    + "["
                    + containerFieldName
                    + "."
                    + BUCKET_COUNTS_FIELD.getPreferredName()
                    + "] but got ["
                    + indices.size()
                    + " != "
                    + counts.size()
                    + "]"
            );
        }

        List<IndexWithCount> results = new ArrayList<>(indices.size());
        for (int i = 0; i < indices.size(); i++) {
            results.add(new IndexWithCount(indices.get(i), counts.get(i)));
        }
        results.sort(Comparator.comparing(IndexWithCount::index));

        for (int i = 1; i < results.size(); i++) {
            long index = results.get(i).index();
            if (index == results.get(i - 1).index()) {
                throw new DocumentParsingException(
                    parser.getTokenLocation(),
                    "error parsing field ["
                        + fullPath()
                        + "], expected entries of ["
                        + containerFieldName
                        + "."
                        + BUCKET_INDICES_FIELD.getPreferredName()
                        + "] to be unique, but got "
                        + index
                        + " multiple times"
                );
            }
        }
        return results;
    }

    @Override
    protected FieldMapper.SyntheticSourceSupport syntheticSourceSupport() {
        return new FieldMapper.SyntheticSourceSupport.Native(
            () -> new CompositeSyntheticFieldLoader(
                leafName(),
                fullPath(),
                new ExponentialHistogramSyntheticFieldLoader(),
                new CompositeSyntheticFieldLoader.MalformedValuesLayer(fullPath())
            )
        );
    }

    private static class DocValuesReader implements ExponentialHistogramValuesReader {

        private final BinaryDocValues histoDocValues;
        private final NumericDocValues zeroThresholds;
        private final NumericDocValues valueCounts;
        private final NumericDocValues valueSums;
        private final NumericDocValues valueMinima;
        private final NumericDocValues valueMaxima;

        private int currentDocId = -1;
        private final CompressedExponentialHistogram tempHistogram = new CompressedExponentialHistogram();

        DocValuesReader(LeafReader leafReader, String fullPath) throws IOException {
            histoDocValues = leafReader.getBinaryDocValues(fullPath);
            zeroThresholds = leafReader.getNumericDocValues(zeroThresholdSubFieldName(fullPath));
            valueCounts = leafReader.getNumericDocValues(valuesCountSubFieldName(fullPath));
            valueSums = leafReader.getNumericDocValues(valuesSumSubFieldName(fullPath));
            valueMinima = leafReader.getNumericDocValues(valuesMinSubFieldName(fullPath));
            valueMaxima = leafReader.getNumericDocValues(valuesMaxSubFieldName(fullPath));
        }

        boolean hasAnyValues() {
            return valueCounts != null;
        }

        @Override
        public boolean advanceExact(int docId) throws IOException {
            boolean isPresent = valueCounts != null && valueCounts.advanceExact(docId);
            currentDocId = isPresent ? docId : -1;
            return isPresent;
        }

        @Override
        public ExponentialHistogram histogramValue() throws IOException {
            if (currentDocId == -1) {
                throw new IllegalStateException("No histogram present for current document");
            }
            boolean histoPresent = histoDocValues.advanceExact(currentDocId);
            boolean zeroThresholdPresent = zeroThresholds.advanceExact(currentDocId);
            boolean valueSumsPresent = valueSums.advanceExact(currentDocId);
            assert zeroThresholdPresent && histoPresent && valueSumsPresent;

            BytesRef encodedHistogram = histoDocValues.binaryValue();
            double zeroThreshold = NumericUtils.sortableLongToDouble(zeroThresholds.longValue());
            long valueCount = valueCounts.longValue();
            double valueSum = NumericUtils.sortableLongToDouble(valueSums.longValue());
            double valueMin;
            if (valueMinima != null && valueMinima.advanceExact(currentDocId)) {
                valueMin = NumericUtils.sortableLongToDouble(valueMinima.longValue());
            } else {
                valueMin = Double.NaN;
            }
            double valueMax;
            if (valueMaxima != null && valueMaxima.advanceExact(currentDocId)) {
                valueMax = NumericUtils.sortableLongToDouble(valueMaxima.longValue());
            } else {
                valueMax = Double.NaN;
            }
            tempHistogram.reset(zeroThreshold, valueCount, valueSum, valueMin, valueMax, encodedHistogram);
            return tempHistogram;
        }

        @Override
        public long valuesCountValue() throws IOException {
            return valueCounts.longValue();
        }
    }

    private class ExponentialHistogramSyntheticFieldLoader implements CompositeSyntheticFieldLoader.DocValuesLayer {

        @Nullable
        private ExponentialHistogram currentHistogram;

        @Override
        public SourceLoader.SyntheticFieldLoader.DocValuesLoader docValuesLoader(LeafReader leafReader, int[] docIdsInLeaf)
            throws IOException {
            DocValuesReader histogramReader = new DocValuesReader(leafReader, fullPath());
            if (histogramReader.hasAnyValues() == false) {
                return null;
            }
            return docId -> {
                if (histogramReader.advanceExact(docId)) {
                    currentHistogram = histogramReader.histogramValue();
                    return true;
                }
                currentHistogram = null;
                return false;
            };
        }

        @Override
        public boolean hasValue() {
            return currentHistogram != null;
        }

        @Override
        public void write(XContentBuilder b) throws IOException {
            if (currentHistogram == null) {
                return;
            }
            ExponentialHistogramXContent.serialize(b, currentHistogram);
        }

        @Override
        public String fieldName() {
            return fullPath();
        }

        @Override
        public long valueCount() {
            return currentHistogram != null ? 1 : 0;
        }
    };

    private record ParsedZeroBucket(long count, double threshold) {
        static final ParsedZeroBucket DEFAULT = new ParsedZeroBucket(0, 0);
    }
}<|MERGE_RESOLUTION|>--- conflicted
+++ resolved
@@ -35,11 +35,8 @@
 import org.elasticsearch.index.mapper.DocumentParsingException;
 import org.elasticsearch.index.mapper.FieldMapper;
 import org.elasticsearch.index.mapper.IgnoreMalformedStoredValues;
-<<<<<<< HEAD
 import org.elasticsearch.index.mapper.LuceneDocument;
-=======
 import org.elasticsearch.index.mapper.IndexType;
->>>>>>> b6caf04a
 import org.elasticsearch.index.mapper.MappedFieldType;
 import org.elasticsearch.index.mapper.MapperBuilderContext;
 import org.elasticsearch.index.mapper.SourceLoader;
@@ -244,14 +241,9 @@
 
     public static final class ExponentialHistogramFieldType extends MappedFieldType {
 
-<<<<<<< HEAD
         // Visible for testing
         public ExponentialHistogramFieldType(String name, Map<String, String> meta) {
-            super(name, false, false, true, meta);
-=======
-        ExponentialHistogramFieldType(String name, Map<String, String> meta) {
             super(name, IndexType.docValuesOnly(), false, meta);
->>>>>>> b6caf04a
         }
 
         @Override

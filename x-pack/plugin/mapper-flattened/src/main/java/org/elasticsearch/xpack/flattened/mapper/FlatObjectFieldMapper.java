--- conflicted
+++ resolved
@@ -12,11 +12,6 @@
 import org.apache.lucene.index.LeafReaderContext;
 import org.apache.lucene.index.OrdinalMap;
 import org.apache.lucene.index.Term;
-<<<<<<< HEAD
-import org.apache.lucene.search.DocValuesFieldExistsQuery;
-=======
-import org.apache.lucene.search.BoostQuery;
->>>>>>> c622bd61
 import org.apache.lucene.search.MultiTermQuery;
 import org.apache.lucene.search.PrefixQuery;
 import org.apache.lucene.search.Query;
@@ -300,11 +295,6 @@
             throw new UnsupportedOperationException("[wildcard] queries are not currently supported on keyed " +
                 "[" + CONTENT_TYPE + "] fields.");
         }
-<<<<<<< HEAD
-
-
-=======
->>>>>>> c622bd61
 
         @Override
         public Query termQueryCaseInsensitive(Object value, QueryShardContext context) {

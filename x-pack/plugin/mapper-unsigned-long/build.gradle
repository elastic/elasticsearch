--- conflicted
+++ resolved
@@ -44,17 +44,4 @@
         '50_script_values/Script query',
         '50_script_values/script_score query'
     ].join(',')
-<<<<<<< HEAD
-}
-
-if (buildParams.isSnapshotBuild() == false) {
-  tasks.named("test").configure {
-    systemProperty 'es.index_mode_feature_flag_registered', 'true'
-  }
-}
-
-testClusters.configureEach {
-  requiresFeature 'es.index_mode_feature_flag_registered', Version.fromString("8.0.0")
-=======
->>>>>>> 0b99670a
 }
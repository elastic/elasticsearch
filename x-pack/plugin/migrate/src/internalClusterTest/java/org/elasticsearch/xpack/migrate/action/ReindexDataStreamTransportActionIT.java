--- conflicted
+++ resolved
@@ -100,18 +100,6 @@
         assertThat(task.getStatus().inProgress(), equalTo(0));
         assertThat(task.getStatus().errors().size(), equalTo(0));
 
-<<<<<<< HEAD
-        CancelReindexDataStreamAction.Response cancelResponse = client().execute(
-            CancelReindexDataStreamAction.INSTANCE,
-            new CancelReindexDataStreamAction.Request(dataStreamName)
-        ).actionGet();
-        assertNotNull(cancelResponse);
-        assertThrows(
-            ResourceNotFoundException.class,
-            () -> client().execute(CancelReindexDataStreamAction.INSTANCE, new CancelReindexDataStreamAction.Request(dataStreamName))
-                .actionGet()
-        );
-=======
         assertBusy(() -> {
             GetMigrationReindexStatusAction.Response statusResponse = client().execute(
                 new ActionType<GetMigrationReindexStatusAction.Response>(GetMigrationReindexStatusAction.NAME),
@@ -126,7 +114,23 @@
             assertThat(status.totalIndices(), equalTo(backingIndexCount));
             assertThat(status.totalIndicesToBeUpgraded(), equalTo(0));
         });
->>>>>>> ba9e0cef
+        CancelReindexDataStreamAction.Response cancelResponse = client().execute(
+            CancelReindexDataStreamAction.INSTANCE,
+            new CancelReindexDataStreamAction.Request(dataStreamName)
+        ).actionGet();
+        assertNotNull(cancelResponse);
+        assertThrows(
+            ResourceNotFoundException.class,
+            () -> client().execute(CancelReindexDataStreamAction.INSTANCE, new CancelReindexDataStreamAction.Request(dataStreamName))
+                .actionGet()
+        );
+        assertThrows(
+            ResourceNotFoundException.class,
+            () -> client().execute(
+                new ActionType<GetMigrationReindexStatusAction.Response>(GetMigrationReindexStatusAction.NAME),
+                new GetMigrationReindexStatusAction.Request(dataStreamName)
+            ).actionGet()
+        );
     }
 
     private int createDataStream(String dataStreamName) {

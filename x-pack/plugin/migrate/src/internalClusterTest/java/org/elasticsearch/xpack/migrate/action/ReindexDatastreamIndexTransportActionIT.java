--- conflicted
+++ resolved
@@ -274,34 +274,6 @@
         assertHitCount(prepareSearch(response.getDestIndex()).setSize(0), numDocs);
     }
 
-<<<<<<< HEAD
-=======
-    public void testSetSourceToBlockWrites() throws Exception {
-        var settings = randomBoolean() ? Settings.builder().put(IndexMetadata.SETTING_BLOCKS_WRITE, true).build() : Settings.EMPTY;
-
-        // empty source index
-        var sourceIndex = randomAlphaOfLength(20).toLowerCase(Locale.ROOT);
-        safeGet(indicesAdmin().create(new CreateIndexRequest(sourceIndex, settings)));
-
-        // call reindex
-        safeGet(client().execute(ReindexDataStreamIndexAction.INSTANCE, new ReindexDataStreamIndexAction.Request(sourceIndex)));
-
-        // Assert that source index is now read-only but not verified read-only
-        GetSettingsResponse getSettingsResponse = safeGet(
-            admin().indices().getSettings(new GetSettingsRequest(TEST_REQUEST_TIMEOUT).indices(sourceIndex))
-        );
-        assertTrue(parseBoolean(getSettingsResponse.getSetting(sourceIndex, IndexMetadata.SETTING_BLOCKS_WRITE)));
-        assertFalse(
-            parseBoolean(getSettingsResponse.getSetting(sourceIndex, MetadataIndexStateService.VERIFIED_READ_ONLY_SETTING.getKey()))
-        );
-
-        // assert that write to source fails
-        var indexReq = new IndexRequest(sourceIndex).source(jsonBuilder().startObject().field("field", "1").endObject());
-        expectThrows(ClusterBlockException.class, client().index(indexReq));
-        assertHitCount(prepareSearch(sourceIndex).setSize(0), 0);
-    }
-
->>>>>>> 171a3b93
     public void testMissingSourceIndex() {
         var nonExistentSourceIndex = randomAlphaOfLength(20).toLowerCase(Locale.ROOT);
         expectThrows(

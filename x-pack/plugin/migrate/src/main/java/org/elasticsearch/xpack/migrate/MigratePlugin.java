/*
 * Copyright Elasticsearch B.V. and/or licensed to Elasticsearch B.V. under one
 * or more contributor license agreements. Licensed under the Elastic License
 * 2.0; you may not use this file except in compliance with the Elastic License
 * 2.0.
 */

package org.elasticsearch.xpack.migrate;

import org.elasticsearch.action.ActionRequest;
import org.elasticsearch.action.ActionResponse;
import org.elasticsearch.client.internal.Client;
import org.elasticsearch.cluster.metadata.IndexNameExpressionResolver;
import org.elasticsearch.cluster.node.DiscoveryNodes;
import org.elasticsearch.cluster.service.ClusterService;
import org.elasticsearch.common.io.stream.NamedWriteableRegistry;
import org.elasticsearch.common.settings.ClusterSettings;
import org.elasticsearch.common.settings.IndexScopedSettings;
import org.elasticsearch.common.settings.Settings;
import org.elasticsearch.common.settings.SettingsFilter;
import org.elasticsearch.common.settings.SettingsModule;
import org.elasticsearch.features.NodeFeature;
import org.elasticsearch.persistent.PersistentTaskParams;
import org.elasticsearch.persistent.PersistentTaskState;
import org.elasticsearch.persistent.PersistentTasksExecutor;
import org.elasticsearch.plugins.ActionPlugin;
import org.elasticsearch.plugins.PersistentTaskPlugin;
import org.elasticsearch.plugins.Plugin;
import org.elasticsearch.rest.RestController;
import org.elasticsearch.rest.RestHandler;
import org.elasticsearch.tasks.Task;
import org.elasticsearch.threadpool.ThreadPool;
import org.elasticsearch.xcontent.NamedXContentRegistry;
import org.elasticsearch.xcontent.ParseField;
import org.elasticsearch.xpack.migrate.action.CancelReindexDataStreamAction;
import org.elasticsearch.xpack.migrate.action.CancelReindexDataStreamTransportAction;
import org.elasticsearch.xpack.migrate.action.GetReindexDataStreamStatusAction;
import org.elasticsearch.xpack.migrate.action.GetReindexDataStreamStatusTransportAction;
import org.elasticsearch.xpack.migrate.action.ReindexDataStreamAction;
import org.elasticsearch.xpack.migrate.action.ReindexDataStreamIndexAction;
import org.elasticsearch.xpack.migrate.action.ReindexDataStreamTransportAction;
<<<<<<< HEAD
import org.elasticsearch.xpack.migrate.action.SwapDataStreamIndexAction;
import org.elasticsearch.xpack.migrate.action.SwapDataStreamIndexTransportAction;
import org.elasticsearch.xpack.migrate.action.TransportReindexDataStreamIndexAction;
import org.elasticsearch.xpack.migrate.rest.RestCancelReindexDataStreamAction;
import org.elasticsearch.xpack.migrate.rest.RestGetReindexDataStreamStatusAction;
import org.elasticsearch.xpack.migrate.rest.RestReindexDataStreamAction;
=======
import org.elasticsearch.xpack.migrate.rest.RestMigrationReindexAction;
>>>>>>> ccc416dd
import org.elasticsearch.xpack.migrate.task.ReindexDataStreamPersistentTaskExecutor;
import org.elasticsearch.xpack.migrate.task.ReindexDataStreamPersistentTaskState;
import org.elasticsearch.xpack.migrate.task.ReindexDataStreamStatus;
import org.elasticsearch.xpack.migrate.task.ReindexDataStreamTask;
import org.elasticsearch.xpack.migrate.task.ReindexDataStreamTaskParams;

import java.util.ArrayList;
import java.util.List;
import java.util.function.Predicate;
import java.util.function.Supplier;
<<<<<<< HEAD
=======

import static org.elasticsearch.xpack.migrate.action.ReindexDataStreamAction.REINDEX_DATA_STREAM_FEATURE_FLAG;
>>>>>>> ccc416dd

public class MigratePlugin extends Plugin implements ActionPlugin, PersistentTaskPlugin {

    @Override
    public List<RestHandler> getRestHandlers(
        Settings unused,
        NamedWriteableRegistry namedWriteableRegistry,
        RestController restController,
        ClusterSettings clusterSettings,
        IndexScopedSettings indexScopedSettings,
        SettingsFilter settingsFilter,
        IndexNameExpressionResolver indexNameExpressionResolver,
        Supplier<DiscoveryNodes> nodesInCluster,
        Predicate<NodeFeature> clusterSupportsFeature
    ) {
        List<RestHandler> handlers = new ArrayList<>();
<<<<<<< HEAD
        handlers.add(new RestReindexDataStreamAction());
        handlers.add(new RestGetReindexDataStreamStatusAction());
        handlers.add(new RestCancelReindexDataStreamAction());
=======
        if (REINDEX_DATA_STREAM_FEATURE_FLAG.isEnabled()) {
            handlers.add(new RestMigrationReindexAction());
        }
>>>>>>> ccc416dd
        return handlers;
    }

    @Override
    public List<ActionHandler<? extends ActionRequest, ? extends ActionResponse>> getActions() {
        List<ActionHandler<? extends ActionRequest, ? extends ActionResponse>> actions = new ArrayList<>();
<<<<<<< HEAD
        actions.add(new ActionHandler<>(ReindexDataStreamAction.INSTANCE, ReindexDataStreamTransportAction.class));
        actions.add(new ActionHandler<>(GetReindexDataStreamStatusAction.INSTANCE, GetReindexDataStreamStatusTransportAction.class));
        actions.add(new ActionHandler<>(CancelReindexDataStreamAction.INSTANCE, CancelReindexDataStreamTransportAction.class));
        actions.add(new ActionHandler<>(ReindexDataStreamIndexAction.INSTANCE, TransportReindexDataStreamIndexAction.class));
        actions.add(new ActionHandler<>(SwapDataStreamIndexAction.INSTANCE, SwapDataStreamIndexTransportAction.class));
=======
        if (REINDEX_DATA_STREAM_FEATURE_FLAG.isEnabled()) {
            actions.add(new ActionHandler<>(ReindexDataStreamAction.INSTANCE, ReindexDataStreamTransportAction.class));
        }
>>>>>>> ccc416dd
        return actions;
    }

    @Override
    public List<NamedXContentRegistry.Entry> getNamedXContent() {
        if (REINDEX_DATA_STREAM_FEATURE_FLAG.isEnabled()) {
            return List.of(
                new NamedXContentRegistry.Entry(
                    PersistentTaskState.class,
                    new ParseField(ReindexDataStreamPersistentTaskState.NAME),
                    ReindexDataStreamPersistentTaskState::fromXContent
                ),
                new NamedXContentRegistry.Entry(
                    PersistentTaskParams.class,
                    new ParseField(ReindexDataStreamTaskParams.NAME),
                    ReindexDataStreamTaskParams::fromXContent
                )
            );
        } else {
            return List.of();
        }
    }

    @Override
    public List<NamedWriteableRegistry.Entry> getNamedWriteables() {
        if (REINDEX_DATA_STREAM_FEATURE_FLAG.isEnabled()) {
            return List.of(
                new NamedWriteableRegistry.Entry(
                    PersistentTaskState.class,
                    ReindexDataStreamPersistentTaskState.NAME,
                    ReindexDataStreamPersistentTaskState::new
                ),
                new NamedWriteableRegistry.Entry(
                    PersistentTaskParams.class,
                    ReindexDataStreamTaskParams.NAME,
                    ReindexDataStreamTaskParams::new
                ),
                new NamedWriteableRegistry.Entry(Task.Status.class, ReindexDataStreamStatus.NAME, ReindexDataStreamStatus::new)
            );
        } else {
            return List.of();
        }
    }

    @Override
    public List<PersistentTasksExecutor<?>> getPersistentTasksExecutor(
        ClusterService clusterService,
        ThreadPool threadPool,
        Client client,
        SettingsModule settingsModule,
        IndexNameExpressionResolver expressionResolver
    ) {
        if (REINDEX_DATA_STREAM_FEATURE_FLAG.isEnabled()) {
            return List.of(
                new ReindexDataStreamPersistentTaskExecutor(client, clusterService, ReindexDataStreamTask.TASK_NAME, threadPool)
            );
        } else {
            return List.of();
        }
    }
}<|MERGE_RESOLUTION|>--- conflicted
+++ resolved
@@ -39,16 +39,12 @@
 import org.elasticsearch.xpack.migrate.action.ReindexDataStreamAction;
 import org.elasticsearch.xpack.migrate.action.ReindexDataStreamIndexAction;
 import org.elasticsearch.xpack.migrate.action.ReindexDataStreamTransportAction;
-<<<<<<< HEAD
 import org.elasticsearch.xpack.migrate.action.SwapDataStreamIndexAction;
 import org.elasticsearch.xpack.migrate.action.SwapDataStreamIndexTransportAction;
 import org.elasticsearch.xpack.migrate.action.TransportReindexDataStreamIndexAction;
 import org.elasticsearch.xpack.migrate.rest.RestCancelReindexDataStreamAction;
 import org.elasticsearch.xpack.migrate.rest.RestGetReindexDataStreamStatusAction;
-import org.elasticsearch.xpack.migrate.rest.RestReindexDataStreamAction;
-=======
 import org.elasticsearch.xpack.migrate.rest.RestMigrationReindexAction;
->>>>>>> ccc416dd
 import org.elasticsearch.xpack.migrate.task.ReindexDataStreamPersistentTaskExecutor;
 import org.elasticsearch.xpack.migrate.task.ReindexDataStreamPersistentTaskState;
 import org.elasticsearch.xpack.migrate.task.ReindexDataStreamStatus;
@@ -59,11 +55,8 @@
 import java.util.List;
 import java.util.function.Predicate;
 import java.util.function.Supplier;
-<<<<<<< HEAD
-=======
 
 import static org.elasticsearch.xpack.migrate.action.ReindexDataStreamAction.REINDEX_DATA_STREAM_FEATURE_FLAG;
->>>>>>> ccc416dd
 
 public class MigratePlugin extends Plugin implements ActionPlugin, PersistentTaskPlugin {
 
@@ -80,32 +73,24 @@
         Predicate<NodeFeature> clusterSupportsFeature
     ) {
         List<RestHandler> handlers = new ArrayList<>();
-<<<<<<< HEAD
-        handlers.add(new RestReindexDataStreamAction());
-        handlers.add(new RestGetReindexDataStreamStatusAction());
-        handlers.add(new RestCancelReindexDataStreamAction());
-=======
         if (REINDEX_DATA_STREAM_FEATURE_FLAG.isEnabled()) {
             handlers.add(new RestMigrationReindexAction());
+            handlers.add(new RestGetReindexDataStreamStatusAction());
+            handlers.add(new RestCancelReindexDataStreamAction());
         }
->>>>>>> ccc416dd
         return handlers;
     }
 
     @Override
     public List<ActionHandler<? extends ActionRequest, ? extends ActionResponse>> getActions() {
         List<ActionHandler<? extends ActionRequest, ? extends ActionResponse>> actions = new ArrayList<>();
-<<<<<<< HEAD
-        actions.add(new ActionHandler<>(ReindexDataStreamAction.INSTANCE, ReindexDataStreamTransportAction.class));
-        actions.add(new ActionHandler<>(GetReindexDataStreamStatusAction.INSTANCE, GetReindexDataStreamStatusTransportAction.class));
-        actions.add(new ActionHandler<>(CancelReindexDataStreamAction.INSTANCE, CancelReindexDataStreamTransportAction.class));
-        actions.add(new ActionHandler<>(ReindexDataStreamIndexAction.INSTANCE, TransportReindexDataStreamIndexAction.class));
-        actions.add(new ActionHandler<>(SwapDataStreamIndexAction.INSTANCE, SwapDataStreamIndexTransportAction.class));
-=======
         if (REINDEX_DATA_STREAM_FEATURE_FLAG.isEnabled()) {
             actions.add(new ActionHandler<>(ReindexDataStreamAction.INSTANCE, ReindexDataStreamTransportAction.class));
+            actions.add(new ActionHandler<>(GetReindexDataStreamStatusAction.INSTANCE, GetReindexDataStreamStatusTransportAction.class));
+            actions.add(new ActionHandler<>(CancelReindexDataStreamAction.INSTANCE, CancelReindexDataStreamTransportAction.class));
+            actions.add(new ActionHandler<>(ReindexDataStreamIndexAction.INSTANCE, TransportReindexDataStreamIndexAction.class));
+            actions.add(new ActionHandler<>(SwapDataStreamIndexAction.INSTANCE, SwapDataStreamIndexTransportAction.class));
         }
->>>>>>> ccc416dd
         return actions;
     }
 

--- conflicted
+++ resolved
@@ -80,11 +80,8 @@
         List<ActionHandler<? extends ActionRequest, ? extends ActionResponse>> actions = new ArrayList<>();
         if (REINDEX_DATA_STREAM_FEATURE_FLAG.isEnabled()) {
             actions.add(new ActionHandler<>(ReindexDataStreamAction.INSTANCE, ReindexDataStreamTransportAction.class));
-<<<<<<< HEAD
+            actions.add(new ActionHandler<>(GetMigrationReindexStatusAction.INSTANCE, GetMigrationReindexStatusTransportAction.class));
             actions.add(new ActionHandler<>(ReindexDataStreamIndexAction.INSTANCE, ReindexDataStreamIndexTransportAction.class));
-=======
-            actions.add(new ActionHandler<>(GetMigrationReindexStatusAction.INSTANCE, GetMigrationReindexStatusTransportAction.class));
->>>>>>> a8a4a7bc
         }
         return actions;
     }

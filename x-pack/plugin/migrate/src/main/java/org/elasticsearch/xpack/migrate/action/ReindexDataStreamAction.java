/*
 * Copyright Elasticsearch B.V. and/or licensed to Elasticsearch B.V. under one
 * or more contributor license agreements. Licensed under the Elastic License
 * 2.0; you may not use this file except in compliance with the Elastic License
 * 2.0.
 */

package org.elasticsearch.xpack.migrate.action;

import org.elasticsearch.action.ActionRequest;
import org.elasticsearch.action.ActionRequestValidationException;
import org.elasticsearch.action.ActionType;
import org.elasticsearch.action.IndicesRequest;
import org.elasticsearch.action.support.IndicesOptions;
import org.elasticsearch.action.support.master.AcknowledgedResponse;
import org.elasticsearch.common.io.stream.StreamInput;
import org.elasticsearch.common.io.stream.StreamOutput;
import org.elasticsearch.features.NodeFeature;
import org.elasticsearch.tasks.CancellableTask;
import org.elasticsearch.tasks.Task;
import org.elasticsearch.tasks.TaskId;
import org.elasticsearch.xcontent.ConstructingObjectParser;
import org.elasticsearch.xcontent.ParseField;
import org.elasticsearch.xcontent.ToXContent;
import org.elasticsearch.xcontent.XContentBuilder;
import org.elasticsearch.xcontent.XContentParser;

import java.io.IOException;
import java.util.Locale;
import java.util.Map;
import java.util.Objects;
import java.util.function.Predicate;

public class ReindexDataStreamAction extends ActionType<AcknowledgedResponse> {
    public static final String TASK_ID_PREFIX = "reindex-data-stream-";

    public static final ReindexDataStreamAction INSTANCE = new ReindexDataStreamAction();
    public static final String NAME = "indices:admin/data_stream/reindex";
    public static final ParseField MODE_FIELD = new ParseField("mode");
    public static final ParseField SOURCE_FIELD = new ParseField("source");
    public static final ParseField INDEX_FIELD = new ParseField("index");

    public ReindexDataStreamAction() {
        super(NAME);
    }

    public enum Mode {
        UPGRADE
    }

<<<<<<< HEAD
    public static class ReindexDataStreamResponse extends ActionResponse implements ToXContentObject {
        private final String taskId;

        public ReindexDataStreamResponse(String taskId) {
            super();
            this.taskId = taskId;
        }

        public ReindexDataStreamResponse(StreamInput in) throws IOException {
            this.taskId = in.readString();
        }

        @Override
        public void writeTo(StreamOutput out) throws IOException {
            out.writeString(taskId);
        }

        @Override
        public XContentBuilder toXContent(XContentBuilder builder, Params params) throws IOException {
            builder.startObject();
            builder.field("acknowledged", true);
            builder.endObject();
            return builder;
        }

        public String getTaskId() {
            return taskId;
        }

        @Override
        public int hashCode() {
            return Objects.hashCode(taskId);
        }

        @Override
        public boolean equals(Object other) {
            return other instanceof ReindexDataStreamResponse && taskId.equals(((ReindexDataStreamResponse) other).taskId);
        }

    }

=======
>>>>>>> e4c2c3b7
    public static class ReindexDataStreamRequest extends ActionRequest implements IndicesRequest, ToXContent {
        private final Mode mode;
        private final String sourceDataStream;

        public ReindexDataStreamRequest(Mode mode, String sourceDataStream) {
            this.mode = mode;
            this.sourceDataStream = sourceDataStream;
        }

        public ReindexDataStreamRequest(StreamInput in) throws IOException {
            super(in);
            this.mode = Mode.valueOf(in.readString());
            this.sourceDataStream = in.readString();
        }

        private static final ConstructingObjectParser<ReindexDataStreamRequest, Predicate<NodeFeature>> PARSER =
            new ConstructingObjectParser<>("migration_reindex", objects -> {
                Mode mode = Mode.valueOf(((String) objects[0]).toUpperCase(Locale.ROOT));
                String source = (String) objects[1];
                return new ReindexDataStreamRequest(mode, source);
            });

        private static final ConstructingObjectParser<String, Void> SOURCE_PARSER = new ConstructingObjectParser<>(
            SOURCE_FIELD.getPreferredName(),
            false,
            (a, id) -> (String) a[0]
        );

        static {
            SOURCE_PARSER.declareString(ConstructingObjectParser.constructorArg(), INDEX_FIELD);
            PARSER.declareString(ConstructingObjectParser.constructorArg(), MODE_FIELD);
            PARSER.declareObject(
                ConstructingObjectParser.constructorArg(),
                (parser, id) -> SOURCE_PARSER.apply(parser, null),
                SOURCE_FIELD
            );
        }

        public static ReindexDataStreamRequest fromXContent(XContentParser parser) {
            return PARSER.apply(parser, null);
        }

        @Override
        public void writeTo(StreamOutput out) throws IOException {
            super.writeTo(out);
            out.writeString(mode.name());
            out.writeString(sourceDataStream);
        }

        @Override
        public ActionRequestValidationException validate() {
            return null;
        }

        @Override
        public boolean getShouldStoreResult() {
            return true; // do not wait_for_completion
        }

        public String getSourceDataStream() {
            return sourceDataStream;
        }

        public Mode getMode() {
            return mode;
        }

        @Override
        public int hashCode() {
            return Objects.hash(mode, sourceDataStream);
        }

        @Override
        public boolean equals(Object other) {
            return other instanceof ReindexDataStreamRequest otherRequest
                && mode.equals(otherRequest.mode)
                && sourceDataStream.equals(otherRequest.sourceDataStream);
        }

        @Override
        public String[] indices() {
            return new String[] { sourceDataStream };
        }

        @Override
        public IndicesOptions indicesOptions() {
            return IndicesOptions.strictSingleIndexNoExpandForbidClosed();
        }

        /*
         * This only exists for the sake of testing the xcontent parser
         */
        @Override
        public XContentBuilder toXContent(XContentBuilder builder, Params params) throws IOException {
            builder.field(MODE_FIELD.getPreferredName(), mode);
            builder.startObject(SOURCE_FIELD.getPreferredName());
            builder.field(INDEX_FIELD.getPreferredName(), sourceDataStream);
            builder.endObject();
            return builder;
        }

        @Override
        public Task createTask(long id, String type, String action, TaskId parentTaskId, Map<String, String> headers) {
            return new CancellableTask(id, type, action, getDescription(), parentTaskId, headers);
        }

        @Override
        public String getDescription() {
            return "reindexing data stream " + sourceDataStream;
        }
    }
}<|MERGE_RESOLUTION|>--- conflicted
+++ resolved
@@ -48,50 +48,6 @@
         UPGRADE
     }
 
-<<<<<<< HEAD
-    public static class ReindexDataStreamResponse extends ActionResponse implements ToXContentObject {
-        private final String taskId;
-
-        public ReindexDataStreamResponse(String taskId) {
-            super();
-            this.taskId = taskId;
-        }
-
-        public ReindexDataStreamResponse(StreamInput in) throws IOException {
-            this.taskId = in.readString();
-        }
-
-        @Override
-        public void writeTo(StreamOutput out) throws IOException {
-            out.writeString(taskId);
-        }
-
-        @Override
-        public XContentBuilder toXContent(XContentBuilder builder, Params params) throws IOException {
-            builder.startObject();
-            builder.field("acknowledged", true);
-            builder.endObject();
-            return builder;
-        }
-
-        public String getTaskId() {
-            return taskId;
-        }
-
-        @Override
-        public int hashCode() {
-            return Objects.hashCode(taskId);
-        }
-
-        @Override
-        public boolean equals(Object other) {
-            return other instanceof ReindexDataStreamResponse && taskId.equals(((ReindexDataStreamResponse) other).taskId);
-        }
-
-    }
-
-=======
->>>>>>> e4c2c3b7
     public static class ReindexDataStreamRequest extends ActionRequest implements IndicesRequest, ToXContent {
         private final Mode mode;
         private final String sourceDataStream;

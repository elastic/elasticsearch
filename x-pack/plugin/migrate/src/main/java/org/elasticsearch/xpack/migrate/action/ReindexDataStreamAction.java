--- conflicted
+++ resolved
@@ -34,13 +34,9 @@
 
     public static final ReindexDataStreamAction INSTANCE = new ReindexDataStreamAction();
     public static final String NAME = "indices:admin/data_stream/reindex";
-<<<<<<< HEAD
-    public static final String REINDEX_DATA_STREAM_ORIGIN = "reindex_data_stream";
-=======
     public static final ParseField MODE_FIELD = new ParseField("mode");
     public static final ParseField SOURCE_FIELD = new ParseField("source");
     public static final ParseField INDEX_FIELD = new ParseField("index");
->>>>>>> ccc416dd
 
     public ReindexDataStreamAction() {
         super(NAME);
@@ -92,13 +88,8 @@
 
     }
 
-<<<<<<< HEAD
-    public static class ReindexDataStreamRequest extends ActionRequest implements IndicesRequest {
-
-=======
     public static class ReindexDataStreamRequest extends ActionRequest implements IndicesRequest, ToXContent {
         private final Mode mode;
->>>>>>> ccc416dd
         private final String sourceDataStream;
 
         public ReindexDataStreamRequest(Mode mode, String sourceDataStream) {
@@ -197,15 +188,5 @@
             builder.endObject();
             return builder;
         }
-
-        @Override
-        public String[] indices() {
-            return new String[] { sourceDataStream };
-        }
-
-        @Override
-        public IndicesOptions indicesOptions() {
-            return IndicesOptions.strictSingleIndexNoExpandForbidClosed();
-        }
     }
 }
/*
 * Copyright Elasticsearch B.V. and/or licensed to Elasticsearch B.V. under one
 * or more contributor license agreements. Licensed under the Elastic License
 * 2.0; you may not use this file except in compliance with the Elastic License
 * 2.0.
 */

package org.elasticsearch.xpack.migrate.task;

import org.elasticsearch.ElasticsearchException;
import org.elasticsearch.action.ActionListener;
import org.elasticsearch.action.datastreams.GetDataStreamAction;
import org.elasticsearch.action.support.CountDownActionListener;
import org.elasticsearch.client.internal.Client;
import org.elasticsearch.cluster.service.ClusterService;
import org.elasticsearch.core.TimeValue;
import org.elasticsearch.index.Index;
import org.elasticsearch.persistent.AllocatedPersistentTask;
import org.elasticsearch.persistent.PersistentTaskState;
import org.elasticsearch.persistent.PersistentTasksCustomMetadata;
import org.elasticsearch.persistent.PersistentTasksExecutor;
import org.elasticsearch.tasks.TaskId;
import org.elasticsearch.threadpool.ThreadPool;
import org.elasticsearch.xpack.migrate.action.ReindexDataStreamIndexAction;
import org.elasticsearch.xpack.migrate.action.SwapDataStreamIndexAction;

import java.util.List;
import java.util.Map;

public class ReindexDataStreamPersistentTaskExecutor extends PersistentTasksExecutor<ReindexDataStreamTaskParams> {
    private static final TimeValue TASK_KEEP_ALIVE_TIME = TimeValue.timeValueDays(1);
    private final Client client;
    private final ClusterService clusterService;
    private final ThreadPool threadPool;

    public ReindexDataStreamPersistentTaskExecutor(Client client, ClusterService clusterService, String taskName, ThreadPool threadPool) {
        super(taskName, threadPool.generic());
        this.client = client;
        this.clusterService = clusterService;
        this.threadPool = threadPool;
    }

    @Override
    protected ReindexDataStreamTask createTask(
        long id,
        String type,
        String action,
        TaskId parentTaskId,
        PersistentTasksCustomMetadata.PersistentTask<ReindexDataStreamTaskParams> taskInProgress,
        Map<String, String> headers
    ) {
        ReindexDataStreamTaskParams params = taskInProgress.getParams();
        return new ReindexDataStreamTask(
            params.startTime(),
            params.totalIndices(),
            params.totalIndicesToBeUpgraded(),
            id,
            type,
            action,
            "id=" + taskInProgress.getId(),
            parentTaskId,
            headers
        );
    }

    @Override
    protected void nodeOperation(AllocatedPersistentTask task, ReindexDataStreamTaskParams params, PersistentTaskState state) {
        String sourceDataStream = params.getSourceDataStream();
        GetDataStreamAction.Request request = new GetDataStreamAction.Request(TimeValue.MAX_VALUE, new String[] { sourceDataStream });
        assert task instanceof ReindexDataStreamTask;
        final ReindexDataStreamTask reindexDataStreamTask = (ReindexDataStreamTask) task;
<<<<<<< HEAD
        ReindexDataStreamClient reindexClient = new ReindexDataStreamClient(client, params.headers());
=======
        ExecuteWithHeadersClient reindexClient = new ExecuteWithHeadersClient(client, params.headers());
>>>>>>> 7cd17d21
        reindexClient.execute(GetDataStreamAction.INSTANCE, request, ActionListener.wrap(response -> {
            List<GetDataStreamAction.Response.DataStreamInfo> dataStreamInfos = response.getDataStreams();
            if (dataStreamInfos.size() == 1) {
                List<Index> indices = dataStreamInfos.getFirst().getDataStream().getIndices();
                List<Index> indicesToBeReindexed = indices.stream()
                    .filter(index -> clusterService.state().getMetadata().index(index).getCreationVersion().isLegacyIndexVersion())
                    .toList();
                reindexDataStreamTask.setPendingIndicesCount(indicesToBeReindexed.size());
                CountDownActionListener listener = new CountDownActionListener(
                    indicesToBeReindexed.size() + 1,
                    ActionListener.wrap(response1 -> {
                        completeSuccessfulPersistentTask(reindexDataStreamTask);
                    }, exception -> { completeFailedPersistentTask(reindexDataStreamTask, exception); })
                );
                // TODO: put all these on a queue, only process N from queue at a time
                for (Index index : indicesToBeReindexed) {
                    reindexDataStreamTask.incrementInProgressIndicesCount();
                    reindexClient.execute(
                        ReindexDataStreamIndexAction.INSTANCE,
                        new ReindexDataStreamIndexAction.Request(index.getName()),
                        ActionListener.wrap(response1 -> {
                            updateDataStream(sourceDataStream, index.getName(), response1.getDestIndex(), ActionListener.wrap(unused -> {
                                reindexDataStreamTask.reindexSucceeded();
                                listener.onResponse(null);
                            }, exception -> {
                                reindexDataStreamTask.reindexFailed(index.getName(), exception);
                                listener.onResponse(null);
                            }), reindexClient);
                        }, exception -> {
                            reindexDataStreamTask.reindexFailed(index.getName(), exception);
                            listener.onResponse(null);
                        })
                    );
                }
                listener.onResponse(null);
            } else {
                completeFailedPersistentTask(reindexDataStreamTask, new ElasticsearchException("data stream does not exist"));
            }
        }, exception -> completeFailedPersistentTask(reindexDataStreamTask, exception)));
    }

    private void updateDataStream(
        String dataStream,
        String oldIndex,
        String newIndex,
        ActionListener<Void> listener,
        ReindexDataStreamClient reindexClient
    ) {
        reindexClient.execute(
            SwapDataStreamIndexAction.INSTANCE,
            new SwapDataStreamIndexAction.Request(dataStream, oldIndex, newIndex),
            new ActionListener<>() {
                @Override
                public void onResponse(SwapDataStreamIndexAction.Response response) {
                    listener.onResponse(null);
                }

                @Override
                public void onFailure(Exception e) {
                    listener.onFailure(e);
                }
            }
        );
    }

    private void completeSuccessfulPersistentTask(ReindexDataStreamTask persistentTask) {
        persistentTask.allReindexesCompleted();
        threadPool.schedule(persistentTask::markAsCompleted, getTimeToLive(persistentTask), threadPool.generic());
    }

    private void completeFailedPersistentTask(ReindexDataStreamTask persistentTask, Exception e) {
        persistentTask.taskFailed(e);
        threadPool.schedule(() -> persistentTask.markAsFailed(e), getTimeToLive(persistentTask), threadPool.generic());
    }

    private TimeValue getTimeToLive(ReindexDataStreamTask reindexDataStreamTask) {
        PersistentTasksCustomMetadata persistentTasksCustomMetadata = clusterService.state()
            .getMetadata()
            .custom(PersistentTasksCustomMetadata.TYPE);
        PersistentTasksCustomMetadata.PersistentTask<?> persistentTask = persistentTasksCustomMetadata.getTask(
            reindexDataStreamTask.getPersistentTaskId()
        );
        PersistentTaskState state = persistentTask.getState();
        final long completionTime;
        if (state == null) {
            completionTime = threadPool.absoluteTimeInMillis();
            reindexDataStreamTask.updatePersistentTaskState(
                new ReindexDataStreamPersistentTaskState(completionTime),
                ActionListener.noop()
            );
        } else {
            completionTime = ((ReindexDataStreamPersistentTaskState) state).completionTime();
        }
        return TimeValue.timeValueMillis(TASK_KEEP_ALIVE_TIME.millis() - (threadPool.absoluteTimeInMillis() - completionTime));
    }
}<|MERGE_RESOLUTION|>--- conflicted
+++ resolved
@@ -69,11 +69,7 @@
         GetDataStreamAction.Request request = new GetDataStreamAction.Request(TimeValue.MAX_VALUE, new String[] { sourceDataStream });
         assert task instanceof ReindexDataStreamTask;
         final ReindexDataStreamTask reindexDataStreamTask = (ReindexDataStreamTask) task;
-<<<<<<< HEAD
-        ReindexDataStreamClient reindexClient = new ReindexDataStreamClient(client, params.headers());
-=======
         ExecuteWithHeadersClient reindexClient = new ExecuteWithHeadersClient(client, params.headers());
->>>>>>> 7cd17d21
         reindexClient.execute(GetDataStreamAction.INSTANCE, request, ActionListener.wrap(response -> {
             List<GetDataStreamAction.Response.DataStreamInfo> dataStreamInfos = response.getDataStreams();
             if (dataStreamInfos.size() == 1) {
@@ -120,7 +116,7 @@
         String oldIndex,
         String newIndex,
         ActionListener<Void> listener,
-        ReindexDataStreamClient reindexClient
+        ExecuteWithHeadersClient reindexClient
     ) {
         reindexClient.execute(
             SwapDataStreamIndexAction.INSTANCE,

/*
 * Copyright Elasticsearch B.V. and/or licensed to Elasticsearch B.V. under one
 * or more contributor license agreements. Licensed under the Elastic License
 * 2.0; you may not use this file except in compliance with the Elastic License
 * 2.0.
 */

package org.elasticsearch.xpack.migrate.task;

import org.elasticsearch.ElasticsearchException;
import org.elasticsearch.action.ActionListener;
import org.elasticsearch.action.admin.indices.rollover.RolloverAction;
import org.elasticsearch.action.admin.indices.rollover.RolloverRequest;
import org.elasticsearch.action.datastreams.GetDataStreamAction;
import org.elasticsearch.action.datastreams.ModifyDataStreamsAction;
import org.elasticsearch.action.support.CountDownActionListener;
import org.elasticsearch.action.support.master.AcknowledgedResponse;
import org.elasticsearch.client.internal.Client;
import org.elasticsearch.cluster.metadata.DataStream;
import org.elasticsearch.cluster.metadata.DataStreamAction;
import org.elasticsearch.cluster.service.ClusterService;
import org.elasticsearch.core.TimeValue;
import org.elasticsearch.index.Index;
import org.elasticsearch.persistent.AllocatedPersistentTask;
import org.elasticsearch.persistent.PersistentTaskState;
import org.elasticsearch.persistent.PersistentTasksCustomMetadata;
import org.elasticsearch.persistent.PersistentTasksExecutor;
import org.elasticsearch.tasks.TaskId;
import org.elasticsearch.threadpool.ThreadPool;
import org.elasticsearch.xpack.migrate.action.ReindexDataStreamIndexAction;

import java.util.ArrayList;
import java.util.Collections;
import java.util.List;
import java.util.Map;

import static org.elasticsearch.xpack.core.deprecation.DeprecatedIndexPredicate.getReindexRequiredPredicate;

public class ReindexDataStreamPersistentTaskExecutor extends PersistentTasksExecutor<ReindexDataStreamTaskParams> {
    private static final TimeValue TASK_KEEP_ALIVE_TIME = TimeValue.timeValueDays(1);
    private final Client client;
    private final ClusterService clusterService;
    private final ThreadPool threadPool;

    public ReindexDataStreamPersistentTaskExecutor(Client client, ClusterService clusterService, String taskName, ThreadPool threadPool) {
        super(taskName, threadPool.generic());
        this.client = client;
        this.clusterService = clusterService;
        this.threadPool = threadPool;
    }

    @Override
    protected ReindexDataStreamTask createTask(
        long id,
        String type,
        String action,
        TaskId parentTaskId,
        PersistentTasksCustomMetadata.PersistentTask<ReindexDataStreamTaskParams> taskInProgress,
        Map<String, String> headers
    ) {
        ReindexDataStreamTaskParams params = taskInProgress.getParams();
        return new ReindexDataStreamTask(
            params.startTime(),
            params.totalIndices(),
            params.totalIndicesToBeUpgraded(),
            id,
            type,
            action,
            "id=" + taskInProgress.getId(),
            parentTaskId,
            headers
        );
    }

    @Override
    protected void nodeOperation(AllocatedPersistentTask task, ReindexDataStreamTaskParams params, PersistentTaskState state) {
        String sourceDataStream = params.getSourceDataStream();
        GetDataStreamAction.Request request = new GetDataStreamAction.Request(TimeValue.MAX_VALUE, new String[] { sourceDataStream });
        assert task instanceof ReindexDataStreamTask;
        final ReindexDataStreamTask reindexDataStreamTask = (ReindexDataStreamTask) task;
        ExecuteWithHeadersClient reindexClient = new ExecuteWithHeadersClient(client, params.headers());
        reindexClient.execute(GetDataStreamAction.INSTANCE, request, ActionListener.wrap(response -> {
            List<GetDataStreamAction.Response.DataStreamInfo> dataStreamInfos = response.getDataStreams();
            if (dataStreamInfos.size() == 1) {
<<<<<<< HEAD
                DataStream dataStream = dataStreamInfos.get(0).getDataStream();
                if (getOldIndexVersionPredicate(clusterService.state().metadata()).test(dataStream.getWriteIndex())) {
                    reindexClient.execute(
                        RolloverAction.INSTANCE,
                        new RolloverRequest(sourceDataStream, null),
                        ActionListener.wrap(
                            rolloverResponse -> reindexIndices(dataStream, reindexDataStreamTask, reindexClient, sourceDataStream),
                            e -> completeFailedPersistentTask(reindexDataStreamTask, e)
                        )
                    );
                } else {
                    reindexIndices(dataStream, reindexDataStreamTask, reindexClient, sourceDataStream);
=======
                List<Index> indices = dataStreamInfos.get(0).getDataStream().getIndices();
                List<Index> indicesToBeReindexed = indices.stream()
                    .filter(getReindexRequiredPredicate(clusterService.state().metadata()))
                    .toList();
                reindexDataStreamTask.setPendingIndicesCount(indicesToBeReindexed.size());
                for (Index index : indicesToBeReindexed) {
                    reindexDataStreamTask.incrementInProgressIndicesCount(index.getName());
                    // TODO This is just a placeholder. This is where the real data stream reindex logic will go
                    reindexDataStreamTask.reindexSucceeded(index.getName());
>>>>>>> bec26b2c
                }
            } else {
                completeFailedPersistentTask(reindexDataStreamTask, new ElasticsearchException("data stream does not exist"));
            }
        }, exception -> completeFailedPersistentTask(reindexDataStreamTask, exception)));
    }

    private void reindexIndices(
        DataStream dataStream,
        ReindexDataStreamTask reindexDataStreamTask,
        ExecuteWithHeadersClient reindexClient,
        String sourceDataStream
    ) {
        List<Index> indices = dataStream.getIndices();
        List<Index> indicesToBeReindexed = indices.stream().filter(getOldIndexVersionPredicate(clusterService.state().metadata())).toList();
        reindexDataStreamTask.setPendingIndicesCount(indicesToBeReindexed.size());
        // The CountDownActionListener is 1 more than the number of indices so that the count is not 0 if we have no indices
        CountDownActionListener listener = new CountDownActionListener(indicesToBeReindexed.size() + 1, ActionListener.wrap(response1 -> {
            completeSuccessfulPersistentTask(reindexDataStreamTask);
        }, exception -> { completeFailedPersistentTask(reindexDataStreamTask, exception); }));
        List<Index> indicesRemaining = Collections.synchronizedList(new ArrayList<>(indicesToBeReindexed));
        final int maxConcurrentIndices = 1;
        for (int i = 0; i < maxConcurrentIndices; i++) {
            maybeProcessNextIndex(indicesRemaining, reindexDataStreamTask, reindexClient, sourceDataStream, listener);
        }
        // This takes care of the additional latch count referenced above:
        listener.onResponse(null);
    }

    private void maybeProcessNextIndex(
        List<Index> indicesRemaining,
        ReindexDataStreamTask reindexDataStreamTask,
        ExecuteWithHeadersClient reindexClient,
        String sourceDataStream,
        CountDownActionListener listener
    ) {
        if (indicesRemaining.isEmpty()) {
            return;
        }
        Index index;
        try {
            index = indicesRemaining.remove(0);
        } catch (IndexOutOfBoundsException e) {
            return;
        }
        reindexDataStreamTask.incrementInProgressIndicesCount(index.getName());
        reindexClient.execute(
            ReindexDataStreamIndexAction.INSTANCE,
            new ReindexDataStreamIndexAction.Request(index.getName()),
            ActionListener.wrap(response1 -> {
                updateDataStream(sourceDataStream, index.getName(), response1.getDestIndex(), ActionListener.wrap(unused -> {
                    reindexDataStreamTask.reindexSucceeded(index.getName());
                    listener.onResponse(null);
                    maybeProcessNextIndex(indicesRemaining, reindexDataStreamTask, reindexClient, sourceDataStream, listener);
                }, exception -> {
                    reindexDataStreamTask.reindexFailed(index.getName(), exception);
                    listener.onResponse(null);
                }), reindexClient);
            }, exception -> {
                reindexDataStreamTask.reindexFailed(index.getName(), exception);
                listener.onResponse(null);
            })
        );
    }

    private void updateDataStream(
        String dataStream,
        String oldIndex,
        String newIndex,
        ActionListener<Void> listener,
        ExecuteWithHeadersClient reindexClient
    ) {
        reindexClient.execute(
            ModifyDataStreamsAction.INSTANCE,
            new ModifyDataStreamsAction.Request(
                TimeValue.MAX_VALUE,
                TimeValue.MAX_VALUE,
                List.of(DataStreamAction.removeBackingIndex(dataStream, oldIndex), DataStreamAction.addBackingIndex(dataStream, newIndex))
            ),
            new ActionListener<>() {
                @Override
                public void onResponse(AcknowledgedResponse response) {
                    listener.onResponse(null);
                }

                @Override
                public void onFailure(Exception e) {
                    listener.onFailure(e);
                }
            }
        );
    }

    private void completeSuccessfulPersistentTask(ReindexDataStreamTask persistentTask) {
        persistentTask.allReindexesCompleted(threadPool, getTimeToLive(persistentTask));
    }

    private void completeFailedPersistentTask(ReindexDataStreamTask persistentTask, Exception e) {
        persistentTask.taskFailed(threadPool, getTimeToLive(persistentTask), e);
    }

    private TimeValue getTimeToLive(ReindexDataStreamTask reindexDataStreamTask) {
        PersistentTasksCustomMetadata persistentTasksCustomMetadata = clusterService.state()
            .getMetadata()
            .custom(PersistentTasksCustomMetadata.TYPE);
        PersistentTasksCustomMetadata.PersistentTask<?> persistentTask = persistentTasksCustomMetadata.getTask(
            reindexDataStreamTask.getPersistentTaskId()
        );
        if (persistentTask == null) {
            return TimeValue.timeValueMillis(0);
        }
        PersistentTaskState state = persistentTask.getState();
        final long completionTime;
        if (state == null) {
            completionTime = threadPool.absoluteTimeInMillis();
            reindexDataStreamTask.updatePersistentTaskState(
                new ReindexDataStreamPersistentTaskState(completionTime),
                ActionListener.noop()
            );
        } else {
            completionTime = ((ReindexDataStreamPersistentTaskState) state).completionTime();
        }
        return TimeValue.timeValueMillis(TASK_KEEP_ALIVE_TIME.millis() - (threadPool.absoluteTimeInMillis() - completionTime));
    }
}<|MERGE_RESOLUTION|>--- conflicted
+++ resolved
@@ -82,9 +82,8 @@
         reindexClient.execute(GetDataStreamAction.INSTANCE, request, ActionListener.wrap(response -> {
             List<GetDataStreamAction.Response.DataStreamInfo> dataStreamInfos = response.getDataStreams();
             if (dataStreamInfos.size() == 1) {
-<<<<<<< HEAD
                 DataStream dataStream = dataStreamInfos.get(0).getDataStream();
-                if (getOldIndexVersionPredicate(clusterService.state().metadata()).test(dataStream.getWriteIndex())) {
+                if (getReindexRequiredPredicate(clusterService.state().metadata()).test(dataStream.getWriteIndex())) {
                     reindexClient.execute(
                         RolloverAction.INSTANCE,
                         new RolloverRequest(sourceDataStream, null),
@@ -95,17 +94,6 @@
                     );
                 } else {
                     reindexIndices(dataStream, reindexDataStreamTask, reindexClient, sourceDataStream);
-=======
-                List<Index> indices = dataStreamInfos.get(0).getDataStream().getIndices();
-                List<Index> indicesToBeReindexed = indices.stream()
-                    .filter(getReindexRequiredPredicate(clusterService.state().metadata()))
-                    .toList();
-                reindexDataStreamTask.setPendingIndicesCount(indicesToBeReindexed.size());
-                for (Index index : indicesToBeReindexed) {
-                    reindexDataStreamTask.incrementInProgressIndicesCount(index.getName());
-                    // TODO This is just a placeholder. This is where the real data stream reindex logic will go
-                    reindexDataStreamTask.reindexSucceeded(index.getName());
->>>>>>> bec26b2c
                 }
             } else {
                 completeFailedPersistentTask(reindexDataStreamTask, new ElasticsearchException("data stream does not exist"));

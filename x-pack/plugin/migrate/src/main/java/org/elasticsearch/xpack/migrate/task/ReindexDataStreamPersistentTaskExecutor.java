/*
 * Copyright Elasticsearch B.V. and/or licensed to Elasticsearch B.V. under one
 * or more contributor license agreements. Licensed under the Elastic License
 * 2.0; you may not use this file except in compliance with the Elastic License
 * 2.0.
 */

package org.elasticsearch.xpack.migrate.task;

import org.elasticsearch.ElasticsearchException;
import org.elasticsearch.action.ActionListener;
import org.elasticsearch.action.admin.indices.rollover.RolloverAction;
import org.elasticsearch.action.admin.indices.rollover.RolloverRequest;
import org.elasticsearch.action.datastreams.GetDataStreamAction;
import org.elasticsearch.action.datastreams.ModifyDataStreamsAction;
import org.elasticsearch.action.support.CountDownActionListener;
import org.elasticsearch.action.support.master.AcknowledgedResponse;
import org.elasticsearch.client.internal.Client;
import org.elasticsearch.cluster.metadata.DataStream;
import org.elasticsearch.cluster.metadata.DataStreamAction;
import org.elasticsearch.cluster.service.ClusterService;
import org.elasticsearch.core.TimeValue;
import org.elasticsearch.index.Index;
import org.elasticsearch.persistent.AllocatedPersistentTask;
import org.elasticsearch.persistent.PersistentTaskState;
import org.elasticsearch.persistent.PersistentTasksCustomMetadata;
import org.elasticsearch.persistent.PersistentTasksExecutor;
import org.elasticsearch.tasks.TaskId;
import org.elasticsearch.threadpool.ThreadPool;
import org.elasticsearch.xpack.migrate.action.ReindexDataStreamIndexAction;

import java.util.ArrayList;
import java.util.Collections;
import java.util.List;
import java.util.Map;
import java.util.NoSuchElementException;

import static org.elasticsearch.xpack.core.deprecation.DeprecatedIndexPredicate.getReindexRequiredPredicate;

public class ReindexDataStreamPersistentTaskExecutor extends PersistentTasksExecutor<ReindexDataStreamTaskParams> {
    private static final TimeValue TASK_KEEP_ALIVE_TIME = TimeValue.timeValueDays(1);
    private final Client client;
    private final ClusterService clusterService;
    private final ThreadPool threadPool;

    public ReindexDataStreamPersistentTaskExecutor(Client client, ClusterService clusterService, String taskName, ThreadPool threadPool) {
        super(taskName, threadPool.generic());
        this.client = client;
        this.clusterService = clusterService;
        this.threadPool = threadPool;
    }

    @Override
    protected ReindexDataStreamTask createTask(
        long id,
        String type,
        String action,
        TaskId parentTaskId,
        PersistentTasksCustomMetadata.PersistentTask<ReindexDataStreamTaskParams> taskInProgress,
        Map<String, String> headers
    ) {
        ReindexDataStreamTaskParams params = taskInProgress.getParams();
        return new ReindexDataStreamTask(
            params.startTime(),
            params.totalIndices(),
            params.totalIndicesToBeUpgraded(),
            id,
            type,
            action,
            "id=" + taskInProgress.getId(),
            parentTaskId,
            headers
        );
    }

    @Override
    protected void nodeOperation(AllocatedPersistentTask task, ReindexDataStreamTaskParams params, PersistentTaskState state) {
        String sourceDataStream = params.getSourceDataStream();
        TaskId taskId = new TaskId(clusterService.localNode().getId(), task.getId());
        GetDataStreamAction.Request request = new GetDataStreamAction.Request(TimeValue.MAX_VALUE, new String[] { sourceDataStream });
        request.setParentTask(taskId);
        assert task instanceof ReindexDataStreamTask;
        final ReindexDataStreamTask reindexDataStreamTask = (ReindexDataStreamTask) task;
        ExecuteWithHeadersClient reindexClient = new ExecuteWithHeadersClient(client, params.headers());
        reindexClient.execute(GetDataStreamAction.INSTANCE, request, ActionListener.wrap(response -> {
            List<GetDataStreamAction.Response.DataStreamInfo> dataStreamInfos = response.getDataStreams();
            if (dataStreamInfos.size() == 1) {
                DataStream dataStream = dataStreamInfos.getFirst().getDataStream();
<<<<<<< HEAD
                if (getOldIndexVersionPredicate(clusterService.state().metadata()).test(dataStream.getWriteIndex())) {
                    RolloverRequest rolloverRequest = new RolloverRequest(sourceDataStream, null);
                    rolloverRequest.setParentTask(taskId);
=======
                if (getReindexRequiredPredicate(clusterService.state().metadata()).test(dataStream.getWriteIndex())) {
>>>>>>> b2879c32
                    reindexClient.execute(
                        RolloverAction.INSTANCE,
                        rolloverRequest,
                        ActionListener.wrap(
                            rolloverResponse -> reindexIndices(dataStream, reindexDataStreamTask, reindexClient, sourceDataStream, taskId),
                            e -> completeFailedPersistentTask(reindexDataStreamTask, e)
                        )
                    );
                } else {
                    reindexIndices(dataStream, reindexDataStreamTask, reindexClient, sourceDataStream, taskId);
                }
            } else {
                completeFailedPersistentTask(reindexDataStreamTask, new ElasticsearchException("data stream does not exist"));
            }
        }, exception -> completeFailedPersistentTask(reindexDataStreamTask, exception)));
    }

    private void reindexIndices(
        DataStream dataStream,
        ReindexDataStreamTask reindexDataStreamTask,
        ExecuteWithHeadersClient reindexClient,
        String sourceDataStream,
        TaskId parentTaskId
    ) {
        List<Index> indices = dataStream.getIndices();
        List<Index> indicesToBeReindexed = indices.stream().filter(getReindexRequiredPredicate(clusterService.state().metadata())).toList();
        reindexDataStreamTask.setPendingIndicesCount(indicesToBeReindexed.size());
        // The CountDownActionListener is 1 more than the number of indices so that the count is not 0 if we have no indices
        CountDownActionListener listener = new CountDownActionListener(indicesToBeReindexed.size() + 1, ActionListener.wrap(response1 -> {
            completeSuccessfulPersistentTask(reindexDataStreamTask);
        }, exception -> { completeFailedPersistentTask(reindexDataStreamTask, exception); }));
        List<Index> indicesRemaining = Collections.synchronizedList(new ArrayList<>(indicesToBeReindexed));
        final int maxConcurrentIndices = 1;
        for (int i = 0; i < maxConcurrentIndices; i++) {
            maybeProcessNextIndex(indicesRemaining, reindexDataStreamTask, reindexClient, sourceDataStream, listener, parentTaskId);
        }
        // This takes care of the additional latch count referenced above:
        listener.onResponse(null);
    }

    private void maybeProcessNextIndex(
        List<Index> indicesRemaining,
        ReindexDataStreamTask reindexDataStreamTask,
        ExecuteWithHeadersClient reindexClient,
        String sourceDataStream,
        CountDownActionListener listener,
        TaskId parentTaskId
    ) {
        if (indicesRemaining.isEmpty()) {
            return;
        }
        Index index;
        try {
            index = indicesRemaining.removeFirst();
        } catch (NoSuchElementException e) {
            return;
        }
        reindexDataStreamTask.incrementInProgressIndicesCount(index.getName());
        ReindexDataStreamIndexAction.Request reindexDataStreamIndexRequest = new ReindexDataStreamIndexAction.Request(index.getName());
        reindexDataStreamIndexRequest.setParentTask(parentTaskId);
        reindexClient.execute(ReindexDataStreamIndexAction.INSTANCE, reindexDataStreamIndexRequest, ActionListener.wrap(response1 -> {
            updateDataStream(sourceDataStream, index.getName(), response1.getDestIndex(), ActionListener.wrap(unused -> {
                reindexDataStreamTask.reindexSucceeded(index.getName());
                listener.onResponse(null);
                maybeProcessNextIndex(indicesRemaining, reindexDataStreamTask, reindexClient, sourceDataStream, listener, parentTaskId);
            }, exception -> {
                reindexDataStreamTask.reindexFailed(index.getName(), exception);
                listener.onResponse(null);
            }), reindexClient, parentTaskId);
        }, exception -> {
            reindexDataStreamTask.reindexFailed(index.getName(), exception);
            listener.onResponse(null);
        }));
    }

    private void updateDataStream(
        String dataStream,
        String oldIndex,
        String newIndex,
        ActionListener<Void> listener,
        ExecuteWithHeadersClient reindexClient,
        TaskId parentTaskId
    ) {
        ModifyDataStreamsAction.Request modifyDataStreamRequest = new ModifyDataStreamsAction.Request(
            TimeValue.MAX_VALUE,
            TimeValue.MAX_VALUE,
            List.of(DataStreamAction.removeBackingIndex(dataStream, oldIndex), DataStreamAction.addBackingIndex(dataStream, newIndex))
        );
        modifyDataStreamRequest.setParentTask(parentTaskId);
        reindexClient.execute(ModifyDataStreamsAction.INSTANCE, modifyDataStreamRequest, new ActionListener<>() {
            @Override
            public void onResponse(AcknowledgedResponse response) {
                listener.onResponse(null);
            }

            @Override
            public void onFailure(Exception e) {
                listener.onFailure(e);
            }
        });
    }

    private void completeSuccessfulPersistentTask(ReindexDataStreamTask persistentTask) {
        persistentTask.allReindexesCompleted(threadPool, getTimeToLive(persistentTask));
    }

    private void completeFailedPersistentTask(ReindexDataStreamTask persistentTask, Exception e) {
        persistentTask.taskFailed(threadPool, getTimeToLive(persistentTask), e);
    }

    private TimeValue getTimeToLive(ReindexDataStreamTask reindexDataStreamTask) {
        PersistentTasksCustomMetadata persistentTasksCustomMetadata = clusterService.state()
            .getMetadata()
            .custom(PersistentTasksCustomMetadata.TYPE);
        PersistentTasksCustomMetadata.PersistentTask<?> persistentTask = persistentTasksCustomMetadata.getTask(
            reindexDataStreamTask.getPersistentTaskId()
        );
        if (persistentTask == null) {
            return TimeValue.timeValueMillis(0);
        }
        PersistentTaskState state = persistentTask.getState();
        final long completionTime;
        if (state == null) {
            completionTime = threadPool.absoluteTimeInMillis();
            reindexDataStreamTask.updatePersistentTaskState(
                new ReindexDataStreamPersistentTaskState(completionTime),
                ActionListener.noop()
            );
        } else {
            completionTime = ((ReindexDataStreamPersistentTaskState) state).completionTime();
        }
        return TimeValue.timeValueMillis(TASK_KEEP_ALIVE_TIME.millis() - (threadPool.absoluteTimeInMillis() - completionTime));
    }
}<|MERGE_RESOLUTION|>--- conflicted
+++ resolved
@@ -86,13 +86,9 @@
             List<GetDataStreamAction.Response.DataStreamInfo> dataStreamInfos = response.getDataStreams();
             if (dataStreamInfos.size() == 1) {
                 DataStream dataStream = dataStreamInfos.getFirst().getDataStream();
-<<<<<<< HEAD
-                if (getOldIndexVersionPredicate(clusterService.state().metadata()).test(dataStream.getWriteIndex())) {
+                if (getReindexRequiredPredicate(clusterService.state().metadata()).test(dataStream.getWriteIndex())) {
                     RolloverRequest rolloverRequest = new RolloverRequest(sourceDataStream, null);
                     rolloverRequest.setParentTask(taskId);
-=======
-                if (getReindexRequiredPredicate(clusterService.state().metadata()).test(dataStream.getWriteIndex())) {
->>>>>>> b2879c32
                     reindexClient.execute(
                         RolloverAction.INSTANCE,
                         rolloverRequest,

/*
 * Copyright Elasticsearch B.V. and/or licensed to Elasticsearch B.V. under one
 * or more contributor license agreements. Licensed under the Elastic License
 * 2.0; you may not use this file except in compliance with the Elastic License
 * 2.0.
 */

package org.elasticsearch.xpack.migrate.task;

import org.elasticsearch.ElasticsearchException;
import org.elasticsearch.action.ActionListener;
import org.elasticsearch.action.datastreams.GetDataStreamAction;
import org.elasticsearch.action.support.CountDownActionListener;
import org.elasticsearch.client.internal.Client;
import org.elasticsearch.cluster.service.ClusterService;
import org.elasticsearch.core.TimeValue;
import org.elasticsearch.index.Index;
import org.elasticsearch.persistent.AllocatedPersistentTask;
import org.elasticsearch.persistent.PersistentTaskState;
import org.elasticsearch.persistent.PersistentTasksCustomMetadata;
import org.elasticsearch.persistent.PersistentTasksExecutor;
import org.elasticsearch.tasks.TaskId;
import org.elasticsearch.threadpool.ThreadPool;
import org.elasticsearch.xpack.migrate.action.ReindexDataStreamIndexAction;
import org.elasticsearch.xpack.migrate.action.SwapDataStreamIndexAction;

import java.util.List;
import java.util.Map;

public class ReindexDataStreamPersistentTaskExecutor extends PersistentTasksExecutor<ReindexDataStreamTaskParams> {
    private static final TimeValue TASK_KEEP_ALIVE_TIME = TimeValue.timeValueDays(1);
    private final Client client;
    private final ClusterService clusterService;
    private final ThreadPool threadPool;

    public ReindexDataStreamPersistentTaskExecutor(Client client, ClusterService clusterService, String taskName, ThreadPool threadPool) {
        super(taskName, threadPool.generic());
        this.client = client;
        this.clusterService = clusterService;
        this.threadPool = threadPool;
    }

    @Override
    protected ReindexDataStreamTask createTask(
        long id,
        String type,
        String action,
        TaskId parentTaskId,
        PersistentTasksCustomMetadata.PersistentTask<ReindexDataStreamTaskParams> taskInProgress,
        Map<String, String> headers
    ) {
        ReindexDataStreamTaskParams params = taskInProgress.getParams();
        return new ReindexDataStreamTask(
            params.startTime(),
            params.totalIndices(),
            params.totalIndicesToBeUpgraded(),
            id,
            type,
            action,
            "id=" + taskInProgress.getId(),
            parentTaskId,
            headers
        );
    }

    @Override
    protected void nodeOperation(AllocatedPersistentTask task, ReindexDataStreamTaskParams params, PersistentTaskState state) {
        String sourceDataStream = params.getSourceDataStream();
        GetDataStreamAction.Request request = new GetDataStreamAction.Request(TimeValue.MAX_VALUE, new String[] { sourceDataStream });
        assert task instanceof ReindexDataStreamTask;
        final ReindexDataStreamTask reindexDataStreamTask = (ReindexDataStreamTask) task;
        ReindexDataStreamClient reindexClient = new ReindexDataStreamClient(client, params.headers());
        reindexClient.execute(GetDataStreamAction.INSTANCE, request, ActionListener.wrap(response -> {
            List<GetDataStreamAction.Response.DataStreamInfo> dataStreamInfos = response.getDataStreams();
            if (dataStreamInfos.size() == 1) {
                List<Index> indices = dataStreamInfos.getFirst().getDataStream().getIndices();
                List<Index> indicesToBeReindexed = indices.stream()
                    .filter(index -> clusterService.state().getMetadata().index(index).getCreationVersion().isLegacyIndexVersion())
                    .toList();
                reindexDataStreamTask.setPendingIndicesCount(indicesToBeReindexed.size());
<<<<<<< HEAD
                CountDownActionListener listener = new CountDownActionListener(
                    indicesToBeReindexed.size() + 1,
                    ActionListener.wrap(response1 -> {
                        completeSuccessfulPersistentTask(reindexDataStreamTask);
                    }, exception -> { completeFailedPersistentTask(reindexDataStreamTask, exception); })
                );
                // TODO: put all these on a queue, only process N from queue at a time
                for (Index index : indicesToBeReindexed) {
                    reindexDataStreamTask.incrementInProgressIndicesCount();
                    reindexClient.execute(
                        ReindexDataStreamIndexAction.INSTANCE,
                        new ReindexDataStreamIndexAction.Request(index.getName()),
                        ActionListener.wrap(response1 -> {
                            updateDataStream(sourceDataStream, index.getName(), response1.getDestIndex(), ActionListener.wrap(unused -> {
                                reindexDataStreamTask.reindexSucceeded();
                                listener.onResponse(null);
                            }, exception -> {
                                reindexDataStreamTask.reindexFailed(index.getName(), exception);
                                listener.onResponse(null);
                            }), reindexClient);
=======
                for (Index index : indicesToBeReindexed) {
                    reindexDataStreamTask.incrementInProgressIndicesCount();
                    // TODO This is just a placeholder. This is where the real data stream reindex logic will go
                    reindexDataStreamTask.reindexSucceeded();
                }
>>>>>>> ec27e20c

                        }, exception -> {
                            reindexDataStreamTask.reindexFailed(index.getName(), exception);
                            listener.onResponse(null);
                        })
                    );
                }
                listener.onResponse(null);
            } else {
                completeFailedPersistentTask(reindexDataStreamTask, new ElasticsearchException("data stream does not exist"));
            }
        }, exception -> completeFailedPersistentTask(reindexDataStreamTask, exception)));
    }

    private void updateDataStream(
        String dataStream,
        String oldIndex,
        String newIndex,
        ActionListener<Void> listener,
        ReindexDataStreamClient reindexClient
    ) {
        reindexClient.execute(
            SwapDataStreamIndexAction.INSTANCE,
            new SwapDataStreamIndexAction.Request(dataStream, oldIndex, newIndex),
            new ActionListener<>() {
                @Override
                public void onResponse(SwapDataStreamIndexAction.Response response) {
                    listener.onResponse(null);
                }

                @Override
                public void onFailure(Exception e) {
                    listener.onFailure(e);
                }
            }
        );
    }

    private void completeSuccessfulPersistentTask(ReindexDataStreamTask persistentTask) {
        persistentTask.allReindexesCompleted();
        threadPool.schedule(persistentTask::markAsCompleted, getTimeToLive(persistentTask), threadPool.generic());
    }

    private void completeFailedPersistentTask(ReindexDataStreamTask persistentTask, Exception e) {
        persistentTask.taskFailed(e);
        threadPool.schedule(() -> persistentTask.markAsFailed(e), getTimeToLive(persistentTask), threadPool.generic());
    }

    private TimeValue getTimeToLive(ReindexDataStreamTask reindexDataStreamTask) {
        PersistentTasksCustomMetadata persistentTasksCustomMetadata = clusterService.state()
            .getMetadata()
            .custom(PersistentTasksCustomMetadata.TYPE);
        PersistentTasksCustomMetadata.PersistentTask<?> persistentTask = persistentTasksCustomMetadata.getTask(
            reindexDataStreamTask.getPersistentTaskId()
        );
        PersistentTaskState state = persistentTask.getState();
        final long completionTime;
        if (state == null) {
            completionTime = threadPool.absoluteTimeInMillis();
            reindexDataStreamTask.updatePersistentTaskState(
                new ReindexDataStreamPersistentTaskState(completionTime),
                ActionListener.noop()
            );
        } else {
            completionTime = ((ReindexDataStreamPersistentTaskState) state).completionTime();
        }
        return TimeValue.timeValueMillis(TASK_KEEP_ALIVE_TIME.millis() - (threadPool.absoluteTimeInMillis() - completionTime));
    }
}<|MERGE_RESOLUTION|>--- conflicted
+++ resolved
@@ -78,7 +78,6 @@
                     .filter(index -> clusterService.state().getMetadata().index(index).getCreationVersion().isLegacyIndexVersion())
                     .toList();
                 reindexDataStreamTask.setPendingIndicesCount(indicesToBeReindexed.size());
-<<<<<<< HEAD
                 CountDownActionListener listener = new CountDownActionListener(
                     indicesToBeReindexed.size() + 1,
                     ActionListener.wrap(response1 -> {
@@ -99,14 +98,6 @@
                                 reindexDataStreamTask.reindexFailed(index.getName(), exception);
                                 listener.onResponse(null);
                             }), reindexClient);
-=======
-                for (Index index : indicesToBeReindexed) {
-                    reindexDataStreamTask.incrementInProgressIndicesCount();
-                    // TODO This is just a placeholder. This is where the real data stream reindex logic will go
-                    reindexDataStreamTask.reindexSucceeded();
-                }
->>>>>>> ec27e20c
-
                         }, exception -> {
                             reindexDataStreamTask.reindexFailed(index.getName(), exception);
                             listener.onResponse(null);

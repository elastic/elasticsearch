/*
 * Copyright Elasticsearch B.V. and/or licensed to Elasticsearch B.V. under one
 * or more contributor license agreements. Licensed under the Elastic License
 * 2.0; you may not use this file except in compliance with the Elastic License
 * 2.0.
 */

package org.elasticsearch.xpack.migrate.task;

import org.elasticsearch.TransportVersion;
import org.elasticsearch.TransportVersions;
import org.elasticsearch.cluster.metadata.Metadata;
import org.elasticsearch.common.io.stream.StreamInput;
import org.elasticsearch.common.io.stream.StreamOutput;
import org.elasticsearch.persistent.PersistentTaskParams;
import org.elasticsearch.xcontent.ConstructingObjectParser;
import org.elasticsearch.xcontent.ObjectParser;
import org.elasticsearch.xcontent.ParseField;
import org.elasticsearch.xcontent.XContentBuilder;
import org.elasticsearch.xcontent.XContentParser;

import java.io.IOException;
import java.util.Map;

import static org.elasticsearch.xcontent.ConstructingObjectParser.constructorArg;

public record ReindexDataStreamTaskParams(
    String sourceDataStream,
    long startTime,
    int totalIndices,
    int totalIndicesToBeUpgraded,
    Map<String, String> headers
) implements PersistentTaskParams {

    private static final String API_CONTEXT = Metadata.XContentContext.API.toString();

    public static final String NAME = ReindexDataStreamTask.TASK_NAME;
    private static final String SOURCE_DATA_STREAM_FIELD = "source_data_stream";
    private static final String START_TIME_FIELD = "start_time";
    private static final String TOTAL_INDICES_FIELD = "total_indices";
    private static final String TOTAL_INDICES_TO_BE_UPGRADED_FIELD = "total_indices_to_be_upgraded";
    private static final String HEADERS_FIELD = "headers";
    @SuppressWarnings("unchecked")
    private static final ConstructingObjectParser<ReindexDataStreamTaskParams, Void> PARSER = new ConstructingObjectParser<>(
        NAME,
        true,
        args -> new ReindexDataStreamTaskParams(
            (String) args[0],
            (long) args[1],
            (int) args[2],
            (int) args[3],
<<<<<<< HEAD
            (Map<String, String>) args[4]
=======
            args[4] == null ? Map.of() : (Map<String, String>) args[4]
>>>>>>> 7cd17d21
        )
    );
    static {
        PARSER.declareString(constructorArg(), new ParseField(SOURCE_DATA_STREAM_FIELD));
        PARSER.declareLong(constructorArg(), new ParseField(START_TIME_FIELD));
        PARSER.declareInt(constructorArg(), new ParseField(TOTAL_INDICES_FIELD));
        PARSER.declareInt(constructorArg(), new ParseField(TOTAL_INDICES_TO_BE_UPGRADED_FIELD));
        PARSER.declareField(
            ConstructingObjectParser.optionalConstructorArg(),
            XContentParser::mapStrings,
            new ParseField(HEADERS_FIELD),
            ObjectParser.ValueType.OBJECT
        );
    }

    @SuppressWarnings("unchecked")
    public ReindexDataStreamTaskParams(StreamInput in) throws IOException {
        this(in.readString(), in.readLong(), in.readInt(), in.readInt(), (Map<String, String>) in.readGenericValue());
    }

    @Override
    public String getWriteableName() {
        return NAME;
    }

    @Override
    public TransportVersion getMinimalSupportedVersion() {
        return TransportVersions.REINDEX_DATA_STREAMS;
    }

    @Override
    public void writeTo(StreamOutput out) throws IOException {
        out.writeString(sourceDataStream);
        out.writeLong(startTime);
        out.writeInt(totalIndices);
        out.writeInt(totalIndicesToBeUpgraded);
        out.writeGenericValue(headers);
    }

    @Override
    public XContentBuilder toXContent(XContentBuilder builder, Params params) throws IOException {
        builder.startObject()
            .field(SOURCE_DATA_STREAM_FIELD, sourceDataStream)
            .field(START_TIME_FIELD, startTime)
            .field(TOTAL_INDICES_FIELD, totalIndices)
            .field(TOTAL_INDICES_TO_BE_UPGRADED_FIELD, totalIndicesToBeUpgraded);
        if (API_CONTEXT.equals(params.param(Metadata.CONTEXT_MODE_PARAM, API_CONTEXT)) == false) {
<<<<<<< HEAD
            // This makes sure that we don't retrieve this from the cluster state
=======
            // This makes sure that we don't return the headers to an api request, like _cluster/state
>>>>>>> 7cd17d21
            builder.stringStringMap(HEADERS_FIELD, headers);
        }
        builder.endObject();
        return builder;
    }

    public String getSourceDataStream() {
        return sourceDataStream;
    }

    public static ReindexDataStreamTaskParams fromXContent(XContentParser parser) {
        return PARSER.apply(parser, null);
    }

    public Map<String, String> getHeaders() {
        return headers;
    }
}<|MERGE_RESOLUTION|>--- conflicted
+++ resolved
@@ -49,11 +49,7 @@
             (long) args[1],
             (int) args[2],
             (int) args[3],
-<<<<<<< HEAD
-            (Map<String, String>) args[4]
-=======
             args[4] == null ? Map.of() : (Map<String, String>) args[4]
->>>>>>> 7cd17d21
         )
     );
     static {
@@ -101,11 +97,7 @@
             .field(TOTAL_INDICES_FIELD, totalIndices)
             .field(TOTAL_INDICES_TO_BE_UPGRADED_FIELD, totalIndicesToBeUpgraded);
         if (API_CONTEXT.equals(params.param(Metadata.CONTEXT_MODE_PARAM, API_CONTEXT)) == false) {
-<<<<<<< HEAD
-            // This makes sure that we don't retrieve this from the cluster state
-=======
             // This makes sure that we don't return the headers to an api request, like _cluster/state
->>>>>>> 7cd17d21
             builder.stringStringMap(HEADERS_FIELD, headers);
         }
         builder.endObject();

--- conflicted
+++ resolved
@@ -269,13 +269,6 @@
 
         retainAllSnapshots("snapshots-retention-with-retain");
 
-<<<<<<< HEAD
-        long totalModelSizeStatsBeforeDelete = getTotalHitsValue(
-            prepareSearch("*").setIndicesOptions(IndicesOptions.LENIENT_EXPAND_OPEN_CLOSED_HIDDEN)
-                .setQuery(QueryBuilders.termQuery("result_type", "model_size_stats"))
-        );
-        long totalNotificationsCountBeforeDelete = getTotalHitsValue(prepareSearch(NotificationsIndex.NOTIFICATIONS_INDEX));
-=======
         long totalModelSizeStatsBeforeDelete = SearchResponseUtils.getTotalHitsValue(
             prepareSearch("*").setIndicesOptions(IndicesOptions.LENIENT_EXPAND_OPEN_CLOSED_HIDDEN)
                 .setQuery(QueryBuilders.termQuery("result_type", "model_size_stats"))
@@ -283,7 +276,6 @@
         long totalNotificationsCountBeforeDelete = SearchResponseUtils.getTotalHitsValue(
             prepareSearch(NotificationsIndex.NOTIFICATIONS_INDEX)
         );
->>>>>>> d6e8217b
         assertThat(totalModelSizeStatsBeforeDelete, greaterThan(0L));
         assertThat(totalNotificationsCountBeforeDelete, greaterThan(0L));
 
@@ -327,13 +319,6 @@
         assertThat(getRecords("results-and-snapshots-retention").size(), equalTo(0));
         assertThat(getModelSnapshots("results-and-snapshots-retention").size(), equalTo(1));
 
-<<<<<<< HEAD
-        long totalModelSizeStatsAfterDelete = getTotalHitsValue(
-            prepareSearch("*").setIndicesOptions(IndicesOptions.LENIENT_EXPAND_OPEN_CLOSED_HIDDEN)
-                .setQuery(QueryBuilders.termQuery("result_type", "model_size_stats"))
-        );
-        long totalNotificationsCountAfterDelete = getTotalHitsValue(prepareSearch(NotificationsIndex.NOTIFICATIONS_INDEX));
-=======
         long totalModelSizeStatsAfterDelete = SearchResponseUtils.getTotalHitsValue(
             prepareSearch("*").setIndicesOptions(IndicesOptions.LENIENT_EXPAND_OPEN_CLOSED_HIDDEN)
                 .setQuery(QueryBuilders.termQuery("result_type", "model_size_stats"))
@@ -341,7 +326,6 @@
         long totalNotificationsCountAfterDelete = SearchResponseUtils.getTotalHitsValue(
             prepareSearch(NotificationsIndex.NOTIFICATIONS_INDEX)
         );
->>>>>>> d6e8217b
         assertThat(totalModelSizeStatsAfterDelete, equalTo(totalModelSizeStatsBeforeDelete));
         assertThat(totalNotificationsCountAfterDelete, greaterThanOrEqualTo(totalNotificationsCountBeforeDelete));
 

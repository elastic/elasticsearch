--- conflicted
+++ resolved
@@ -19,11 +19,7 @@
 import org.elasticsearch.xpack.core.ml.job.config.DataDescription;
 import org.elasticsearch.xpack.core.ml.job.config.Detector;
 import org.elasticsearch.xpack.core.ml.job.config.Job;
-<<<<<<< HEAD
-import org.elasticsearch.xpack.core.security.user.UsernamesField;
-=======
 import org.elasticsearch.xpack.core.security.user.InternalUsers;
->>>>>>> be0d5ccb
 import org.junit.After;
 import org.junit.Before;
 
@@ -59,23 +55,14 @@
         assertThatNumberOfAnnotationsIsEqualTo(0);
 
         runJob(jobIdA, datafeedIdA);
-<<<<<<< HEAD
-        client().index(randomAnnotationIndexRequest(jobIdA, UsernamesField.XPACK_NAME)).actionGet();
-        client().index(randomAnnotationIndexRequest(jobIdA, UsernamesField.XPACK_NAME)).actionGet();
-=======
         client().index(randomAnnotationIndexRequest(jobIdA, InternalUsers.XPACK_USER.principal())).actionGet();
         client().index(randomAnnotationIndexRequest(jobIdA, InternalUsers.XPACK_USER.principal())).actionGet();
->>>>>>> be0d5ccb
         client().index(randomAnnotationIndexRequest(jobIdA, "real_user")).actionGet();
         // 3 jobA annotations (2 _xpack, 1 real_user)
         assertThatNumberOfAnnotationsIsEqualTo(3);
 
         runJob(jobIdB, datafeedIdB);
-<<<<<<< HEAD
-        client().index(randomAnnotationIndexRequest(jobIdB, UsernamesField.XPACK_NAME)).actionGet();
-=======
         client().index(randomAnnotationIndexRequest(jobIdB, InternalUsers.XPACK_USER.principal())).actionGet();
->>>>>>> be0d5ccb
         client().index(randomAnnotationIndexRequest(jobIdB, "other_real_user")).actionGet();
         // 3 jobA annotations (2 _xpack, 1 real_user) and 2 jobB annotations (1 _xpack, 1 real_user)
         assertThatNumberOfAnnotationsIsEqualTo(5);

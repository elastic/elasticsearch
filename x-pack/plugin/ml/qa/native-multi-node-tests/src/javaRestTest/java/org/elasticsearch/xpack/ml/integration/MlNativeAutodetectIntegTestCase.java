--- conflicted
+++ resolved
@@ -269,11 +269,7 @@
         // Refresh the annotations index so that recently indexed annotation docs are visible.
         client().admin()
             .indices()
-<<<<<<< HEAD
-            .prepareRefresh(AnnotationIndex.INDEX_NAME)
-=======
             .prepareRefresh(AnnotationIndex.LATEST_INDEX_NAME)
->>>>>>> d90fa4eb
             .setIndicesOptions(IndicesOptions.LENIENT_EXPAND_OPEN_CLOSED_HIDDEN)
             .execute()
             .actionGet();

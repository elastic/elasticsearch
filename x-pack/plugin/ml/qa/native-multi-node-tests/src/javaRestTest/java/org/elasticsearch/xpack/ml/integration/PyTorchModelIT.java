/*
 * Copyright Elasticsearch B.V. and/or licensed to Elasticsearch B.V. under one
 * or more contributor license agreements. Licensed under the Elastic License
 * 2.0; you may not use this file except in compliance with the Elastic License
 * 2.0.
 */

package org.elasticsearch.xpack.ml.integration;

import org.apache.http.util.EntityUtils;
import org.elasticsearch.client.Request;
import org.elasticsearch.client.Response;
import org.elasticsearch.client.ResponseException;
import org.elasticsearch.common.CheckedBiConsumer;
import org.elasticsearch.common.settings.Settings;
import org.elasticsearch.common.util.concurrent.ThreadContext;
import org.elasticsearch.test.SecuritySettingsSourceField;
import org.elasticsearch.test.rest.ESRestTestCase;
import org.elasticsearch.xpack.core.ml.inference.allocation.AllocationState;
import org.elasticsearch.xpack.core.ml.integration.MlRestTestStateCleaner;
import org.elasticsearch.xpack.core.ml.utils.MapHelper;
import org.elasticsearch.xpack.core.security.authc.support.UsernamePasswordToken;
import org.elasticsearch.xpack.ml.inference.nlp.tokenizers.BertTokenizer;
import org.junit.After;
import org.junit.Before;

import java.io.IOException;
import java.util.ArrayList;
import java.util.Base64;
import java.util.List;
import java.util.Map;
import java.util.Queue;
import java.util.concurrent.ConcurrentLinkedQueue;
import java.util.concurrent.CountDownLatch;
import java.util.concurrent.ExecutorService;
import java.util.concurrent.Executors;
import java.util.concurrent.TimeUnit;
import java.util.stream.Collectors;

import static org.hamcrest.Matchers.containsString;
import static org.hamcrest.Matchers.empty;
import static org.hamcrest.Matchers.equalTo;
import static org.hamcrest.Matchers.greaterThanOrEqualTo;
import static org.hamcrest.Matchers.hasSize;

/**
 * This test uses a tiny hardcoded base64 encoded PyTorch TorchScript model.
 * The model was created with the following python script and returns a
 * Tensor of 1s. The simplicity of the model is not important as the aim
 * is to test loading a model into the PyTorch process and evaluating it.
 *
 * ## Start Python
 * import torch
 * class SuperSimple(torch.nn.Module):
 *     def forward(self, input_ids=None, token_type_ids=None, position_ids=None, inputs_embeds=None):
 *         return torch.ones((input_ids.size()[0], 2), dtype=torch.float32)
 *
 * model = SuperSimple()
 * input_ids = torch.tensor([1, 2, 3, 4, 5])
 * the_rest = torch.ones(5)
 * result = model.forward(input_ids, the_rest, the_rest, the_rest)
 * print(result)
 *
 * traced_model =  torch.jit.trace(model, (input_ids, the_rest, the_rest, the_rest))
 * torch.jit.save(traced_model, "simplemodel.pt")
 * ## End Python
 */
public class PyTorchModelIT extends ESRestTestCase {

    private static final String BASIC_AUTH_VALUE_SUPER_USER =
        UsernamePasswordToken.basicAuthHeaderValue("x_pack_rest_user", SecuritySettingsSourceField.TEST_PASSWORD_SECURE_STRING);

    private static final String MODEL_INDEX = "model_store";
    private static final String VOCAB_INDEX = "vocab_store";
    static final String BASE_64_ENCODED_MODEL =
        "UEsDBAAACAgAAAAAAAAAAAAAAAAAAAAAAAAUAA4Ac2ltcGxlbW9kZWwvZGF0YS5wa2xGQgoAWlpaWlpaWlpaWoACY19fdG9yY2hfXwp" +
            "TdXBlclNpbXBsZQpxACmBfShYCAAAAHRyYWluaW5ncQGIdWJxAi5QSwcIXOpBBDQAAAA0AAAAUEsDBBQACAgIAAAAAAAAAAAAAAAAAA" +
            "AAAAAdAEEAc2ltcGxlbW9kZWwvY29kZS9fX3RvcmNoX18ucHlGQj0AWlpaWlpaWlpaWlpaWlpaWlpaWlpaWlpaWlpaWlpaWlpaWlpaW" +
            "lpaWlpaWlpaWlpaWlpaWlpaWlpaWlpaWnWOMWvDMBCF9/yKI5MMrnHTQsHgjt2aJdlCEIp9SgWSTpykFvfXV1htaYds0nfv473Jqhjh" +
            "kAPywbhgUbzSnC02wwZAyqBYOUzIUUoY4XRe6SVr/Q8lVsYbf4UBLkS2kBk1aOIPxbOIaPVQtEQ8vUnZ/WlrSxTA+JCTNHMc4Ig+Ele" +
            "s+Jod+iR3N/jDDf74wxu4e/5+DmtE9mUyhdgFNq7bZ3ekehbruC6aTxS/c1rom6Z698WrEfIYxcn4JGTftLA7tzCnJeD41IJVC+U07k" +
            "umUHw3E47Vqh+xnULeFisYLx064mV8UTZibWFMmX0p23wBUEsHCE0EGH3yAAAAlwEAAFBLAwQUAAgICAAAAAAAAAAAAAAAAAAAAAAAJ" +
            "wA5AHNpbXBsZW1vZGVsL2NvZGUvX190b3JjaF9fLnB5LmRlYnVnX3BrbEZCNQBaWlpaWlpaWlpaWlpaWlpaWlpaWlpaWlpaWlpaWlpa" +
            "WlpaWlpaWlpaWlpaWlpaWlpaWlpaWrWST0+DMBiHW6bOod/BGS94kKpo2Mwyox5x3pbgiXSAFtdR/nQu3IwHiZ9oX88CaeGu9tL0efq" +
            "+v8P7fmiGA1wgTgoIcECZQqe6vmYD6G4hAJOcB1E8NazTm+ELyzY4C3Q0z8MsRwF+j4JlQUPEEo5wjH0WB9hCNFqgpOCExZY5QnnEw7" +
            "ME+0v8GuaIs8wnKI7RigVrKkBzm0lh2OdjkeHllG28f066vK6SfEypF60S+vuYt4gjj2fYr/uPrSvRv356TepfJ9iWJRN0OaELQSZN3" +
            "FRPNbcP1PTSntMr0x0HzLZQjPYIEo3UaFeiISRKH0Mil+BE/dyT1m7tCBLwVO1MX4DK3bbuTlXuy8r71j5Aoho66udAoseOnrdVzx28" +
            "UFW6ROuO/lT6QKKyo79VU54emj9QSwcInsUTEDMBAAAFAwAAUEsDBAAACAgAAAAAAAAAAAAAAAAAAAAAAAAZAAYAc2ltcGxlbW9kZWw" +
            "vY29uc3RhbnRzLnBrbEZCAgBaWoACKS5QSwcIbS8JVwQAAAAEAAAAUEsDBAAACAgAAAAAAAAAAAAAAAAAAAAAAAATADsAc2ltcGxlbW" +
            "9kZWwvdmVyc2lvbkZCNwBaWlpaWlpaWlpaWlpaWlpaWlpaWlpaWlpaWlpaWlpaWlpaWlpaWlpaWlpaWlpaWlpaWlpaWlpaMwpQSwcI0" +
            "Z5nVQIAAAACAAAAUEsBAgAAAAAICAAAAAAAAFzqQQQ0AAAANAAAABQAAAAAAAAAAAAAAAAAAAAAAHNpbXBsZW1vZGVsL2RhdGEucGts" +
            "UEsBAgAAFAAICAgAAAAAAE0EGH3yAAAAlwEAAB0AAAAAAAAAAAAAAAAAhAAAAHNpbXBsZW1vZGVsL2NvZGUvX190b3JjaF9fLnB5UEs" +
            "BAgAAFAAICAgAAAAAAJ7FExAzAQAABQMAACcAAAAAAAAAAAAAAAAAAgIAAHNpbXBsZW1vZGVsL2NvZGUvX190b3JjaF9fLnB5LmRlYn" +
            "VnX3BrbFBLAQIAAAAACAgAAAAAAABtLwlXBAAAAAQAAAAZAAAAAAAAAAAAAAAAAMMDAABzaW1wbGVtb2RlbC9jb25zdGFudHMucGtsU" +
            "EsBAgAAAAAICAAAAAAAANGeZ1UCAAAAAgAAABMAAAAAAAAAAAAAAAAAFAQAAHNpbXBsZW1vZGVsL3ZlcnNpb25QSwYGLAAAAAAAAAAe" +
            "Ay0AAAAAAAAAAAAFAAAAAAAAAAUAAAAAAAAAagEAAAAAAACSBAAAAAAAAFBLBgcAAAAA/AUAAAAAAAABAAAAUEsFBgAAAAAFAAUAagE" +
            "AAJIEAAAAAA==";
    static final int RAW_MODEL_SIZE; // size of the model before base64 encoding
    static {
        RAW_MODEL_SIZE = Base64.getDecoder().decode(BASE_64_ENCODED_MODEL).length;
    }

    private final ExecutorService executorService = Executors.newFixedThreadPool(5);

    @Override
    protected Settings restClientSettings() {
        return Settings.builder().put(ThreadContext.PREFIX + ".Authorization", BASIC_AUTH_VALUE_SUPER_USER).build();
    }

    @Before
    public void setLogging() throws IOException {
        Request loggingSettings = new Request("PUT", "_cluster/settings");
        loggingSettings.setJsonEntity("" +
            "{" +
            "\"transient\" : {\n" +
            "        \"logger.org.elasticsearch.xpack.ml.inference.allocation\" : \"TRACE\",\n" +
            "        \"logger.org.elasticsearch.xpack.ml.inference.deployment\" : \"TRACE\",\n" +
            "        \"logger.org.elasticsearch.xpack.ml.process.logging\" : \"TRACE\"\n" +
            "    }" +
            "}");
        client().performRequest(loggingSettings);
    }

    @After
    public void cleanup() throws Exception {
        terminate(executorService);

        Request loggingSettings = new Request("PUT", "_cluster/settings");
        loggingSettings.setJsonEntity("" +
            "{" +
            "\"transient\" : {\n" +
            "        \"logger.org.elasticsearch.xpack.ml.inference.allocation\" :null,\n" +
            "        \"logger.org.elasticsearch.xpack.ml.inference.deployment\" : null,\n" +
            "        \"logger.org.elasticsearch.xpack.ml.process.logging\" : null\n" +
            "    }" +
            "}");
        client().performRequest(loggingSettings);

        new MlRestTestStateCleaner(logger, adminClient()).resetFeatures();
        waitForPendingTasks(adminClient());
    }

    public void testEvaluate() throws IOException, InterruptedException {
        String modelId = "test_evaluate";
        createModelStoreIndex();
        putVocabulary(List.of("these", "are", "my", "words"));
        putModelDefinition(modelId);
        refreshModelStoreAndVocabIndex();
        createTrainedModel(modelId);
        startDeployment(modelId);
        CountDownLatch latch = new CountDownLatch(10);
        Queue<String> failures = new ConcurrentLinkedQueue<>();
        try {
            // Adding multiple inference calls to verify different calls get routed to separate nodes
            for (int i = 0; i < 10; i++) {
                executorService.execute(() -> {
                    try {
                        Response inference = infer("my words", modelId);
                        assertThat(EntityUtils.toString(inference.getEntity()), equalTo("{\"inference\":[[1.0,1.0]]}"));
                    } catch (IOException ex) {
                        failures.add(ex.getMessage());
                    } finally {
                        latch.countDown();
                    }
                });
            }
        } finally {
            assertTrue("timed-out waiting for inference requests after 30s", latch.await(30, TimeUnit.SECONDS));
            stopDeployment(modelId);
        }
        if (failures.isEmpty() == false) {
            fail("Inference calls failed with [" + failures.stream().reduce((s1, s2) -> s1 + ", " + s2) + "]");
        }
    }

    @SuppressWarnings("unchecked")
<<<<<<< HEAD
    public void testDeploymentStats() throws IOException {
        String model = "model_starting_test";
        String modelPartial = "model_partially_started";
        String modelStarted = "model_started";

        createModelStoreIndex();
        putVocabulary(List.of("once", "twice"));
        putModelDefinition(model);
        putModelDefinition(modelPartial);
        putModelDefinition(modelStarted);
        refreshModelStoreAndVocabIndex();
        createTrainedModel(model);
        createTrainedModel(modelPartial);
        createTrainedModel(modelStarted);

        CheckedBiConsumer<String, AllocationState, IOException> assertAtLeast = (modelId, state) -> {
            startDeployment(modelId, state.toString());
            Response response = getDeploymentStats(modelId);
            List<Map<String, Object>> stats = (List<Map<String, Object>>)entityAsMap(response).get("deployment_stats");
            assertThat(stats, hasSize(1));
            assertThat(AllocationState.fromString(stats.get(0).get("state").toString()), greaterThanOrEqualTo(state));
            stopDeployment(model);
        };

        assertAtLeast.accept(model, AllocationState.STARTING);
        assertAtLeast.accept(modelPartial, AllocationState.PARTIALLY_STARTED);
        assertAtLeast.accept(modelStarted, AllocationState.STARTED);
    }

    @AwaitsFix(bugUrl = "https://github.com/elastic/ml-cpp/pull/1961")
    @SuppressWarnings("unchecked")
=======
>>>>>>> f2ea4253
    public void testLiveDeploymentStats() throws IOException {
        String modelA = "model_a";

        createModelStoreIndex();
        putVocabulary(List.of("once", "twice"));
        putModelDefinition(modelA);
        refreshModelStoreAndVocabIndex();
        createTrainedModel(modelA);
        startDeployment(modelA);
        infer("once", modelA);
        infer("twice", modelA);
        Response response = getDeploymentStats(modelA);
        List<Map<String, Object>> stats = (List<Map<String, Object>>)entityAsMap(response).get("deployment_stats");
        assertThat(stats, hasSize(1));
        assertThat(stats.get(0).get("model_id"), equalTo(modelA));
        assertThat(stats.get(0).get("model_size"), equalTo("1.5kb"));
        List<Map<String, Object>> nodes = (List<Map<String, Object>>)stats.get(0).get("nodes");
        // 2 of the 3 nodes in the cluster are ML nodes
        assertThat(nodes, hasSize(2));
        int inferenceCount = sumInferenceCountOnNodes(nodes);
        assertThat(inferenceCount, equalTo(2));
    }

    @SuppressWarnings("unchecked")
    public void testGetDeploymentStats_WithWildcard() throws IOException {

        {
            // No deployments is an error when allow_no_match == false
            expectThrows(ResponseException.class, () -> getDeploymentStats("*", false));
            getDeploymentStats("*", true);
        }

        createModelStoreIndex();

        String modelFoo = "foo";
        putVocabulary(List.of("once", "twice"));
        putModelDefinition(modelFoo);
        createTrainedModel(modelFoo);

        String modelBar = "bar";
        putVocabulary(List.of("once", "twice"));
        putModelDefinition(modelBar);
        createTrainedModel(modelBar);

        refreshModelStoreAndVocabIndex();

        startDeployment(modelFoo);
        startDeployment(modelBar);
        infer("once", modelFoo);
        infer("once", modelBar);
        {
            Response response = getDeploymentStats("*");
            Map<String, Object> map = entityAsMap(response);
            List<Map<String, Object>> stats = (List<Map<String, Object>>) map.get("deployment_stats");
            assertThat(stats, hasSize(2));
            assertThat(stats.get(0).get("model_id"), equalTo(modelBar));
            assertThat(stats.get(1).get("model_id"), equalTo(modelFoo));
            List<Map<String, Object>> barNodes = (List<Map<String, Object>>)stats.get(0).get("nodes");
            // 2 of the 3 nodes in the cluster are ML nodes
            assertThat(barNodes, hasSize(2));
            assertThat(sumInferenceCountOnNodes(barNodes), equalTo(1));
            List<Map<String, Object>> fooNodes = (List<Map<String, Object>>)stats.get(0).get("nodes");
            assertThat(fooNodes, hasSize(2));
            assertThat(sumInferenceCountOnNodes(fooNodes), equalTo(1));
        }
        {
            Response response = getDeploymentStats("f*");
            Map<String, Object> map = entityAsMap(response);
            List<Map<String, Object>> stats = (List<Map<String, Object>>) map.get("deployment_stats");
            assertThat(stats, hasSize(1));
            assertThat(stats.get(0).get("model_id"), equalTo(modelFoo));
        }
        {
            Response response = getDeploymentStats("bar");
            Map<String, Object> map = entityAsMap(response);
            List<Map<String, Object>> stats = (List<Map<String, Object>>) map.get("deployment_stats");
            assertThat(stats, hasSize(1));
            assertThat(stats.get(0).get("model_id"), equalTo(modelBar));
        }
        {
            ResponseException e = expectThrows(ResponseException.class, () -> getDeploymentStats("c*", false));
            assertThat(EntityUtils.toString(e.getResponse().getEntity()),
                containsString("No known trained model with deployment with id [c*]"));
        }
        {
            ResponseException e = expectThrows(ResponseException.class, () -> getDeploymentStats("foo,c*", false));
            assertThat(EntityUtils.toString(e.getResponse().getEntity()),
                containsString("No known trained model with deployment with id [c*]"));
        }
    }

    @SuppressWarnings("unchecked")
    public void testGetDeploymentStats_WithStartedStoppedDeployments() throws IOException {
        putVocabulary(List.of("once", "twice"));
        String modelFoo = "foo";
        putModelDefinition(modelFoo);
        createTrainedModel(modelFoo);

        String modelBar = "bar";
        putModelDefinition(modelBar);
        createTrainedModel(modelBar);

        refreshModelStoreAndVocabIndex();

        startDeployment(modelFoo);
        startDeployment(modelBar);
        infer("once", modelFoo);
        infer("once", modelBar);

        Response response = getDeploymentStats("*");
        Map<String, Object> map = entityAsMap(response);
        List<Map<String, Object>> stats = (List<Map<String, Object>>) map.get("deployment_stats");
        assertThat(stats, hasSize(2));

        // check all nodes are started
        for (int i : new int[]{0, 1}) {
            List<Map<String, Object>> nodes = (List<Map<String, Object>>) stats.get(i).get("nodes");
            // 2 ml nodes
            assertThat(nodes, hasSize(2));
            for (int j : new int[]{0, 1}) {
                Object state = MapHelper.dig("routing_state.routing_state", nodes.get(j));
                assertEquals("started", state);
            }
        }

        stopDeployment(modelFoo);

        response = getDeploymentStats("*");
        map = entityAsMap(response);
        stats = (List<Map<String, Object>>) map.get("deployment_stats");

        assertThat(stats, hasSize(1));

        // check all nodes are started
        List<Map<String, Object>> nodes = (List<Map<String, Object>>) stats.get(0).get("nodes");
        // 2 ml nodes
        assertThat(nodes, hasSize(2));
        for (int j : new int[]{0, 1}) {
            Object state = MapHelper.dig("routing_state.routing_state", nodes.get(j));
            assertEquals("started", state);
        }

        stopDeployment(modelBar);

        response = getDeploymentStats("*");
        map = entityAsMap(response);
        stats = (List<Map<String, Object>>) map.get("deployment_stats");
        assertThat(stats, empty());
    }

    private int sumInferenceCountOnNodes(List<Map<String, Object>> nodes) {
        int inferenceCount = 0;
        for (var node : nodes) {
            inferenceCount += (Integer) node.get("inference_count");
        }
        return inferenceCount;
    }

    private void putModelDefinition(String modelId) throws IOException {
        Request request = new Request("PUT", "/" + MODEL_INDEX + "/_doc/trained_model_definition_doc-" + modelId + "-0");
        request.setJsonEntity("{  " +
            "\"doc_type\": \"trained_model_definition_doc\"," +
            "\"model_id\": \"" + modelId +"\"," +
            "\"doc_num\": 0," +
            "\"definition_length\":" + RAW_MODEL_SIZE + "," +
            "\"total_definition_length\":" + RAW_MODEL_SIZE + "," +
            "\"compression_version\": 1," +
            "\"definition\": \""  + BASE_64_ENCODED_MODEL + "\"," +
            "\"eos\": true" +
            "}");
        client().performRequest(request);
    }

    private void createModelStoreIndex() throws IOException {
        Request request = new Request("PUT", "/" + MODEL_INDEX);
        request.setJsonEntity("{  " +
            "\"mappings\": {\n" +
            "    \"properties\": {\n" +
            "        \"doc_type\":    { \"type\": \"keyword\"  },\n" +
            "        \"model_id\":    { \"type\": \"keyword\"  },\n" +
            "        \"definition_length\":     { \"type\": \"long\"  },\n" +
            "        \"total_definition_length\":     { \"type\": \"long\"  },\n" +
            "        \"compression_version\":     { \"type\": \"long\"  },\n" +
            "        \"definition\":     { \"type\": \"binary\"  },\n" +
            "        \"eos\":      { \"type\": \"boolean\" },\n" +
            "        \"task_type\":      { \"type\": \"keyword\" },\n" +
            "        \"vocab\":      { \"type\": \"keyword\" },\n" +
            "        \"with_special_tokens\":      { \"type\": \"boolean\" },\n" +
            "        \"do_lower_case\":      { \"type\": \"boolean\" }\n" +
            "      }\n" +
            "    }" +
            "}");
        client().performRequest(request);
    }

    private void putVocabulary(List<String> vocabulary) throws IOException {
        List<String> vocabularyWithPad = new ArrayList<>();
        vocabularyWithPad.add(BertTokenizer.PAD_TOKEN);
        vocabularyWithPad.addAll(vocabulary);
        String quotedWords = vocabularyWithPad.stream().map(s -> "\"" + s + "\"").collect(Collectors.joining(","));

        Request request = new Request("PUT", "/" + VOCAB_INDEX + "/_doc/test_vocab");
        request.setJsonEntity("{  " +
                "\"vocab\": [" + quotedWords + "]\n" +
            "}");
        client().performRequest(request);
    }

    private void createTrainedModel(String modelId) throws IOException {
        Request request = new Request("PUT", "/_ml/trained_models/" + modelId);
        request.setJsonEntity("{  " +
            "    \"description\": \"simple model for testing\",\n" +
            "    \"model_type\": \"pytorch\",\n" +
            "    \"inference_config\": {\n" +
            "        \"bert_pass_through\": {\n" +
            "            \"vocabulary\": {\n" +
            "              \"index\": \"" + VOCAB_INDEX + "\",\n" +
            "              \"id\": \"test_vocab\"\n" +
            "            },\n" +
            "            \"tokenization\": {" +
            "              \"bert\": {\"with_special_tokens\": false}\n" +
            "            }\n" +
            "        }\n" +
            "    },\n" +
            "    \"location\": {\n" +
            "        \"index\": {\n" +
            "            \"name\": \"" + MODEL_INDEX + "\"\n" +
            "        }\n" +
            "    }" +
            "}");
        client().performRequest(request);
    }

    private void refreshModelStoreAndVocabIndex() throws IOException {
        Request request = new Request("POST", "/" + MODEL_INDEX + "," + VOCAB_INDEX + "/_refresh");
        client().performRequest(request);
    }

    private Response startDeployment(String modelId) throws IOException {
        return startDeployment(modelId, AllocationState.STARTED.toString());
    }

    private Response startDeployment(String modelId, String waitForState) throws IOException {
        Request request = new Request("POST", "/_ml/trained_models/" + modelId + "/deployment/_start?timeout=40s&wait_for=" + waitForState);
        return client().performRequest(request);
    }

    private void stopDeployment(String modelId) throws IOException {
        Request request = new Request("POST", "/_ml/trained_models/" + modelId + "/deployment/_stop");
        client().performRequest(request);
    }

    private Response getDeploymentStats(String modelId) throws IOException {
        return getDeploymentStats(modelId, true);
    }

    private Response getDeploymentStats(String modelId, boolean allowNoMatch) throws IOException {
        Request request = new Request("GET", "/_ml/trained_models/" + modelId + "/deployment/_stats?allow_no_match=" + allowNoMatch);
        return client().performRequest(request);
    }

    private Response infer(String input, String modelId) throws IOException {
        Request request = new Request("POST", "/_ml/trained_models/" + modelId + "/deployment/_infer");
        request.setJsonEntity("{  " +
            "\"docs\": [{\"input\":\"" + input + "\"}]\n" +
            "}");
        return client().performRequest(request);
    }

}<|MERGE_RESOLUTION|>--- conflicted
+++ resolved
@@ -174,7 +174,6 @@
     }
 
     @SuppressWarnings("unchecked")
-<<<<<<< HEAD
     public void testDeploymentStats() throws IOException {
         String model = "model_starting_test";
         String modelPartial = "model_partially_started";
@@ -206,8 +205,6 @@
 
     @AwaitsFix(bugUrl = "https://github.com/elastic/ml-cpp/pull/1961")
     @SuppressWarnings("unchecked")
-=======
->>>>>>> f2ea4253
     public void testLiveDeploymentStats() throws IOException {
         String modelA = "model_a";
 

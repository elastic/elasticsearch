/*
 * Copyright Elasticsearch B.V. and/or licensed to Elasticsearch B.V. under one
 * or more contributor license agreements. Licensed under the Elastic License
 * 2.0; you may not use this file except in compliance with the Elastic License
 * 2.0.
 */

package org.elasticsearch.xpack.ml.integration;

import org.apache.http.util.EntityUtils;
import org.elasticsearch.client.Request;
import org.elasticsearch.client.Response;
import org.elasticsearch.client.ResponseException;
import org.elasticsearch.common.CheckedBiConsumer;
import org.elasticsearch.common.settings.Settings;
import org.elasticsearch.common.util.concurrent.ThreadContext;
import org.elasticsearch.common.xcontent.support.XContentMapValues;
import org.elasticsearch.core.TimeValue;
import org.elasticsearch.test.SecuritySettingsSourceField;
import org.elasticsearch.test.rest.ESRestTestCase;
import org.elasticsearch.xpack.core.ml.inference.allocation.AllocationStatus;
import org.elasticsearch.xpack.core.ml.integration.MlRestTestStateCleaner;
import org.elasticsearch.xpack.core.ml.utils.MapHelper;
import org.elasticsearch.xpack.core.security.authc.support.UsernamePasswordToken;
import org.elasticsearch.xpack.ml.inference.nlp.tokenizers.BertTokenizer;
import org.junit.After;
import org.junit.Before;

import java.io.IOException;
import java.util.ArrayList;
import java.util.Base64;
import java.util.List;
import java.util.Map;
import java.util.Queue;
import java.util.concurrent.ConcurrentLinkedQueue;
import java.util.concurrent.CountDownLatch;
import java.util.concurrent.ExecutorService;
import java.util.concurrent.Executors;
import java.util.concurrent.TimeUnit;
import java.util.stream.Collectors;

import static org.elasticsearch.xpack.ml.integration.InferenceIngestIT.putPipeline;
import static org.elasticsearch.xpack.ml.integration.InferenceIngestIT.simulateRequest;
import static org.hamcrest.Matchers.containsString;
import static org.hamcrest.Matchers.empty;
import static org.hamcrest.Matchers.equalTo;
import static org.hamcrest.Matchers.greaterThanOrEqualTo;
import static org.hamcrest.Matchers.hasSize;
import static org.hamcrest.Matchers.is;
import static org.hamcrest.Matchers.not;
import static org.hamcrest.Matchers.notNullValue;
import static org.hamcrest.Matchers.nullValue;

/**
 * This test uses a tiny hardcoded base64 encoded PyTorch TorchScript model.
 * The model was created with the following python script and returns a
 * Tensor of 1s. The simplicity of the model is not important as the aim
 * is to test loading a model into the PyTorch process and evaluating it.
 *
 * ## Start Python
 * import torch
 * class SuperSimple(torch.nn.Module):
 *     def forward(self, input_ids=None, token_type_ids=None, position_ids=None, inputs_embeds=None):
 *         return torch.ones((input_ids.size()[0], 2), dtype=torch.float32)
 *
 * model = SuperSimple()
 * input_ids = torch.tensor([1, 2, 3, 4, 5])
 * the_rest = torch.ones(5)
 * result = model.forward(input_ids, the_rest, the_rest, the_rest)
 * print(result)
 *
 * traced_model =  torch.jit.trace(model, (input_ids, the_rest, the_rest, the_rest))
 * torch.jit.save(traced_model, "simplemodel.pt")
 * ## End Python
 */
public class PyTorchModelIT extends ESRestTestCase {

    private static final String BASIC_AUTH_VALUE_SUPER_USER = UsernamePasswordToken.basicAuthHeaderValue(
        "x_pack_rest_user",
        SecuritySettingsSourceField.TEST_PASSWORD_SECURE_STRING
    );

    static final String BASE_64_ENCODED_MODEL =
        "UEsDBAAACAgAAAAAAAAAAAAAAAAAAAAAAAAUAA4Ac2ltcGxlbW9kZWwvZGF0YS5wa2xGQgoAWlpaWlpaWlpaWoACY19fdG9yY2hfXwp"
            + "TdXBlclNpbXBsZQpxACmBfShYCAAAAHRyYWluaW5ncQGIdWJxAi5QSwcIXOpBBDQAAAA0AAAAUEsDBBQACAgIAAAAAAAAAAAAAAAAAA"
            + "AAAAAdAEEAc2ltcGxlbW9kZWwvY29kZS9fX3RvcmNoX18ucHlGQj0AWlpaWlpaWlpaWlpaWlpaWlpaWlpaWlpaWlpaWlpaWlpaWlpaW"
            + "lpaWlpaWlpaWlpaWlpaWlpaWlpaWlpaWnWOMWvDMBCF9/yKI5MMrnHTQsHgjt2aJdlCEIp9SgWSTpykFvfXV1htaYds0nfv473Jqhjh"
            + "kAPywbhgUbzSnC02wwZAyqBYOUzIUUoY4XRe6SVr/Q8lVsYbf4UBLkS2kBk1aOIPxbOIaPVQtEQ8vUnZ/WlrSxTA+JCTNHMc4Ig+Ele"
            + "s+Jod+iR3N/jDDf74wxu4e/5+DmtE9mUyhdgFNq7bZ3ekehbruC6aTxS/c1rom6Z698WrEfIYxcn4JGTftLA7tzCnJeD41IJVC+U07k"
            + "umUHw3E47Vqh+xnULeFisYLx064mV8UTZibWFMmX0p23wBUEsHCE0EGH3yAAAAlwEAAFBLAwQUAAgICAAAAAAAAAAAAAAAAAAAAAAAJ"
            + "wA5AHNpbXBsZW1vZGVsL2NvZGUvX190b3JjaF9fLnB5LmRlYnVnX3BrbEZCNQBaWlpaWlpaWlpaWlpaWlpaWlpaWlpaWlpaWlpaWlpa"
            + "WlpaWlpaWlpaWlpaWlpaWlpaWlpaWrWST0+DMBiHW6bOod/BGS94kKpo2Mwyox5x3pbgiXSAFtdR/nQu3IwHiZ9oX88CaeGu9tL0efq"
            + "+v8P7fmiGA1wgTgoIcECZQqe6vmYD6G4hAJOcB1E8NazTm+ELyzY4C3Q0z8MsRwF+j4JlQUPEEo5wjH0WB9hCNFqgpOCExZY5QnnEw7"
            + "ME+0v8GuaIs8wnKI7RigVrKkBzm0lh2OdjkeHllG28f066vK6SfEypF60S+vuYt4gjj2fYr/uPrSvRv356TepfJ9iWJRN0OaELQSZN3"
            + "FRPNbcP1PTSntMr0x0HzLZQjPYIEo3UaFeiISRKH0Mil+BE/dyT1m7tCBLwVO1MX4DK3bbuTlXuy8r71j5Aoho66udAoseOnrdVzx28"
            + "UFW6ROuO/lT6QKKyo79VU54emj9QSwcInsUTEDMBAAAFAwAAUEsDBAAACAgAAAAAAAAAAAAAAAAAAAAAAAAZAAYAc2ltcGxlbW9kZWw"
            + "vY29uc3RhbnRzLnBrbEZCAgBaWoACKS5QSwcIbS8JVwQAAAAEAAAAUEsDBAAACAgAAAAAAAAAAAAAAAAAAAAAAAATADsAc2ltcGxlbW"
            + "9kZWwvdmVyc2lvbkZCNwBaWlpaWlpaWlpaWlpaWlpaWlpaWlpaWlpaWlpaWlpaWlpaWlpaWlpaWlpaWlpaWlpaWlpaWlpaMwpQSwcI0"
            + "Z5nVQIAAAACAAAAUEsBAgAAAAAICAAAAAAAAFzqQQQ0AAAANAAAABQAAAAAAAAAAAAAAAAAAAAAAHNpbXBsZW1vZGVsL2RhdGEucGts"
            + "UEsBAgAAFAAICAgAAAAAAE0EGH3yAAAAlwEAAB0AAAAAAAAAAAAAAAAAhAAAAHNpbXBsZW1vZGVsL2NvZGUvX190b3JjaF9fLnB5UEs"
            + "BAgAAFAAICAgAAAAAAJ7FExAzAQAABQMAACcAAAAAAAAAAAAAAAAAAgIAAHNpbXBsZW1vZGVsL2NvZGUvX190b3JjaF9fLnB5LmRlYn"
            + "VnX3BrbFBLAQIAAAAACAgAAAAAAABtLwlXBAAAAAQAAAAZAAAAAAAAAAAAAAAAAMMDAABzaW1wbGVtb2RlbC9jb25zdGFudHMucGtsU"
            + "EsBAgAAAAAICAAAAAAAANGeZ1UCAAAAAgAAABMAAAAAAAAAAAAAAAAAFAQAAHNpbXBsZW1vZGVsL3ZlcnNpb25QSwYGLAAAAAAAAAAe"
            + "Ay0AAAAAAAAAAAAFAAAAAAAAAAUAAAAAAAAAagEAAAAAAACSBAAAAAAAAFBLBgcAAAAA/AUAAAAAAAABAAAAUEsFBgAAAAAFAAUAagE"
            + "AAJIEAAAAAA==";
    static final long RAW_MODEL_SIZE; // size of the model before base64 encoding
    static {
        RAW_MODEL_SIZE = Base64.getDecoder().decode(BASE_64_ENCODED_MODEL).length;
    }

    private final ExecutorService executorService = Executors.newFixedThreadPool(5);

    @Override
    protected Settings restClientSettings() {
        return Settings.builder().put(ThreadContext.PREFIX + ".Authorization", BASIC_AUTH_VALUE_SUPER_USER).build();
    }

    @Before
    public void setLogging() throws IOException {
        Request loggingSettings = new Request("PUT", "_cluster/settings");
        loggingSettings.setJsonEntity(
            ""
                + "{"
<<<<<<< HEAD
                + "\"transient\" : {\n"
=======
                + "\"persistent\" : {\n"
>>>>>>> d90fa4eb
                + "        \"logger.org.elasticsearch.xpack.ml.inference.allocation\" : \"TRACE\",\n"
                + "        \"logger.org.elasticsearch.xpack.ml.inference.deployment\" : \"TRACE\",\n"
                + "        \"logger.org.elasticsearch.xpack.ml.process.logging\" : \"TRACE\"\n"
                + "    }"
                + "}"
        );
        client().performRequest(loggingSettings);
    }

    @After
    public void cleanup() throws Exception {
        terminate(executorService);

        Request loggingSettings = new Request("PUT", "_cluster/settings");
        loggingSettings.setJsonEntity(
            ""
                + "{"
<<<<<<< HEAD
                + "\"transient\" : {\n"
                + "        \"logger.org.elasticsearch.xpack.ml.inference.allocation\" :null,\n"
=======
                + "\"persistent\" : {\n"
                + "        \"logger.org.elasticsearch.xpack.ml.inference.allocation\": null,\n"
>>>>>>> d90fa4eb
                + "        \"logger.org.elasticsearch.xpack.ml.inference.deployment\" : null,\n"
                + "        \"logger.org.elasticsearch.xpack.ml.process.logging\" : null\n"
                + "    }"
                + "}"
        );
        client().performRequest(loggingSettings);

        new MlRestTestStateCleaner(logger, adminClient()).resetFeatures();
        waitForPendingTasks(adminClient());
    }

    public void testEvaluate() throws IOException, InterruptedException {
        String modelId = "test_evaluate";
        createTrainedModel(modelId);
        putModelDefinition(modelId);
        putVocabulary(List.of("these", "are", "my", "words"), modelId);
        startDeployment(modelId);
        CountDownLatch latch = new CountDownLatch(10);
        Queue<String> failures = new ConcurrentLinkedQueue<>();
        try {
            // Adding multiple inference calls to verify different calls get routed to separate nodes
            for (int i = 0; i < 10; i++) {
                executorService.execute(() -> {
                    try {
                        Response inference = infer("my words", modelId);
                        assertThat(EntityUtils.toString(inference.getEntity()), equalTo("{\"predicted_value\":[[1.0,1.0]]}"));
                    } catch (IOException ex) {
                        failures.add(ex.getMessage());
                    } finally {
                        latch.countDown();
                    }
                });
            }
        } finally {
            assertTrue("timed-out waiting for inference requests after 30s", latch.await(30, TimeUnit.SECONDS));
            stopDeployment(modelId);
        }
        if (failures.isEmpty() == false) {
            fail("Inference calls failed with [" + failures.stream().reduce((s1, s2) -> s1 + ", " + s2) + "]");
        }
    }

    public void testEvaluateWithResultFieldOverride() throws IOException {
        String modelId = "test_evaluate";
        createTrainedModel(modelId);
        putModelDefinition(modelId);
        putVocabulary(List.of("these", "are", "my", "words"), modelId);
        startDeployment(modelId);
        String resultsField = randomAlphaOfLength(10);
        Response inference = infer("my words", modelId, resultsField);
        assertThat(EntityUtils.toString(inference.getEntity()), equalTo("{\"" + resultsField + "\":[[1.0,1.0]]}"));
        stopDeployment(modelId);
    }

    public void testEvaluateWithMinimalTimeout() throws IOException {
        String modelId = "test_evaluate_timeout";
        createTrainedModel(modelId);
        putModelDefinition(modelId);
        putVocabulary(List.of("these", "are", "my", "words"), modelId);
        startDeployment(modelId);
        ResponseException ex = expectThrows(ResponseException.class, () -> infer("my words", modelId, TimeValue.ZERO));
        assertThat(ex.getResponse().getStatusLine().getStatusCode(), equalTo(429));
        stopDeployment(modelId);
    }

    public void testDeleteFailureDueToDeployment() throws IOException {
        String modelId = "test_deployed_model_delete";
        createTrainedModel(modelId);
        putModelDefinition(modelId);
        putVocabulary(List.of("these", "are", "my", "words"), modelId);
        startDeployment(modelId);
        Exception ex = expectThrows(Exception.class, () -> client().performRequest(new Request("DELETE", "_ml/trained_models/" + modelId)));
        assertThat(ex.getMessage(), containsString("Cannot delete model [test_deployed_model_delete] as it is currently deployed"));
        stopDeployment(modelId);
    }

    @SuppressWarnings("unchecked")
    public void testDeploymentStats() throws IOException {
        String model = "model_starting_test";
        String modelPartial = "model_partially_started";
        String modelStarted = "model_started";
        createTrainedModel(model);
        putVocabulary(List.of("once", "twice"), model);
        putModelDefinition(model);
        createTrainedModel(modelPartial);
        putVocabulary(List.of("once", "twice"), modelPartial);
        putModelDefinition(modelPartial);
        createTrainedModel(modelStarted);
        putVocabulary(List.of("once", "twice"), modelStarted);
        putModelDefinition(modelStarted);

        CheckedBiConsumer<String, AllocationStatus.State, IOException> assertAtLeast = (modelId, state) -> {
            startDeployment(modelId, state.toString());
            Response response = getDeploymentStats(modelId);
            List<Map<String, Object>> stats = (List<Map<String, Object>>) entityAsMap(response).get("deployment_stats");
            assertThat(stats, hasSize(1));
            String statusState = (String) XContentMapValues.extractValue("allocation_status.state", stats.get(0));
            assertThat(stats.toString(), statusState, is(not(nullValue())));
            assertThat(AllocationStatus.State.fromString(statusState), greaterThanOrEqualTo(state));
            Integer byteSize = (Integer) XContentMapValues.extractValue("model_size_bytes", stats.get(0));
            assertThat(byteSize, is(not(nullValue())));
            assertThat(byteSize, equalTo((int) RAW_MODEL_SIZE));

            Response humanResponse = client().performRequest(
                new Request("GET", "/_ml/trained_models/" + modelId + "/deployment/_stats?human")
            );
            stats = (List<Map<String, Object>>) entityAsMap(humanResponse).get("deployment_stats");
            assertThat(stats, hasSize(1));
            String stringBytes = (String) XContentMapValues.extractValue("model_size", stats.get(0));
            assertThat(stringBytes, is(not(nullValue())));
            assertThat(stringBytes, equalTo("1.5kb"));
            stopDeployment(model);
        };

        assertAtLeast.accept(model, AllocationStatus.State.STARTING);
        assertAtLeast.accept(modelPartial, AllocationStatus.State.STARTED);
        assertAtLeast.accept(modelStarted, AllocationStatus.State.FULLY_ALLOCATED);
    }

    @SuppressWarnings("unchecked")
    public void testLiveDeploymentStats() throws IOException {
        String modelA = "model_a";

        createTrainedModel(modelA);
        putVocabulary(List.of("once", "twice"), modelA);
        putModelDefinition(modelA);
        startDeployment(modelA, AllocationStatus.State.FULLY_ALLOCATED.toString());
        infer("once", modelA);
        infer("twice", modelA);
        Response response = getDeploymentStats(modelA);
        List<Map<String, Object>> stats = (List<Map<String, Object>>) entityAsMap(response).get("deployment_stats");
        assertThat(stats, hasSize(1));
        assertThat(stats.get(0).get("model_id"), equalTo(modelA));
<<<<<<< HEAD
        assertThat(stats.get(0).get("model_size"), equalTo("1.5kb"));
=======
        assertThat(stats.get(0).get("model_size_bytes"), equalTo((int) RAW_MODEL_SIZE));
>>>>>>> d90fa4eb
        List<Map<String, Object>> nodes = (List<Map<String, Object>>) stats.get(0).get("nodes");
        // 2 of the 3 nodes in the cluster are ML nodes
        assertThat(nodes, hasSize(2));
        int inferenceCount = sumInferenceCountOnNodes(nodes);
        for (var node : nodes) {
            assertThat(node.get("number_of_pending_requests"), notNullValue());
            // last_access and average_inference_time_ms may be null if inference wasn't performed on this node
        }
        assertThat(inferenceCount, equalTo(2));
    }

    @SuppressWarnings("unchecked")
    public void testGetDeploymentStats_WithWildcard() throws IOException {

        {
            // No deployments is an error when allow_no_match == false
            expectThrows(ResponseException.class, () -> getDeploymentStats("*", false));
            getDeploymentStats("*", true);
        }

        String modelFoo = "foo";
        createTrainedModel(modelFoo);
        putVocabulary(List.of("once", "twice"), modelFoo);
        putModelDefinition(modelFoo);

        String modelBar = "bar";
        createTrainedModel(modelBar);
        putVocabulary(List.of("once", "twice"), modelBar);
        putModelDefinition(modelBar);

        startDeployment(modelFoo, AllocationStatus.State.FULLY_ALLOCATED.toString());
        startDeployment(modelBar, AllocationStatus.State.FULLY_ALLOCATED.toString());
        infer("once", modelFoo);
        infer("once", modelBar);
        {
            Response response = getDeploymentStats("*");
            Map<String, Object> map = entityAsMap(response);
            List<Map<String, Object>> stats = (List<Map<String, Object>>) map.get("deployment_stats");
            assertThat(stats, hasSize(2));
            assertThat(stats.get(0).get("model_id"), equalTo(modelBar));
            assertThat(stats.get(1).get("model_id"), equalTo(modelFoo));
            List<Map<String, Object>> barNodes = (List<Map<String, Object>>) stats.get(0).get("nodes");
            // 2 of the 3 nodes in the cluster are ML nodes
            assertThat(barNodes, hasSize(2));
            assertThat(sumInferenceCountOnNodes(barNodes), equalTo(1));
            List<Map<String, Object>> fooNodes = (List<Map<String, Object>>) stats.get(0).get("nodes");
            assertThat(fooNodes, hasSize(2));
            assertThat(sumInferenceCountOnNodes(fooNodes), equalTo(1));
        }
        {
            Response response = getDeploymentStats("f*");
            Map<String, Object> map = entityAsMap(response);
            List<Map<String, Object>> stats = (List<Map<String, Object>>) map.get("deployment_stats");
            assertThat(stats, hasSize(1));
            assertThat(stats.get(0).get("model_id"), equalTo(modelFoo));
        }
        {
            Response response = getDeploymentStats("bar");
            Map<String, Object> map = entityAsMap(response);
            List<Map<String, Object>> stats = (List<Map<String, Object>>) map.get("deployment_stats");
            assertThat(stats, hasSize(1));
            assertThat(stats.get(0).get("model_id"), equalTo(modelBar));
        }
        {
            ResponseException e = expectThrows(ResponseException.class, () -> getDeploymentStats("c*", false));
            assertThat(
                EntityUtils.toString(e.getResponse().getEntity()),
                containsString("No known trained model with deployment with id [c*]")
            );
        }
        {
            ResponseException e = expectThrows(ResponseException.class, () -> getDeploymentStats("foo,c*", false));
            assertThat(
                EntityUtils.toString(e.getResponse().getEntity()),
                containsString("No known trained model with deployment with id [c*]")
            );
        }
    }

    @SuppressWarnings("unchecked")
    public void testGetDeploymentStats_WithStartedStoppedDeployments() throws IOException {
        String modelFoo = "foo";
        String modelBar = "bar";
        createTrainedModel(modelFoo);
        putVocabulary(List.of("once", "twice"), modelFoo);
        putModelDefinition(modelFoo);

        createTrainedModel(modelBar);
        putVocabulary(List.of("once", "twice"), modelBar);
        putModelDefinition(modelBar);

        startDeployment(modelFoo, AllocationStatus.State.FULLY_ALLOCATED.toString());
        startDeployment(modelBar, AllocationStatus.State.FULLY_ALLOCATED.toString());
        infer("once", modelFoo);
        infer("once", modelBar);

        Response response = getDeploymentStats("*");
        Map<String, Object> map = entityAsMap(response);
        List<Map<String, Object>> stats = (List<Map<String, Object>>) map.get("deployment_stats");
        assertThat(stats, hasSize(2));

        // check all nodes are started
        for (int i : new int[] { 0, 1 }) {
            List<Map<String, Object>> nodes = (List<Map<String, Object>>) stats.get(i).get("nodes");
            // 2 ml nodes
            assertThat(nodes, hasSize(2));
            for (int j : new int[] { 0, 1 }) {
                Object state = MapHelper.dig("routing_state.routing_state", nodes.get(j));
                assertEquals("started", state);
            }
        }

        stopDeployment(modelFoo);

        response = getDeploymentStats("*");
        map = entityAsMap(response);
        stats = (List<Map<String, Object>>) map.get("deployment_stats");

        assertThat(stats, hasSize(1));

        // check all nodes are started
        List<Map<String, Object>> nodes = (List<Map<String, Object>>) stats.get(0).get("nodes");
        // 2 ml nodes
        assertThat(nodes, hasSize(2));
        for (int j : new int[] { 0, 1 }) {
            Object state = MapHelper.dig("routing_state.routing_state", nodes.get(j));
            assertEquals("started", state);
        }

        stopDeployment(modelBar);

        response = getDeploymentStats("*");
        map = entityAsMap(response);
        stats = (List<Map<String, Object>>) map.get("deployment_stats");
        assertThat(stats, empty());
    }

    public void testInferWithMissingModel() {
        Exception ex = expectThrows(Exception.class, () -> infer("foo", "missing_model"));
        assertThat(ex.getMessage(), containsString("Could not find trained model [missing_model]"));
    }

    public void testGetPytorchModelWithDefinition() throws IOException {
        String model = "should-fail-get";
        createTrainedModel(model);
        putVocabulary(List.of("once", "twice"), model);
        putModelDefinition(model);
        Exception ex = expectThrows(
            Exception.class,
            () -> client().performRequest(new Request("GET", "_ml/trained_models/" + model + "?include=definition"))
        );
        assertThat(ex.getMessage(), containsString("[should-fail-get] is type [pytorch] and does not support retrieving the definition"));
    }

    public void testInferencePipelineAgainstUnallocatedModel() throws IOException {
        String model = "not-deployed";
        createTrainedModel(model);
        putVocabulary(List.of("once", "twice"), model);
        putModelDefinition(model);

        String source = "{\n"
            + "  \"pipeline\": {\n"
            + "    \"processors\": [\n"
            + "      {\n"
            + "        \"inference\": {\n"
            + "          \"model_id\": \"not-deployed\"\n"
            + "        }\n"
            + "      }\n"
            + "    ]\n"
            + "  },\n"
            + "  \"docs\": [\n"
            + "    {\n"
            + "      \"_source\": {\n"
            + "        \"input\": \"my words\"\n"
            + "      }\n"
            + "    }\n"
            + "  ]\n"
            + "}";

        String response = EntityUtils.toString(client().performRequest(simulateRequest(source)).getEntity());
        assertThat(
            response,
            containsString("model [not-deployed] must be deployed to use. Please deploy with the start trained model deployment API.")
        );

        client().performRequest(
            putPipeline(
                "my_pipeline",
                "{"
                    + "\"processors\": [\n"
                    + "      {\n"
                    + "        \"inference\": {\n"
                    + "          \"model_id\": \"not-deployed\"\n"
                    + "        }\n"
                    + "      }\n"
                    + "    ]\n"
                    + "}"
            )
        );

        Request request = new Request("PUT", "undeployed_model_index/_doc/1?pipeline=my_pipeline&refresh=true");
        request.setJsonEntity("{\n" + "        \"input\": \"my words\"\n" + "      }\n");
        Exception ex = expectThrows(Exception.class, () -> client().performRequest(request));
        assertThat(
            ex.getMessage(),
            containsString("model [not-deployed] must be deployed to use. Please deploy with the start trained model deployment API.")
        );
    }

    public void testTruncation() throws IOException {
        String modelId = "no-truncation";

        Request request = new Request("PUT", "/_ml/trained_models/" + modelId);
        request.setJsonEntity(
            "{  "
                + "    \"description\": \"simple model for testing\",\n"
                + "    \"model_type\": \"pytorch\",\n"
                + "    \"inference_config\": {\n"
                + "        \"pass_through\": {\n"
                + "            \"tokenization\": {"
                + "              \"bert\": {"
                + "                \"with_special_tokens\": false,"
                + "                \"truncate\": \"none\","
                + "                \"max_sequence_length\": 2"
                + "              }\n"
                + "            }\n"
                + "        }\n"
                + "    }\n"
                + "}"
        );
        client().performRequest(request);

        putVocabulary(List.of("once", "twice", "thrice"), modelId);
        putModelDefinition(modelId);
        startDeployment(modelId, AllocationStatus.State.FULLY_ALLOCATED.toString());

        String input = "once twice thrice";
        ResponseException ex = expectThrows(ResponseException.class, () -> infer("once twice thrice", modelId));
        assertThat(
            ex.getMessage(),
            containsString("Input too large. The tokenized input length [3] exceeds the maximum sequence length [2]")
        );

        request = new Request("POST", "/_ml/trained_models/" + modelId + "/deployment/_infer");
        request.setJsonEntity(
            "{"
                + "\"docs\": [{\"input\":\""
                + input
                + "\"}],"
                + "\"inference_config\": { "
                + "  \"pass_through\": {"
                + "    \"tokenization\": {\"bert\": {\"truncate\": \"first\"}}"
                + "    }"
                + "  }"
                + "}"
        );
        client().performRequest(request);
    }

    public void testStopUsedDeploymentByIngestProcessor() throws IOException {
        String modelId = "test_stop_used_deployment_by_ingest_processor";
        createTrainedModel(modelId);
        putModelDefinition(modelId);
        putVocabulary(List.of("these", "are", "my", "words"), modelId);
        startDeployment(modelId);

        client().performRequest(
            putPipeline(
                "my_pipeline",
                "{"
                    + "\"processors\": [\n"
                    + "      {\n"
                    + "        \"inference\": {\n"
                    + "          \"model_id\": \""
                    + modelId
                    + "\"\n"
                    + "        }\n"
                    + "      }\n"
                    + "    ]\n"
                    + "}"
            )
        );
        ResponseException ex = expectThrows(ResponseException.class, () -> stopDeployment(modelId));
        assertThat(ex.getResponse().getStatusLine().getStatusCode(), equalTo(409));
        assertThat(
            EntityUtils.toString(ex.getResponse().getEntity()),
            containsString(
                "Cannot stop deployment for model [test_stop_used_deployment_by_ingest_processor] as it is referenced by"
                    + " ingest processors; use force to stop the deployment"
            )
        );

        stopDeployment(modelId, true);
    }

    private int sumInferenceCountOnNodes(List<Map<String, Object>> nodes) {
        int inferenceCount = 0;
        for (var node : nodes) {
            inferenceCount += (Integer) node.get("inference_count");
        }
        return inferenceCount;
    }

    private void putModelDefinition(String modelId) throws IOException {
        Request request = new Request("PUT", "_ml/trained_models/" + modelId + "/definition/0");
        request.setJsonEntity(
            "{  "
                + "\"total_definition_length\":"
                + RAW_MODEL_SIZE
                + ","
                + "\"definition\": \""
                + BASE_64_ENCODED_MODEL
                + "\","
                + "\"total_parts\": 1"
                + "}"
        );
        client().performRequest(request);
    }

    private void putVocabulary(List<String> vocabulary, String modelId) throws IOException {
        List<String> vocabularyWithPad = new ArrayList<>();
        vocabularyWithPad.add(BertTokenizer.PAD_TOKEN);
        vocabularyWithPad.addAll(vocabulary);
        String quotedWords = vocabularyWithPad.stream().map(s -> "\"" + s + "\"").collect(Collectors.joining(","));

        Request request = new Request("PUT", "_ml/trained_models/" + modelId + "/vocabulary");
        request.setJsonEntity("{  " + "\"vocabulary\": [" + quotedWords + "]\n" + "}");
        client().performRequest(request);
    }

    private void createTrainedModel(String modelId) throws IOException {
        Request request = new Request("PUT", "/_ml/trained_models/" + modelId);
        request.setJsonEntity(
            "{  "
                + "    \"description\": \"simple model for testing\",\n"
                + "    \"model_type\": \"pytorch\",\n"
                + "    \"inference_config\": {\n"
                + "        \"pass_through\": {\n"
                + "            \"tokenization\": {"
                + "              \"bert\": {\"with_special_tokens\": false}\n"
                + "            }\n"
                + "        }\n"
                + "    }\n"
                + "}"
        );
        client().performRequest(request);
    }

    private Response startDeployment(String modelId) throws IOException {
        return startDeployment(modelId, AllocationStatus.State.STARTED.toString());
    }

    private Response startDeployment(String modelId, String waitForState) throws IOException {
        Request request = new Request(
            "POST",
            "/_ml/trained_models/"
                + modelId
                + "/deployment/_start?timeout=40s&wait_for="
                + waitForState
                + "&inference_threads=1&model_threads=1"
        );
        return client().performRequest(request);
    }

    private void stopDeployment(String modelId) throws IOException {
        stopDeployment(modelId, false);
    }

    private void stopDeployment(String modelId, boolean force) throws IOException {
        String endpoint = "/_ml/trained_models/" + modelId + "/deployment/_stop";
        if (force) {
            endpoint += "?force=true";
        }
        Request request = new Request("POST", endpoint);
        client().performRequest(request);
    }

    private Response getDeploymentStats(String modelId) throws IOException {
        return getDeploymentStats(modelId, true);
    }

    private Response getDeploymentStats(String modelId, boolean allowNoMatch) throws IOException {
        Request request = new Request("GET", "/_ml/trained_models/" + modelId + "/deployment/_stats?allow_no_match=" + allowNoMatch);
        return client().performRequest(request);
    }

    private Response infer(String input, String modelId, TimeValue timeout) throws IOException {
        Request request = new Request("POST", "/_ml/trained_models/" + modelId + "/deployment/_infer?timeout=" + timeout.toString());
        request.setJsonEntity("{  " + "\"docs\": [{\"input\":\"" + input + "\"}]\n" + "}");
        return client().performRequest(request);
    }

    private Response infer(String input, String modelId) throws IOException {
        Request request = new Request("POST", "/_ml/trained_models/" + modelId + "/deployment/_infer");
        request.setJsonEntity("{  " + "\"docs\": [{\"input\":\"" + input + "\"}]\n" + "}");
        return client().performRequest(request);
    }

    private Response infer(String input, String modelId, String resultsField) throws IOException {
        Request request = new Request("POST", "/_ml/trained_models/" + modelId + "/deployment/_infer");
        request.setJsonEntity(
            "{  "
                + "\"docs\": [{\"input\":\""
                + input
                + "\"}],\n"
                + "\"inference_config\": {\"pass_through\":{\"results_field\": \""
                + resultsField
                + "\"}}\n"
                + "}"
        );
        return client().performRequest(request);
    }

}<|MERGE_RESOLUTION|>--- conflicted
+++ resolved
@@ -121,11 +121,7 @@
         loggingSettings.setJsonEntity(
             ""
                 + "{"
-<<<<<<< HEAD
-                + "\"transient\" : {\n"
-=======
                 + "\"persistent\" : {\n"
->>>>>>> d90fa4eb
                 + "        \"logger.org.elasticsearch.xpack.ml.inference.allocation\" : \"TRACE\",\n"
                 + "        \"logger.org.elasticsearch.xpack.ml.inference.deployment\" : \"TRACE\",\n"
                 + "        \"logger.org.elasticsearch.xpack.ml.process.logging\" : \"TRACE\"\n"
@@ -143,13 +139,8 @@
         loggingSettings.setJsonEntity(
             ""
                 + "{"
-<<<<<<< HEAD
-                + "\"transient\" : {\n"
-                + "        \"logger.org.elasticsearch.xpack.ml.inference.allocation\" :null,\n"
-=======
                 + "\"persistent\" : {\n"
                 + "        \"logger.org.elasticsearch.xpack.ml.inference.allocation\": null,\n"
->>>>>>> d90fa4eb
                 + "        \"logger.org.elasticsearch.xpack.ml.inference.deployment\" : null,\n"
                 + "        \"logger.org.elasticsearch.xpack.ml.process.logging\" : null\n"
                 + "    }"
@@ -283,11 +274,7 @@
         List<Map<String, Object>> stats = (List<Map<String, Object>>) entityAsMap(response).get("deployment_stats");
         assertThat(stats, hasSize(1));
         assertThat(stats.get(0).get("model_id"), equalTo(modelA));
-<<<<<<< HEAD
-        assertThat(stats.get(0).get("model_size"), equalTo("1.5kb"));
-=======
         assertThat(stats.get(0).get("model_size_bytes"), equalTo((int) RAW_MODEL_SIZE));
->>>>>>> d90fa4eb
         List<Map<String, Object>> nodes = (List<Map<String, Object>>) stats.get(0).get("nodes");
         // 2 of the 3 nodes in the cluster are ML nodes
         assertThat(nodes, hasSize(2));

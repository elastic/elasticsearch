/*
 * Copyright Elasticsearch B.V. and/or licensed to Elasticsearch B.V. under one
 * or more contributor license agreements. Licensed under the Elastic License;
 * you may not use this file except in compliance with the Elastic License.
 */
package org.elasticsearch.xpack.ml.transforms;

import org.apache.http.util.EntityUtils;
import org.elasticsearch.client.Request;
import org.elasticsearch.client.Response;
import org.elasticsearch.cluster.metadata.IndexMetaData;
import org.elasticsearch.common.Strings;
import org.elasticsearch.common.settings.Settings;
import org.elasticsearch.test.rest.ESRestTestCase;
import org.elasticsearch.xpack.ml.MachineLearning;
import org.joda.time.DateTime;

import java.util.ArrayList;
import java.util.HashMap;
import java.util.Map;
import java.util.concurrent.TimeUnit;
import java.util.regex.Matcher;
import java.util.regex.Pattern;

import static org.elasticsearch.common.xcontent.XContentFactory.jsonBuilder;
import static org.hamcrest.Matchers.equalTo;

public class PainlessDomainSplitIT extends ESRestTestCase {

    static class TestConfiguration {
        public String subDomainExpected;
        public String domainExpected;
        public String hostName;

        TestConfiguration(String subDomainExpected, String domainExpected, String hostName) {
            this.subDomainExpected = subDomainExpected;
            this.domainExpected = domainExpected;
            this.hostName = hostName;
        }
    }

    public static final ArrayList<TestConfiguration> tests;

    static {
        tests = new ArrayList<>();

        tests.add(new TestConfiguration("", "", ""));
        tests.add(new TestConfiguration("", "", "."));

        // Test cases from https://github.com/john-kurkowski/tldextract/tree/master/tldextract/tests

        tests.add(new TestConfiguration("www", "google.com", "www.google.com"));
        tests.add(new TestConfiguration("www.maps", "google.co.uk", "www.maps.google.co.uk"));
        tests.add(new TestConfiguration("www", "theregister.co.uk", "www.theregister.co.uk"));
        tests.add(new TestConfiguration("", "gmail.com", "gmail.com"));
        tests.add(new TestConfiguration("media.forums", "theregister.co.uk", "media.forums.theregister.co.uk"));
        tests.add(new TestConfiguration("www", "www.com", "www.www.com"));
        tests.add(new TestConfiguration("", "www.com", "www.com"));
        tests.add(new TestConfiguration("", "internalunlikelyhostname", "internalunlikelyhostname"));
        tests.add(new TestConfiguration("internalunlikelyhostname", "bizarre", "internalunlikelyhostname.bizarre"));
        tests.add(new TestConfiguration("", "internalunlikelyhostname.info", "internalunlikelyhostname.info"));  // .info is a valid TLD
        tests.add(new TestConfiguration("internalunlikelyhostname", "information", "internalunlikelyhostname.information"));
        tests.add(new TestConfiguration("", "216.22.0.192", "216.22.0.192"));
        tests.add(new TestConfiguration("", "::1", "::1"));
        tests.add(new TestConfiguration("", "FE80:0000:0000:0000:0202:B3FF:FE1E:8329", "FE80:0000:0000:0000:0202:B3FF:FE1E:8329"));
        tests.add(new TestConfiguration("216.22", "project.coop", "216.22.project.coop"));
        tests.add(new TestConfiguration("www", "xn--h1alffa9f.xn--p1ai", "www.xn--h1alffa9f.xn--p1ai"));
        tests.add(new TestConfiguration("", "", ""));
        tests.add(new TestConfiguration("www", "parliament.uk", "www.parliament.uk"));
        tests.add(new TestConfiguration("www", "parliament.co.uk", "www.parliament.co.uk"));
        tests.add(new TestConfiguration("www.a", "cgs.act.edu.au", "www.a.cgs.act.edu.au"));
        tests.add(new TestConfiguration("www", "google.com.au", "www.google.com.au"));
        tests.add(new TestConfiguration("www", "metp.net.cn", "www.metp.net.cn"));
        tests.add(new TestConfiguration("www", "waiterrant.blogspot.com", "www.waiterrant.blogspot.com"));
        tests.add(new TestConfiguration("", "kittens.blogspot.co.uk", "kittens.blogspot.co.uk"));
        tests.add(new TestConfiguration("", "prelert.s3.amazonaws.com", "prelert.s3.amazonaws.com"));
        tests.add(new TestConfiguration("daves_bucket", "prelert.s3.amazonaws.com", "daves_bucket.prelert.s3.amazonaws.com"));
        tests.add(new TestConfiguration("example", "example", "example.example"));
        tests.add(new TestConfiguration("b.example", "example", "b.example.example"));
        tests.add(new TestConfiguration("a.b.example", "example", "a.b.example.example"));
        tests.add(new TestConfiguration("example", "local", "example.local"));
        tests.add(new TestConfiguration("b.example", "local", "b.example.local"));
        tests.add(new TestConfiguration("a.b.example", "local", "a.b.example.local"));
        tests.add(new TestConfiguration("r192494180984795-1-1041782-channel-live.ums", "ustream.tv", "r192494180984795-1-1041782-cha" +
                "nnel-live.ums.ustream.tv"));
        tests.add(new TestConfiguration("192.168.62.9", "prelert.com", "192.168.62.9.prelert.com"));

        // These are not a valid DNS names
        tests.add(new TestConfiguration("kerberos.http.192.168", "62.222", "kerberos.http.192.168.62.222"));
        //tests.add(new TestConfiguration("192.168", "62.9\143\127", "192.168.62.9\143\127"));

        // no part of the DNS name can be longer than 63 octets
        /*
        String dnsLongerThan254Chars = "davesbucketdavesbucketdavesbucketdavesbucketdavesbucketdaves.bucketdavesbucketdavesbuc" +
                "ketdavesbucketdavesbucketdaves.bucketdavesbucketdavesbucketdavesbucketdavesbucket.davesbucketdavesbucketdaves" +
                "bucketdavesbucket.davesbucketdavesbucket.prelert.s3.amazonaws.com";
        String hrd = "prelert.s3.amazonaws.com";
        tests.add(new TestConfiguration(dnsLongerThan254Chars.substring(0, dnsLongerThan254Chars.length() - (hrd.length() + 1)),
                hrd, dnsLongerThan254Chars));
        */

        // [Zach] This breaks the script's JSON encoding, skipping for now
        //String bad = "0u1aof\209\1945\188hI4\236\197\205J\244\188\247\223\190F\2135\229gVE7\230i\215\231\205Qzay\225UJ\192
        // pw\216\231\204\194\216\193QV4g\196\207Whpvx.fVxl\194BjA\245kbYk\211XG\235\198\218B\252\219\225S\197\217I\2538n\229
        // \244\213\252\215Ly\226NW\242\248\244Q\220\245\221c\207\189\205Hxq5\224\240.\189Jt4\243\245t\244\198\199p\210\1987
        // r\2050L\239sR0M\190w\238\223\234L\226\2242D\233\210\206\195h\199\206tA\214J\192C\224\191b\188\201\251\198M\244h
        // \206.\198\242l\2114\191JBU\198h\207\215w\243\228R\1924\242\208\191CV\208p\197gDW\198P\217\195X\191Fp\196\197J\193
        // \245\2070\196zH\197\243\253g\239.adz.beacon.base.net";
        //hrd = "base.net";
        //tests.add(new TestConfiguration(bad.substring(0, bad.length() - (hrd.length() + 1)), hrd, bad));


        tests.add(new TestConfiguration("_example", "local", "_example.local"));
        tests.add(new TestConfiguration("www._maps", "google.co.uk", "www._maps.google.co.uk"));
        tests.add(new TestConfiguration("-forum", "theregister.co.uk", "-forum.theregister.co.uk"));
        tests.add(new TestConfiguration("www._yourmp", "parliament.uk", "www._yourmp.parliament.uk"));
        tests.add(new TestConfiguration("www.-a", "cgs.act.edu.au", "www.-a.cgs.act.edu.au"));
        tests.add(new TestConfiguration("", "-foundation.org", "-foundation.org"));
        tests.add(new TestConfiguration("www", "-foundation.org", "www.-foundation.org"));
        tests.add(new TestConfiguration("", "_nfsv4idmapdomain", "_nfsv4idmapdomain"));
        tests.add(new TestConfiguration("_nfsv4idmapdomain", "prelert.com", "_nfsv4idmapdomain.prelert.com"));

        // checkHighestRegisteredDomain() tests
        tests.add(new TestConfiguration(null, "example.com", "example.COM"));
        tests.add(new TestConfiguration(null, "example.com", "WwW.example.COM"));

        // TLD with only 1 rule.
        tests.add(new TestConfiguration(null, "domain.biz", "domain.biz" ));
        tests.add(new TestConfiguration(null, "domain.biz", "b.domain.biz"));
        tests.add(new TestConfiguration(null, "domain.biz", "a.b.domain.biz"));

        // TLD with some 2-level rules.
        tests.add(new TestConfiguration(null, "example.com", "example.com"));
        tests.add(new TestConfiguration(null, "example.com", "b.example.com"));
        tests.add(new TestConfiguration(null, "example.com", "a.b.example.com"));
        tests.add(new TestConfiguration(null, "example.uk.com", "example.uk.com"));
        tests.add(new TestConfiguration(null, "example.uk.com", "b.example.uk.com"));
        tests.add(new TestConfiguration(null, "example.uk.com", "a.b.example.uk.com"));
        tests.add(new TestConfiguration(null, "test.ac", "test.ac"));
        tests.add(new TestConfiguration(null, "c.gov.cy", "c.gov.cy"));
        tests.add(new TestConfiguration(null, "c.gov.cy", "b.c.gov.cy"));
        tests.add(new TestConfiguration(null, "c.gov.cy", "a.b.c.gov.cy"));

        // more complex TLD
        tests.add(new TestConfiguration(null, "test.jp", "test.jp"));
        tests.add(new TestConfiguration(null, "test.jp", "www.test.jp"));
        tests.add(new TestConfiguration(null, "test.ac.jp", "test.ac.jp"));
        tests.add(new TestConfiguration(null, "test.ac.jp", "www.test.ac.jp"));
        tests.add(new TestConfiguration(null, "test.kyoto.jp", "test.kyoto.jp"));
        tests.add(new TestConfiguration(null, "b.ide.kyoto.jp", "b.ide.kyoto.jp"));
        tests.add(new TestConfiguration(null, "b.ide.kyoto.jp", "a.b.ide.kyoto.jp"));
        //tests.add(new TestConfiguration(null, "b.c.kobe.jp", "b.c.kobe.jp"));
        //tests.add(new TestConfiguration(null, "b.c.kobe.jp", "a.b.c.kobe.jp"));
        tests.add(new TestConfiguration(null, "city.kobe.jp", "city.kobe.jp"));
        tests.add(new TestConfiguration(null, "city.kobe.jp", "www.city.kobe.jp"));
        tests.add(new TestConfiguration(null, "test.us", "test.us"));
        tests.add(new TestConfiguration(null, "test.us", "www.test.us"));
        tests.add(new TestConfiguration(null, "test.ak.us", "test.ak.us"));
        tests.add(new TestConfiguration(null, "test.ak.us", "www.test.ak.us"));
        tests.add(new TestConfiguration(null, "test.k12.ak.us", "test.k12.ak.us"));
        tests.add(new TestConfiguration(null, "test.k12.ak.us", "www.test.k12.ak.us"));
        //tests.add(new TestConfiguration(null, "食狮.com.cn", "食狮.com.cn"));
        //tests.add(new TestConfiguration(null, "食狮.公司.cn", "食狮.公司.cn"));
        //tests.add(new TestConfiguration(null, "食狮.公司.cn", "www.食狮.公司.cn"));
        //tests.add(new TestConfiguration(null, "shishi.公司.cn", "shishi.公司.cn"));
        //tests.add(new TestConfiguration(null, "食狮.中国", "食狮.中国"));
        //tests.add(new TestConfiguration(null, "食狮.中国", "www.食狮.中国"));
        //tests.add(new TestConfiguration(null, "shishi.中国", "shishi.中国"));

        tests.add(new TestConfiguration(null, "xn--85x722f.com.cn", "xn--85x722f.com.cn"));
        tests.add(new TestConfiguration(null,  "xn--85x722f.xn--55qx5d.cn", "xn--85x722f.xn--55qx5d.cn"));
        tests.add(new TestConfiguration(null, "xn--85x722f.xn--55qx5d.cn", "www.xn--85x722f.xn--55qx5d.cn"));
        tests.add(new TestConfiguration(null, "shishi.xn--55qx5d.cn", "shishi.xn--55qx5d.cn"));
        tests.add(new TestConfiguration(null, "xn--85x722f.xn--fiqs8s", "xn--85x722f.xn--fiqs8s"));
        tests.add(new TestConfiguration(null, "xn--85x722f.xn--fiqs8s", "www.xn--85x722f.xn--fiqs8s"));
        tests.add(new TestConfiguration(null, "shishi.xn--fiqs8s","shishi.xn--fiqs8s"));
    }

<<<<<<< HEAD
    public void testEmptyToLetBuildPass() {
        // remove this once one of the awaitsfixes are removed!!
    }

=======
>>>>>>> 596b5cf1
    public void testIsolated() throws Exception {
        Settings.Builder settings = Settings.builder()
                .put(IndexMetaData.INDEX_NUMBER_OF_SHARDS_SETTING.getKey(), 1)
                .put(IndexMetaData.INDEX_NUMBER_OF_REPLICAS_SETTING.getKey(), 0);

        createIndex("painless", settings.build());
        Request createDoc = new Request("PUT", "/painless/test/1");
        createDoc.setJsonEntity("{\"test\": \"test\"}");
        createDoc.addParameter("refresh", "true");
        client().performRequest(createDoc);

        Pattern pattern = Pattern.compile("domain_split\":\\[(.*?),(.*?)\\]");

        Map<String, Object> params = new HashMap<>();
        for (TestConfiguration testConfig : tests) {
            params.put("host", testConfig.hostName);
            String mapAsJson = Strings.toString(jsonBuilder().map(params));
            logger.info("params={}", mapAsJson);

            Request searchRequest = new Request("GET", "/painless/test/_search");
            searchRequest.setJsonEntity(
                    "{\n" +
                    "    \"query\" : {\n" +
                    "        \"match_all\": {}\n" +
                    "    },\n" +
                    "    \"script_fields\" : {\n" +
                    "        \"domain_split\" : {\n" +
                    "            \"script\" : {\n" +
                    "                \"lang\": \"painless\",\n" +
                    "                \"inline\": \"" +
                    " return domainSplit(params['host']); \",\n" +
                    "                \"params\": " + mapAsJson + "\n" +
                    "            }\n" +
                    "        }\n" +
                    "    }\n" +
                    "}");
            String responseBody = EntityUtils.toString(client().performRequest(searchRequest).getEntity());
            Matcher m = pattern.matcher(responseBody);

            String actualSubDomain = "";
            String actualDomain = "";
            if (m.find()) {
                actualSubDomain = m.group(1).replace("\"", "");
                actualDomain = m.group(2).replace("\"", "");
            }

            String expectedTotal = "[" + testConfig.subDomainExpected + "," + testConfig.domainExpected + "]";
            String actualTotal = "[" + actualSubDomain + "," + actualDomain + "]";

            // domainSplit() tests had subdomain, testHighestRegisteredDomainCases() do not
            if (testConfig.subDomainExpected != null) {
                assertThat("Expected subdomain [" + testConfig.subDomainExpected + "] but found [" + actualSubDomain
                        + "]. Actual " + actualTotal + " vs Expected " + expectedTotal, actualSubDomain,
                        equalTo(testConfig.subDomainExpected));
            }

            assertThat("Expected domain [" + testConfig.domainExpected + "] but found [" + actualDomain + "].  Actual "
                    + actualTotal + " vs Expected " + expectedTotal, actualDomain, equalTo(testConfig.domainExpected));
        }
    }

    @AwaitsFix(bugUrl = "https://github.com/elastic/elasticsearch/issues/32966")
    public void testHRDSplit() throws Exception {
        // Create job
        Request createJobRequest = new Request("PUT", MachineLearning.BASE_PATH + "anomaly_detectors/hrd-split-job");
        createJobRequest.setJsonEntity(
                "{\n" +
                "    \"description\":\"Domain splitting\",\n" +
                "    \"analysis_config\" : {\n" +
                "        \"bucket_span\":\"3600s\",\n" +
                "        \"detectors\" :[{\"function\":\"count\", \"by_field_name\" : \"domain_split\"}]\n" +
                "    },\n" +
                "    \"data_description\" : {\n" +
                "        \"field_delimiter\":\",\",\n" +
                "        \"time_field\":\"time\"\n" +
                "        \n" +
                "    }\n" +
                "}");
        client().performRequest(createJobRequest);
        client().performRequest(new Request("POST", MachineLearning.BASE_PATH + "anomaly_detectors/hrd-split-job/_open"));

        // Create index to hold data
        Settings.Builder settings = Settings.builder()
                .put(IndexMetaData.INDEX_NUMBER_OF_SHARDS_SETTING.getKey(), 1)
                .put(IndexMetaData.INDEX_NUMBER_OF_REPLICAS_SETTING.getKey(), 0);

        createIndex("painless", settings.build(), "\"test\": { \"properties\": { \"domain\": { \"type\": \"keyword\" }," +
                "\"time\": { \"type\": \"date\" } } }");

        // Index some data
        DateTime baseTime = new DateTime().minusYears(1);
        TestConfiguration test = tests.get(randomInt(tests.size()-1));

        // domainSplit() tests had subdomain, testHighestRegisteredDomainCases() did not, so we need a special case for sub
        String expectedSub = test.subDomainExpected == null ? ".*" : test.subDomainExpected.replace(".", "\\.");
        String expectedHRD = test.domainExpected.replace(".", "\\.");
        Pattern pattern = Pattern.compile("domain_split\":\\[\"(" + expectedSub + "),(" + expectedHRD +")\"[,\\]]");

        for (int i = 0; i < 100; i++) {

            DateTime time = baseTime.plusHours(i);
            if (i == 64) {
                // Anomaly has 100 docs, but we don't care about the value
                for (int j = 0; j < 100; j++) {
                    Request createDocRequest = new Request("PUT", "/painless/test/" + time.toDateTimeISO() + "_" + j);
                    createDocRequest.setJsonEntity("{\"domain\": \"" + "bar.bar.com\", \"time\": \"" + time.toDateTimeISO() + "\"}");
                    client().performRequest(createDocRequest);
                }
            } else {
                // Non-anomalous values will be what's seen when the anomaly is reported
                Request createDocRequest = new Request("PUT", "/painless/test/" + time.toDateTimeISO());
                createDocRequest.setJsonEntity("{\"domain\": \"" + test.hostName + "\", \"time\": \"" + time.toDateTimeISO() + "\"}");
                client().performRequest(createDocRequest);
            }
        }

        client().performRequest(new Request("POST", "/painless/_refresh"));

        // Create and start datafeed
        Request createFeedRequest = new Request("PUT", MachineLearning.BASE_PATH + "datafeeds/hrd-split-datafeed");
        createFeedRequest.setJsonEntity(
                "{\n" +
                "   \"job_id\":\"hrd-split-job\",\n" +
                "   \"indexes\":[\"painless\"],\n" +
                "   \"types\":[\"test\"],\n" +
                "   \"script_fields\": {\n" +
                "      \"domain_split\": {\n" +
                "         \"script\": \"return domainSplit(doc['domain'].value, params);\"\n" +
                "      }\n" +
                "   }\n" +
                "}");

        client().performRequest(createFeedRequest);
        client().performRequest(new Request("POST", MachineLearning.BASE_PATH + "datafeeds/hrd-split-datafeed/_start"));

        boolean passed = awaitBusy(() -> {
            try {
                client().performRequest(new Request("POST", "/_refresh"));

                Response response = client().performRequest(new Request("GET",
                        MachineLearning.BASE_PATH + "anomaly_detectors/hrd-split-job/results/records"));
                String responseBody = EntityUtils.toString(response.getEntity());

                if (responseBody.contains("\"count\":2")) {
                    Matcher m = pattern.matcher(responseBody);

                    String actualSubDomain = "";
                    String actualDomain = "";
                    if (m.find()) {
                        actualSubDomain = m.group(1).replace("\"", "");
                        actualDomain = m.group(2).replace("\"", "");
                    }

                    String expectedTotal = "[" + test.subDomainExpected + "," + test.domainExpected + "]";
                    String actualTotal = "[" + actualSubDomain + "," + actualDomain + "]";

                    // domainSplit() tests had subdomain, testHighestRegisteredDomainCases() do not
                    if (test.subDomainExpected != null) {
                        assertThat("Expected subdomain [" + test.subDomainExpected + "] but found [" + actualSubDomain
                                + "]. Actual " + actualTotal + " vs Expected " + expectedTotal, actualSubDomain,
                                equalTo(test.subDomainExpected));
                    }

                    assertThat("Expected domain [" + test.domainExpected + "] but found [" + actualDomain + "].  Actual "
                            + actualTotal + " vs Expected " + expectedTotal, actualDomain, equalTo(test.domainExpected));

                    return true;
                } else {
                    logger.error(responseBody);
                    return false;
                }

            } catch (Exception e) {
                logger.error(e.getMessage());
                return false;
            }

        }, 5, TimeUnit.SECONDS);

        if (!passed) {
            fail("Anomaly records were not found within 5 seconds");
        }
    }
}<|MERGE_RESOLUTION|>--- conflicted
+++ resolved
@@ -176,13 +176,6 @@
         tests.add(new TestConfiguration(null, "shishi.xn--fiqs8s","shishi.xn--fiqs8s"));
     }
 
-<<<<<<< HEAD
-    public void testEmptyToLetBuildPass() {
-        // remove this once one of the awaitsfixes are removed!!
-    }
-
-=======
->>>>>>> 596b5cf1
     public void testIsolated() throws Exception {
         Settings.Builder settings = Settings.builder()
                 .put(IndexMetaData.INDEX_NUMBER_OF_SHARDS_SETTING.getKey(), 1)

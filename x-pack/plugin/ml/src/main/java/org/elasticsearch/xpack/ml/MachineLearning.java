--- conflicted
+++ resolved
@@ -561,13 +561,9 @@
 
     @Override
     public void loadExtensions(ExtensionLoader loader) {
-<<<<<<< HEAD
-        loader.loadExtensions(MachineLearningExtension.class).forEach(machineLearningExtension::set);
-=======
         if (loader != null) {
             loader.loadExtensions(MachineLearningExtension.class).forEach(machineLearningExtension::set);
         }
->>>>>>> 5dc25416
         if (machineLearningExtension.get() == null) {
             machineLearningExtension.set(new DefaultMachineLearningExtension());
         }

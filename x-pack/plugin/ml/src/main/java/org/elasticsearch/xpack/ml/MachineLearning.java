/*
 * Copyright Elasticsearch B.V. and/or licensed to Elasticsearch B.V. under one
 * or more contributor license agreements. Licensed under the Elastic License
 * 2.0; you may not use this file except in compliance with the Elastic License
 * 2.0.
 */
package org.elasticsearch.xpack.ml;

import org.apache.logging.log4j.LogManager;
import org.apache.logging.log4j.Logger;
import org.apache.lucene.util.SetOnce;
import org.elasticsearch.ElasticsearchException;
import org.elasticsearch.action.ActionListener;
import org.elasticsearch.action.ActionRequest;
import org.elasticsearch.action.ActionResponse;
import org.elasticsearch.action.admin.cluster.node.tasks.list.ListTasksResponse;
import org.elasticsearch.action.admin.cluster.snapshots.features.ResetFeatureStateResponse;
import org.elasticsearch.action.support.ActionFilter;
import org.elasticsearch.action.support.master.AcknowledgedResponse;
import org.elasticsearch.client.Client;
import org.elasticsearch.client.OriginSettingClient;
import org.elasticsearch.client.node.NodeClient;
import org.elasticsearch.cluster.ClusterState;
import org.elasticsearch.cluster.metadata.IndexNameExpressionResolver;
import org.elasticsearch.cluster.metadata.IndexTemplateMetadata;
import org.elasticsearch.cluster.metadata.SingleNodeShutdownMetadata;
import org.elasticsearch.cluster.node.DiscoveryNode;
import org.elasticsearch.cluster.node.DiscoveryNodeRole;
import org.elasticsearch.cluster.node.DiscoveryNodes;
import org.elasticsearch.cluster.service.ClusterService;
import org.elasticsearch.common.collect.MapBuilder;
import org.elasticsearch.common.breaker.CircuitBreaker;
import org.elasticsearch.common.inject.Module;
import org.elasticsearch.common.io.stream.NamedWriteableRegistry;
import org.elasticsearch.common.settings.ClusterSettings;
import org.elasticsearch.common.settings.IndexScopedSettings;
import org.elasticsearch.common.settings.Setting;
import org.elasticsearch.common.settings.Setting.Property;
import org.elasticsearch.common.settings.Settings;
import org.elasticsearch.common.settings.SettingsFilter;
import org.elasticsearch.common.settings.SettingsModule;
import org.elasticsearch.common.unit.ByteSizeValue;
import org.elasticsearch.core.TimeValue;
import org.elasticsearch.common.util.concurrent.EsExecutors;
import org.elasticsearch.xcontent.NamedXContentRegistry;
import org.elasticsearch.env.Environment;
import org.elasticsearch.env.NodeEnvironment;
import org.elasticsearch.index.analysis.CharFilterFactory;
import org.elasticsearch.index.analysis.TokenizerFactory;
import org.elasticsearch.indices.AssociatedIndexDescriptor;
import org.elasticsearch.indices.SystemIndexDescriptor;
import org.elasticsearch.indices.analysis.AnalysisModule.AnalysisProvider;
import org.elasticsearch.indices.breaker.BreakerSettings;
import org.elasticsearch.ingest.Processor;
import org.elasticsearch.license.License;
import org.elasticsearch.license.LicensedFeature;
import org.elasticsearch.license.XPackLicenseState;
import org.elasticsearch.monitor.jvm.JvmInfo;
import org.elasticsearch.monitor.os.OsProbe;
import org.elasticsearch.monitor.os.OsStats;
import org.elasticsearch.persistent.PersistentTasksExecutor;
import org.elasticsearch.plugins.AnalysisPlugin;
import org.elasticsearch.plugins.CircuitBreakerPlugin;
import org.elasticsearch.plugins.IngestPlugin;
import org.elasticsearch.plugins.PersistentTaskPlugin;
import org.elasticsearch.plugins.Plugin;
import org.elasticsearch.plugins.SearchPlugin;
import org.elasticsearch.plugins.ShutdownAwarePlugin;
import org.elasticsearch.plugins.SystemIndexPlugin;
import org.elasticsearch.repositories.RepositoriesService;
import org.elasticsearch.rest.RestController;
import org.elasticsearch.rest.RestHandler;
import org.elasticsearch.script.ScriptService;
import org.elasticsearch.threadpool.ExecutorBuilder;
import org.elasticsearch.threadpool.ScalingExecutorBuilder;
import org.elasticsearch.threadpool.ThreadPool;
import org.elasticsearch.watcher.ResourceWatcherService;
import org.elasticsearch.xpack.autoscaling.capacity.AutoscalingDeciderService;
import org.elasticsearch.xpack.core.XPackPlugin;
import org.elasticsearch.xpack.core.XPackSettings;
import org.elasticsearch.xpack.core.action.SetResetModeActionRequest;
import org.elasticsearch.xpack.core.ml.MachineLearningField;
import org.elasticsearch.xpack.core.ml.MlConfigIndex;
import org.elasticsearch.xpack.core.ml.MlMetaIndex;
import org.elasticsearch.xpack.core.ml.MlMetadata;
import org.elasticsearch.xpack.core.ml.MlStatsIndex;
import org.elasticsearch.xpack.core.ml.action.CloseJobAction;
import org.elasticsearch.xpack.core.ml.action.DeleteCalendarAction;
import org.elasticsearch.xpack.core.ml.action.DeleteCalendarEventAction;
import org.elasticsearch.xpack.core.ml.action.DeleteDataFrameAnalyticsAction;
import org.elasticsearch.xpack.core.ml.action.DeleteDatafeedAction;
import org.elasticsearch.xpack.core.ml.action.DeleteExpiredDataAction;
import org.elasticsearch.xpack.core.ml.action.DeleteFilterAction;
import org.elasticsearch.xpack.core.ml.action.DeleteForecastAction;
import org.elasticsearch.xpack.core.ml.action.DeleteJobAction;
import org.elasticsearch.xpack.core.ml.action.DeleteModelSnapshotAction;
import org.elasticsearch.xpack.core.ml.action.DeleteTrainedModelAction;
import org.elasticsearch.xpack.core.ml.action.DeleteTrainedModelAliasAction;
import org.elasticsearch.xpack.core.ml.action.GetDatafeedRunningStateAction;
import org.elasticsearch.xpack.core.ml.action.EstimateModelMemoryAction;
import org.elasticsearch.xpack.core.ml.action.EvaluateDataFrameAction;
import org.elasticsearch.xpack.core.ml.action.ExplainDataFrameAnalyticsAction;
import org.elasticsearch.xpack.core.ml.action.PreviewDataFrameAnalyticsAction;
import org.elasticsearch.xpack.core.ml.action.FinalizeJobExecutionAction;
import org.elasticsearch.xpack.core.ml.action.FlushJobAction;
import org.elasticsearch.xpack.core.ml.action.ForecastJobAction;
import org.elasticsearch.xpack.core.ml.action.GetBucketsAction;
import org.elasticsearch.xpack.core.ml.action.GetCalendarEventsAction;
import org.elasticsearch.xpack.core.ml.action.GetCalendarsAction;
import org.elasticsearch.xpack.core.ml.action.GetCategoriesAction;
import org.elasticsearch.xpack.core.ml.action.GetDataFrameAnalyticsAction;
import org.elasticsearch.xpack.core.ml.action.GetDataFrameAnalyticsStatsAction;
import org.elasticsearch.xpack.core.ml.action.GetDatafeedsAction;
import org.elasticsearch.xpack.core.ml.action.GetDatafeedsStatsAction;
import org.elasticsearch.xpack.core.ml.action.GetFiltersAction;
import org.elasticsearch.xpack.core.ml.action.GetInfluencersAction;
import org.elasticsearch.xpack.core.ml.action.GetJobsAction;
import org.elasticsearch.xpack.core.ml.action.GetJobsStatsAction;
import org.elasticsearch.xpack.core.ml.action.GetModelSnapshotsAction;
import org.elasticsearch.xpack.core.ml.action.GetOverallBucketsAction;
import org.elasticsearch.xpack.core.ml.action.GetRecordsAction;
import org.elasticsearch.xpack.core.ml.action.GetTrainedModelsAction;
import org.elasticsearch.xpack.core.ml.action.GetTrainedModelsStatsAction;
import org.elasticsearch.xpack.core.ml.action.InternalInferModelAction;
import org.elasticsearch.xpack.core.ml.action.IsolateDatafeedAction;
import org.elasticsearch.xpack.core.ml.action.KillProcessAction;
import org.elasticsearch.xpack.core.ml.action.MlInfoAction;
import org.elasticsearch.xpack.core.ml.action.OpenJobAction;
import org.elasticsearch.xpack.core.ml.action.PersistJobAction;
import org.elasticsearch.xpack.core.ml.action.PostCalendarEventsAction;
import org.elasticsearch.xpack.core.ml.action.PostDataAction;
import org.elasticsearch.xpack.core.ml.action.PreviewDatafeedAction;
import org.elasticsearch.xpack.core.ml.action.PutCalendarAction;
import org.elasticsearch.xpack.core.ml.action.PutDataFrameAnalyticsAction;
import org.elasticsearch.xpack.core.ml.action.PutDatafeedAction;
import org.elasticsearch.xpack.core.ml.action.PutFilterAction;
import org.elasticsearch.xpack.core.ml.action.PutJobAction;
import org.elasticsearch.xpack.core.ml.action.PutTrainedModelAction;
import org.elasticsearch.xpack.core.ml.action.PutTrainedModelAliasAction;
import org.elasticsearch.xpack.core.ml.action.ResetJobAction;
import org.elasticsearch.xpack.core.ml.action.RevertModelSnapshotAction;
import org.elasticsearch.xpack.core.ml.action.SetResetModeAction;
import org.elasticsearch.xpack.core.ml.action.SetUpgradeModeAction;
import org.elasticsearch.xpack.core.ml.action.StartDataFrameAnalyticsAction;
import org.elasticsearch.xpack.core.ml.action.StartDatafeedAction;
import org.elasticsearch.xpack.core.ml.action.StopDataFrameAnalyticsAction;
import org.elasticsearch.xpack.core.ml.action.StopDatafeedAction;
import org.elasticsearch.xpack.core.ml.action.UpdateCalendarJobAction;
import org.elasticsearch.xpack.core.ml.action.UpdateDataFrameAnalyticsAction;
import org.elasticsearch.xpack.core.ml.action.UpdateDatafeedAction;
import org.elasticsearch.xpack.core.ml.action.UpdateFilterAction;
import org.elasticsearch.xpack.core.ml.action.UpdateJobAction;
import org.elasticsearch.xpack.core.ml.action.UpdateModelSnapshotAction;
import org.elasticsearch.xpack.core.ml.action.UpdateProcessAction;
import org.elasticsearch.xpack.core.ml.action.UpgradeJobModelSnapshotAction;
import org.elasticsearch.xpack.core.ml.action.ValidateDetectorAction;
import org.elasticsearch.xpack.core.ml.action.ValidateJobConfigAction;
import org.elasticsearch.xpack.core.ml.dataframe.analyses.MlDataFrameAnalysisNamedXContentProvider;
import org.elasticsearch.xpack.core.ml.dataframe.evaluation.MlEvaluationNamedXContentProvider;
import org.elasticsearch.xpack.core.ml.inference.MlInferenceNamedXContentProvider;
import org.elasticsearch.xpack.core.ml.inference.persistence.InferenceIndexConstants;
import org.elasticsearch.xpack.core.ml.job.persistence.AnomalyDetectorsIndex;
import org.elasticsearch.xpack.core.ml.notifications.NotificationsIndex;
import org.elasticsearch.xpack.core.ml.utils.ExceptionsHelper;
import org.elasticsearch.xpack.core.template.TemplateUtils;
import org.elasticsearch.xpack.ml.action.TransportCloseJobAction;
import org.elasticsearch.xpack.ml.action.TransportDeleteCalendarAction;
import org.elasticsearch.xpack.ml.action.TransportDeleteCalendarEventAction;
import org.elasticsearch.xpack.ml.action.TransportDeleteDataFrameAnalyticsAction;
import org.elasticsearch.xpack.ml.action.TransportDeleteDatafeedAction;
import org.elasticsearch.xpack.ml.action.TransportDeleteExpiredDataAction;
import org.elasticsearch.xpack.ml.action.TransportDeleteFilterAction;
import org.elasticsearch.xpack.ml.action.TransportDeleteForecastAction;
import org.elasticsearch.xpack.ml.action.TransportDeleteJobAction;
import org.elasticsearch.xpack.ml.action.TransportDeleteModelSnapshotAction;
import org.elasticsearch.xpack.ml.action.TransportDeleteTrainedModelAction;
import org.elasticsearch.xpack.ml.action.TransportDeleteTrainedModelAliasAction;
import org.elasticsearch.xpack.ml.action.TransportGetDatafeedRunningStateAction;
import org.elasticsearch.xpack.ml.action.TransportEstimateModelMemoryAction;
import org.elasticsearch.xpack.ml.action.TransportEvaluateDataFrameAction;
import org.elasticsearch.xpack.ml.action.TransportExplainDataFrameAnalyticsAction;
import org.elasticsearch.xpack.ml.action.TransportPreviewDataFrameAnalyticsAction;
import org.elasticsearch.xpack.ml.action.TransportFinalizeJobExecutionAction;
import org.elasticsearch.xpack.ml.action.TransportFlushJobAction;
import org.elasticsearch.xpack.ml.action.TransportForecastJobAction;
import org.elasticsearch.xpack.ml.action.TransportGetBucketsAction;
import org.elasticsearch.xpack.ml.action.TransportGetCalendarEventsAction;
import org.elasticsearch.xpack.ml.action.TransportGetCalendarsAction;
import org.elasticsearch.xpack.ml.action.TransportGetCategoriesAction;
import org.elasticsearch.xpack.ml.action.TransportGetDataFrameAnalyticsAction;
import org.elasticsearch.xpack.ml.action.TransportGetDataFrameAnalyticsStatsAction;
import org.elasticsearch.xpack.ml.action.TransportGetDatafeedsAction;
import org.elasticsearch.xpack.ml.action.TransportGetDatafeedsStatsAction;
import org.elasticsearch.xpack.ml.action.TransportGetFiltersAction;
import org.elasticsearch.xpack.ml.action.TransportGetInfluencersAction;
import org.elasticsearch.xpack.ml.action.TransportGetJobsAction;
import org.elasticsearch.xpack.ml.action.TransportGetJobsStatsAction;
import org.elasticsearch.xpack.ml.action.TransportGetModelSnapshotsAction;
import org.elasticsearch.xpack.ml.action.TransportGetOverallBucketsAction;
import org.elasticsearch.xpack.ml.action.TransportGetRecordsAction;
import org.elasticsearch.xpack.ml.action.TransportGetTrainedModelsAction;
import org.elasticsearch.xpack.ml.action.TransportGetTrainedModelsStatsAction;
import org.elasticsearch.xpack.ml.action.TransportInternalInferModelAction;
import org.elasticsearch.xpack.ml.action.TransportIsolateDatafeedAction;
import org.elasticsearch.xpack.ml.action.TransportKillProcessAction;
import org.elasticsearch.xpack.ml.action.TransportMlInfoAction;
import org.elasticsearch.xpack.ml.action.TransportOpenJobAction;
import org.elasticsearch.xpack.ml.action.TransportPersistJobAction;
import org.elasticsearch.xpack.ml.action.TransportPostCalendarEventsAction;
import org.elasticsearch.xpack.ml.action.TransportPostDataAction;
import org.elasticsearch.xpack.ml.action.TransportPreviewDatafeedAction;
import org.elasticsearch.xpack.ml.action.TransportPutCalendarAction;
import org.elasticsearch.xpack.ml.action.TransportPutDataFrameAnalyticsAction;
import org.elasticsearch.xpack.ml.action.TransportPutDatafeedAction;
import org.elasticsearch.xpack.ml.action.TransportPutFilterAction;
import org.elasticsearch.xpack.ml.action.TransportPutJobAction;
import org.elasticsearch.xpack.ml.action.TransportPutTrainedModelAction;
import org.elasticsearch.xpack.ml.action.TransportPutTrainedModelAliasAction;
import org.elasticsearch.xpack.ml.action.TransportResetJobAction;
import org.elasticsearch.xpack.ml.action.TransportRevertModelSnapshotAction;
import org.elasticsearch.xpack.ml.action.TransportSetResetModeAction;
import org.elasticsearch.xpack.ml.action.TransportSetUpgradeModeAction;
import org.elasticsearch.xpack.ml.action.TransportStartDataFrameAnalyticsAction;
import org.elasticsearch.xpack.ml.action.TransportStartDatafeedAction;
import org.elasticsearch.xpack.ml.action.TransportStopDataFrameAnalyticsAction;
import org.elasticsearch.xpack.ml.action.TransportStopDatafeedAction;
import org.elasticsearch.xpack.ml.action.TransportUpdateCalendarJobAction;
import org.elasticsearch.xpack.ml.action.TransportUpdateDataFrameAnalyticsAction;
import org.elasticsearch.xpack.ml.action.TransportUpdateDatafeedAction;
import org.elasticsearch.xpack.ml.action.TransportUpdateFilterAction;
import org.elasticsearch.xpack.ml.action.TransportUpdateJobAction;
import org.elasticsearch.xpack.ml.action.TransportUpdateModelSnapshotAction;
import org.elasticsearch.xpack.ml.action.TransportUpdateProcessAction;
import org.elasticsearch.xpack.ml.action.TransportUpgradeJobModelSnapshotAction;
import org.elasticsearch.xpack.ml.action.TransportValidateDetectorAction;
import org.elasticsearch.xpack.ml.action.TransportValidateJobConfigAction;
import org.elasticsearch.xpack.ml.aggs.categorization.CategorizeTextAggregationBuilder;
import org.elasticsearch.xpack.ml.aggs.categorization.InternalCategorizationAggregation;
import org.elasticsearch.xpack.ml.aggs.correlation.BucketCorrelationAggregationBuilder;
import org.elasticsearch.xpack.ml.aggs.correlation.CorrelationNamedContentProvider;
import org.elasticsearch.xpack.ml.aggs.heuristic.PValueScore;
import org.elasticsearch.xpack.ml.aggs.kstest.BucketCountKSTestAggregationBuilder;
import org.elasticsearch.xpack.ml.aggs.inference.InferencePipelineAggregationBuilder;
import org.elasticsearch.xpack.ml.annotations.AnnotationPersister;
import org.elasticsearch.xpack.ml.autoscaling.MlAutoscalingDeciderService;
import org.elasticsearch.xpack.ml.autoscaling.MlAutoscalingNamedWritableProvider;
import org.elasticsearch.xpack.ml.datafeed.DatafeedContextProvider;
import org.elasticsearch.xpack.ml.datafeed.DatafeedJobBuilder;
import org.elasticsearch.xpack.ml.datafeed.DatafeedManager;
import org.elasticsearch.xpack.ml.datafeed.DatafeedRunner;
import org.elasticsearch.xpack.ml.datafeed.persistence.DatafeedConfigProvider;
import org.elasticsearch.xpack.ml.dataframe.DataFrameAnalyticsManager;
import org.elasticsearch.xpack.ml.dataframe.persistence.DataFrameAnalyticsConfigProvider;
import org.elasticsearch.xpack.ml.dataframe.process.AnalyticsProcessFactory;
import org.elasticsearch.xpack.ml.dataframe.process.AnalyticsProcessManager;
import org.elasticsearch.xpack.ml.dataframe.process.MemoryUsageEstimationProcessManager;
import org.elasticsearch.xpack.ml.dataframe.process.NativeAnalyticsProcessFactory;
import org.elasticsearch.xpack.ml.dataframe.process.NativeMemoryUsageEstimationProcessFactory;
import org.elasticsearch.xpack.ml.dataframe.process.results.AnalyticsResult;
import org.elasticsearch.xpack.ml.dataframe.process.results.MemoryUsageEstimationResult;
import org.elasticsearch.xpack.ml.inference.TrainedModelStatsService;
import org.elasticsearch.xpack.ml.inference.ingest.InferenceProcessor;
import org.elasticsearch.xpack.ml.inference.loadingservice.ModelLoadingService;
import org.elasticsearch.xpack.ml.inference.modelsize.MlModelSizeNamedXContentProvider;
import org.elasticsearch.xpack.ml.inference.persistence.TrainedModelProvider;
import org.elasticsearch.xpack.ml.job.JobManager;
import org.elasticsearch.xpack.ml.job.JobManagerHolder;
import org.elasticsearch.xpack.ml.job.UpdateJobProcessNotifier;
import org.elasticsearch.xpack.ml.job.categorization.FirstLineWithLettersCharFilter;
import org.elasticsearch.xpack.ml.job.categorization.FirstLineWithLettersCharFilterFactory;
import org.elasticsearch.xpack.ml.job.categorization.FirstNonBlankLineCharFilter;
import org.elasticsearch.xpack.ml.job.categorization.FirstNonBlankLineCharFilterFactory;
import org.elasticsearch.xpack.ml.job.categorization.MlClassicTokenizer;
import org.elasticsearch.xpack.ml.job.categorization.MlClassicTokenizerFactory;
import org.elasticsearch.xpack.ml.job.categorization.MlStandardTokenizer;
import org.elasticsearch.xpack.ml.job.categorization.MlStandardTokenizerFactory;
import org.elasticsearch.xpack.ml.job.persistence.JobConfigProvider;
import org.elasticsearch.xpack.ml.job.persistence.JobDataCountsPersister;
import org.elasticsearch.xpack.ml.job.persistence.JobResultsPersister;
import org.elasticsearch.xpack.ml.job.persistence.JobResultsProvider;
import org.elasticsearch.xpack.ml.job.process.autodetect.AutodetectBuilder;
import org.elasticsearch.xpack.ml.job.process.autodetect.AutodetectProcessFactory;
import org.elasticsearch.xpack.ml.job.process.autodetect.AutodetectProcessManager;
import org.elasticsearch.xpack.ml.job.process.autodetect.BlackHoleAutodetectProcess;
import org.elasticsearch.xpack.ml.job.process.autodetect.NativeAutodetectProcessFactory;
import org.elasticsearch.xpack.ml.job.process.normalizer.MultiplyingNormalizerProcess;
import org.elasticsearch.xpack.ml.job.process.normalizer.NativeNormalizerProcessFactory;
import org.elasticsearch.xpack.ml.job.process.normalizer.NormalizerFactory;
import org.elasticsearch.xpack.ml.job.process.normalizer.NormalizerProcessFactory;
import org.elasticsearch.xpack.ml.job.snapshot.upgrader.SnapshotUpgradeTaskExecutor;
import org.elasticsearch.xpack.ml.job.task.OpenJobPersistentTasksExecutor;
import org.elasticsearch.xpack.ml.notifications.AnomalyDetectionAuditor;
import org.elasticsearch.xpack.ml.notifications.DataFrameAnalyticsAuditor;
import org.elasticsearch.xpack.ml.notifications.InferenceAuditor;
import org.elasticsearch.xpack.ml.process.MlMemoryTracker;
import org.elasticsearch.xpack.ml.process.NativeController;
import org.elasticsearch.xpack.ml.process.NativeControllerHolder;
import org.elasticsearch.xpack.ml.process.NativeStorageProvider;
import org.elasticsearch.xpack.ml.rest.RestDeleteExpiredDataAction;
import org.elasticsearch.xpack.ml.rest.RestMlInfoAction;
import org.elasticsearch.xpack.ml.rest.RestSetUpgradeModeAction;
import org.elasticsearch.xpack.ml.rest.calendar.RestDeleteCalendarAction;
import org.elasticsearch.xpack.ml.rest.calendar.RestDeleteCalendarEventAction;
import org.elasticsearch.xpack.ml.rest.calendar.RestDeleteCalendarJobAction;
import org.elasticsearch.xpack.ml.rest.calendar.RestGetCalendarEventsAction;
import org.elasticsearch.xpack.ml.rest.calendar.RestGetCalendarsAction;
import org.elasticsearch.xpack.ml.rest.calendar.RestPostCalendarEventAction;
import org.elasticsearch.xpack.ml.rest.calendar.RestPutCalendarAction;
import org.elasticsearch.xpack.ml.rest.calendar.RestPutCalendarJobAction;
import org.elasticsearch.xpack.ml.rest.cat.RestCatDataFrameAnalyticsAction;
import org.elasticsearch.xpack.ml.rest.cat.RestCatDatafeedsAction;
import org.elasticsearch.xpack.ml.rest.cat.RestCatJobsAction;
import org.elasticsearch.xpack.ml.rest.cat.RestCatTrainedModelsAction;
import org.elasticsearch.xpack.ml.rest.datafeeds.RestDeleteDatafeedAction;
import org.elasticsearch.xpack.ml.rest.datafeeds.RestGetDatafeedStatsAction;
import org.elasticsearch.xpack.ml.rest.datafeeds.RestGetDatafeedsAction;
import org.elasticsearch.xpack.ml.rest.datafeeds.RestPreviewDatafeedAction;
import org.elasticsearch.xpack.ml.rest.datafeeds.RestPutDatafeedAction;
import org.elasticsearch.xpack.ml.rest.datafeeds.RestStartDatafeedAction;
import org.elasticsearch.xpack.ml.rest.datafeeds.RestStopDatafeedAction;
import org.elasticsearch.xpack.ml.rest.datafeeds.RestUpdateDatafeedAction;
import org.elasticsearch.xpack.ml.rest.dataframe.RestDeleteDataFrameAnalyticsAction;
import org.elasticsearch.xpack.ml.rest.dataframe.RestEvaluateDataFrameAction;
import org.elasticsearch.xpack.ml.rest.dataframe.RestExplainDataFrameAnalyticsAction;
import org.elasticsearch.xpack.ml.rest.dataframe.RestPreviewDataFrameAnalyticsAction;
import org.elasticsearch.xpack.ml.rest.dataframe.RestGetDataFrameAnalyticsAction;
import org.elasticsearch.xpack.ml.rest.dataframe.RestGetDataFrameAnalyticsStatsAction;
import org.elasticsearch.xpack.ml.rest.dataframe.RestPostDataFrameAnalyticsUpdateAction;
import org.elasticsearch.xpack.ml.rest.dataframe.RestPutDataFrameAnalyticsAction;
import org.elasticsearch.xpack.ml.rest.dataframe.RestStartDataFrameAnalyticsAction;
import org.elasticsearch.xpack.ml.rest.dataframe.RestStopDataFrameAnalyticsAction;
import org.elasticsearch.xpack.ml.rest.filter.RestDeleteFilterAction;
import org.elasticsearch.xpack.ml.rest.filter.RestGetFiltersAction;
import org.elasticsearch.xpack.ml.rest.filter.RestPutFilterAction;
import org.elasticsearch.xpack.ml.rest.filter.RestUpdateFilterAction;
import org.elasticsearch.xpack.ml.rest.inference.RestDeleteTrainedModelAction;
import org.elasticsearch.xpack.ml.rest.inference.RestDeleteTrainedModelAliasAction;
import org.elasticsearch.xpack.ml.rest.inference.RestGetTrainedModelsAction;
import org.elasticsearch.xpack.ml.rest.inference.RestGetTrainedModelsStatsAction;
import org.elasticsearch.xpack.ml.rest.inference.RestPutTrainedModelAction;
import org.elasticsearch.xpack.ml.rest.inference.RestPutTrainedModelAliasAction;
import org.elasticsearch.xpack.ml.rest.job.RestCloseJobAction;
import org.elasticsearch.xpack.ml.rest.job.RestDeleteForecastAction;
import org.elasticsearch.xpack.ml.rest.job.RestDeleteJobAction;
import org.elasticsearch.xpack.ml.rest.job.RestEstimateModelMemoryAction;
import org.elasticsearch.xpack.ml.rest.job.RestFlushJobAction;
import org.elasticsearch.xpack.ml.rest.job.RestForecastJobAction;
import org.elasticsearch.xpack.ml.rest.job.RestGetJobStatsAction;
import org.elasticsearch.xpack.ml.rest.job.RestGetJobsAction;
import org.elasticsearch.xpack.ml.rest.job.RestOpenJobAction;
import org.elasticsearch.xpack.ml.rest.job.RestPostDataAction;
import org.elasticsearch.xpack.ml.rest.job.RestPostJobUpdateAction;
import org.elasticsearch.xpack.ml.rest.job.RestPutJobAction;
import org.elasticsearch.xpack.ml.rest.job.RestResetJobAction;
import org.elasticsearch.xpack.ml.rest.modelsnapshots.RestDeleteModelSnapshotAction;
import org.elasticsearch.xpack.ml.rest.modelsnapshots.RestGetModelSnapshotsAction;
import org.elasticsearch.xpack.ml.rest.modelsnapshots.RestRevertModelSnapshotAction;
import org.elasticsearch.xpack.ml.rest.modelsnapshots.RestUpdateModelSnapshotAction;
import org.elasticsearch.xpack.ml.rest.modelsnapshots.RestUpgradeJobModelSnapshotAction;
import org.elasticsearch.xpack.ml.rest.results.RestGetBucketsAction;
import org.elasticsearch.xpack.ml.rest.results.RestGetCategoriesAction;
import org.elasticsearch.xpack.ml.rest.results.RestGetInfluencersAction;
import org.elasticsearch.xpack.ml.rest.results.RestGetOverallBucketsAction;
import org.elasticsearch.xpack.ml.rest.results.RestGetRecordsAction;
import org.elasticsearch.xpack.ml.rest.validate.RestValidateDetectorAction;
import org.elasticsearch.xpack.ml.rest.validate.RestValidateJobConfigAction;
import org.elasticsearch.xpack.ml.utils.persistence.ResultsPersisterService;

import java.io.IOException;
import java.math.BigInteger;
import java.nio.file.Path;
import java.time.Clock;
import java.util.ArrayList;
import java.util.Arrays;
import java.util.Collection;
import java.util.Collections;
import java.util.HashMap;
import java.util.List;
import java.util.Map;
import java.util.Set;
import java.util.concurrent.ConcurrentHashMap;
import java.util.function.Supplier;
import java.util.function.UnaryOperator;
import java.util.stream.Collectors;

import static java.util.Collections.emptyList;
import static java.util.Collections.singletonList;
import static org.elasticsearch.xpack.core.ClientHelper.ML_ORIGIN;
import static org.elasticsearch.xpack.core.ml.job.persistence.AnomalyDetectorsIndexFields.RESULTS_INDEX_PREFIX;
import static org.elasticsearch.xpack.core.ml.job.persistence.AnomalyDetectorsIndexFields.STATE_INDEX_PREFIX;
import static org.elasticsearch.xpack.ml.inference.ingest.InferenceProcessor.Factory.countNumberInferenceProcessors;

public class MachineLearning extends Plugin implements SystemIndexPlugin,
                                                       AnalysisPlugin,
                                                       CircuitBreakerPlugin,
                                                       IngestPlugin,
                                                       PersistentTaskPlugin,
                                                       SearchPlugin,
                                                       ShutdownAwarePlugin {
    public static final String NAME = "ml";
    public static final String BASE_PATH = "/_ml/";
    public static final String PRE_V7_BASE_PATH = "/_xpack/ml/";
    public static final String DATAFEED_THREAD_POOL_NAME = NAME + "_datafeed";
    public static final String JOB_COMMS_THREAD_POOL_NAME = NAME + "_job_comms";
    public static final String UTILITY_THREAD_POOL_NAME = NAME + "_utility";

    public static final String TRAINED_MODEL_CIRCUIT_BREAKER_NAME = "model_inference";

    private static final long DEFAULT_MODEL_CIRCUIT_BREAKER_LIMIT = (long)((0.50) * JvmInfo.jvmInfo().getMem().getHeapMax().getBytes());
    private static final double DEFAULT_MODEL_CIRCUIT_BREAKER_OVERHEAD = 1.0D;
    // This is for performance testing.  It's not exposed to the end user.
    // Recompile if you want to compare performance with C++ tokenization.
    public static final boolean CATEGORIZATION_TOKENIZATION_IN_JAVA = true;

    private static final Setting<Boolean> ML_ENABLED =
            Setting.boolSetting("node.ml", XPackSettings.MACHINE_LEARNING_ENABLED, Property.Deprecated, Property.NodeScope);

    public static final DiscoveryNodeRole ML_ROLE = new DiscoveryNodeRole("ml", "l") {

        @Override
        public Setting<Boolean> legacySetting() {
            return ML_ENABLED;
        }

    };

    public static final String ML_FEATURE_FAMILY = "machine-learning";

    public static final LicensedFeature.Persistent ML_ANOMALY_JOBS_FEATURE = LicensedFeature.persistent(
        ML_FEATURE_FAMILY,
        "anomaly-detection-job",
        License.OperationMode.PLATINUM
    );
    public static final LicensedFeature.Persistent ML_ANALYTICS_JOBS_FEATURE = LicensedFeature.persistent(
        ML_FEATURE_FAMILY,
        "data-frame-analytics-job",
        License.OperationMode.PLATINUM
    );
    public static final LicensedFeature.Persistent ML_MODEL_INFERENCE_FEATURE = LicensedFeature.persistent(
        ML_FEATURE_FAMILY,
        "model-inference",
        License.OperationMode.PLATINUM
    );

    @Override
    public Map<String, Processor.Factory> getProcessors(Processor.Parameters parameters) {
        if (this.enabled == false) {
            return Collections.emptyMap();
        }

        InferenceProcessor.Factory inferenceFactory = new InferenceProcessor.Factory(parameters.client,
            parameters.ingestService.getClusterService(),
            this.settings);
        parameters.ingestService.addIngestClusterStateListener(inferenceFactory);
        return Collections.singletonMap(InferenceProcessor.TYPE, inferenceFactory);
    }

    @Override
    public Set<DiscoveryNodeRole> getRoles() {
        return Collections.singleton(ML_ROLE);
    }

    // This is not used in v7 and higher, but users are still prevented from setting it directly to avoid confusion
    private static final String PRE_V7_ML_ENABLED_NODE_ATTR = "ml.enabled";
    public static final String MAX_OPEN_JOBS_NODE_ATTR = "ml.max_open_jobs";
    public static final String MACHINE_MEMORY_NODE_ATTR = "ml.machine_memory";
    public static final String MAX_JVM_SIZE_NODE_ATTR = "ml.max_jvm_size";
    public static final Setting<Integer> CONCURRENT_JOB_ALLOCATIONS =
            Setting.intSetting("xpack.ml.node_concurrent_job_allocations", 2, 0, Property.OperatorDynamic, Property.NodeScope);
    /**
     * The amount of memory needed to load the ML native code shared libraries. The assumption is that the first
     * ML job to run on a given node will do this, and then subsequent ML jobs on the same node will reuse the
     * same already-loaded code.
     */
    public static final ByteSizeValue NATIVE_EXECUTABLE_CODE_OVERHEAD = ByteSizeValue.ofMb(30);
    // Values higher than 100% are allowed to accommodate use cases where swapping has been determined to be acceptable.
    // Anomaly detector jobs only use their full model memory during background persistence, and this is deliberately
    // staggered, so with large numbers of jobs few will generally be persisting state at the same time.
    // Settings higher than available memory are only recommended for OEM type situations where a wrapper tightly
    // controls the types of jobs that can be created, and each job alone is considerably smaller than what each node
    // can handle.
    public static final Setting<Integer> MAX_MACHINE_MEMORY_PERCENT =
           Setting.intSetting("xpack.ml.max_machine_memory_percent", 30, 5, 200, Property.OperatorDynamic, Property.NodeScope);
    /**
     * This boolean value indicates if `max_machine_memory_percent` should be ignored and a automatic calculation is used instead.
     *
     * This calculation takes into account total node size and the size of the JVM on that node.
     *
     * If the calculation fails, we fall back to `max_machine_memory_percent`.
     *
     * This setting is NOT dynamic. This allows the cluster administrator to set it on startup without worry of it
     * being edited accidentally later.
     * Consequently, it could be that this setting differs between nodes. But, we only ever pay attention to the value
     * that is set on the current master. As master nodes are responsible for persistent task assignments.
     */
    public static final Setting<Boolean> USE_AUTO_MACHINE_MEMORY_PERCENT = Setting.boolSetting(
        "xpack.ml.use_auto_machine_memory_percent",
        false,
        Property.OperatorDynamic,
        Property.NodeScope);
    public static final Setting<Integer> MAX_LAZY_ML_NODES =
            Setting.intSetting("xpack.ml.max_lazy_ml_nodes", 0, 0, Property.OperatorDynamic, Property.NodeScope);

    // Before 8.0.0 this needs to match the max allowed value for xpack.ml.max_open_jobs,
    // as the current node could be running in a cluster where some nodes are still using
    // that setting.  From 8.0.0 onwards we have the flexibility to increase it...
    private static final int MAX_MAX_OPEN_JOBS_PER_NODE = 512;
    // This setting is cluster-wide and can be set dynamically. However, prior to version 7.1 it was
    // a non-dynamic per-node setting. n a mixed version cluster containing 6.7 or 7.0 nodes those
    // older nodes will not react to the dynamic changes. Therefore, in such mixed version clusters
    // allocation will be based on the value first read at node startup rather than the current value.
    public static final Setting<Integer> MAX_OPEN_JOBS_PER_NODE =
            Setting.intSetting(
                "xpack.ml.max_open_jobs",
                MAX_MAX_OPEN_JOBS_PER_NODE,
                1,
                MAX_MAX_OPEN_JOBS_PER_NODE,
                Property.Dynamic,
                Property.NodeScope
            );

    public static final Setting<TimeValue> PROCESS_CONNECT_TIMEOUT =
        Setting.timeSetting("xpack.ml.process_connect_timeout", TimeValue.timeValueSeconds(10),
            TimeValue.timeValueSeconds(5), Property.OperatorDynamic, Setting.Property.NodeScope);

    // Undocumented setting for integration test purposes
    public static final Setting<ByteSizeValue> MIN_DISK_SPACE_OFF_HEAP =
        Setting.byteSizeSetting("xpack.ml.min_disk_space_off_heap", ByteSizeValue.ofGb(5), Setting.Property.NodeScope);

    // Requests per second throttling for the nightly maintenance task
    public static final Setting<Float> NIGHTLY_MAINTENANCE_REQUESTS_PER_SECOND =
        new Setting<>(
            "xpack.ml.nightly_maintenance_requests_per_second",
            (s) -> Float.toString(-1.0f),
            (s) -> {
                float value = Float.parseFloat(s);
                if (value <= 0.0f && value != -1.0f) {
                    throw new IllegalArgumentException("Failed to parse value [" +
                        s + "] for setting [xpack.ml.nightly_maintenance_requests_per_second] must be > 0.0 or exactly equal to -1.0");
                }
                return value;
            },
            Property.OperatorDynamic,
            Property.NodeScope
        );

    /**
     * This is the maximum possible node size for a machine learning node. It is useful when determining if a job could ever be opened
     * on the cluster.
     *
     * If the value is the default special case of `0b`, that means the value is ignored when assigning jobs.
     */
    public static final Setting<ByteSizeValue> MAX_ML_NODE_SIZE = Setting.byteSizeSetting(
        "xpack.ml.max_ml_node_size",
        ByteSizeValue.ZERO,
        Property.OperatorDynamic,
        Property.NodeScope);

    /**
     * This is the global setting for how often datafeeds should check for delayed data.
     *
     * This is usually only modified by tests that require all datafeeds to check for delayed data more quickly
     */
    public static final Setting<TimeValue> DELAYED_DATA_CHECK_FREQ = Setting.timeSetting(
            "xpack.ml.delayed_data_check_freq",
            TimeValue.timeValueMinutes(15),
            TimeValue.timeValueSeconds(1),
            Property.Dynamic,
            Setting.Property.NodeScope
        );

    private static final Logger logger = LogManager.getLogger(MachineLearning.class);

    private final Settings settings;
    private final boolean enabled;
    private final boolean transportClientMode;

    private final SetOnce<AutodetectProcessManager> autodetectProcessManager = new SetOnce<>();
    private final SetOnce<DatafeedConfigProvider> datafeedConfigProvider = new SetOnce<>();
    private final SetOnce<DatafeedRunner> datafeedRunner = new SetOnce<>();
    private final SetOnce<DataFrameAnalyticsManager> dataFrameAnalyticsManager = new SetOnce<>();
    private final SetOnce<DataFrameAnalyticsAuditor> dataFrameAnalyticsAuditor = new SetOnce<>();
    private final SetOnce<MlMemoryTracker> memoryTracker = new SetOnce<>();
    private final SetOnce<ActionFilter> mlUpgradeModeActionFilter = new SetOnce<>();
    private final SetOnce<MlLifeCycleService> mlLifeCycleService = new SetOnce<>();
    private final SetOnce<CircuitBreaker> inferenceModelBreaker = new SetOnce<>();
    private final SetOnce<ModelLoadingService> modelLoadingService = new SetOnce<>();
    private final SetOnce<MlAutoscalingDeciderService> mlAutoscalingDeciderService = new SetOnce<>();

    public MachineLearning(Settings settings, Path configPath) {
        this.settings = settings;
        this.enabled = XPackSettings.MACHINE_LEARNING_ENABLED.get(settings);
        this.transportClientMode = XPackPlugin.transportClientMode(settings);
    }

    protected XPackLicenseState getLicenseState() { return XPackPlugin.getSharedLicenseState(); }

    public static boolean isMlNode(DiscoveryNode node) {
        Map<String, String> nodeAttributes = node.getAttributes();
        try {
            return Integer.parseInt(nodeAttributes.get(MAX_OPEN_JOBS_NODE_ATTR)) > 0;
        } catch (NumberFormatException e) {
            return false;
        }
    }

    public List<Setting<?>> getSettings() {
        return Collections.unmodifiableList(
            Arrays.asList(MachineLearningField.AUTODETECT_PROCESS,
                PROCESS_CONNECT_TIMEOUT,
                ML_ENABLED,
                CONCURRENT_JOB_ALLOCATIONS,
                MachineLearningField.MAX_MODEL_MEMORY_LIMIT,
                MAX_LAZY_ML_NODES,
                MAX_MACHINE_MEMORY_PERCENT,
                AutodetectBuilder.MAX_ANOMALY_RECORDS_SETTING_DYNAMIC,
                MAX_OPEN_JOBS_PER_NODE,
                MIN_DISK_SPACE_OFF_HEAP,
                MlConfigMigrationEligibilityCheck.ENABLE_CONFIG_MIGRATION,
                InferenceProcessor.MAX_INFERENCE_PROCESSORS,
                ModelLoadingService.INFERENCE_MODEL_CACHE_SIZE,
                ModelLoadingService.INFERENCE_MODEL_CACHE_TTL,
                ResultsPersisterService.PERSIST_RESULTS_MAX_RETRIES,
                NIGHTLY_MAINTENANCE_REQUESTS_PER_SECOND,
                USE_AUTO_MACHINE_MEMORY_PERCENT,
                MAX_ML_NODE_SIZE,
                DELAYED_DATA_CHECK_FREQ));
    }

    public Settings additionalSettings() {
        String mlEnabledNodeAttrName = "node.attr." + PRE_V7_ML_ENABLED_NODE_ATTR;
        String maxOpenJobsPerNodeNodeAttrName = "node.attr." + MAX_OPEN_JOBS_NODE_ATTR;
        String machineMemoryAttrName = "node.attr." + MACHINE_MEMORY_NODE_ATTR;
        String jvmSizeAttrName = "node.attr." + MAX_JVM_SIZE_NODE_ATTR;

        if (enabled == false || transportClientMode) {
            disallowMlNodeAttributes(mlEnabledNodeAttrName, maxOpenJobsPerNodeNodeAttrName, machineMemoryAttrName);
            return Settings.EMPTY;
        }

        Settings.Builder additionalSettings = Settings.builder();
        Boolean allocationEnabled = DiscoveryNode.hasRole(settings, MachineLearning.ML_ROLE);
        if (allocationEnabled != null && allocationEnabled) {
            // TODO: stop setting this attribute in 8.0.0 but disallow it (like mlEnabledNodeAttrName below)
            // The ML UI will need to be changed to check machineMemoryAttrName instead before this is done
            addMlNodeAttribute(additionalSettings, maxOpenJobsPerNodeNodeAttrName,
                    String.valueOf(MAX_OPEN_JOBS_PER_NODE.get(settings)));
            addMlNodeAttribute(additionalSettings, machineMemoryAttrName,
                    Long.toString(machineMemoryFromStats(OsProbe.getInstance().osStats())));
            addMlNodeAttribute(additionalSettings, jvmSizeAttrName, Long.toString(Runtime.getRuntime().maxMemory()));
            // This is not used in v7 and higher, but users are still prevented from setting it directly to avoid confusion
            disallowMlNodeAttributes(mlEnabledNodeAttrName);
        } else {
            disallowMlNodeAttributes(mlEnabledNodeAttrName,
                maxOpenJobsPerNodeNodeAttrName,
                machineMemoryAttrName,
                jvmSizeAttrName
            );
        }
        return additionalSettings.build();
    }

    private void addMlNodeAttribute(Settings.Builder additionalSettings, String attrName, String value) {
        String oldValue = settings.get(attrName);
        if (oldValue == null) {
            additionalSettings.put(attrName, value);
        } else {
            reportClashingNodeAttribute(attrName);
        }
    }

    private void disallowMlNodeAttributes(String... mlNodeAttributes) {
        for (String attrName : mlNodeAttributes) {
            if (settings.get(attrName) != null) {
                reportClashingNodeAttribute(attrName);
            }
        }
    }

    private void reportClashingNodeAttribute(String attrName) {
        throw new IllegalArgumentException("Directly setting [" + attrName + "] is not permitted - " +
                "it is reserved for machine learning. If your intention was to customize machine learning, set the [" +
                attrName.replace("node.attr.", "xpack.") + "] setting instead.");
    }

    // overridable by tests
    protected Clock getClock() {
        return Clock.systemUTC();
    }


    @Override
    public Collection<Object> createComponents(Client client, ClusterService clusterService, ThreadPool threadPool,
                                               ResourceWatcherService resourceWatcherService, ScriptService scriptService,
                                               NamedXContentRegistry xContentRegistry, Environment environment,
                                               NodeEnvironment nodeEnvironment, NamedWriteableRegistry namedWriteableRegistry,
                                               IndexNameExpressionResolver indexNameExpressionResolver,
                                               Supplier<RepositoriesService> repositoriesServiceSupplier) {
        if (enabled == false || transportClientMode) {
            // special holder for @link(MachineLearningFeatureSetUsage) which needs access to job manager, empty if ML is disabled
            return singletonList(new JobManagerHolder());
        }

        this.mlUpgradeModeActionFilter.set(new MlUpgradeModeActionFilter(clusterService));

        MlIndexTemplateRegistry registry = new MlIndexTemplateRegistry(settings, clusterService, threadPool, client, xContentRegistry);
        registry.initialize();

        AnomalyDetectionAuditor anomalyDetectionAuditor = new AnomalyDetectionAuditor(client, clusterService);
        DataFrameAnalyticsAuditor dataFrameAnalyticsAuditor = new DataFrameAnalyticsAuditor(client, clusterService);
        InferenceAuditor inferenceAuditor = new InferenceAuditor(client, clusterService);
        this.dataFrameAnalyticsAuditor.set(dataFrameAnalyticsAuditor);
        OriginSettingClient originSettingClient = new OriginSettingClient(client, ML_ORIGIN);
        ResultsPersisterService resultsPersisterService = new ResultsPersisterService(
            threadPool,
            originSettingClient,
            clusterService,
            settings
        );
        AnnotationPersister anomalyDetectionAnnotationPersister = new AnnotationPersister(resultsPersisterService);
        JobResultsProvider jobResultsProvider = new JobResultsProvider(client, settings, indexNameExpressionResolver);
        JobResultsPersister jobResultsPersister = new JobResultsPersister(originSettingClient, resultsPersisterService);
        JobDataCountsPersister jobDataCountsPersister = new JobDataCountsPersister(client,
            resultsPersisterService,
            anomalyDetectionAuditor);
        JobConfigProvider jobConfigProvider = new JobConfigProvider(client, xContentRegistry);
        DatafeedConfigProvider datafeedConfigProvider = new DatafeedConfigProvider(client, xContentRegistry);
        this.datafeedConfigProvider.set(datafeedConfigProvider);
        UpdateJobProcessNotifier notifier = new UpdateJobProcessNotifier(client, clusterService, threadPool);
        JobManager jobManager = new JobManager(environment,
            settings,
            jobResultsProvider,
            jobResultsPersister,
            clusterService,
            anomalyDetectionAuditor,
            threadPool,
            client,
            notifier,
            xContentRegistry,
            indexNameExpressionResolver
        );
        DatafeedManager datafeedManager = new DatafeedManager(
            datafeedConfigProvider,
            jobConfigProvider,
            xContentRegistry,
            clusterService,
            settings,
            client
        );

        // special holder for @link(MachineLearningFeatureSetUsage) which needs access to job manager if ML is enabled
        JobManagerHolder jobManagerHolder = new JobManagerHolder(jobManager);

        NativeStorageProvider nativeStorageProvider = new NativeStorageProvider(environment, MIN_DISK_SPACE_OFF_HEAP.get(settings));

        final AutodetectProcessFactory autodetectProcessFactory;
        final NormalizerProcessFactory normalizerProcessFactory;
        final AnalyticsProcessFactory<AnalyticsResult> analyticsProcessFactory;
        final AnalyticsProcessFactory<MemoryUsageEstimationResult> memoryEstimationProcessFactory;
        if (MachineLearningField.AUTODETECT_PROCESS.get(settings) && MachineLearningFeatureSet.isRunningOnMlPlatform(true)) {
            try {
                NativeController nativeController = NativeControllerHolder.getNativeController(clusterService.getNodeName(), environment);
                if (nativeController == null) {
                    // This will only only happen when path.home is not set, which is disallowed in production
                    throw new ElasticsearchException("Failed to create native process controller for Machine Learning");
                }
                autodetectProcessFactory = new NativeAutodetectProcessFactory(
                    environment,
                    settings,
                    nativeController,
                    clusterService,
                    resultsPersisterService,
                    anomalyDetectionAuditor);
                normalizerProcessFactory = new NativeNormalizerProcessFactory(environment, nativeController, clusterService);
                analyticsProcessFactory = new NativeAnalyticsProcessFactory(
                    environment,
                    nativeController,
                    clusterService,
                    xContentRegistry,
                    resultsPersisterService,
                    dataFrameAnalyticsAuditor);
                memoryEstimationProcessFactory =
                    new NativeMemoryUsageEstimationProcessFactory(environment, nativeController, clusterService);
            } catch (IOException e) {
                // The low level cause of failure from the named pipe helper's perspective is almost never the real root cause, so
                // only log this at the lowest level of detail.  It's almost always "file not found" on a named pipe we expect to be
                // able to connect to, but the thing we really need to know is what stopped the native process creating the named pipe.
                logger.trace("Failed to connect to ML native controller", e);
                throw new ElasticsearchException("Failure running machine learning native code. This could be due to running "
                    + "on an unsupported OS or distribution, missing OS libraries, or a problem with the temp directory. To "
                    + "bypass this problem by running Elasticsearch without machine learning functionality set ["
                    + XPackSettings.MACHINE_LEARNING_ENABLED.getKey() + ": false].");
            }
        } else {
            autodetectProcessFactory = (pipelineId, job, autodetectParams, executorService, onProcessCrash) ->
                    new BlackHoleAutodetectProcess(job.getId(), onProcessCrash);
            // factor of 1.0 makes renormalization a no-op
            normalizerProcessFactory = (jobId, quantilesState, bucketSpan, executorService) -> new MultiplyingNormalizerProcess(1.0);
            analyticsProcessFactory = (jobId, analyticsProcessConfig, hasState, executorService, onProcessCrash) -> null;
            memoryEstimationProcessFactory = (jobId, analyticsProcessConfig, hasState, executorService, onProcessCrash) -> null;
        }
        NormalizerFactory normalizerFactory = new NormalizerFactory(normalizerProcessFactory,
                threadPool.executor(MachineLearning.UTILITY_THREAD_POOL_NAME));
        AutodetectProcessManager autodetectProcessManager = new AutodetectProcessManager(settings, client, threadPool,
            xContentRegistry, anomalyDetectionAuditor, clusterService, jobManager, jobResultsProvider, jobResultsPersister,
            jobDataCountsPersister, anomalyDetectionAnnotationPersister, autodetectProcessFactory,
            normalizerFactory, nativeStorageProvider, indexNameExpressionResolver);
        this.autodetectProcessManager.set(autodetectProcessManager);
        DatafeedJobBuilder datafeedJobBuilder = new DatafeedJobBuilder(
                client,
                xContentRegistry,
                anomalyDetectionAuditor,
                anomalyDetectionAnnotationPersister,
                System::currentTimeMillis,
                jobResultsPersister,
                settings,
                clusterService
        );
        DatafeedContextProvider datafeedContextProvider = new DatafeedContextProvider(jobConfigProvider, datafeedConfigProvider,
            jobResultsProvider);
        DatafeedRunner datafeedRunner = new DatafeedRunner(threadPool, client, clusterService, datafeedJobBuilder,
                System::currentTimeMillis, anomalyDetectionAuditor, autodetectProcessManager, datafeedContextProvider);
        this.datafeedRunner.set(datafeedRunner);

        // Inference components
        final TrainedModelStatsService trainedModelStatsService = new TrainedModelStatsService(resultsPersisterService,
            originSettingClient,
            indexNameExpressionResolver,
            clusterService,
            threadPool);
        final TrainedModelProvider trainedModelProvider = new TrainedModelProvider(client, xContentRegistry);
        final ModelLoadingService modelLoadingService = new ModelLoadingService(trainedModelProvider,
            inferenceAuditor,
            threadPool,
            clusterService,
            trainedModelStatsService,
            settings,
            clusterService.getNodeName(),
            inferenceModelBreaker.get(),
            getLicenseState()
        );
        this.modelLoadingService.set(modelLoadingService);

        // Data frame analytics components
        AnalyticsProcessManager analyticsProcessManager = new AnalyticsProcessManager(
            settings,
            client,
            threadPool,
            analyticsProcessFactory,
            dataFrameAnalyticsAuditor,
            trainedModelProvider,
            resultsPersisterService,
            EsExecutors.allocatedProcessors(settings));
        MemoryUsageEstimationProcessManager memoryEstimationProcessManager =
            new MemoryUsageEstimationProcessManager(
                threadPool.generic(), threadPool.executor(UTILITY_THREAD_POOL_NAME), memoryEstimationProcessFactory);
        DataFrameAnalyticsConfigProvider dataFrameAnalyticsConfigProvider = new DataFrameAnalyticsConfigProvider(client, xContentRegistry,
            dataFrameAnalyticsAuditor);
        assert client instanceof NodeClient;
        DataFrameAnalyticsManager dataFrameAnalyticsManager = new DataFrameAnalyticsManager(settings, (NodeClient) client, threadPool,
            clusterService, dataFrameAnalyticsConfigProvider, analyticsProcessManager, dataFrameAnalyticsAuditor,
            indexNameExpressionResolver, resultsPersisterService, modelLoadingService);
        this.dataFrameAnalyticsManager.set(dataFrameAnalyticsManager);

        // Components shared by anomaly detection and data frame analytics
        MlMemoryTracker memoryTracker = new MlMemoryTracker(settings, clusterService, threadPool, jobManager, jobResultsProvider,
            dataFrameAnalyticsConfigProvider);
        this.memoryTracker.set(memoryTracker);
        MlLifeCycleService mlLifeCycleService =
            new MlLifeCycleService(
                environment, clusterService, datafeedRunner, autodetectProcessManager, dataFrameAnalyticsManager, memoryTracker);
        this.mlLifeCycleService.set(mlLifeCycleService);
        MlAssignmentNotifier mlAssignmentNotifier = new MlAssignmentNotifier(anomalyDetectionAuditor, dataFrameAnalyticsAuditor, threadPool,
            new MlConfigMigrator(settings, client, clusterService, indexNameExpressionResolver), clusterService);

        // this object registers as a license state listener, and is never removed, so there's no need to retain another reference to it
        final InvalidLicenseEnforcer enforcer =
                new InvalidLicenseEnforcer(getLicenseState(), threadPool, datafeedRunner, autodetectProcessManager);
        enforcer.listenForLicenseStateChanges();

        // Perform node startup operations
        nativeStorageProvider.cleanupLocalTmpStorageInCaseOfUncleanShutdown();

        mlAutoscalingDeciderService.set(new MlAutoscalingDeciderService(memoryTracker, settings, clusterService));

        return Arrays.asList(
                mlLifeCycleService,
                jobResultsProvider,
                jobResultsPersister,
                jobConfigProvider,
                datafeedConfigProvider,
                jobManager,
                jobManagerHolder,
                autodetectProcessManager,
                new MlInitializationService(settings, threadPool, clusterService, client, mlAssignmentNotifier),
                jobDataCountsPersister,
                datafeedRunner,
                datafeedManager,
                anomalyDetectionAuditor,
                dataFrameAnalyticsAuditor,
                inferenceAuditor,
                mlAssignmentNotifier,
                memoryTracker,
                analyticsProcessManager,
                memoryEstimationProcessManager,
                dataFrameAnalyticsConfigProvider,
                nativeStorageProvider,
                modelLoadingService,
                trainedModelProvider
        );
    }

    @Override
    public List<PersistentTasksExecutor<?>> getPersistentTasksExecutor(ClusterService clusterService,
                                                                       ThreadPool threadPool,
                                                                       Client client,
                                                                       SettingsModule settingsModule,
                                                                       IndexNameExpressionResolver expressionResolver) {
        if (enabled == false || transportClientMode) {
            return emptyList();
        }

        return Arrays.asList(
                new OpenJobPersistentTasksExecutor(settings,
                    clusterService,
                    autodetectProcessManager.get(),
                    datafeedConfigProvider.get(),
                    memoryTracker.get(),
                    client,
                    expressionResolver,
                    getLicenseState()),
                new TransportStartDatafeedAction.StartDatafeedPersistentTasksExecutor(datafeedRunner.get(), expressionResolver),
                new TransportStartDataFrameAnalyticsAction.TaskExecutor(settings,
                    client,
                    clusterService,
                    dataFrameAnalyticsManager.get(),
                    dataFrameAnalyticsAuditor.get(),
                    memoryTracker.get(),
                    expressionResolver,
                    getLicenseState()),
                new SnapshotUpgradeTaskExecutor(settings,
                    clusterService,
                    autodetectProcessManager.get(),
                    memoryTracker.get(),
                    expressionResolver,
                    client,
                    getLicenseState())
        );
    }

    public Collection<Module> createGuiceModules() {
        List<Module> modules = new ArrayList<>();

        if (transportClientMode) {
            return modules;
        }

        modules.add(b -> {
            XPackPlugin.bindFeatureSet(b, MachineLearningFeatureSet.class);
        });

        return modules;
    }

    @Override
    public List<RestHandler> getRestHandlers(Settings settings, RestController restController, ClusterSettings clusterSettings,
                                             IndexScopedSettings indexScopedSettings, SettingsFilter settingsFilter,
                                             IndexNameExpressionResolver indexNameExpressionResolver,
                                             Supplier<DiscoveryNodes> nodesInCluster) {
        if (false == enabled) {
            return emptyList();
        }
        return Arrays.asList(
            new RestGetJobsAction(),
            new RestGetJobStatsAction(),
            new RestMlInfoAction(),
            new RestPutJobAction(),
            new RestPostJobUpdateAction(),
            new RestDeleteJobAction(),
            new RestOpenJobAction(),
            new RestGetFiltersAction(),
            new RestPutFilterAction(),
            new RestUpdateFilterAction(),
            new RestDeleteFilterAction(),
            new RestGetInfluencersAction(),
            new RestGetRecordsAction(),
            new RestGetBucketsAction(),
            new RestGetOverallBucketsAction(),
            new RestPostDataAction(),
            new RestCloseJobAction(),
            new RestFlushJobAction(),
            new RestResetJobAction(),
            new RestValidateDetectorAction(),
            new RestValidateJobConfigAction(),
            new RestEstimateModelMemoryAction(),
            new RestGetCategoriesAction(),
            new RestGetModelSnapshotsAction(),
            new RestRevertModelSnapshotAction(),
            new RestUpdateModelSnapshotAction(),
            new RestGetDatafeedsAction(),
            new RestGetDatafeedStatsAction(),
            new RestPutDatafeedAction(),
            new RestUpdateDatafeedAction(),
            new RestDeleteDatafeedAction(),
            new RestPreviewDatafeedAction(),
            new RestStartDatafeedAction(),
            new RestStopDatafeedAction(),
            new RestDeleteModelSnapshotAction(),
            new RestDeleteExpiredDataAction(),
            new RestForecastJobAction(),
            new RestDeleteForecastAction(),
            new RestGetCalendarsAction(),
            new RestPutCalendarAction(),
            new RestDeleteCalendarAction(),
            new RestDeleteCalendarEventAction(),
            new RestDeleteCalendarJobAction(),
            new RestPutCalendarJobAction(),
            new RestGetCalendarEventsAction(),
            new RestPostCalendarEventAction(),
            new RestSetUpgradeModeAction(),
            new RestGetDataFrameAnalyticsAction(),
            new RestGetDataFrameAnalyticsStatsAction(),
            new RestPutDataFrameAnalyticsAction(),
            new RestPostDataFrameAnalyticsUpdateAction(),
            new RestDeleteDataFrameAnalyticsAction(),
            new RestStartDataFrameAnalyticsAction(),
            new RestStopDataFrameAnalyticsAction(),
            new RestEvaluateDataFrameAction(),
            new RestExplainDataFrameAnalyticsAction(),
            new RestGetTrainedModelsAction(),
            new RestDeleteTrainedModelAction(),
            new RestGetTrainedModelsStatsAction(),
            new RestPutTrainedModelAction(),
            new RestUpgradeJobModelSnapshotAction(),
            new RestPutTrainedModelAliasAction(),
            new RestDeleteTrainedModelAliasAction(),
            new RestPreviewDataFrameAnalyticsAction(),
            // CAT Handlers
            new RestCatJobsAction(),
            new RestCatTrainedModelsAction(),
            new RestCatDatafeedsAction(),
            new RestCatDataFrameAnalyticsAction()
        );
    }

    @Override
    public List<ActionHandler<? extends ActionRequest, ? extends ActionResponse>> getActions() {
        if (false == enabled) {
            return emptyList();
        }
        return Arrays.asList(
                new ActionHandler<>(GetJobsAction.INSTANCE, TransportGetJobsAction.class),
                new ActionHandler<>(GetJobsStatsAction.INSTANCE, TransportGetJobsStatsAction.class),
                new ActionHandler<>(MlInfoAction.INSTANCE, TransportMlInfoAction.class),
                new ActionHandler<>(PutJobAction.INSTANCE, TransportPutJobAction.class),
                new ActionHandler<>(UpdateJobAction.INSTANCE, TransportUpdateJobAction.class),
                new ActionHandler<>(DeleteJobAction.INSTANCE, TransportDeleteJobAction.class),
                new ActionHandler<>(OpenJobAction.INSTANCE, TransportOpenJobAction.class),
                new ActionHandler<>(GetFiltersAction.INSTANCE, TransportGetFiltersAction.class),
                new ActionHandler<>(PutFilterAction.INSTANCE, TransportPutFilterAction.class),
                new ActionHandler<>(UpdateFilterAction.INSTANCE, TransportUpdateFilterAction.class),
                new ActionHandler<>(DeleteFilterAction.INSTANCE, TransportDeleteFilterAction.class),
                new ActionHandler<>(KillProcessAction.INSTANCE, TransportKillProcessAction.class),
                new ActionHandler<>(GetBucketsAction.INSTANCE, TransportGetBucketsAction.class),
                new ActionHandler<>(GetInfluencersAction.INSTANCE, TransportGetInfluencersAction.class),
                new ActionHandler<>(GetOverallBucketsAction.INSTANCE, TransportGetOverallBucketsAction.class),
                new ActionHandler<>(GetRecordsAction.INSTANCE, TransportGetRecordsAction.class),
                new ActionHandler<>(PostDataAction.INSTANCE, TransportPostDataAction.class),
                new ActionHandler<>(CloseJobAction.INSTANCE, TransportCloseJobAction.class),
                new ActionHandler<>(FinalizeJobExecutionAction.INSTANCE, TransportFinalizeJobExecutionAction.class),
                new ActionHandler<>(FlushJobAction.INSTANCE, TransportFlushJobAction.class),
                new ActionHandler<>(ResetJobAction.INSTANCE, TransportResetJobAction.class),
                new ActionHandler<>(ValidateDetectorAction.INSTANCE, TransportValidateDetectorAction.class),
                new ActionHandler<>(ValidateJobConfigAction.INSTANCE, TransportValidateJobConfigAction.class),
                new ActionHandler<>(EstimateModelMemoryAction.INSTANCE, TransportEstimateModelMemoryAction.class),
                new ActionHandler<>(GetCategoriesAction.INSTANCE, TransportGetCategoriesAction.class),
                new ActionHandler<>(GetModelSnapshotsAction.INSTANCE, TransportGetModelSnapshotsAction.class),
                new ActionHandler<>(RevertModelSnapshotAction.INSTANCE, TransportRevertModelSnapshotAction.class),
                new ActionHandler<>(UpdateModelSnapshotAction.INSTANCE, TransportUpdateModelSnapshotAction.class),
                new ActionHandler<>(GetDatafeedsAction.INSTANCE, TransportGetDatafeedsAction.class),
                new ActionHandler<>(GetDatafeedsStatsAction.INSTANCE, TransportGetDatafeedsStatsAction.class),
                new ActionHandler<>(PutDatafeedAction.INSTANCE, TransportPutDatafeedAction.class),
                new ActionHandler<>(UpdateDatafeedAction.INSTANCE, TransportUpdateDatafeedAction.class),
                new ActionHandler<>(DeleteDatafeedAction.INSTANCE, TransportDeleteDatafeedAction.class),
                new ActionHandler<>(PreviewDatafeedAction.INSTANCE, TransportPreviewDatafeedAction.class),
                new ActionHandler<>(StartDatafeedAction.INSTANCE, TransportStartDatafeedAction.class),
                new ActionHandler<>(StopDatafeedAction.INSTANCE, TransportStopDatafeedAction.class),
                new ActionHandler<>(IsolateDatafeedAction.INSTANCE, TransportIsolateDatafeedAction.class),
                new ActionHandler<>(DeleteModelSnapshotAction.INSTANCE, TransportDeleteModelSnapshotAction.class),
                new ActionHandler<>(UpdateProcessAction.INSTANCE, TransportUpdateProcessAction.class),
                new ActionHandler<>(DeleteExpiredDataAction.INSTANCE, TransportDeleteExpiredDataAction.class),
                new ActionHandler<>(ForecastJobAction.INSTANCE, TransportForecastJobAction.class),
                new ActionHandler<>(DeleteForecastAction.INSTANCE, TransportDeleteForecastAction.class),
                new ActionHandler<>(GetCalendarsAction.INSTANCE, TransportGetCalendarsAction.class),
                new ActionHandler<>(PutCalendarAction.INSTANCE, TransportPutCalendarAction.class),
                new ActionHandler<>(DeleteCalendarAction.INSTANCE, TransportDeleteCalendarAction.class),
                new ActionHandler<>(DeleteCalendarEventAction.INSTANCE, TransportDeleteCalendarEventAction.class),
                new ActionHandler<>(UpdateCalendarJobAction.INSTANCE, TransportUpdateCalendarJobAction.class),
                new ActionHandler<>(GetCalendarEventsAction.INSTANCE, TransportGetCalendarEventsAction.class),
                new ActionHandler<>(PostCalendarEventsAction.INSTANCE, TransportPostCalendarEventsAction.class),
                new ActionHandler<>(PersistJobAction.INSTANCE, TransportPersistJobAction.class),
                new ActionHandler<>(SetUpgradeModeAction.INSTANCE, TransportSetUpgradeModeAction.class),
                new ActionHandler<>(GetDataFrameAnalyticsAction.INSTANCE, TransportGetDataFrameAnalyticsAction.class),
                new ActionHandler<>(GetDataFrameAnalyticsStatsAction.INSTANCE, TransportGetDataFrameAnalyticsStatsAction.class),
                new ActionHandler<>(PutDataFrameAnalyticsAction.INSTANCE, TransportPutDataFrameAnalyticsAction.class),
                new ActionHandler<>(UpdateDataFrameAnalyticsAction.INSTANCE, TransportUpdateDataFrameAnalyticsAction.class),
                new ActionHandler<>(DeleteDataFrameAnalyticsAction.INSTANCE, TransportDeleteDataFrameAnalyticsAction.class),
                new ActionHandler<>(StartDataFrameAnalyticsAction.INSTANCE, TransportStartDataFrameAnalyticsAction.class),
                new ActionHandler<>(StopDataFrameAnalyticsAction.INSTANCE, TransportStopDataFrameAnalyticsAction.class),
                new ActionHandler<>(EvaluateDataFrameAction.INSTANCE, TransportEvaluateDataFrameAction.class),
                new ActionHandler<>(ExplainDataFrameAnalyticsAction.INSTANCE, TransportExplainDataFrameAnalyticsAction.class),
                new ActionHandler<>(InternalInferModelAction.INSTANCE, TransportInternalInferModelAction.class),
                new ActionHandler<>(GetTrainedModelsAction.INSTANCE, TransportGetTrainedModelsAction.class),
                new ActionHandler<>(DeleteTrainedModelAction.INSTANCE, TransportDeleteTrainedModelAction.class),
                new ActionHandler<>(GetTrainedModelsStatsAction.INSTANCE, TransportGetTrainedModelsStatsAction.class),
                new ActionHandler<>(PutTrainedModelAction.INSTANCE, TransportPutTrainedModelAction.class),
                new ActionHandler<>(UpgradeJobModelSnapshotAction.INSTANCE, TransportUpgradeJobModelSnapshotAction.class),
                new ActionHandler<>(PutTrainedModelAliasAction.INSTANCE, TransportPutTrainedModelAliasAction.class),
                new ActionHandler<>(DeleteTrainedModelAliasAction.INSTANCE, TransportDeleteTrainedModelAliasAction.class),
                new ActionHandler<>(PreviewDataFrameAnalyticsAction.INSTANCE, TransportPreviewDataFrameAnalyticsAction.class),
                new ActionHandler<>(SetResetModeAction.INSTANCE, TransportSetResetModeAction.class),
                new ActionHandler<>(GetDatafeedRunningStateAction.INSTANCE, TransportGetDatafeedRunningStateAction.class)
            );
    }

    @Override
    public List<ActionFilter> getActionFilters() {
        if (enabled == false) {
            return emptyList();
        }

        return singletonList(this.mlUpgradeModeActionFilter.get());
    }

    @Override
    public List<ExecutorBuilder<?>> getExecutorBuilders(Settings settings) {
        if (false == enabled || transportClientMode) {
            return emptyList();
        }

        // These thread pools scale such that they can accommodate the maximum number of jobs per node
        // that is permitted to be configured.  It is up to other code to enforce the configured maximum
        // number of jobs per node.

        // 4 threads per job process: for input, c++ logger output, result processing and state processing.
        // Only use this thread pool for the main long-running process associated with an anomaly detection
        // job or a data frame analytics job.  (Using it for some other purpose could mean that an unrelated
        // job fails to start or that whatever needed the thread for another purpose has to queue for a very
        // long time.)
        ScalingExecutorBuilder jobComms = new ScalingExecutorBuilder(JOB_COMMS_THREAD_POOL_NAME,
            4, MAX_MAX_OPEN_JOBS_PER_NODE * 4, TimeValue.timeValueMinutes(1), "xpack.ml.job_comms_thread_pool");

        // This pool is used by renormalization, data frame analytics memory estimation, plus some other parts
        // of ML that need to kick off non-trivial activities that mustn't block other threads.
        ScalingExecutorBuilder utility = new ScalingExecutorBuilder(UTILITY_THREAD_POOL_NAME,
            1, MAX_MAX_OPEN_JOBS_PER_NODE * 4, TimeValue.timeValueMinutes(10), "xpack.ml.utility_thread_pool");

        ScalingExecutorBuilder datafeed = new ScalingExecutorBuilder(DATAFEED_THREAD_POOL_NAME,
            1, MAX_MAX_OPEN_JOBS_PER_NODE, TimeValue.timeValueMinutes(1), "xpack.ml.datafeed_thread_pool");

        return Arrays.asList(jobComms, utility, datafeed);
    }

    @Override
    public Map<String, AnalysisProvider<CharFilterFactory>> getCharFilters() {
        return MapBuilder.<String, AnalysisProvider<CharFilterFactory>>newMapBuilder()
            .put(FirstNonBlankLineCharFilter.NAME, FirstNonBlankLineCharFilterFactory::new)
            .put(FirstLineWithLettersCharFilter.NAME, FirstLineWithLettersCharFilterFactory::new)
            .map();
    }

    @Override
    public Map<String, AnalysisProvider<TokenizerFactory>> getTokenizers() {
        Map<String, AnalysisProvider<TokenizerFactory>> tokenizers = new HashMap<>();
        tokenizers.put(MlClassicTokenizer.NAME, MlClassicTokenizerFactory::new);
        tokenizers.put(MlStandardTokenizer.NAME, MlStandardTokenizerFactory::new);
        return Collections.unmodifiableMap(tokenizers);
    }

    @Override
    public List<PipelineAggregationSpec> getPipelineAggregations() {
        return Arrays.asList(
            InferencePipelineAggregationBuilder.buildSpec(modelLoadingService, getLicenseState()),
            BucketCorrelationAggregationBuilder.buildSpec(),
            BucketCountKSTestAggregationBuilder.buildSpec()
        );
    }

    @Override
    public List<SignificanceHeuristicSpec<?>> getSignificanceHeuristics() {
        return Arrays.asList(
            new SignificanceHeuristicSpec<>(PValueScore.NAME, PValueScore::new, PValueScore.PARSER)
        );
    }

    @Override
    public List<AggregationSpec> getAggregations() {
        return Arrays.asList(
            new AggregationSpec(
                CategorizeTextAggregationBuilder.NAME,
                CategorizeTextAggregationBuilder::new,
                CategorizeTextAggregationBuilder.PARSER
            ).addResultReader(InternalCategorizationAggregation::new)
            .setAggregatorRegistrar(s -> s.registerUsage(CategorizeTextAggregationBuilder.NAME))
        );
    }

    @Override
    public UnaryOperator<Map<String, IndexTemplateMetadata>> getIndexTemplateMetadataUpgrader() {
        return UnaryOperator.identity();
    }

    public static boolean allTemplatesInstalled(ClusterState clusterState) {
        boolean allPresent = true;
        List<String> templateNames =
            Arrays.asList(
                NotificationsIndex.NOTIFICATIONS_INDEX,
                STATE_INDEX_PREFIX,
                AnomalyDetectorsIndex.jobResultsIndexPrefix());
        for (String templateName : templateNames) {
            allPresent = allPresent && TemplateUtils.checkTemplateExistsAndVersionIsGTECurrentVersion(templateName, clusterState,
                MlIndexTemplateRegistry.COMPOSABLE_TEMPLATE_SWITCH_VERSION);
        }

        return allPresent;
    }

    /**
     * Find the memory size (in bytes) of the machine this node is running on.
     * Takes container limits (as used by Docker for example) into account.
     */
    static long machineMemoryFromStats(OsStats stats) {
        long mem = stats.getMem().getTotal().getBytes();
        OsStats.Cgroup cgroup = stats.getCgroup();
        if (cgroup != null) {
            String containerLimitStr = cgroup.getMemoryLimitInBytes();
            if (containerLimitStr != null && containerLimitStr.equals("max") == false) {
                BigInteger containerLimit = new BigInteger(containerLimitStr);
                if ((containerLimit.compareTo(BigInteger.valueOf(mem)) < 0 && containerLimit.compareTo(BigInteger.ZERO) > 0)
                        // mem <= 0 means the value couldn't be obtained for some reason
                        || (mem <= 0 && containerLimit.compareTo(BigInteger.valueOf(Long.MAX_VALUE)) < 0)) {
                    mem = containerLimit.longValue();
                }
            }
        }
        return mem;
    }

    @Override
    public List<NamedWriteableRegistry.Entry> getNamedWriteables() {
        List<NamedWriteableRegistry.Entry> namedWriteables = new ArrayList<>();
        namedWriteables.addAll(MlAutoscalingNamedWritableProvider.getNamedWriteables());
        namedWriteables.addAll(new CorrelationNamedContentProvider().getNamedWriteables());
        return namedWriteables;
    }

    @Override
    public List<NamedXContentRegistry.Entry> getNamedXContent() {
        List<NamedXContentRegistry.Entry> namedXContent = new ArrayList<>();
        namedXContent.addAll(new MlEvaluationNamedXContentProvider().getNamedXContentParsers());
        namedXContent.addAll(new MlDataFrameAnalysisNamedXContentProvider().getNamedXContentParsers());
        namedXContent.addAll(new MlInferenceNamedXContentProvider().getNamedXContentParsers());
        namedXContent.addAll(new MlModelSizeNamedXContentProvider().getNamedXContentParsers());
        namedXContent.addAll(new CorrelationNamedContentProvider().getNamedXContentParsers());
        return namedXContent;
    }

    @Override
    public Collection<SystemIndexDescriptor> getSystemIndexDescriptors(Settings settings) {
        return Collections.unmodifiableList(Arrays.asList(
            SystemIndexDescriptor.builder()
                .setIndexPattern(MlMetaIndex.indexName() + "*")
                .setPrimaryIndex(MlMetaIndex.indexName())
                .setDescription("Contains scheduling and anomaly tracking metadata")
                .setMappings(MlMetaIndex.mapping())
                .setSettings(MlMetaIndex.settings())
                .setVersionMetaKey("version")
                .setOrigin(ML_ORIGIN)
                .build(),
            SystemIndexDescriptor.builder()
                .setIndexPattern(MlConfigIndex.indexName() + "*")
                .setPrimaryIndex(MlConfigIndex.indexName())
                .setDescription("Contains ML configuration data")
                .setMappings(MlConfigIndex.mapping())
                .setSettings(MlConfigIndex.settings())
                .setVersionMetaKey("version")
                .setOrigin(ML_ORIGIN)
                .build(),
            getInferenceIndexSystemIndexDescriptor()
        ));
    }

    public static SystemIndexDescriptor getInferenceIndexSystemIndexDescriptor() {
        return SystemIndexDescriptor.builder()
            .setIndexPattern(InferenceIndexConstants.INDEX_PATTERN)
            .setPrimaryIndex(InferenceIndexConstants.LATEST_INDEX_NAME)
            .setDescription("Contains ML model configuration and statistics")
            .setMappings(InferenceIndexConstants.mapping())
            .setSettings(InferenceIndexConstants.settings())
            .setVersionMetaKey("version")
            .setOrigin(ML_ORIGIN)
            .build();
    }

<<<<<<< HEAD
    /**
     * These are the ML hidden indices. They are "associated" in the sense that if the ML system indices
     * are backed up or deleted then these hidden indices should also be backed up or deleted.
     */
    private static Collection<AssociatedIndexDescriptor> ASSOCIATED_INDEX_DESCRIPTORS =
        org.elasticsearch.core.List.of(
=======
    public void prepareForIndicesMigration(ClusterService clusterService, Client client, ActionListener<Map<String, Object>> listener) {
        boolean isAlreadyInUpgradeMode = MlMetadata.getMlMetadata(clusterService.state()).isUpgradeMode();
        if (isAlreadyInUpgradeMode) {
            // ML is already in upgrade mode, so nothing will write to the ML system indices during their upgrade
            listener.onResponse(Collections.singletonMap("already_in_upgrade_mode", true));
            return;
        }

        // Enable ML upgrade mode before upgrading the ML system indices to ensure nothing writes to them during the upgrade
        Client originClient = new OriginSettingClient(client, ML_ORIGIN);
        originClient.execute(SetUpgradeModeAction.INSTANCE, new SetUpgradeModeAction.Request(true), ActionListener.wrap(
            r -> listener.onResponse(Collections.singletonMap("already_in_upgrade_mode", false)),
            listener::onFailure
        ));
    }

    @Override
    public void indicesMigrationComplete(
        Map<String, Object> preUpgradeMetadata,
        ClusterService clusterService,
        Client client,
        ActionListener<Boolean> listener
    ) {
        boolean wasAlreadyInUpgradeMode = (boolean) preUpgradeMetadata.getOrDefault("already_in_upgrade_mode", false);
        if (wasAlreadyInUpgradeMode) {
            // ML was already in upgrade mode before system indices upgrade started - we shouldn't disable it
            listener.onResponse(true);
            return;
        }

        Client originClient = new OriginSettingClient(client, ML_ORIGIN);
        originClient.execute(SetUpgradeModeAction.INSTANCE, new SetUpgradeModeAction.Request(false), ActionListener.wrap(
            r -> listener.onResponse(r.isAcknowledged()),
            listener::onFailure
        ));
    }

    @Override
    public Collection<AssociatedIndexDescriptor> getAssociatedIndexDescriptors() {
        return org.elasticsearch.core.List.of(
>>>>>>> aee722dd
            new AssociatedIndexDescriptor(RESULTS_INDEX_PREFIX + "*", "Results indices"),
            new AssociatedIndexDescriptor(STATE_INDEX_PREFIX + "*", "State indices"),
            new AssociatedIndexDescriptor(MlStatsIndex.indexPattern(), "ML stats index"),
            new AssociatedIndexDescriptor(".ml-notifications*", "ML notifications indices"),
            new AssociatedIndexDescriptor(".ml-annotations*", "ML annotations indices")
        );

    @Override
    public Collection<AssociatedIndexDescriptor> getAssociatedIndexDescriptors() {
        return ASSOCIATED_INDEX_DESCRIPTORS;
    }

    public static String[] getMlHiddenIndexPatterns() {
        return ASSOCIATED_INDEX_DESCRIPTORS
            .stream()
            .map(AssociatedIndexDescriptor::getIndexPattern)
            .toArray(String[]::new);
    }

    @Override
    public String getFeatureName() {
        return "machine_learning";
    }

    @Override
    public String getFeatureDescription() {
        return "Provides anomaly detection and forecasting functionality";
    }

    @Override
    public void cleanUpFeature(
        ClusterService clusterService,
        Client unwrappedClient,
        ActionListener<ResetFeatureStateResponse.ResetFeatureStateStatus> finalListener
    ) {
        logger.info("Starting machine learning feature reset");
        OriginSettingClient client = new OriginSettingClient(unwrappedClient, ML_ORIGIN);

        final Map<String, Boolean> results = new ConcurrentHashMap<>();

        ActionListener<ResetFeatureStateResponse.ResetFeatureStateStatus> unsetResetModeListener = ActionListener.wrap(
            success -> client.execute(SetResetModeAction.INSTANCE, SetResetModeActionRequest.disabled(true), ActionListener.wrap(
                resetSuccess -> finalListener.onResponse(success),
                resetFailure -> {
                    logger.error("failed to disable reset mode after state otherwise successful machine learning reset", resetFailure);
                    finalListener.onFailure(
                        ExceptionsHelper.serverError(
                            "failed to disable reset mode after state otherwise successful machine learning reset",
                            resetFailure
                        )
                    );
                })
            ),
            failure -> {
                logger.error("failed to reset machine learning", failure);
                client.execute(SetResetModeAction.INSTANCE, SetResetModeActionRequest.disabled(false), ActionListener.wrap(
                    resetSuccess -> finalListener.onFailure(failure),
                    resetFailure -> {
                        logger.error("failed to disable reset mode after state clean up failure", resetFailure);
                        finalListener.onFailure(failure);
                    })
                );
            }
        );

        ActionListener<ListTasksResponse> afterWaitingForTasks = ActionListener.wrap(
            listTasksResponse -> {
                listTasksResponse.rethrowFailures("Waiting for indexing requests for .ml-* indices");
                if (results.values().stream().allMatch(b -> b)) {
                    if (memoryTracker.get() != null) {
                        memoryTracker.get().awaitAndClear(ActionListener.wrap(
                            cacheCleared -> SystemIndexPlugin.super.cleanUpFeature(clusterService, client, unsetResetModeListener),
                            clearFailed -> {
                                logger.error("failed to clear memory tracker cache via machine learning reset feature API", clearFailed);
                                SystemIndexPlugin.super.cleanUpFeature(clusterService, client, unsetResetModeListener);
                            }
                        ));
                        return;
                    }
                    // Call into the original listener to clean up the indices and then clear ml memory cache
                    SystemIndexPlugin.super.cleanUpFeature(clusterService, client, unsetResetModeListener);
                } else {
                    final List<String> failedComponents = results.entrySet().stream()
                        .filter(result -> result.getValue() == false)
                        .map(Map.Entry::getKey)
                        .collect(Collectors.toList());
                    unsetResetModeListener.onFailure(
                        new RuntimeException("Some machine learning components failed to reset: " + failedComponents)
                    );
                }
            },
            unsetResetModeListener::onFailure
        );

        ActionListener<StopDataFrameAnalyticsAction.Response> afterDataframesStopped = ActionListener.wrap(dataFrameStopResponse -> {
            // Handle the response
            results.put("data_frame/analytics", dataFrameStopResponse.isStopped());
            if (results.values().stream().allMatch(b -> b)) {
                client.admin()
                    .cluster()
                    .prepareListTasks()
                    .setActions("xpack/ml/*")
                    .setWaitForCompletion(true)
                    .execute(ActionListener.wrap(
                        listMlTasks -> {
                            listMlTasks.rethrowFailures("Waiting for machine learning tasks");
                            client.admin()
                                .cluster()
                                .prepareListTasks()
                                .setActions("indices:data/write/bulk")
                                .setDetailed(true)
                                .setWaitForCompletion(true)
                                .setDescriptions("*.ml-*")
                                .execute(afterWaitingForTasks);
                        },
                        unsetResetModeListener::onFailure
                    ));
            } else {
                final List<String> failedComponents = results.entrySet().stream()
                    .filter(result -> result.getValue() == false)
                    .map(Map.Entry::getKey)
                    .collect(Collectors.toList());
                unsetResetModeListener.onFailure(
                    new RuntimeException("Some machine learning components failed to reset: " + failedComponents)
                );
            }
        }, unsetResetModeListener::onFailure);


        ActionListener<CloseJobAction.Response> afterAnomalyDetectionClosed = ActionListener.wrap(closeJobResponse -> {
            // Handle the response
            results.put("anomaly_detectors", closeJobResponse.isClosed());

            // Stop data frame analytics
            StopDataFrameAnalyticsAction.Request  stopDataFramesReq = new StopDataFrameAnalyticsAction.Request("_all")
                .setAllowNoMatch(true);
            client.execute(StopDataFrameAnalyticsAction.INSTANCE, stopDataFramesReq, ActionListener.wrap(
                afterDataframesStopped::onResponse,
                failure -> {
                    logger.warn(
                        "failed stopping data frame analytics jobs for machine learning feature reset. Attempting with force=true",
                        failure
                    );
                    client.execute(StopDataFrameAnalyticsAction.INSTANCE, stopDataFramesReq.setForce(true), afterDataframesStopped);
                }
            ));
        }, unsetResetModeListener::onFailure);

        // Close anomaly detection jobs
        ActionListener<StopDatafeedAction.Response> afterDataFeedsStopped = ActionListener.wrap(datafeedResponse -> {
            // Handle the response
            results.put("datafeeds", datafeedResponse.isStopped());

            CloseJobAction.Request closeJobsRequest = new CloseJobAction.Request()
                .setAllowNoMatch(true)
                .setJobId("_all");
            // First attempt to kill all anomaly jobs
            client.execute(KillProcessAction.INSTANCE, new KillProcessAction.Request("*"), ActionListener.wrap(
                // If successful, close and wait for jobs
                success -> client.execute(CloseJobAction.INSTANCE, closeJobsRequest, ActionListener.wrap(
                    afterAnomalyDetectionClosed::onResponse,
                    failure -> {
                        logger.warn("failed closing anomaly jobs for machine learning feature reset. Attempting with force=true", failure);
                        client.execute(CloseJobAction.INSTANCE, closeJobsRequest.setForce(true), afterAnomalyDetectionClosed);
                    }
                )),
                unsetResetModeListener::onFailure
            ));
        }, unsetResetModeListener::onFailure);

        // Stop data feeds
        ActionListener<AcknowledgedResponse> pipelineValidation = ActionListener.wrap(
            acknowledgedResponse -> {
                StopDatafeedAction.Request stopDatafeedsReq = new StopDatafeedAction.Request("_all")
                    .setAllowNoMatch(true);
                client.execute(StopDatafeedAction.INSTANCE, stopDatafeedsReq, ActionListener.wrap(
                    afterDataFeedsStopped::onResponse,
                    failure -> {
                        logger.warn("failed stopping datafeeds for machine learning feature reset. Attempting with force=true", failure);
                        client.execute(StopDatafeedAction.INSTANCE, stopDatafeedsReq.setForce(true), afterDataFeedsStopped);
                    }
                ));
            },
            unsetResetModeListener::onFailure
        );

        // validate no pipelines are using machine learning models
        ActionListener<AcknowledgedResponse> afterResetModeSet = ActionListener.wrap(
            acknowledgedResponse -> {
                int numberInferenceProcessors = countNumberInferenceProcessors(clusterService.state());
                if (numberInferenceProcessors > 0) {
                    unsetResetModeListener.onFailure(
                        new RuntimeException(
                            "Unable to reset machine learning feature as there are ingest pipelines " +
                                "still referencing trained machine learning models"
                        )
                    );
                    return;
                }
                pipelineValidation.onResponse(AcknowledgedResponse.of(true));
            },
            finalListener::onFailure
        );

        // Indicate that a reset is now in progress
        client.execute(SetResetModeAction.INSTANCE, SetResetModeActionRequest.enabled(), afterResetModeSet);
    }

    @Override
    public BreakerSettings getCircuitBreaker(Settings settings) {
        return BreakerSettings.updateFromSettings(
            new BreakerSettings(
                TRAINED_MODEL_CIRCUIT_BREAKER_NAME,
                DEFAULT_MODEL_CIRCUIT_BREAKER_LIMIT,
                DEFAULT_MODEL_CIRCUIT_BREAKER_OVERHEAD,
                CircuitBreaker.Type.MEMORY,
                CircuitBreaker.Durability.TRANSIENT
            ),
            settings);
    }

    @Override
    public void setCircuitBreaker(CircuitBreaker circuitBreaker) {
        assert circuitBreaker.getName().equals(TRAINED_MODEL_CIRCUIT_BREAKER_NAME);
        this.inferenceModelBreaker.set(circuitBreaker);
    }

    public Collection<AutoscalingDeciderService> deciders() {
        if (enabled) {
            assert mlAutoscalingDeciderService.get() != null;
            return Collections.singletonList(mlAutoscalingDeciderService.get());
        } else {
            return Collections.emptyList();
        }
    }

    @Override
    public boolean safeToShutdown(String nodeId, SingleNodeShutdownMetadata.Type shutdownType) {
        if (enabled == false) {
            return true;
        }
        return mlLifeCycleService.get().isNodeSafeToShutdown(nodeId);
    }

    @Override
    public void signalShutdown(Collection<String> shutdownNodeIds) {
        if (enabled) {
            mlLifeCycleService.get().signalGracefulShutdown(shutdownNodeIds);
        }
    }
}<|MERGE_RESOLUTION|>--- conflicted
+++ resolved
@@ -1302,14 +1302,19 @@
             .build();
     }
 
-<<<<<<< HEAD
     /**
      * These are the ML hidden indices. They are "associated" in the sense that if the ML system indices
      * are backed up or deleted then these hidden indices should also be backed up or deleted.
      */
     private static Collection<AssociatedIndexDescriptor> ASSOCIATED_INDEX_DESCRIPTORS =
         org.elasticsearch.core.List.of(
-=======
+            new AssociatedIndexDescriptor(RESULTS_INDEX_PREFIX + "*", "Results indices"),
+            new AssociatedIndexDescriptor(STATE_INDEX_PREFIX + "*", "State indices"),
+            new AssociatedIndexDescriptor(MlStatsIndex.indexPattern(), "ML stats index"),
+            new AssociatedIndexDescriptor(".ml-notifications*", "ML notifications indices"),
+            new AssociatedIndexDescriptor(".ml-annotations*", "ML annotations indices")
+        );
+
     public void prepareForIndicesMigration(ClusterService clusterService, Client client, ActionListener<Map<String, Object>> listener) {
         boolean isAlreadyInUpgradeMode = MlMetadata.getMlMetadata(clusterService.state()).isUpgradeMode();
         if (isAlreadyInUpgradeMode) {
@@ -1346,17 +1351,6 @@
             listener::onFailure
         ));
     }
-
-    @Override
-    public Collection<AssociatedIndexDescriptor> getAssociatedIndexDescriptors() {
-        return org.elasticsearch.core.List.of(
->>>>>>> aee722dd
-            new AssociatedIndexDescriptor(RESULTS_INDEX_PREFIX + "*", "Results indices"),
-            new AssociatedIndexDescriptor(STATE_INDEX_PREFIX + "*", "State indices"),
-            new AssociatedIndexDescriptor(MlStatsIndex.indexPattern(), "ML stats index"),
-            new AssociatedIndexDescriptor(".ml-notifications*", "ML notifications indices"),
-            new AssociatedIndexDescriptor(".ml-annotations*", "ML annotations indices")
-        );
 
     @Override
     public Collection<AssociatedIndexDescriptor> getAssociatedIndexDescriptors() {

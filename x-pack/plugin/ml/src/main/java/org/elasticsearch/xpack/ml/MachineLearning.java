--- conflicted
+++ resolved
@@ -1122,22 +1122,11 @@
 
     @Override
     public List<PipelineAggregationSpec> getPipelineAggregations() {
-<<<<<<< HEAD
-        PipelineAggregationSpec spec = new PipelineAggregationSpec(InferencePipelineAggregationBuilder.NAME,
-            in -> new InferencePipelineAggregationBuilder(in, getLicenseState(), settings, modelLoadingService),
-            (ContextParser<String, ? extends PipelineAggregationBuilder>)
-                (parser, name) ->
-                    InferencePipelineAggregationBuilder.parse(modelLoadingService, getLicenseState(), settings, name, parser));
-        spec.addResultReader(InternalInferenceAggregation::new);
-
-        return Collections.singletonList(spec);
-=======
         return Arrays.asList(
-            InferencePipelineAggregationBuilder.buildSpec(modelLoadingService, getLicenseState()),
+            InferencePipelineAggregationBuilder.buildSpec(modelLoadingService, getLicenseState(), settings),
             BucketCorrelationAggregationBuilder.buildSpec(),
             BucketCountKSTestAggregationBuilder.buildSpec()
         );
->>>>>>> 63012c8a
     }
 
     @Override

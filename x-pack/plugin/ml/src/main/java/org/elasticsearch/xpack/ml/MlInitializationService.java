/*
 * Copyright Elasticsearch B.V. and/or licensed to Elasticsearch B.V. under one
 * or more contributor license agreements. Licensed under the Elastic License;
 * you may not use this file except in compliance with the Elastic License.
 */
package org.elasticsearch.xpack.ml;

import org.apache.logging.log4j.LogManager;
import org.apache.logging.log4j.Logger;
import org.elasticsearch.action.ActionListener;
import org.elasticsearch.client.Client;
import org.elasticsearch.cluster.LocalNodeMasterListener;
import org.elasticsearch.cluster.service.ClusterService;
import org.elasticsearch.common.component.LifecycleListener;
<<<<<<< HEAD
=======
import org.elasticsearch.common.settings.Settings;
import org.elasticsearch.gateway.GatewayService;
>>>>>>> 0ff1f1fa
import org.elasticsearch.threadpool.ThreadPool;
import org.elasticsearch.xpack.core.ml.annotations.AnnotationIndex;

class MlInitializationService implements LocalNodeMasterListener {

    private static final Logger logger = LogManager.getLogger(MlInitializationService.class);

    private final Settings settings;
    private final ThreadPool threadPool;
    private final ClusterService clusterService;
    private final Client client;

    private volatile MlDailyMaintenanceService mlDailyMaintenanceService;

    MlInitializationService(Settings settings, ThreadPool threadPool, ClusterService clusterService, Client client) {
        this.settings = settings;
        this.threadPool = threadPool;
        this.clusterService = clusterService;
        this.client = client;
    }

    @Override
    public void onMaster() {
        installDailyMaintenanceService();
    }

<<<<<<< HEAD
    @Override
    public void offMaster() {
        uninstallDailyMaintenanceService();
    }

    @Override
    public String executorName() {
        return ThreadPool.Names.GENERIC;
=======
        if (event.localNodeMaster()) {
            installDailyMaintenanceService();
            AnnotationIndex.createAnnotationsIndex(settings, client, event.state(), ActionListener.wrap(
                r -> {
                    if (r) {
                        logger.info("Created ML annotations index and aliases");
                    }
                },
                e -> logger.error("Error creating ML annotations index or aliases", e)));
        } else {
            uninstallDailyMaintenanceService();
        }
>>>>>>> 0ff1f1fa
    }

    private void installDailyMaintenanceService() {
        if (mlDailyMaintenanceService == null) {
            mlDailyMaintenanceService = new MlDailyMaintenanceService(clusterService.getClusterName(), threadPool, client);
            mlDailyMaintenanceService.start();
            clusterService.addLifecycleListener(new LifecycleListener() {
                @Override
                public void beforeStop() {
                    uninstallDailyMaintenanceService();
                }
            });
        }
    }

    private void uninstallDailyMaintenanceService() {
        if (mlDailyMaintenanceService != null) {
            mlDailyMaintenanceService.stop();
            mlDailyMaintenanceService = null;
        }
    }

    /** For testing */
    MlDailyMaintenanceService getDailyMaintenanceService() {
        return mlDailyMaintenanceService;
    }

    /** For testing */
    void setDailyMaintenanceService(MlDailyMaintenanceService service) {
        mlDailyMaintenanceService = service;
    }
}
<|MERGE_RESOLUTION|>--- conflicted
+++ resolved
@@ -9,18 +9,17 @@
 import org.apache.logging.log4j.Logger;
 import org.elasticsearch.action.ActionListener;
 import org.elasticsearch.client.Client;
+import org.elasticsearch.cluster.ClusterChangedEvent;
+import org.elasticsearch.cluster.ClusterStateListener;
 import org.elasticsearch.cluster.LocalNodeMasterListener;
 import org.elasticsearch.cluster.service.ClusterService;
 import org.elasticsearch.common.component.LifecycleListener;
-<<<<<<< HEAD
-=======
 import org.elasticsearch.common.settings.Settings;
 import org.elasticsearch.gateway.GatewayService;
->>>>>>> 0ff1f1fa
 import org.elasticsearch.threadpool.ThreadPool;
 import org.elasticsearch.xpack.core.ml.annotations.AnnotationIndex;
 
-class MlInitializationService implements LocalNodeMasterListener {
+class MlInitializationService implements LocalNodeMasterListener, ClusterStateListener {
 
     private static final Logger logger = LogManager.getLogger(MlInitializationService.class);
 
@@ -36,6 +35,7 @@
         this.threadPool = threadPool;
         this.clusterService = clusterService;
         this.client = client;
+        clusterService.addListener(this);
     }
 
     @Override
@@ -43,18 +43,19 @@
         installDailyMaintenanceService();
     }
 
-<<<<<<< HEAD
     @Override
     public void offMaster() {
         uninstallDailyMaintenanceService();
     }
 
     @Override
-    public String executorName() {
-        return ThreadPool.Names.GENERIC;
-=======
+    public void clusterChanged(ClusterChangedEvent event) {
+        if (event.state().blocks().hasGlobalBlock(GatewayService.STATE_NOT_RECOVERED_BLOCK)) {
+            // Wait until the gateway has recovered from disk.
+            return;
+        }
+
         if (event.localNodeMaster()) {
-            installDailyMaintenanceService();
             AnnotationIndex.createAnnotationsIndex(settings, client, event.state(), ActionListener.wrap(
                 r -> {
                     if (r) {
@@ -62,10 +63,12 @@
                     }
                 },
                 e -> logger.error("Error creating ML annotations index or aliases", e)));
-        } else {
-            uninstallDailyMaintenanceService();
         }
->>>>>>> 0ff1f1fa
+    }
+
+    @Override
+    public String executorName() {
+        return ThreadPool.Names.GENERIC;
     }
 
     private void installDailyMaintenanceService() {

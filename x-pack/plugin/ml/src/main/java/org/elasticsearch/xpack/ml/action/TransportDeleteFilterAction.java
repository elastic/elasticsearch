/*
 * Copyright Elasticsearch B.V. and/or licensed to Elasticsearch B.V. under one
 * or more contributor license agreements. Licensed under the Elastic License;
 * you may not use this file except in compliance with the Elastic License.
 */
package org.elasticsearch.xpack.ml.action;

import org.elasticsearch.ResourceNotFoundException;
import org.elasticsearch.action.ActionListener;
import org.elasticsearch.action.bulk.BulkAction;
import org.elasticsearch.action.bulk.BulkRequestBuilder;
import org.elasticsearch.action.bulk.BulkResponse;
import org.elasticsearch.action.delete.DeleteRequest;
import org.elasticsearch.action.support.ActionFilters;
import org.elasticsearch.action.support.HandledTransportAction;
import org.elasticsearch.action.support.WriteRequest;
import org.elasticsearch.action.support.master.AcknowledgedResponse;
import org.elasticsearch.client.Client;
import org.elasticsearch.common.inject.Inject;
import org.elasticsearch.rest.RestStatus;
import org.elasticsearch.tasks.Task;
import org.elasticsearch.transport.TransportService;
import org.elasticsearch.xpack.core.ml.MlMetaIndex;
import org.elasticsearch.xpack.core.ml.action.DeleteFilterAction;
import org.elasticsearch.xpack.core.ml.job.config.Detector;
import org.elasticsearch.xpack.core.ml.job.config.Job;
import org.elasticsearch.xpack.core.ml.job.config.MlFilter;
import org.elasticsearch.xpack.core.ml.utils.ExceptionsHelper;
import org.elasticsearch.xpack.ml.job.persistence.JobConfigProvider;

import java.util.ArrayList;
import java.util.List;
import java.util.function.Supplier;

import static org.elasticsearch.xpack.core.ClientHelper.ML_ORIGIN;
import static org.elasticsearch.xpack.core.ClientHelper.executeAsyncWithOrigin;

public class TransportDeleteFilterAction extends HandledTransportAction<DeleteFilterAction.Request, AcknowledgedResponse> {

    private final Client client;
    private final JobConfigProvider jobConfigProvider;

    @Inject
<<<<<<< HEAD
    public TransportDeleteFilterAction(Settings settings, TransportService transportService,
                                       ActionFilters actionFilters, Client client,
                                       JobConfigProvider jobConfigProvider) {
        super(settings, DeleteFilterAction.NAME, transportService, actionFilters,
=======
    public TransportDeleteFilterAction(TransportService transportService, ActionFilters actionFilters,
                                       ClusterService clusterService, Client client) {
        super(DeleteFilterAction.NAME, transportService, actionFilters,
>>>>>>> 9f3effd6
            (Supplier<DeleteFilterAction.Request>) DeleteFilterAction.Request::new);
        this.client = client;
        this.jobConfigProvider = jobConfigProvider;
    }

    @Override
    protected void doExecute(Task task, DeleteFilterAction.Request request, ActionListener<AcknowledgedResponse> listener) {
        final String filterId = request.getFilterId();
        jobConfigProvider.findJobsWithCustomRules(ActionListener.wrap(
                jobs-> {
                    List<String> currentlyUsedBy = findJobsUsingFilter(jobs, filterId);
                    if (!currentlyUsedBy.isEmpty()) {
                        listener.onFailure(ExceptionsHelper.conflictStatusException(
                            "Cannot delete filter, currently used by jobs: " + currentlyUsedBy));
                    } else {
                        deleteFilter(filterId, listener);
                    }
                },
                listener::onFailure
            )
        );
    }

    private static List<String> findJobsUsingFilter(List<Job> jobs, String filterId) {
        List<String> currentlyUsedBy = new ArrayList<>();
        for (Job job : jobs) {
            List<Detector> detectors = job.getAnalysisConfig().getDetectors();
            for (Detector detector : detectors) {
                if (detector.extractReferencedFilters().contains(filterId)) {
                    currentlyUsedBy.add(job.getId());
                    break;
                }
            }
        }
        return currentlyUsedBy;
    }

    private void deleteFilter(String filterId, ActionListener<AcknowledgedResponse> listener) {
        DeleteRequest deleteRequest = new DeleteRequest(MlMetaIndex.INDEX_NAME, MlMetaIndex.TYPE,
            MlFilter.documentId(filterId));
        BulkRequestBuilder bulkRequestBuilder = client.prepareBulk();
        bulkRequestBuilder.add(deleteRequest);
        bulkRequestBuilder.setRefreshPolicy(WriteRequest.RefreshPolicy.IMMEDIATE);
        executeAsyncWithOrigin(client, ML_ORIGIN, BulkAction.INSTANCE, bulkRequestBuilder.request(),
            new ActionListener<BulkResponse>() {
                @Override
                public void onResponse(BulkResponse bulkResponse) {
                    if (bulkResponse.getItems()[0].status() == RestStatus.NOT_FOUND) {
                        listener.onFailure(new ResourceNotFoundException("Could not delete filter with ID [" + filterId
                            + "] because it does not exist"));
                    } else {
                        listener.onResponse(new AcknowledgedResponse(true));
                    }
                }

                @Override
                public void onFailure(Exception e) {
                    listener.onFailure(ExceptionsHelper.serverError("Could not delete filter with ID [" + filterId + "]", e));
                }
            });
    }
}<|MERGE_RESOLUTION|>--- conflicted
+++ resolved
@@ -41,16 +41,10 @@
     private final JobConfigProvider jobConfigProvider;
 
     @Inject
-<<<<<<< HEAD
-    public TransportDeleteFilterAction(Settings settings, TransportService transportService,
+    public TransportDeleteFilterAction(TransportService transportService,
                                        ActionFilters actionFilters, Client client,
                                        JobConfigProvider jobConfigProvider) {
-        super(settings, DeleteFilterAction.NAME, transportService, actionFilters,
-=======
-    public TransportDeleteFilterAction(TransportService transportService, ActionFilters actionFilters,
-                                       ClusterService clusterService, Client client) {
         super(DeleteFilterAction.NAME, transportService, actionFilters,
->>>>>>> 9f3effd6
             (Supplier<DeleteFilterAction.Request>) DeleteFilterAction.Request::new);
         this.client = client;
         this.jobConfigProvider = jobConfigProvider;

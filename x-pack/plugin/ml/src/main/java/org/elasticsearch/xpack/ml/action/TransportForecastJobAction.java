/*
 * Copyright Elasticsearch B.V. and/or licensed to Elasticsearch B.V. under one
 * or more contributor license agreements. Licensed under the Elastic License;
 * you may not use this file except in compliance with the Elastic License.
 */
package org.elasticsearch.xpack.ml.action;

import org.elasticsearch.ElasticsearchException;
import org.elasticsearch.action.ActionListener;
import org.elasticsearch.action.support.ActionFilters;
import org.elasticsearch.cluster.service.ClusterService;
import org.elasticsearch.common.inject.Inject;
import org.elasticsearch.common.unit.ByteSizeUnit;
import org.elasticsearch.common.unit.ByteSizeValue;
import org.elasticsearch.common.unit.TimeValue;
import org.elasticsearch.threadpool.ThreadPool;
import org.elasticsearch.transport.TransportService;
import org.elasticsearch.xpack.core.ml.action.ForecastJobAction;
import org.elasticsearch.xpack.core.ml.job.config.Job;
import org.elasticsearch.xpack.core.ml.job.results.ForecastRequestStats;
import org.elasticsearch.xpack.core.ml.utils.ExceptionsHelper;
import org.elasticsearch.xpack.ml.job.JobManager;
import org.elasticsearch.xpack.ml.job.persistence.JobResultsProvider;
import org.elasticsearch.xpack.ml.job.process.autodetect.AutodetectProcessManager;
import org.elasticsearch.xpack.ml.job.process.autodetect.params.ForecastParams;
import org.elasticsearch.xpack.ml.process.NativeStorageProvider;

import java.nio.file.Path;
import java.util.List;
import java.util.function.Consumer;

import static org.elasticsearch.xpack.core.ml.action.ForecastJobAction.Request.DURATION;

public class TransportForecastJobAction extends TransportJobTaskAction<ForecastJobAction.Request,
        ForecastJobAction.Response> {

    private static final ByteSizeValue FORECAST_LOCAL_STORAGE_LIMIT = new ByteSizeValue(500, ByteSizeUnit.MB);

    private final JobResultsProvider jobResultsProvider;
    private final JobManager jobManager;
    private final NativeStorageProvider nativeStorageProvider;

    @Inject
    public TransportForecastJobAction(TransportService transportService,
                                      ClusterService clusterService, ActionFilters actionFilters,
                                      JobResultsProvider jobResultsProvider, AutodetectProcessManager processManager,
                                      JobManager jobManager, NativeStorageProvider nativeStorageProvider) {
        super(ForecastJobAction.NAME, clusterService, transportService, actionFilters,
            ForecastJobAction.Request::new, ForecastJobAction.Response::new,
                ThreadPool.Names.SAME, processManager);
        this.jobResultsProvider = jobResultsProvider;
        this.jobManager = jobManager;
        this.nativeStorageProvider = nativeStorageProvider;
        // ThreadPool.Names.SAME, because operations is executed by autodetect worker thread
    }

    @Override
    protected void taskOperation(ForecastJobAction.Request request, TransportOpenJobAction.JobTask task,
                                 ActionListener<ForecastJobAction.Response> listener) {
        jobManager.getJob(task.getJobId(), ActionListener.wrap(
                job -> {
                    validate(job, request);

                    ForecastParams.Builder paramsBuilder = ForecastParams.builder();

                    if (request.getDuration() != null) {
                        paramsBuilder.duration(request.getDuration());
                    }

                    if (request.getExpiresIn() != null) {
                        paramsBuilder.expiresIn(request.getExpiresIn());
                    }

                    // tmp storage might be null, we do not log here, because it might not be
                    // required
                    Path tmpStorage = nativeStorageProvider.tryGetLocalTmpStorage(task.getDescription(), FORECAST_LOCAL_STORAGE_LIMIT);
                    if (tmpStorage != null) {
                        paramsBuilder.tmpStorage(tmpStorage.toString());
                    }

                    ForecastParams params = paramsBuilder.build();
                    processManager.forecastJob(task, params, e -> {
                        if (e == null) {
                            getForecastRequestStats(request.getJobId(), params.getForecastId(), listener);
                        } else {
                            listener.onFailure(e);
                        }
                    });
                },
                listener::onFailure
        ));
    }

    private void getForecastRequestStats(String jobId, String forecastId, ActionListener<ForecastJobAction.Response> listener) {
        Consumer<ForecastRequestStats> forecastRequestStatsHandler = forecastRequestStats -> {
            if (forecastRequestStats == null) {
                // paranoia case, it should not happen that we do not retrieve a result
                listener.onFailure(new ElasticsearchException(
                        "Cannot run forecast: internal error, please check the logs"));
            } else if (forecastRequestStats.getStatus() == ForecastRequestStats.ForecastRequestStatus.FAILED) {
                List<String> messages = forecastRequestStats.getMessages();
                if (messages.size() > 0) {
                    String message = messages.get(0);

                    // special case: if forecast failed due to insufficient disk space, log the setting
                    if (message.contains("disk space is insufficient")) {
                        message += " Minimum disk space required: [" + processManager.getMinLocalStorageAvailable() + "]";
                    }

                    listener.onFailure(ExceptionsHelper.badRequestException("Cannot run forecast: "
                            + message));
                } else {
                    // paranoia case, it should not be possible to have an empty message list
                    listener.onFailure(
                            new ElasticsearchException(
                                    "Cannot run forecast: internal error, please check the logs"));
                }
            } else {
                listener.onResponse(new ForecastJobAction.Response(true, forecastId));
            }
        };

        jobResultsProvider.getForecastRequestStats(jobId, forecastId, forecastRequestStatsHandler, listener::onFailure);
    }

    static void validate(Job job, ForecastJobAction.Request request) {
<<<<<<< HEAD
        if (job.getJobVersion() == null) {
=======
        if (job.getJobVersion() == null || job.getJobVersion().before(Version.fromString("6.1.0"))) {
>>>>>>> c59da59b
            throw ExceptionsHelper.badRequestException(
                    "Cannot run forecast because jobs created prior to version 6.1 are not supported");
        }

        if (request.getDuration() != null) {
            TimeValue duration = request.getDuration();
            TimeValue bucketSpan = job.getAnalysisConfig().getBucketSpan();

            if (duration.compareTo(bucketSpan) < 0) {
                throw ExceptionsHelper.badRequestException(
                        "[" + DURATION.getPreferredName() + "] must be greater or equal to the bucket span: ["
                                + duration.getStringRep() + "/" + bucketSpan.getStringRep() + "]");
            }
        }
    }
}<|MERGE_RESOLUTION|>--- conflicted
+++ resolved
@@ -6,6 +6,7 @@
 package org.elasticsearch.xpack.ml.action;
 
 import org.elasticsearch.ElasticsearchException;
+import org.elasticsearch.Version;
 import org.elasticsearch.action.ActionListener;
 import org.elasticsearch.action.support.ActionFilters;
 import org.elasticsearch.cluster.service.ClusterService;
@@ -124,11 +125,7 @@
     }
 
     static void validate(Job job, ForecastJobAction.Request request) {
-<<<<<<< HEAD
-        if (job.getJobVersion() == null) {
-=======
         if (job.getJobVersion() == null || job.getJobVersion().before(Version.fromString("6.1.0"))) {
->>>>>>> c59da59b
             throw ExceptionsHelper.badRequestException(
                     "Cannot run forecast because jobs created prior to version 6.1 are not supported");
         }

--- conflicted
+++ resolved
@@ -64,10 +64,6 @@
 
         datafeedManager.getDatafeeds(
             request,
-<<<<<<< HEAD
-            state,
-=======
->>>>>>> d90fa4eb
             ActionListener.wrap(datafeeds -> listener.onResponse(new GetDatafeedsAction.Response(datafeeds)), listener::onFailure)
         );
     }

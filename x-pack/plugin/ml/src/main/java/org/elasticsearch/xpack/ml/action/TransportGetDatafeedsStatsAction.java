/*
 * Copyright Elasticsearch B.V. and/or licensed to Elasticsearch B.V. under one
 * or more contributor license agreements. Licensed under the Elastic License;
 * you may not use this file except in compliance with the Elastic License.
 */
package org.elasticsearch.xpack.ml.action;

import org.elasticsearch.action.ActionListener;
import org.elasticsearch.action.support.ActionFilters;
import org.elasticsearch.action.support.master.TransportMasterNodeReadAction;
import org.elasticsearch.cluster.ClusterState;
import org.elasticsearch.cluster.block.ClusterBlockException;
import org.elasticsearch.cluster.block.ClusterBlockLevel;
import org.elasticsearch.cluster.metadata.IndexNameExpressionResolver;
import org.elasticsearch.cluster.node.DiscoveryNode;
import org.elasticsearch.cluster.service.ClusterService;
import org.elasticsearch.common.inject.Inject;
<<<<<<< HEAD
import org.elasticsearch.common.settings.Settings;
=======
>>>>>>> 9f3effd6
import org.elasticsearch.persistent.PersistentTasksCustomMetaData;
import org.elasticsearch.threadpool.ThreadPool;
import org.elasticsearch.transport.TransportService;
import org.elasticsearch.xpack.core.ml.MlTasks;
import org.elasticsearch.xpack.core.ml.action.GetDatafeedsStatsAction;
import org.elasticsearch.xpack.core.ml.action.util.QueryPage;
import org.elasticsearch.xpack.core.ml.datafeed.DatafeedConfig;
import org.elasticsearch.xpack.core.ml.datafeed.DatafeedState;
<<<<<<< HEAD
import org.elasticsearch.xpack.ml.datafeed.persistence.DatafeedConfigProvider;
=======
>>>>>>> 9f3effd6

import java.util.List;
import java.util.stream.Collectors;

public class TransportGetDatafeedsStatsAction extends TransportMasterNodeReadAction<GetDatafeedsStatsAction.Request,
        GetDatafeedsStatsAction.Response> {

    private final DatafeedConfigProvider datafeedConfigProvider;

    @Inject
    public TransportGetDatafeedsStatsAction(TransportService transportService, ClusterService clusterService,
                                            ThreadPool threadPool, ActionFilters actionFilters,
<<<<<<< HEAD
                                            IndexNameExpressionResolver indexNameExpressionResolver,
                                            DatafeedConfigProvider datafeedConfigProvider) {
        super(settings, GetDatafeedsStatsAction.NAME, transportService, clusterService, threadPool, actionFilters,
=======
                                            IndexNameExpressionResolver indexNameExpressionResolver) {
        super(GetDatafeedsStatsAction.NAME, transportService, clusterService, threadPool, actionFilters,
>>>>>>> 9f3effd6
            GetDatafeedsStatsAction.Request::new, indexNameExpressionResolver);
        this.datafeedConfigProvider = datafeedConfigProvider;
    }

    @Override
    protected String executor() {
        return ThreadPool.Names.SAME;
    }

    @Override
    protected GetDatafeedsStatsAction.Response newResponse() {
        return new GetDatafeedsStatsAction.Response();
    }

    @Override
    protected void masterOperation(GetDatafeedsStatsAction.Request request, ClusterState state,
                                   ActionListener<GetDatafeedsStatsAction.Response> listener) throws Exception {
        logger.debug("Get stats for datafeed '{}'", request.getDatafeedId());

        datafeedConfigProvider.expandDatafeedIds(request.getDatafeedId(), request.allowNoDatafeeds(), ActionListener.wrap(
                expandedDatafeedIds -> {
                    PersistentTasksCustomMetaData tasksInProgress = state.getMetaData().custom(PersistentTasksCustomMetaData.TYPE);
                    List<GetDatafeedsStatsAction.Response.DatafeedStats> results = expandedDatafeedIds.stream()
                            .map(datafeedId -> getDatafeedStats(datafeedId, state, tasksInProgress))
                            .collect(Collectors.toList());
                    QueryPage<GetDatafeedsStatsAction.Response.DatafeedStats> statsPage = new QueryPage<>(results, results.size(),
                            DatafeedConfig.RESULTS_FIELD);
                    listener.onResponse(new GetDatafeedsStatsAction.Response(statsPage));
                },
                listener::onFailure
        ));
    }

    private static GetDatafeedsStatsAction.Response.DatafeedStats getDatafeedStats(String datafeedId, ClusterState state,
                                                                                   PersistentTasksCustomMetaData tasks) {
        PersistentTasksCustomMetaData.PersistentTask<?> task = MlTasks.getDatafeedTask(datafeedId, tasks);
        DatafeedState datafeedState = MlTasks.getDatafeedState(datafeedId, tasks);
        DiscoveryNode node = null;
        String explanation = null;
        if (task != null) {
            node = state.nodes().get(task.getExecutorNode());
            explanation = task.getAssignment().getExplanation();
        }
        return new GetDatafeedsStatsAction.Response.DatafeedStats(datafeedId, datafeedState, node, explanation);
    }

    @Override
    protected ClusterBlockException checkBlock(GetDatafeedsStatsAction.Request request, ClusterState state) {
        return state.blocks().globalBlockedException(ClusterBlockLevel.METADATA_READ);
    }
}<|MERGE_RESOLUTION|>--- conflicted
+++ resolved
@@ -15,10 +15,6 @@
 import org.elasticsearch.cluster.node.DiscoveryNode;
 import org.elasticsearch.cluster.service.ClusterService;
 import org.elasticsearch.common.inject.Inject;
-<<<<<<< HEAD
-import org.elasticsearch.common.settings.Settings;
-=======
->>>>>>> 9f3effd6
 import org.elasticsearch.persistent.PersistentTasksCustomMetaData;
 import org.elasticsearch.threadpool.ThreadPool;
 import org.elasticsearch.transport.TransportService;
@@ -27,10 +23,7 @@
 import org.elasticsearch.xpack.core.ml.action.util.QueryPage;
 import org.elasticsearch.xpack.core.ml.datafeed.DatafeedConfig;
 import org.elasticsearch.xpack.core.ml.datafeed.DatafeedState;
-<<<<<<< HEAD
 import org.elasticsearch.xpack.ml.datafeed.persistence.DatafeedConfigProvider;
-=======
->>>>>>> 9f3effd6
 
 import java.util.List;
 import java.util.stream.Collectors;
@@ -43,14 +36,9 @@
     @Inject
     public TransportGetDatafeedsStatsAction(TransportService transportService, ClusterService clusterService,
                                             ThreadPool threadPool, ActionFilters actionFilters,
-<<<<<<< HEAD
                                             IndexNameExpressionResolver indexNameExpressionResolver,
                                             DatafeedConfigProvider datafeedConfigProvider) {
-        super(settings, GetDatafeedsStatsAction.NAME, transportService, clusterService, threadPool, actionFilters,
-=======
-                                            IndexNameExpressionResolver indexNameExpressionResolver) {
         super(GetDatafeedsStatsAction.NAME, transportService, clusterService, threadPool, actionFilters,
->>>>>>> 9f3effd6
             GetDatafeedsStatsAction.Request::new, indexNameExpressionResolver);
         this.datafeedConfigProvider = datafeedConfigProvider;
     }

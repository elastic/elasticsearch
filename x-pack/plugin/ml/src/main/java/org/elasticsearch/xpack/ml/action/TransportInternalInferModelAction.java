/*
 * Copyright Elasticsearch B.V. and/or licensed to Elasticsearch B.V. under one
 * or more contributor license agreements. Licensed under the Elastic License
 * 2.0; you may not use this file except in compliance with the Elastic License
 * 2.0.
 */
package org.elasticsearch.xpack.ml.action;

import org.elasticsearch.ElasticsearchStatusException;
import org.elasticsearch.ExceptionsHelper;
import org.elasticsearch.action.ActionListener;
import org.elasticsearch.action.support.ActionFilters;
import org.elasticsearch.action.support.HandledTransportAction;
import org.elasticsearch.client.Client;
import org.elasticsearch.cluster.service.ClusterService;
import org.elasticsearch.common.inject.Inject;
import org.elasticsearch.core.TimeValue;
import org.elasticsearch.license.LicenseUtils;
import org.elasticsearch.license.LicensedFeature;
import org.elasticsearch.license.XPackLicenseState;
import org.elasticsearch.rest.RestStatus;
import org.elasticsearch.tasks.Task;
import org.elasticsearch.threadpool.ThreadPool;
import org.elasticsearch.transport.TransportService;
import org.elasticsearch.xpack.core.XPackField;
import org.elasticsearch.xpack.core.ml.MachineLearningField;
import org.elasticsearch.xpack.core.ml.action.GetTrainedModelsAction;
import org.elasticsearch.xpack.core.ml.action.InferTrainedModelDeploymentAction;
import org.elasticsearch.xpack.core.ml.action.InternalInferModelAction;
import org.elasticsearch.xpack.core.ml.action.InternalInferModelAction.Request;
import org.elasticsearch.xpack.core.ml.action.InternalInferModelAction.Response;
import org.elasticsearch.xpack.core.ml.inference.results.InferenceResults;
import org.elasticsearch.xpack.core.ml.inference.results.WarningInferenceResults;
import org.elasticsearch.xpack.core.ml.inference.trainedmodel.InferenceConfigUpdate;
import org.elasticsearch.xpack.ml.inference.allocation.TrainedModelAllocationMetadata;
import org.elasticsearch.xpack.ml.inference.loadingservice.LocalModel;
import org.elasticsearch.xpack.ml.inference.loadingservice.ModelLoadingService;
import org.elasticsearch.xpack.ml.inference.persistence.TrainedModelProvider;
import org.elasticsearch.xpack.ml.utils.TypedChainTaskExecutor;

import java.util.Collections;
import java.util.Map;

import static org.elasticsearch.xpack.core.ClientHelper.ML_ORIGIN;
import static org.elasticsearch.xpack.core.ClientHelper.executeAsyncWithOrigin;
import static org.elasticsearch.xpack.core.ml.MachineLearningField.featureFromLicenseLevel;

public class TransportInternalInferModelAction extends HandledTransportAction<Request, Response> {

    private final ModelLoadingService modelLoadingService;
    private final Client client;
    private final ClusterService clusterService;
    private final XPackLicenseState licenseState;
    private final TrainedModelProvider trainedModelProvider;

    @Inject
    public TransportInternalInferModelAction(
        TransportService transportService,
        ActionFilters actionFilters,
        ModelLoadingService modelLoadingService,
        Client client,
        ClusterService clusterService,
        XPackLicenseState licenseState,
        TrainedModelProvider trainedModelProvider
    ) {
        super(InternalInferModelAction.NAME, transportService, actionFilters, InternalInferModelAction.Request::new);
        this.modelLoadingService = modelLoadingService;
        this.client = client;
        this.clusterService = clusterService;
        this.licenseState = licenseState;
        this.trainedModelProvider = trainedModelProvider;
    }

    @Override
    protected void doExecute(Task task, Request request, ActionListener<Response> listener) {

        Response.Builder responseBuilder = Response.builder();

        if (MachineLearningField.ML_API_FEATURE.check(licenseState)) {
            responseBuilder.setLicensed(true);
            doInfer(request, responseBuilder, listener);
        } else {
<<<<<<< HEAD
            trainedModelProvider.getTrainedModel(request.getModelId(), GetTrainedModelsAction.Includes.empty(), ActionListener.wrap(
                trainedModelConfig -> {
                    LicensedFeature.Momentary check = featureFromLicenseLevel(trainedModelConfig.getLicenseLevel());
                    final boolean allowed = check.check(licenseState);
                    responseBuilder.setLicensed(allowed);
                    if (allowed || request.isPreviouslyLicensed()) {
=======
            trainedModelProvider.getTrainedModel(
                request.getModelId(),
                GetTrainedModelsAction.Includes.empty(),
                ActionListener.wrap(trainedModelConfig -> {
                    responseBuilder.setLicensed(licenseState.isAllowedByLicense(trainedModelConfig.getLicenseLevel()));
                    if (licenseState.isAllowedByLicense(trainedModelConfig.getLicenseLevel()) || request.isPreviouslyLicensed()) {
>>>>>>> 0d5cc321
                        doInfer(request, responseBuilder, listener);
                    } else {
                        listener.onFailure(LicenseUtils.newComplianceException(XPackField.MACHINE_LEARNING));
                    }
                }, listener::onFailure)
            );
        }
    }

    private void doInfer(Request request, Response.Builder responseBuilder, ActionListener<Response> listener) {
        if (isAllocatedModel(request.getModelId())) {
            inferAgainstAllocatedModel(request, responseBuilder, listener);
        } else {
            getModelAndInfer(request, responseBuilder, listener);
        }
    }

    private boolean isAllocatedModel(String modelId) {
        TrainedModelAllocationMetadata trainedModelAllocationMetadata = TrainedModelAllocationMetadata.fromState(clusterService.state());
        return trainedModelAllocationMetadata.isAllocated(modelId);
    }

    private void getModelAndInfer(Request request, Response.Builder responseBuilder, ActionListener<Response> listener) {
        ActionListener<LocalModel> getModelListener = ActionListener.wrap(model -> {
            TypedChainTaskExecutor<InferenceResults> typedChainTaskExecutor = new TypedChainTaskExecutor<>(
                client.threadPool().executor(ThreadPool.Names.SAME),
                // run through all tasks
                r -> true,
                // Always fail immediately and return an error
                ex -> true
            );
            request.getObjectsToInfer()
                .forEach(
                    stringObjectMap -> typedChainTaskExecutor.add(
                        chainedTask -> model.infer(stringObjectMap, request.getUpdate(), chainedTask)
                    )
                );

            typedChainTaskExecutor.execute(ActionListener.wrap(inferenceResultsInterfaces -> {
                model.release();
                listener.onResponse(responseBuilder.setInferenceResults(inferenceResultsInterfaces).setModelId(model.getModelId()).build());
            }, e -> {
                model.release();
                listener.onFailure(e);
            }));
        }, listener::onFailure);

        modelLoadingService.getModelForPipeline(request.getModelId(), getModelListener);
    }

    private void inferAgainstAllocatedModel(Request request, Response.Builder responseBuilder, ActionListener<Response> listener) {
        TypedChainTaskExecutor<InferenceResults> typedChainTaskExecutor = new TypedChainTaskExecutor<>(
            client.threadPool().executor(ThreadPool.Names.SAME),
            // run through all tasks
            r -> true,
            // Always fail immediately and return an error
            ex -> true
        );
        request.getObjectsToInfer()
            .forEach(
                stringObjectMap -> typedChainTaskExecutor.add(
                    chainedTask -> inferSingleDocAgainstAllocatedModel(
                        request.getModelId(),
                        request.getUpdate(),
                        stringObjectMap,
                        chainedTask
                    )
                )
            );

        typedChainTaskExecutor.execute(
            ActionListener.wrap(
                inferenceResults -> listener.onResponse(
                    responseBuilder.setInferenceResults(inferenceResults).setModelId(request.getModelId()).build()
                ),
                listener::onFailure
            )
        );
    }

    private void inferSingleDocAgainstAllocatedModel(
        String modelId,
        InferenceConfigUpdate inferenceConfigUpdate,
        Map<String, Object> doc,
        ActionListener<InferenceResults> listener
    ) {
        executeAsyncWithOrigin(
            client,
            ML_ORIGIN,
            InferTrainedModelDeploymentAction.INSTANCE,
            new InferTrainedModelDeploymentAction.Request(
                modelId,
                inferenceConfigUpdate,
                Collections.singletonList(doc),
                TimeValue.MAX_VALUE
            ),
            ActionListener.wrap(r -> listener.onResponse(r.getResults()), e -> {
                Throwable unwrapped = ExceptionsHelper.unwrapCause(e);
                if (unwrapped instanceof ElasticsearchStatusException) {
                    ElasticsearchStatusException ex = (ElasticsearchStatusException) unwrapped;
                    if (ex.status().equals(RestStatus.TOO_MANY_REQUESTS)) {
                        listener.onFailure(ex);
                    } else {
                        listener.onResponse(new WarningInferenceResults(ex.getMessage()));
                    }
                } else {
                    listener.onResponse(new WarningInferenceResults(e.getMessage()));
                }
            })
        );
    }


}<|MERGE_RESOLUTION|>--- conflicted
+++ resolved
@@ -80,21 +80,14 @@
             responseBuilder.setLicensed(true);
             doInfer(request, responseBuilder, listener);
         } else {
-<<<<<<< HEAD
-            trainedModelProvider.getTrainedModel(request.getModelId(), GetTrainedModelsAction.Includes.empty(), ActionListener.wrap(
-                trainedModelConfig -> {
+            trainedModelProvider.getTrainedModel(
+                request.getModelId(),
+                GetTrainedModelsAction.Includes.empty(),
+                ActionListener.wrap(trainedModelConfig -> {
                     LicensedFeature.Momentary check = featureFromLicenseLevel(trainedModelConfig.getLicenseLevel());
                     final boolean allowed = check.check(licenseState);
                     responseBuilder.setLicensed(allowed);
                     if (allowed || request.isPreviouslyLicensed()) {
-=======
-            trainedModelProvider.getTrainedModel(
-                request.getModelId(),
-                GetTrainedModelsAction.Includes.empty(),
-                ActionListener.wrap(trainedModelConfig -> {
-                    responseBuilder.setLicensed(licenseState.isAllowedByLicense(trainedModelConfig.getLicenseLevel()));
-                    if (licenseState.isAllowedByLicense(trainedModelConfig.getLicenseLevel()) || request.isPreviouslyLicensed()) {
->>>>>>> 0d5cc321
                         doInfer(request, responseBuilder, listener);
                     } else {
                         listener.onFailure(LicenseUtils.newComplianceException(XPackField.MACHINE_LEARNING));

--- conflicted
+++ resolved
@@ -237,22 +237,8 @@
             return;
         }
 
-<<<<<<< HEAD
         var isPackageModel = config.isPackagedModel();
         ActionListener<Void> checkStorageIndexSizeListener = finalResponseListener.<Boolean>delegateFailureAndWrap((delegate, bool) -> {
-=======
-        ActionListener<TrainedModelConfig> finalResponseAction = ActionListener.wrap(
-            (configToReturn) -> finalResponseListener.onResponse(new Response(configToReturn)),
-            finalResponseListener::onFailure
-        );
-
-        ActionListener<TrainedModelConfig> verifyClusterAndModelArchitectures = ActionListener.wrap(
-            (configToReturn) -> verifyMlNodesAndModelArchitectures(configToReturn, client, threadPool, finalResponseAction),
-            finalResponseListener::onFailure
-        );
-
-        ActionListener<Boolean> finishedStoringListener = ActionListener.wrap(bool -> {
->>>>>>> 61ff4bb7
             TrainedModelConfig configToReturn = trainedModelConfig.clearDefinition().build();
             if (modelPackageConfigHolder.get() != null) {
                 triggerModelFetchIfNecessary(

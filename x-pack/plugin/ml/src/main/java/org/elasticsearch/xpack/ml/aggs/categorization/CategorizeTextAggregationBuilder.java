--- conflicted
+++ resolved
@@ -9,7 +9,6 @@
 
 import org.elasticsearch.ElasticsearchException;
 import org.elasticsearch.TransportVersion;
-import org.elasticsearch.Version;
 import org.elasticsearch.common.io.stream.StreamInput;
 import org.elasticsearch.common.io.stream.StreamOutput;
 import org.elasticsearch.search.aggregations.AbstractAggregationBuilder;
@@ -350,10 +349,6 @@
         // However, the implementation completely changed in 8.3, so it's best that if the
         // coordinating node is on 8.3 or above then it should refuse to use this aggregation
         // until the older nodes are upgraded.
-<<<<<<< HEAD
-        return Version.fromId(ALGORITHM_CHANGED_VERSION.id);
-=======
-        return ALGORITHM_CHANGED_VERSION.transportVersion;
->>>>>>> c513b2bc
+        return ALGORITHM_CHANGED_VERSION;
     }
 }
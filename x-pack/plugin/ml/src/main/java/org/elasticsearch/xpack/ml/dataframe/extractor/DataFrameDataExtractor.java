/*
 * Copyright Elasticsearch B.V. and/or licensed to Elasticsearch B.V. under one
 * or more contributor license agreements. Licensed under the Elastic License
 * 2.0; you may not use this file except in compliance with the Elastic License
 * 2.0.
 */
package org.elasticsearch.xpack.ml.dataframe.extractor;

import org.apache.logging.log4j.LogManager;
import org.apache.logging.log4j.Logger;
import org.elasticsearch.action.ActionListener;
import org.elasticsearch.action.search.SearchRequestBuilder;
import org.elasticsearch.action.search.SearchResponse;
import org.elasticsearch.action.search.TransportSearchAction;
import org.elasticsearch.client.internal.Client;
import org.elasticsearch.common.util.CachedSupplier;
import org.elasticsearch.core.Nullable;
import org.elasticsearch.index.query.BoolQueryBuilder;
import org.elasticsearch.index.query.QueryBuilder;
import org.elasticsearch.index.query.QueryBuilders;
import org.elasticsearch.search.SearchHit;
import org.elasticsearch.search.fetch.StoredFieldsContext;
import org.elasticsearch.search.sort.SortOrder;
import org.elasticsearch.xpack.core.ClientHelper;
import org.elasticsearch.xpack.core.ml.dataframe.analyses.DataFrameAnalysis;
import org.elasticsearch.xpack.core.ml.utils.ExceptionsHelper;
import org.elasticsearch.xpack.ml.dataframe.DestinationIndex;
import org.elasticsearch.xpack.ml.dataframe.traintestsplit.TrainTestSplitter;
import org.elasticsearch.xpack.ml.extractor.ExtractedField;
import org.elasticsearch.xpack.ml.extractor.ExtractedFields;
import org.elasticsearch.xpack.ml.extractor.ProcessedField;
import org.elasticsearch.xpack.ml.extractor.SourceSupplier;

import java.io.IOException;
import java.util.ArrayList;
import java.util.Arrays;
import java.util.Collections;
import java.util.LinkedHashMap;
import java.util.List;
import java.util.Map;
import java.util.NoSuchElementException;
import java.util.Objects;
import java.util.Optional;
import java.util.Set;
import java.util.function.Supplier;
import java.util.stream.Collectors;
import java.util.stream.Stream;

import static org.elasticsearch.core.Strings.format;
import static org.elasticsearch.xpack.ml.dataframe.DestinationIndex.INCREMENTAL_ID;

/**
 * An implementation that extracts data from elasticsearch using ranged searches
 * on the incremental id.
 * We detect the end of the extraction by doing an additional search at the end
 * which should return empty results.
 * It supports safe and responsive cancellation by continuing from the latest
 * incremental id that was seen.
 * Note that this class is NOT thread-safe.
 */
public class DataFrameDataExtractor {

    private static final Logger LOGGER = LogManager.getLogger(DataFrameDataExtractor.class);

    public static final String NULL_VALUE = "\0";

    private final Client client;
    private final DataFrameDataExtractorContext context;
    private long lastSortKey = -1;
    private boolean isCancelled;
    private boolean hasNext;
    private boolean hasPreviousSearchFailed;
    private final CachedSupplier<TrainTestSplitter> trainTestSplitter;
    // These are fields that are sent directly to the analytics process
    // They are not passed through a feature_processor
    private final String[] organicFeatures;
    // These are the output field names for the feature_processors
    private final String[] processedFeatures;
    private final Map<String, ExtractedField> extractedFieldsByName;

    DataFrameDataExtractor(Client client, DataFrameDataExtractorContext context) {
        this.client = Objects.requireNonNull(client);
        this.context = Objects.requireNonNull(context);
        this.organicFeatures = context.extractedFields.extractOrganicFeatureNames();
        this.processedFeatures = context.extractedFields.extractProcessedFeatureNames();
        this.extractedFieldsByName = new LinkedHashMap<>();
        context.extractedFields.getAllFields().forEach(f -> this.extractedFieldsByName.put(f.getName(), f));
        hasNext = true;
        hasPreviousSearchFailed = false;
        this.trainTestSplitter = CachedSupplier.wrap(context.trainTestSplitterFactory::create);
    }

    public Map<String, String> getHeaders() {
        return Collections.unmodifiableMap(context.headers);
    }

    public boolean hasNext() {
        return hasNext;
    }

    public boolean isCancelled() {
        return isCancelled;
    }

    public void cancel() {
        LOGGER.debug(() -> "[" + context.jobId + "] Data extractor was cancelled");
        isCancelled = true;
    }

    public Optional<SearchHit[]> next() throws IOException {
        if (hasNext() == false) {
            throw new NoSuchElementException();
        }

        Optional<SearchHit[]> hits = Optional.ofNullable(nextSearch());
        if (hits.isPresent() && hits.get().length > 0) {
            lastSortKey = (long) hits.get()[hits.get().length - 1].getSortValues()[0];
        } else {
            hasNext = false;
        }
        return hits;
    }

    /**
     * Provides a preview of the data. Assumes this was created from the source indices.
     * Does no sorting of the results.
     * @param listener To alert with the extracted rows
     */
    public void preview(ActionListener<List<String[]>> listener) {

        SearchRequestBuilder searchRequestBuilder = new SearchRequestBuilder(client)
            // This ensures the search throws if there are failures and the scroll context gets cleared automatically
            .setAllowPartialSearchResults(false)
            .setIndices(context.indices)
            .setSize(context.scrollSize)
            .setQuery(QueryBuilders.boolQuery().filter(context.query));

        setFetchSource(searchRequestBuilder);

        for (ExtractedField docValueField : context.extractedFields.getDocValueFields()) {
            searchRequestBuilder.addDocValueField(docValueField.getSearchField(), docValueField.getDocValueFormat());
        }

        searchRequestBuilder.setRuntimeMappings(context.runtimeMappings);

        ClientHelper.executeWithHeadersAsync(
            context.headers,
            ClientHelper.ML_ORIGIN,
            client,
            TransportSearchAction.TYPE,
            searchRequestBuilder.request(),
            listener.delegateFailureAndWrap((delegate, searchResponse) -> {
                if (searchResponse.getHits().getHits().length == 0) {
                    delegate.onResponse(Collections.emptyList());
                    return;
                }

                List<String[]> rows = new ArrayList<>(searchResponse.getHits().getHits().length);
                for (SearchHit hit : searchResponse.getHits().getHits()) {
<<<<<<< HEAD
                    var unpooled = hit.asUnpooled();
                    SourceSupplier sourceSupplier = new SourceSupplier(unpooled);
                    String[] extractedValues = extractValues(unpooled, sourceSupplier);
                    rows.add(
                        extractedValues == null
                            ? new Row(null, unpooled, sourceSupplier, true)
                            : new Row(extractedValues, unpooled, sourceSupplier, false)
                    );
=======
                    String[] extractedValues = extractValues(hit);
                    rows.add(extractedValues);
>>>>>>> 2ee7ca41
                }
                delegate.onResponse(rows);
            })
        );
    }

    protected SearchHit[] nextSearch() throws IOException {
        if (isCancelled) {
            return null;
        }
        return tryRequestWithSearchResponse(() -> executeSearchRequest(buildSearchRequest()));
    }

    private SearchHit[] tryRequestWithSearchResponse(Supplier<SearchResponse> request) throws IOException {
        try {

            // We've set allow_partial_search_results to false which means if something
            // goes wrong the request will throw.
            SearchResponse searchResponse = request.get();
            try {
                LOGGER.trace(() -> "[" + context.jobId + "] Search response was obtained");

                SearchHit[] rows = processSearchResponse(searchResponse);

                // Request was successfully executed and processed so we can restore the flag to retry if a future failure occurs
                hasPreviousSearchFailed = false;

                return rows;
            } finally {
                searchResponse.decRef();
            }
        } catch (Exception e) {
            if (hasPreviousSearchFailed) {
                throw e;
            }
            LOGGER.warn(() -> "[" + context.jobId + "] Search resulted to failure; retrying once", e);
            markScrollAsErrored();
            return nextSearch();
        }
    }

    protected SearchResponse executeSearchRequest(SearchRequestBuilder searchRequestBuilder) {
        return ClientHelper.executeWithHeaders(context.headers, ClientHelper.ML_ORIGIN, client, searchRequestBuilder::get);
    }

    private SearchRequestBuilder buildSearchRequest() {
        long from = lastSortKey + 1;
        long to = from + context.scrollSize;

        LOGGER.trace(() -> format("[%s] Searching docs with [%s] in [%s, %s)", context.jobId, INCREMENTAL_ID, from, to));

        SearchRequestBuilder searchRequestBuilder = new SearchRequestBuilder(client)
            // This ensures the search throws if there are failures and the scroll context gets cleared automatically
            .setAllowPartialSearchResults(false)
            .addSort(DestinationIndex.INCREMENTAL_ID, SortOrder.ASC)
            .setIndices(context.indices)
            .setSize(context.scrollSize);

        searchRequestBuilder.setQuery(
            QueryBuilders.boolQuery()
                .filter(context.query)
                .filter(QueryBuilders.rangeQuery(DestinationIndex.INCREMENTAL_ID).gte(from).lt(to))
        );

        setFetchSource(searchRequestBuilder);

        for (ExtractedField docValueField : context.extractedFields.getDocValueFields()) {
            searchRequestBuilder.addDocValueField(docValueField.getSearchField(), docValueField.getDocValueFormat());
        }

        searchRequestBuilder.setRuntimeMappings(context.runtimeMappings);

        return searchRequestBuilder;
    }

    private void setFetchSource(SearchRequestBuilder searchRequestBuilder) {
        if (context.includeSource) {
            searchRequestBuilder.setFetchSource(true);
        } else {
            String[] sourceFields = context.extractedFields.getSourceFields();
            if (sourceFields.length == 0) {
                searchRequestBuilder.setFetchSource(false);
                searchRequestBuilder.storedFields(StoredFieldsContext._NONE_);
            } else {
                searchRequestBuilder.setFetchSource(sourceFields, null);
            }
        }
    }

    private SearchHit[] processSearchResponse(SearchResponse searchResponse) {
        if (isCancelled || searchResponse.getHits().getHits().length == 0) {
            hasNext = false;
            return null;
        }
<<<<<<< HEAD

        SearchHits hits = searchResponse.getHits();
        List<Row> rows = new ArrayList<>(hits.getHits().length);
        for (SearchHit hit : hits) {
            if (isCancelled) {
                hasNext = false;
                break;
            }
            var unpooled = hit.asUnpooled();
            rows.add(createRow(unpooled, new SourceSupplier(unpooled)));
        }
        return rows;
=======
        return searchResponse.getHits().asUnpooled().getHits();
>>>>>>> 2ee7ca41
    }

    private String extractNonProcessedValues(SearchHit hit, SourceSupplier source, String organicFeature) {
        ExtractedField field = extractedFieldsByName.get(organicFeature);
        Object[] values = field.value(hit, source);
        if (values.length == 1 && isValidValue(values[0])) {
            return Objects.toString(values[0]);
        }
        if (values.length == 0 && context.supportsRowsWithMissingValues) {
            // if values is empty then it means it's a missing value
            return NULL_VALUE;
        }
        // we are here if we have a missing value but the analysis does not support those
        // or the value type is not supported (e.g. arrays, etc.)
        return null;
    }

    private String[] extractProcessedValue(ProcessedField processedField, SearchHit hit, SourceSupplier sourceSupplier) {
        Object[] values = processedField.value(hit, sourceSupplier, extractedFieldsByName::get);
        if (values.length == 0 && context.supportsRowsWithMissingValues == false) {
            return null;
        }
        final String[] extractedValue = new String[processedField.getOutputFieldNames().size()];
        for (int i = 0; i < processedField.getOutputFieldNames().size(); i++) {
            extractedValue[i] = NULL_VALUE;
        }
        // if values is empty then it means it's a missing value
        if (values.length == 0) {
            return extractedValue;
        }

        if (values.length != processedField.getOutputFieldNames().size()) {
            throw ExceptionsHelper.badRequestException(
                "field_processor [{}] output size expected to be [{}], instead it was [{}]",
                processedField.getProcessorName(),
                processedField.getOutputFieldNames().size(),
                values.length
            );
        }

        for (int i = 0; i < processedField.getOutputFieldNames().size(); ++i) {
            Object value = values[i];
            if (value == null && context.supportsRowsWithMissingValues) {
                continue;
            }
            if (isValidValue(value) == false) {
                // we are here if we have a missing value but the analysis does not support those
                // or the value type is not supported (e.g. arrays, etc.)
                return null;
            }
            extractedValue[i] = Objects.toString(value);
        }
        return extractedValue;
    }

<<<<<<< HEAD
    private Row createRow(SearchHit hit, SourceSupplier sourceSupplier) {
        assert hit.isPooled() == false;
        String[] extractedValues = extractValues(hit, sourceSupplier);
        if (extractedValues == null) {
            return new Row(null, hit, sourceSupplier, true);
        }
        boolean isTraining = trainTestSplitter.get().isTraining(extractedValues);
        Row row = new Row(extractedValues, hit, sourceSupplier, isTraining);
=======
    public Row createRow(SearchHit hit) {
        String[] extractedValues = extractValues(hit);
        if (extractedValues == null) {
            return new Row(null, hit, true);
        }
        boolean isTraining = trainTestSplitter.get().isTraining(extractedValues);
        Row row = new Row(extractedValues, hit, isTraining);
>>>>>>> 2ee7ca41
        LOGGER.trace(
            () -> format(
                "[%s] Extracted row: sort key = [%s], is_training = [%s], values = %s",
                context.jobId,
                row.getSortKey(),
                isTraining,
                Arrays.toString(row.values)
            )
        );
        return row;
    }

    private String[] extractValues(SearchHit hit, SourceSupplier sourceSupplier) {
        String[] extractedValues = new String[organicFeatures.length + processedFeatures.length];
        int i = 0;
        for (String organicFeature : organicFeatures) {
            String extractedValue = extractNonProcessedValues(hit, sourceSupplier, organicFeature);
            if (extractedValue == null) {
                return null;
            }
            extractedValues[i++] = extractedValue;
        }
        for (ProcessedField processedField : context.extractedFields.getProcessedFields()) {
            String[] processedValues = extractProcessedValue(processedField, hit, sourceSupplier);
            if (processedValues == null) {
                return null;
            }
            for (String processedValue : processedValues) {
                extractedValues[i++] = processedValue;
            }
        }
        return extractedValues;
    }

    private void markScrollAsErrored() {
        // This could be a transient error with the scroll Id.
        // Reinitialise the scroll and try again but only once.
        hasPreviousSearchFailed = true;
    }

    public List<String> getFieldNames() {
        return Stream.concat(Arrays.stream(organicFeatures), Arrays.stream(processedFeatures)).collect(Collectors.toList());
    }

    public ExtractedFields getExtractedFields() {
        return context.extractedFields;
    }

    public DataSummary collectDataSummary() {
        SearchRequestBuilder searchRequestBuilder = buildDataSummarySearchRequestBuilder();
        SearchResponse searchResponse = executeSearchRequest(searchRequestBuilder);
        try {
            long rows = searchResponse.getHits().getTotalHits().value();
            LOGGER.debug(() -> format("[%s] Data summary rows [%s]", context.jobId, rows));
            return new DataSummary(rows, organicFeatures.length + processedFeatures.length);
        } finally {
            searchResponse.decRef();
        }
    }

    public void collectDataSummaryAsync(ActionListener<DataSummary> dataSummaryActionListener) {
        SearchRequestBuilder searchRequestBuilder = buildDataSummarySearchRequestBuilder();
        final int numberOfFields = organicFeatures.length + processedFeatures.length;

        ClientHelper.executeWithHeadersAsync(
            context.headers,
            ClientHelper.ML_ORIGIN,
            client,
            TransportSearchAction.TYPE,
            searchRequestBuilder.request(),
            dataSummaryActionListener.delegateFailureAndWrap(
                (l, searchResponse) -> l.onResponse(new DataSummary(searchResponse.getHits().getTotalHits().value(), numberOfFields))
            )
        );
    }

    private SearchRequestBuilder buildDataSummarySearchRequestBuilder() {

        QueryBuilder summaryQuery = context.query;
        if (context.supportsRowsWithMissingValues == false) {
            summaryQuery = QueryBuilders.boolQuery().filter(summaryQuery).filter(allExtractedFieldsExistQuery());
        }

        return new SearchRequestBuilder(client).setAllowPartialSearchResults(false)
            .setIndices(context.indices)
            .setSize(0)
            .setQuery(summaryQuery)
            .setTrackTotalHits(true)
            .setRuntimeMappings(context.runtimeMappings);
    }

    private QueryBuilder allExtractedFieldsExistQuery() {
        BoolQueryBuilder query = QueryBuilders.boolQuery();
        for (ExtractedField field : context.extractedFields.getAllFields()) {
            query.filter(QueryBuilders.existsQuery(field.getName()));
        }
        return query;
    }

    public Set<String> getCategoricalFields(DataFrameAnalysis analysis) {
        return ExtractedFieldsDetector.getCategoricalOutputFields(context.extractedFields, analysis);
    }

    public static boolean isValidValue(Object value) {
        // We should allow a number, string or a boolean.
        // It is possible for a field to be categorical and have a `keyword` mapping, but be any of these
        // three types, in the same index.
        return value instanceof Number || value instanceof String || value instanceof Boolean;
    }

    public static class DataSummary {

        public final long rows;
        public final int cols;

        public DataSummary(long rows, int cols) {
            this.rows = rows;
            this.cols = cols;
        }
    }

    public static class Row {

        private final SearchHit hit;
        private final SourceSupplier sourceSupplier;

        @Nullable
        private final String[] values;

        private final boolean isTraining;

        private Row(String[] values, SearchHit hit, SourceSupplier sourceSupplier, boolean isTraining) {
            this.values = values;
            this.hit = hit;
            this.sourceSupplier = sourceSupplier;
            this.isTraining = isTraining;
        }

        @Nullable
        public String[] getValues() {
            return values;
        }

        public boolean shouldSkip() {
            return values == null;
        }

        public boolean isTraining() {
            return isTraining;
        }

        public int getChecksum() {
            return (int) getSortKey();
        }

        public long getSortKey() {
            return (long) hit.getSortValues()[0];
        }

        public String getId() {
            return hit.getId();
        }

        public String getIndex() {
            return hit.getIndex();
        }

        public Map<String, Object> source() {
            return sourceSupplier.get();
        }
    }
}<|MERGE_RESOLUTION|>--- conflicted
+++ resolved
@@ -29,7 +29,6 @@
 import org.elasticsearch.xpack.ml.extractor.ExtractedField;
 import org.elasticsearch.xpack.ml.extractor.ExtractedFields;
 import org.elasticsearch.xpack.ml.extractor.ProcessedField;
-import org.elasticsearch.xpack.ml.extractor.SourceSupplier;
 
 import java.io.IOException;
 import java.util.ArrayList;
@@ -157,19 +156,8 @@
 
                 List<String[]> rows = new ArrayList<>(searchResponse.getHits().getHits().length);
                 for (SearchHit hit : searchResponse.getHits().getHits()) {
-<<<<<<< HEAD
-                    var unpooled = hit.asUnpooled();
-                    SourceSupplier sourceSupplier = new SourceSupplier(unpooled);
-                    String[] extractedValues = extractValues(unpooled, sourceSupplier);
-                    rows.add(
-                        extractedValues == null
-                            ? new Row(null, unpooled, sourceSupplier, true)
-                            : new Row(extractedValues, unpooled, sourceSupplier, false)
-                    );
-=======
                     String[] extractedValues = extractValues(hit);
                     rows.add(extractedValues);
->>>>>>> 2ee7ca41
                 }
                 delegate.onResponse(rows);
             })
@@ -264,27 +252,12 @@
             hasNext = false;
             return null;
         }
-<<<<<<< HEAD
-
-        SearchHits hits = searchResponse.getHits();
-        List<Row> rows = new ArrayList<>(hits.getHits().length);
-        for (SearchHit hit : hits) {
-            if (isCancelled) {
-                hasNext = false;
-                break;
-            }
-            var unpooled = hit.asUnpooled();
-            rows.add(createRow(unpooled, new SourceSupplier(unpooled)));
-        }
-        return rows;
-=======
         return searchResponse.getHits().asUnpooled().getHits();
->>>>>>> 2ee7ca41
-    }
-
-    private String extractNonProcessedValues(SearchHit hit, SourceSupplier source, String organicFeature) {
+    }
+
+    private String extractNonProcessedValues(SearchHit hit, String organicFeature) {
         ExtractedField field = extractedFieldsByName.get(organicFeature);
-        Object[] values = field.value(hit, source);
+        Object[] values = field.value(hit);
         if (values.length == 1 && isValidValue(values[0])) {
             return Objects.toString(values[0]);
         }
@@ -297,8 +270,8 @@
         return null;
     }
 
-    private String[] extractProcessedValue(ProcessedField processedField, SearchHit hit, SourceSupplier sourceSupplier) {
-        Object[] values = processedField.value(hit, sourceSupplier, extractedFieldsByName::get);
+    private String[] extractProcessedValue(ProcessedField processedField, SearchHit hit) {
+        Object[] values = processedField.value(hit, extractedFieldsByName::get);
         if (values.length == 0 && context.supportsRowsWithMissingValues == false) {
             return null;
         }
@@ -335,16 +308,6 @@
         return extractedValue;
     }
 
-<<<<<<< HEAD
-    private Row createRow(SearchHit hit, SourceSupplier sourceSupplier) {
-        assert hit.isPooled() == false;
-        String[] extractedValues = extractValues(hit, sourceSupplier);
-        if (extractedValues == null) {
-            return new Row(null, hit, sourceSupplier, true);
-        }
-        boolean isTraining = trainTestSplitter.get().isTraining(extractedValues);
-        Row row = new Row(extractedValues, hit, sourceSupplier, isTraining);
-=======
     public Row createRow(SearchHit hit) {
         String[] extractedValues = extractValues(hit);
         if (extractedValues == null) {
@@ -352,7 +315,6 @@
         }
         boolean isTraining = trainTestSplitter.get().isTraining(extractedValues);
         Row row = new Row(extractedValues, hit, isTraining);
->>>>>>> 2ee7ca41
         LOGGER.trace(
             () -> format(
                 "[%s] Extracted row: sort key = [%s], is_training = [%s], values = %s",
@@ -365,18 +327,18 @@
         return row;
     }
 
-    private String[] extractValues(SearchHit hit, SourceSupplier sourceSupplier) {
+    private String[] extractValues(SearchHit hit) {
         String[] extractedValues = new String[organicFeatures.length + processedFeatures.length];
         int i = 0;
         for (String organicFeature : organicFeatures) {
-            String extractedValue = extractNonProcessedValues(hit, sourceSupplier, organicFeature);
+            String extractedValue = extractNonProcessedValues(hit, organicFeature);
             if (extractedValue == null) {
                 return null;
             }
             extractedValues[i++] = extractedValue;
         }
         for (ProcessedField processedField : context.extractedFields.getProcessedFields()) {
-            String[] processedValues = extractProcessedValue(processedField, hit, sourceSupplier);
+            String[] processedValues = extractProcessedValue(processedField, hit);
             if (processedValues == null) {
                 return null;
             }
@@ -477,17 +439,15 @@
     public static class Row {
 
         private final SearchHit hit;
-        private final SourceSupplier sourceSupplier;
 
         @Nullable
         private final String[] values;
 
         private final boolean isTraining;
 
-        private Row(String[] values, SearchHit hit, SourceSupplier sourceSupplier, boolean isTraining) {
+        private Row(String[] values, SearchHit hit, boolean isTraining) {
             this.values = values;
             this.hit = hit;
-            this.sourceSupplier = sourceSupplier;
             this.isTraining = isTraining;
         }
 
@@ -496,6 +456,10 @@
             return values;
         }
 
+        public SearchHit getHit() {
+            return hit;
+        }
+
         public boolean shouldSkip() {
             return values == null;
         }
@@ -511,17 +475,5 @@
         public long getSortKey() {
             return (long) hit.getSortValues()[0];
         }
-
-        public String getId() {
-            return hit.getId();
-        }
-
-        public String getIndex() {
-            return hit.getIndex();
-        }
-
-        public Map<String, Object> source() {
-            return sourceSupplier.get();
-        }
     }
 }
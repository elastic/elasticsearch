--- conflicted
+++ resolved
@@ -13,11 +13,8 @@
 import org.elasticsearch.action.index.IndexRequest;
 import org.elasticsearch.common.settings.Settings;
 import org.elasticsearch.core.Nullable;
-<<<<<<< HEAD
-=======
 import org.elasticsearch.search.SearchHit;
 import org.elasticsearch.search.SearchHits;
->>>>>>> 2ee7ca41
 import org.elasticsearch.tasks.TaskId;
 import org.elasticsearch.xpack.core.ml.utils.ExceptionsHelper;
 import org.elasticsearch.xpack.ml.dataframe.extractor.DataFrameDataExtractor;
@@ -105,7 +102,7 @@
                 RowResults result = currentResults.pop();
                 DataFrameDataExtractor.Row row = dataFrameRowsIterator.next();
                 checkChecksumsMatch(row, result);
-                bulkIndexer.addAndExecuteIfNeeded(createIndexRequest(result, row));
+                bulkIndexer.addAndExecuteIfNeeded(createIndexRequest(result, row.getHit()));
             }
         }
 
@@ -125,19 +122,19 @@
 
     private static void checkChecksumsMatch(DataFrameDataExtractor.Row row, RowResults result) {
         if (row.getChecksum() != result.getChecksum()) {
-            String msg = "Detected checksum mismatch for document with id [" + row.getId() + "]; ";
+            String msg = "Detected checksum mismatch for document with id [" + row.getHit().getId() + "]; ";
             msg += "expected [" + row.getChecksum() + "] but result had [" + result.getChecksum() + "]; ";
-            msg += "this implies the data frame index [" + row.getIndex() + "] was modified while the analysis was running. ";
+            msg += "this implies the data frame index [" + row.getHit().getIndex() + "] was modified while the analysis was running. ";
             msg += "We rely on this index being immutable during a running analysis and so the results will be unreliable.";
             throw ExceptionsHelper.serverError(msg);
         }
     }
 
-    private IndexRequest createIndexRequest(RowResults result, DataFrameDataExtractor.Row row) {
-        Map<String, Object> source = new LinkedHashMap<>(row.source());
+    private IndexRequest createIndexRequest(RowResults result, SearchHit hit) {
+        Map<String, Object> source = new LinkedHashMap<>(hit.getSourceAsMap());
         source.putAll(result.getResults());
-        IndexRequest indexRequest = new IndexRequest(row.getIndex());
-        indexRequest.id(row.getId());
+        IndexRequest indexRequest = new IndexRequest(hit.getIndex());
+        indexRequest.id(hit.getId());
         indexRequest.source(source);
         indexRequest.opType(DocWriteRequest.OpType.INDEX);
         indexRequest.setParentTask(parentTaskId);

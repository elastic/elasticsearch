--- conflicted
+++ resolved
@@ -145,14 +145,11 @@
             numberOfAllocations--;
         }
 
-<<<<<<< HEAD
         this.neededNumberOfAllocations = numberOfAllocations;
 
-=======
         if (maxNumberOfAllocations == null) {
             numberOfAllocations = Math.min(numberOfAllocations, MAX_NUMBER_OF_ALLOCATIONS_SAFEGUARD);
         }
->>>>>>> c61b9eeb
         if (minNumberOfAllocations != null) {
             numberOfAllocations = Math.max(numberOfAllocations, minNumberOfAllocations);
         }

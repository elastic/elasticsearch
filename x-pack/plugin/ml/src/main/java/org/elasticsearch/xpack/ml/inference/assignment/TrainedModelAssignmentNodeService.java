--- conflicted
+++ resolved
@@ -369,10 +369,7 @@
     }
 
     void prepareModelToLoad(StartTrainedModelDeploymentAction.TaskParams taskParams) {
-<<<<<<< HEAD
-        logger.debug(
-            () -> new ParameterizedMessage("[{}] preparing to load model with task params: {}", taskParams.getModelId(), taskParams)
-        );
+        logger.debug(() -> format("[%s] preparing to load model with task params: %s", taskParams.getModelId(), taskParams));
         try (var ignored = threadPool.getThreadContext().newTraceContext()) {
             TrainedModelDeploymentTask task = (TrainedModelDeploymentTask) taskManager.register(
                 TRAINED_MODEL_ASSIGNMENT_TASK_TYPE,
@@ -386,20 +383,6 @@
                 // If there is already a task for the model, unregister the new task
                 taskManager.unregister(task);
             }
-=======
-        logger.debug(() -> format("[%s] preparing to load model with task params: %s", taskParams.getModelId(), taskParams));
-        TrainedModelDeploymentTask task = (TrainedModelDeploymentTask) taskManager.register(
-            TRAINED_MODEL_ASSIGNMENT_TASK_TYPE,
-            TRAINED_MODEL_ASSIGNMENT_TASK_ACTION,
-            taskAwareRequest(taskParams)
-        );
-        // threadsafe check to verify we are not loading/loaded the model
-        if (modelIdToTask.putIfAbsent(taskParams.getModelId(), task) == null) {
-            loadingModels.add(task);
-        } else {
-            // If there is already a task for the model, unregister the new task
-            taskManager.unregister(task);
->>>>>>> f64c75dc
         }
     }
 

/*
 * Copyright Elasticsearch B.V. and/or licensed to Elasticsearch B.V. under one
 * or more contributor license agreements. Licensed under the Elastic License
 * 2.0; you may not use this file except in compliance with the Elastic License
 * 2.0.
 */

package org.elasticsearch.xpack.ml.inference.assignment.planning;

import org.elasticsearch.common.unit.ByteSizeValue;
import org.elasticsearch.common.util.Maps;
import org.elasticsearch.core.Tuple;
import org.elasticsearch.xpack.core.ml.action.StartTrainedModelDeploymentAction;
import org.elasticsearch.xpack.core.ml.inference.assignment.Priority;

import java.util.ArrayList;
import java.util.Collection;
import java.util.Comparator;
import java.util.HashMap;
import java.util.HashSet;
import java.util.List;
import java.util.Map;
import java.util.Objects;
import java.util.Optional;
import java.util.Set;
import java.util.stream.Collectors;

/**
 * A plan describing how models should be assigned to nodes.
 */
public class AssignmentPlan implements Comparable<AssignmentPlan> {

    public record Deployment(
        String id,
        long memoryBytes,
        int allocations,
        int threadsPerAllocation,
        Map<String, Integer> currentAllocationsByNodeId,
        int maxAssignedAllocations,
        Priority priority,
        long perDeploymentMemoryBytes,
        long perAllocationMemoryBytes
    ) {

        public Deployment(
            String id,
            long modelBytes,
            int allocations,
            int threadsPerAllocation,
            Map<String, Integer> currentAllocationsByNodeId,
            int maxAssignedAllocations,
            long perDeploymentMemoryBytes,
            long perAllocationMemoryBytes
        ) {
            this(
                id,
                modelBytes,
                allocations,
                threadsPerAllocation,
                currentAllocationsByNodeId,
                maxAssignedAllocations,
                Priority.NORMAL,
                perDeploymentMemoryBytes,
                perAllocationMemoryBytes
            );
        }

        int getCurrentAssignedAllocations() {
            return currentAllocationsByNodeId.values().stream().mapToInt(Integer::intValue).sum();
        }

        boolean hasEverBeenAllocated() {
            return maxAssignedAllocations > 0;
        }

        long estimateMemoryUsageBytes(int allocations) {
            return StartTrainedModelDeploymentAction.estimateMemoryUsageBytes(
                id,
                memoryBytes,
                perDeploymentMemoryBytes,
                perAllocationMemoryBytes,
                allocations
            );
        }

        long estimateAdditionalMemoryUsageBytes(int allocationsOld, int allocationsNew) {
            return StartTrainedModelDeploymentAction.estimateMemoryUsageBytes(
                id,
                memoryBytes,
                perDeploymentMemoryBytes,
                perAllocationMemoryBytes,
                allocationsNew
            ) - StartTrainedModelDeploymentAction.estimateMemoryUsageBytes(
                id,
                memoryBytes,
                perDeploymentMemoryBytes,
                perAllocationMemoryBytes,
                allocationsOld
            );

        }

        long minimumMemoryRequiredBytes() {
            return StartTrainedModelDeploymentAction.estimateMemoryUsageBytes(
                id,
                memoryBytes,
                perDeploymentMemoryBytes,
                perAllocationMemoryBytes,
                1
            );
        }

        int findOptimalAllocations(int maxAllocations, long availableMemoryBytes) {
            if (perDeploymentMemoryBytes > 0 && perAllocationMemoryBytes > 0) {
                return (int) Math.max(
                    Math.min(maxAllocations, Math.floorDiv(availableMemoryBytes - estimateMemoryUsageBytes(0), perAllocationMemoryBytes)),
                    0
                );
            }
            return maxAllocations;
        }

        int findExcessAllocations(int maxAllocations, long availableMemoryBytes) {
            if (perDeploymentMemoryBytes > 0 && perAllocationMemoryBytes > 0) {
                return (int) Math.min(maxAllocations, Math.floorDiv(availableMemoryBytes, perAllocationMemoryBytes));
            }
            return maxAllocations;
        }

        @Override
        public String toString() {
            return id
                + " (mem = "
                + ByteSizeValue.ofBytes(memoryBytes)
                + ") (allocations = "
                + allocations
                + ") (threads_per_allocation = "
                + threadsPerAllocation
                + ") (current_allocations = "
                + currentAllocationsByNodeId
                + ") (max_assigned_allocations = "
                + maxAssignedAllocations
                + ") (memory_usage = "
                + ByteSizeValue.ofBytes(estimateMemoryUsageBytes(allocations))
                + ")";
        }
    };

    public record Node(String id, long availableMemoryBytes, int cores) {

        @Override
        public String toString() {
            return id + " (mem = " + ByteSizeValue.ofBytes(availableMemoryBytes) + ") (cores = " + cores + ")";
        }
    };

    /**
     * The model assignments to each node. Each assignment
     * is a {@link Map<Node, Integer>} where the value is the number
     * of allocations for each node.
     */
    private final Map<Deployment, Map<Node, Integer>> assignments;

    private final Map<String, Long> remainingNodeMemory;
    private final Map<String, Integer> remainingNodeCores;
    private final Map<Deployment, Integer> remainingModelAllocations;

    private AssignmentPlan(
        Map<Deployment, Map<Node, Integer>> assignments,
        Map<Node, Long> remainingNodeMemory,
        Map<Node, Integer> remainingNodeCores,
        Map<Deployment, Integer> remainingModelAllocations
    ) {
        this.assignments = Objects.requireNonNull(assignments);
        this.remainingNodeMemory = remainingNodeMemory.entrySet()
            .stream()
            .collect(Collectors.toMap(e -> e.getKey().id(), e -> e.getValue()));
        this.remainingNodeCores = remainingNodeCores.entrySet().stream().collect(Collectors.toMap(e -> e.getKey().id(), e -> e.getValue()));
        this.remainingModelAllocations = Objects.requireNonNull(remainingModelAllocations);
    }

    public Set<Deployment> models() {
        return assignments.keySet();
    }

    /**
     * The assignments of that model to each node. Each assignment
     * is a {@link Map<Node, Integer>} where the value is the number
     * of allocations for each node.
     * @param deployment the model for which assignments are returned
     * @return the model assignments per node. The Optional will be empty if the model has no assignments.
     */
    public Optional<Map<Node, Integer>> assignments(Deployment deployment) {
        Map<Node, Integer> modelAssignments = assignments.get(deployment);
        return (modelAssignments == null || modelAssignments.isEmpty()) ? Optional.empty() : Optional.of(modelAssignments);
    }

    @Override
    public int compareTo(AssignmentPlan o) {
        return Comparator.comparing(AssignmentPlan::computeQuality).compare(this, o);
    }

    public boolean satisfiesCurrentAssignments() {
        return models().stream().allMatch(this::isSatisfyingCurrentAssignmentsForModel);
    }

    private boolean isSatisfyingCurrentAssignmentsForModel(Deployment m) {
        if (m.currentAllocationsByNodeId().isEmpty()) {
            return true;
        }
        Map<Node, Integer> nodeAssignments = assignments.get(m);
        int currentAllocations = nodeAssignments.values().stream().mapToInt(Integer::intValue).sum();
        return currentAllocations >= m.getCurrentAssignedAllocations();
    }

    public boolean satisfiesAllocations(Deployment m) {
        return remainingModelAllocations.getOrDefault(m, 0) == 0;
    }

    public boolean satisfiesAllModels() {
        return models().stream().allMatch(this::satisfiesAllocations);
    }

    public boolean arePreviouslyAssignedModelsAssigned() {
        return models().stream()
            .filter(Deployment::hasEverBeenAllocated)
            .map(this::totalAllocations)
            .allMatch(totalAllocations -> totalAllocations > 0);
    }

    public long countPreviouslyAssignedModelsThatAreStillAssigned() {
        return models().stream()
            .filter(Deployment::hasEverBeenAllocated)
            .map(this::totalAllocations)
            .filter(totalAllocations -> totalAllocations > 0)
            .count();
    }

    public int getRemainingNodeCores(String nodeId) {
        return remainingNodeCores.getOrDefault(nodeId, 0);
    }

    public long getRemainingNodeMemory(String nodeId) {
        return remainingNodeMemory.getOrDefault(nodeId, 0L);
    }

    public int totalAllocations(Deployment m) {
        if (assignments.containsKey(m) == false) {
            return 0;
        }
        return assignments.get(m).values().stream().mapToInt(Integer::intValue).sum();
    }

    private Quality computeQuality() {
        boolean isSatisfyingPreviousAssignments = true;
        double weighedAllocationsScore = 0;
        double memoryScore = 0;

        for (Map.Entry<Deployment, Map<Node, Integer>> entry : assignments.entrySet()) {
            Deployment m = entry.getKey();
            isSatisfyingPreviousAssignments = isSatisfyingPreviousAssignments && isSatisfyingCurrentAssignmentsForModel(m);
            Map<Node, Integer> modelAssignments = entry.getValue();
            if (modelAssignments != null) {
                for (Map.Entry<Node, Integer> nodeAllocations : modelAssignments.entrySet()) {
                    Node n = nodeAllocations.getKey();
                    weighedAllocationsScore += (1 + 0.1 * (m.currentAllocationsByNodeId().containsKey(n.id()) ? 1 : 0)) * modelAssignments
                        .get(n);
                    memoryScore -= (nodeAllocations.getValue() > 0 ? m.memoryBytes() : 0);
                }
            }
        }
        return new Quality(isSatisfyingPreviousAssignments, weighedAllocationsScore, memoryScore);
    }

    public String prettyPrint() {
        if (assignments.isEmpty()) {
            return "Empty plan";
        }

        Map<Node, List<Tuple<Deployment, Integer>>> nodeToModel = new HashMap<>();
        for (Deployment m : assignments.keySet()) {
            for (Node n : assignments.get(m).keySet()) {
                List<Tuple<Deployment, Integer>> allocationsPerModel = nodeToModel.containsKey(n) ? nodeToModel.get(n) : new ArrayList<>();
                allocationsPerModel.add(Tuple.tuple(m, assignments.get(m).get(n)));
                nodeToModel.put(n, allocationsPerModel);
            }
        }

        StringBuilder msg = new StringBuilder();
        List<Node> nodes = nodeToModel.keySet().stream().sorted(Comparator.comparing(Node::id)).toList();
        for (int i = 0; i < nodes.size(); i++) {
            Node n = nodes.get(i);
            msg.append(n);
            msg.append(" ->");
            for (Tuple<Deployment, Integer> modelAllocations : nodeToModel.get(n)
                .stream()
                .sorted(Comparator.comparing(x -> x.v1().id()))
                .toList()) {
                if (modelAllocations.v2() > 0) {
                    msg.append(" ");
                    msg.append(modelAllocations.v1().id());
                    msg.append(" (mem = ");
                    msg.append(ByteSizeValue.ofBytes(modelAllocations.v1().memoryBytes()));
                    msg.append(")");
                    msg.append(" (allocations = ");
                    msg.append(modelAllocations.v2());
                    msg.append("/");
                    msg.append(modelAllocations.v1().allocations());
                    msg.append(")");
                    msg.append(" (threads_per_allocation = ");
                    msg.append(modelAllocations.v1().threadsPerAllocation());
                    msg.append(")");
                }
            }
            if (i < nodes.size() - 1) {
                msg.append('\n');
            }
        }
        return msg.toString();
    }

    public static Builder builder(Collection<Node> nodes, Collection<Deployment> deployments) {
        return new Builder(nodes, deployments);
    }

    public static class Builder {

        private final Map<Deployment, Map<Node, Integer>> assignments;
        private final Map<Node, Long> remainingNodeMemory;
        private final Map<Node, Integer> remainingNodeCores;
        private final Map<Deployment, Integer> remainingModelAllocations;

        private Builder(Collection<Node> nodes, Collection<Deployment> deployments) {
            if (new HashSet<>(nodes).size() != nodes.size()) {
                throw new IllegalArgumentException("there should be no duplicate nodes");
            }
            if (new HashSet<>(deployments).size() != deployments.size()) {
                throw new IllegalArgumentException("there should be no duplicate models");
            }

            assignments = Maps.newHashMapWithExpectedSize(nodes.size() * deployments.size());
            remainingNodeMemory = Maps.newHashMapWithExpectedSize(nodes.size());
            remainingNodeCores = Maps.newHashMapWithExpectedSize(nodes.size());
            remainingModelAllocations = Maps.newHashMapWithExpectedSize(deployments.size());

            nodes.forEach(n -> {
                remainingNodeMemory.put(n, n.availableMemoryBytes());
                remainingNodeCores.put(n, n.cores());
            });

            for (Deployment m : deployments) {
                Map<Node, Integer> nodeAssignments = new HashMap<>();
                for (Node n : nodes) {
                    nodeAssignments.put(n, 0);
                }
                assignments.put(m, nodeAssignments);
                remainingModelAllocations.put(m, m.allocations());
            }
        }

        int getRemainingCores(Node n) {
            return remainingNodeCores.get(n);
        }

        long getRemainingMemory(Node n) {
            return remainingNodeMemory.get(n);
        }

        int getRemainingThreads(Deployment m) {
            return remainingModelAllocations.get(m) * m.threadsPerAllocation();
        }

        int getRemainingAllocations(Deployment m) {
            return remainingModelAllocations.get(m);
        }

        boolean canAssign(Deployment deployment, Node node, int allocations) {
            return ((isAlreadyAssigned(deployment, node)
                && deployment.estimateAdditionalMemoryUsageBytes(
                    deployment.currentAllocationsByNodeId().get(node.id()),
                    allocations
                ) <= remainingNodeMemory.get(node))
                || (deployment.estimateMemoryUsageBytes(allocations) <= remainingNodeMemory.get(node))
                    && (deployment.priority == Priority.LOW
                        || allocations * deployment.threadsPerAllocation() <= remainingNodeCores.get(node)));
        }

        public Builder assignModelToNode(Deployment deployment, Node node, int allocations) {
            if (allocations <= 0) {
                return this;
            }
            if (isAlreadyAssigned(deployment, node) == false
                && deployment.estimateMemoryUsageBytes(allocations) > remainingNodeMemory.get(node)) {
                throw new IllegalArgumentException(
                    "not enough memory on node [" + node.id() + "] to assign  [" + allocations + "] to model [" + deployment.id() + "]"
                );
            }
            if (deployment.priority == Priority.NORMAL && allocations * deployment.threadsPerAllocation() > remainingNodeCores.get(node)) {
                throw new IllegalArgumentException(
                    "not enough cores on node ["
                        + node.id()
                        + "] to assign ["
                        + allocations
                        + "] allocations to deployment ["
                        + deployment.id()
                        + "]; required threads per allocation ["
                        + deployment.threadsPerAllocation()
                        + "]"
                );
            }

            long additionalModelMemory = isAlreadyAssigned(deployment, node)
                ? deployment.estimateAdditionalMemoryUsageBytes(deployment.currentAllocationsByNodeId().get(node.id()), allocations)
                : deployment.estimateMemoryUsageBytes(allocations);
            assignments.get(deployment).compute(node, (n, remAllocations) -> remAllocations + allocations);
            remainingNodeMemory.compute(node, (n, remMemory) -> remMemory - additionalModelMemory);
            if (remainingNodeMemory.get(node) < 0) {
                throw new IllegalArgumentException(
                    "node enough memory on node ["
                        + node.id()
                        + "] to assign ["
                        + allocations
                        + "] allocations to deployment ["
                        + deployment.id()
                        + "]; required threads per allocation ["
                        + deployment.threadsPerAllocation()
                        + "]"
                );
            }
            if (deployment.priority == Priority.NORMAL) {
                remainingNodeCores.compute(node, (n, remCores) -> remCores - allocations * deployment.threadsPerAllocation());
            }
            remainingModelAllocations.compute(deployment, (m, remModelThreads) -> remModelThreads - allocations);
            return this;
        }

        private boolean isAlreadyAssigned(Deployment deployment, Node node) {
            return deployment.currentAllocationsByNodeId().containsKey(node.id()) || assignments.get(deployment).get(node) > 0;
        }

        public void accountMemory(Deployment m, Node n) {
<<<<<<< HEAD
            remainingNodeMemory.computeIfPresent(n, (k, v) -> v - m.estimateMemoryUsageBytes(m.currentAllocationsByNodeId.get(n.id())));
            if (remainingNodeMemory.containsKey(n) && remainingNodeMemory.get(n) < 0) {
                throw new IllegalArgumentException("node enough memory on node [" + n.id() + "]");
=======
            remainingNodeMemory.computeIfPresent(n, (k, v) -> v - m.memoryBytes());
            if (remainingNodeMemory.get(n) < 0) {
                throw new IllegalArgumentException("not enough memory on node [" + n.id() + "] to assign model [" + m.id() + "]");
>>>>>>> 8ff7dee0
            }
        }

        public AssignmentPlan build() {
            Map<Deployment, Map<Node, Integer>> finalAssignments = new HashMap<>();
            for (Deployment m : assignments.keySet()) {
                Map<Node, Integer> allocationsPerNode = new HashMap<>();
                for (Map.Entry<Node, Integer> entry : assignments.get(m).entrySet()) {
                    if (entry.getValue() > 0) {
                        allocationsPerNode.put(entry.getKey(), entry.getValue());
                    }
                }
                finalAssignments.put(m, allocationsPerNode);
            }
            return new AssignmentPlan(finalAssignments, remainingNodeMemory, remainingNodeCores, remainingModelAllocations);
        }
    }

    private record Quality(boolean satisfiesPreviousAssignments, double allocationsScore, double memoryScore)
        implements
            Comparable<Quality> {

        private int previousAssignmentScore() {
            return satisfiesPreviousAssignments ? 1 : 0;
        }

        @Override
        public int compareTo(Quality o) {
            return Comparator.comparingInt(Quality::previousAssignmentScore)
                .thenComparingDouble(Quality::allocationsScore)
                .thenComparingDouble(Quality::memoryScore)
                .compare(this, o);
        }
    }
}<|MERGE_RESOLUTION|>--- conflicted
+++ resolved
@@ -439,15 +439,9 @@
         }
 
         public void accountMemory(Deployment m, Node n) {
-<<<<<<< HEAD
             remainingNodeMemory.computeIfPresent(n, (k, v) -> v - m.estimateMemoryUsageBytes(m.currentAllocationsByNodeId.get(n.id())));
             if (remainingNodeMemory.containsKey(n) && remainingNodeMemory.get(n) < 0) {
-                throw new IllegalArgumentException("node enough memory on node [" + n.id() + "]");
-=======
-            remainingNodeMemory.computeIfPresent(n, (k, v) -> v - m.memoryBytes());
-            if (remainingNodeMemory.get(n) < 0) {
                 throw new IllegalArgumentException("not enough memory on node [" + n.id() + "] to assign model [" + m.id() + "]");
->>>>>>> 8ff7dee0
             }
         }
 

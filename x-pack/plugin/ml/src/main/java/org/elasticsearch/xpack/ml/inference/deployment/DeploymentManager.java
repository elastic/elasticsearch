/*
 * Copyright Elasticsearch B.V. and/or licensed to Elasticsearch B.V. under one
 * or more contributor license agreements. Licensed under the Elastic License
 * 2.0; you may not use this file except in compliance with the Elastic License
 * 2.0.
 */

package org.elasticsearch.xpack.ml.inference.deployment;

import org.apache.logging.log4j.LogManager;
import org.apache.logging.log4j.Logger;
import org.apache.logging.log4j.message.ParameterizedMessage;
import org.apache.lucene.util.SetOnce;
import org.elasticsearch.ElasticsearchStatusException;
import org.elasticsearch.ResourceNotFoundException;
import org.elasticsearch.action.ActionListener;
import org.elasticsearch.action.search.SearchAction;
import org.elasticsearch.action.search.SearchRequest;
import org.elasticsearch.client.Client;
import org.elasticsearch.common.util.concurrent.AbstractRunnable;
import org.elasticsearch.common.xcontent.LoggingDeprecationHandler;
import org.elasticsearch.core.TimeValue;
import org.elasticsearch.index.query.IdsQueryBuilder;
import org.elasticsearch.rest.RestStatus;
import org.elasticsearch.search.SearchHit;
import org.elasticsearch.threadpool.Scheduler;
import org.elasticsearch.threadpool.ThreadPool;
import org.elasticsearch.xcontent.NamedXContentRegistry;
import org.elasticsearch.xcontent.XContentFactory;
import org.elasticsearch.xcontent.XContentParser;
import org.elasticsearch.xcontent.XContentType;
import org.elasticsearch.xpack.core.ml.action.GetTrainedModelsAction;
import org.elasticsearch.xpack.core.ml.inference.TrainedModelConfig;
import org.elasticsearch.xpack.core.ml.inference.TrainedModelInput;
import org.elasticsearch.xpack.core.ml.inference.results.InferenceResults;
import org.elasticsearch.xpack.core.ml.inference.trainedmodel.IndexLocation;
import org.elasticsearch.xpack.core.ml.inference.trainedmodel.InferenceConfig;
import org.elasticsearch.xpack.core.ml.inference.trainedmodel.NlpConfig;
import org.elasticsearch.xpack.core.ml.inference.trainedmodel.TrainedModelLocation;
import org.elasticsearch.xpack.core.ml.inference.trainedmodel.VocabularyConfig;
import org.elasticsearch.xpack.core.ml.job.messages.Messages;
import org.elasticsearch.xpack.core.ml.utils.ExceptionsHelper;
import org.elasticsearch.xpack.ml.MachineLearning;
import org.elasticsearch.xpack.ml.inference.nlp.NlpTask;
import org.elasticsearch.xpack.ml.inference.nlp.Vocabulary;
import org.elasticsearch.xpack.ml.inference.nlp.tokenizers.TokenizationResult;
import org.elasticsearch.xpack.ml.inference.pytorch.process.NativePyTorchProcess;
import org.elasticsearch.xpack.ml.inference.pytorch.process.PyTorchProcessFactory;
import org.elasticsearch.xpack.ml.inference.pytorch.process.PyTorchResultProcessor;
import org.elasticsearch.xpack.ml.inference.pytorch.process.PyTorchStateStreamer;
import org.elasticsearch.xpack.ml.job.process.ProcessWorkerExecutorService;

import java.io.IOException;
import java.io.InputStream;
import java.time.Instant;
import java.util.Collections;
import java.util.List;
import java.util.Map;
import java.util.Objects;
import java.util.Optional;
import java.util.concurrent.ConcurrentHashMap;
import java.util.concurrent.ConcurrentMap;
import java.util.concurrent.ExecutorService;
import java.util.concurrent.atomic.AtomicBoolean;
import java.util.concurrent.atomic.AtomicLong;
import java.util.function.Consumer;

import static org.elasticsearch.xpack.core.ClientHelper.ML_ORIGIN;
import static org.elasticsearch.xpack.core.ClientHelper.executeAsyncWithOrigin;

public class DeploymentManager {

    private static final Logger logger = LogManager.getLogger(DeploymentManager.class);
    private static final AtomicLong requestIdCounter = new AtomicLong(1);

    private final Client client;
    private final NamedXContentRegistry xContentRegistry;
    private final PyTorchProcessFactory pyTorchProcessFactory;
    private final ExecutorService executorServiceForDeployment;
    private final ExecutorService executorServiceForProcess;
    private final ThreadPool threadPool;
    private final ConcurrentMap<Long, ProcessContext> processContextByAllocation = new ConcurrentHashMap<>();

    public DeploymentManager(
        Client client,
        NamedXContentRegistry xContentRegistry,
        ThreadPool threadPool,
        PyTorchProcessFactory pyTorchProcessFactory
    ) {
        this.client = Objects.requireNonNull(client);
        this.xContentRegistry = Objects.requireNonNull(xContentRegistry);
        this.pyTorchProcessFactory = Objects.requireNonNull(pyTorchProcessFactory);
        this.threadPool = Objects.requireNonNull(threadPool);
        this.executorServiceForDeployment = threadPool.executor(MachineLearning.UTILITY_THREAD_POOL_NAME);
        this.executorServiceForProcess = threadPool.executor(MachineLearning.JOB_COMMS_THREAD_POOL_NAME);
    }

    public void startDeployment(TrainedModelDeploymentTask task, ActionListener<TrainedModelDeploymentTask> listener) {
        doStartDeployment(task, listener);
    }

    public Optional<ModelStats> getStats(TrainedModelDeploymentTask task) {
        return Optional.ofNullable(processContextByAllocation.get(task.getId()))
            .map(
                processContext -> new ModelStats(
<<<<<<< HEAD
                    processContext.getResultProcessor().getTimingStats(),
                    processContext.getResultProcessor().getLastUsed()
=======
                    processContext.startTime,
                    processContext.getResultProcessor().getTimingStats(),
                    processContext.getResultProcessor().getLastUsed(),
                    processContext.executorService.queueSize() + processContext.getResultProcessor().numberOfPendingResults()
>>>>>>> d90fa4eb
                )
            );
    }

    private void doStartDeployment(TrainedModelDeploymentTask task, ActionListener<TrainedModelDeploymentTask> finalListener) {
        logger.debug("[{}] Starting model deployment", task.getModelId());

        ProcessContext processContext = new ProcessContext(task, executorServiceForProcess);

        if (processContextByAllocation.putIfAbsent(task.getId(), processContext) != null) {
            finalListener.onFailure(ExceptionsHelper.serverError("[{}] Could not create process as one already exists", task.getModelId()));
            return;
        }

        ActionListener<TrainedModelDeploymentTask> listener = ActionListener.wrap(finalListener::onResponse, failure -> {
            processContextByAllocation.remove(task.getId());
            finalListener.onFailure(failure);
        });

        ActionListener<Boolean> modelLoadedListener = ActionListener.wrap(success -> {
            executorServiceForProcess.execute(() -> processContext.getResultProcessor().process(processContext.process.get()));
            listener.onResponse(task);
        }, listener::onFailure);

        ActionListener<GetTrainedModelsAction.Response> getModelListener = ActionListener.wrap(getModelResponse -> {
            assert getModelResponse.getResources().results().size() == 1;
            TrainedModelConfig modelConfig = getModelResponse.getResources().results().get(0);
            processContext.modelInput.set(modelConfig.getInput());

            assert modelConfig.getInferenceConfig() instanceof NlpConfig;
            NlpConfig nlpConfig = (NlpConfig) modelConfig.getInferenceConfig();
            task.init(nlpConfig);

            SearchRequest searchRequest = vocabSearchRequest(nlpConfig.getVocabularyConfig(), modelConfig.getModelId());
            executeAsyncWithOrigin(client, ML_ORIGIN, SearchAction.INSTANCE, searchRequest, ActionListener.wrap(searchVocabResponse -> {
                if (searchVocabResponse.getHits().getHits().length == 0) {
                    listener.onFailure(
                        new ResourceNotFoundException(
                            Messages.getMessage(
                                Messages.VOCABULARY_NOT_FOUND,
                                task.getModelId(),
                                VocabularyConfig.docId(modelConfig.getModelId())
                            )
                        )
                    );
                    return;
                }

                Vocabulary vocabulary = parseVocabularyDocLeniently(searchVocabResponse.getHits().getAt(0));
                NlpTask nlpTask = new NlpTask(nlpConfig, vocabulary);
                NlpTask.Processor processor = nlpTask.createProcessor();
                processContext.nlpTaskProcessor.set(processor);
                // here, we are being called back on the searching thread, which MAY be a network thread
                // `startAndLoad` creates named pipes, blocking the calling thread, better to execute that in our utility
                // executor.
                executorServiceForDeployment.execute(() -> startAndLoad(processContext, modelConfig.getLocation(), modelLoadedListener));
            }, listener::onFailure));
        }, listener::onFailure);

        executeAsyncWithOrigin(
            client,
            ML_ORIGIN,
            GetTrainedModelsAction.INSTANCE,
            new GetTrainedModelsAction.Request(task.getModelId()),
            getModelListener
        );
    }

    private SearchRequest vocabSearchRequest(VocabularyConfig vocabularyConfig, String modelId) {
        return client.prepareSearch(vocabularyConfig.getIndex())
            .setQuery(new IdsQueryBuilder().addIds(VocabularyConfig.docId(modelId)))
            .setSize(1)
            .setTrackTotalHits(false)
            .request();
    }

    Vocabulary parseVocabularyDocLeniently(SearchHit hit) throws IOException {
        try (
            InputStream stream = hit.getSourceRef().streamInput();
            XContentParser parser = XContentFactory.xContent(XContentType.JSON)
                .createParser(xContentRegistry, LoggingDeprecationHandler.INSTANCE, stream)
        ) {
            return Vocabulary.createParser(true).apply(parser, null);
        } catch (IOException e) {
            logger.error(new ParameterizedMessage("failed to parse vocabulary [{}]", hit.getId()), e);
            throw e;
        }
    }

    private void startAndLoad(ProcessContext processContext, TrainedModelLocation modelLocation, ActionListener<Boolean> loadedListener) {
        try {
            processContext.startProcess();
            processContext.loadModel(modelLocation, loadedListener);
        } catch (Exception e) {
            loadedListener.onFailure(e);
        }
    }

    public void stopDeployment(TrainedModelDeploymentTask task) {
        ProcessContext processContext;
        synchronized (processContextByAllocation) {
            processContext = processContextByAllocation.get(task.getId());
        }
        if (processContext != null) {
            logger.info("[{}] Stopping deployment", task.getModelId());
            processContext.stopProcess();
        } else {
            logger.debug("[{}] No process context to stop", task.getModelId());
        }
    }

    public void infer(
        TrainedModelDeploymentTask task,
        InferenceConfig config,
        Map<String, Object> doc,
        TimeValue timeout,
        ActionListener<InferenceResults> listener
    ) {
        if (task.isStopped()) {
            listener.onFailure(
                new IllegalStateException(
                    "[" + task.getModelId() + "] is stopping or stopped due to [" + task.stoppedReason().orElse("") + "]"
                )
            );
            return;
        }

        ProcessContext processContext = processContextByAllocation.get(task.getId());
        if (processContext == null) {
            listener.onFailure(new IllegalStateException("[" + task.getModelId() + "] process context missing"));
            return;
        }

        final long requestId = requestIdCounter.getAndIncrement();
        InferenceAction inferenceAction = new InferenceAction(
            task.getModelId(),
            requestId,
            timeout,
            processContext,
            config,
            doc,
            threadPool,
            listener
        );
        try {
            processContext.executorService.execute(inferenceAction);
        } catch (Exception e) {
            inferenceAction.onFailure(e);
        }
    }

    static class InferenceAction extends AbstractRunnable {
        private final String modelId;
        private final long requestId;
        private final TimeValue timeout;
        private final Scheduler.Cancellable timeoutHandler;
        private final ProcessContext processContext;
        private final InferenceConfig config;
        private final Map<String, Object> doc;
        private final ActionListener<InferenceResults> listener;
        private final AtomicBoolean notified = new AtomicBoolean();

        InferenceAction(
            String modelId,
            long requestId,
            TimeValue timeout,
            ProcessContext processContext,
            InferenceConfig config,
            Map<String, Object> doc,
            ThreadPool threadPool,
            ActionListener<InferenceResults> listener
        ) {
            this.modelId = modelId;
            this.requestId = requestId;
            this.timeout = timeout;
            this.processContext = processContext;
            this.config = config;
            this.doc = doc;
            this.listener = listener;
            this.timeoutHandler = threadPool.schedule(
                this::onTimeout,
                ExceptionsHelper.requireNonNull(timeout, "timeout"),
                MachineLearning.UTILITY_THREAD_POOL_NAME
            );
        }

        void onTimeout() {
            if (notified.compareAndSet(false, true)) {
                processContext.getResultProcessor().ignoreResposeWithoutNotifying(String.valueOf(requestId));
                listener.onFailure(
                    new ElasticsearchStatusException("timeout [{}] waiting for inference result", RestStatus.TOO_MANY_REQUESTS, timeout)
                );
                return;
            }
            logger.debug("[{}] request [{}] received timeout after [{}] but listener already alerted", modelId, requestId, timeout);
        }

        void onSuccess(InferenceResults inferenceResults) {
            timeoutHandler.cancel();
            if (notified.compareAndSet(false, true)) {
                listener.onResponse(inferenceResults);
                return;
            }
            logger.debug("[{}] request [{}] received inference response but listener already notified", modelId, requestId);
        }

        @Override
        public void onFailure(Exception e) {
            timeoutHandler.cancel();
            if (notified.compareAndSet(false, true)) {
                processContext.getResultProcessor().ignoreResposeWithoutNotifying(String.valueOf(requestId));
                listener.onFailure(e);
                return;
            }
<<<<<<< HEAD
            logger.debug(() -> new ParameterizedMessage("request [{}] received failure but listener already notified", requestId), e);
=======
            logger.debug(
                () -> new ParameterizedMessage("[{}] request [{}] received failure but listener already notified", modelId, requestId),
                e
            );
>>>>>>> d90fa4eb
        }

        @Override
        protected void doRun() throws Exception {
            if (notified.get()) {
                // Should not execute request as it has already timed out while waiting in the queue
                logger.debug(
                    () -> new ParameterizedMessage("[{}] skipping inference on request [{}] as it has timed out", modelId, requestId)
                );
                return;
            }

            final String requestIdStr = String.valueOf(requestId);
            try {
                // The request builder expect a list of inputs which are then batched.
                // TODO batching was implemented for expected use-cases such as zero-shot
                // classification but is not used here.
                List<String> text = Collections.singletonList(NlpTask.extractInput(processContext.modelInput.get(), doc));
                NlpTask.Processor processor = processContext.nlpTaskProcessor.get();
                processor.validateInputs(text);
                assert config instanceof NlpConfig;
<<<<<<< HEAD
                NlpTask.Request request = processor.getRequestBuilder((NlpConfig) config).buildRequest(text, requestIdStr);
                logger.trace(() -> "Inference Request " + request.processInput.utf8ToString());
                PyTorchResultProcessor.PendingResult pendingResult = processContext.getResultProcessor().registerRequest(requestIdStr);
                processContext.process.get().writeInferenceRequest(request.processInput);
                waitForResult(
                    processContext,
                    pendingResult,
                    request.tokenization,
                    requestIdStr,
                    timeout,
                    processor.getResultProcessor((NlpConfig) config),
                    ActionListener.wrap(this::onSuccess, this::onFailure)
                );
=======
                NlpConfig nlpConfig = (NlpConfig) config;
                NlpTask.Request request = processor.getRequestBuilder(nlpConfig)
                    .buildRequest(text, requestIdStr, nlpConfig.getTokenization().getTruncate());
                logger.debug(() -> "Inference Request " + request.processInput.utf8ToString());
                if (request.tokenization.anyTruncated()) {
                    logger.debug("[{}] [{}] input truncated", modelId, requestId);
                }
                processContext.getResultProcessor()
                    .registerRequest(
                        requestIdStr,
                        ActionListener.wrap(
                            pyTorchResult -> processResult(
                                pyTorchResult,
                                processContext,
                                request.tokenization,
                                processor.getResultProcessor((NlpConfig) config),
                                ActionListener.wrap(this::onSuccess, this::onFailure)
                            ),
                            this::onFailure
                        )
                    );
                processContext.process.get().writeInferenceRequest(request.processInput);
>>>>>>> d90fa4eb
            } catch (IOException e) {
                logger.error(new ParameterizedMessage("[{}] error writing to process", processContext.task.getModelId()), e);
                onFailure(ExceptionsHelper.serverError("error writing to process", e));
            } catch (Exception e) {
                onFailure(e);
            }
        }

<<<<<<< HEAD
        private void waitForResult(
            ProcessContext processContext,
            PyTorchResultProcessor.PendingResult pendingResult,
            TokenizationResult tokenization,
            String requestId,
            TimeValue timeout,
            NlpTask.ResultProcessor inferenceResultsProcessor,
            ActionListener<InferenceResults> listener
        ) {
            try {
                PyTorchResult pyTorchResult = processContext.getResultProcessor()
                    .waitForResult(processContext.process.get(), requestId, pendingResult, timeout);
                if (pyTorchResult == null) {
                    listener.onFailure(
                        new ElasticsearchStatusException("timeout [{}] waiting for inference result", RestStatus.TOO_MANY_REQUESTS, timeout)
                    );
                    return;
                }

                if (pyTorchResult.isError()) {
                    listener.onFailure(new ElasticsearchStatusException(pyTorchResult.getError(), RestStatus.INTERNAL_SERVER_ERROR));
                    return;
                }

                logger.debug(
                    () -> new ParameterizedMessage("[{}] retrieved result for request [{}]", processContext.task.getModelId(), requestId)
                );
                InferenceResults results = inferenceResultsProcessor.processResult(tokenization, pyTorchResult);
                logger.debug(
                    () -> new ParameterizedMessage("[{}] processed result for request [{}]", processContext.task.getModelId(), requestId)
                );
                listener.onResponse(results);
            } catch (InterruptedException e) {
                listener.onFailure(e);
=======
        private void processResult(
            PyTorchResult pyTorchResult,
            ProcessContext processContext,
            TokenizationResult tokenization,
            NlpTask.ResultProcessor inferenceResultsProcessor,
            ActionListener<InferenceResults> listener
        ) {
            if (pyTorchResult.isError()) {
                listener.onFailure(new ElasticsearchStatusException(pyTorchResult.getError(), RestStatus.INTERNAL_SERVER_ERROR));
                return;
            }

            logger.debug(
                () -> new ParameterizedMessage("[{}] retrieved result for request [{}]", processContext.task.getModelId(), requestId)
            );
            if (notified.get()) {
                // The request has timed out. No need to spend cycles processing the result.
                logger.debug(
                    () -> new ParameterizedMessage(
                        "[{}] skipping result processing for request [{}] as the request has timed out",
                        processContext.task.getModelId(),
                        requestId
                    )
                );
                return;
>>>>>>> d90fa4eb
            }
            InferenceResults results = inferenceResultsProcessor.processResult(tokenization, pyTorchResult);
            logger.debug(
                () -> new ParameterizedMessage("[{}] processed result for request [{}]", processContext.task.getModelId(), requestId)
            );
            listener.onResponse(results);
        }
    }

    class ProcessContext {

        private final TrainedModelDeploymentTask task;
        private final SetOnce<NativePyTorchProcess> process = new SetOnce<>();
        private final SetOnce<NlpTask.Processor> nlpTaskProcessor = new SetOnce<>();
        private final SetOnce<TrainedModelInput> modelInput = new SetOnce<>();
        private final PyTorchResultProcessor resultProcessor;
        private final PyTorchStateStreamer stateStreamer;
        private final ProcessWorkerExecutorService executorService;
        private volatile Instant startTime;

        ProcessContext(TrainedModelDeploymentTask task, ExecutorService executorService) {
            this.task = Objects.requireNonNull(task);
            resultProcessor = new PyTorchResultProcessor(task.getModelId());
            this.stateStreamer = new PyTorchStateStreamer(client, executorService, xContentRegistry);
            this.executorService = new ProcessWorkerExecutorService(
                threadPool.getThreadContext(),
                "pytorch_inference",
                task.getParams().getQueueCapacity()
            );
        }

        PyTorchResultProcessor getResultProcessor() {
            return resultProcessor;
        }

        synchronized void startProcess() {
            process.set(pyTorchProcessFactory.createProcess(task, executorServiceForProcess, onProcessCrash()));
            startTime = Instant.now();
            executorServiceForProcess.submit(executorService::start);
        }

        synchronized void stopProcess() {
            resultProcessor.stop();
            executorService.shutdown();
            if (process.get() == null) {
                return;
            }
            try {
                stateStreamer.cancel();
                process.get().kill(true);
                processContextByAllocation.remove(task.getId());
            } catch (IOException e) {
                logger.error(new ParameterizedMessage("[{}] Failed to kill process", task.getModelId()), e);
            }
        }

        private Consumer<String> onProcessCrash() {
            return reason -> {
                logger.error("[{}] process crashed due to reason [{}]", task.getModelId(), reason);
                resultProcessor.stop();
                executorService.shutdown();
                processContextByAllocation.remove(task.getId());
                task.setFailed("process crashed due to reason [" + reason + "]");
            };
        }

        void loadModel(TrainedModelLocation modelLocation, ActionListener<Boolean> listener) {
            if (modelLocation instanceof IndexLocation) {
                process.get().loadModel(task.getModelId(), ((IndexLocation) modelLocation).getIndexName(), stateStreamer, listener);
            } else {
                throw new IllegalStateException("unsupported trained model location [" + modelLocation.getClass().getSimpleName() + "]");
            }
        }
    }
}<|MERGE_RESOLUTION|>--- conflicted
+++ resolved
@@ -103,15 +103,10 @@
         return Optional.ofNullable(processContextByAllocation.get(task.getId()))
             .map(
                 processContext -> new ModelStats(
-<<<<<<< HEAD
-                    processContext.getResultProcessor().getTimingStats(),
-                    processContext.getResultProcessor().getLastUsed()
-=======
                     processContext.startTime,
                     processContext.getResultProcessor().getTimingStats(),
                     processContext.getResultProcessor().getLastUsed(),
                     processContext.executorService.queueSize() + processContext.getResultProcessor().numberOfPendingResults()
->>>>>>> d90fa4eb
                 )
             );
     }
@@ -326,14 +321,10 @@
                 listener.onFailure(e);
                 return;
             }
-<<<<<<< HEAD
-            logger.debug(() -> new ParameterizedMessage("request [{}] received failure but listener already notified", requestId), e);
-=======
             logger.debug(
                 () -> new ParameterizedMessage("[{}] request [{}] received failure but listener already notified", modelId, requestId),
                 e
             );
->>>>>>> d90fa4eb
         }
 
         @Override
@@ -355,21 +346,6 @@
                 NlpTask.Processor processor = processContext.nlpTaskProcessor.get();
                 processor.validateInputs(text);
                 assert config instanceof NlpConfig;
-<<<<<<< HEAD
-                NlpTask.Request request = processor.getRequestBuilder((NlpConfig) config).buildRequest(text, requestIdStr);
-                logger.trace(() -> "Inference Request " + request.processInput.utf8ToString());
-                PyTorchResultProcessor.PendingResult pendingResult = processContext.getResultProcessor().registerRequest(requestIdStr);
-                processContext.process.get().writeInferenceRequest(request.processInput);
-                waitForResult(
-                    processContext,
-                    pendingResult,
-                    request.tokenization,
-                    requestIdStr,
-                    timeout,
-                    processor.getResultProcessor((NlpConfig) config),
-                    ActionListener.wrap(this::onSuccess, this::onFailure)
-                );
-=======
                 NlpConfig nlpConfig = (NlpConfig) config;
                 NlpTask.Request request = processor.getRequestBuilder(nlpConfig)
                     .buildRequest(text, requestIdStr, nlpConfig.getTokenization().getTruncate());
@@ -392,7 +368,6 @@
                         )
                     );
                 processContext.process.get().writeInferenceRequest(request.processInput);
->>>>>>> d90fa4eb
             } catch (IOException e) {
                 logger.error(new ParameterizedMessage("[{}] error writing to process", processContext.task.getModelId()), e);
                 onFailure(ExceptionsHelper.serverError("error writing to process", e));
@@ -401,42 +376,6 @@
             }
         }
 
-<<<<<<< HEAD
-        private void waitForResult(
-            ProcessContext processContext,
-            PyTorchResultProcessor.PendingResult pendingResult,
-            TokenizationResult tokenization,
-            String requestId,
-            TimeValue timeout,
-            NlpTask.ResultProcessor inferenceResultsProcessor,
-            ActionListener<InferenceResults> listener
-        ) {
-            try {
-                PyTorchResult pyTorchResult = processContext.getResultProcessor()
-                    .waitForResult(processContext.process.get(), requestId, pendingResult, timeout);
-                if (pyTorchResult == null) {
-                    listener.onFailure(
-                        new ElasticsearchStatusException("timeout [{}] waiting for inference result", RestStatus.TOO_MANY_REQUESTS, timeout)
-                    );
-                    return;
-                }
-
-                if (pyTorchResult.isError()) {
-                    listener.onFailure(new ElasticsearchStatusException(pyTorchResult.getError(), RestStatus.INTERNAL_SERVER_ERROR));
-                    return;
-                }
-
-                logger.debug(
-                    () -> new ParameterizedMessage("[{}] retrieved result for request [{}]", processContext.task.getModelId(), requestId)
-                );
-                InferenceResults results = inferenceResultsProcessor.processResult(tokenization, pyTorchResult);
-                logger.debug(
-                    () -> new ParameterizedMessage("[{}] processed result for request [{}]", processContext.task.getModelId(), requestId)
-                );
-                listener.onResponse(results);
-            } catch (InterruptedException e) {
-                listener.onFailure(e);
-=======
         private void processResult(
             PyTorchResult pyTorchResult,
             ProcessContext processContext,
@@ -462,7 +401,6 @@
                     )
                 );
                 return;
->>>>>>> d90fa4eb
             }
             InferenceResults results = inferenceResultsProcessor.processResult(tokenization, pyTorchResult);
             logger.debug(

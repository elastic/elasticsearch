/*
 * Copyright Elasticsearch B.V. and/or licensed to Elasticsearch B.V. under one
 * or more contributor license agreements. Licensed under the Elastic License;
 * you may not use this file except in compliance with the Elastic License.
 */
package org.elasticsearch.xpack.ml.inference.ingest;

import org.apache.logging.log4j.LogManager;
import org.apache.logging.log4j.Logger;
import org.apache.logging.log4j.message.ParameterizedMessage;
import org.elasticsearch.ElasticsearchException;
import org.elasticsearch.ElasticsearchStatusException;
import org.elasticsearch.Version;
import org.elasticsearch.action.ActionListener;
import org.elasticsearch.client.Client;
import org.elasticsearch.cluster.ClusterState;
import org.elasticsearch.cluster.metadata.MetaData;
import org.elasticsearch.cluster.service.ClusterService;
import org.elasticsearch.common.settings.Setting;
import org.elasticsearch.common.settings.Settings;
import org.elasticsearch.ingest.AbstractProcessor;
import org.elasticsearch.ingest.ConfigurationUtils;
import org.elasticsearch.ingest.IngestDocument;
import org.elasticsearch.ingest.IngestMetadata;
import org.elasticsearch.ingest.IngestService;
import org.elasticsearch.ingest.Pipeline;
import org.elasticsearch.ingest.PipelineConfiguration;
import org.elasticsearch.ingest.Processor;
import org.elasticsearch.rest.RestStatus;
import org.elasticsearch.xpack.core.ml.action.InternalInferModelAction;
import org.elasticsearch.xpack.core.ml.inference.results.InferenceResults;
import org.elasticsearch.xpack.core.ml.inference.results.WarningInferenceResults;
import org.elasticsearch.xpack.core.ml.inference.trainedmodel.ClassificationConfig;
import org.elasticsearch.xpack.core.ml.inference.trainedmodel.InferenceConfig;
import org.elasticsearch.xpack.core.ml.inference.trainedmodel.RegressionConfig;
import org.elasticsearch.xpack.core.ml.job.messages.Messages;
import org.elasticsearch.xpack.core.ml.utils.ExceptionsHelper;
import org.elasticsearch.xpack.ml.notifications.InferenceAuditor;

import java.util.Arrays;
import java.util.HashMap;
import java.util.HashSet;
import java.util.Map;
import java.util.Set;
import java.util.concurrent.atomic.AtomicBoolean;
import java.util.function.BiConsumer;
import java.util.function.Consumer;

import static org.elasticsearch.xpack.core.ClientHelper.ML_ORIGIN;
import static org.elasticsearch.xpack.core.ClientHelper.executeAsyncWithOrigin;

public class InferenceProcessor extends AbstractProcessor {

    // How many total inference processors are allowed to be used in the cluster.
    public static final Setting<Integer> MAX_INFERENCE_PROCESSORS = Setting.intSetting("xpack.ml.max_inference_processors",
        50,
        1,
        Setting.Property.Dynamic,
        Setting.Property.NodeScope);

    public static final String TYPE = "inference";
    public static final String MODEL_ID = "model_id";
    public static final String INFERENCE_CONFIG = "inference_config";
    public static final String TARGET_FIELD = "target_field";
    public static final String FIELD_MAPPINGS = "field_mappings";
<<<<<<< HEAD
    public static final String MODEL_INFO_FIELD = "model_info_field";
    public static final String INCLUDE_MODEL_METADATA = "include_model_metadata";
    public static final String WARNING_FIELD = "warning_field";
=======
    private static final String DEFAULT_TARGET_FIELD = "ml.inference";
>>>>>>> b805d953

    private final Client client;
    private final String modelId;

    private final String targetField;
    private final InferenceConfig inferenceConfig;
    private final Map<String, String> fieldMapping;
    private final InferenceAuditor auditor;
    private final String warningsField;
    private volatile boolean previouslyLicensed;
    private final AtomicBoolean shouldAudit = new AtomicBoolean(true);

    public InferenceProcessor(Client client,
                              InferenceAuditor auditor,
                              String tag,
                              String targetField,
                              String modelId,
                              InferenceConfig inferenceConfig,
<<<<<<< HEAD
                              Map<String, String> fieldMapping,
                              String modelInfoField,
                              boolean includeModelMetadata,
                              String warningsField) {
=======
                              Map<String, String> fieldMapping) {
>>>>>>> b805d953
        super(tag);
        this.client = ExceptionsHelper.requireNonNull(client, "client");
        this.targetField = ExceptionsHelper.requireNonNull(targetField, TARGET_FIELD);
        this.auditor = ExceptionsHelper.requireNonNull(auditor, "auditor");
        this.modelId = ExceptionsHelper.requireNonNull(modelId, MODEL_ID);
        this.inferenceConfig = ExceptionsHelper.requireNonNull(inferenceConfig, INFERENCE_CONFIG);
        this.fieldMapping = ExceptionsHelper.requireNonNull(fieldMapping, FIELD_MAPPINGS);
        this.warningsField = warningsField;
    }

    public String getModelId() {
        return modelId;
    }

    @Override
    public void execute(IngestDocument ingestDocument, BiConsumer<IngestDocument, Exception> handler) {
        executeAsyncWithOrigin(client,
            ML_ORIGIN,
            InternalInferModelAction.INSTANCE,
            this.buildRequest(ingestDocument),
            ActionListener.wrap(
                r -> handleResponse(r, ingestDocument, handler),
                e -> handler.accept(ingestDocument, e)
            ));
    }

    void handleResponse(InternalInferModelAction.Response response,
                        IngestDocument ingestDocument,
                        BiConsumer<IngestDocument, Exception> handler) {
        if (previouslyLicensed == false) {
            previouslyLicensed = true;
        }
        if (response.isLicensed() == false) {
            auditWarningAboutLicenseIfNecessary();
        }
        try {
            mutateDocument(response, ingestDocument);
            handler.accept(ingestDocument, null);
        } catch(ElasticsearchException ex) {
            handler.accept(ingestDocument, ex);
        }
    }

    InternalInferModelAction.Request buildRequest(IngestDocument ingestDocument) {
        Map<String, Object> fields = new HashMap<>(ingestDocument.getSourceAndMetadata());
        if (fieldMapping != null) {
            fieldMapping.forEach((src, dest) -> {
                Object srcValue = fields.remove(src);
                if (srcValue != null) {
                    fields.put(dest, srcValue);
                }
            });
        }
        return new InternalInferModelAction.Request(modelId, fields, inferenceConfig, previouslyLicensed);
    }

    void auditWarningAboutLicenseIfNecessary() {
        if (shouldAudit.compareAndSet(true, false)) {
            auditor.warning(
                modelId,
                "This cluster is no longer licensed to use this model in the inference ingest processor. " +
                    "Please update your license information.");
        }
    }

    void mutateDocument(InternalInferModelAction.Response response, IngestDocument ingestDocument) {
        if (response.getInferenceResults().isEmpty()) {
            throw new ElasticsearchStatusException("Unexpected empty inference response", RestStatus.INTERNAL_SERVER_ERROR);
        }
<<<<<<< HEAD
        InferenceResults inferenceResults = response.getInferenceResults().get(0);
        if (inferenceResults instanceof WarningInferenceResults) {
            if (warningsField != null) {
                inferenceResults.writeResult(ingestDocument, warningsField, inferenceConfig);
            }
        } else {
            response.getInferenceResults().get(0).writeResult(ingestDocument, this.targetField, inferenceConfig);
        }
        if (includeModelMetadata) {
            ingestDocument.setFieldValue(modelInfoField + "." + MODEL_ID, modelId);
        }
=======
        response.getInferenceResults().get(0).writeResult(ingestDocument, this.targetField);
        ingestDocument.setFieldValue(targetField + "." + MODEL_ID, modelId);
>>>>>>> b805d953
    }

    @Override
    public IngestDocument execute(IngestDocument ingestDocument) {
        throw new UnsupportedOperationException("should never be called");
    }

    @Override
    public String getType() {
        return TYPE;
    }

    public static final class Factory implements Processor.Factory, Consumer<ClusterState> {

        private static final Logger logger = LogManager.getLogger(Factory.class);

        private final Client client;
        private final IngestService ingestService;
        private final InferenceAuditor auditor;
        private volatile int currentInferenceProcessors;
        private volatile int maxIngestProcessors;
        private volatile Version minNodeVersion = Version.CURRENT;

        public Factory(Client client,
                       ClusterService clusterService,
                       Settings settings,
                       IngestService ingestService) {
            this.client = client;
            this.maxIngestProcessors = MAX_INFERENCE_PROCESSORS.get(settings);
            this.ingestService = ingestService;
            this.auditor = new InferenceAuditor(client, clusterService.getNodeName());
            clusterService.getClusterSettings().addSettingsUpdateConsumer(MAX_INFERENCE_PROCESSORS, this::setMaxIngestProcessors);
        }

        @Override
        public void accept(ClusterState state) {
            minNodeVersion = state.nodes().getMinNodeVersion();
            MetaData metaData = state.getMetaData();
            if (metaData == null) {
                currentInferenceProcessors = 0;
                return;
            }
            IngestMetadata ingestMetadata = metaData.custom(IngestMetadata.TYPE);
            if (ingestMetadata == null) {
                currentInferenceProcessors = 0;
                return;
            }

            int count = 0;
            for (PipelineConfiguration configuration : ingestMetadata.getPipelines().values()) {
                try {
                    Pipeline pipeline = Pipeline.create(configuration.getId(),
                        configuration.getConfigAsMap(),
                        ingestService.getProcessorFactories(),
                        ingestService.getScriptService());
                    count += pipeline.getProcessors().stream().filter(processor -> processor instanceof InferenceProcessor).count();
                } catch (Exception ex) {
                    logger.warn(new ParameterizedMessage("failure parsing pipeline config [{}]", configuration.getId()), ex);
                }
            }
            currentInferenceProcessors = count;
        }

        // Used for testing
        int numInferenceProcessors() {
            return currentInferenceProcessors;
        }

        @Override
        public InferenceProcessor create(Map<String, Processor.Factory> processorFactories, String tag, Map<String, Object> config) {

            if (this.maxIngestProcessors <= currentInferenceProcessors) {
                throw new ElasticsearchStatusException("Max number of inference processors reached, total inference processors [{}]. " +
                    "Adjust the setting [{}]: [{}] if a greater number is desired.",
                    RestStatus.CONFLICT,
                    currentInferenceProcessors,
                    MAX_INFERENCE_PROCESSORS.getKey(),
                    maxIngestProcessors);
            }

            String modelId = ConfigurationUtils.readStringProperty(TYPE, tag, config, MODEL_ID);
            String defaultTargetField = tag == null ? DEFAULT_TARGET_FIELD : DEFAULT_TARGET_FIELD + "." + tag;
            // If multiple inference processors are in the same pipeline, it is wise to tag them
            // The tag will keep default value entries from stepping on each other
            String targetField = ConfigurationUtils.readStringProperty(TYPE, tag, config, TARGET_FIELD, defaultTargetField);
            Map<String, String> fieldMapping = ConfigurationUtils.readOptionalMap(TYPE, tag, config, FIELD_MAPPINGS);
            InferenceConfig inferenceConfig = inferenceConfigFromMap(ConfigurationUtils.readMap(TYPE, tag, config, INFERENCE_CONFIG));
<<<<<<< HEAD
            String modelInfoField = ConfigurationUtils.readStringProperty(TYPE, tag, config, MODEL_INFO_FIELD, "ml");
            String warningsField = ConfigurationUtils.readOptionalStringProperty(TYPE, tag, config, WARNING_FIELD);
            // If multiple inference processors are in the same pipeline, it is wise to tag them
            // The tag will keep metadata entries from stepping on each other
            if (tag != null) {
                modelInfoField += "." + tag;
            }

            // Are any of the supplied fields duplicated? We don't want the processor overwriting previously written fields
            // in the same processor
            StringUniquenessVerifier stringUniquenessVerifier = new StringUniquenessVerifier();
            stringUniquenessVerifier.addFields(true, TARGET_FIELD, targetField)
                .addFields(includeModelMetadata, MODEL_INFO_FIELD, modelInfoField)
                .addFields(warningsField != null, WARNING_FIELD, warningsField);
            if (stringUniquenessVerifier.containsDuplicates()) {
                throw ExceptionsHelper.badRequestException("Cannot create processor as configured." +
                        " The following fields contain conflicting values {}",
                    stringUniquenessVerifier.getFieldsWithDuplicateValues());
            }
=======
>>>>>>> b805d953
            return new InferenceProcessor(client,
                auditor,
                tag,
                targetField,
                modelId,
                inferenceConfig,
<<<<<<< HEAD
                fieldMapping,
                modelInfoField,
                includeModelMetadata,
                warningsField);
=======
                fieldMapping);
>>>>>>> b805d953
        }

        // Package private for testing
        void setMaxIngestProcessors(int maxIngestProcessors) {
            logger.trace("updating setting maxIngestProcessors from [{}] to [{}]", this.maxIngestProcessors, maxIngestProcessors);
            this.maxIngestProcessors = maxIngestProcessors;
        }

        InferenceConfig inferenceConfigFromMap(Map<String, Object> inferenceConfig) {
            ExceptionsHelper.requireNonNull(inferenceConfig, INFERENCE_CONFIG);

            if (inferenceConfig.size() != 1) {
                throw ExceptionsHelper.badRequestException("{} must be an object with one inference type mapped to an object.",
                    INFERENCE_CONFIG);
            }
            Object value = inferenceConfig.values().iterator().next();

            if ((value instanceof Map<?, ?>) == false) {
                throw ExceptionsHelper.badRequestException("{} must be an object with one inference type mapped to an object.",
                    INFERENCE_CONFIG);
            }
            @SuppressWarnings("unchecked")
            Map<String, Object> valueMap = (Map<String, Object>)value;

            if (inferenceConfig.containsKey(ClassificationConfig.NAME)) {
                checkSupportedVersion(ClassificationConfig.EMPTY_PARAMS);
                return ClassificationConfig.fromMap(valueMap);
            } else if (inferenceConfig.containsKey(RegressionConfig.NAME)) {
                checkSupportedVersion(RegressionConfig.EMPTY_PARAMS);
                return RegressionConfig.fromMap(valueMap);
            } else {
                throw ExceptionsHelper.badRequestException("unrecognized inference configuration type {}. Supported types {}",
                    inferenceConfig.keySet(),
                    Arrays.asList(ClassificationConfig.NAME, RegressionConfig.NAME));
            }
        }

        void checkSupportedVersion(InferenceConfig config) {
            if (config.getMinimalSupportedVersion().after(minNodeVersion)) {
                throw ExceptionsHelper.badRequestException(Messages.getMessage(Messages.INFERENCE_CONFIG_NOT_SUPPORTED_ON_VERSION,
                    config.getName(),
                    config.getMinimalSupportedVersion(),
                    minNodeVersion));
            }
        }

        private static class StringUniquenessVerifier {

            private final Set<String> fieldsWithDuplicateValues = new HashSet<>();
            private final Map<String, String> valuesToFields = new HashMap<>();

            StringUniquenessVerifier addFields(boolean included, String field, String value) {
                if (included) {
                    if (valuesToFields.keySet().contains(value)) {
                        fieldsWithDuplicateValues.add(field);
                        fieldsWithDuplicateValues.add(valuesToFields.get(value));
                        return this;
                    }
                    valuesToFields.put(value, field);
                }
                return this;
            }

            boolean containsDuplicates() {
                return fieldsWithDuplicateValues.size() > 0;
            }

            Set<String> getFieldsWithDuplicateValues() {
                return fieldsWithDuplicateValues;
            }

        }

    }
}<|MERGE_RESOLUTION|>--- conflicted
+++ resolved
@@ -63,13 +63,7 @@
     public static final String INFERENCE_CONFIG = "inference_config";
     public static final String TARGET_FIELD = "target_field";
     public static final String FIELD_MAPPINGS = "field_mappings";
-<<<<<<< HEAD
-    public static final String MODEL_INFO_FIELD = "model_info_field";
-    public static final String INCLUDE_MODEL_METADATA = "include_model_metadata";
-    public static final String WARNING_FIELD = "warning_field";
-=======
     private static final String DEFAULT_TARGET_FIELD = "ml.inference";
->>>>>>> b805d953
 
     private final Client client;
     private final String modelId;
@@ -78,7 +72,6 @@
     private final InferenceConfig inferenceConfig;
     private final Map<String, String> fieldMapping;
     private final InferenceAuditor auditor;
-    private final String warningsField;
     private volatile boolean previouslyLicensed;
     private final AtomicBoolean shouldAudit = new AtomicBoolean(true);
 
@@ -88,14 +81,7 @@
                               String targetField,
                               String modelId,
                               InferenceConfig inferenceConfig,
-<<<<<<< HEAD
-                              Map<String, String> fieldMapping,
-                              String modelInfoField,
-                              boolean includeModelMetadata,
-                              String warningsField) {
-=======
                               Map<String, String> fieldMapping) {
->>>>>>> b805d953
         super(tag);
         this.client = ExceptionsHelper.requireNonNull(client, "client");
         this.targetField = ExceptionsHelper.requireNonNull(targetField, TARGET_FIELD);
@@ -103,7 +89,6 @@
         this.modelId = ExceptionsHelper.requireNonNull(modelId, MODEL_ID);
         this.inferenceConfig = ExceptionsHelper.requireNonNull(inferenceConfig, INFERENCE_CONFIG);
         this.fieldMapping = ExceptionsHelper.requireNonNull(fieldMapping, FIELD_MAPPINGS);
-        this.warningsField = warningsField;
     }
 
     public String getModelId() {
@@ -165,22 +150,13 @@
         if (response.getInferenceResults().isEmpty()) {
             throw new ElasticsearchStatusException("Unexpected empty inference response", RestStatus.INTERNAL_SERVER_ERROR);
         }
-<<<<<<< HEAD
         InferenceResults inferenceResults = response.getInferenceResults().get(0);
         if (inferenceResults instanceof WarningInferenceResults) {
-            if (warningsField != null) {
-                inferenceResults.writeResult(ingestDocument, warningsField, inferenceConfig);
-            }
+            inferenceResults.writeResult(ingestDocument, this.targetField);
         } else {
-            response.getInferenceResults().get(0).writeResult(ingestDocument, this.targetField, inferenceConfig);
-        }
-        if (includeModelMetadata) {
-            ingestDocument.setFieldValue(modelInfoField + "." + MODEL_ID, modelId);
-        }
-=======
-        response.getInferenceResults().get(0).writeResult(ingestDocument, this.targetField);
+            response.getInferenceResults().get(0).writeResult(ingestDocument, this.targetField);
+        }
         ingestDocument.setFieldValue(targetField + "." + MODEL_ID, modelId);
->>>>>>> b805d953
     }
 
     @Override
@@ -196,6 +172,10 @@
     public static final class Factory implements Processor.Factory, Consumer<ClusterState> {
 
         private static final Logger logger = LogManager.getLogger(Factory.class);
+
+        private static final Set<String> RESERVED_ML_FIELD_NAMES = new HashSet<>(Arrays.asList(
+            WarningInferenceResults.WARNING.getPreferredName(),
+            MODEL_ID));
 
         private final Client client;
         private final IngestService ingestService;
@@ -268,42 +248,14 @@
             String targetField = ConfigurationUtils.readStringProperty(TYPE, tag, config, TARGET_FIELD, defaultTargetField);
             Map<String, String> fieldMapping = ConfigurationUtils.readOptionalMap(TYPE, tag, config, FIELD_MAPPINGS);
             InferenceConfig inferenceConfig = inferenceConfigFromMap(ConfigurationUtils.readMap(TYPE, tag, config, INFERENCE_CONFIG));
-<<<<<<< HEAD
-            String modelInfoField = ConfigurationUtils.readStringProperty(TYPE, tag, config, MODEL_INFO_FIELD, "ml");
-            String warningsField = ConfigurationUtils.readOptionalStringProperty(TYPE, tag, config, WARNING_FIELD);
-            // If multiple inference processors are in the same pipeline, it is wise to tag them
-            // The tag will keep metadata entries from stepping on each other
-            if (tag != null) {
-                modelInfoField += "." + tag;
-            }
-
-            // Are any of the supplied fields duplicated? We don't want the processor overwriting previously written fields
-            // in the same processor
-            StringUniquenessVerifier stringUniquenessVerifier = new StringUniquenessVerifier();
-            stringUniquenessVerifier.addFields(true, TARGET_FIELD, targetField)
-                .addFields(includeModelMetadata, MODEL_INFO_FIELD, modelInfoField)
-                .addFields(warningsField != null, WARNING_FIELD, warningsField);
-            if (stringUniquenessVerifier.containsDuplicates()) {
-                throw ExceptionsHelper.badRequestException("Cannot create processor as configured." +
-                        " The following fields contain conflicting values {}",
-                    stringUniquenessVerifier.getFieldsWithDuplicateValues());
-            }
-=======
->>>>>>> b805d953
+
             return new InferenceProcessor(client,
                 auditor,
                 tag,
                 targetField,
                 modelId,
                 inferenceConfig,
-<<<<<<< HEAD
-                fieldMapping,
-                modelInfoField,
-                includeModelMetadata,
-                warningsField);
-=======
                 fieldMapping);
->>>>>>> b805d953
         }
 
         // Package private for testing
@@ -314,7 +266,9 @@
 
         InferenceConfig inferenceConfigFromMap(Map<String, Object> inferenceConfig) {
             ExceptionsHelper.requireNonNull(inferenceConfig, INFERENCE_CONFIG);
-
+            //throw ExceptionsHelper.badRequestException("Cannot create processor as configured." +
+            //                        " The following fields contain conflicting values {}",
+            //                    stringUniquenessVerifier.getFieldsWithDuplicateValues());
             if (inferenceConfig.size() != 1) {
                 throw ExceptionsHelper.badRequestException("{} must be an object with one inference type mapped to an object.",
                     INFERENCE_CONFIG);
@@ -349,33 +303,5 @@
                     minNodeVersion));
             }
         }
-
-        private static class StringUniquenessVerifier {
-
-            private final Set<String> fieldsWithDuplicateValues = new HashSet<>();
-            private final Map<String, String> valuesToFields = new HashMap<>();
-
-            StringUniquenessVerifier addFields(boolean included, String field, String value) {
-                if (included) {
-                    if (valuesToFields.keySet().contains(value)) {
-                        fieldsWithDuplicateValues.add(field);
-                        fieldsWithDuplicateValues.add(valuesToFields.get(value));
-                        return this;
-                    }
-                    valuesToFields.put(value, field);
-                }
-                return this;
-            }
-
-            boolean containsDuplicates() {
-                return fieldsWithDuplicateValues.size() > 0;
-            }
-
-            Set<String> getFieldsWithDuplicateValues() {
-                return fieldsWithDuplicateValues;
-            }
-
-        }
-
     }
 }
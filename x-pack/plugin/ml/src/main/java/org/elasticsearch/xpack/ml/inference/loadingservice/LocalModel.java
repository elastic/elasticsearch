/*
 * Copyright Elasticsearch B.V. and/or licensed to Elasticsearch B.V. under one
 * or more contributor license agreements. Licensed under the Elastic License;
 * you may not use this file except in compliance with the Elastic License.
 */
package org.elasticsearch.xpack.ml.inference.loadingservice;

import org.elasticsearch.action.ActionListener;
import org.elasticsearch.xpack.core.ml.inference.TrainedModelInput;
import org.elasticsearch.xpack.core.ml.inference.results.InferenceResults;
import org.elasticsearch.xpack.core.ml.inference.results.WarningInferenceResults;
import org.elasticsearch.xpack.core.ml.inference.trainedmodel.InferenceConfig;
import org.elasticsearch.xpack.core.ml.inference.trainedmodel.InferenceConfigUpdate;
import org.elasticsearch.xpack.core.ml.inference.trainedmodel.InferenceStats;
import org.elasticsearch.xpack.core.ml.inference.trainedmodel.inference.InferenceDefinition;
import org.elasticsearch.xpack.core.ml.job.messages.Messages;
import org.elasticsearch.xpack.core.ml.utils.ExceptionsHelper;
import org.elasticsearch.xpack.core.ml.utils.MapHelper;
import org.elasticsearch.xpack.ml.inference.TrainedModelStatsService;

import java.util.HashMap;
import java.util.HashSet;
import java.util.Map;
import java.util.Set;
import java.util.concurrent.atomic.AtomicReference;
import java.util.concurrent.atomic.LongAdder;

import static org.elasticsearch.xpack.core.ml.job.messages.Messages.INFERENCE_WARNING_ALL_FIELDS_MISSING;

public class LocalModel {

    private final InferenceDefinition trainedModelDefinition;
    private final String modelId;
    private final Set<String> fieldNames;
    private final Map<String, String> defaultFieldMap;
    private final InferenceStats.Accumulator statsAccumulator;
    private final TrainedModelStatsService trainedModelStatsService;
    private volatile long persistenceQuotient = 100;
    private final LongAdder currentInferenceCount;
    private final InferenceConfig inferenceConfig;

    public LocalModel(String modelId,
                      String nodeId,
                      InferenceDefinition trainedModelDefinition,
                      TrainedModelInput input,
                      Map<String, String> defaultFieldMap,
                      InferenceConfig modelInferenceConfig,
                      TrainedModelStatsService trainedModelStatsService) {
        this.trainedModelDefinition = trainedModelDefinition;
        this.modelId = modelId;
        this.fieldNames = new HashSet<>(input.getFieldNames());
        // the ctor being called means a new instance was created.
        // Consequently, it was not loaded from cache and on stats persist we should increment accordingly.
        this.statsAccumulator = new InferenceStats.Accumulator(modelId, nodeId, 1L);
        this.trainedModelStatsService = trainedModelStatsService;
        this.defaultFieldMap = defaultFieldMap == null ? null : new HashMap<>(defaultFieldMap);
        this.currentInferenceCount = new LongAdder();
        this.inferenceConfig = modelInferenceConfig;
    }

    long ramBytesUsed() {
        return trainedModelDefinition.ramBytesUsed();
    }

    public String getModelId() {
        return modelId;
    }

    public InferenceStats getLatestStatsAndReset() {
        return statsAccumulator.currentStatsAndReset();
    }

    void persistStats(boolean flush) {
        trainedModelStatsService.queueStats(getLatestStatsAndReset(), flush);
        if (persistenceQuotient < 1000 && currentInferenceCount.sum() > 1000) {
            persistenceQuotient = 1000;
        }
        if (persistenceQuotient < 10_000 && currentInferenceCount.sum() > 10_000) {
            persistenceQuotient = 10_000;
        }
    }

<<<<<<< HEAD
    public InferenceResults internalInfer(Map<String, Object> fields) {
        LocalModel.mapFieldsIfNecessary(fields, defaultFieldMap);
        Map<String, Object> flattenedFields = MapHelper.dotCollapse(fields, fieldNames);
        if (flattenedFields.isEmpty()) {
            new WarningInferenceResults(Messages.getMessage(INFERENCE_WARNING_ALL_FIELDS_MISSING, modelId));
        }
        return trainedModelDefinition.infer(flattenedFields, inferenceConfig);
    }

=======
>>>>>>> be4bc336
    public void infer(Map<String, Object> fields, InferenceConfigUpdate update, ActionListener<InferenceResults> listener) {
        if (update.isSupported(this.inferenceConfig) == false) {
            listener.onFailure(ExceptionsHelper.badRequestException(
                "Model [{}] has inference config of type [{}] which is not supported by inference request of type [{}]",
                this.modelId,
                this.inferenceConfig.getName(),
                update.getName()));
            return;
        }
        try {
            statsAccumulator.incInference();
            currentInferenceCount.increment();

            // Needs to happen before collapse as defaultFieldMap might resolve fields to their appropriate name
            LocalModel.mapFieldsIfNecessary(fields, defaultFieldMap);

            Map<String, Object> flattenedFields = MapHelper.dotCollapse(fields, fieldNames);
            boolean shouldPersistStats = ((currentInferenceCount.sum() + 1) % persistenceQuotient == 0);
            if (flattenedFields.isEmpty()) {
                statsAccumulator.incMissingFields();
                if (shouldPersistStats) {
                    persistStats(false);
                }
                listener.onResponse(new WarningInferenceResults(Messages.getMessage(INFERENCE_WARNING_ALL_FIELDS_MISSING, modelId)));
                return;
            }
            InferenceResults inferenceResults = trainedModelDefinition.infer(flattenedFields, update.apply(inferenceConfig));
            if (shouldPersistStats) {
                persistStats(false);
            }
            listener.onResponse(inferenceResults);
        } catch (Exception e) {
            statsAccumulator.incFailure();
            listener.onFailure(e);
        }
    }

    public InferenceResults infer(Map<String, Object> fields, InferenceConfigUpdate update) throws Exception {
        AtomicReference<InferenceResults> result = new AtomicReference<>();
        AtomicReference<Exception> exception = new AtomicReference<>();
        ActionListener<InferenceResults> listener = ActionListener.wrap(
            result::set,
            exception::set
        );

        infer(fields, update, listener);
        if (exception.get() != null) {
            throw exception.get();
        }

        return result.get();
    }

    /**
     * Used for translating field names in according to the passed `fieldMappings` parameter.
     *
     * This mutates the `fields` parameter in-place.
     *
     * Fields are only appended. If the expected field name already exists, it is not created/overwritten.
     *
     * Original fields are not deleted.
     *
     * @param fields Fields to map against
     * @param fieldMapping Field originalName to expectedName string mapping
     */
    public static void mapFieldsIfNecessary(Map<String, Object> fields, Map<String, String> fieldMapping) {
        if (fieldMapping != null) {
            fieldMapping.forEach((src, dest) -> {
                Object srcValue = MapHelper.dig(src, fields);
                if (srcValue != null) {
                    fields.putIfAbsent(dest, srcValue);
                }
            });
        }
    }
}<|MERGE_RESOLUTION|>--- conflicted
+++ resolved
@@ -80,7 +80,6 @@
         }
     }
 
-<<<<<<< HEAD
     public InferenceResults internalInfer(Map<String, Object> fields) {
         LocalModel.mapFieldsIfNecessary(fields, defaultFieldMap);
         Map<String, Object> flattenedFields = MapHelper.dotCollapse(fields, fieldNames);
@@ -90,8 +89,6 @@
         return trainedModelDefinition.infer(flattenedFields, inferenceConfig);
     }
 
-=======
->>>>>>> be4bc336
     public void infer(Map<String, Object> fields, InferenceConfigUpdate update, ActionListener<InferenceResults> listener) {
         if (update.isSupported(this.inferenceConfig) == false) {
             listener.onFailure(ExceptionsHelper.badRequestException(

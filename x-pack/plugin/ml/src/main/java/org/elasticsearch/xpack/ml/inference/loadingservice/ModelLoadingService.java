/*
 * Copyright Elasticsearch B.V. and/or licensed to Elasticsearch B.V. under one
 * or more contributor license agreements. Licensed under the Elastic License;
 * you may not use this file except in compliance with the Elastic License.
 */
package org.elasticsearch.xpack.ml.inference.loadingservice;

import org.apache.logging.log4j.LogManager;
import org.apache.logging.log4j.Logger;
import org.apache.logging.log4j.message.ParameterizedMessage;
import org.elasticsearch.ElasticsearchException;
import org.elasticsearch.action.ActionListener;
import org.elasticsearch.cluster.ClusterChangedEvent;
import org.elasticsearch.cluster.ClusterState;
import org.elasticsearch.cluster.ClusterStateListener;
import org.elasticsearch.cluster.service.ClusterService;
import org.elasticsearch.common.collect.Tuple;
import org.elasticsearch.ingest.IngestMetadata;
import org.elasticsearch.threadpool.ThreadPool;
import org.elasticsearch.xpack.core.ml.inference.TrainedModelConfig;
import org.elasticsearch.xpack.ml.MachineLearning;
import org.elasticsearch.xpack.ml.inference.ingest.InferenceProcessor;
import org.elasticsearch.xpack.ml.inference.persistence.TrainedModelProvider;

import java.util.ArrayDeque;
import java.util.ArrayList;
import java.util.HashMap;
import java.util.HashSet;
import java.util.List;
import java.util.Map;
import java.util.Queue;
import java.util.Set;

public class ModelLoadingService implements ClusterStateListener {

    private static final Logger logger = LogManager.getLogger(ModelLoadingService.class);
    private final Map<String, MaybeModel> loadedModels = new HashMap<>();
    private final Map<String, Queue<ActionListener<Model>>> loadingListeners = new HashMap<>();
    private final TrainedModelProvider provider;
    private final ThreadPool threadPool;

    public ModelLoadingService(TrainedModelProvider trainedModelProvider,
                               ThreadPool threadPool,
                               ClusterService clusterService) {
        this.provider = trainedModelProvider;
        this.threadPool = threadPool;
        clusterService.addListener(this);
    }

    public void getModel(String modelId, ActionListener<Model> modelActionListener) {
        MaybeModel cachedModel = loadedModels.get(modelId);
        if (cachedModel != null) {
            if (cachedModel.isSuccess()) {
                modelActionListener.onResponse(cachedModel.getModel());
                logger.trace("[{}] version [{}] loaded from cache", modelId, modelVersion);
                return;
            }
        }
        if (loadModelIfNecessary(modelId, modelActionListener) == false) {
            // If we the model is not loaded and we did not kick off a new loading attempt, this means that we may be getting called
            // by a simulated pipeline
<<<<<<< HEAD
            logger.trace("[{}] version [{}] not actively loading, eager loading without cache", modelId, modelVersion);
            provider.getTrainedModel(modelId, modelVersion, ActionListener.wrap(
=======
            logger.debug("[{}] not actively loading, eager loading without cache", modelId);
            provider.getTrainedModel(modelId, ActionListener.wrap(
>>>>>>> 861ea470
                trainedModelConfig ->
                    modelActionListener.onResponse(new LocalModel(trainedModelConfig.getModelId(), trainedModelConfig.getDefinition())),
                modelActionListener::onFailure
            ));
        } else {
<<<<<<< HEAD
            logger.trace("[{}] version [{}] is loading or loaded, added new listener to queue", modelId, modelVersion);
=======
            logger.debug("[{}] is currently loading, added new listener to queue", modelId);
>>>>>>> 861ea470
        }
    }

    /**
     * Returns true if the model is loaded and the listener has been given the cached model
     * Returns true if the model is CURRENTLY being loaded and the listener was added to be notified when it is loaded
     * Returns false if the model is not loaded or actively being loaded
     */
    private boolean loadModelIfNecessary(String modelId, ActionListener<Model> modelActionListener) {
        synchronized (loadingListeners) {
            MaybeModel cachedModel = loadedModels.get(modelId);
            if (cachedModel != null) {
                if (cachedModel.isSuccess()) {
                    modelActionListener.onResponse(cachedModel.getModel());
                    return true;
                }
                // If the loaded model entry is there but is not present, that means the previous load attempt ran into an issue
                // Attempt to load and cache the model if necessary
                if (loadingListeners.computeIfPresent(
                    modelId,
                    (storedModelKey, listenerQueue) -> addFluently(listenerQueue, modelActionListener)) == null) {
<<<<<<< HEAD
                    logger.trace("[{}] version [{}] attempting to load and cache", modelId, modelVersion);
                    loadingListeners.put(key, addFluently(new ArrayDeque<>(), modelActionListener));
                    loadModel(key, modelId, modelVersion);
=======
                    logger.debug("[{}] attempting to load and cache", modelId);
                    loadingListeners.put(modelId, addFluently(new ArrayDeque<>(), modelActionListener));
                    loadModel(modelId);
>>>>>>> 861ea470
                }
                return true;
            }
            // if the cachedModel entry is null, but there are listeners present, that means it is being loaded
            return loadingListeners.computeIfPresent(modelId,
                (storedModelKey, listenerQueue) -> addFluently(listenerQueue, modelActionListener)) != null;
        }
    }

    private void loadModel(String modelId) {
        provider.getTrainedModel(modelId, ActionListener.wrap(
            trainedModelConfig -> {
                logger.debug("[{}] successfully loaded model", modelId);
                handleLoadSuccess(modelId, trainedModelConfig);
            },
            failure -> {
                logger.warn(new ParameterizedMessage("[{}] failed to load model", modelId), failure);
                handleLoadFailure(modelId, failure);
            }
        ));
    }

    private void handleLoadSuccess(String modelId, TrainedModelConfig trainedModelConfig) {
        Queue<ActionListener<Model>> listeners;
        Model loadedModel = new LocalModel(trainedModelConfig.getModelId(), trainedModelConfig.getDefinition());
        synchronized (loadingListeners) {
            listeners = loadingListeners.remove(modelId);
            // If there is no loadingListener that means the loading was canceled and the listener was already notified as such
            // Consequently, we should not store the retrieved model
            if (listeners != null) {
                loadedModels.put(modelId, MaybeModel.of(loadedModel));
            }
        }
        if (listeners != null) {
            for (ActionListener<Model> listener = listeners.poll(); listener != null; listener = listeners.poll()) {
                listener.onResponse(loadedModel);
            }
        }
    }

    private void handleLoadFailure(String modelId, Exception failure) {
        Queue<ActionListener<Model>> listeners;
        synchronized (loadingListeners) {
            listeners = loadingListeners.remove(modelId);
            if (listeners != null) {
                // If we failed to load and there were listeners present, that means that this model is referenced by a processor
                // Add an empty entry here so that we can attempt to load and cache the model again when it is accessed again.
                loadedModels.computeIfAbsent(modelId, (key) -> MaybeModel.of(failure));
            }
        }
        if (listeners != null) {
            for (ActionListener<Model> listener = listeners.poll(); listener != null; listener = listeners.poll()) {
                listener.onFailure(failure);
            }
        }
    }

    @Override
    public void clusterChanged(ClusterChangedEvent event) {
        if (event.changedCustomMetaDataSet().contains(IngestMetadata.TYPE)) {
            ClusterState state = event.state();
            IngestMetadata currentIngestMetadata = state.metaData().custom(IngestMetadata.TYPE);
            Set<String> allReferencedModelKeys = getReferencedModelKeys(currentIngestMetadata);
            // The listeners still waiting for a model and we are canceling the load?
            List<Tuple<String, List<ActionListener<Model>>>> drainWithFailure = new ArrayList<>();
            synchronized (loadingListeners) {
                HashSet<String> loadedModelBeforeClusterState = logger.isTraceEnabled() ? new HashSet<>(loadedModels.keySet()) : null;
                HashSet<String> loadingModelBeforeClusterState = logger.isTraceEnabled() ? new HashSet<>(loadingListeners.keySet()) : null;
                // If we had models still loading here but are no longer referenced
                // we should remove them from loadingListeners and alert the listeners
                for (String modelId : loadingListeners.keySet()) {
                    if (allReferencedModelKeys.contains(modelId) == false) {
                        drainWithFailure.add(Tuple.tuple(modelId, new ArrayList<>(loadingListeners.remove(modelId))));
                    }
                }

                // Remove all cached models that are not referenced by any processors
                loadedModels.keySet().retainAll(allReferencedModelKeys);

                // Remove all that are currently being loaded
                allReferencedModelKeys.removeAll(loadingListeners.keySet());

                // Remove all that are fully loaded, will attempt empty model loading again
                loadedModels.forEach((id, optionalModel) -> {
                    if (optionalModel.isSuccess()) {
                        allReferencedModelKeys.remove(id);
                    }
                });
                // Populate loadingListeners key so we know that we are currently loading the model
                for (String modelId : allReferencedModelKeys) {
                    loadingListeners.put(modelId, new ArrayDeque<>());
                }
                if (loadedModelBeforeClusterState != null && loadingModelBeforeClusterState != null) {
                    if (loadingListeners.keySet().equals(loadingModelBeforeClusterState) == false) {
                        logger.trace("cluster state event changed loading models: before {} after {}", loadingModelBeforeClusterState,
                            loadingListeners.keySet());
                    }
                    if (loadedModels.keySet().equals(loadedModelBeforeClusterState) == false) {
                        logger.trace("cluster state event changed loaded models: before {} after {}", loadedModelBeforeClusterState,
                            loadedModels.keySet());
                    }
                }

            }
            for (Tuple<String, List<ActionListener<Model>>> modelAndListeners : drainWithFailure) {
                final String msg = new ParameterizedMessage(
                    "Cancelling load of model [{}] as it is no longer referenced by a pipeline",
                    modelAndListeners.v1()).getFormat();
                for (ActionListener<Model> listener : modelAndListeners.v2()) {
                    listener.onFailure(new ElasticsearchException(msg));
                }
            }
            loadModels(allReferencedModelKeys);
        }
    }

    private void loadModels(Set<String> modelIds) {
        if (modelIds.isEmpty()) {
            return;
        }
        // Execute this on a utility thread as when the callbacks occur we don't want them tying up the cluster listener thread pool
        threadPool.executor(MachineLearning.UTILITY_THREAD_POOL_NAME).execute(() -> {
            for (String modelId : modelIds) {
                this.loadModel(modelId);
            }
        });
    }

    private static <T> Queue<T> addFluently(Queue<T> queue, T object) {
        queue.add(object);
        return queue;
    }

    private static Set<String> getReferencedModelKeys(IngestMetadata ingestMetadata) {
        Set<String> allReferencedModelKeys = new HashSet<>();
        if (ingestMetadata != null) {
            ingestMetadata.getPipelines().forEach((pipelineId, pipelineConfiguration) -> {
                Object processors = pipelineConfiguration.getConfigAsMap().get("processors");
                if (processors instanceof List<?>) {
                    for(Object processor : (List<?>)processors) {
                        if (processor instanceof Map<?, ?>) {
                            Object processorConfig = ((Map<?, ?>)processor).get(InferenceProcessor.TYPE);
                            if (processorConfig instanceof Map<?, ?>) {
                                Object modelId = ((Map<?, ?>)processorConfig).get(InferenceProcessor.MODEL_ID);
                                if (modelId != null) {
                                    assert modelId instanceof String;
                                    // TODO also read model version
                                    allReferencedModelKeys.add(modelId.toString());
                                }
                            }
                        }
                    }
                }
            });
        }
        return allReferencedModelKeys;
    }

    private static class MaybeModel {

        private final Model model;
        private final Exception exception;

        static MaybeModel of(Model model) {
            return new MaybeModel(model, null);
        }

        static MaybeModel of(Exception exception) {
            return new MaybeModel(null, exception);
        }

        private MaybeModel(Model model, Exception exception) {
            this.model = model;
            this.exception = exception;
        }

        Model getModel() {
            return model;
        }

        Exception getException() {
            return exception;
        }

        boolean isSuccess() {
            return this.model != null;
        }

        boolean isFailure() {
            return this.exception != null;
        }

    }

}<|MERGE_RESOLUTION|>--- conflicted
+++ resolved
@@ -52,30 +52,21 @@
         if (cachedModel != null) {
             if (cachedModel.isSuccess()) {
                 modelActionListener.onResponse(cachedModel.getModel());
-                logger.trace("[{}] version [{}] loaded from cache", modelId, modelVersion);
+                logger.trace("[{}] loaded from cache", modelId);
                 return;
             }
         }
         if (loadModelIfNecessary(modelId, modelActionListener) == false) {
             // If we the model is not loaded and we did not kick off a new loading attempt, this means that we may be getting called
             // by a simulated pipeline
-<<<<<<< HEAD
-            logger.trace("[{}] version [{}] not actively loading, eager loading without cache", modelId, modelVersion);
-            provider.getTrainedModel(modelId, modelVersion, ActionListener.wrap(
-=======
-            logger.debug("[{}] not actively loading, eager loading without cache", modelId);
+            logger.trace("[{}] not actively loading, eager loading without cache", modelId);
             provider.getTrainedModel(modelId, ActionListener.wrap(
->>>>>>> 861ea470
                 trainedModelConfig ->
                     modelActionListener.onResponse(new LocalModel(trainedModelConfig.getModelId(), trainedModelConfig.getDefinition())),
                 modelActionListener::onFailure
             ));
         } else {
-<<<<<<< HEAD
-            logger.trace("[{}] version [{}] is loading or loaded, added new listener to queue", modelId, modelVersion);
-=======
-            logger.debug("[{}] is currently loading, added new listener to queue", modelId);
->>>>>>> 861ea470
+            logger.trace("[{}] is loading or loaded, added new listener to queue", modelId);
         }
     }
 
@@ -97,15 +88,9 @@
                 if (loadingListeners.computeIfPresent(
                     modelId,
                     (storedModelKey, listenerQueue) -> addFluently(listenerQueue, modelActionListener)) == null) {
-<<<<<<< HEAD
-                    logger.trace("[{}] version [{}] attempting to load and cache", modelId, modelVersion);
-                    loadingListeners.put(key, addFluently(new ArrayDeque<>(), modelActionListener));
-                    loadModel(key, modelId, modelVersion);
-=======
-                    logger.debug("[{}] attempting to load and cache", modelId);
+                    logger.trace("[{}] attempting to load and cache", modelId);
                     loadingListeners.put(modelId, addFluently(new ArrayDeque<>(), modelActionListener));
                     loadModel(modelId);
->>>>>>> 861ea470
                 }
                 return true;
             }
@@ -252,7 +237,6 @@
                                 Object modelId = ((Map<?, ?>)processorConfig).get(InferenceProcessor.MODEL_ID);
                                 if (modelId != null) {
                                     assert modelId instanceof String;
-                                    // TODO also read model version
                                     allReferencedModelKeys.add(modelId.toString());
                                 }
                             }

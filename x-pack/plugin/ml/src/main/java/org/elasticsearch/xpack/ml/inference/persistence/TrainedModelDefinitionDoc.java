/*
 * Copyright Elasticsearch B.V. and/or licensed to Elasticsearch B.V. under one
 * or more contributor license agreements. Licensed under the Elastic License
 * 2.0; you may not use this file except in compliance with the Elastic License
 * 2.0.
 */
package org.elasticsearch.xpack.ml.inference.persistence;

import org.elasticsearch.common.Strings;
import org.elasticsearch.common.bytes.BytesArray;
import org.elasticsearch.common.bytes.BytesReference;
import org.elasticsearch.xcontent.ObjectParser;
import org.elasticsearch.xcontent.ParseField;
import org.elasticsearch.xcontent.ToXContentObject;
import org.elasticsearch.xcontent.XContentBuilder;
import org.elasticsearch.xcontent.XContentParser;
import org.elasticsearch.xpack.core.ml.inference.TrainedModelConfig;
import org.elasticsearch.xpack.core.ml.inference.persistence.InferenceIndexConstants;
import org.elasticsearch.xpack.core.ml.utils.ExceptionsHelper;

import java.io.IOException;
import java.nio.charset.StandardCharsets;
import java.util.Base64;
import java.util.Objects;

/**
 * Used to store and retrieve the model definition from the stored index.
 *
 * As such, this does not support serialization between nodes as it is used to build a new TrainedModelDefinition object
 * That object is then used in the TrainedModelConfiguration and is serialized between nodes for inference.
 */
public class TrainedModelDefinitionDoc implements ToXContentObject {

    public static final String NAME = "trained_model_definition_doc";

    public static final ParseField DOC_NUM = new ParseField("doc_num");
    public static final ParseField DEFINITION = new ParseField("definition");
    public static final ParseField BINARY_DEFINITION = new ParseField("binary_definition");
    public static final ParseField COMPRESSION_VERSION = new ParseField("compression_version");
    public static final ParseField TOTAL_DEFINITION_LENGTH = new ParseField("total_definition_length");
    public static final ParseField DEFINITION_LENGTH = new ParseField("definition_length");
    public static final ParseField EOS = new ParseField("eos");

    // These parsers follow the pattern that metadata is parsed leniently (to allow for enhancements), whilst config is parsed strictly
    public static final ObjectParser<TrainedModelDefinitionDoc.Builder, Void> LENIENT_PARSER = createParser(true);
    public static final ObjectParser<TrainedModelDefinitionDoc.Builder, Void> STRICT_PARSER = createParser(false);

    private static ObjectParser<TrainedModelDefinitionDoc.Builder, Void> createParser(boolean ignoreUnknownFields) {
        ObjectParser<TrainedModelDefinitionDoc.Builder, Void> parser = new ObjectParser<>(
            NAME,
            ignoreUnknownFields,
            TrainedModelDefinitionDoc.Builder::new
        );
        parser.declareString((a, b) -> {}, InferenceIndexConstants.DOC_TYPE);  // type is hard coded but must be parsed
        parser.declareString(TrainedModelDefinitionDoc.Builder::setModelId, TrainedModelConfig.MODEL_ID);
        parser.declareString(TrainedModelDefinitionDoc.Builder::setCompressedString, DEFINITION);
        parser.declareField(
            TrainedModelDefinitionDoc.Builder::setBinaryData,
            (p, c) -> new BytesArray(p.binaryValue()),
            BINARY_DEFINITION,
            ObjectParser.ValueType.VALUE_OBJECT_ARRAY
        );
        parser.declareInt(TrainedModelDefinitionDoc.Builder::setDocNum, DOC_NUM);
        parser.declareInt(TrainedModelDefinitionDoc.Builder::setCompressionVersion, COMPRESSION_VERSION);
        parser.declareLong(TrainedModelDefinitionDoc.Builder::setDefinitionLength, DEFINITION_LENGTH);
        parser.declareLong(TrainedModelDefinitionDoc.Builder::setTotalDefinitionLength, TOTAL_DEFINITION_LENGTH);
        parser.declareBoolean(TrainedModelDefinitionDoc.Builder::setEos, EOS);
        return parser;
    }

    public static TrainedModelDefinitionDoc.Builder fromXContent(XContentParser parser, boolean lenient) throws IOException {
        return lenient ? LENIENT_PARSER.parse(parser, null) : STRICT_PARSER.parse(parser, null);
    }

    // Opting for a `-` and not `#` for HTML encoding pains
    public static String docId(String modelId, int docNum) {
        return NAME + "-" + modelId + "-" + docNum;
    }

    private final BytesReference binaryData;
    private final String modelId;
    private final int docNum;
    // for bwc
    private final Long totalDefinitionLength;
    private final long definitionLength;
    private final int compressionVersion;
    private final boolean eos;

<<<<<<< HEAD
    private TrainedModelDefinitionDoc(
=======
    public TrainedModelDefinitionDoc(
>>>>>>> d90fa4eb
        BytesReference binaryData,
        String modelId,
        int docNum,
        Long totalDefinitionLength,
        long definitionLength,
        int compressionVersion,
        boolean eos
    ) {
        this.binaryData = ExceptionsHelper.requireNonNull(binaryData, BINARY_DEFINITION);
        this.modelId = ExceptionsHelper.requireNonNull(modelId, TrainedModelConfig.MODEL_ID);
        if (docNum < 0) {
            throw new IllegalArgumentException("[doc_num] must be greater than or equal to 0");
        }
        this.docNum = docNum;
        if (totalDefinitionLength != null && totalDefinitionLength <= 0L) {
            throw new IllegalArgumentException("[total_definition_length] must be greater than 0");
        }
        this.totalDefinitionLength = totalDefinitionLength;
        if (definitionLength <= 0L) {
            throw new IllegalArgumentException("[definition_length] must be greater than 0");
        }
        this.definitionLength = definitionLength;
        this.compressionVersion = compressionVersion;
        this.eos = eos;
    }

    public BytesReference getBinaryData() {
        return binaryData;
    }

    public String getModelId() {
        return modelId;
    }

    public int getDocNum() {
        return docNum;
    }

    public Long getTotalDefinitionLength() {
        return totalDefinitionLength;
    }

    public long getDefinitionLength() {
        return definitionLength;
    }

    public int getCompressionVersion() {
        return compressionVersion;
    }

    public boolean isEos() {
        return eos;
    }

    public String getDocId() {
        return docId(modelId, docNum);
    }

    @Override
    public XContentBuilder toXContent(XContentBuilder builder, Params params) throws IOException {
        builder.startObject();
        builder.field(InferenceIndexConstants.DOC_TYPE.getPreferredName(), NAME);
        builder.field(TrainedModelConfig.MODEL_ID.getPreferredName(), modelId);
        builder.field(DOC_NUM.getPreferredName(), docNum);
        builder.field(DEFINITION_LENGTH.getPreferredName(), definitionLength);
        if (totalDefinitionLength != null) {
            builder.field(TOTAL_DEFINITION_LENGTH.getPreferredName(), totalDefinitionLength);
        }
        builder.field(COMPRESSION_VERSION.getPreferredName(), compressionVersion);
        builder.field(BINARY_DEFINITION.getPreferredName(), binaryData);
        builder.field(EOS.getPreferredName(), eos);
        builder.endObject();
        return builder;
    }

    @Override
    public String toString() {
        return Strings.toString(this);
    }

    @Override
    public boolean equals(Object o) {
        if (this == o) return true;
        if (o == null || getClass() != o.getClass()) return false;
        TrainedModelDefinitionDoc that = (TrainedModelDefinitionDoc) o;
        return Objects.equals(modelId, that.modelId)
            && Objects.equals(docNum, that.docNum)
            && Objects.equals(definitionLength, that.definitionLength)
            && Objects.equals(totalDefinitionLength, that.totalDefinitionLength)
            && Objects.equals(compressionVersion, that.compressionVersion)
            && Objects.equals(eos, that.eos)
            && Objects.equals(binaryData, that.binaryData);
    }

    @Override
    public int hashCode() {
        return Objects.hash(modelId, docNum, definitionLength, totalDefinitionLength, compressionVersion, binaryData, eos);
    }

    public static class Builder {

        private String modelId;
        private BytesReference binaryData;
        private int docNum;
        private Long totalDefinitionLength;
        private long definitionLength;
        private int compressionVersion;
        private boolean eos;

        public Builder setModelId(String modelId) {
            this.modelId = modelId;
            return this;
        }

        public Builder setCompressedString(String compressedString) {
            this.binaryData = new BytesArray(Base64.getDecoder().decode(compressedString.getBytes(StandardCharsets.UTF_8)));
            return this;
        }

        public Builder setBinaryData(BytesReference binaryData) {
            this.binaryData = binaryData;
            return this;
        }

        public Builder setDocNum(int docNum) {
            this.docNum = docNum;
            return this;
        }

        public Builder setTotalDefinitionLength(long totalDefinitionLength) {
            this.totalDefinitionLength = totalDefinitionLength;
            return this;
        }

        public Builder setDefinitionLength(long definitionLength) {
            this.definitionLength = definitionLength;
            return this;
        }

        public Builder setCompressionVersion(int compressionVersion) {
            this.compressionVersion = compressionVersion;
            return this;
        }

        public Builder setEos(boolean eos) {
            this.eos = eos;
            return this;
        }

        public TrainedModelDefinitionDoc build() {
            return new TrainedModelDefinitionDoc(
                this.binaryData,
                this.modelId,
                this.docNum,
                this.totalDefinitionLength,
                this.definitionLength,
                this.compressionVersion,
                this.eos
            );
        }
    }

}<|MERGE_RESOLUTION|>--- conflicted
+++ resolved
@@ -86,11 +86,7 @@
     private final int compressionVersion;
     private final boolean eos;
 
-<<<<<<< HEAD
-    private TrainedModelDefinitionDoc(
-=======
     public TrainedModelDefinitionDoc(
->>>>>>> d90fa4eb
         BytesReference binaryData,
         String modelId,
         int docNum,

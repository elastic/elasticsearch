/*
 * Copyright Elasticsearch B.V. and/or licensed to Elasticsearch B.V. under one
 * or more contributor license agreements. Licensed under the Elastic License
 * 2.0; you may not use this file except in compliance with the Elastic License
 * 2.0.
 */
package org.elasticsearch.xpack.ml.inference.persistence;

import org.apache.logging.log4j.LogManager;
import org.apache.logging.log4j.Logger;
import org.apache.logging.log4j.message.ParameterizedMessage;
import org.elasticsearch.ElasticsearchException;
import org.elasticsearch.ElasticsearchStatusException;
import org.elasticsearch.ResourceAlreadyExistsException;
import org.elasticsearch.ResourceNotFoundException;
import org.elasticsearch.action.ActionListener;
import org.elasticsearch.action.DocWriteRequest;
import org.elasticsearch.action.admin.indices.refresh.RefreshAction;
import org.elasticsearch.action.admin.indices.refresh.RefreshRequest;
import org.elasticsearch.action.admin.indices.refresh.RefreshResponse;
import org.elasticsearch.action.bulk.BulkAction;
import org.elasticsearch.action.bulk.BulkItemResponse;
import org.elasticsearch.action.bulk.BulkRequestBuilder;
import org.elasticsearch.action.bulk.BulkResponse;
import org.elasticsearch.action.index.IndexAction;
import org.elasticsearch.action.index.IndexRequest;
import org.elasticsearch.action.search.MultiSearchRequest;
import org.elasticsearch.action.search.MultiSearchResponse;
import org.elasticsearch.action.search.SearchAction;
import org.elasticsearch.action.search.SearchRequest;
import org.elasticsearch.action.search.SearchResponse;
import org.elasticsearch.action.support.IndicesOptions;
import org.elasticsearch.action.support.WriteRequest;
import org.elasticsearch.client.Client;
import org.elasticsearch.common.CheckedBiFunction;
import org.elasticsearch.common.Numbers;
import org.elasticsearch.common.Strings;
import org.elasticsearch.common.bytes.BytesArray;
import org.elasticsearch.common.bytes.BytesReference;
import org.elasticsearch.common.bytes.CompositeBytesReference;
import org.elasticsearch.common.regex.Regex;
import org.elasticsearch.common.util.set.Sets;
import org.elasticsearch.common.xcontent.LoggingDeprecationHandler;
import org.elasticsearch.core.Tuple;
import org.elasticsearch.index.IndexNotFoundException;
import org.elasticsearch.index.engine.VersionConflictEngineException;
import org.elasticsearch.index.query.BoolQueryBuilder;
import org.elasticsearch.index.query.QueryBuilder;
import org.elasticsearch.index.query.QueryBuilders;
import org.elasticsearch.index.reindex.DeleteByQueryAction;
import org.elasticsearch.index.reindex.DeleteByQueryRequest;
import org.elasticsearch.rest.RestStatus;
import org.elasticsearch.search.SearchHit;
import org.elasticsearch.search.aggregations.AggregationBuilders;
import org.elasticsearch.search.aggregations.metrics.Max;
import org.elasticsearch.search.aggregations.metrics.Sum;
import org.elasticsearch.search.builder.SearchSourceBuilder;
import org.elasticsearch.search.sort.SortBuilders;
import org.elasticsearch.search.sort.SortOrder;
import org.elasticsearch.xcontent.NamedXContentRegistry;
import org.elasticsearch.xcontent.ToXContent;
import org.elasticsearch.xcontent.ToXContentObject;
import org.elasticsearch.xcontent.XContentBuilder;
import org.elasticsearch.xcontent.XContentFactory;
import org.elasticsearch.xcontent.XContentParser;
import org.elasticsearch.xcontent.XContentType;
import org.elasticsearch.xcontent.json.JsonXContent;
import org.elasticsearch.xpack.core.action.util.ExpandedIdsMatcher;
import org.elasticsearch.xpack.core.action.util.PageParams;
import org.elasticsearch.xpack.core.ml.MlStatsIndex;
import org.elasticsearch.xpack.core.ml.action.GetTrainedModelsAction;
import org.elasticsearch.xpack.core.ml.inference.InferenceToXContentCompressor;
import org.elasticsearch.xpack.core.ml.inference.TrainedModelConfig;
import org.elasticsearch.xpack.core.ml.inference.TrainedModelType;
import org.elasticsearch.xpack.core.ml.inference.persistence.InferenceIndexConstants;
import org.elasticsearch.xpack.core.ml.inference.trainedmodel.InferenceStats;
import org.elasticsearch.xpack.core.ml.inference.trainedmodel.TrainedModelLocation;
import org.elasticsearch.xpack.core.ml.inference.trainedmodel.VocabularyConfig;
import org.elasticsearch.xpack.core.ml.inference.trainedmodel.inference.InferenceDefinition;
import org.elasticsearch.xpack.core.ml.inference.trainedmodel.langident.LangIdentNeuralNetwork;
import org.elasticsearch.xpack.core.ml.inference.trainedmodel.metadata.TrainedModelMetadata;
import org.elasticsearch.xpack.core.ml.job.messages.Messages;
import org.elasticsearch.xpack.core.ml.utils.ExceptionsHelper;
import org.elasticsearch.xpack.core.ml.utils.ToXContentParams;
import org.elasticsearch.xpack.ml.MachineLearning;
import org.elasticsearch.xpack.ml.inference.ModelAliasMetadata;
import org.elasticsearch.xpack.ml.inference.nlp.Vocabulary;

import java.io.IOException;
import java.io.InputStream;
import java.net.URL;
import java.time.Instant;
import java.util.ArrayList;
import java.util.Arrays;
import java.util.Collection;
import java.util.Collections;
import java.util.Comparator;
import java.util.HashMap;
import java.util.HashSet;
import java.util.List;
import java.util.Map;
import java.util.Objects;
import java.util.Set;
import java.util.TreeSet;
import java.util.function.Function;
import java.util.stream.Collectors;

import static org.elasticsearch.xpack.core.ClientHelper.ML_ORIGIN;
import static org.elasticsearch.xpack.core.ClientHelper.executeAsyncWithOrigin;
import static org.elasticsearch.xpack.core.ml.job.messages.Messages.INFERENCE_FAILED_TO_DESERIALIZE;

public class TrainedModelProvider {

    public static final Set<String> MODELS_STORED_AS_RESOURCE = Collections.singleton("lang_ident_model_1");
    private static final String MODEL_RESOURCE_PATH = "/org/elasticsearch/xpack/ml/inference/persistence/";
    private static final String MODEL_RESOURCE_FILE_EXT = ".json";
    private static final int COMPRESSED_MODEL_CHUNK_SIZE = 16 * 1024 * 1024;
    private static final int MAX_NUM_DEFINITION_DOCS = 100;
    private static final int MAX_COMPRESSED_MODEL_SIZE = COMPRESSED_MODEL_CHUNK_SIZE * MAX_NUM_DEFINITION_DOCS;

    private static final Logger logger = LogManager.getLogger(TrainedModelProvider.class);
    private final Client client;
    private final NamedXContentRegistry xContentRegistry;
    private static final ToXContent.Params FOR_INTERNAL_STORAGE_PARAMS = new ToXContent.MapParams(
        Collections.singletonMap(ToXContentParams.FOR_INTERNAL_STORAGE, "true")
    );

    public TrainedModelProvider(Client client, NamedXContentRegistry xContentRegistry) {
        this.client = client;
        this.xContentRegistry = xContentRegistry;
    }

    public void storeTrainedModel(TrainedModelConfig trainedModelConfig, ActionListener<Boolean> listener) {
        if (MODELS_STORED_AS_RESOURCE.contains(trainedModelConfig.getModelId())) {
            listener.onFailure(
                new ResourceAlreadyExistsException(
                    Messages.getMessage(Messages.INFERENCE_TRAINED_MODEL_EXISTS, trainedModelConfig.getModelId())
                )
            );
            return;
        }

        BytesReference definition;
        try {
            definition = trainedModelConfig.getCompressedDefinition();
        } catch (IOException ex) {
            listener.onFailure(
                ExceptionsHelper.serverError(
                    "Unexpected IOException while serializing definition for storage for model [{}]",
                    ex,
                    trainedModelConfig.getModelId()
                )
            );
            return;
        }
        TrainedModelLocation location = trainedModelConfig.getLocation();
        if (definition == null && location == null) {
            listener.onFailure(
                ExceptionsHelper.badRequestException(
                    "Unable to store [{}]. [{}] or [{}] is required",
                    trainedModelConfig.getModelId(),
                    TrainedModelConfig.DEFINITION.getPreferredName(),
                    TrainedModelConfig.LOCATION.getPreferredName()
                )
            );
            return;
        }

        if (definition != null) {
            storeTrainedModelAndDefinition(trainedModelConfig, listener);
        } else {
            storeTrainedModelConfig(trainedModelConfig, listener);
        }
    }

    public void storeTrainedModelConfig(TrainedModelConfig trainedModelConfig, ActionListener<Boolean> listener) {
        if (MODELS_STORED_AS_RESOURCE.contains(trainedModelConfig.getModelId())) {
            listener.onFailure(
                new ResourceAlreadyExistsException(
                    Messages.getMessage(Messages.INFERENCE_TRAINED_MODEL_EXISTS, trainedModelConfig.getModelId())
                )
            );
            return;
        }
        assert trainedModelConfig.getModelDefinition() == null;

        IndexRequest request = createRequest(
            trainedModelConfig.getModelId(),
            InferenceIndexConstants.LATEST_INDEX_NAME,
            trainedModelConfig
        );
        request.setRefreshPolicy(WriteRequest.RefreshPolicy.IMMEDIATE);

        executeAsyncWithOrigin(
            client,
            ML_ORIGIN,
            IndexAction.INSTANCE,
            request,
            ActionListener.wrap(indexResponse -> listener.onResponse(true), e -> {
                if (ExceptionsHelper.unwrapCause(e) instanceof VersionConflictEngineException) {
                    listener.onFailure(
                        new ResourceAlreadyExistsException(
                            Messages.getMessage(Messages.INFERENCE_TRAINED_MODEL_EXISTS, trainedModelConfig.getModelId())
                        )
                    );
                } else {
                    listener.onFailure(
                        new ElasticsearchStatusException(
                            Messages.getMessage(Messages.INFERENCE_FAILED_TO_STORE_MODEL, trainedModelConfig.getModelId()),
                            RestStatus.INTERNAL_SERVER_ERROR,
                            e
                        )
                    );
                }
            })
        );
    }

    public void storeTrainedModelDefinitionDoc(TrainedModelDefinitionDoc trainedModelDefinitionDoc, ActionListener<Void> listener) {
        storeTrainedModelDefinitionDoc(trainedModelDefinitionDoc, InferenceIndexConstants.LATEST_INDEX_NAME, listener);
    }

    public void storeTrainedModelVocabulary(
        String modelId,
        VocabularyConfig vocabularyConfig,
        Vocabulary vocabulary,
        ActionListener<Void> listener
    ) {
        if (MODELS_STORED_AS_RESOURCE.contains(modelId)) {
            listener.onFailure(new ResourceAlreadyExistsException(Messages.getMessage(Messages.INFERENCE_TRAINED_MODEL_EXISTS, modelId)));
            return;
        }
        executeAsyncWithOrigin(
            client,
            ML_ORIGIN,
            IndexAction.INSTANCE,
            createRequest(VocabularyConfig.docId(modelId), vocabularyConfig.getIndex(), vocabulary).setRefreshPolicy(
                WriteRequest.RefreshPolicy.IMMEDIATE
            ),
            ActionListener.wrap(indexResponse -> listener.onResponse(null), e -> {
                if (ExceptionsHelper.unwrapCause(e) instanceof VersionConflictEngineException) {
                    listener.onFailure(
                        new ResourceAlreadyExistsException(Messages.getMessage(Messages.INFERENCE_TRAINED_MODEL_VOCAB_EXISTS, modelId))
                    );
                } else {
                    listener.onFailure(
                        new ElasticsearchStatusException(
                            Messages.getMessage(Messages.INFERENCE_FAILED_TO_STORE_MODEL_VOCAB, modelId),
                            RestStatus.INTERNAL_SERVER_ERROR,
                            e
                        )
                    );
                }
            })
        );
    }

    public void storeTrainedModelDefinitionDoc(
        TrainedModelDefinitionDoc trainedModelDefinitionDoc,
        String index,
        ActionListener<Void> listener
    ) {
        if (MODELS_STORED_AS_RESOURCE.contains(trainedModelDefinitionDoc.getModelId())) {
            listener.onFailure(
                new ResourceAlreadyExistsException(
                    Messages.getMessage(Messages.INFERENCE_TRAINED_MODEL_EXISTS, trainedModelDefinitionDoc.getModelId())
                )
            );
            return;
        }

        executeAsyncWithOrigin(
            client,
            ML_ORIGIN,
            IndexAction.INSTANCE,
            createRequest(trainedModelDefinitionDoc.getDocId(), index, trainedModelDefinitionDoc),
            ActionListener.wrap(indexResponse -> listener.onResponse(null), e -> {
                if (ExceptionsHelper.unwrapCause(e) instanceof VersionConflictEngineException) {
                    listener.onFailure(
                        new ResourceAlreadyExistsException(
                            Messages.getMessage(
                                Messages.INFERENCE_TRAINED_MODEL_DOC_EXISTS,
                                trainedModelDefinitionDoc.getModelId(),
                                trainedModelDefinitionDoc.getDocNum()
                            )
                        )
                    );
                } else {
                    listener.onFailure(
                        new ElasticsearchStatusException(
                            Messages.getMessage(
                                Messages.INFERENCE_FAILED_TO_STORE_MODEL_DEFINITION,
                                trainedModelDefinitionDoc.getModelId(),
                                trainedModelDefinitionDoc.getDocNum()
                            ),
                            RestStatus.INTERNAL_SERVER_ERROR,
                            e
                        )
                    );
                }
            })
        );
    }

    public void storeTrainedModelMetadata(TrainedModelMetadata trainedModelMetadata, ActionListener<Void> listener) {
        if (MODELS_STORED_AS_RESOURCE.contains(trainedModelMetadata.getModelId())) {
            listener.onFailure(
                new ResourceAlreadyExistsException(
                    Messages.getMessage(Messages.INFERENCE_TRAINED_MODEL_EXISTS, trainedModelMetadata.getModelId())
                )
            );
            return;
        }
        executeAsyncWithOrigin(
            client,
            ML_ORIGIN,
            IndexAction.INSTANCE,
            createRequest(trainedModelMetadata.getDocId(), InferenceIndexConstants.LATEST_INDEX_NAME, trainedModelMetadata),
            ActionListener.wrap(indexResponse -> listener.onResponse(null), e -> {
                if (ExceptionsHelper.unwrapCause(e) instanceof VersionConflictEngineException) {
                    listener.onFailure(
                        new ResourceAlreadyExistsException(
                            Messages.getMessage(Messages.INFERENCE_TRAINED_MODEL_METADATA_EXISTS, trainedModelMetadata.getModelId())
                        )
                    );
                } else {
                    listener.onFailure(
                        new ElasticsearchStatusException(
                            Messages.getMessage(Messages.INFERENCE_FAILED_TO_STORE_MODEL_METADATA, trainedModelMetadata.getModelId()),
                            RestStatus.INTERNAL_SERVER_ERROR,
                            e
                        )
                    );
                }
            })
        );
    }

    public void getTrainedModelMetadata(Collection<String> modelIds, ActionListener<Map<String, TrainedModelMetadata>> listener) {
        SearchRequest searchRequest = client.prepareSearch(InferenceIndexConstants.INDEX_PATTERN)
            .setQuery(
                QueryBuilders.constantScoreQuery(
                    QueryBuilders.boolQuery()
                        .filter(QueryBuilders.termsQuery(TrainedModelConfig.MODEL_ID.getPreferredName(), modelIds))
                        .filter(QueryBuilders.termQuery(InferenceIndexConstants.DOC_TYPE.getPreferredName(), TrainedModelMetadata.NAME))
                )
            )
            .setSize(10_000)
            // First find the latest index
            .addSort("_index", SortOrder.DESC)
            .request();
        executeAsyncWithOrigin(client, ML_ORIGIN, SearchAction.INSTANCE, searchRequest, ActionListener.wrap(searchResponse -> {
            if (searchResponse.getHits().getHits().length == 0) {
                listener.onFailure(new ResourceNotFoundException(Messages.getMessage(Messages.MODEL_METADATA_NOT_FOUND, modelIds)));
                return;
            }
            HashMap<String, TrainedModelMetadata> map = new HashMap<>();
            for (SearchHit hit : searchResponse.getHits().getHits()) {
                String modelId = TrainedModelMetadata.modelId(Objects.requireNonNull(hit.getId()));
                map.putIfAbsent(modelId, parseMetadataLenientlyFromSource(hit.getSourceRef(), modelId));
<<<<<<< HEAD
            }
            listener.onResponse(map);
        }, e -> {
            if (ExceptionsHelper.unwrapCause(e) instanceof ResourceNotFoundException) {
                listener.onFailure(new ResourceNotFoundException(Messages.getMessage(Messages.MODEL_METADATA_NOT_FOUND, modelIds)));
                return;
            }
=======
            }
            listener.onResponse(map);
        }, e -> {
            if (ExceptionsHelper.unwrapCause(e) instanceof ResourceNotFoundException) {
                listener.onFailure(new ResourceNotFoundException(Messages.getMessage(Messages.MODEL_METADATA_NOT_FOUND, modelIds)));
                return;
            }
>>>>>>> d90fa4eb
            listener.onFailure(e);
        }));
    }

    public void refreshInferenceIndex(ActionListener<RefreshResponse> listener) {
        executeAsyncWithOrigin(
            client,
            ML_ORIGIN,
            RefreshAction.INSTANCE,
            new RefreshRequest(InferenceIndexConstants.INDEX_PATTERN),
            listener
        );
    }

    private void storeTrainedModelAndDefinition(TrainedModelConfig trainedModelConfig, ActionListener<Boolean> listener) {

        List<TrainedModelDefinitionDoc> trainedModelDefinitionDocs = new ArrayList<>();
        try {
            BytesReference compressedDefinition = trainedModelConfig.getCompressedDefinition();
            if (compressedDefinition.length() > MAX_COMPRESSED_MODEL_SIZE) {
                listener.onFailure(
                    ExceptionsHelper.badRequestException(
                        "Unable to store model as compressed definition of size [{}] bytes the limit is [{}] bytes",
                        compressedDefinition.length(),
                        MAX_COMPRESSED_MODEL_SIZE
                    )
                );
                return;
            }
            List<BytesReference> chunkedDefinition = chunkDefinitionWithSize(compressedDefinition, COMPRESSED_MODEL_CHUNK_SIZE);
            for (int i = 0; i < chunkedDefinition.size(); ++i) {
                trainedModelDefinitionDocs.add(
                    new TrainedModelDefinitionDoc.Builder().setDocNum(i)
                        .setModelId(trainedModelConfig.getModelId())
                        .setBinaryData(chunkedDefinition.get(i))
                        .setCompressionVersion(TrainedModelConfig.CURRENT_DEFINITION_COMPRESSION_VERSION)
                        .setDefinitionLength(chunkedDefinition.get(i).length())
                        // If it is the last doc, it is the EOS
                        .setEos(i == chunkedDefinition.size() - 1)
                        .build()
                );
            }
        } catch (IOException ex) {
            listener.onFailure(
                ExceptionsHelper.serverError(
                    "Unexpected IOException while serializing definition for storage for model [{}]",
                    ex,
                    trainedModelConfig.getModelId()
                )
            );
            return;
        }

        BulkRequestBuilder bulkRequest = client.prepareBulk(InferenceIndexConstants.LATEST_INDEX_NAME)
            .setRefreshPolicy(WriteRequest.RefreshPolicy.IMMEDIATE)
            .add(createRequest(trainedModelConfig.getModelId(), trainedModelConfig));
        trainedModelDefinitionDocs.forEach(
            defDoc -> bulkRequest.add(
                createRequest(TrainedModelDefinitionDoc.docId(trainedModelConfig.getModelId(), defDoc.getDocNum()), defDoc)
            )
        );

        ActionListener<Boolean> wrappedListener = ActionListener.wrap(listener::onResponse, e -> {
            if (ExceptionsHelper.unwrapCause(e) instanceof VersionConflictEngineException) {
                listener.onFailure(
                    new ResourceAlreadyExistsException(
                        Messages.getMessage(Messages.INFERENCE_TRAINED_MODEL_EXISTS, trainedModelConfig.getModelId())
                    )
                );
            } else {
                listener.onFailure(
                    new ElasticsearchStatusException(
                        Messages.getMessage(Messages.INFERENCE_FAILED_TO_STORE_MODEL, trainedModelConfig.getModelId()),
                        RestStatus.INTERNAL_SERVER_ERROR,
                        e
                    )
                );
            }
        });

        ActionListener<BulkResponse> bulkResponseActionListener = ActionListener.wrap(r -> {
            assert r.getItems().length == trainedModelDefinitionDocs.size() + 1;
            if (r.getItems()[0].isFailed()) {
                logger.error(
                    new ParameterizedMessage("[{}] failed to store trained model config for inference", trainedModelConfig.getModelId()),
                    r.getItems()[0].getFailure().getCause()
                );

                wrappedListener.onFailure(r.getItems()[0].getFailure().getCause());
                return;
            }
            if (r.hasFailures()) {
                Exception firstFailure = Arrays.stream(r.getItems())
                    .filter(BulkItemResponse::isFailed)
                    .map(BulkItemResponse::getFailure)
                    .map(BulkItemResponse.Failure::getCause)
                    .findFirst()
                    .orElse(new Exception("unknown failure"));
                logger.error(
                    new ParameterizedMessage(
                        "[{}] failed to store trained model definition for inference",
                        trainedModelConfig.getModelId()
                    ),
                    firstFailure
                );
                wrappedListener.onFailure(firstFailure);
                return;
            }
            wrappedListener.onResponse(true);
        }, wrappedListener::onFailure);

        executeAsyncWithOrigin(client, ML_ORIGIN, BulkAction.INSTANCE, bulkRequest.request(), bulkResponseActionListener);
    }

    /**
     * Get the model definition for inference.
     *
     * The caller should ensure the requested model has an InferenceDefinition,
     * some models such as {@code  org.elasticsearch.xpack.core.ml.inference.trainedmodel.pytorch.PyTorchModel}
     * do not.
     *
     * @param modelId The model tp get
     * @param unsafe when true, the compressed bytes size is not checked and the circuit breaker is solely responsible for
     *               preventing OOMs
     * @param listener The listener
     */
    public void getTrainedModelForInference(final String modelId, boolean unsafe, final ActionListener<InferenceDefinition> listener) {
        // TODO Change this when we get more than just langIdent stored
        if (MODELS_STORED_AS_RESOURCE.contains(modelId)) {
            try {
                TrainedModelConfig config = loadModelFromResource(modelId, false).build().ensureParsedDefinitionUnsafe(xContentRegistry);
                assert config.getModelDefinition().getTrainedModel() instanceof LangIdentNeuralNetwork;
                assert config.getModelType() == TrainedModelType.LANG_IDENT;
                listener.onResponse(
                    InferenceDefinition.builder()
                        .setPreProcessors(config.getModelDefinition().getPreProcessors())
                        .setTrainedModel((LangIdentNeuralNetwork) config.getModelDefinition().getTrainedModel())
                        .build()
                );
                return;
            } catch (ElasticsearchException | IOException ex) {
                listener.onFailure(ex);
                return;
            }
        }

        List<TrainedModelDefinitionDoc> docs = new ArrayList<>();
        ChunkedTrainedModelRestorer modelRestorer = new ChunkedTrainedModelRestorer(
            modelId,
            client,
            client.threadPool().executor(MachineLearning.UTILITY_THREAD_POOL_NAME),
            xContentRegistry
        );

        // TODO how could we stream in the model definition WHILE parsing it?
        // This would reduce the overall memory usage as we won't have to load the whole compressed string
        // XContentParser supports streams.
        modelRestorer.restoreModelDefinition(docs::add, success -> {
            try {
                BytesReference compressedData = getDefinitionFromDocs(docs, modelId);
                InferenceDefinition inferenceDefinition = unsafe
                    ? InferenceToXContentCompressor.inflateUnsafe(compressedData, InferenceDefinition::fromXContent, xContentRegistry)
                    : InferenceToXContentCompressor.inflate(compressedData, InferenceDefinition::fromXContent, xContentRegistry);

                listener.onResponse(inferenceDefinition);
            } catch (Exception e) {
                listener.onFailure(e);
            }
        }, e -> {
            if (ExceptionsHelper.unwrapCause(e) instanceof ResourceNotFoundException) {
                listener.onFailure(new ResourceNotFoundException(Messages.getMessage(Messages.MODEL_DEFINITION_NOT_FOUND, modelId)));
            }
            listener.onFailure(e);
        });
    }

    public void getTrainedModel(
        final String modelId,
        final GetTrainedModelsAction.Includes includes,
        final ActionListener<TrainedModelConfig> finalListener
    ) {
        getTrainedModel(modelId, Collections.emptySet(), includes, finalListener);
    }

    public void getTrainedModel(
        final String modelId,
        final Set<String> modelAliases,
        final GetTrainedModelsAction.Includes includes,
        final ActionListener<TrainedModelConfig> finalListener
    ) {

        if (MODELS_STORED_AS_RESOURCE.contains(modelId)) {
            try {
                finalListener.onResponse(loadModelFromResource(modelId, includes.isIncludeModelDefinition() == false).build());
                return;
            } catch (ElasticsearchException ex) {
                finalListener.onFailure(ex);
                return;
            }
        }

        ActionListener<TrainedModelConfig.Builder> getTrainedModelListener = ActionListener.wrap(modelBuilder -> {
            modelBuilder.setModelAliases(modelAliases);
            if ((includes.isIncludeFeatureImportanceBaseline()
                || includes.isIncludeTotalFeatureImportance()
                || includes.isIncludeHyperparameters()) == false) {
                finalListener.onResponse(modelBuilder.build());
                return;
            }
            this.getTrainedModelMetadata(Collections.singletonList(modelId), ActionListener.wrap(metadata -> {
                TrainedModelMetadata modelMetadata = metadata.get(modelId);
                if (modelMetadata != null) {
                    if (includes.isIncludeTotalFeatureImportance()) {
                        modelBuilder.setFeatureImportance(modelMetadata.getTotalFeatureImportances());
                    }
                    if (includes.isIncludeFeatureImportanceBaseline()) {
                        modelBuilder.setBaselineFeatureImportance(modelMetadata.getFeatureImportanceBaselines());
                    }
                    if (includes.isIncludeHyperparameters()) {
                        modelBuilder.setHyperparameters(modelMetadata.getHyperparameters());
                    }
                }
                finalListener.onResponse(modelBuilder.build());
            }, failure -> {
                // total feature importance is not necessary for a model to be valid
                // we shouldn't fail if it is not found
                if (ExceptionsHelper.unwrapCause(failure) instanceof ResourceNotFoundException) {
                    finalListener.onResponse(modelBuilder.build());
                    return;
                }
                finalListener.onFailure(failure);
            }));
<<<<<<< HEAD

        }, finalListener::onFailure);

        QueryBuilder queryBuilder = QueryBuilders.constantScoreQuery(QueryBuilders.idsQuery().addIds(modelId));
        MultiSearchRequestBuilder multiSearchRequestBuilder = client.prepareMultiSearch()
            .add(
                client.prepareSearch(InferenceIndexConstants.INDEX_PATTERN)
                    .setQuery(queryBuilder)
                    // use sort to get the last
                    .addSort("_index", SortOrder.DESC)
                    .setSize(1)
                    .request()
            );

        if (includes.isIncludeModelDefinition()) {
            multiSearchRequestBuilder.add(
                ChunkedTrainedModelRestorer.buildSearch(client, modelId, InferenceIndexConstants.INDEX_PATTERN, MAX_NUM_DEFINITION_DOCS)
            );
        }

        ActionListener<MultiSearchResponse> multiSearchResponseActionListener = ActionListener.wrap(multiSearchResponse -> {
            TrainedModelConfig.Builder builder;
            try {
                builder = handleSearchItem(multiSearchResponse.getResponses()[0], modelId, this::parseModelConfigLenientlyFromSource);
            } catch (ResourceNotFoundException ex) {
                getTrainedModelListener.onFailure(
                    new ResourceNotFoundException(Messages.getMessage(Messages.INFERENCE_NOT_FOUND, modelId))
                );
                return;
            } catch (Exception ex) {
                getTrainedModelListener.onFailure(ex);
                return;
            }

            if (includes.isIncludeModelDefinition()) {
                try {
                    List<TrainedModelDefinitionDoc> docs = handleSearchItems(
                        multiSearchResponse.getResponses()[1],
                        modelId,
                        (bytes, resourceId) -> ChunkedTrainedModelRestorer.parseModelDefinitionDocLenientlyFromSource(
                            bytes,
                            resourceId,
                            xContentRegistry
                        )
                    );
                    try {
                        BytesReference compressedData = getDefinitionFromDocs(docs, modelId);
                        builder.setDefinitionFromBytes(compressedData);
                    } catch (ElasticsearchException elasticsearchException) {
                        getTrainedModelListener.onFailure(elasticsearchException);
                        return;
                    }

                } catch (ResourceNotFoundException ex) {
                    getTrainedModelListener.onFailure(
                        new ResourceNotFoundException(Messages.getMessage(Messages.MODEL_DEFINITION_NOT_FOUND, modelId))
                    );
                    return;
                } catch (Exception ex) {
                    getTrainedModelListener.onFailure(ex);
                    return;
                }
            }
            getTrainedModelListener.onResponse(builder);
        }, getTrainedModelListener::onFailure);

        executeAsyncWithOrigin(
            client,
            ML_ORIGIN,
            MultiSearchAction.INSTANCE,
            multiSearchRequestBuilder.request(),
            multiSearchResponseActionListener
        );
=======

        }, finalListener::onFailure);

        QueryBuilder queryBuilder = QueryBuilders.constantScoreQuery(QueryBuilders.idsQuery().addIds(modelId));
        SearchRequest trainedModelConfigSearch = client.prepareSearch(InferenceIndexConstants.INDEX_PATTERN)
            .setQuery(queryBuilder)
            // use sort to get the last
            .addSort("_index", SortOrder.DESC)
            .setSize(1)
            .request();

        ActionListener<SearchResponse> trainedModelSearchHandler = ActionListener.wrap(modelSearchResponse -> {
            TrainedModelConfig.Builder builder;
            try {
                builder = handleHits(modelSearchResponse.getHits().getHits(), modelId, this::parseModelConfigLenientlyFromSource).get(0);
            } catch (ResourceNotFoundException ex) {
                getTrainedModelListener.onFailure(
                    new ResourceNotFoundException(Messages.getMessage(Messages.INFERENCE_NOT_FOUND, modelId))
                );
                return;
            } catch (Exception ex) {
                getTrainedModelListener.onFailure(ex);
                return;
            }
            if (includes.isIncludeModelDefinition() == false) {
                getTrainedModelListener.onResponse(builder);
                return;
            }
            if (builder.getModelType() == TrainedModelType.PYTORCH && includes.isIncludeModelDefinition()) {
                finalListener.onFailure(
                    ExceptionsHelper.badRequestException(
                        "[{}] is type [{}] and does not support retrieving the definition",
                        modelId,
                        builder.getModelType()
                    )
                );
                return;
            }
            executeAsyncWithOrigin(
                client,
                ML_ORIGIN,
                SearchAction.INSTANCE,
                ChunkedTrainedModelRestorer.buildSearch(client, modelId, InferenceIndexConstants.INDEX_PATTERN, MAX_NUM_DEFINITION_DOCS),
                ActionListener.wrap(definitionSearchResponse -> {
                    try {
                        List<TrainedModelDefinitionDoc> docs = handleHits(
                            definitionSearchResponse.getHits().getHits(),
                            modelId,
                            (bytes, resourceId) -> ChunkedTrainedModelRestorer.parseModelDefinitionDocLenientlyFromSource(
                                bytes,
                                resourceId,
                                xContentRegistry
                            )
                        );
                        try {
                            BytesReference compressedData = getDefinitionFromDocs(docs, modelId);
                            builder.setDefinitionFromBytes(compressedData);
                        } catch (ElasticsearchException elasticsearchException) {
                            getTrainedModelListener.onFailure(elasticsearchException);
                            return;
                        }

                    } catch (ResourceNotFoundException ex) {
                        getTrainedModelListener.onFailure(
                            new ResourceNotFoundException(Messages.getMessage(Messages.MODEL_DEFINITION_NOT_FOUND, modelId))
                        );
                        return;
                    } catch (Exception ex) {
                        getTrainedModelListener.onFailure(ex);
                        return;
                    }
                    getTrainedModelListener.onResponse(builder);
                }, getTrainedModelListener::onFailure)
            );
        }, getTrainedModelListener::onFailure);
        executeAsyncWithOrigin(client, ML_ORIGIN, SearchAction.INSTANCE, trainedModelConfigSearch, trainedModelSearchHandler);
>>>>>>> d90fa4eb
    }

    public void getTrainedModels(
        Set<String> modelIds,
        GetTrainedModelsAction.Includes includes,
        boolean allowNoResources,
        final ActionListener<List<TrainedModelConfig>> finalListener
    ) {
        getTrainedModels(
            modelIds.stream().collect(Collectors.toMap(Function.identity(), _k -> Collections.emptySet())),
            includes,
            allowNoResources,
            finalListener
        );
    }

    /**
     * Gets all the provided trained config model objects
     *
     * NOTE:
     * This does no expansion on the ids.
     * It assumes that there are fewer than 10k.
     */
    public void getTrainedModels(
        Map<String, Set<String>> modelIds,
        GetTrainedModelsAction.Includes includes,
        boolean allowNoResources,
        final ActionListener<List<TrainedModelConfig>> finalListener
    ) {
        QueryBuilder queryBuilder = QueryBuilders.constantScoreQuery(
            QueryBuilders.idsQuery().addIds(modelIds.keySet().toArray(new String[0]))
        );

        SearchRequest searchRequest = client.prepareSearch(InferenceIndexConstants.INDEX_PATTERN)
            .addSort(TrainedModelConfig.MODEL_ID.getPreferredName(), SortOrder.ASC)
            .addSort("_index", SortOrder.DESC)
            .setQuery(queryBuilder)
            .setSize(modelIds.size())
            .request();
        List<TrainedModelConfig.Builder> configs = new ArrayList<>(modelIds.size());
        Set<String> modelsInIndex = Sets.difference(modelIds.keySet(), MODELS_STORED_AS_RESOURCE);
        Set<String> modelsAsResource = Sets.intersection(MODELS_STORED_AS_RESOURCE, modelIds.keySet());
        for (String modelId : modelsAsResource) {
            try {
                configs.add(loadModelFromResource(modelId, true));
            } catch (ElasticsearchException ex) {
                finalListener.onFailure(ex);
                return;
            }
        }
        if (modelsInIndex.isEmpty()) {
            finalListener.onResponse(
                configs.stream()
                    .map(TrainedModelConfig.Builder::build)
                    .sorted(Comparator.comparing(TrainedModelConfig::getModelId))
                    .collect(Collectors.toList())
            );
            return;
        }

        ActionListener<List<TrainedModelConfig.Builder>> getTrainedModelListener = ActionListener.wrap(modelBuilders -> {
            if ((includes.isIncludeFeatureImportanceBaseline()
                || includes.isIncludeTotalFeatureImportance()
                || includes.isIncludeHyperparameters()) == false) {
                finalListener.onResponse(
                    modelBuilders.stream()
                        .map(b -> b.setModelAliases(modelIds.get(b.getModelId())).build())
                        .sorted(Comparator.comparing(TrainedModelConfig::getModelId))
                        .collect(Collectors.toList())
                );
                return;
            }
            this.getTrainedModelMetadata(
                modelIds.keySet(),
                ActionListener.wrap(metadata -> finalListener.onResponse(modelBuilders.stream().map(builder -> {
                    TrainedModelMetadata modelMetadata = metadata.get(builder.getModelId());
                    if (modelMetadata != null) {
                        if (includes.isIncludeTotalFeatureImportance()) {
                            builder.setFeatureImportance(modelMetadata.getTotalFeatureImportances());
                        }
                        if (includes.isIncludeFeatureImportanceBaseline()) {
                            builder.setBaselineFeatureImportance(modelMetadata.getFeatureImportanceBaselines());
                        }
                        if (includes.isIncludeHyperparameters()) {
                            builder.setHyperparameters(modelMetadata.getHyperparameters());
                        }
                    }
                    return builder.setModelAliases(modelIds.get(builder.getModelId())).build();
                }).sorted(Comparator.comparing(TrainedModelConfig::getModelId)).collect(Collectors.toList())), failure -> {
                    // total feature importance is not necessary for a model to be valid
                    // we shouldn't fail if it is not found
                    if (ExceptionsHelper.unwrapCause(failure) instanceof ResourceNotFoundException) {
                        finalListener.onResponse(
                            modelBuilders.stream()
                                .map(TrainedModelConfig.Builder::build)
                                .sorted(Comparator.comparing(TrainedModelConfig::getModelId))
                                .collect(Collectors.toList())
                        );
                        return;
                    }
                    finalListener.onFailure(failure);
                })
            );
        }, finalListener::onFailure);

        ActionListener<SearchResponse> configSearchHandler = ActionListener.wrap(searchResponse -> {
            Set<String> observedIds = new HashSet<>(searchResponse.getHits().getHits().length + modelsAsResource.size(), 1.0f);
            observedIds.addAll(modelsAsResource);
            for (SearchHit searchHit : searchResponse.getHits().getHits()) {
                try {
                    if (observedIds.contains(searchHit.getId()) == false) {
                        configs.add(parseModelConfigLenientlyFromSource(searchHit.getSourceRef(), searchHit.getId()));
                        observedIds.add(searchHit.getId());
                    }
                } catch (IOException ex) {
                    getTrainedModelListener.onFailure(ExceptionsHelper.serverError(INFERENCE_FAILED_TO_DESERIALIZE, ex, searchHit.getId()));
                    return;
                }
            }
            // We previously expanded the IDs.
            // If the config has gone missing between then and now we should throw if allowNoResources is false
            // Otherwise, treat it as if it was never expanded to begin with.
            Set<String> missingConfigs = Sets.difference(modelIds.keySet(), observedIds);
            if (missingConfigs.isEmpty() == false && allowNoResources == false) {
                getTrainedModelListener.onFailure(
                    new ResourceNotFoundException(Messages.getMessage(Messages.INFERENCE_NOT_FOUND_MULTIPLE, missingConfigs))
                );
                return;
            }
            // Ensure sorted even with the injection of locally resourced models
            getTrainedModelListener.onResponse(configs);
        }, getTrainedModelListener::onFailure);

        executeAsyncWithOrigin(client, ML_ORIGIN, SearchAction.INSTANCE, searchRequest, configSearchHandler);
    }

    public void deleteTrainedModel(String modelId, ActionListener<Boolean> listener) {
        if (MODELS_STORED_AS_RESOURCE.contains(modelId)) {
            listener.onFailure(
                ExceptionsHelper.badRequestException(Messages.getMessage(Messages.INFERENCE_CANNOT_DELETE_ML_MANAGED_MODEL, modelId))
            );
            return;
        }
        DeleteByQueryRequest request = new DeleteByQueryRequest().setAbortOnVersionConflict(false);

        request.indices(InferenceIndexConstants.INDEX_PATTERN, MlStatsIndex.indexPattern());
        QueryBuilder query = QueryBuilders.termQuery(TrainedModelConfig.MODEL_ID.getPreferredName(), modelId);
        request.setQuery(query);
        request.setRefresh(true);

        executeAsyncWithOrigin(client, ML_ORIGIN, DeleteByQueryAction.INSTANCE, request, ActionListener.wrap(deleteResponse -> {
            if (deleteResponse.getDeleted() == 0) {
                listener.onFailure(new ResourceNotFoundException(Messages.getMessage(Messages.INFERENCE_NOT_FOUND, modelId)));
                return;
            }
            listener.onResponse(true);
        }, e -> {
            if (e.getClass() == IndexNotFoundException.class) {
                listener.onFailure(new ResourceNotFoundException(Messages.getMessage(Messages.INFERENCE_NOT_FOUND, modelId)));
            } else {
                listener.onFailure(e);
            }
        }));
    }

    public void expandIds(
        String idExpression,
        boolean allowNoResources,
        PageParams pageParams,
        Set<String> tags,
        ModelAliasMetadata modelAliasMetadata,
        ActionListener<Tuple<Long, Map<String, Set<String>>>> idsListener
    ) {
        String[] tokens = Strings.tokenizeToStringArray(idExpression, ",");
        Set<String> expandedIdsFromAliases = new HashSet<>();
        if (Strings.isAllOrWildcard(tokens) == false) {
            for (String token : tokens) {
                if (Regex.isSimpleMatchPattern(token)) {
                    for (String modelAlias : modelAliasMetadata.modelAliases().keySet()) {
                        if (Regex.simpleMatch(token, modelAlias)) {
                            expandedIdsFromAliases.add(modelAliasMetadata.getModelId(modelAlias));
                        }
                    }
                } else if (modelAliasMetadata.getModelId(token) != null) {
                    expandedIdsFromAliases.add(modelAliasMetadata.getModelId(token));
                }
            }
        }
        Set<String> matchedResourceIds = matchedResourceIds(tokens);
        Set<String> foundResourceIds;
        if (tags.isEmpty()) {
            foundResourceIds = matchedResourceIds;
        } else {
            foundResourceIds = new HashSet<>();
            for (String resourceId : matchedResourceIds) {
                // Does the model as a resource have all the tags?
                if (Sets.newHashSet(loadModelFromResource(resourceId, true).build().getTags()).containsAll(tags)) {
                    foundResourceIds.add(resourceId);
                }
            }
        }
        expandedIdsFromAliases.addAll(Arrays.asList(tokens));

        // We need to include the translated model alias, and ANY tokens that were not translated
        String[] tokensForQuery = expandedIdsFromAliases.toArray(new String[0]);

        SearchSourceBuilder sourceBuilder = new SearchSourceBuilder().sort(
            SortBuilders.fieldSort(TrainedModelConfig.MODEL_ID.getPreferredName())
                // If there are no resources, there might be no mapping for the id field.
                // This makes sure we don't get an error if that happens.
                .unmappedType("long")
        )
            .query(buildExpandIdsQuery(tokensForQuery, tags))
            // We "buffer" the from and size to take into account models stored as resources.
            // This is so we handle the edge cases when the model that is stored as a resource is at the start/end of
            // a page.
            .from(Math.max(0, pageParams.getFrom() - foundResourceIds.size()))
            .size(Math.min(10_000, pageParams.getSize() + foundResourceIds.size()));
        sourceBuilder.trackTotalHits(true)
            // we only care about the item id's
            .fetchSource(TrainedModelConfig.MODEL_ID.getPreferredName(), null);

        IndicesOptions indicesOptions = SearchRequest.DEFAULT_INDICES_OPTIONS;
        SearchRequest searchRequest = new SearchRequest(InferenceIndexConstants.INDEX_PATTERN).indicesOptions(
            IndicesOptions.fromOptions(
                true,
                indicesOptions.allowNoIndices(),
                indicesOptions.expandWildcardsOpen(),
                indicesOptions.expandWildcardsClosed(),
                indicesOptions
            )
        ).source(sourceBuilder);

        executeAsyncWithOrigin(
            client.threadPool().getThreadContext(),
            ML_ORIGIN,
            searchRequest,
            ActionListener.<SearchResponse>wrap(response -> {
                long totalHitCount = response.getHits().getTotalHits().value + foundResourceIds.size();
                Set<String> foundFromDocs = new HashSet<>();
                for (SearchHit hit : response.getHits().getHits()) {
                    Map<String, Object> docSource = hit.getSourceAsMap();
                    if (docSource == null) {
                        continue;
                    }
                    Object idValue = docSource.get(TrainedModelConfig.MODEL_ID.getPreferredName());
                    if (idValue instanceof String) {
                        foundFromDocs.add(idValue.toString());
                    }
                }
                Map<String, Set<String>> allFoundIds = collectIds(pageParams, foundResourceIds, foundFromDocs).stream()
                    .collect(Collectors.toMap(Function.identity(), k -> new HashSet<>()));

                // We technically have matched on model tokens and any reversed referenced aliases
                // We may end up with "over matching" on the aliases (matching on an alias that was not provided)
                // But the expanded ID matcher does not care.
                Set<String> matchedTokens = new HashSet<>(allFoundIds.keySet());

                // We should gather ALL model aliases referenced by the given model IDs
                // This way the callers have access to them
                modelAliasMetadata.modelAliases().forEach((alias, modelIdEntry) -> {
                    final String modelId = modelIdEntry.getModelId();
                    if (allFoundIds.containsKey(modelId)) {
                        allFoundIds.get(modelId).add(alias);
                        matchedTokens.add(alias);
                    }
                });

                // Reverse lookup to see what model aliases were matched by their found trained model IDs
                ExpandedIdsMatcher requiredMatches = new ExpandedIdsMatcher(tokens, allowNoResources);
                requiredMatches.filterMatchedIds(matchedTokens);
                if (requiredMatches.hasUnmatchedIds()) {
                    idsListener.onFailure(ExceptionsHelper.missingTrainedModel(requiredMatches.unmatchedIdsString()));
                } else {
                    idsListener.onResponse(Tuple.tuple(totalHitCount, allFoundIds));
                }
            }, idsListener::onFailure),
            client::search
        );
    }

    public void getInferenceStats(String[] modelIds, ActionListener<List<InferenceStats>> listener) {
        MultiSearchRequest multiSearchRequest = new MultiSearchRequest();
        Arrays.stream(modelIds).map(this::buildStatsSearchRequest).forEach(multiSearchRequest::add);
        if (multiSearchRequest.requests().isEmpty()) {
            listener.onResponse(Collections.emptyList());
            return;
        }
        executeAsyncWithOrigin(
            client.threadPool().getThreadContext(),
            ML_ORIGIN,
            multiSearchRequest,
            ActionListener.<MultiSearchResponse>wrap(responses -> {
                List<InferenceStats> allStats = new ArrayList<>(modelIds.length);
                int modelIndex = 0;
                assert responses.getResponses().length == modelIds.length : "mismatch between search response size and models requested";
                for (MultiSearchResponse.Item response : responses.getResponses()) {
                    if (response.isFailure()) {
                        if (ExceptionsHelper.unwrapCause(response.getFailure()) instanceof ResourceNotFoundException) {
                            modelIndex++;
                            continue;
                        }
                        logger.error(
                            new ParameterizedMessage("[{}] search failed for models", Strings.arrayToCommaDelimitedString(modelIds)),
                            response.getFailure()
                        );
                        listener.onFailure(
                            ExceptionsHelper.serverError(
                                "Searching for stats for models [{}] failed",
                                response.getFailure(),
                                Strings.arrayToCommaDelimitedString(modelIds)
                            )
                        );
                        return;
                    }
                    try {
                        InferenceStats inferenceStats = handleMultiNodeStatsResponse(response.getResponse(), modelIds[modelIndex++]);
                        if (inferenceStats != null) {
                            allStats.add(inferenceStats);
                        }
                    } catch (Exception e) {
                        listener.onFailure(e);
                        return;
                    }
                }
                listener.onResponse(allStats);
            }, e -> {
                Throwable unwrapped = ExceptionsHelper.unwrapCause(e);
                if (unwrapped instanceof ResourceNotFoundException) {
                    listener.onResponse(Collections.emptyList());
                    return;
                }
                listener.onFailure((Exception) unwrapped);
            }),
            client::multiSearch
        );
    }

    private SearchRequest buildStatsSearchRequest(String modelId) {
        BoolQueryBuilder queryBuilder = QueryBuilders.boolQuery()
            .filter(QueryBuilders.termQuery(InferenceStats.MODEL_ID.getPreferredName(), modelId))
            .filter(QueryBuilders.termQuery(InferenceStats.TYPE.getPreferredName(), InferenceStats.NAME));
        return new SearchRequest(MlStatsIndex.indexPattern()).indicesOptions(IndicesOptions.lenientExpandOpen())
            .allowPartialSearchResults(false)
            .source(
                SearchSourceBuilder.searchSource()
                    .size(0)
                    .aggregation(
                        AggregationBuilders.sum(InferenceStats.FAILURE_COUNT.getPreferredName())
                            .field(InferenceStats.FAILURE_COUNT.getPreferredName())
                    )
                    .aggregation(
                        AggregationBuilders.sum(InferenceStats.MISSING_ALL_FIELDS_COUNT.getPreferredName())
                            .field(InferenceStats.MISSING_ALL_FIELDS_COUNT.getPreferredName())
                    )
                    .aggregation(
                        AggregationBuilders.sum(InferenceStats.INFERENCE_COUNT.getPreferredName())
                            .field(InferenceStats.INFERENCE_COUNT.getPreferredName())
                    )
                    .aggregation(
                        AggregationBuilders.sum(InferenceStats.CACHE_MISS_COUNT.getPreferredName())
                            .field(InferenceStats.CACHE_MISS_COUNT.getPreferredName())
                    )
                    .aggregation(
                        AggregationBuilders.max(InferenceStats.TIMESTAMP.getPreferredName())
                            .field(InferenceStats.TIMESTAMP.getPreferredName())
                    )
                    .query(queryBuilder)
            );
    }

    private InferenceStats handleMultiNodeStatsResponse(SearchResponse response, String modelId) {
        if (response.getAggregations() == null) {
            logger.trace(() -> new ParameterizedMessage("[{}] no previously stored stats found", modelId));
            return null;
        }
        Sum failures = response.getAggregations().get(InferenceStats.FAILURE_COUNT.getPreferredName());
        Sum missing = response.getAggregations().get(InferenceStats.MISSING_ALL_FIELDS_COUNT.getPreferredName());
        Sum cacheMiss = response.getAggregations().get(InferenceStats.CACHE_MISS_COUNT.getPreferredName());
        Sum count = response.getAggregations().get(InferenceStats.INFERENCE_COUNT.getPreferredName());
        Max timeStamp = response.getAggregations().get(InferenceStats.TIMESTAMP.getPreferredName());
        return new InferenceStats(
            missing == null ? 0L : Double.valueOf(missing.getValue()).longValue(),
            count == null ? 0L : Double.valueOf(count.getValue()).longValue(),
            failures == null ? 0L : Double.valueOf(failures.getValue()).longValue(),
            cacheMiss == null ? 0L : Double.valueOf(cacheMiss.getValue()).longValue(),
            modelId,
            null,
            timeStamp == null || (Numbers.isValidDouble(timeStamp.getValue()) == false)
                ? Instant.now()
                : Instant.ofEpochMilli(Double.valueOf(timeStamp.getValue()).longValue())
        );
    }

    static Set<String> collectIds(PageParams pageParams, Set<String> foundFromResources, Set<String> foundFromDocs) {
        // If there are no matching resource models, there was no buffering and the models from the docs
        // are paginated correctly.
        if (foundFromResources.isEmpty()) {
            return foundFromDocs;
        }

        TreeSet<String> allFoundIds = new TreeSet<>(foundFromDocs);
        allFoundIds.addAll(foundFromResources);

        if (pageParams.getFrom() > 0) {
            // not the first page so there will be extra results at the front to remove
            int numToTrimFromFront = Math.min(foundFromResources.size(), pageParams.getFrom());
            for (int i = 0; i < numToTrimFromFront; i++) {
                allFoundIds.remove(allFoundIds.first());
            }
        }

        // trim down to size removing from the rear
        while (allFoundIds.size() > pageParams.getSize()) {
            allFoundIds.remove(allFoundIds.last());
        }

        return allFoundIds;
    }

    static QueryBuilder buildExpandIdsQuery(String[] tokens, Collection<String> tags) {
        BoolQueryBuilder boolQueryBuilder = QueryBuilders.boolQuery()
            .filter(buildQueryIdExpressionQuery(tokens, TrainedModelConfig.MODEL_ID.getPreferredName()));
        for (String tag : tags) {
            boolQueryBuilder.filter(QueryBuilders.termQuery(TrainedModelConfig.TAGS.getPreferredName(), tag));
        }
        return QueryBuilders.constantScoreQuery(boolQueryBuilder);
    }

    TrainedModelConfig.Builder loadModelFromResource(String modelId, boolean nullOutDefinition) {
        URL resource = getClass().getResource(MODEL_RESOURCE_PATH + modelId + MODEL_RESOURCE_FILE_EXT);
        if (resource == null) {
            logger.error("[{}] presumed stored as a resource but not found", modelId);
            throw new ResourceNotFoundException(Messages.getMessage(Messages.INFERENCE_NOT_FOUND, modelId));
        }
        try (
            XContentParser parser = JsonXContent.jsonXContent.createParser(
                xContentRegistry,
                LoggingDeprecationHandler.INSTANCE,
                getClass().getResourceAsStream(MODEL_RESOURCE_PATH + modelId + MODEL_RESOURCE_FILE_EXT)
            )
        ) {
            TrainedModelConfig.Builder builder = TrainedModelConfig.fromXContent(parser, true);
            if (nullOutDefinition) {
                builder.clearDefinition();
            }
            return builder;
        } catch (IOException ioEx) {
            logger.error(new ParameterizedMessage("[{}] failed to parse model definition", modelId), ioEx);
            throw ExceptionsHelper.serverError(INFERENCE_FAILED_TO_DESERIALIZE, ioEx, modelId);
        }
    }

    private static QueryBuilder buildQueryIdExpressionQuery(String[] tokens, String resourceIdField) {
        BoolQueryBuilder boolQuery = QueryBuilders.boolQuery()
            .filter(QueryBuilders.termQuery(InferenceIndexConstants.DOC_TYPE.getPreferredName(), TrainedModelConfig.NAME));

        if (Strings.isAllOrWildcard(tokens)) {
            return boolQuery;
        }
        // If the resourceId is not _all or *, we should see if it is a comma delimited string with wild-cards
        // e.g. id1,id2*,id3
        BoolQueryBuilder shouldQueries = new BoolQueryBuilder();
        List<String> terms = new ArrayList<>();
        for (String token : tokens) {
            if (Regex.isSimpleMatchPattern(token)) {
                shouldQueries.should(QueryBuilders.wildcardQuery(resourceIdField, token));
            } else {
                terms.add(token);
            }
        }
        if (terms.isEmpty() == false) {
            shouldQueries.should(QueryBuilders.termsQuery(resourceIdField, terms));
        }

        if (shouldQueries.should().isEmpty() == false) {
            boolQuery.filter(shouldQueries);
        }
        return boolQuery;
    }

    private Set<String> matchedResourceIds(String[] tokens) {
        if (Strings.isAllOrWildcard(tokens)) {
            return MODELS_STORED_AS_RESOURCE;
        }

        Set<String> matchedModels = new HashSet<>();

        for (String token : tokens) {
            if (Regex.isSimpleMatchPattern(token)) {
                for (String modelId : MODELS_STORED_AS_RESOURCE) {
                    if (Regex.simpleMatch(token, modelId)) {
                        matchedModels.add(modelId);
                    }
                }
            } else {
                if (MODELS_STORED_AS_RESOURCE.contains(token)) {
                    matchedModels.add(token);
                }
            }
        }
        return Collections.unmodifiableSet(matchedModels);
    }

    private static <T> T handleSearchItem(
        MultiSearchResponse.Item item,
        String resourceId,
        CheckedBiFunction<BytesReference, String, T, Exception> parseLeniently
    ) throws Exception {
        return handleSearchItems(item, resourceId, parseLeniently).get(0);
    }

    // NOTE: This ignores any results that are in a different index than the first one seen in the search response.
    private static <T> List<T> handleSearchItems(
        MultiSearchResponse.Item item,
        String resourceId,
        CheckedBiFunction<BytesReference, String, T, Exception> parseLeniently
    ) throws Exception {
        if (item.isFailure()) {
            throw item.getFailure();
        }
        if (item.getResponse().getHits().getHits().length == 0) {
            throw new ResourceNotFoundException(resourceId);
        }
        return handleHits(item.getResponse().getHits().getHits(), resourceId, parseLeniently);

    }

    private static <T> List<T> handleHits(
        SearchHit[] hits,
        String resourceId,
        CheckedBiFunction<BytesReference, String, T, Exception> parseLeniently
    ) throws Exception {
<<<<<<< HEAD
=======
        if (hits.length == 0) {
            throw new ResourceNotFoundException(resourceId);
        }
>>>>>>> d90fa4eb
        List<T> results = new ArrayList<>(hits.length);
        String initialIndex = hits[0].getIndex();
        for (SearchHit hit : hits) {
            // We don't want to spread across multiple backing indices
            if (hit.getIndex().equals(initialIndex)) {
                results.add(parseLeniently.apply(hit.getSourceRef(), resourceId));
            }
        }
        return results;
    }

<<<<<<< HEAD
    private static BytesReference getDefinitionFromDocs(List<TrainedModelDefinitionDoc> docs, String modelId)
        throws ElasticsearchException {
=======
    static BytesReference getDefinitionFromDocs(List<TrainedModelDefinitionDoc> docs, String modelId) throws ElasticsearchException {
>>>>>>> d90fa4eb

        // If the user requested the compressed data string, we need access to the underlying bytes.
        // BytesArray gives us that access.
        BytesReference bytes = docs.size() == 1
            ? docs.get(0).getBinaryData()
            : new BytesArray(
                CompositeBytesReference.of(docs.stream().map(TrainedModelDefinitionDoc::getBinaryData).toArray(BytesReference[]::new))
                    .toBytesRef()
            );

        if (docs.get(0).getTotalDefinitionLength() != null) {
            if (bytes.length() != docs.get(0).getTotalDefinitionLength()) {
                throw ExceptionsHelper.serverError(Messages.getMessage(Messages.MODEL_DEFINITION_TRUNCATED, modelId));
            }
        }

        TrainedModelDefinitionDoc lastDoc = docs.get(docs.size() - 1);
        // Either we are missing the last doc, or some previous doc
        if (lastDoc.isEos() == false || lastDoc.getDocNum() != docs.size() - 1) {
            throw ExceptionsHelper.serverError(Messages.getMessage(Messages.MODEL_DEFINITION_TRUNCATED, modelId));
        }
        return bytes;
    }

    public static List<BytesReference> chunkDefinitionWithSize(BytesReference definition, int chunkSize) {
        List<BytesReference> chunks = new ArrayList<>((int) Math.ceil(definition.length() / (double) chunkSize));
        for (int i = 0; i < definition.length(); i += chunkSize) {
            BytesReference chunk = definition.slice(i, Math.min(chunkSize, definition.length() - i));
            chunks.add(chunk);
        }
        return chunks;
    }

    private TrainedModelConfig.Builder parseModelConfigLenientlyFromSource(BytesReference source, String modelId) throws IOException {
        try (
            InputStream stream = source.streamInput();
            XContentParser parser = XContentFactory.xContent(XContentType.JSON)
                .createParser(xContentRegistry, LoggingDeprecationHandler.INSTANCE, stream)
        ) {
            TrainedModelConfig.Builder builder = TrainedModelConfig.fromXContent(parser, true);

            if (builder.getModelType() == null) {
                // before TrainedModelConfig::modelType was added tree ensembles and the
                // lang ident model were the only models supported. Models created after
                // VERSION_3RD_PARTY_CONFIG_ADDED must have modelType set, if not set modelType
                // is a tree ensemble
                builder.setModelType(TrainedModelType.TREE_ENSEMBLE);
            }
            return builder;
        } catch (IOException e) {
            logger.error(new ParameterizedMessage("[{}] failed to parse model", modelId), e);
            throw e;
        }
    }

    private TrainedModelMetadata parseMetadataLenientlyFromSource(BytesReference source, String modelId) throws IOException {
        try (
            InputStream stream = source.streamInput();
            XContentParser parser = XContentFactory.xContent(XContentType.JSON)
                .createParser(xContentRegistry, LoggingDeprecationHandler.INSTANCE, stream)
        ) {
            return TrainedModelMetadata.fromXContent(parser, true);
        } catch (IOException e) {
            logger.error(new ParameterizedMessage("[{}] failed to parse model metadata", modelId), e);
            throw e;
        }
    }

    private IndexRequest createRequest(String docId, String index, ToXContentObject body) {
        return createRequest(new IndexRequest(index), docId, body);
    }

    private IndexRequest createRequest(String docId, ToXContentObject body) {
        return createRequest(new IndexRequest(), docId, body);
    }

    private IndexRequest createRequest(IndexRequest request, String docId, ToXContentObject body) {
        try (XContentBuilder builder = XContentFactory.jsonBuilder()) {
            XContentBuilder source = body.toXContent(builder, FOR_INTERNAL_STORAGE_PARAMS);
            return request.opType(DocWriteRequest.OpType.CREATE).id(docId).source(source);
        } catch (IOException ex) {
            // This should never happen. If we were able to deserialize the object (from Native or REST) and then fail to serialize it again
            // that is not the users fault. We did something wrong and should throw.
            throw ExceptionsHelper.serverError(
                new ParameterizedMessage("Unexpected serialization exception for [{}]", docId).getFormattedMessage(),
                ex
            );
        }
    }
}<|MERGE_RESOLUTION|>--- conflicted
+++ resolved
@@ -358,7 +358,6 @@
             for (SearchHit hit : searchResponse.getHits().getHits()) {
                 String modelId = TrainedModelMetadata.modelId(Objects.requireNonNull(hit.getId()));
                 map.putIfAbsent(modelId, parseMetadataLenientlyFromSource(hit.getSourceRef(), modelId));
-<<<<<<< HEAD
             }
             listener.onResponse(map);
         }, e -> {
@@ -366,15 +365,6 @@
                 listener.onFailure(new ResourceNotFoundException(Messages.getMessage(Messages.MODEL_METADATA_NOT_FOUND, modelIds)));
                 return;
             }
-=======
-            }
-            listener.onResponse(map);
-        }, e -> {
-            if (ExceptionsHelper.unwrapCause(e) instanceof ResourceNotFoundException) {
-                listener.onFailure(new ResourceNotFoundException(Messages.getMessage(Messages.MODEL_METADATA_NOT_FOUND, modelIds)));
-                return;
-            }
->>>>>>> d90fa4eb
             listener.onFailure(e);
         }));
     }
@@ -607,81 +597,6 @@
                 }
                 finalListener.onFailure(failure);
             }));
-<<<<<<< HEAD
-
-        }, finalListener::onFailure);
-
-        QueryBuilder queryBuilder = QueryBuilders.constantScoreQuery(QueryBuilders.idsQuery().addIds(modelId));
-        MultiSearchRequestBuilder multiSearchRequestBuilder = client.prepareMultiSearch()
-            .add(
-                client.prepareSearch(InferenceIndexConstants.INDEX_PATTERN)
-                    .setQuery(queryBuilder)
-                    // use sort to get the last
-                    .addSort("_index", SortOrder.DESC)
-                    .setSize(1)
-                    .request()
-            );
-
-        if (includes.isIncludeModelDefinition()) {
-            multiSearchRequestBuilder.add(
-                ChunkedTrainedModelRestorer.buildSearch(client, modelId, InferenceIndexConstants.INDEX_PATTERN, MAX_NUM_DEFINITION_DOCS)
-            );
-        }
-
-        ActionListener<MultiSearchResponse> multiSearchResponseActionListener = ActionListener.wrap(multiSearchResponse -> {
-            TrainedModelConfig.Builder builder;
-            try {
-                builder = handleSearchItem(multiSearchResponse.getResponses()[0], modelId, this::parseModelConfigLenientlyFromSource);
-            } catch (ResourceNotFoundException ex) {
-                getTrainedModelListener.onFailure(
-                    new ResourceNotFoundException(Messages.getMessage(Messages.INFERENCE_NOT_FOUND, modelId))
-                );
-                return;
-            } catch (Exception ex) {
-                getTrainedModelListener.onFailure(ex);
-                return;
-            }
-
-            if (includes.isIncludeModelDefinition()) {
-                try {
-                    List<TrainedModelDefinitionDoc> docs = handleSearchItems(
-                        multiSearchResponse.getResponses()[1],
-                        modelId,
-                        (bytes, resourceId) -> ChunkedTrainedModelRestorer.parseModelDefinitionDocLenientlyFromSource(
-                            bytes,
-                            resourceId,
-                            xContentRegistry
-                        )
-                    );
-                    try {
-                        BytesReference compressedData = getDefinitionFromDocs(docs, modelId);
-                        builder.setDefinitionFromBytes(compressedData);
-                    } catch (ElasticsearchException elasticsearchException) {
-                        getTrainedModelListener.onFailure(elasticsearchException);
-                        return;
-                    }
-
-                } catch (ResourceNotFoundException ex) {
-                    getTrainedModelListener.onFailure(
-                        new ResourceNotFoundException(Messages.getMessage(Messages.MODEL_DEFINITION_NOT_FOUND, modelId))
-                    );
-                    return;
-                } catch (Exception ex) {
-                    getTrainedModelListener.onFailure(ex);
-                    return;
-                }
-            }
-            getTrainedModelListener.onResponse(builder);
-        }, getTrainedModelListener::onFailure);
-
-        executeAsyncWithOrigin(
-            client,
-            ML_ORIGIN,
-            MultiSearchAction.INSTANCE,
-            multiSearchRequestBuilder.request(),
-            multiSearchResponseActionListener
-        );
-=======
 
         }, finalListener::onFailure);
 
@@ -758,7 +673,6 @@
             );
         }, getTrainedModelListener::onFailure);
         executeAsyncWithOrigin(client, ML_ORIGIN, SearchAction.INSTANCE, trainedModelConfigSearch, trainedModelSearchHandler);
->>>>>>> d90fa4eb
     }
 
     public void getTrainedModels(
@@ -1292,12 +1206,9 @@
         String resourceId,
         CheckedBiFunction<BytesReference, String, T, Exception> parseLeniently
     ) throws Exception {
-<<<<<<< HEAD
-=======
         if (hits.length == 0) {
             throw new ResourceNotFoundException(resourceId);
         }
->>>>>>> d90fa4eb
         List<T> results = new ArrayList<>(hits.length);
         String initialIndex = hits[0].getIndex();
         for (SearchHit hit : hits) {
@@ -1309,12 +1220,7 @@
         return results;
     }
 
-<<<<<<< HEAD
-    private static BytesReference getDefinitionFromDocs(List<TrainedModelDefinitionDoc> docs, String modelId)
-        throws ElasticsearchException {
-=======
     static BytesReference getDefinitionFromDocs(List<TrainedModelDefinitionDoc> docs, String modelId) throws ElasticsearchException {
->>>>>>> d90fa4eb
 
         // If the user requested the compressed data string, we need access to the underlying bytes.
         // BytesArray gives us that access.

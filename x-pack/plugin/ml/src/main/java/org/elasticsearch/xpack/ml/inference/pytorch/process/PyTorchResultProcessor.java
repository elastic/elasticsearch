/*
 * Copyright Elasticsearch B.V. and/or licensed to Elasticsearch B.V. under one
 * or more contributor license agreements. Licensed under the Elastic License
 * 2.0; you may not use this file except in compliance with the Elastic License
 * 2.0.
 */

package org.elasticsearch.xpack.ml.inference.pytorch.process;

import org.elasticsearch.action.ActionListener;
<<<<<<< HEAD
import org.elasticsearch.logging.LogManager;
import org.elasticsearch.logging.Logger;
import org.elasticsearch.logging.Message;
=======
import org.elasticsearch.core.TimeValue;
import org.elasticsearch.xpack.core.ml.utils.Intervals;
>>>>>>> 4c849362
import org.elasticsearch.xpack.ml.inference.pytorch.results.PyTorchInferenceResult;
import org.elasticsearch.xpack.ml.inference.pytorch.results.PyTorchResult;
import org.elasticsearch.xpack.ml.inference.pytorch.results.ThreadSettings;

import java.time.Instant;
import java.util.Iterator;
import java.util.LongSummaryStatistics;
import java.util.Objects;
import java.util.concurrent.ConcurrentHashMap;
import java.util.concurrent.ConcurrentMap;
import java.util.function.Consumer;
import java.util.function.LongSupplier;

public class PyTorchResultProcessor {

    public record RecentStats(long requestsProcessed, double avgInferenceTime) {}

    public record ResultStats(
        LongSummaryStatistics timingStats,
        int errorCount,
        int numberOfPendingResults,
        Instant lastUsed,
        long peakThroughput,
        RecentStats recentStats
    ) {}

    private static final Logger logger = LogManager.getLogger(PyTorchResultProcessor.class);
    static long REPORTING_PERIOD_MS = TimeValue.timeValueMinutes(1).millis();

    private final ConcurrentMap<String, PendingResult> pendingResults = new ConcurrentHashMap<>();
    private final String deploymentId;
    private final Consumer<ThreadSettings> threadSettingsConsumer;
    private volatile boolean isStopping;
    private final LongSummaryStatistics timingStats;
    private int errorCount;
    private long peakThroughput;

    private LongSummaryStatistics lastPeriodSummaryStats;
    private RecentStats lastPeriodStats;
    private long currentPeriodEndTimeMs;
    private long lastResultTimeMs;
    private final long startTime;
    private final LongSupplier currentTimeMsSupplier;

    public PyTorchResultProcessor(String deploymentId, Consumer<ThreadSettings> threadSettingsConsumer) {
        this(deploymentId, threadSettingsConsumer, System::currentTimeMillis);
    }

    // for testing
    PyTorchResultProcessor(String deploymentId, Consumer<ThreadSettings> threadSettingsConsumer, LongSupplier currentTimeSupplier) {
        this.deploymentId = Objects.requireNonNull(deploymentId);
        this.timingStats = new LongSummaryStatistics();
        this.lastPeriodSummaryStats = new LongSummaryStatistics();
        this.threadSettingsConsumer = Objects.requireNonNull(threadSettingsConsumer);
        this.currentTimeMsSupplier = currentTimeSupplier;
        this.startTime = currentTimeSupplier.getAsLong();
        this.currentPeriodEndTimeMs = startTime + REPORTING_PERIOD_MS;

    }

    public void registerRequest(String requestId, ActionListener<PyTorchInferenceResult> listener) {
        pendingResults.computeIfAbsent(requestId, k -> new PendingResult(listener));
    }

    /**
     * Call this method when the caller is no longer waiting on the request response.
     * Note that the pending result listener will not be notified.
     *
     * @param requestId The request ID that is no longer being waited on
     */
    public void ignoreResponseWithoutNotifying(String requestId) {
        pendingResults.remove(requestId);
    }

    public void process(NativePyTorchProcess process) {
        try {
            Iterator<PyTorchResult> iterator = process.readResults();
            while (iterator.hasNext()) {
                PyTorchResult result = iterator.next();
                PyTorchInferenceResult inferenceResult = result.inferenceResult();
                if (inferenceResult != null) {
                    processInferenceResult(inferenceResult);
                }
                ThreadSettings threadSettings = result.threadSettings();
                if (threadSettings != null) {
                    threadSettingsConsumer.accept(threadSettings);
                }
            }
        } catch (Exception e) {
            // No need to report error as we're stopping
            if (isStopping == false) {
                logger.error(Message.createParameterizedMessage("[{}] Error processing results", deploymentId), e);
            }
            pendingResults.forEach(
                (id, pendingResult) -> pendingResult.listener.onResponse(
                    new PyTorchInferenceResult(
                        id,
                        null,
                        null,
                        isStopping
                            ? "inference canceled as process is stopping"
                            : "inference native process died unexpectedly with failure [" + e.getMessage() + "]"
                    )
                )
            );
            pendingResults.clear();
        } finally {
            pendingResults.forEach(
                (id, pendingResult) -> pendingResult.listener.onResponse(
                    new PyTorchInferenceResult(id, null, null, "inference canceled as process is stopping")
                )
            );
            pendingResults.clear();
        }
        logger.debug(() -> Message.createParameterizedMessage("[{}] Results processing finished", deploymentId));
    }

<<<<<<< HEAD
    private void processInferenceResult(PyTorchInferenceResult inferenceResult) {
        logger.trace(
            () -> Message.createParameterizedMessage("[{}] Parsed result with id [{}]", deploymentId, inferenceResult.getRequestId())
        );
=======
    void processInferenceResult(PyTorchInferenceResult inferenceResult) {
        logger.trace(() -> new ParameterizedMessage("[{}] Parsed result with id [{}]", deploymentId, inferenceResult.getRequestId()));
>>>>>>> 4c849362
        processResult(inferenceResult);
        PendingResult pendingResult = pendingResults.remove(inferenceResult.getRequestId());
        if (pendingResult == null) {
            logger.debug(
                () -> Message.createParameterizedMessage("[{}] no pending result for [{}]", deploymentId, inferenceResult.getRequestId())
            );
        } else {
            pendingResult.listener.onResponse(inferenceResult);
        }
    }

    public synchronized ResultStats getResultStats() {
        long currentMs = currentTimeMsSupplier.getAsLong();
        long currentPeriodStartTimeMs = startTime + Intervals.alignToFloor(currentMs - startTime, REPORTING_PERIOD_MS);

        // Do we have results from the previous period?
        RecentStats rs = null;
        if (lastResultTimeMs >= currentPeriodStartTimeMs) {
            // if there is a result for the last period then set it.
            // lastPeriodStats will be null when more than one period
            // has passed without a result.
            rs = lastPeriodStats;
        } else if (lastResultTimeMs >= currentPeriodStartTimeMs - REPORTING_PERIOD_MS) {
            // there was a result in the last period but not one
            // in this period to close off the last period stats.
            // The stats are valid return them here
            rs = new RecentStats(lastPeriodSummaryStats.getCount(), lastPeriodSummaryStats.getAverage());
        }

        if (rs == null) {
            // no results processed in the previous period
            rs = new RecentStats(0L, 0.0);
        }

        return new ResultStats(
            new LongSummaryStatistics(timingStats.getCount(), timingStats.getMin(), timingStats.getMax(), timingStats.getSum()),
            errorCount,
            pendingResults.size(),
            Instant.ofEpochMilli(lastResultTimeMs),
            this.peakThroughput,
            rs
        );
    }

    private synchronized void processResult(PyTorchInferenceResult result) {
        if (result.isError()) {
            errorCount++;
            return;
        }

        timingStats.accept(result.getTimeMs());

        lastResultTimeMs = currentTimeMsSupplier.getAsLong();
        if (lastResultTimeMs > currentPeriodEndTimeMs) {
            // rolled into the next period
            peakThroughput = Math.max(peakThroughput, lastPeriodSummaryStats.getCount());
            // TODO min inference time
            if (lastResultTimeMs > currentPeriodEndTimeMs + REPORTING_PERIOD_MS) {
                // We have skipped one or more periods,
                // there is no data for the last period
                lastPeriodStats = null;
            } else {
                lastPeriodStats = new RecentStats(lastPeriodSummaryStats.getCount(), lastPeriodSummaryStats.getAverage());
            }

            lastPeriodSummaryStats = new LongSummaryStatistics();
            lastPeriodSummaryStats.accept(result.getTimeMs());

            // set to the end of the current bucket
            currentPeriodEndTimeMs = startTime + Intervals.alignToCeil(lastResultTimeMs - startTime, REPORTING_PERIOD_MS);
        } else {
            lastPeriodSummaryStats.accept(result.getTimeMs());
        }
    }

    public void stop() {
        isStopping = true;
    }

    public static class PendingResult {
        public final ActionListener<PyTorchInferenceResult> listener;

        public PendingResult(ActionListener<PyTorchInferenceResult> listener) {
            this.listener = Objects.requireNonNull(listener);
        }
    }
}<|MERGE_RESOLUTION|>--- conflicted
+++ resolved
@@ -8,14 +8,11 @@
 package org.elasticsearch.xpack.ml.inference.pytorch.process;
 
 import org.elasticsearch.action.ActionListener;
-<<<<<<< HEAD
+import org.elasticsearch.core.TimeValue;
 import org.elasticsearch.logging.LogManager;
 import org.elasticsearch.logging.Logger;
 import org.elasticsearch.logging.Message;
-=======
-import org.elasticsearch.core.TimeValue;
 import org.elasticsearch.xpack.core.ml.utils.Intervals;
->>>>>>> 4c849362
 import org.elasticsearch.xpack.ml.inference.pytorch.results.PyTorchInferenceResult;
 import org.elasticsearch.xpack.ml.inference.pytorch.results.PyTorchResult;
 import org.elasticsearch.xpack.ml.inference.pytorch.results.ThreadSettings;
@@ -133,15 +130,10 @@
         logger.debug(() -> Message.createParameterizedMessage("[{}] Results processing finished", deploymentId));
     }
 
-<<<<<<< HEAD
-    private void processInferenceResult(PyTorchInferenceResult inferenceResult) {
+    void processInferenceResult(PyTorchInferenceResult inferenceResult) {
         logger.trace(
             () -> Message.createParameterizedMessage("[{}] Parsed result with id [{}]", deploymentId, inferenceResult.getRequestId())
         );
-=======
-    void processInferenceResult(PyTorchInferenceResult inferenceResult) {
-        logger.trace(() -> new ParameterizedMessage("[{}] Parsed result with id [{}]", deploymentId, inferenceResult.getRequestId()));
->>>>>>> 4c849362
         processResult(inferenceResult);
         PendingResult pendingResult = pendingResults.remove(inferenceResult.getRequestId());
         if (pendingResult == null) {

--- conflicted
+++ resolved
@@ -185,16 +185,11 @@
             DEPRECATION_LOGGER.deprecated("Creating jobs with delimited data format is deprecated. Please use xcontent instead.");
         }
 
-<<<<<<< HEAD
         // pre-flight check, not necessarily required, but avoids figuring this out while on the CS update thread
         XPackPlugin.checkReadyForXPackCustomMetadata(state);
 
-        MlMetadata currentMlMetadata = state.metaData().custom(MLMetadataField.TYPE);
-        if (currentMlMetadata != null && currentMlMetadata.getJobs().containsKey(job.getId())) {
-=======
         MlMetadata currentMlMetadata = MlMetadata.getMlMetadata(state);
         if (currentMlMetadata.getJobs().containsKey(job.getId())) {
->>>>>>> e6a784c4
             actionListener.onFailure(ExceptionsHelper.jobAlreadyExists(job.getId()));
             return;
         }

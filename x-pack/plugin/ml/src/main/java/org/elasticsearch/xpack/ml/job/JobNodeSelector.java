--- conflicted
+++ resolved
@@ -82,17 +82,12 @@
         };
     }
 
-<<<<<<< HEAD
     public PersistentTasksCustomMetadata.Assignment selectNode(int dynamicMaxOpenJobs,
                                                                int maxConcurrentJobAllocations,
                                                                int maxMachineMemoryPercent,
                                                                long maxNodeSize,
-                                                               boolean isMemoryTrackerRecentlyRefreshed) {
-=======
-    public PersistentTasksCustomMetadata.Assignment selectNode(int dynamicMaxOpenJobs, int maxConcurrentJobAllocations,
-                                                               int maxMachineMemoryPercent, boolean isMemoryTrackerRecentlyRefreshed,
+                                                               boolean isMemoryTrackerRecentlyRefreshed,
                                                                boolean useAutoMemoryPercentage) {
->>>>>>> 165e063b
         // Try to allocate jobs according to memory usage, but if that's not possible (maybe due to a mixed version cluster or maybe
         // because of some weird OS problem) then fall back to the old mechanism of only considering numbers of assigned jobs
         boolean allocateByMemory = isMemoryTrackerRecentlyRefreshed;
@@ -212,7 +207,9 @@
         return createAssignment(
             allocateByMemory ? minLoadedNodeByMemory : minLoadedNodeByCount,
             reasons,
-            allocateByMemory ? NativeMemoryCalculator.allowedBytesForMl(maxNodeSize, maxMachineMemoryPercent) : Long.MAX_VALUE);
+            allocateByMemory ?
+                NativeMemoryCalculator.allowedBytesForMl(maxNodeSize, maxMachineMemoryPercent, useAutoMemoryPercentage) :
+                Long.MAX_VALUE);
     }
 
     PersistentTasksCustomMetadata.Assignment createAssignment(DiscoveryNode minLoadedNode,

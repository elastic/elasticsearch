--- conflicted
+++ resolved
@@ -110,11 +110,6 @@
                     if (response.isFailed() == false) {
                         continue;
                     }
-<<<<<<< HEAD
-                    if (response.getFailureMessage().contains("index read-only")) {
-                        // We expect this to happen when the old index is made read-only and being reindexed
-                        logger.debug("[{}] Ignoring failure to write to read-only index: {}", jobId, response.getFailureMessage());
-=======
                     if (response.getFailureMessage().contains(IndexMetadata.INDEX_READ_ONLY_BLOCK.desription())) {
                         // We expect this to happen when the old index is made read-only and being reindexed
                         logger.debug(
@@ -123,7 +118,6 @@
                             response.getFailure().getIndex(),
                             response.getFailureMessage()
                         );
->>>>>>> 7b1f7818
                     } else {
                         hasNonReadOnlyFailures = true;
                         break;

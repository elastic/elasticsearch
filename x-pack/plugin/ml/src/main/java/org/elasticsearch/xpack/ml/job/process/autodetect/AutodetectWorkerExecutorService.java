--- conflicted
+++ resolved
@@ -7,125 +7,12 @@
 
 package org.elasticsearch.xpack.ml.job.process.autodetect;
 
-<<<<<<< HEAD
-import org.apache.logging.log4j.LogManager;
-import org.apache.logging.log4j.Logger;
-import org.elasticsearch.ElasticsearchStatusException;
-import org.elasticsearch.common.util.concurrent.AbstractRunnable;
-import org.elasticsearch.common.util.concurrent.EsExecutors;
-import org.elasticsearch.common.util.concurrent.EsRejectedExecutionException;
-import org.elasticsearch.common.util.concurrent.ThreadContext;
-import org.elasticsearch.core.SuppressForbidden;
-import org.elasticsearch.rest.RestStatus;
-
-import java.util.ArrayList;
-import java.util.List;
-import java.util.concurrent.AbstractExecutorService;
-import java.util.concurrent.BlockingQueue;
-import java.util.concurrent.CountDownLatch;
-import java.util.concurrent.LinkedBlockingQueue;
-import java.util.concurrent.TimeUnit;
-
-/*
- * The autodetect native process can only handle a single operation at a time. In order to guarantee that, all
- * operations are initially added to a queue and a worker thread from ml autodetect threadpool will process each
- * operation at a time.
- */
-class AutodetectWorkerExecutorService extends AbstractExecutorService {
-
-    private static final Logger logger = LogManager.getLogger(AutodetectWorkerExecutorService.class);
-
-    private final ThreadContext contextHolder;
-    private final CountDownLatch awaitTermination = new CountDownLatch(1);
-    private final BlockingQueue<Runnable> queue = new LinkedBlockingQueue<>(100);
-
-    private volatile boolean running = true;
-
-    @SuppressForbidden(reason = "properly rethrowing errors, see EsExecutors.rethrowErrors")
-    AutodetectWorkerExecutorService(ThreadContext contextHolder) {
-        this.contextHolder = contextHolder;
-    }
-
-    @Override
-    public void shutdown() {
-        running = false;
-    }
-
-    @Override
-    public List<Runnable> shutdownNow() {
-        throw new UnsupportedOperationException("not supported");
-    }
-
-    @Override
-    public boolean isShutdown() {
-        return running == false;
-    }
-
-    @Override
-    public boolean isTerminated() {
-        return awaitTermination.getCount() == 0;
-    }
-
-    @Override
-    public boolean awaitTermination(long timeout, TimeUnit unit) throws InterruptedException {
-        return awaitTermination.await(timeout, unit);
-    }
-
-    @Override
-    public synchronized void execute(Runnable command) {
-        if (isShutdown()) {
-            EsRejectedExecutionException rejected = new EsRejectedExecutionException("autodetect worker service has shutdown", true);
-            if (command instanceof AbstractRunnable) {
-                ((AbstractRunnable) command).onRejection(rejected);
-            } else {
-                throw rejected;
-            }
-        }
-
-        boolean added = queue.offer(contextHolder.preserveContext(command));
-        if (added == false) {
-            throw new ElasticsearchStatusException("Unable to submit operation", RestStatus.TOO_MANY_REQUESTS);
-        }
-    }
-
-    void start() {
-        try {
-            while (running) {
-                Runnable runnable = queue.poll(500, TimeUnit.MILLISECONDS);
-                if (runnable != null) {
-                    try {
-                        runnable.run();
-                    } catch (Exception e) {
-                        logger.error("error handling job operation", e);
-                    }
-                    EsExecutors.rethrowErrors(contextHolder.unwrap(runnable));
-                }
-            }
-=======
 import org.elasticsearch.common.util.concurrent.ThreadContext;
 import org.elasticsearch.xpack.ml.job.process.ProcessWorkerExecutorService;
->>>>>>> d90fa4eb
 
 public class AutodetectWorkerExecutorService extends ProcessWorkerExecutorService {
 
-<<<<<<< HEAD
-                    for (Runnable runnable : notExecuted) {
-                        if (runnable instanceof AbstractRunnable) {
-                            ((AbstractRunnable) runnable).onRejection(
-                                new EsRejectedExecutionException("unable to process as autodetect worker service has shutdown", true)
-                            );
-                        }
-                    }
-                }
-            }
-        } catch (InterruptedException e) {
-            Thread.currentThread().interrupt();
-        } finally {
-            awaitTermination.countDown();
-        }
-=======
     public AutodetectWorkerExecutorService(ThreadContext contextHolder) {
         super(contextHolder, "autodetect", 100);
->>>>>>> d90fa4eb
     }
 }
--- conflicted
+++ resolved
@@ -14,11 +14,7 @@
 import org.elasticsearch.action.search.SearchRequest;
 import org.elasticsearch.action.search.SearchResponse;
 import org.elasticsearch.action.search.TransportSearchAction;
-<<<<<<< HEAD
-import org.elasticsearch.action.support.RefCountingThreadedActionListener;
-=======
 import org.elasticsearch.action.support.RefCountAwareThreadedActionListener;
->>>>>>> 0e37a919
 import org.elasticsearch.client.internal.OriginSettingClient;
 import org.elasticsearch.index.query.BoolQueryBuilder;
 import org.elasticsearch.index.query.QueryBuilder;
@@ -114,11 +110,7 @@
         client.execute(
             TransportSearchAction.TYPE,
             searchRequest,
-<<<<<<< HEAD
-            new RefCountingThreadedActionListener<>(threadPool.executor(MachineLearning.UTILITY_THREAD_POOL_NAME), forecastStatsHandler)
-=======
             new RefCountAwareThreadedActionListener<>(threadPool.executor(MachineLearning.UTILITY_THREAD_POOL_NAME), forecastStatsHandler)
->>>>>>> 0e37a919
         );
     }
 

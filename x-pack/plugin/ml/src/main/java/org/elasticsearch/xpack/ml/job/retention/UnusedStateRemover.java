/*
 * Copyright Elasticsearch B.V. and/or licensed to Elasticsearch B.V. under one
 * or more contributor license agreements. Licensed under the Elastic License
 * 2.0; you may not use this file except in compliance with the Elastic License
 * 2.0.
 */
package org.elasticsearch.xpack.ml.job.retention;

import org.apache.logging.log4j.LogManager;
import org.apache.logging.log4j.Logger;
import org.elasticsearch.action.ActionListener;
import org.elasticsearch.action.support.IndicesOptions;
import org.elasticsearch.client.OriginSettingClient;
import org.elasticsearch.common.Strings;
import org.elasticsearch.index.query.QueryBuilders;
import org.elasticsearch.index.reindex.DeleteByQueryAction;
import org.elasticsearch.index.reindex.DeleteByQueryRequest;
import org.elasticsearch.tasks.TaskId;
import org.elasticsearch.xpack.core.ml.MlConfigIndex;
import org.elasticsearch.xpack.core.ml.dataframe.DataFrameAnalyticsConfig;
import org.elasticsearch.xpack.core.ml.dataframe.analyses.Classification;
import org.elasticsearch.xpack.core.ml.dataframe.analyses.Regression;
import org.elasticsearch.xpack.core.ml.job.config.Job;
import org.elasticsearch.xpack.core.ml.job.persistence.AnomalyDetectorsIndex;
import org.elasticsearch.xpack.core.ml.job.persistence.ElasticsearchMappings;
import org.elasticsearch.xpack.core.ml.job.process.autodetect.state.CategorizerState;
import org.elasticsearch.xpack.core.ml.job.process.autodetect.state.ModelState;
import org.elasticsearch.xpack.core.ml.job.process.autodetect.state.Quantiles;
import org.elasticsearch.xpack.ml.dataframe.StoredProgress;
import org.elasticsearch.xpack.ml.job.persistence.BatchedStateDocIdsIterator;
import org.elasticsearch.xpack.ml.utils.persistence.DocIdBatchedDocumentIterator;

import java.util.ArrayList;
import java.util.Arrays;
import java.util.Deque;
import java.util.HashSet;
import java.util.List;
import java.util.Objects;
import java.util.Set;
import java.util.function.BooleanSupplier;
import java.util.function.Function;

/**
 * If for any reason a job is deleted but some of its state documents
 * are left behind, this class deletes any unused documents stored
 * in the .ml-state* indices.
 */
public class UnusedStateRemover implements MlDataRemover {

    private static final Logger LOGGER = LogManager.getLogger(UnusedStateRemover.class);

    private final OriginSettingClient client;
    private final TaskId parentTaskId;

<<<<<<< HEAD
    public UnusedStateRemover(OriginSettingClient client, ClusterService clusterService, TaskId parentTaskId) {
=======
    public UnusedStateRemover(OriginSettingClient client, TaskId parentTaskId) {
>>>>>>> d90fa4eb
        this.client = Objects.requireNonNull(client);
        this.parentTaskId = Objects.requireNonNull(parentTaskId);
    }

    @Override
    public void remove(float requestsPerSec, ActionListener<Boolean> listener, BooleanSupplier isTimedOutSupplier) {
        try {
            List<String> unusedStateDocIds = findUnusedStateDocIds();
            if (isTimedOutSupplier.getAsBoolean()) {
                listener.onResponse(false);
            } else {
                if (unusedStateDocIds.size() > 0) {
                    executeDeleteUnusedStateDocs(unusedStateDocIds, requestsPerSec, listener);
                } else {
                    listener.onResponse(true);
                }
            }
        } catch (Exception e) {
            listener.onFailure(e);
        }
    }

    private List<String> findUnusedStateDocIds() {
        Set<String> jobIds = getJobIds();
        List<String> stateDocIdsToDelete = new ArrayList<>();
        BatchedStateDocIdsIterator stateDocIdsIterator = new BatchedStateDocIdsIterator(
            client,
            AnomalyDetectorsIndex.jobStateIndexPattern()
        );
        while (stateDocIdsIterator.hasNext()) {
            Deque<String> stateDocIds = stateDocIdsIterator.next();
            for (String stateDocId : stateDocIds) {
                String jobId = JobIdExtractor.extractJobId(stateDocId);
                if (jobId == null) {
                    // not a managed state document id
                    continue;
                }
                if (jobIds.contains(jobId) == false) {
                    stateDocIdsToDelete.add(stateDocId);
                }
            }
        }
        return stateDocIdsToDelete;
    }

    private Set<String> getJobIds() {
        Set<String> jobIds = new HashSet<>();
        jobIds.addAll(getAnomalyDetectionJobIds());
        jobIds.addAll(getDataFrameAnalyticsJobIds());
        return jobIds;
    }

    private Set<String> getAnomalyDetectionJobIds() {
        Set<String> jobIds = new HashSet<>();

<<<<<<< HEAD
        // TODO Once at 8.0, we can stop searching for jobs in cluster state
        // and remove cluster service as a member all together.
        jobIds.addAll(MlMetadata.getMlMetadata(clusterService.state()).getJobs().keySet());

=======
>>>>>>> d90fa4eb
        DocIdBatchedDocumentIterator iterator = new DocIdBatchedDocumentIterator(
            client,
            MlConfigIndex.indexName(),
            QueryBuilders.termQuery(Job.JOB_TYPE.getPreferredName(), Job.ANOMALY_DETECTOR_JOB_TYPE)
        );
        while (iterator.hasNext()) {
            Deque<String> docIds = iterator.next();
            docIds.stream().map(Job::extractJobIdFromDocumentId).filter(Objects::nonNull).forEach(jobIds::add);
        }
        return jobIds;
    }

    private Set<String> getDataFrameAnalyticsJobIds() {
        Set<String> jobIds = new HashSet<>();

        DocIdBatchedDocumentIterator iterator = new DocIdBatchedDocumentIterator(
            client,
            MlConfigIndex.indexName(),
            QueryBuilders.termQuery(DataFrameAnalyticsConfig.CONFIG_TYPE.getPreferredName(), DataFrameAnalyticsConfig.TYPE)
        );
        while (iterator.hasNext()) {
            Deque<String> docIds = iterator.next();
            docIds.stream().map(DataFrameAnalyticsConfig::extractJobIdFromDocId).filter(Objects::nonNull).forEach(jobIds::add);
        }
        return jobIds;
    }

    private void executeDeleteUnusedStateDocs(List<String> unusedDocIds, float requestsPerSec, ActionListener<Boolean> listener) {
        LOGGER.info("Found [{}] unused state documents; attempting to delete", unusedDocIds.size());
        DeleteByQueryRequest deleteByQueryRequest = new DeleteByQueryRequest(AnomalyDetectorsIndex.jobStateIndexPattern())
            .setIndicesOptions(IndicesOptions.lenientExpandOpen())
            .setAbortOnVersionConflict(false)
            .setRequestsPerSecond(requestsPerSec)
            .setTimeout(DEFAULT_MAX_DURATION)
            .setQuery(QueryBuilders.idsQuery().addIds(unusedDocIds.toArray(new String[0])));

        // _doc is the most efficient sort order and will also disable scoring
        deleteByQueryRequest.getSearchRequest().source().sort(ElasticsearchMappings.ES_DOC);
        deleteByQueryRequest.setParentTask(parentTaskId);

        client.execute(DeleteByQueryAction.INSTANCE, deleteByQueryRequest, ActionListener.wrap(response -> {
            if (response.getBulkFailures().size() > 0 || response.getSearchFailures().size() > 0) {
                LOGGER.error(
                    "Some unused state documents could not be deleted due to failures: {}",
                    Strings.collectionToCommaDelimitedString(response.getBulkFailures())
                        + ","
                        + Strings.collectionToCommaDelimitedString(response.getSearchFailures())
                );
            } else {
                LOGGER.info("Successfully deleted all unused state documents");
            }
            listener.onResponse(true);
        }, e -> {
            LOGGER.error("Error deleting unused model state documents: ", e);
            listener.onFailure(e);
        }));
    }

    private static class JobIdExtractor {

        private static final List<Function<String, String>> extractors = Arrays.asList(
            ModelState::extractJobId,
            Quantiles::extractJobId,
            CategorizerState::extractJobId,
            Classification::extractJobIdFromStateDoc,
            Regression::extractJobIdFromStateDoc,
            StoredProgress::extractJobIdFromDocId
        );

        private static String extractJobId(String docId) {
            String jobId;
            for (Function<String, String> extractor : extractors) {
                jobId = extractor.apply(docId);
                if (jobId != null) {
                    return jobId;
                }
            }
            return null;
        }
    }
}<|MERGE_RESOLUTION|>--- conflicted
+++ resolved
@@ -52,11 +52,7 @@
     private final OriginSettingClient client;
     private final TaskId parentTaskId;
 
-<<<<<<< HEAD
-    public UnusedStateRemover(OriginSettingClient client, ClusterService clusterService, TaskId parentTaskId) {
-=======
     public UnusedStateRemover(OriginSettingClient client, TaskId parentTaskId) {
->>>>>>> d90fa4eb
         this.client = Objects.requireNonNull(client);
         this.parentTaskId = Objects.requireNonNull(parentTaskId);
     }
@@ -112,13 +108,6 @@
     private Set<String> getAnomalyDetectionJobIds() {
         Set<String> jobIds = new HashSet<>();
 
-<<<<<<< HEAD
-        // TODO Once at 8.0, we can stop searching for jobs in cluster state
-        // and remove cluster service as a member all together.
-        jobIds.addAll(MlMetadata.getMlMetadata(clusterService.state()).getJobs().keySet());
-
-=======
->>>>>>> d90fa4eb
         DocIdBatchedDocumentIterator iterator = new DocIdBatchedDocumentIterator(
             client,
             MlConfigIndex.indexName(),

/*
 * Copyright Elasticsearch B.V. and/or licensed to Elasticsearch B.V. under one
 * or more contributor license agreements. Licensed under the Elastic License
 * 2.0; you may not use this file except in compliance with the Elastic License
 * 2.0.
 */

package org.elasticsearch.xpack.ml.rest.inference;

import org.elasticsearch.ElasticsearchStatusException;
import org.elasticsearch.client.internal.node.NodeClient;
import org.elasticsearch.common.unit.ByteSizeValue;
import org.elasticsearch.core.RestApiVersion;
import org.elasticsearch.core.TimeValue;
import org.elasticsearch.rest.BaseRestHandler;
import org.elasticsearch.rest.RestRequest;
import org.elasticsearch.rest.RestStatus;
import org.elasticsearch.rest.Scope;
import org.elasticsearch.rest.ServerlessScope;
import org.elasticsearch.rest.action.RestToXContentListener;
import org.elasticsearch.xpack.core.ml.action.StartTrainedModelDeploymentAction;
import org.elasticsearch.xpack.core.ml.inference.assignment.AllocationStatus;
import org.elasticsearch.xpack.ml.MachineLearning;
import org.elasticsearch.xpack.ml.rest.RestCompatibilityChecker;

import java.io.IOException;
import java.util.Collections;
import java.util.List;
import java.util.Objects;

import static org.elasticsearch.rest.RestRequest.Method.POST;
import static org.elasticsearch.xpack.core.ml.action.StartTrainedModelDeploymentAction.Request.CACHE_SIZE;
import static org.elasticsearch.xpack.core.ml.action.StartTrainedModelDeploymentAction.Request.NUMBER_OF_ALLOCATIONS;
import static org.elasticsearch.xpack.core.ml.action.StartTrainedModelDeploymentAction.Request.QUEUE_CAPACITY;
import static org.elasticsearch.xpack.core.ml.action.StartTrainedModelDeploymentAction.Request.THREADS_PER_ALLOCATION;
import static org.elasticsearch.xpack.core.ml.action.StartTrainedModelDeploymentAction.Request.TIMEOUT;
import static org.elasticsearch.xpack.core.ml.action.StartTrainedModelDeploymentAction.Request.WAIT_FOR;

@ServerlessScope(Scope.PUBLIC)
public class RestStartTrainedModelDeploymentAction extends BaseRestHandler {

    public RestStartTrainedModelDeploymentAction(boolean disableInferenceProcessCache) {
        super();
        if (disableInferenceProcessCache) {
            this.defaultCacheSize = ByteSizeValue.ZERO;
        } else {
            // Don't set the default cache size yet
            defaultCacheSize = null;
        }
    }

    private final ByteSizeValue defaultCacheSize;

    @Override
    public String getName() {
        return "xpack_ml_start_trained_models_deployment_action";
    }

    @Override
    public List<Route> routes() {
        return Collections.singletonList(
            new Route(
                POST,
                MachineLearning.BASE_PATH
                    + "trained_models/{"
                    + StartTrainedModelDeploymentAction.Request.MODEL_ID.getPreferredName()
                    + "}/deployment/_start"
            )
        );
    }

    @Override
    protected RestChannelConsumer prepareRequest(RestRequest restRequest, NodeClient client) throws IOException {
        String modelId = restRequest.param(StartTrainedModelDeploymentAction.Request.MODEL_ID.getPreferredName());
        String deploymentId = restRequest.param(StartTrainedModelDeploymentAction.Request.DEPLOYMENT_ID.getPreferredName(), modelId);
        StartTrainedModelDeploymentAction.Request request;

        if (restRequest.hasContentOrSourceParam()) { // request has body
            request = StartTrainedModelDeploymentAction.Request.parseRequest(
                modelId,
                deploymentId,
                restRequest.contentOrSourceParamParser()
            );
        } else {
            request = new StartTrainedModelDeploymentAction.Request(modelId, deploymentId);
        }

        if (restRequest.hasParam(TIMEOUT.getPreferredName())) {
<<<<<<< HEAD
            TimeValue openTimeout = (TimeValue) sameParamInQueryAndBody(
                request.getTimeout(),
                restRequest.paramAsTime(TIMEOUT.getPreferredName(), StartTrainedModelDeploymentAction.DEFAULT_TIMEOUT),
                StartTrainedModelDeploymentAction.DEFAULT_TIMEOUT
            ); // hasParam, so never default
            request.setTimeout(openTimeout);
        }

        request.setWaitForState(
            (AllocationStatus.State) sameParamInQueryAndBody(
                request.getWaitForState(),
                AllocationStatus.State.fromString(
                    restRequest.param(WAIT_FOR.getPreferredName(), StartTrainedModelDeploymentAction.DEFAULT_WAITFOR_STATE.toString())
                ),
                StartTrainedModelDeploymentAction.DEFAULT_WAITFOR_STATE
            )
        );
=======
            request.setTimeout(
                (TimeValue) sameParamInQueryAndBody(request.getTimeout(), restRequest.paramAsTime(TIMEOUT.getPreferredName(), null))
            );
        }

        if (restRequest.hasParam(WAIT_FOR.getPreferredName())) {
            String requestState = null;
            if (request.getWaitForState() != AllocationStatus.State.DEFAULT) {
                requestState = request.getWaitForState().toString();
            }

            request.setWaitForState(
                AllocationStatus.State.fromString(
                    (String) sameParamInQueryAndBody(requestState, restRequest.param(WAIT_FOR.getPreferredName()))
                )
            );
        }
>>>>>>> 2ef58e5d

        RestCompatibilityChecker.checkAndSetDeprecatedParam(
            NUMBER_OF_ALLOCATIONS.getDeprecatedNames()[0],
            NUMBER_OF_ALLOCATIONS.getPreferredName(),
            RestApiVersion.V_8,
            restRequest,
            (r, s) -> (Integer) sameParamInQueryAndBody(
                request.getNumberOfAllocations(),
                r.paramAsInt(s, StartTrainedModelDeploymentAction.DEFAULT_NUM_ALLOCATIONS),
                StartTrainedModelDeploymentAction.DEFAULT_NUM_ALLOCATIONS
            ),
            request::setNumberOfAllocations
        );
        RestCompatibilityChecker.checkAndSetDeprecatedParam(
            THREADS_PER_ALLOCATION.getDeprecatedNames()[0],
            THREADS_PER_ALLOCATION.getPreferredName(),
            RestApiVersion.V_8,
            restRequest,
            (r, s) -> (Integer) sameParamInQueryAndBody(
                request.getThreadsPerAllocation(),
                r.paramAsInt(s, StartTrainedModelDeploymentAction.DEFAULT_NUM_THREADS),
                StartTrainedModelDeploymentAction.DEFAULT_NUM_THREADS
            ),
            request::setThreadsPerAllocation
        );
        request.setQueueCapacity(
            (Integer) sameParamInQueryAndBody(
                request.getQueueCapacity(),
                restRequest.paramAsInt(QUEUE_CAPACITY.getPreferredName(), StartTrainedModelDeploymentAction.DEFAULT_QUEUE_CAPACITY),
                StartTrainedModelDeploymentAction.DEFAULT_QUEUE_CAPACITY
            )
        );

        if (restRequest.hasParam(CACHE_SIZE.getPreferredName())) {
            request.setCacheSize(
                (ByteSizeValue) sameParamInQueryAndBody(
                    request.getCacheSize(),
                    ByteSizeValue.parseBytesSizeValue(restRequest.param(CACHE_SIZE.getPreferredName()), CACHE_SIZE.getPreferredName()),
                    null
                )
            );
        } else if (defaultCacheSize != null && request.getCacheSize() == null) {
            request.setCacheSize(defaultCacheSize);
        }

        request.setPriority(
            (String) sameParamInQueryAndBody(
<<<<<<< HEAD
                request.getPriority().toString(),
                restRequest.param(StartTrainedModelDeploymentAction.TaskParams.PRIORITY.getPreferredName()),
                StartTrainedModelDeploymentAction.DEFAULT_PRIORITY.toString()
=======
                request.getPriorityAsString(),
                restRequest.param(StartTrainedModelDeploymentAction.TaskParams.PRIORITY.getPreferredName(), null)
>>>>>>> 2ef58e5d
            )
        );

        request.setDefaults();
        return channel -> client.execute(StartTrainedModelDeploymentAction.INSTANCE, request, new RestToXContentListener<>(channel));
    }

    private Object sameParamInQueryAndBody(Object bodyParam, Object queryParam, Object paramDefault) {
        if (Objects.equals(bodyParam, paramDefault) && queryParam != null) {
            // the body param is the same as the default for this value. We cannot tell if this was set intentionally, or if it was just the
            // default, thus we will assume it was the default
            return queryParam;
        }

        if (Objects.equals(bodyParam, queryParam)) {
            return bodyParam;
        } else if (bodyParam == null) {
            return queryParam;
        } else if (queryParam == null) {
            return bodyParam;
        } else {
            throw new ElasticsearchStatusException(
                "The parameter " + bodyParam + " in the body is different from the parameter " + queryParam + " in the query",
                RestStatus.BAD_REQUEST
            );
        }
    }
}<|MERGE_RESOLUTION|>--- conflicted
+++ resolved
@@ -86,7 +86,6 @@
         }
 
         if (restRequest.hasParam(TIMEOUT.getPreferredName())) {
-<<<<<<< HEAD
             TimeValue openTimeout = (TimeValue) sameParamInQueryAndBody(
                 request.getTimeout(),
                 restRequest.paramAsTime(TIMEOUT.getPreferredName(), StartTrainedModelDeploymentAction.DEFAULT_TIMEOUT),
@@ -104,25 +103,6 @@
                 StartTrainedModelDeploymentAction.DEFAULT_WAITFOR_STATE
             )
         );
-=======
-            request.setTimeout(
-                (TimeValue) sameParamInQueryAndBody(request.getTimeout(), restRequest.paramAsTime(TIMEOUT.getPreferredName(), null))
-            );
-        }
-
-        if (restRequest.hasParam(WAIT_FOR.getPreferredName())) {
-            String requestState = null;
-            if (request.getWaitForState() != AllocationStatus.State.DEFAULT) {
-                requestState = request.getWaitForState().toString();
-            }
-
-            request.setWaitForState(
-                AllocationStatus.State.fromString(
-                    (String) sameParamInQueryAndBody(requestState, restRequest.param(WAIT_FOR.getPreferredName()))
-                )
-            );
-        }
->>>>>>> 2ef58e5d
 
         RestCompatibilityChecker.checkAndSetDeprecatedParam(
             NUMBER_OF_ALLOCATIONS.getDeprecatedNames()[0],
@@ -170,14 +150,9 @@
 
         request.setPriority(
             (String) sameParamInQueryAndBody(
-<<<<<<< HEAD
                 request.getPriority().toString(),
                 restRequest.param(StartTrainedModelDeploymentAction.TaskParams.PRIORITY.getPreferredName()),
                 StartTrainedModelDeploymentAction.DEFAULT_PRIORITY.toString()
-=======
-                request.getPriorityAsString(),
-                restRequest.param(StartTrainedModelDeploymentAction.TaskParams.PRIORITY.getPreferredName(), null)
->>>>>>> 2ef58e5d
             )
         );
 

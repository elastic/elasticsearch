org.elasticsearch.ml:
  - manage_threads
  - files:
      - relative_path: mlmodel.conf
        relative_to: config
        mode: read
      - relative_path: "ml-local-data/"
        relative_to: data
        mode: read_write
      - path: \\.\pipe\
<<<<<<< HEAD
        mode: read_write
=======
        mode: read_write
        platform: windows
>>>>>>> 342a23a1
<|MERGE_RESOLUTION|>--- conflicted
+++ resolved
@@ -8,9 +8,5 @@
         relative_to: data
         mode: read_write
       - path: \\.\pipe\
-<<<<<<< HEAD
         mode: read_write
-=======
-        mode: read_write
-        platform: windows
->>>>>>> 342a23a1
+        platform: windows
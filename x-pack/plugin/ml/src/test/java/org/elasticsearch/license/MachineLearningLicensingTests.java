--- conflicted
+++ resolved
@@ -177,11 +177,7 @@
         String datafeedId = jobId + "-datafeed";
         assertMLAllowed(true);
         String datafeedIndex = jobId + "-data";
-<<<<<<< HEAD
-        prepareCreate(datafeedIndex).setMapping("{\"properties\":{\"time\":{\"type\":\"date\"}}}").get();
-=======
         prepareCreate(datafeedIndex).setMapping("{\"_doc\":{\"properties\":{\"time\":{\"type\":\"date\"}}}}").get();
->>>>>>> 418edc66
 
         // put job
         PlainActionFuture<PutJobAction.Response> putJobListener = PlainActionFuture.newFuture();
@@ -279,11 +275,7 @@
         String datafeedId = jobId + "-datafeed";
         assertMLAllowed(true);
         String datafeedIndex = jobId + "-data";
-<<<<<<< HEAD
-        prepareCreate(datafeedIndex).setMapping("{\"type\":{\"properties\":{\"time\":{\"type\":\"date\"}}}").get();
-=======
         prepareCreate(datafeedIndex).setMapping("{\"_doc\":{\"properties\":{\"time\":{\"type\":\"date\"}}}}").get();
->>>>>>> 418edc66
         // test that license restricted apis do now work
         PlainActionFuture<PutJobAction.Response> putJobListener = PlainActionFuture.newFuture();
         client().execute(PutJobAction.INSTANCE, new PutJobAction.Request(createJob(jobId)), putJobListener);

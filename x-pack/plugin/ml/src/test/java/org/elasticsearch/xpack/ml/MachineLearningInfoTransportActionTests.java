/*
 * Copyright Elasticsearch B.V. and/or licensed to Elasticsearch B.V. under one
 * or more contributor license agreements. Licensed under the Elastic License
 * 2.0; you may not use this file except in compliance with the Elastic License
 * 2.0.
 */
package org.elasticsearch.xpack.ml;

import org.elasticsearch.Version;
import org.elasticsearch.action.ActionListener;
import org.elasticsearch.action.admin.cluster.node.stats.NodeStats;
import org.elasticsearch.action.admin.cluster.node.stats.NodesStatsAction;
import org.elasticsearch.action.admin.cluster.node.stats.NodesStatsResponse;
import org.elasticsearch.action.support.ActionFilters;
import org.elasticsearch.action.support.PlainActionFuture;
import org.elasticsearch.client.Client;
import org.elasticsearch.cluster.ClusterName;
import org.elasticsearch.cluster.ClusterState;
import org.elasticsearch.cluster.metadata.IndexNameExpressionResolver;
import org.elasticsearch.cluster.metadata.Metadata;
import org.elasticsearch.cluster.node.DiscoveryNode;
import org.elasticsearch.cluster.node.DiscoveryNodeRole;
import org.elasticsearch.cluster.node.DiscoveryNodes;
import org.elasticsearch.cluster.service.ClusterService;
import org.elasticsearch.common.io.stream.BytesStreamOutput;
import org.elasticsearch.common.settings.Settings;
import org.elasticsearch.common.transport.TransportAddress;
import org.elasticsearch.core.Nullable;
import org.elasticsearch.env.Environment;
import org.elasticsearch.env.TestEnvironment;
import org.elasticsearch.ingest.IngestStats;
import org.elasticsearch.license.MockLicenseState;
import org.elasticsearch.test.ESTestCase;
import org.elasticsearch.transport.TransportService;
import org.elasticsearch.xcontent.ToXContent;
import org.elasticsearch.xcontent.XContentBuilder;
import org.elasticsearch.xcontent.XContentFactory;
import org.elasticsearch.xpack.core.XPackFeatureSet;
import org.elasticsearch.xpack.core.XPackField;
import org.elasticsearch.xpack.core.action.XPackUsageFeatureResponse;
import org.elasticsearch.xpack.core.action.util.QueryPage;
import org.elasticsearch.xpack.core.ml.MachineLearningFeatureSetUsage;
import org.elasticsearch.xpack.core.ml.MachineLearningField;
import org.elasticsearch.xpack.core.ml.action.GetDataFrameAnalyticsAction;
import org.elasticsearch.xpack.core.ml.action.GetDataFrameAnalyticsStatsAction;
import org.elasticsearch.xpack.core.ml.action.GetDatafeedsStatsAction;
import org.elasticsearch.xpack.core.ml.action.GetJobsStatsAction;
import org.elasticsearch.xpack.core.ml.action.GetTrainedModelsAction;
import org.elasticsearch.xpack.core.ml.datafeed.DatafeedConfig;
import org.elasticsearch.xpack.core.ml.datafeed.DatafeedState;
import org.elasticsearch.xpack.core.ml.dataframe.DataFrameAnalyticsConfig;
import org.elasticsearch.xpack.core.ml.dataframe.DataFrameAnalyticsConfigTests;
import org.elasticsearch.xpack.core.ml.dataframe.DataFrameAnalyticsState;
import org.elasticsearch.xpack.core.ml.dataframe.stats.common.MemoryUsage;
import org.elasticsearch.xpack.core.ml.inference.TrainedModelConfig;
import org.elasticsearch.xpack.core.ml.inference.TrainedModelConfigTests;
import org.elasticsearch.xpack.core.ml.inference.trainedmodel.ClassificationConfig;
import org.elasticsearch.xpack.core.ml.inference.trainedmodel.RegressionConfig;
import org.elasticsearch.xpack.core.ml.job.config.AnalysisConfig;
import org.elasticsearch.xpack.core.ml.job.config.DataDescription;
import org.elasticsearch.xpack.core.ml.job.config.Detector;
import org.elasticsearch.xpack.core.ml.job.config.Job;
import org.elasticsearch.xpack.core.ml.job.config.JobState;
import org.elasticsearch.xpack.core.ml.job.process.autodetect.state.ModelSizeStats;
import org.elasticsearch.xpack.core.ml.stats.ForecastStats;
import org.elasticsearch.xpack.core.ml.stats.ForecastStatsTests;
import org.elasticsearch.xpack.core.watcher.support.xcontent.XContentSource;
import org.elasticsearch.xpack.ml.inference.ingest.InferenceProcessor;
import org.elasticsearch.xpack.ml.job.JobManager;
import org.elasticsearch.xpack.ml.job.JobManagerHolder;
import org.junit.Before;

import java.time.Instant;
import java.util.Arrays;
import java.util.Collections;
import java.util.Date;
import java.util.HashMap;
import java.util.HashSet;
import java.util.List;
import java.util.Map;
import java.util.Set;
import java.util.stream.Collectors;
import java.util.stream.IntStream;

import static org.hamcrest.Matchers.equalTo;
import static org.hamcrest.Matchers.notNullValue;
import static org.hamcrest.Matchers.nullValue;
import static org.hamcrest.core.Is.is;
import static org.mockito.ArgumentMatchers.any;
import static org.mockito.ArgumentMatchers.eq;
import static org.mockito.ArgumentMatchers.same;
import static org.mockito.Mockito.doAnswer;
import static org.mockito.Mockito.mock;
import static org.mockito.Mockito.when;

public class MachineLearningInfoTransportActionTests extends ESTestCase {

    private Settings commonSettings;
    private ClusterService clusterService;
    private Client client;
    private JobManager jobManager;
    private JobManagerHolder jobManagerHolder;
    private MockLicenseState licenseState;

    @Before
    public void init() {
        commonSettings = Settings.builder()
            .put(Environment.PATH_HOME_SETTING.getKey(), createTempDir().toAbsolutePath())
            .put(MachineLearningField.AUTODETECT_PROCESS.getKey(), false)
            .build();
        clusterService = mock(ClusterService.class);
        client = mock(Client.class);
        jobManager = mock(JobManager.class);
        jobManagerHolder = new JobManagerHolder(jobManager);
        licenseState = mock(MockLicenseState.class);
        ClusterState clusterState = new ClusterState.Builder(ClusterState.EMPTY_STATE).build();
        when(clusterService.state()).thenReturn(clusterState);
        givenJobs(Collections.emptyList(), Collections.emptyList());
        givenDatafeeds(Collections.emptyList());
        givenDataFrameAnalytics(Collections.emptyList(), Collections.emptyList());
        givenProcessorStats(Collections.emptyList());
        givenTrainedModels(Collections.emptyList());
    }

    private MachineLearningUsageTransportAction newUsageAction(Settings settings) {
        return new MachineLearningUsageTransportAction(
            mock(TransportService.class),
            clusterService,
            null,
            mock(ActionFilters.class),
            mock(IndexNameExpressionResolver.class),
            TestEnvironment.newEnvironment(settings),
            client,
            licenseState,
            jobManagerHolder
        );
    }

    public void testAvailable() throws Exception {
        MachineLearningInfoTransportAction featureSet = new MachineLearningInfoTransportAction(
            mock(TransportService.class),
            mock(ActionFilters.class),
            commonSettings,
            licenseState
        );
        boolean available = randomBoolean();
        when(licenseState.isAllowed(MachineLearningField.ML_API_FEATURE)).thenReturn(available);
        assertThat(featureSet.available(), is(available));
        var usageAction = newUsageAction(commonSettings);
        PlainActionFuture<XPackUsageFeatureResponse> future = new PlainActionFuture<>();
        usageAction.masterOperation(null, null, ClusterState.EMPTY_STATE, future);
        XPackFeatureSet.Usage usage = future.get().getUsage();
        assertThat(usage.available(), is(available));

        BytesStreamOutput out = new BytesStreamOutput();
        usage.writeTo(out);
        XPackFeatureSet.Usage serializedUsage = new MachineLearningFeatureSetUsage(out.bytes().streamInput());
        assertThat(serializedUsage.available(), is(available));
    }

    public void testEnabled() throws Exception {
        boolean useDefault = randomBoolean();
        boolean enabled = true;
        Settings.Builder settings = Settings.builder().put(commonSettings);
        if (useDefault == false) {
            enabled = randomBoolean();
            settings.put("xpack.ml.enabled", enabled);
        }
        boolean expected = enabled || useDefault;
        MachineLearningInfoTransportAction featureSet = new MachineLearningInfoTransportAction(
            mock(TransportService.class),
            mock(ActionFilters.class),
            settings.build(),
            licenseState
        );
        assertThat(featureSet.enabled(), is(expected));
        var usageAction = newUsageAction(settings.build());
        PlainActionFuture<XPackUsageFeatureResponse> future = new PlainActionFuture<>();
        usageAction.masterOperation(null, null, ClusterState.EMPTY_STATE, future);
        XPackFeatureSet.Usage usage = future.get().getUsage();
        assertThat(usage.enabled(), is(expected));

        BytesStreamOutput out = new BytesStreamOutput();
        usage.writeTo(out);
        XPackFeatureSet.Usage serializedUsage = new MachineLearningFeatureSetUsage(out.bytes().streamInput());
        assertThat(serializedUsage.enabled(), is(expected));
    }

    public void testUsage() throws Exception {
        when(licenseState.isAllowed(MachineLearningField.ML_API_FEATURE)).thenReturn(true);
        Settings.Builder settings = Settings.builder().put(commonSettings);
        settings.put("xpack.ml.enabled", true);

        Job opened1 = buildJob(
            "opened1",
            Collections.singletonList(buildMinDetector("foo")),
            Collections.singletonMap("created_by", randomFrom("a-cool-module", "a_cool_module", "a cool module"))
        );
        GetJobsStatsAction.Response.JobStats opened1JobStats = buildJobStats("opened1", JobState.OPENED, 100L, 3L);
        Job opened2 = buildJob("opened2", Arrays.asList(buildMinDetector("foo"), buildMinDetector("bar")));
        GetJobsStatsAction.Response.JobStats opened2JobStats = buildJobStats("opened2", JobState.OPENED, 200L, 8L);
        Job closed1 = buildJob("closed1", Arrays.asList(buildMinDetector("foo"), buildMinDetector("bar"), buildMinDetector("foobar")));
        GetJobsStatsAction.Response.JobStats closed1JobStats = buildJobStats("closed1", JobState.CLOSED, 300L, 0);
        givenJobs(Arrays.asList(opened1, opened2, closed1), Arrays.asList(opened1JobStats, opened2JobStats, closed1JobStats));

        givenDatafeeds(
            Arrays.asList(
                buildDatafeedStats(DatafeedState.STARTED),
                buildDatafeedStats(DatafeedState.STARTED),
                buildDatafeedStats(DatafeedState.STOPPED)
            )
        );

        DataFrameAnalyticsConfig dfa1 = DataFrameAnalyticsConfigTests.createRandom("dfa_1");
        DataFrameAnalyticsConfig dfa2 = DataFrameAnalyticsConfigTests.createRandom("dfa_2");
        DataFrameAnalyticsConfig dfa3 = DataFrameAnalyticsConfigTests.createRandom("dfa_3");

        List<DataFrameAnalyticsConfig> dataFrameAnalytics = Arrays.asList(dfa1, dfa2, dfa3);
        givenDataFrameAnalytics(
            dataFrameAnalytics,
            Arrays.asList(
                buildDataFrameAnalyticsStats(dfa1.getId(), DataFrameAnalyticsState.STOPPED, null),
                buildDataFrameAnalyticsStats(dfa2.getId(), DataFrameAnalyticsState.STOPPED, 100L),
                buildDataFrameAnalyticsStats(dfa3.getId(), DataFrameAnalyticsState.STARTED, 200L)
            )
        );

        Map<String, Integer> expectedDfaCountByAnalysis = new HashMap<>();
        dataFrameAnalytics.forEach(dfa -> {
            String analysisName = dfa.getAnalysis().getWriteableName();
            Integer analysisCount = expectedDfaCountByAnalysis.computeIfAbsent(analysisName, c -> 0);
            expectedDfaCountByAnalysis.put(analysisName, ++analysisCount);
        });

        givenProcessorStats(
            Arrays.asList(
                buildNodeStats(
                    Arrays.asList("pipeline1", "pipeline2", "pipeline3"),
                    Arrays.asList(
                        Arrays.asList(
                            new IngestStats.ProcessorStat(
                                InferenceProcessor.TYPE,
                                InferenceProcessor.TYPE,
                                new IngestStats.Stats(10, 1, 0, 0)
                            ),
                            new IngestStats.ProcessorStat("grok", "grok", new IngestStats.Stats(10, 1, 0, 0)),
                            new IngestStats.ProcessorStat(
                                InferenceProcessor.TYPE,
                                InferenceProcessor.TYPE,
                                new IngestStats.Stats(100, 10, 0, 1)
                            )
                        ),
                        Arrays.asList(
                            new IngestStats.ProcessorStat(
                                InferenceProcessor.TYPE,
                                InferenceProcessor.TYPE,
                                new IngestStats.Stats(5, 1, 0, 0)
                            ),
                            new IngestStats.ProcessorStat("grok", "grok", new IngestStats.Stats(10, 1, 0, 0))
                        ),
                        Arrays.asList(new IngestStats.ProcessorStat("grok", "grok", new IngestStats.Stats(10, 1, 0, 0)))
                    )
                ),
                buildNodeStats(
                    Arrays.asList("pipeline1", "pipeline2", "pipeline3"),
                    Arrays.asList(
                        Arrays.asList(
                            new IngestStats.ProcessorStat(
                                InferenceProcessor.TYPE,
                                InferenceProcessor.TYPE,
                                new IngestStats.Stats(0, 0, 0, 0)
                            ),
                            new IngestStats.ProcessorStat("grok", "grok", new IngestStats.Stats(0, 0, 0, 0)),
                            new IngestStats.ProcessorStat(
                                InferenceProcessor.TYPE,
                                InferenceProcessor.TYPE,
                                new IngestStats.Stats(10, 1, 0, 0)
                            )
                        ),
                        Arrays.asList(
                            new IngestStats.ProcessorStat(
                                InferenceProcessor.TYPE,
                                InferenceProcessor.TYPE,
                                new IngestStats.Stats(5, 1, 0, 0)
                            ),
                            new IngestStats.ProcessorStat("grok", "grok", new IngestStats.Stats(10, 1, 0, 0))
                        ),
                        Arrays.asList(new IngestStats.ProcessorStat("grok", "grok", new IngestStats.Stats(10, 1, 0, 0)))
                    )
                )
            )
        );

        TrainedModelConfig trainedModel1 = TrainedModelConfigTests.createTestInstance("model_1")
            .setEstimatedHeapMemory(100)
            .setEstimatedOperations(200)
            .setMetadata(Collections.singletonMap("analytics_config", "anything"))
            .build();
        TrainedModelConfig trainedModel2 = TrainedModelConfigTests.createTestInstance("model_2")
            .setEstimatedHeapMemory(200)
            .setEstimatedOperations(400)
            .setMetadata(Collections.singletonMap("analytics_config", "anything"))
            .build();
        TrainedModelConfig trainedModel3 = TrainedModelConfigTests.createTestInstance("model_3")
            .setEstimatedHeapMemory(300)
            .setEstimatedOperations(600)
            .build();
        TrainedModelConfig trainedModel4 = TrainedModelConfigTests.createTestInstance("model_4")
            .setTags(Collections.singletonList("prepackaged"))
            .setEstimatedHeapMemory(1000)
            .setEstimatedOperations(2000)
            .build();
        givenTrainedModels(Arrays.asList(trainedModel1, trainedModel2, trainedModel3, trainedModel4));

        Map<String, Integer> trainedModelsCountByAnalysis = new HashMap<>();
        trainedModelsCountByAnalysis.put("classification", 0);
        trainedModelsCountByAnalysis.put("regression", 0);
        for (TrainedModelConfig trainedModel : Arrays.asList(trainedModel1, trainedModel2, trainedModel3)) {
            if (trainedModel.getInferenceConfig() instanceof ClassificationConfig) {
                trainedModelsCountByAnalysis.put("classification", trainedModelsCountByAnalysis.get("classification") + 1);
            } else if (trainedModel.getInferenceConfig() instanceof RegressionConfig) {
                trainedModelsCountByAnalysis.put("regression", trainedModelsCountByAnalysis.get("regression") + 1);
            }
        }

        var usageAction = newUsageAction(settings.build());
        PlainActionFuture<XPackUsageFeatureResponse> future = new PlainActionFuture<>();
        usageAction.masterOperation(null, null, ClusterState.EMPTY_STATE, future);
        XPackFeatureSet.Usage mlUsage = future.get().getUsage();

        BytesStreamOutput out = new BytesStreamOutput();
        mlUsage.writeTo(out);
        XPackFeatureSet.Usage serializedUsage = new MachineLearningFeatureSetUsage(out.bytes().streamInput());

        for (XPackFeatureSet.Usage usage : Arrays.asList(mlUsage, serializedUsage)) {
            assertThat(usage, is(notNullValue()));
            assertThat(usage.name(), is(XPackField.MACHINE_LEARNING));
            assertThat(usage.enabled(), is(true));
            assertThat(usage.available(), is(true));
            XContentSource source;
            try (XContentBuilder builder = XContentFactory.jsonBuilder()) {
                usage.toXContent(builder, ToXContent.EMPTY_PARAMS);
                source = new XContentSource(builder);
            }

            assertThat(source.getValue("jobs._all.count"), equalTo(3));
            assertThat(source.getValue("jobs._all.detectors.min"), equalTo(1.0));
            assertThat(source.getValue("jobs._all.detectors.max"), equalTo(3.0));
            assertThat(source.getValue("jobs._all.detectors.total"), equalTo(6.0));
            assertThat(source.getValue("jobs._all.detectors.avg"), equalTo(2.0));
            assertThat(source.getValue("jobs._all.model_size.min"), equalTo(100.0));
            assertThat(source.getValue("jobs._all.model_size.max"), equalTo(300.0));
            assertThat(source.getValue("jobs._all.model_size.total"), equalTo(600.0));
            assertThat(source.getValue("jobs._all.model_size.avg"), equalTo(200.0));
            assertThat(source.getValue("jobs._all.created_by.a_cool_module"), equalTo(1));
            assertThat(source.getValue("jobs._all.created_by.unknown"), equalTo(2));

            assertThat(source.getValue("jobs.opened.count"), equalTo(2));
            assertThat(source.getValue("jobs.opened.detectors.min"), equalTo(1.0));
            assertThat(source.getValue("jobs.opened.detectors.max"), equalTo(2.0));
            assertThat(source.getValue("jobs.opened.detectors.total"), equalTo(3.0));
            assertThat(source.getValue("jobs.opened.detectors.avg"), equalTo(1.5));
            assertThat(source.getValue("jobs.opened.model_size.min"), equalTo(100.0));
            assertThat(source.getValue("jobs.opened.model_size.max"), equalTo(200.0));
            assertThat(source.getValue("jobs.opened.model_size.total"), equalTo(300.0));
            assertThat(source.getValue("jobs.opened.model_size.avg"), equalTo(150.0));
            assertThat(source.getValue("jobs.opened.created_by.a_cool_module"), equalTo(1));
            assertThat(source.getValue("jobs.opened.created_by.unknown"), equalTo(1));

            assertThat(source.getValue("jobs.closed.count"), equalTo(1));
            assertThat(source.getValue("jobs.closed.detectors.min"), equalTo(3.0));
            assertThat(source.getValue("jobs.closed.detectors.max"), equalTo(3.0));
            assertThat(source.getValue("jobs.closed.detectors.total"), equalTo(3.0));
            assertThat(source.getValue("jobs.closed.detectors.avg"), equalTo(3.0));
            assertThat(source.getValue("jobs.closed.model_size.min"), equalTo(300.0));
            assertThat(source.getValue("jobs.closed.model_size.max"), equalTo(300.0));
            assertThat(source.getValue("jobs.closed.model_size.total"), equalTo(300.0));
            assertThat(source.getValue("jobs.closed.model_size.avg"), equalTo(300.0));
            assertThat(source.getValue("jobs.closed.created_by.a_cool_module"), is(nullValue()));
            assertThat(source.getValue("jobs.closed.created_by.unknown"), equalTo(1));

            assertThat(source.getValue("jobs.opening"), is(nullValue()));
            assertThat(source.getValue("jobs.closing"), is(nullValue()));
            assertThat(source.getValue("jobs.failed"), is(nullValue()));

            assertThat(source.getValue("datafeeds._all.count"), equalTo(3));
            assertThat(source.getValue("datafeeds.started.count"), equalTo(2));
            assertThat(source.getValue("datafeeds.stopped.count"), equalTo(1));

            assertThat(source.getValue("data_frame_analytics_jobs._all.count"), equalTo(3));
            assertThat(source.getValue("data_frame_analytics_jobs.started.count"), equalTo(1));
            assertThat(source.getValue("data_frame_analytics_jobs.stopped.count"), equalTo(2));
            assertThat(source.getValue("data_frame_analytics_jobs.analysis_counts"), equalTo(expectedDfaCountByAnalysis));
            assertThat(source.getValue("data_frame_analytics_jobs.memory_usage.peak_usage_bytes.min"), equalTo(100.0));
            assertThat(source.getValue("data_frame_analytics_jobs.memory_usage.peak_usage_bytes.max"), equalTo(200.0));
            assertThat(source.getValue("data_frame_analytics_jobs.memory_usage.peak_usage_bytes.total"), equalTo(300.0));
            assertThat(source.getValue("data_frame_analytics_jobs.memory_usage.peak_usage_bytes.avg"), equalTo(150.0));

            assertThat(source.getValue("jobs._all.forecasts.total"), equalTo(11));
            assertThat(source.getValue("jobs._all.forecasts.forecasted_jobs"), equalTo(2));

            assertThat(source.getValue("jobs.closed.forecasts.total"), equalTo(0));
            assertThat(source.getValue("jobs.closed.forecasts.forecasted_jobs"), equalTo(0));

            assertThat(source.getValue("jobs.opened.forecasts.total"), equalTo(11));
            assertThat(source.getValue("jobs.opened.forecasts.forecasted_jobs"), equalTo(2));

            assertThat(source.getValue("inference.trained_models._all.count"), equalTo(4));
            assertThat(source.getValue("inference.trained_models.estimated_heap_memory_usage_bytes.min"), equalTo(100.0));
            assertThat(source.getValue("inference.trained_models.estimated_heap_memory_usage_bytes.max"), equalTo(300.0));
            assertThat(source.getValue("inference.trained_models.estimated_heap_memory_usage_bytes.total"), equalTo(600.0));
            assertThat(source.getValue("inference.trained_models.estimated_heap_memory_usage_bytes.avg"), equalTo(200.0));
            assertThat(source.getValue("inference.trained_models.estimated_operations.min"), equalTo(200.0));
            assertThat(source.getValue("inference.trained_models.estimated_operations.max"), equalTo(600.0));
            assertThat(source.getValue("inference.trained_models.estimated_operations.total"), equalTo(1200.0));
            assertThat(source.getValue("inference.trained_models.estimated_operations.avg"), equalTo(400.0));
            assertThat(source.getValue("inference.trained_models.count.total"), equalTo(4));
            assertThat(
                source.getValue("inference.trained_models.count.classification"),
                equalTo(trainedModelsCountByAnalysis.get("classification"))
            );
            assertThat(
                source.getValue("inference.trained_models.count.regression"),
                equalTo(trainedModelsCountByAnalysis.get("regression"))
            );
            assertThat(source.getValue("inference.trained_models.count.prepackaged"), equalTo(1));
            assertThat(source.getValue("inference.trained_models.count.other"), equalTo(1));

            assertThat(source.getValue("inference.ingest_processors._all.pipelines.count"), equalTo(2));
            assertThat(source.getValue("inference.ingest_processors._all.num_docs_processed.sum"), equalTo(130));
            assertThat(source.getValue("inference.ingest_processors._all.num_docs_processed.min"), equalTo(0));
            assertThat(source.getValue("inference.ingest_processors._all.num_docs_processed.max"), equalTo(100));
            assertThat(source.getValue("inference.ingest_processors._all.time_ms.sum"), equalTo(14));
            assertThat(source.getValue("inference.ingest_processors._all.time_ms.min"), equalTo(0));
            assertThat(source.getValue("inference.ingest_processors._all.time_ms.max"), equalTo(10));
            assertThat(source.getValue("inference.ingest_processors._all.num_failures.sum"), equalTo(1));
            assertThat(source.getValue("inference.ingest_processors._all.num_failures.min"), equalTo(0));
            assertThat(source.getValue("inference.ingest_processors._all.num_failures.max"), equalTo(1));
        }
    }

    public void testUsageWithOrphanedTask() throws Exception {
        when(licenseState.isAllowed(MachineLearningField.ML_API_FEATURE)).thenReturn(true);
        Settings.Builder settings = Settings.builder().put(commonSettings);
        settings.put("xpack.ml.enabled", true);

        Job opened1 = buildJob(
            "opened1",
            Collections.singletonList(buildMinDetector("foo")),
            Collections.singletonMap("created_by", randomFrom("a-cool-module", "a_cool_module", "a cool module"))
        );
        GetJobsStatsAction.Response.JobStats opened1JobStats = buildJobStats("opened1", JobState.OPENED, 100L, 3L);
        // NB: we have JobStats but no Job for "opened2"
        GetJobsStatsAction.Response.JobStats opened2JobStats = buildJobStats("opened2", JobState.OPENED, 200L, 8L);
        Job closed1 = buildJob("closed1", Arrays.asList(buildMinDetector("foo"), buildMinDetector("bar"), buildMinDetector("foobar")));
        GetJobsStatsAction.Response.JobStats closed1JobStats = buildJobStats("closed1", JobState.CLOSED, 300L, 0);
        givenJobs(Arrays.asList(opened1, closed1), Arrays.asList(opened1JobStats, opened2JobStats, closed1JobStats));

        var usageAction = newUsageAction(settings.build());
        PlainActionFuture<XPackUsageFeatureResponse> future = new PlainActionFuture<>();
        usageAction.masterOperation(null, null, ClusterState.EMPTY_STATE, future);
        XPackFeatureSet.Usage usage = future.get().getUsage();

        XContentSource source;
        try (XContentBuilder builder = XContentFactory.jsonBuilder()) {
            usage.toXContent(builder, ToXContent.EMPTY_PARAMS);
            source = new XContentSource(builder);
        }

        // The orphaned job should be excluded from the usage info
        assertThat(source.getValue("jobs._all.count"), equalTo(2));
        assertThat(source.getValue("jobs._all.detectors.min"), equalTo(1.0));
        assertThat(source.getValue("jobs._all.detectors.max"), equalTo(3.0));
        assertThat(source.getValue("jobs._all.detectors.total"), equalTo(4.0));
        assertThat(source.getValue("jobs._all.detectors.avg"), equalTo(2.0));
        assertThat(source.getValue("jobs._all.model_size.min"), equalTo(100.0));
        assertThat(source.getValue("jobs._all.model_size.max"), equalTo(300.0));
        assertThat(source.getValue("jobs._all.model_size.total"), equalTo(400.0));
        assertThat(source.getValue("jobs._all.model_size.avg"), equalTo(200.0));
        assertThat(source.getValue("jobs._all.created_by.a_cool_module"), equalTo(1));
        assertThat(source.getValue("jobs._all.created_by.unknown"), equalTo(1));
    }

    public void testUsageDisabledML() throws Exception {
        when(licenseState.isAllowed(MachineLearningField.ML_API_FEATURE)).thenReturn(true);
        Settings.Builder settings = Settings.builder().put(commonSettings);
        settings.put("xpack.ml.enabled", false);

        var usageAction = newUsageAction(settings.build());
        PlainActionFuture<XPackUsageFeatureResponse> future = new PlainActionFuture<>();
        usageAction.masterOperation(null, null, ClusterState.EMPTY_STATE, future);
        XPackFeatureSet.Usage mlUsage = future.get().getUsage();
        BytesStreamOutput out = new BytesStreamOutput();
        mlUsage.writeTo(out);
        XPackFeatureSet.Usage serializedUsage = new MachineLearningFeatureSetUsage(out.bytes().streamInput());

        for (XPackFeatureSet.Usage usage : Arrays.asList(mlUsage, serializedUsage)) {
            assertThat(usage, is(notNullValue()));
            assertThat(usage.name(), is(XPackField.MACHINE_LEARNING));
            assertThat(usage.enabled(), is(false));
        }
    }

    public void testNodeCount() throws Exception {
        when(licenseState.isAllowed(MachineLearningField.ML_API_FEATURE)).thenReturn(true);
        int nodeCount = randomIntBetween(1, 3);
        ClusterState clusterState = givenNodeCount(nodeCount);
        Settings.Builder settings = Settings.builder().put(commonSettings);
        settings.put("xpack.ml.enabled", true);

        var usageAction = newUsageAction(settings.build());
        PlainActionFuture<XPackUsageFeatureResponse> future = new PlainActionFuture<>();
        usageAction.masterOperation(null, null, clusterState, future);
        XPackFeatureSet.Usage usage = future.get().getUsage();

        assertThat(usage.available(), is(true));
        assertThat(usage.enabled(), is(true));

        BytesStreamOutput out = new BytesStreamOutput();
        usage.writeTo(out);
        XPackFeatureSet.Usage serializedUsage = new MachineLearningFeatureSetUsage(out.bytes().streamInput());

        XContentSource source;
        try (XContentBuilder builder = XContentFactory.jsonBuilder()) {
            serializedUsage.toXContent(builder, ToXContent.EMPTY_PARAMS);
            source = new XContentSource(builder);
        }
        assertThat(source.getValue("node_count"), equalTo(nodeCount));
    }

    public void testUsageGivenMlMetadataNotInstalled() throws Exception {
        when(licenseState.isAllowed(MachineLearningField.ML_API_FEATURE)).thenReturn(true);
        Settings.Builder settings = Settings.builder().put(commonSettings);
        settings.put("xpack.ml.enabled", true);
        when(clusterService.state()).thenReturn(ClusterState.EMPTY_STATE);

        var usageAction = newUsageAction(settings.build());
        PlainActionFuture<XPackUsageFeatureResponse> future = new PlainActionFuture<>();
        usageAction.masterOperation(null, null, ClusterState.EMPTY_STATE, future);
        XPackFeatureSet.Usage usage = future.get().getUsage();

        assertThat(usage.available(), is(true));
        assertThat(usage.enabled(), is(true));

        XContentSource source;
        try (XContentBuilder builder = XContentFactory.jsonBuilder()) {
            usage.toXContent(builder, ToXContent.EMPTY_PARAMS);
            source = new XContentSource(builder);
        }

        assertThat(source.getValue("jobs._all.count"), equalTo(0));
        assertThat(source.getValue("jobs._all.detectors.min"), equalTo(0.0));
        assertThat(source.getValue("jobs._all.detectors.max"), equalTo(0.0));
        assertThat(source.getValue("jobs._all.detectors.total"), equalTo(0.0));
        assertThat(source.getValue("jobs._all.detectors.avg"), equalTo(0.0));
        assertThat(source.getValue("jobs._all.model_size.min"), equalTo(0.0));
        assertThat(source.getValue("jobs._all.model_size.max"), equalTo(0.0));
        assertThat(source.getValue("jobs._all.model_size.total"), equalTo(0.0));
        assertThat(source.getValue("jobs._all.model_size.avg"), equalTo(0.0));

        assertThat(source.getValue("jobs.opening"), is(nullValue()));
        assertThat(source.getValue("jobs.opened"), is(nullValue()));
        assertThat(source.getValue("jobs.closing"), is(nullValue()));
        assertThat(source.getValue("jobs.closed"), is(nullValue()));
        assertThat(source.getValue("jobs.failed"), is(nullValue()));

        assertThat(source.getValue("datafeeds._all.count"), equalTo(0));

        assertThat(source.getValue("datafeeds.started"), is(nullValue()));
        assertThat(source.getValue("datafeeds.stopped"), is(nullValue()));
    }

    private void givenJobs(List<Job> jobs, List<GetJobsStatsAction.Response.JobStats> jobsStats) {
        doAnswer(invocationOnMock -> {
            @SuppressWarnings("unchecked")
            ActionListener<QueryPage<Job>> jobListener = (ActionListener<QueryPage<Job>>) invocationOnMock.getArguments()[2];
            jobListener.onResponse(new QueryPage<>(jobs, jobs.size(), Job.RESULTS_FIELD));
            return Void.TYPE;
        }).when(jobManager).expandJobs(eq(Metadata.ALL), eq(true), any());

        doAnswer(invocationOnMock -> {
            @SuppressWarnings("unchecked")
            ActionListener<GetJobsStatsAction.Response> listener = (ActionListener<GetJobsStatsAction.Response>) invocationOnMock
                .getArguments()[2];
            listener.onResponse(new GetJobsStatsAction.Response(new QueryPage<>(jobsStats, jobsStats.size(), Job.RESULTS_FIELD)));
            return Void.TYPE;
        }).when(client).execute(same(GetJobsStatsAction.INSTANCE), any(), any());
    }

    private ClusterState givenNodeCount(int nodeCount) {
        DiscoveryNodes.Builder nodesBuilder = DiscoveryNodes.builder();
        for (int i = 0; i < nodeCount; i++) {
            Map<String, String> attrs = Map.of(MachineLearning.MACHINE_MEMORY_NODE_ATTR, "1000000000");
<<<<<<< HEAD
            Set<DiscoveryNodeRole> roles = new HashSet<>();
            roles.add(DiscoveryNodeRole.DATA_ROLE);
            roles.add(DiscoveryNodeRole.MASTER_ROLE);
            roles.add(DiscoveryNodeRole.INGEST_ROLE);
=======
            Set<DiscoveryNodeRole> roles = Set.of(
                DiscoveryNodeRole.DATA_ROLE,
                DiscoveryNodeRole.MASTER_ROLE,
                DiscoveryNodeRole.INGEST_ROLE,
                DiscoveryNodeRole.ML_ROLE
            );
>>>>>>> 30e15ba8
            nodesBuilder.add(
                new DiscoveryNode(
                    "ml-feature-set-given-ml-node-" + i,
                    new TransportAddress(TransportAddress.META_ADDRESS, 9100 + i),
                    attrs,
                    roles,
                    Version.CURRENT
                )
            );
        }
        for (int i = 0; i < randomIntBetween(1, 3); i++) {
            Map<String, String> attrs = new HashMap<>();
            Set<DiscoveryNodeRole> roles = new HashSet<>();
            roles.add(DiscoveryNodeRole.DATA_ROLE);
            roles.add(DiscoveryNodeRole.MASTER_ROLE);
            roles.add(DiscoveryNodeRole.INGEST_ROLE);
            nodesBuilder.add(
                new DiscoveryNode(
                    "ml-feature-set-given-non-ml-node-" + i,
                    new TransportAddress(TransportAddress.META_ADDRESS, 9300 + i),
                    attrs,
                    roles,
                    Version.CURRENT
                )
            );
        }
        return new ClusterState.Builder(ClusterState.EMPTY_STATE).nodes(nodesBuilder.build()).build();
    }

    private void givenDatafeeds(List<GetDatafeedsStatsAction.Response.DatafeedStats> datafeedStats) {
        doAnswer(invocationOnMock -> {
            @SuppressWarnings("unchecked")
            ActionListener<GetDatafeedsStatsAction.Response> listener = (ActionListener<GetDatafeedsStatsAction.Response>) invocationOnMock
                .getArguments()[2];
            listener.onResponse(
                new GetDatafeedsStatsAction.Response(new QueryPage<>(datafeedStats, datafeedStats.size(), DatafeedConfig.RESULTS_FIELD))
            );
            return Void.TYPE;
        }).when(client).execute(same(GetDatafeedsStatsAction.INSTANCE), any(), any());
    }

    private void givenDataFrameAnalytics(
        List<DataFrameAnalyticsConfig> configs,
        List<GetDataFrameAnalyticsStatsAction.Response.Stats> stats
    ) {
        assert configs.size() == stats.size();

        doAnswer(invocationOnMock -> {
            @SuppressWarnings("unchecked")
            ActionListener<GetDataFrameAnalyticsAction.Response> listener = (ActionListener<
                GetDataFrameAnalyticsAction.Response>) invocationOnMock.getArguments()[2];
            listener.onResponse(
                new GetDataFrameAnalyticsAction.Response(
                    new QueryPage<>(configs, configs.size(), GetDataFrameAnalyticsAction.Response.RESULTS_FIELD)
                )
            );
            return Void.TYPE;
        }).when(client).execute(same(GetDataFrameAnalyticsAction.INSTANCE), any(), any());

        doAnswer(invocationOnMock -> {
            @SuppressWarnings("unchecked")
            ActionListener<GetDataFrameAnalyticsStatsAction.Response> listener = (ActionListener<
                GetDataFrameAnalyticsStatsAction.Response>) invocationOnMock.getArguments()[2];
            listener.onResponse(
                new GetDataFrameAnalyticsStatsAction.Response(
                    new QueryPage<>(stats, stats.size(), GetDataFrameAnalyticsAction.Response.RESULTS_FIELD)
                )
            );
            return Void.TYPE;
        }).when(client).execute(same(GetDataFrameAnalyticsStatsAction.INSTANCE), any(), any());
    }

    private void givenProcessorStats(List<NodeStats> stats) {
        doAnswer(invocationOnMock -> {
            @SuppressWarnings("unchecked")
            ActionListener<NodesStatsResponse> listener = (ActionListener<NodesStatsResponse>) invocationOnMock.getArguments()[2];
            listener.onResponse(new NodesStatsResponse(new ClusterName("_name"), stats, Collections.emptyList()));
            return Void.TYPE;
        }).when(client).execute(same(NodesStatsAction.INSTANCE), any(), any());
    }

    private void givenTrainedModels(List<TrainedModelConfig> trainedModels) {
        doAnswer(invocationOnMock -> {
            @SuppressWarnings("unchecked")
            ActionListener<GetTrainedModelsAction.Response> listener = (ActionListener<GetTrainedModelsAction.Response>) invocationOnMock
                .getArguments()[2];
            listener.onResponse(
                new GetTrainedModelsAction.Response(
                    new QueryPage<>(trainedModels, trainedModels.size(), GetDataFrameAnalyticsAction.Response.RESULTS_FIELD)
                )
            );
            return Void.TYPE;
        }).when(client).execute(same(GetTrainedModelsAction.INSTANCE), any(), any());
    }

    private static Detector buildMinDetector(String fieldName) {
        Detector.Builder detectorBuilder = new Detector.Builder();
        detectorBuilder.setFunction("min");
        detectorBuilder.setFieldName(fieldName);
        return detectorBuilder.build();
    }

    private static Job buildJob(String jobId, List<Detector> detectors) {
        return buildJob(jobId, detectors, null);
    }

    private static Job buildJob(String jobId, List<Detector> detectors, Map<String, Object> customSettings) {
        AnalysisConfig.Builder analysisConfig = new AnalysisConfig.Builder(detectors);
        return new Job.Builder(jobId).setAnalysisConfig(analysisConfig)
            .setDataDescription(new DataDescription.Builder())
            .setCustomSettings(customSettings)
            .build(new Date(randomNonNegativeLong()));
    }

    private static GetJobsStatsAction.Response.JobStats buildJobStats(
        String jobId,
        JobState state,
        long modelBytes,
        long numberOfForecasts
    ) {
        ModelSizeStats.Builder modelSizeStats = new ModelSizeStats.Builder(jobId);
        modelSizeStats.setModelBytes(modelBytes);
        GetJobsStatsAction.Response.JobStats jobStats = mock(GetJobsStatsAction.Response.JobStats.class);
        ForecastStats forecastStats = buildForecastStats(numberOfForecasts);

        when(jobStats.getJobId()).thenReturn(jobId);
        when(jobStats.getModelSizeStats()).thenReturn(modelSizeStats.build());
        when(jobStats.getForecastStats()).thenReturn(forecastStats);
        when(jobStats.getState()).thenReturn(state);
        return jobStats;
    }

    private static GetDatafeedsStatsAction.Response.DatafeedStats buildDatafeedStats(DatafeedState state) {
        GetDatafeedsStatsAction.Response.DatafeedStats stats = mock(GetDatafeedsStatsAction.Response.DatafeedStats.class);
        when(stats.getDatafeedState()).thenReturn(state);
        return stats;
    }

    private static GetDataFrameAnalyticsStatsAction.Response.Stats buildDataFrameAnalyticsStats(
        String jobId,
        DataFrameAnalyticsState state,
        @Nullable Long peakUsageBytes
    ) {
        GetDataFrameAnalyticsStatsAction.Response.Stats stats = mock(GetDataFrameAnalyticsStatsAction.Response.Stats.class);
        when(stats.getState()).thenReturn(state);
        if (peakUsageBytes != null) {
            when(stats.getMemoryUsage()).thenReturn(new MemoryUsage(jobId, Instant.now(), peakUsageBytes, null, null));
        }
        return stats;
    }

    private static NodeStats buildNodeStats(List<String> pipelineNames, List<List<IngestStats.ProcessorStat>> processorStats) {
        IngestStats ingestStats = new IngestStats(
            new IngestStats.Stats(0, 0, 0, 0),
            Collections.emptyList(),
            IntStream.range(0, pipelineNames.size()).boxed().collect(Collectors.toMap(pipelineNames::get, processorStats::get))
        );
        return new NodeStats(
            mock(DiscoveryNode.class),
            Instant.now().toEpochMilli(),
            null,
            null,
            null,
            null,
            null,
            null,
            null,
            null,
            null,
            null,
            null,
            ingestStats,
            null,
            null,
            null
        );

    }

    private static ForecastStats buildForecastStats(long numberOfForecasts) {
        return new ForecastStatsTests().createForecastStats(numberOfForecasts, numberOfForecasts);
    }
}<|MERGE_RESOLUTION|>--- conflicted
+++ resolved
@@ -591,19 +591,12 @@
         DiscoveryNodes.Builder nodesBuilder = DiscoveryNodes.builder();
         for (int i = 0; i < nodeCount; i++) {
             Map<String, String> attrs = Map.of(MachineLearning.MACHINE_MEMORY_NODE_ATTR, "1000000000");
-<<<<<<< HEAD
-            Set<DiscoveryNodeRole> roles = new HashSet<>();
-            roles.add(DiscoveryNodeRole.DATA_ROLE);
-            roles.add(DiscoveryNodeRole.MASTER_ROLE);
-            roles.add(DiscoveryNodeRole.INGEST_ROLE);
-=======
             Set<DiscoveryNodeRole> roles = Set.of(
                 DiscoveryNodeRole.DATA_ROLE,
                 DiscoveryNodeRole.MASTER_ROLE,
                 DiscoveryNodeRole.INGEST_ROLE,
                 DiscoveryNodeRole.ML_ROLE
             );
->>>>>>> 30e15ba8
             nodesBuilder.add(
                 new DiscoveryNode(
                     "ml-feature-set-given-ml-node-" + i,

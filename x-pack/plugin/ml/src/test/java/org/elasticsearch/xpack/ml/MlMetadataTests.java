/*
 * Copyright Elasticsearch B.V. and/or licensed to Elasticsearch B.V. under one
 * or more contributor license agreements. Licensed under the Elastic License
 * 2.0; you may not use this file except in compliance with the Elastic License
 * 2.0.
 */
package org.elasticsearch.xpack.ml;

import org.elasticsearch.common.io.stream.NamedWriteableRegistry;
import org.elasticsearch.common.io.stream.Writeable;
import org.elasticsearch.common.settings.Settings;
import org.elasticsearch.search.SearchModule;
import org.elasticsearch.test.AbstractSerializingTestCase;
import org.elasticsearch.xcontent.NamedXContentRegistry;
import org.elasticsearch.xcontent.XContentParser;
import org.elasticsearch.xpack.core.ml.MlMetadata;

import java.util.Collections;

<<<<<<< HEAD
import static org.elasticsearch.xpack.core.ml.job.config.JobTests.buildJobBuilder;
import static org.elasticsearch.xpack.ml.datafeed.DatafeedRunnerTests.createDatafeedConfig;
import static org.hamcrest.Matchers.allOf;
import static org.hamcrest.Matchers.contains;
import static org.hamcrest.Matchers.equalTo;
import static org.hamcrest.Matchers.hasKey;
import static org.hamcrest.Matchers.nullValue;
import static org.hamcrest.Matchers.sameInstance;
=======
import static org.hamcrest.Matchers.equalTo;
>>>>>>> 30e15ba8

public class MlMetadataTests extends AbstractSerializingTestCase<MlMetadata> {

    @Override
    protected MlMetadata createTestInstance() {
        MlMetadata.Builder builder = new MlMetadata.Builder();
<<<<<<< HEAD
        int numJobs = randomIntBetween(0, 10);
        for (int i = 0; i < numJobs; i++) {
            Job.Builder job = new Job.Builder(JobTests.createRandomizedJob());
            job.setDeleting(false);
            job.setBlocked(Blocked.none());
            if (randomBoolean()) {
                AnalysisConfig.Builder analysisConfig = new AnalysisConfig.Builder(job.getAnalysisConfig());
                analysisConfig.setLatency(null);
                DatafeedConfig datafeedConfig = DatafeedConfigTests.createRandomizedDatafeedConfig(
                    job.getId(),
                    job.getAnalysisConfig().getBucketSpan().millis()
                );
                if (datafeedConfig.hasAggregations()) {
                    analysisConfig.setSummaryCountFieldName("doc_count");
                }
                job.setAnalysisConfig(analysisConfig).build();
                builder.putJob(job.build(), false);
                builder.putDatafeed(datafeedConfig, Collections.emptyMap(), xContentRegistry());
            } else {
                builder.putJob(job.build(), false);
            }
        }
=======
>>>>>>> 30e15ba8
        return builder.isResetMode(randomBoolean()).isUpgradeMode(randomBoolean()).build();
    }

    @Override
    protected Writeable.Reader<MlMetadata> instanceReader() {
        return MlMetadata::new;
    }

    @Override
    protected MlMetadata doParseInstance(XContentParser parser) {
        return MlMetadata.LENIENT_PARSER.apply(parser, null).build();
    }

    @Override
    protected NamedWriteableRegistry getNamedWriteableRegistry() {
        SearchModule searchModule = new SearchModule(Settings.EMPTY, Collections.emptyList());
        return new NamedWriteableRegistry(searchModule.getNamedWriteables());
    }

    @Override
    protected NamedXContentRegistry xContentRegistry() {
        SearchModule searchModule = new SearchModule(Settings.EMPTY, Collections.emptyList());
        return new NamedXContentRegistry(searchModule.getNamedXContents());
    }

    public void testBuilderClone() {
        for (int i = 0; i < NUMBER_OF_TEST_RUNS; i++) {
            MlMetadata first = createTestInstance();
            MlMetadata cloned = MlMetadata.Builder.from(first).build();
            assertThat(cloned, equalTo(first));
        }
    }

    @Override
    protected MlMetadata mutateInstance(MlMetadata instance) {
        boolean isUpgrade = instance.isUpgradeMode();
        boolean isReset = instance.isResetMode();
        MlMetadata.Builder metadataBuilder = new MlMetadata.Builder();

<<<<<<< HEAD
        for (Map.Entry<String, Job> entry : jobs.entrySet()) {
            metadataBuilder.putJob(entry.getValue(), true);
        }
        for (Map.Entry<String, DatafeedConfig> entry : datafeeds.entrySet()) {
            metadataBuilder.putDatafeed(entry.getValue(), Collections.emptyMap(), xContentRegistry());
        }

        switch (between(0, 3)) {
            case 0:
                metadataBuilder.putJob(JobTests.createRandomizedJob(), true);
                break;
            case 1:
                // Because we check if the job for the datafeed exists and we don't
                // allow two datafeeds to exist for a single job we have to add both
                // a job and a datafeed here
                Job randomJob = JobTests.createRandomizedJob();
                AnalysisConfig.Builder analysisConfig = new AnalysisConfig.Builder(randomJob.getAnalysisConfig());
                analysisConfig.setLatency(null);
                DatafeedConfig datafeedConfig = DatafeedConfigTests.createRandomizedDatafeedConfig(
                    randomJob.getId(),
                    randomJob.getAnalysisConfig().getBucketSpan().millis()
                );
                if (datafeedConfig.hasAggregations()) {
                    analysisConfig.setSummaryCountFieldName("doc_count");
                }
                randomJob = new Job.Builder(randomJob).setAnalysisConfig(analysisConfig)
                    .setDeleting(false)
                    .setBlocked(Blocked.none())
                    .build();
                metadataBuilder.putJob(randomJob, false);
                metadataBuilder.putDatafeed(datafeedConfig, Collections.emptyMap(), xContentRegistry());
                break;
            case 2:
                metadataBuilder.isUpgradeMode(isUpgrade == false);
                break;
            case 3:
=======
        switch (between(0, 1)) {
            case 0:
                metadataBuilder.isUpgradeMode(isUpgrade == false);
                break;
            case 1:
>>>>>>> 30e15ba8
                metadataBuilder.isResetMode(isReset == false);
                break;
            default:
                throw new AssertionError("Illegal randomisation branch");
        }

        return metadataBuilder.build();
    }
}<|MERGE_RESOLUTION|>--- conflicted
+++ resolved
@@ -17,49 +17,13 @@
 
 import java.util.Collections;
 
-<<<<<<< HEAD
-import static org.elasticsearch.xpack.core.ml.job.config.JobTests.buildJobBuilder;
-import static org.elasticsearch.xpack.ml.datafeed.DatafeedRunnerTests.createDatafeedConfig;
-import static org.hamcrest.Matchers.allOf;
-import static org.hamcrest.Matchers.contains;
 import static org.hamcrest.Matchers.equalTo;
-import static org.hamcrest.Matchers.hasKey;
-import static org.hamcrest.Matchers.nullValue;
-import static org.hamcrest.Matchers.sameInstance;
-=======
-import static org.hamcrest.Matchers.equalTo;
->>>>>>> 30e15ba8
 
 public class MlMetadataTests extends AbstractSerializingTestCase<MlMetadata> {
 
     @Override
     protected MlMetadata createTestInstance() {
         MlMetadata.Builder builder = new MlMetadata.Builder();
-<<<<<<< HEAD
-        int numJobs = randomIntBetween(0, 10);
-        for (int i = 0; i < numJobs; i++) {
-            Job.Builder job = new Job.Builder(JobTests.createRandomizedJob());
-            job.setDeleting(false);
-            job.setBlocked(Blocked.none());
-            if (randomBoolean()) {
-                AnalysisConfig.Builder analysisConfig = new AnalysisConfig.Builder(job.getAnalysisConfig());
-                analysisConfig.setLatency(null);
-                DatafeedConfig datafeedConfig = DatafeedConfigTests.createRandomizedDatafeedConfig(
-                    job.getId(),
-                    job.getAnalysisConfig().getBucketSpan().millis()
-                );
-                if (datafeedConfig.hasAggregations()) {
-                    analysisConfig.setSummaryCountFieldName("doc_count");
-                }
-                job.setAnalysisConfig(analysisConfig).build();
-                builder.putJob(job.build(), false);
-                builder.putDatafeed(datafeedConfig, Collections.emptyMap(), xContentRegistry());
-            } else {
-                builder.putJob(job.build(), false);
-            }
-        }
-=======
->>>>>>> 30e15ba8
         return builder.isResetMode(randomBoolean()).isUpgradeMode(randomBoolean()).build();
     }
 
@@ -99,50 +63,11 @@
         boolean isReset = instance.isResetMode();
         MlMetadata.Builder metadataBuilder = new MlMetadata.Builder();
 
-<<<<<<< HEAD
-        for (Map.Entry<String, Job> entry : jobs.entrySet()) {
-            metadataBuilder.putJob(entry.getValue(), true);
-        }
-        for (Map.Entry<String, DatafeedConfig> entry : datafeeds.entrySet()) {
-            metadataBuilder.putDatafeed(entry.getValue(), Collections.emptyMap(), xContentRegistry());
-        }
-
-        switch (between(0, 3)) {
-            case 0:
-                metadataBuilder.putJob(JobTests.createRandomizedJob(), true);
-                break;
-            case 1:
-                // Because we check if the job for the datafeed exists and we don't
-                // allow two datafeeds to exist for a single job we have to add both
-                // a job and a datafeed here
-                Job randomJob = JobTests.createRandomizedJob();
-                AnalysisConfig.Builder analysisConfig = new AnalysisConfig.Builder(randomJob.getAnalysisConfig());
-                analysisConfig.setLatency(null);
-                DatafeedConfig datafeedConfig = DatafeedConfigTests.createRandomizedDatafeedConfig(
-                    randomJob.getId(),
-                    randomJob.getAnalysisConfig().getBucketSpan().millis()
-                );
-                if (datafeedConfig.hasAggregations()) {
-                    analysisConfig.setSummaryCountFieldName("doc_count");
-                }
-                randomJob = new Job.Builder(randomJob).setAnalysisConfig(analysisConfig)
-                    .setDeleting(false)
-                    .setBlocked(Blocked.none())
-                    .build();
-                metadataBuilder.putJob(randomJob, false);
-                metadataBuilder.putDatafeed(datafeedConfig, Collections.emptyMap(), xContentRegistry());
-                break;
-            case 2:
-                metadataBuilder.isUpgradeMode(isUpgrade == false);
-                break;
-            case 3:
-=======
         switch (between(0, 1)) {
             case 0:
                 metadataBuilder.isUpgradeMode(isUpgrade == false);
                 break;
             case 1:
->>>>>>> 30e15ba8
                 metadataBuilder.isResetMode(isReset == false);
                 break;
             default:

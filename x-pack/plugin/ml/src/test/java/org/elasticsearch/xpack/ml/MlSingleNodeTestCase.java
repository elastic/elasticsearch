--- conflicted
+++ resolved
@@ -114,24 +114,12 @@
         // block until the templates are installed
         assertBusy(() -> {
             ClusterState state = client().admin().cluster().prepareState().get().getState();
-<<<<<<< HEAD
-            assertTrue("Timed out waiting for the ML templates to be installed", MachineLearning.allTemplatesInstalled(state));
-=======
             assertTrue("Timed out waiting for the ML templates to be installed", MachineLearning.criticalTemplatesInstalled(state));
->>>>>>> d90fa4eb
         });
     }
 
     protected <T> void blockingCall(Consumer<ActionListener<T>> function, AtomicReference<T> response, AtomicReference<Exception> error)
         throws InterruptedException {
-<<<<<<< HEAD
-        CountDownLatch latch = new CountDownLatch(1);
-        ActionListener<T> listener = ActionListener.wrap(r -> {
-            response.set(r);
-            latch.countDown();
-        }, e -> {
-            error.set(e);
-=======
         blockingCall(function, response::set, error::set);
     }
 
@@ -143,7 +131,6 @@
             latch.countDown();
         }, e -> {
             error.accept(e);
->>>>>>> d90fa4eb
             latch.countDown();
         });
 

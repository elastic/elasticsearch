--- conflicted
+++ resolved
@@ -6,6 +6,7 @@
 package org.elasticsearch.xpack.ml.action;
 
 import org.elasticsearch.ElasticsearchStatusException;
+import org.elasticsearch.Version;
 import org.elasticsearch.common.unit.TimeValue;
 import org.elasticsearch.test.ESTestCase;
 import org.elasticsearch.xpack.core.ml.action.ForecastJobAction;
@@ -19,8 +20,6 @@
 
 public class TransportForecastJobActionRequestTests extends ESTestCase {
 
-<<<<<<< HEAD
-=======
     public void testValidate_jobVersionCannonBeBefore61() {
         Job.Builder jobBuilder = createTestJob("forecast-it-test-job-version");
 
@@ -33,7 +32,6 @@
                 e.getMessage());
     }
 
->>>>>>> c59da59b
     public void testValidate_jobVersionCannonBeBefore61NoJobVersion() {
         Job.Builder jobBuilder = createTestJob("forecast-it-test-job-version");
 

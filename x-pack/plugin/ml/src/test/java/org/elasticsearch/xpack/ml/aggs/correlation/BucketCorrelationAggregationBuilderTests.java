/*
 * Copyright Elasticsearch B.V. and/or licensed to Elasticsearch B.V. under one
 * or more contributor license agreements. Licensed under the Elastic License
 * 2.0; you may not use this file except in compliance with the Elastic License
 * 2.0.
 */

package org.elasticsearch.xpack.ml.aggs.correlation;

import org.elasticsearch.common.io.stream.NamedWriteableRegistry;
import org.elasticsearch.common.settings.Settings;
import org.elasticsearch.plugins.SearchPlugin;
import org.elasticsearch.search.aggregations.AggregationBuilder;
import org.elasticsearch.search.aggregations.BasePipelineAggregationTestCase;
import org.elasticsearch.search.aggregations.bucket.global.GlobalAggregationBuilder;
import org.elasticsearch.search.aggregations.bucket.terms.TermsAggregationBuilder;
import org.elasticsearch.search.aggregations.support.ValueType;
import org.elasticsearch.xcontent.NamedXContentRegistry;
import org.elasticsearch.xpack.ml.MachineLearning;

import java.util.Collections;
import java.util.HashSet;
import java.util.List;
import java.util.Set;

import static org.hamcrest.Matchers.containsString;

public class BucketCorrelationAggregationBuilderTests extends BasePipelineAggregationTestCase<BucketCorrelationAggregationBuilder> {

    private static final String NAME = "correlation-agg";

    @Override
    protected List<SearchPlugin> plugins() {
        return Collections.singletonList(new MachineLearning(Settings.EMPTY));
    }

    @Override
    protected List<NamedXContentRegistry.Entry> additionalNamedContents() {
        return new CorrelationNamedContentProvider().getNamedXContentParsers();
    }

    @Override
    protected List<NamedWriteableRegistry.Entry> additionalNamedWriteables() {
        return new CorrelationNamedContentProvider().getNamedWriteables();
    }

    @Override
    protected BucketCorrelationAggregationBuilder createTestAggregatorFactory() {
        CorrelationFunction function = randomFrom(
            new CountCorrelationFunction(CountCorrelationIndicatorTests.randomInstance()),
            new MetricCorrelationFunction(randomAlphaOfLength(10))
        );
        return new BucketCorrelationAggregationBuilder(NAME, randomAlphaOfLength(8), function);
    }

    public void testValidate() {
        AggregationBuilder singleBucketAgg = new GlobalAggregationBuilder("global");
        AggregationBuilder multiBucketAgg = new TermsAggregationBuilder("terms").userValueTypeHint(ValueType.STRING);
        final Set<AggregationBuilder> aggBuilders = new HashSet<>();
        aggBuilders.add(singleBucketAgg);
        aggBuilders.add(multiBucketAgg);

        // First try to point to a non-existent agg
        assertThat(
            validate(
                aggBuilders,
                new BucketCorrelationAggregationBuilder(
                    NAME,
                    "missing>metric",
                    new CountCorrelationFunction(CountCorrelationIndicatorTests.randomInstance())
                )
            ),
            containsString("buckets_path aggregation [missing] does not exist for aggregation [correlation-agg]")
        );

<<<<<<< HEAD
=======
        // Now validate with a single bucket agg
        assertThat(
            validate(
                aggBuilders,
                new BucketCorrelationAggregationBuilder(
                    NAME,
                    "global>metric",
                    new CountCorrelationFunction(CountCorrelationIndicatorTests.randomInstance())
                )
            ),
            containsString("Unable to find unqualified multi-bucket aggregation in buckets_path")
        );
>>>>>>> 74a1e3ed
    }

}<|MERGE_RESOLUTION|>--- conflicted
+++ resolved
@@ -73,8 +73,6 @@
             containsString("buckets_path aggregation [missing] does not exist for aggregation [correlation-agg]")
         );
 
-<<<<<<< HEAD
-=======
         // Now validate with a single bucket agg
         assertThat(
             validate(
@@ -87,7 +85,6 @@
             ),
             containsString("Unable to find unqualified multi-bucket aggregation in buckets_path")
         );
->>>>>>> 74a1e3ed
     }
 
 }
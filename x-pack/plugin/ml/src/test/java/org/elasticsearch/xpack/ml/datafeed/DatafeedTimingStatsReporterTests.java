--- conflicted
+++ resolved
@@ -11,11 +11,7 @@
 import org.elasticsearch.xpack.core.ml.datafeed.DatafeedTimingStats;
 import org.elasticsearch.xpack.core.ml.job.process.autodetect.state.DataCounts;
 import org.elasticsearch.xpack.core.ml.utils.ExponentialAverageCalculationContext;
-<<<<<<< HEAD
-import org.elasticsearch.xpack.ml.job.persistence.JobResultsPersister;
-=======
 import org.elasticsearch.xpack.ml.datafeed.DatafeedTimingStatsReporter.DatafeedTimingStatsPersister;
->>>>>>> b78053c3
 import org.junit.Before;
 import org.mockito.InOrder;
 
@@ -44,66 +40,16 @@
     }
 
     public void testReportSearchDuration_Null() {
-<<<<<<< HEAD
-        DatafeedTimingStatsReporter timingStatsReporter = createReporter(createDatafeedTimingStats(JOB_ID, 3, 10, 10000.0));
-        assertThat(timingStatsReporter.getCurrentTimingStats(), equalTo(createDatafeedTimingStats(JOB_ID, 3, 10, 10000.0)));
-
-        timingStatsReporter.reportSearchDuration(null);
-        assertThat(timingStatsReporter.getCurrentTimingStats(), equalTo(createDatafeedTimingStats(JOB_ID, 3, 10, 10000.0)));
-=======
         DatafeedTimingStatsReporter reporter = createReporter(createDatafeedTimingStats(JOB_ID, 3, 10, 10000.0));
         assertThat(reporter.getCurrentTimingStats(), equalTo(createDatafeedTimingStats(JOB_ID, 3, 10, 10000.0)));
 
         reporter.reportSearchDuration(null);
         assertThat(reporter.getCurrentTimingStats(), equalTo(createDatafeedTimingStats(JOB_ID, 3, 10, 10000.0)));
->>>>>>> b78053c3
 
         verifyZeroInteractions(timingStatsPersister);
     }
 
     public void testReportSearchDuration_Zero() {
-<<<<<<< HEAD
-        DatafeedTimingStatsReporter timingStatsReporter = createReporter(createDatafeedTimingStats(JOB_ID, 0, 0, 0.0));
-        assertThat(timingStatsReporter.getCurrentTimingStats(), equalTo(createDatafeedTimingStats(JOB_ID, 0, 0, 0.0)));
-
-        timingStatsReporter.reportSearchDuration(TimeValue.ZERO);
-        assertThat(timingStatsReporter.getCurrentTimingStats(), equalTo(createDatafeedTimingStats(JOB_ID, 1, 0, 0.0)));
-
-        verify(jobResultsPersister).persistDatafeedTimingStats(createDatafeedTimingStats(JOB_ID, 1, 0, 0.0), RefreshPolicy.IMMEDIATE);
-        verifyNoMoreInteractions(jobResultsPersister);
-    }
-
-    public void testReportSearchDuration() {
-        DatafeedTimingStatsReporter timingStatsReporter = createReporter(createDatafeedTimingStats(JOB_ID, 13, 10, 10000.0, 10000.0));
-        assertThat(timingStatsReporter.getCurrentTimingStats(), equalTo(createDatafeedTimingStats(JOB_ID, 13, 10, 10000.0, 10000.0)));
-
-        timingStatsReporter.reportSearchDuration(ONE_SECOND);
-        assertThat(timingStatsReporter.getCurrentTimingStats(), equalTo(createDatafeedTimingStats(JOB_ID, 14, 10, 11000.0, 11000.0)));
-
-        timingStatsReporter.reportSearchDuration(ONE_SECOND);
-        assertThat(timingStatsReporter.getCurrentTimingStats(), equalTo(createDatafeedTimingStats(JOB_ID, 15, 10, 12000.0, 12000.0)));
-
-        timingStatsReporter.reportSearchDuration(ONE_SECOND);
-        assertThat(timingStatsReporter.getCurrentTimingStats(), equalTo(createDatafeedTimingStats(JOB_ID, 16, 10, 13000.0, 13000.0)));
-
-        timingStatsReporter.reportSearchDuration(ONE_SECOND);
-        assertThat(timingStatsReporter.getCurrentTimingStats(), equalTo(createDatafeedTimingStats(JOB_ID, 17, 10, 14000.0, 14000.0)));
-
-        InOrder inOrder = inOrder(jobResultsPersister);
-        inOrder.verify(jobResultsPersister).persistDatafeedTimingStats(
-            createDatafeedTimingStats(JOB_ID, 15, 10, 12000.0, 12000.0), RefreshPolicy.IMMEDIATE);
-        inOrder.verify(jobResultsPersister).persistDatafeedTimingStats(
-            createDatafeedTimingStats(JOB_ID, 17, 10, 14000.0, 14000.0), RefreshPolicy.IMMEDIATE);
-        verifyNoMoreInteractions(jobResultsPersister);
-    }
-
-    public void testReportDataCounts_Null() {
-        DatafeedTimingStatsReporter timingStatsReporter = createReporter(createDatafeedTimingStats(JOB_ID, 3, 10, 10000.0));
-        assertThat(timingStatsReporter.getCurrentTimingStats(), equalTo(createDatafeedTimingStats(JOB_ID, 3, 10, 10000.0)));
-
-        timingStatsReporter.reportDataCounts(null);
-        assertThat(timingStatsReporter.getCurrentTimingStats(), equalTo(createDatafeedTimingStats(JOB_ID, 3, 10, 10000.0)));
-=======
         DatafeedTimingStatsReporter reporter = createReporter(createDatafeedTimingStats(JOB_ID, 0, 0, 0.0));
         assertThat(reporter.getCurrentTimingStats(), equalTo(createDatafeedTimingStats(JOB_ID, 0, 0, 0.0)));
 
@@ -144,30 +90,11 @@
 
         reporter.reportDataCounts(null);
         assertThat(reporter.getCurrentTimingStats(), equalTo(createDatafeedTimingStats(JOB_ID, 3, 10, 10000.0)));
->>>>>>> b78053c3
 
         verifyZeroInteractions(timingStatsPersister);
     }
 
     public void testReportDataCounts() {
-<<<<<<< HEAD
-        DatafeedTimingStatsReporter timingStatsReporter = createReporter(createDatafeedTimingStats(JOB_ID, 3, 20, 10000.0));
-        assertThat(timingStatsReporter.getCurrentTimingStats(), equalTo(createDatafeedTimingStats(JOB_ID, 3, 20, 10000.0)));
-
-        timingStatsReporter.reportDataCounts(createDataCountsWithBucketCount(1));
-        assertThat(timingStatsReporter.getCurrentTimingStats(), equalTo(createDatafeedTimingStats(JOB_ID, 3, 21, 10000.0)));
-
-        timingStatsReporter.reportDataCounts(createDataCountsWithBucketCount(1));
-        assertThat(timingStatsReporter.getCurrentTimingStats(), equalTo(createDatafeedTimingStats(JOB_ID, 3, 22, 10000.0)));
-
-        timingStatsReporter.reportDataCounts(createDataCountsWithBucketCount(1));
-        assertThat(timingStatsReporter.getCurrentTimingStats(), equalTo(createDatafeedTimingStats(JOB_ID, 3, 23, 10000.0)));
-
-        InOrder inOrder = inOrder(jobResultsPersister);
-        inOrder.verify(jobResultsPersister).persistDatafeedTimingStats(
-            createDatafeedTimingStats(JOB_ID, 3, 23, 10000.0), RefreshPolicy.IMMEDIATE);
-        verifyNoMoreInteractions(jobResultsPersister);
-=======
         DatafeedTimingStatsReporter reporter = createReporter(createDatafeedTimingStats(JOB_ID, 3, 20, 10000.0));
         assertThat(reporter.getCurrentTimingStats(), equalTo(createDatafeedTimingStats(JOB_ID, 3, 20, 10000.0)));
 
@@ -203,13 +130,6 @@
             new DatafeedTimingStats(JOB_ID, 0, 0, 0.0, new ExponentialAverageCalculationContext(0.0, TIMESTAMP, null)),
             RefreshPolicy.IMMEDIATE);
         verifyNoMoreInteractions(timingStatsPersister);
->>>>>>> b78053c3
-    }
-
-    private static DataCounts createDataCountsWithBucketCount(long bucketCount) {
-        DataCounts dataCounts = new DataCounts(JOB_ID);
-        dataCounts.incrementBucketCount(bucketCount);
-        return dataCounts;
     }
 
     public void testTimingStatsDifferSignificantly() {
@@ -248,11 +168,7 @@
     }
 
     private DatafeedTimingStatsReporter createReporter(DatafeedTimingStats timingStats) {
-<<<<<<< HEAD
-        return new DatafeedTimingStatsReporter(timingStats, jobResultsPersister);
-=======
         return new DatafeedTimingStatsReporter(timingStats, timingStatsPersister);
->>>>>>> b78053c3
     }
 
     private static DatafeedTimingStats createDatafeedTimingStats(
@@ -272,8 +188,6 @@
         ExponentialAverageCalculationContext context = new ExponentialAverageCalculationContext(incrementalSearchTimeMs, null, null);
         return new DatafeedTimingStats(jobId, searchCount, bucketCount, totalSearchTimeMs, context);
     }
-<<<<<<< HEAD
-=======
 
     private static DataCounts createDataCounts(long bucketCount, Instant latestRecordTimestamp) {
         DataCounts dataCounts = createDataCounts(bucketCount);
@@ -286,5 +200,4 @@
         dataCounts.incrementBucketCount(bucketCount);
         return dataCounts;
     }
->>>>>>> b78053c3
 }
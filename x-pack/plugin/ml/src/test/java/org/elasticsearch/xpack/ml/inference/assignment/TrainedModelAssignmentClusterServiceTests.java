--- conflicted
+++ resolved
@@ -296,7 +296,7 @@
             .build();
         when(clusterService.state()).thenReturn(currentState);
         TrainedModelAssignmentClusterService trainedModelAssignmentClusterService = createClusterService();
-<<<<<<< HEAD
+
         CountDownLatch latch = new CountDownLatch(1);
         trainedModelAssignmentClusterService.createNewModelAssignment(
             newParams("new-model", 150),
@@ -313,217 +313,6 @@
                     }
                 ),
                 latch
-=======
-        expectThrows(
-            ElasticsearchStatusException.class,
-            () -> trainedModelAssignmentClusterService.createModelAssignment(currentState, newParams("new-model", 150))
-        );
-
-        ClusterState stateWithoutReset = ClusterState.builder(new ClusterName("testCreateAssignment"))
-            .nodes(DiscoveryNodes.builder().add(buildNode("ml-node-with-room", true, ByteSizeValue.ofGb(4).getBytes())).build())
-            .metadata(Metadata.builder().putCustom(MlMetadata.TYPE, new MlMetadata.Builder().isResetMode(false).build()))
-            .build();
-        // Shouldn't throw
-        trainedModelAssignmentClusterService.createModelAssignment(stateWithoutReset, newParams("new-model", 150));
-    }
-
-    public void testAddRemoveAssignmentNodes() {
-        ClusterState currentState = ClusterState.builder(new ClusterName("testAddRemoveAssignmentNodes"))
-            .nodes(
-                DiscoveryNodes.builder()
-                    .add(buildNode("ml-node-with-room", true, ByteSizeValue.ofGb(4).getBytes()))
-                    .add(buildNode("new-ml-node-with-room", true, ByteSizeValue.ofGb(4).getBytes()))
-                    .add(buildNode("ml-node-without-room", true, 1000L))
-                    .add(buildNode("not-ml-node", false, ByteSizeValue.ofGb(4).getBytes()))
-                    .add(buildNode("ml-node-shutting-down", true, ByteSizeValue.ofGb(4).getBytes()))
-                    .add(buildOldNode("old-versioned-ml-node-with-room", true, ByteSizeValue.ofGb(4).getBytes()))
-                    .build()
-            )
-            .metadata(
-                Metadata.builder()
-                    .putCustom(NodesShutdownMetadata.TYPE, shutdownMetadata("ml-node-shutting-down"))
-                    .putCustom(
-                        // We have to use deprecated name here as we have a node versioned before the rename
-                        TrainedModelAssignmentMetadata.DEPRECATED_NAME,
-                        TrainedModelAssignmentMetadata.Builder.empty()
-                            .addNewAssignment(
-                                "model-1",
-                                TrainedModelAssignment.Builder.empty(newParams("model-1", 10_000))
-                                    .addNewRoutingEntry("ml-node-with-room")
-                                    .updateExistingRoutingEntry("ml-node-with-room", started())
-                                    .addNewRoutingEntry("old-ml-node-with-room")
-                                    .updateExistingRoutingEntry("old-ml-node-with-room", started())
-                                    .addNewRoutingEntry("ml-node-shutting-down")
-                            )
-                            .addNewAssignment(
-                                "model-2",
-                                TrainedModelAssignment.Builder.empty(newParams("model-2", 10_000))
-                                    .addNewRoutingEntry("old-ml-node-with-room")
-                                    .updateExistingRoutingEntry("old-ml-node-with-room", started())
-                            )
-                            .build()
-                    )
-            )
-            .build();
-        TrainedModelAssignmentClusterService trainedModelAssignmentClusterService = createClusterService();
-
-        // Stopping shouldn't cause any updates
-        assertThatStoppingAssignmentPreventsMutation(trainedModelAssignmentClusterService::addRemoveAssignmentNodes, currentState);
-
-        ClusterState modified = trainedModelAssignmentClusterService.addRemoveAssignmentNodes(currentState);
-        TrainedModelAssignmentMetadata trainedModelAssignmentMetadata = TrainedModelAssignmentMetadata.fromState(modified);
-        assertThat(trainedModelAssignmentMetadata.modelAssignments().keySet(), hasSize(2));
-        assertThat(trainedModelAssignmentMetadata.modelAssignments(), allOf(hasKey("model-1"), hasKey("model-2")));
-
-        assertThat(trainedModelAssignmentMetadata.getModelAssignment("model-1").getNodeRoutingTable().keySet(), hasSize(2));
-        assertThat(
-            trainedModelAssignmentMetadata.getModelAssignment("model-1").getNodeRoutingTable(),
-            allOf(hasKey("ml-node-with-room"), hasKey("new-ml-node-with-room"))
-        );
-        assertNodeState(trainedModelAssignmentMetadata, "model-1", "ml-node-with-room", RoutingState.STARTED);
-        assertNodeState(trainedModelAssignmentMetadata, "model-1", "new-ml-node-with-room", RoutingState.STARTING);
-        assertThat(trainedModelAssignmentMetadata.modelAssignments().get("model-1").getAssignmentState(), equalTo(AssignmentState.STARTED));
-
-        assertThat(trainedModelAssignmentMetadata.getModelAssignment("model-2").getNodeRoutingTable().keySet(), hasSize(2));
-        assertThat(
-            trainedModelAssignmentMetadata.getModelAssignment("model-2").getNodeRoutingTable(),
-            allOf(hasKey("ml-node-with-room"), hasKey("new-ml-node-with-room"))
-        );
-        assertNodeState(trainedModelAssignmentMetadata, "model-2", "ml-node-with-room", RoutingState.STARTING);
-        assertNodeState(trainedModelAssignmentMetadata, "model-2", "new-ml-node-with-room", RoutingState.STARTING);
-        assertThat(
-            trainedModelAssignmentMetadata.modelAssignments().get("model-2").getAssignmentState(),
-            equalTo(AssignmentState.STARTING)
-        );
-    }
-
-    public void testAddRemoveAllocationNodesPrioritizesAllocationsWithFewerNodes() {
-        ClusterState currentState = ClusterState.builder(new ClusterName("testAddRemoveAllocationNodes"))
-            .nodes(
-                DiscoveryNodes.builder()
-                    .add(buildNode("ml-node-with-room", true, ByteSizeValue.ofGb(4).getBytes()))
-                    .add(buildNode("new-ml-node-with-just-enough-room", true, ByteSizeValue.ofGb(8).getBytes()))
-                    .add(buildNode("ml-node-without-room", true, 1000L))
-                    .add(buildNode("not-ml-node", false, ByteSizeValue.ofGb(4).getBytes()))
-                    .add(buildNode("ml-node-shutting-down", true, ByteSizeValue.ofGb(4).getBytes()))
-                    .add(buildOldNode("old-versioned-ml-node-with-room", true, ByteSizeValue.ofGb(4).getBytes()))
-                    .build()
-            )
-            .metadata(
-                Metadata.builder()
-                    .putCustom(NodesShutdownMetadata.TYPE, shutdownMetadata("ml-node-shutting-down"))
-                    .putCustom(
-                        // We have to use deprecated name here as we have a node versioned before the rename
-                        TrainedModelAssignmentMetadata.DEPRECATED_NAME,
-                        TrainedModelAssignmentMetadata.Builder.empty()
-                            .addNewAssignment(
-                                "model-1",
-                                TrainedModelAssignment.Builder.empty(newParams("model-1", ByteSizeValue.ofGb(1).getBytes()))
-                                    .addNewRoutingEntry("ml-node-with-room")
-                                    .updateExistingRoutingEntry("ml-node-with-room", started())
-                                    .addNewRoutingEntry("old-ml-node-with-room")
-                                    .updateExistingRoutingEntry("old-ml-node-with-room", started())
-                                    .addNewRoutingEntry("ml-node-shutting-down")
-                            )
-                            .addNewAssignment(
-                                "model-2",
-                                TrainedModelAssignment.Builder.empty(newParams("model-2", ByteSizeValue.ofGb(1).getBytes()))
-                                    .addNewRoutingEntry("ml-node-with-room")
-                            )
-                            .addNewAssignment(
-                                "model-3",
-                                TrainedModelAssignment.Builder.empty(newParams("model-3", ByteSizeValue.ofGb(1).getBytes()))
-                            )
-                            .build()
-                    )
-            )
-            .build();
-        TrainedModelAssignmentClusterService trainedModelAssignmentClusterService = createClusterService();
-
-        ClusterState modified = trainedModelAssignmentClusterService.addRemoveAssignmentNodes(currentState);
-        TrainedModelAssignmentMetadata trainedModelAssignmentMetadata = TrainedModelAssignmentMetadata.fromState(modified);
-        assertThat(trainedModelAssignmentMetadata.modelAssignments(), allOf(hasKey("model-1"), hasKey("model-2"), hasKey("model-3")));
-
-        assertThat(trainedModelAssignmentMetadata.getModelAssignment("model-1").getNodeRoutingTable().keySet(), hasSize(1));
-        assertThat(trainedModelAssignmentMetadata.getModelAssignment("model-1").getNodeRoutingTable(), allOf(hasKey("ml-node-with-room")));
-        assertNodeState(trainedModelAssignmentMetadata, "model-1", "ml-node-with-room", RoutingState.STARTED);
-        assertThat(trainedModelAssignmentMetadata.modelAssignments().get("model-1").getAssignmentState(), equalTo(AssignmentState.STARTED));
-
-        assertThat(trainedModelAssignmentMetadata.getModelAssignment("model-2").getNodeRoutingTable().keySet(), hasSize(1));
-        assertThat(trainedModelAssignmentMetadata.getModelAssignment("model-2").getNodeRoutingTable(), allOf(hasKey("ml-node-with-room")));
-        assertNodeState(trainedModelAssignmentMetadata, "model-2", "ml-node-with-room", RoutingState.STARTING);
-        assertThat(
-            trainedModelAssignmentMetadata.modelAssignments().get("model-2").getAssignmentState(),
-            equalTo(AssignmentState.STARTING)
-        );
-
-        assertThat(trainedModelAssignmentMetadata.getModelAssignment("model-3").getNodeRoutingTable().keySet(), hasSize(1));
-        assertThat(
-            trainedModelAssignmentMetadata.getModelAssignment("model-3").getNodeRoutingTable(),
-            allOf(hasKey("new-ml-node-with-just-enough-room"))
-        );
-        assertNodeState(trainedModelAssignmentMetadata, "model-3", "new-ml-node-with-just-enough-room", RoutingState.STARTING);
-        assertThat(
-            trainedModelAssignmentMetadata.modelAssignments().get("model-3").getAssignmentState(),
-            equalTo(AssignmentState.STARTING)
-        );
-    }
-
-    public void testAddRemoveAllocationNodes_GivenNodeThatReachedMaxOpenJobs() {
-
-        PersistentTasksCustomMetadata.Builder tasksBuilder = PersistentTasksCustomMetadata.builder();
-        for (int i = 0; i < MachineLearning.DEFAULT_MAX_OPEN_JOBS_PER_NODE; i++) {
-            OpenJobPersistentTasksExecutorTests.addJobTask("job_id_" + i, "ml-node-full-load", null, tasksBuilder);
-        }
-        PersistentTasksCustomMetadata persistentTasks = tasksBuilder.build();
-
-        ClusterState currentState = ClusterState.builder(new ClusterName("testAddRemoveAllocationNodes"))
-            .nodes(
-                DiscoveryNodes.builder()
-                    .add(buildNode("ml-node-full-load", true, ByteSizeValue.ofGb(4).getBytes()))
-                    .add(buildNode("ml-node-no-load", true, ByteSizeValue.ofGb(4).getBytes()))
-                    .build()
-            )
-            .metadata(
-                Metadata.builder()
-                    .putCustom(
-                        TrainedModelAssignmentMetadata.NAME,
-                        TrainedModelAssignmentMetadata.Builder.empty()
-                            .addNewAssignment(
-                                "model-1",
-                                TrainedModelAssignment.Builder.empty(newParams("model-1", 10_000))
-                                    .addNewRoutingEntry("ml-node-no-load")
-                                    .updateExistingRoutingEntry("ml-node-no-load", started())
-                            )
-                            .build()
-                    )
-                    .putCustom(PersistentTasksCustomMetadata.TYPE, persistentTasks)
-            )
-            .build();
-        TrainedModelAssignmentClusterService trainedModelAssignmentClusterService = createClusterService();
-
-        ClusterState modified = trainedModelAssignmentClusterService.addRemoveAssignmentNodes(currentState);
-        TrainedModelAssignmentMetadata trainedModelAssignmentMetadata = TrainedModelAssignmentMetadata.fromState(modified);
-        assertThat(trainedModelAssignmentMetadata.modelAssignments().keySet(), contains("model-1"));
-
-        assertThat(trainedModelAssignmentMetadata.getModelAssignment("model-1").getNodeRoutingTable().keySet(), hasSize(1));
-        assertThat(
-            trainedModelAssignmentMetadata.getModelAssignment("model-1").getNodeRoutingTable().keySet(),
-            contains("ml-node-no-load")
-        );
-        assertThat(
-            trainedModelAssignmentMetadata.getModelAssignment("model-1").getNodeRoutingTable().get("ml-node-no-load").getState(),
-            equalTo(RoutingState.STARTED)
-        );
-
-        TrainedModelAssignment allocation = trainedModelAssignmentMetadata.getModelAssignment("model-1");
-        assertThat(
-            allocation.getReason().get(),
-            equalTo(
-                "Not allocating on node [ml-node-full-load]."
-                    + " Reason: This node is full. Number of opened jobs and allocated native inference processes [512], "
-                    + "xpack.ml.max_open_jobs [512]."
->>>>>>> 8357e5db
             )
         );
         latch.await();

/*
 * Copyright Elasticsearch B.V. and/or licensed to Elasticsearch B.V. under one
 * or more contributor license agreements. Licensed under the Elastic License
 * 2.0; you may not use this file except in compliance with the Elastic License
 * 2.0.
 */

package org.elasticsearch.xpack.ml.inference.nlp;

import org.elasticsearch.common.ValidationException;
import org.elasticsearch.test.ESTestCase;
import org.elasticsearch.xpack.core.ml.inference.results.NerResults;
import org.elasticsearch.xpack.core.ml.inference.trainedmodel.BertTokenizationParams;
import org.elasticsearch.xpack.core.ml.inference.trainedmodel.DistilBertTokenizationParams;
import org.elasticsearch.xpack.core.ml.inference.trainedmodel.NerConfig;
import org.elasticsearch.xpack.core.ml.inference.trainedmodel.VocabularyConfig;
import org.elasticsearch.xpack.ml.inference.deployment.PyTorchResult;
import org.elasticsearch.xpack.ml.inference.nlp.tokenizers.BertTokenizer;
import org.elasticsearch.xpack.ml.inference.nlp.tokenizers.NlpTokenizer;
import org.elasticsearch.xpack.ml.inference.nlp.tokenizers.TokenizationResult;

import java.util.ArrayList;
import java.util.Arrays;
import java.util.Collections;
import java.util.List;
import java.util.stream.Collectors;

import static org.hamcrest.Matchers.containsString;
import static org.hamcrest.Matchers.empty;
import static org.hamcrest.Matchers.equalTo;
import static org.hamcrest.Matchers.hasSize;
import static org.hamcrest.Matchers.is;
import static org.mockito.Mockito.mock;

public class NerProcessorTests extends ESTestCase {

    public void testBuildIobMap_WithDefault() {
        NerProcessor.IobTag[] map = NerProcessor.buildIobMap(randomBoolean() ? null : Collections.emptyList());
        for (int i=0; i<map.length; i++) {
            assertEquals(i, map[i].ordinal());
        }
    }

    public void testBuildIobMap_Reordered() {
        NerProcessor.IobTag[] tags = new NerProcessor.IobTag[]{
            NerProcessor.IobTag.I_MISC,
            NerProcessor.IobTag.O,
            NerProcessor.IobTag.B_MISC,
            NerProcessor.IobTag.I_PER
        };

        List<String> classLabels = Arrays.stream(tags).map(NerProcessor.IobTag::toString).collect(Collectors.toList());
        NerProcessor.IobTag[] map = NerProcessor.buildIobMap(classLabels);
        for (int i=0; i<map.length; i++) {
            assertNotEquals(i, map[i].ordinal());
        }
        assertArrayEquals(tags, map);
    }

    public void testValidate_DuplicateLabels() {
        NerProcessor.IobTag[] tags = new NerProcessor.IobTag[]{
            NerProcessor.IobTag.I_MISC,
            NerProcessor.IobTag.B_MISC,
            NerProcessor.IobTag.B_MISC,
            NerProcessor.IobTag.O,
        };

        List<String> classLabels = Arrays.stream(tags).map(NerProcessor.IobTag::toString).collect(Collectors.toList());
        NerConfig nerConfig = new NerConfig(new VocabularyConfig("test-index", "vocab"), null, classLabels);

        ValidationException ve = expectThrows(ValidationException.class, () -> new NerProcessor(mock(BertTokenizer.class), nerConfig));
        assertThat(ve.getMessage(),
            containsString("the classification label [B_MISC] is duplicated in the list [I_MISC, B_MISC, B_MISC, O]"));
    }

    public void testValidate_NotAEntityLabel() {
        List<String> classLabels = List.of("foo", NerProcessor.IobTag.B_MISC.toString());
        NerConfig nerConfig = new NerConfig(new VocabularyConfig("test-index", "vocab"), null, classLabels);

        ValidationException ve = expectThrows(ValidationException.class, () -> new NerProcessor(mock(BertTokenizer.class), nerConfig));
        assertThat(ve.getMessage(), containsString("classification label [foo] is not an entity I-O-B tag"));
        assertThat(ve.getMessage(),
            containsString("Valid entity I-O-B tags are [O, B_MISC, I_MISC, B_PER, I_PER, B_ORG, I_ORG, B_LOC, I_LOC]"));
    }

    public void testProcessResults_GivenNoTokens() {
        NerProcessor.NerResultProcessor processor = new NerProcessor.NerResultProcessor(NerProcessor.IobTag.values());
        BertTokenizer.TokenizationResult tokenization = tokenize(Collections.emptyList(), "");
        NerResults result = (NerResults) processor.processResult(tokenization, new PyTorchResult("test", null, 0L, null));
        assertThat(result.getEntityGroups(), is(empty()));
    }

    public void testProcessResults() {
        NerProcessor.NerResultProcessor processor = new NerProcessor.NerResultProcessor(NerProcessor.IobTag.values());
        BertTokenizer.TokenizationResult tokenization = tokenize(Arrays.asList("el", "##astic", "##search", "many", "use", "in", "london"),
            "Many use Elasticsearch in London");
        double[][] scores = {
            { 7, 0, 0, 0, 0, 0, 0, 0, 0}, // many
            { 7, 0, 0, 0, 0, 0, 0, 0, 0}, // use
            { 0.01, 0.01, 0, 0.01, 0, 7, 0, 3, 0}, // el
            { 0.01, 0.01, 0, 0, 0, 0, 0, 0, 0}, // ##astic
            { 0, 0, 0, 0, 0, 0, 0, 0, 0}, // ##search
            { 0, 0, 0, 0, 0, 0, 0, 0, 0}, // in
            { 0, 0, 0, 0, 0, 0, 0, 6, 0} // london
        };
        NerResults result = (NerResults) processor.processResult(tokenization, new PyTorchResult("1", scores, 1L, null));

        assertThat(result.getEntityGroups().size(), equalTo(2));
        assertThat(result.getEntityGroups().get(0).getWord(), equalTo("elasticsearch"));
        assertThat(result.getEntityGroups().get(0).getLabel(), equalTo(NerProcessor.Entity.ORGANISATION.toString()));
        assertThat(result.getEntityGroups().get(1).getWord(), equalTo("london"));
        assertThat(result.getEntityGroups().get(1).getLabel(), equalTo(NerProcessor.Entity.LOCATION.toString()));
    }

    public void testProcessResults_withIobMap() {

        NerProcessor.IobTag [] iobMap = new NerProcessor.IobTag[] {
            NerProcessor.IobTag.B_LOC,
            NerProcessor.IobTag.I_LOC,
            NerProcessor.IobTag.B_MISC,
            NerProcessor.IobTag.I_MISC,
            NerProcessor.IobTag.B_PER,
            NerProcessor.IobTag.I_PER,
            NerProcessor.IobTag.B_ORG,
            NerProcessor.IobTag.I_ORG,
            NerProcessor.IobTag.O
        };

        NerProcessor.NerResultProcessor processor = new NerProcessor.NerResultProcessor(iobMap);
        BertTokenizer.TokenizationResult tokenization = tokenize(Arrays.asList("el", "##astic", "##search", "many", "use", "in", "london"),
            "Elasticsearch in London");

        double[][] scores = {
            { 0.01, 0.01, 0, 0.01, 0, 0, 7, 3, 0}, // el
            { 0.01, 0.01, 0, 0, 0, 0, 0, 0, 0}, // ##astic
            { 0, 0, 0, 0, 0, 0, 0, 0, 0}, // ##search
            { 0, 0, 0, 0, 0, 0, 0, 0, 5}, // in
            { 6, 0, 0, 0, 0, 0, 0, 0, 0} // london
        };
        NerResults result = (NerResults) processor.processResult(tokenization, new PyTorchResult("1", scores, 1L, null));

        assertThat(result.getEntityGroups().size(), equalTo(2));
        assertThat(result.getEntityGroups().get(0).getWord(), equalTo("elasticsearch"));
        assertThat(result.getEntityGroups().get(0).getLabel(), equalTo(NerProcessor.Entity.ORGANISATION.toString()));
        assertThat(result.getEntityGroups().get(1).getWord(), equalTo("london"));
        assertThat(result.getEntityGroups().get(1).getLabel(), equalTo(NerProcessor.Entity.LOCATION.toString()));
    }

    public void testGroupTaggedTokens() {
        List<NerProcessor.NerResultProcessor.TaggedToken> tokens = new ArrayList<>();
        tokens.add(new NerProcessor.NerResultProcessor.TaggedToken("Hi", NerProcessor.IobTag.O, 1.0));
        tokens.add(new NerProcessor.NerResultProcessor.TaggedToken("Sarah", NerProcessor.IobTag.B_PER, 1.0));
        tokens.add(new NerProcessor.NerResultProcessor.TaggedToken("Jessica", NerProcessor.IobTag.I_PER, 1.0));
        tokens.add(new NerProcessor.NerResultProcessor.TaggedToken("I", NerProcessor.IobTag.O, 1.0));
        tokens.add(new NerProcessor.NerResultProcessor.TaggedToken("live", NerProcessor.IobTag.O, 1.0));
        tokens.add(new NerProcessor.NerResultProcessor.TaggedToken("in", NerProcessor.IobTag.O, 1.0));
        tokens.add(new NerProcessor.NerResultProcessor.TaggedToken("Manchester", NerProcessor.IobTag.B_LOC, 1.0));
        tokens.add(new NerProcessor.NerResultProcessor.TaggedToken("and", NerProcessor.IobTag.O, 1.0));
        tokens.add(new NerProcessor.NerResultProcessor.TaggedToken("work", NerProcessor.IobTag.O, 1.0));
        tokens.add(new NerProcessor.NerResultProcessor.TaggedToken("for", NerProcessor.IobTag.O, 1.0));
        tokens.add(new NerProcessor.NerResultProcessor.TaggedToken("Elastic", NerProcessor.IobTag.B_ORG, 1.0));

        List<NerResults.EntityGroup> entityGroups = NerProcessor.NerResultProcessor.groupTaggedTokens(tokens);
        assertThat(entityGroups, hasSize(3));
        assertThat(entityGroups.get(0).getLabel(), equalTo("person"));
        assertThat(entityGroups.get(0).getWord(), equalTo("Sarah Jessica"));
        assertThat(entityGroups.get(1).getLabel(), equalTo("location"));
        assertThat(entityGroups.get(1).getWord(), equalTo("Manchester"));
        assertThat(entityGroups.get(2).getLabel(), equalTo("organisation"));
        assertThat(entityGroups.get(2).getWord(), equalTo("Elastic"));
    }

    public void testGroupTaggedTokens_GivenNoEntities() {
        List<NerProcessor.NerResultProcessor.TaggedToken> tokens = new ArrayList<>();
        tokens.add(new NerProcessor.NerResultProcessor.TaggedToken("Hi", NerProcessor.IobTag.O, 1.0));
        tokens.add(new NerProcessor.NerResultProcessor.TaggedToken("there", NerProcessor.IobTag.O, 1.0));

        List<NerResults.EntityGroup> entityGroups = NerProcessor.NerResultProcessor.groupTaggedTokens(tokens);
        assertThat(entityGroups, is(empty()));
    }

    public void testGroupTaggedTokens_GivenConsecutiveEntities() {
        List<NerProcessor.NerResultProcessor.TaggedToken> tokens = new ArrayList<>();
        tokens.add(new NerProcessor.NerResultProcessor.TaggedToken("Rita", NerProcessor.IobTag.B_PER, 1.0));
        tokens.add(new NerProcessor.NerResultProcessor.TaggedToken("Sue", NerProcessor.IobTag.B_PER, 1.0));
        tokens.add(new NerProcessor.NerResultProcessor.TaggedToken("and", NerProcessor.IobTag.O, 1.0));
        tokens.add(new NerProcessor.NerResultProcessor.TaggedToken("Bob", NerProcessor.IobTag.B_PER, 1.0));
        tokens.add(new NerProcessor.NerResultProcessor.TaggedToken("to", NerProcessor.IobTag.O, 1.0));

        List<NerResults.EntityGroup> entityGroups = NerProcessor.NerResultProcessor.groupTaggedTokens(tokens);
        assertThat(entityGroups, hasSize(3));
        assertThat(entityGroups.get(0).getLabel(), equalTo("person"));
        assertThat(entityGroups.get(0).getWord(), equalTo("Rita"));
        assertThat(entityGroups.get(1).getLabel(), equalTo("person"));
        assertThat(entityGroups.get(1).getWord(), equalTo("Sue"));
        assertThat(entityGroups.get(2).getLabel(), equalTo("person"));
        assertThat(entityGroups.get(2).getWord(), equalTo("Bob"));
    }

    public void testGroupTaggedTokens_GivenConsecutiveContinuingEntities() {
        List<NerProcessor.NerResultProcessor.TaggedToken> tokens = new ArrayList<>();
        tokens.add(new NerProcessor.NerResultProcessor.TaggedToken("FirstName", NerProcessor.IobTag.B_PER, 1.0));
        tokens.add(new NerProcessor.NerResultProcessor.TaggedToken("SecondName", NerProcessor.IobTag.I_PER, 1.0));
        tokens.add(new NerProcessor.NerResultProcessor.TaggedToken("NextPerson", NerProcessor.IobTag.B_PER, 1.0));
        tokens.add(new NerProcessor.NerResultProcessor.TaggedToken("NextPersonSecondName", NerProcessor.IobTag.I_PER, 1.0));
        tokens.add(new NerProcessor.NerResultProcessor.TaggedToken("something_else", NerProcessor.IobTag.B_ORG, 1.0));

        List<NerResults.EntityGroup> entityGroups = NerProcessor.NerResultProcessor.groupTaggedTokens(tokens);
        assertThat(entityGroups, hasSize(3));
        assertThat(entityGroups.get(0).getLabel(), equalTo("person"));
        assertThat(entityGroups.get(0).getWord(), equalTo("FirstName SecondName"));
        assertThat(entityGroups.get(1).getLabel(), equalTo("person"));
        assertThat(entityGroups.get(1).getWord(), equalTo("NextPerson NextPersonSecondName"));
        assertThat(entityGroups.get(2).getLabel(), equalTo("organisation"));
    }

<<<<<<< HEAD
    private static NerProcessor.NerResultProcessor createProcessor(List<String> vocab, String input){
        NlpTokenizer tokenizer = NlpTokenizer.build(
            new Vocabulary(vocab),
            randomFrom(
                new BertTokenizationParams(true, false, null),
                new DistilBertTokenizationParams(true, false, null)
            )
        );
        TokenizationResult tokenizationResult = tokenizer.tokenize(input);
        return new NerProcessor.NerResultProcessor(tokenizationResult, NerProcessor.IobTag.values());
    }

    private static NerProcessor.NerResultProcessor createProcessor(List<String> vocab, String input, NerProcessor.IobTag[] iobMap){
        NlpTokenizer tokenizer = NlpTokenizer.build(
            new Vocabulary(vocab),
            randomFrom(
                new BertTokenizationParams(true, false, null),
                new DistilBertTokenizationParams(true, false, null)
            )
        );
        TokenizationResult tokenizationResult = tokenizer.tokenize(input);
        return new NerProcessor.NerResultProcessor(tokenizationResult, iobMap);
=======
    private static BertTokenizer.TokenizationResult tokenize(List<String> vocab, String input) {
        BertTokenizer tokenizer = BertTokenizer.builder(vocab)
            .setDoLowerCase(true)
            .setWithSpecialTokens(false)
            .build();
        return tokenizer.tokenize(input);
>>>>>>> 4944959a
    }
}<|MERGE_RESOLUTION|>--- conflicted
+++ resolved
@@ -16,7 +16,6 @@
 import org.elasticsearch.xpack.core.ml.inference.trainedmodel.VocabularyConfig;
 import org.elasticsearch.xpack.ml.inference.deployment.PyTorchResult;
 import org.elasticsearch.xpack.ml.inference.nlp.tokenizers.BertTokenizer;
-import org.elasticsearch.xpack.ml.inference.nlp.tokenizers.NlpTokenizer;
 import org.elasticsearch.xpack.ml.inference.nlp.tokenizers.TokenizationResult;
 
 import java.util.ArrayList;
@@ -85,15 +84,17 @@
 
     public void testProcessResults_GivenNoTokens() {
         NerProcessor.NerResultProcessor processor = new NerProcessor.NerResultProcessor(NerProcessor.IobTag.values());
-        BertTokenizer.TokenizationResult tokenization = tokenize(Collections.emptyList(), "");
+        TokenizationResult tokenization = tokenize(Collections.emptyList(), "");
         NerResults result = (NerResults) processor.processResult(tokenization, new PyTorchResult("test", null, 0L, null));
         assertThat(result.getEntityGroups(), is(empty()));
     }
 
     public void testProcessResults() {
         NerProcessor.NerResultProcessor processor = new NerProcessor.NerResultProcessor(NerProcessor.IobTag.values());
-        BertTokenizer.TokenizationResult tokenization = tokenize(Arrays.asList("el", "##astic", "##search", "many", "use", "in", "london"),
-            "Many use Elasticsearch in London");
+        TokenizationResult tokenization = tokenize(
+            Arrays.asList("el", "##astic", "##search", "many", "use", "in", "london"),
+            "Many use Elasticsearch in London"
+        );
         double[][] scores = {
             { 7, 0, 0, 0, 0, 0, 0, 0, 0}, // many
             { 7, 0, 0, 0, 0, 0, 0, 0, 0}, // use
@@ -127,8 +128,10 @@
         };
 
         NerProcessor.NerResultProcessor processor = new NerProcessor.NerResultProcessor(iobMap);
-        BertTokenizer.TokenizationResult tokenization = tokenize(Arrays.asList("el", "##astic", "##search", "many", "use", "in", "london"),
-            "Elasticsearch in London");
+        TokenizationResult tokenization = tokenize(
+            Arrays.asList("el", "##astic", "##search", "many", "use", "in", "london"),
+            "Elasticsearch in London"
+        );
 
         double[][] scores = {
             { 0.01, 0.01, 0, 0.01, 0, 0, 7, 3, 0}, // el
@@ -214,36 +217,14 @@
         assertThat(entityGroups.get(2).getLabel(), equalTo("organisation"));
     }
 
-<<<<<<< HEAD
-    private static NerProcessor.NerResultProcessor createProcessor(List<String> vocab, String input){
-        NlpTokenizer tokenizer = NlpTokenizer.build(
-            new Vocabulary(vocab),
+    private static TokenizationResult tokenize(List<String> vocab, String input) {
+        BertTokenizer tokenizer = BertTokenizer.builder(
+            vocab,
             randomFrom(
                 new BertTokenizationParams(true, false, null),
                 new DistilBertTokenizationParams(true, false, null)
             )
-        );
-        TokenizationResult tokenizationResult = tokenizer.tokenize(input);
-        return new NerProcessor.NerResultProcessor(tokenizationResult, NerProcessor.IobTag.values());
-    }
-
-    private static NerProcessor.NerResultProcessor createProcessor(List<String> vocab, String input, NerProcessor.IobTag[] iobMap){
-        NlpTokenizer tokenizer = NlpTokenizer.build(
-            new Vocabulary(vocab),
-            randomFrom(
-                new BertTokenizationParams(true, false, null),
-                new DistilBertTokenizationParams(true, false, null)
-            )
-        );
-        TokenizationResult tokenizationResult = tokenizer.tokenize(input);
-        return new NerProcessor.NerResultProcessor(tokenizationResult, iobMap);
-=======
-    private static BertTokenizer.TokenizationResult tokenize(List<String> vocab, String input) {
-        BertTokenizer tokenizer = BertTokenizer.builder(vocab)
-            .setDoLowerCase(true)
-            .setWithSpecialTokens(false)
-            .build();
+        ).setDoLowerCase(true).setWithSpecialTokens(false).build();
         return tokenizer.tokenize(input);
->>>>>>> 4944959a
     }
 }
/*
 * Copyright Elasticsearch B.V. and/or licensed to Elasticsearch B.V. under one
 * or more contributor license agreements. Licensed under the Elastic License
 * 2.0; you may not use this file except in compliance with the Elastic License
 * 2.0.
 */

package org.elasticsearch.xpack.ml.inference.nlp.tokenizers;

import org.elasticsearch.ElasticsearchStatusException;
import org.elasticsearch.test.ESTestCase;
import org.elasticsearch.xpack.core.ml.inference.trainedmodel.BertTokenization;
import org.elasticsearch.xpack.core.ml.inference.trainedmodel.Tokenization;

import java.util.Arrays;
import java.util.Collections;
import java.util.List;
import java.util.Set;

import static org.hamcrest.Matchers.arrayContaining;
import static org.hamcrest.Matchers.equalTo;
import static org.hamcrest.Matchers.hasSize;

public class BertTokenizerTests extends ESTestCase {

    private static final List<String> TEST_CASED_VOCAB = List.of(
        "Elastic",
        "##search",
        "is",
        "fun",
        "my",
        "little",
        "red",
        "car",
        "God",
        "##zilla",
        ".",
        ",",
        BertTokenizer.CLASS_TOKEN,
        BertTokenizer.SEPARATOR_TOKEN,
        BertTokenizer.MASK_TOKEN,
        BertTokenizer.UNKNOWN_TOKEN,
        "day",
        "Pancake",
        "with"
    );

    public void testTokenize() {
        BertTokenizer tokenizer = BertTokenizer.builder(
            TEST_CASED_VOCAB,
            new BertTokenization(null, false, null, Tokenization.Truncate.NONE)
        ).build();

        TokenizationResult.Tokenization tokenization = tokenizer.tokenize("Elasticsearch fun", Tokenization.Truncate.NONE);
        assertThat(tokenization.getTokens(), arrayContaining("Elastic", "##search", "fun"));
<<<<<<< HEAD
        assertArrayEquals(new int[] { 0, 1, 2 }, tokenization.getTokenIds());
        assertArrayEquals(new int[] { 0, 0, 1 }, tokenization.getTokenMap());
    }

    public void testTokenizeAppendSpecialTokens() {
        BertTokenizer tokenizer = BertTokenizer.builder(
            Arrays.asList("elastic", "##search", "fun", BertTokenizer.CLASS_TOKEN, BertTokenizer.SEPARATOR_TOKEN),
            Tokenization.createDefault()
        ).build();

        TokenizationResult.Tokenization tokenization = tokenizer.tokenize("elasticsearch fun");
        assertThat(tokenization.getTokens(), arrayContaining("[CLS]", "elastic", "##search", "fun", "[SEP]"));
        assertArrayEquals(new int[] { 3, 0, 1, 2, 4 }, tokenization.getTokenIds());
=======
        assertArrayEquals(new int[] { 0, 1, 3 }, tokenization.getTokenIds());
        assertArrayEquals(new int[] { 0, 0, 1 }, tokenization.getTokenMap());
    }

    public void testTokenizeLargeInputNoTruncation() {
        BertTokenizer tokenizer = BertTokenizer.builder(TEST_CASED_VOCAB, new BertTokenization(null, false, 5, Tokenization.Truncate.NONE))
            .build();

        ElasticsearchStatusException ex = expectThrows(
            ElasticsearchStatusException.class,
            () -> tokenizer.tokenize("Elasticsearch fun with Pancake and Godzilla", Tokenization.Truncate.NONE)
        );
        assertThat(ex.getMessage(), equalTo("Input too large. The tokenized input length [8] exceeds the maximum sequence length [5]"));

        BertTokenizer specialCharTokenizer = BertTokenizer.builder(
            TEST_CASED_VOCAB,
            new BertTokenization(null, true, 5, Tokenization.Truncate.NONE)
        ).build();

        // Shouldn't throw
        tokenizer.tokenize("Elasticsearch fun with Pancake", Tokenization.Truncate.NONE);

        // Should throw as special chars add two tokens
        expectThrows(
            ElasticsearchStatusException.class,
            () -> specialCharTokenizer.tokenize("Elasticsearch fun with Pancake", Tokenization.Truncate.NONE)
        );
    }

    public void testTokenizeLargeInputTruncation() {
        BertTokenizer tokenizer = BertTokenizer.builder(TEST_CASED_VOCAB, new BertTokenization(null, false, 5, Tokenization.Truncate.FIRST))
            .build();

        TokenizationResult.Tokenization tokenization = tokenizer.tokenize(
            "Elasticsearch fun with Pancake and Godzilla",
            Tokenization.Truncate.FIRST
        );
        assertThat(tokenization.getTokens(), arrayContaining("Elastic", "##search", "fun", "with", "Pancake"));

        tokenizer = BertTokenizer.builder(TEST_CASED_VOCAB, new BertTokenization(null, true, 5, Tokenization.Truncate.FIRST)).build();
        tokenization = tokenizer.tokenize("Elasticsearch fun with Pancake and Godzilla", Tokenization.Truncate.FIRST);
        assertThat(tokenization.getTokens(), arrayContaining("[CLS]", "Elastic", "##search", "fun", "[SEP]"));
    }

    public void testTokenizeAppendSpecialTokens() {
        BertTokenizer tokenizer = BertTokenizer.builder(TEST_CASED_VOCAB, Tokenization.createDefault()).build();

        TokenizationResult.Tokenization tokenization = tokenizer.tokenize("Elasticsearch fun", Tokenization.Truncate.NONE);
        assertThat(tokenization.getTokens(), arrayContaining("[CLS]", "Elastic", "##search", "fun", "[SEP]"));
        assertArrayEquals(new int[] { 12, 0, 1, 3, 13 }, tokenization.getTokenIds());
>>>>>>> d90fa4eb
        assertArrayEquals(new int[] { -1, 0, 0, 1, -1 }, tokenization.getTokenMap());
    }

    public void testNeverSplitTokens() {
        final String specialToken = "SP001";

<<<<<<< HEAD
        BertTokenizer tokenizer = BertTokenizer.builder(
            Arrays.asList("Elastic", "##search", "fun", specialToken, BertTokenizer.UNKNOWN_TOKEN),
            Tokenization.createDefault()
        ).setNeverSplit(Collections.singleton(specialToken)).setWithSpecialTokens(false).build();
=======
        BertTokenizer tokenizer = BertTokenizer.builder(TEST_CASED_VOCAB, Tokenization.createDefault())
            .setNeverSplit(Collections.singleton(specialToken))
            .setWithSpecialTokens(false)
            .build();
>>>>>>> d90fa4eb

        TokenizationResult.Tokenization tokenization = tokenizer.tokenize(
            "Elasticsearch " + specialToken + " fun",
            Tokenization.Truncate.NONE
        );
        assertThat(tokenization.getTokens(), arrayContaining("Elastic", "##search", specialToken, "fun"));
<<<<<<< HEAD
        assertArrayEquals(new int[] { 0, 1, 3, 2 }, tokenization.getTokenIds());
=======
        assertArrayEquals(new int[] { 0, 1, 15, 3 }, tokenization.getTokenIds());
>>>>>>> d90fa4eb
        assertArrayEquals(new int[] { 0, 0, 1, 2 }, tokenization.getTokenMap());
    }

    public void testDoLowerCase() {
        {
            BertTokenizer tokenizer = BertTokenizer.builder(
                Arrays.asList("elastic", "##search", "fun", BertTokenizer.UNKNOWN_TOKEN),
                Tokenization.createDefault()
            ).setDoLowerCase(false).setWithSpecialTokens(false).build();

            TokenizationResult.Tokenization tokenization = tokenizer.tokenize("Elasticsearch fun", Tokenization.Truncate.NONE);
            assertThat(tokenization.getTokens(), arrayContaining(BertTokenizer.UNKNOWN_TOKEN, "fun"));
            assertArrayEquals(new int[] { 3, 2 }, tokenization.getTokenIds());
            assertArrayEquals(new int[] { 0, 1 }, tokenization.getTokenMap());

            tokenization = tokenizer.tokenize("elasticsearch fun", Tokenization.Truncate.NONE);
            assertThat(tokenization.getTokens(), arrayContaining("elastic", "##search", "fun"));
        }

        {
            BertTokenizer tokenizer = BertTokenizer.builder(Arrays.asList("elastic", "##search", "fun"), Tokenization.createDefault())
                .setDoLowerCase(true)
                .setWithSpecialTokens(false)
                .build();

            TokenizationResult.Tokenization tokenization = tokenizer.tokenize("Elasticsearch fun", Tokenization.Truncate.NONE);
            assertThat(tokenization.getTokens(), arrayContaining("elastic", "##search", "fun"));
        }
    }

    public void testPunctuation() {
        BertTokenizer tokenizer = BertTokenizer.builder(TEST_CASED_VOCAB, Tokenization.createDefault()).setWithSpecialTokens(false).build();

        TokenizationResult.Tokenization tokenization = tokenizer.tokenize("Elasticsearch, fun.", Tokenization.Truncate.NONE);
        assertThat(tokenization.getTokens(), arrayContaining("Elastic", "##search", ",", "fun", "."));
<<<<<<< HEAD
        assertArrayEquals(new int[] { 0, 1, 4, 2, 3 }, tokenization.getTokenIds());
=======
        assertArrayEquals(new int[] { 0, 1, 11, 3, 10 }, tokenization.getTokenIds());
>>>>>>> d90fa4eb
        assertArrayEquals(new int[] { 0, 0, 1, 2, 3 }, tokenization.getTokenMap());

        tokenization = tokenizer.tokenize("Elasticsearch, fun [MASK].", Tokenization.Truncate.NONE);
        assertThat(tokenization.getTokens(), arrayContaining("Elastic", "##search", ",", "fun", "[MASK]", "."));
<<<<<<< HEAD
        assertArrayEquals(new int[] { 0, 1, 4, 2, 5, 3 }, tokenization.getTokenIds());
        assertArrayEquals(new int[] { 0, 0, 1, 2, 3, 4 }, tokenization.getTokenMap());
=======
        assertArrayEquals(new int[] { 0, 1, 11, 3, 14, 10 }, tokenization.getTokenIds());
        assertArrayEquals(new int[] { 0, 0, 1, 2, 3, 4 }, tokenization.getTokenMap());
    }

    public void testPunctuationWithMask() {
        BertTokenizer tokenizer = BertTokenizer.builder(
            List.of("[CLS]", "This", "is", "[MASK]", "-", "ta", "##stic", "!", "[SEP]"),
            Tokenization.createDefault()
        ).setWithSpecialTokens(true).setNeverSplit(Set.of("[MASK]")).build();

        TokenizationResult.Tokenization tokenization = tokenizer.tokenize("This is [MASK]-tastic!", Tokenization.Truncate.NONE);
        assertThat(tokenization.getTokens(), arrayContaining("[CLS]", "This", "is", "[MASK]", "-", "ta", "##stic", "!", "[SEP]"));
>>>>>>> d90fa4eb
    }

    public void testBatchInput() {
        BertTokenizer tokenizer = BertTokenizer.builder(
<<<<<<< HEAD
            Arrays.asList("Elastic", "##search", "fun", "Pancake", "day", "my", "little", "red", "car", "God", "##zilla"),
            new BertTokenization(null, false, null)
=======
            TEST_CASED_VOCAB,
            new BertTokenization(null, false, null, Tokenization.Truncate.NONE)
>>>>>>> d90fa4eb
        ).build();

        TokenizationResult tr = tokenizer.buildTokenizationResult(
            List.of(
                tokenizer.tokenize("Elasticsearch", Tokenization.Truncate.NONE),
                tokenizer.tokenize("my little red car", Tokenization.Truncate.NONE),
                tokenizer.tokenize("Godzilla day", Tokenization.Truncate.NONE),
                tokenizer.tokenize("Godzilla Pancake red car day", Tokenization.Truncate.NONE)
            )
        );
        assertThat(tr.getTokenizations(), hasSize(4));

        TokenizationResult.Tokenization tokenization = tr.getTokenizations().get(0);
        assertThat(tokenization.getTokens(), arrayContaining("Elastic", "##search"));
        assertArrayEquals(new int[] { 0, 1 }, tokenization.getTokenIds());
        assertArrayEquals(new int[] { 0, 0 }, tokenization.getTokenMap());

        tokenization = tr.getTokenizations().get(1);
        assertThat(tokenization.getTokens(), arrayContaining("my", "little", "red", "car"));
<<<<<<< HEAD
        assertArrayEquals(new int[] { 5, 6, 7, 8 }, tokenization.getTokenIds());
=======
        assertArrayEquals(new int[] { 4, 5, 6, 7 }, tokenization.getTokenIds());
>>>>>>> d90fa4eb
        assertArrayEquals(new int[] { 0, 1, 2, 3 }, tokenization.getTokenMap());

        tokenization = tr.getTokenizations().get(2);
        assertThat(tokenization.getTokens(), arrayContaining("God", "##zilla", "day"));
<<<<<<< HEAD
        assertArrayEquals(new int[] { 9, 10, 4 }, tokenization.getTokenIds());
=======
        assertArrayEquals(new int[] { 8, 9, 16 }, tokenization.getTokenIds());
>>>>>>> d90fa4eb
        assertArrayEquals(new int[] { 0, 0, 1 }, tokenization.getTokenMap());

        tokenization = tr.getTokenizations().get(3);
        assertThat(tokenization.getTokens(), arrayContaining("God", "##zilla", "Pancake", "red", "car", "day"));
<<<<<<< HEAD
        assertArrayEquals(new int[] { 9, 10, 3, 7, 8, 4 }, tokenization.getTokenIds());
=======
        assertArrayEquals(new int[] { 8, 9, 17, 6, 7, 16 }, tokenization.getTokenIds());
>>>>>>> d90fa4eb
        assertArrayEquals(new int[] { 0, 0, 1, 2, 3, 4 }, tokenization.getTokenMap());
    }

    public void testMultiSeqTokenization() {
        BertTokenizer tokenizer = BertTokenizer.builder(TEST_CASED_VOCAB, Tokenization.createDefault())
            .setDoLowerCase(false)
            .setWithSpecialTokens(true)
            .build();
        TokenizationResult.Tokenization tokenization = tokenizer.tokenize(
            "Elasticsearch is fun",
            "Godzilla my little red car",
            Tokenization.Truncate.NONE
        );
        assertThat(
            tokenization.getTokens(),
            arrayContaining(
                BertTokenizer.CLASS_TOKEN,
                "Elastic",
                "##search",
                "is",
                "fun",
                BertTokenizer.SEPARATOR_TOKEN,
                "God",
                "##zilla",
                "my",
                "little",
                "red",
                "car",
                BertTokenizer.SEPARATOR_TOKEN
            )
        );
        assertArrayEquals(new int[] { 12, 0, 1, 2, 3, 13, 8, 9, 4, 5, 6, 7, 13 }, tokenization.getTokenIds());
    }

    public void testTokenizeLargeInputMultiSequenceTruncation() {
        BertTokenizer tokenizer = BertTokenizer.builder(TEST_CASED_VOCAB, new BertTokenization(null, true, 10, Tokenization.Truncate.FIRST))
            .build();

        TokenizationResult.Tokenization tokenization = tokenizer.tokenize(
            "Elasticsearch is fun",
            "Godzilla my little red car",
            Tokenization.Truncate.FIRST
        );
        assertThat(
            tokenization.getTokens(),
            arrayContaining(
                BertTokenizer.CLASS_TOKEN,
                "Elastic",
                BertTokenizer.SEPARATOR_TOKEN,
                "God",
                "##zilla",
                "my",
                "little",
                "red",
                "car",
                BertTokenizer.SEPARATOR_TOKEN
            )
        );

        expectThrows(
            ElasticsearchStatusException.class,
            () -> BertTokenizer.builder(TEST_CASED_VOCAB, new BertTokenization(null, true, 8, Tokenization.Truncate.NONE))
                .build()
                .tokenize("Elasticsearch is fun", "Godzilla my little red car", Tokenization.Truncate.NONE)
        );

        tokenizer = BertTokenizer.builder(TEST_CASED_VOCAB, new BertTokenization(null, true, 10, Tokenization.Truncate.SECOND)).build();

        tokenization = tokenizer.tokenize("Elasticsearch is fun", "Godzilla my little red car", Tokenization.Truncate.SECOND);
        assertThat(
            tokenization.getTokens(),
            arrayContaining(
                BertTokenizer.CLASS_TOKEN,
                "Elastic",
                "##search",
                "is",
                "fun",
                BertTokenizer.SEPARATOR_TOKEN,
                "God",
                "##zilla",
                "my",
                BertTokenizer.SEPARATOR_TOKEN
            )
        );

    }

    public void testMultiSeqRequiresSpecialTokens() {
        BertTokenizer tokenizer = BertTokenizer.builder(List.of("foo"), Tokenization.createDefault())
            .setDoLowerCase(false)
            .setWithSpecialTokens(false)
            .build();
        expectThrows(Exception.class, () -> tokenizer.tokenize("foo", "foo", Tokenization.Truncate.NONE));
    }
}<|MERGE_RESOLUTION|>--- conflicted
+++ resolved
@@ -53,21 +53,6 @@
 
         TokenizationResult.Tokenization tokenization = tokenizer.tokenize("Elasticsearch fun", Tokenization.Truncate.NONE);
         assertThat(tokenization.getTokens(), arrayContaining("Elastic", "##search", "fun"));
-<<<<<<< HEAD
-        assertArrayEquals(new int[] { 0, 1, 2 }, tokenization.getTokenIds());
-        assertArrayEquals(new int[] { 0, 0, 1 }, tokenization.getTokenMap());
-    }
-
-    public void testTokenizeAppendSpecialTokens() {
-        BertTokenizer tokenizer = BertTokenizer.builder(
-            Arrays.asList("elastic", "##search", "fun", BertTokenizer.CLASS_TOKEN, BertTokenizer.SEPARATOR_TOKEN),
-            Tokenization.createDefault()
-        ).build();
-
-        TokenizationResult.Tokenization tokenization = tokenizer.tokenize("elasticsearch fun");
-        assertThat(tokenization.getTokens(), arrayContaining("[CLS]", "elastic", "##search", "fun", "[SEP]"));
-        assertArrayEquals(new int[] { 3, 0, 1, 2, 4 }, tokenization.getTokenIds());
-=======
         assertArrayEquals(new int[] { 0, 1, 3 }, tokenization.getTokenIds());
         assertArrayEquals(new int[] { 0, 0, 1 }, tokenization.getTokenMap());
     }
@@ -118,35 +103,23 @@
         TokenizationResult.Tokenization tokenization = tokenizer.tokenize("Elasticsearch fun", Tokenization.Truncate.NONE);
         assertThat(tokenization.getTokens(), arrayContaining("[CLS]", "Elastic", "##search", "fun", "[SEP]"));
         assertArrayEquals(new int[] { 12, 0, 1, 3, 13 }, tokenization.getTokenIds());
->>>>>>> d90fa4eb
         assertArrayEquals(new int[] { -1, 0, 0, 1, -1 }, tokenization.getTokenMap());
     }
 
     public void testNeverSplitTokens() {
         final String specialToken = "SP001";
 
-<<<<<<< HEAD
-        BertTokenizer tokenizer = BertTokenizer.builder(
-            Arrays.asList("Elastic", "##search", "fun", specialToken, BertTokenizer.UNKNOWN_TOKEN),
-            Tokenization.createDefault()
-        ).setNeverSplit(Collections.singleton(specialToken)).setWithSpecialTokens(false).build();
-=======
         BertTokenizer tokenizer = BertTokenizer.builder(TEST_CASED_VOCAB, Tokenization.createDefault())
             .setNeverSplit(Collections.singleton(specialToken))
             .setWithSpecialTokens(false)
             .build();
->>>>>>> d90fa4eb
 
         TokenizationResult.Tokenization tokenization = tokenizer.tokenize(
             "Elasticsearch " + specialToken + " fun",
             Tokenization.Truncate.NONE
         );
         assertThat(tokenization.getTokens(), arrayContaining("Elastic", "##search", specialToken, "fun"));
-<<<<<<< HEAD
-        assertArrayEquals(new int[] { 0, 1, 3, 2 }, tokenization.getTokenIds());
-=======
         assertArrayEquals(new int[] { 0, 1, 15, 3 }, tokenization.getTokenIds());
->>>>>>> d90fa4eb
         assertArrayEquals(new int[] { 0, 0, 1, 2 }, tokenization.getTokenMap());
     }
 
@@ -182,19 +155,11 @@
 
         TokenizationResult.Tokenization tokenization = tokenizer.tokenize("Elasticsearch, fun.", Tokenization.Truncate.NONE);
         assertThat(tokenization.getTokens(), arrayContaining("Elastic", "##search", ",", "fun", "."));
-<<<<<<< HEAD
-        assertArrayEquals(new int[] { 0, 1, 4, 2, 3 }, tokenization.getTokenIds());
-=======
         assertArrayEquals(new int[] { 0, 1, 11, 3, 10 }, tokenization.getTokenIds());
->>>>>>> d90fa4eb
         assertArrayEquals(new int[] { 0, 0, 1, 2, 3 }, tokenization.getTokenMap());
 
         tokenization = tokenizer.tokenize("Elasticsearch, fun [MASK].", Tokenization.Truncate.NONE);
         assertThat(tokenization.getTokens(), arrayContaining("Elastic", "##search", ",", "fun", "[MASK]", "."));
-<<<<<<< HEAD
-        assertArrayEquals(new int[] { 0, 1, 4, 2, 5, 3 }, tokenization.getTokenIds());
-        assertArrayEquals(new int[] { 0, 0, 1, 2, 3, 4 }, tokenization.getTokenMap());
-=======
         assertArrayEquals(new int[] { 0, 1, 11, 3, 14, 10 }, tokenization.getTokenIds());
         assertArrayEquals(new int[] { 0, 0, 1, 2, 3, 4 }, tokenization.getTokenMap());
     }
@@ -207,18 +172,12 @@
 
         TokenizationResult.Tokenization tokenization = tokenizer.tokenize("This is [MASK]-tastic!", Tokenization.Truncate.NONE);
         assertThat(tokenization.getTokens(), arrayContaining("[CLS]", "This", "is", "[MASK]", "-", "ta", "##stic", "!", "[SEP]"));
->>>>>>> d90fa4eb
     }
 
     public void testBatchInput() {
         BertTokenizer tokenizer = BertTokenizer.builder(
-<<<<<<< HEAD
-            Arrays.asList("Elastic", "##search", "fun", "Pancake", "day", "my", "little", "red", "car", "God", "##zilla"),
-            new BertTokenization(null, false, null)
-=======
             TEST_CASED_VOCAB,
             new BertTokenization(null, false, null, Tokenization.Truncate.NONE)
->>>>>>> d90fa4eb
         ).build();
 
         TokenizationResult tr = tokenizer.buildTokenizationResult(
@@ -238,29 +197,17 @@
 
         tokenization = tr.getTokenizations().get(1);
         assertThat(tokenization.getTokens(), arrayContaining("my", "little", "red", "car"));
-<<<<<<< HEAD
-        assertArrayEquals(new int[] { 5, 6, 7, 8 }, tokenization.getTokenIds());
-=======
         assertArrayEquals(new int[] { 4, 5, 6, 7 }, tokenization.getTokenIds());
->>>>>>> d90fa4eb
         assertArrayEquals(new int[] { 0, 1, 2, 3 }, tokenization.getTokenMap());
 
         tokenization = tr.getTokenizations().get(2);
         assertThat(tokenization.getTokens(), arrayContaining("God", "##zilla", "day"));
-<<<<<<< HEAD
-        assertArrayEquals(new int[] { 9, 10, 4 }, tokenization.getTokenIds());
-=======
         assertArrayEquals(new int[] { 8, 9, 16 }, tokenization.getTokenIds());
->>>>>>> d90fa4eb
         assertArrayEquals(new int[] { 0, 0, 1 }, tokenization.getTokenMap());
 
         tokenization = tr.getTokenizations().get(3);
         assertThat(tokenization.getTokens(), arrayContaining("God", "##zilla", "Pancake", "red", "car", "day"));
-<<<<<<< HEAD
-        assertArrayEquals(new int[] { 9, 10, 3, 7, 8, 4 }, tokenization.getTokenIds());
-=======
         assertArrayEquals(new int[] { 8, 9, 17, 6, 7, 16 }, tokenization.getTokenIds());
->>>>>>> d90fa4eb
         assertArrayEquals(new int[] { 0, 0, 1, 2, 3, 4 }, tokenization.getTokenMap());
     }
 

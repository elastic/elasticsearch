/*
 * Copyright Elasticsearch B.V. and/or licensed to Elasticsearch B.V. under one
 * or more contributor license agreements. Licensed under the Elastic License;
 * you may not use this file except in compliance with the Elastic License.
 */
package org.elasticsearch.xpack.ml.job.persistence;

import org.apache.lucene.search.TotalHits;
import org.elasticsearch.ResourceNotFoundException;
import org.elasticsearch.Version;
import org.elasticsearch.action.ActionListener;
import org.elasticsearch.action.admin.indices.create.CreateIndexRequest;
import org.elasticsearch.action.admin.indices.mapping.get.GetMappingsResponse;
import org.elasticsearch.action.search.MultiSearchAction;
import org.elasticsearch.action.search.MultiSearchRequest;
import org.elasticsearch.action.search.MultiSearchRequestBuilder;
import org.elasticsearch.action.search.MultiSearchResponse;
import org.elasticsearch.action.search.SearchAction;
import org.elasticsearch.action.search.SearchRequest;
import org.elasticsearch.action.search.SearchRequestBuilder;
import org.elasticsearch.action.search.SearchResponse;
import org.elasticsearch.action.support.master.AcknowledgedResponse;
import org.elasticsearch.client.Client;
import org.elasticsearch.cluster.AckedClusterStateUpdateTask;
import org.elasticsearch.cluster.ClusterName;
import org.elasticsearch.cluster.ClusterState;
import org.elasticsearch.cluster.metadata.AliasMetaData;
import org.elasticsearch.cluster.metadata.IndexMetaData;
import org.elasticsearch.cluster.metadata.MappingMetaData;
import org.elasticsearch.cluster.metadata.MetaData;
import org.elasticsearch.cluster.service.ClusterService;
import org.elasticsearch.common.bytes.BytesReference;
import org.elasticsearch.common.collect.ImmutableOpenMap;
import org.elasticsearch.common.document.DocumentField;
import org.elasticsearch.common.settings.Settings;
import org.elasticsearch.common.util.concurrent.ThreadContext;
import org.elasticsearch.common.xcontent.XContentFactory;
import org.elasticsearch.index.Index;
import org.elasticsearch.index.query.QueryBuilder;
import org.elasticsearch.index.query.QueryBuilders;
import org.elasticsearch.search.SearchHit;
import org.elasticsearch.search.SearchHits;
import org.elasticsearch.test.ESTestCase;
import org.elasticsearch.threadpool.ThreadPool;
import org.elasticsearch.xpack.core.action.util.QueryPage;
import org.elasticsearch.xpack.core.ml.datafeed.DatafeedTimingStats;
import org.elasticsearch.xpack.core.ml.job.config.Job;
import org.elasticsearch.xpack.core.ml.job.persistence.AnomalyDetectorsIndex;
import org.elasticsearch.xpack.core.ml.job.persistence.AnomalyDetectorsIndexFields;
import org.elasticsearch.xpack.core.ml.job.process.autodetect.state.ModelSnapshot;
import org.elasticsearch.xpack.core.ml.job.process.autodetect.state.TimingStats;
import org.elasticsearch.xpack.core.ml.job.results.AnomalyRecord;
import org.elasticsearch.xpack.core.ml.job.results.Bucket;
import org.elasticsearch.xpack.core.ml.job.results.CategoryDefinition;
import org.elasticsearch.xpack.core.ml.job.results.Influencer;
import org.elasticsearch.xpack.core.ml.job.results.Result;
import org.elasticsearch.xpack.core.ml.utils.ExponentialAverageCalculationContext;
import org.elasticsearch.xpack.ml.job.persistence.InfluencersQueryBuilder.InfluencersQuery;
import org.mockito.ArgumentCaptor;

import java.io.IOException;
import java.time.Instant;
import java.util.ArrayList;
import java.util.Arrays;
import java.util.Collections;
import java.util.Date;
import java.util.HashMap;
import java.util.List;
import java.util.Map;
import java.util.concurrent.atomic.AtomicReference;
import java.util.function.Consumer;

import static org.elasticsearch.xpack.core.ml.job.config.JobTests.buildJobBuilder;
import static org.hamcrest.Matchers.anEmptyMap;
import static org.hamcrest.Matchers.equalTo;
import static org.hamcrest.Matchers.hasSize;
import static org.mockito.Matchers.any;
import static org.mockito.Matchers.eq;
import static org.mockito.Mockito.doAnswer;
import static org.mockito.Mockito.mock;
import static org.mockito.Mockito.times;
import static org.mockito.Mockito.verify;
import static org.mockito.Mockito.verifyNoMoreInteractions;
import static org.mockito.Mockito.verifyZeroInteractions;
import static org.mockito.Mockito.when;

public class JobResultsProviderTests extends ESTestCase {
    private static final String CLUSTER_NAME = "myCluster";

    @SuppressWarnings("unchecked")
    public void testCreateJobResultsIndex() {
        String resultsIndexName = AnomalyDetectorsIndexFields.RESULTS_INDEX_PREFIX + AnomalyDetectorsIndexFields.RESULTS_INDEX_DEFAULT;
        QueryBuilder jobFilter = QueryBuilders.termQuery("job_id", "foo");

        MockClientBuilder clientBuilder = new MockClientBuilder(CLUSTER_NAME);
        ArgumentCaptor<CreateIndexRequest> captor = ArgumentCaptor.forClass(CreateIndexRequest.class);
        clientBuilder.createIndexRequest(captor, resultsIndexName);
        clientBuilder.prepareAlias(resultsIndexName, AnomalyDetectorsIndex.jobResultsAliasedName("foo"), jobFilter);
        clientBuilder.prepareAlias(resultsIndexName, AnomalyDetectorsIndex.resultsWriteAlias("foo"));

        Job.Builder job = buildJobBuilder("foo");
        JobResultsProvider provider = createProvider(clientBuilder.build());
        AtomicReference<Boolean> resultHolder = new AtomicReference<>();

        ClusterState cs = ClusterState.builder(new ClusterName("_name"))
                .metaData(MetaData.builder().indices(ImmutableOpenMap.of()))
                .build();

        ClusterService clusterService = mock(ClusterService.class);

        doAnswer(invocationOnMock -> {
            AckedClusterStateUpdateTask<Boolean> task = (AckedClusterStateUpdateTask<Boolean>) invocationOnMock.getArguments()[1];
            task.execute(cs);
            return null;
        }).when(clusterService).submitStateUpdateTask(eq("put-job-foo"), any(AckedClusterStateUpdateTask.class));

        provider.createJobResultIndex(job.build(), cs, new ActionListener<Boolean>() {
            @Override
            public void onResponse(Boolean aBoolean) {
                CreateIndexRequest request = captor.getValue();
                assertNotNull(request);
                assertEquals(resultsIndexName, request.index());
                clientBuilder.verifyIndexCreated(resultsIndexName);
                resultHolder.set(aBoolean);
            }

            @Override
            public void onFailure(Exception e) {
                fail(e.toString());
            }
        });

        assertNotNull(resultHolder.get());
        assertTrue(resultHolder.get());
    }

    @SuppressWarnings("unchecked")
    public void testCreateJobWithExistingIndex() {
        QueryBuilder jobFilter = QueryBuilders.termQuery("job_id", "foo");
        MockClientBuilder clientBuilder = new MockClientBuilder(CLUSTER_NAME);
        clientBuilder.prepareAlias(AnomalyDetectorsIndex.jobResultsAliasedName("foo"),
                AnomalyDetectorsIndex.jobResultsAliasedName("foo123"), jobFilter);
        clientBuilder.preparePutMapping(mock(AcknowledgedResponse.class), Result.TYPE.getPreferredName());

        GetMappingsResponse getMappingsResponse = mock(GetMappingsResponse.class);

<<<<<<< HEAD
        when(getMappingsResponse.mappings()).thenReturn(typeMappings);
=======
        ImmutableOpenMap<String, MappingMetaData> mappings =
                ImmutableOpenMap.<String, MappingMetaData>builder()
                        .fPut(AnomalyDetectorsIndex.jobResultsAliasedName("foo"), null).build();
        when(getMappingsResponse.mappings()).thenReturn(mappings);
>>>>>>> 292c045f
        clientBuilder.prepareGetMapping(getMappingsResponse);

        Job.Builder job = buildJobBuilder("foo123");
        job.setResultsIndexName("foo");
        JobResultsProvider provider = createProvider(clientBuilder.build());

        Index index = mock(Index.class);
        when(index.getName()).thenReturn(AnomalyDetectorsIndex.jobResultsAliasedName("foo"));
        IndexMetaData indexMetaData = mock(IndexMetaData.class);
        when(indexMetaData.getIndex()).thenReturn(index);

        ImmutableOpenMap<String, AliasMetaData> aliases = ImmutableOpenMap.of();
        when(indexMetaData.getAliases()).thenReturn(aliases);

        ImmutableOpenMap<String, IndexMetaData> indexMap = ImmutableOpenMap.<String, IndexMetaData>builder()
                .fPut(AnomalyDetectorsIndex.jobResultsAliasedName("foo"), indexMetaData).build();

        ClusterState cs2 = ClusterState.builder(new ClusterName("_name"))
                .metaData(MetaData.builder().indices(indexMap)).build();

        ClusterService clusterService = mock(ClusterService.class);

        doAnswer(invocationOnMock -> {
            AckedClusterStateUpdateTask<Boolean> task = (AckedClusterStateUpdateTask<Boolean>) invocationOnMock.getArguments()[1];
            task.execute(cs2);
            return null;
        }).when(clusterService).submitStateUpdateTask(eq("put-job-foo123"), any(AckedClusterStateUpdateTask.class));

        doAnswer(invocationOnMock -> {
            AckedClusterStateUpdateTask<Boolean> task = (AckedClusterStateUpdateTask<Boolean>) invocationOnMock.getArguments()[1];
            task.execute(cs2);
            return null;
        }).when(clusterService).submitStateUpdateTask(eq("index-aliases"), any(AckedClusterStateUpdateTask.class));

        provider.createJobResultIndex(job.build(), cs2, new ActionListener<Boolean>() {
            @Override
            public void onResponse(Boolean aBoolean) {
                assertTrue(aBoolean);
                verify(clientBuilder.build().admin().indices(), times(1)).preparePutMapping(any());
            }

            @Override
            public void onFailure(Exception e) {
                fail(e.toString());
            }
        });
    }

    @SuppressWarnings("unchecked")
    public void testCreateJobRelatedIndicies_createsAliasBecauseIndexNameIsSet() {
        String indexName = AnomalyDetectorsIndexFields.RESULTS_INDEX_PREFIX + "custom-bar";
        String readAliasName = AnomalyDetectorsIndex.jobResultsAliasedName("foo");
        String writeAliasName = AnomalyDetectorsIndex.resultsWriteAlias("foo");
        QueryBuilder jobFilter = QueryBuilders.termQuery("job_id", "foo");

        MockClientBuilder clientBuilder = new MockClientBuilder(CLUSTER_NAME);
        ArgumentCaptor<CreateIndexRequest> captor = ArgumentCaptor.forClass(CreateIndexRequest.class);
        clientBuilder.createIndexRequest(captor, indexName);
        clientBuilder.prepareAlias(indexName, readAliasName, jobFilter);
        clientBuilder.prepareAlias(indexName, writeAliasName);
        clientBuilder.preparePutMapping(mock(AcknowledgedResponse.class), Result.TYPE.getPreferredName());

        Job.Builder job = buildJobBuilder("foo");
        job.setResultsIndexName("bar");
        Client client = clientBuilder.build();
        JobResultsProvider provider = createProvider(client);

        ImmutableOpenMap<String, IndexMetaData> indexMap = ImmutableOpenMap.<String, IndexMetaData>builder().build();

        ClusterState cs = ClusterState.builder(new ClusterName("_name"))
                .metaData(MetaData.builder().indices(indexMap)).build();

        ClusterService clusterService = mock(ClusterService.class);

        doAnswer(invocationOnMock -> {
            AckedClusterStateUpdateTask<Boolean> task = (AckedClusterStateUpdateTask<Boolean>) invocationOnMock.getArguments()[1];
            task.execute(cs);
            return null;
        }).when(clusterService).submitStateUpdateTask(eq("put-job-foo"), any(AckedClusterStateUpdateTask.class));

        provider.createJobResultIndex(job.build(), cs, new ActionListener<Boolean>() {
            @Override
            public void onResponse(Boolean aBoolean) {
                verify(client.admin().indices(), times(1)).prepareAliases();
                verify(client.admin().indices().prepareAliases(), times(1)).addAlias(indexName, readAliasName, jobFilter);
                verify(client.admin().indices().prepareAliases(), times(1)).addAlias(indexName, writeAliasName);
            }

            @Override
            public void onFailure(Exception e) {
                fail(e.toString());
            }
        });
    }

    public void testBuckets_OneBucketNoInterim() throws IOException {
        String jobId = "TestJobIdentification";
        Date now = new Date();
        List<Map<String, Object>> source = new ArrayList<>();

        Map<String, Object> map = new HashMap<>();
        map.put("job_id", "foo");
        map.put("timestamp", now.getTime());
        map.put("bucket_span", 22);
        source.add(map);

        QueryBuilder[] queryBuilderHolder = new QueryBuilder[1];
        SearchResponse response = createSearchResponse(source);
        int from = 0;
        int size = 10;
        Client client = getMockedClient(queryBuilder -> queryBuilderHolder[0] = queryBuilder, response);
        JobResultsProvider provider = createProvider(client);

        BucketsQueryBuilder bq = new BucketsQueryBuilder().from(from).size(size).anomalyScoreThreshold(1.0);

        @SuppressWarnings({"unchecked", "rawtypes"})
        QueryPage<Bucket>[] holder = new QueryPage[1];
        provider.buckets(jobId, bq, r -> holder[0] = r, e -> {throw new RuntimeException(e);}, client);
        QueryPage<Bucket> buckets = holder[0];
        assertEquals(1L, buckets.count());
        QueryBuilder query = queryBuilderHolder[0];
        String queryString = query.toString();
        assertTrue(
                queryString.matches("(?s).*anomaly_score[^}]*from. : 1\\.0.*must_not[^}]*term[^}]*is_interim.*value. : true" +
                        ".*"));
    }

    public void testBuckets_OneBucketInterim() throws IOException {
        String jobId = "TestJobIdentification";
        Date now = new Date();
        List<Map<String, Object>> source = new ArrayList<>();

        Map<String, Object> map = new HashMap<>();
        map.put("job_id", "foo");
        map.put("timestamp", now.getTime());
        map.put("bucket_span", 22);
        source.add(map);

        QueryBuilder[] queryBuilderHolder = new QueryBuilder[1];
        SearchResponse response = createSearchResponse(source);
        int from = 99;
        int size = 17;

        Client client = getMockedClient(queryBuilder -> queryBuilderHolder[0] = queryBuilder, response);
        JobResultsProvider provider = createProvider(client);

        BucketsQueryBuilder bq = new BucketsQueryBuilder().from(from).size(size).anomalyScoreThreshold(5.1)
                .includeInterim(true);

        @SuppressWarnings({"unchecked", "rawtypes"})
        QueryPage<Bucket>[] holder = new QueryPage[1];
        provider.buckets(jobId, bq, r -> holder[0] = r, e -> {throw new RuntimeException(e);}, client);
        QueryPage<Bucket> buckets = holder[0];
        assertEquals(1L, buckets.count());
        QueryBuilder query = queryBuilderHolder[0];
        String queryString = query.toString();
        assertTrue(queryString.matches("(?s).*anomaly_score[^}]*from. : 5\\.1.*"));
        assertFalse(queryString.matches("(?s).*is_interim.*"));
    }

    public void testBuckets_UsingBuilder() throws IOException {
        String jobId = "TestJobIdentification";
        Date now = new Date();
        List<Map<String, Object>> source = new ArrayList<>();

        Map<String, Object> map = new HashMap<>();
        map.put("job_id", "foo");
        map.put("timestamp", now.getTime());
        map.put("bucket_span", 22);
        source.add(map);

        QueryBuilder[] queryBuilderHolder = new QueryBuilder[1];
        SearchResponse response = createSearchResponse(source);
        int from = 99;
        int size = 17;

        Client client = getMockedClient(queryBuilder -> queryBuilderHolder[0] = queryBuilder, response);
        JobResultsProvider provider = createProvider(client);

        BucketsQueryBuilder bq = new BucketsQueryBuilder();
        bq.from(from);
        bq.size(size);
        bq.anomalyScoreThreshold(5.1);
        bq.includeInterim(true);

        @SuppressWarnings({"unchecked", "rawtypes"})
        QueryPage<Bucket>[] holder = new QueryPage[1];
        provider.buckets(jobId, bq, r -> holder[0] = r, e -> {throw new RuntimeException(e);}, client);
        QueryPage<Bucket> buckets = holder[0];
        assertEquals(1L, buckets.count());
        QueryBuilder query = queryBuilderHolder[0];
        String queryString = query.toString();
        assertTrue(queryString.matches("(?s).*anomaly_score[^}]*from. : 5\\.1.*"));
        assertFalse(queryString.matches("(?s).*is_interim.*"));
    }

    public void testBucket_NoBucketNoExpand() throws IOException {
        String jobId = "TestJobIdentification";
        Long timestamp = 98765432123456789L;
        List<Map<String, Object>> source = new ArrayList<>();

        SearchResponse response = createSearchResponse(source);

        Client client = getMockedClient(queryBuilder -> {}, response);
        JobResultsProvider provider = createProvider(client);

        BucketsQueryBuilder bq = new BucketsQueryBuilder();
        bq.timestamp(Long.toString(timestamp));
        Exception[] holder = new Exception[1];
        provider.buckets(jobId, bq, q -> {}, e -> holder[0] = e, client);
        assertEquals(ResourceNotFoundException.class, holder[0].getClass());
    }

    public void testBucket_OneBucketNoExpand() throws IOException {
        String jobId = "TestJobIdentification";
        Date now = new Date();
        List<Map<String, Object>> source = new ArrayList<>();

        Map<String, Object> map = new HashMap<>();
        map.put("job_id", "foo");
        map.put("timestamp", now.getTime());
        map.put("bucket_span", 22);
        source.add(map);

        SearchResponse response = createSearchResponse(source);
        Client client = getMockedClient(queryBuilder -> {}, response);
        JobResultsProvider provider = createProvider(client);

        BucketsQueryBuilder bq = new BucketsQueryBuilder();
        bq.timestamp(Long.toString(now.getTime()));

        @SuppressWarnings({"unchecked", "rawtypes"})
        QueryPage<Bucket>[] bucketHolder = new QueryPage[1];
        provider.buckets(jobId, bq, q -> bucketHolder[0] = q, e -> {}, client);
        assertThat(bucketHolder[0].count(), equalTo(1L));
        Bucket b = bucketHolder[0].results().get(0);
        assertEquals(now, b.getTimestamp());
    }

    public void testRecords() throws IOException {
        String jobId = "TestJobIdentification";
        Date now = new Date();
        List<Map<String, Object>> source = new ArrayList<>();

        Map<String, Object> recordMap1 = new HashMap<>();
        recordMap1.put("job_id", "foo");
        recordMap1.put("typical", 22.4);
        recordMap1.put("actual", 33.3);
        recordMap1.put("timestamp", now.getTime());
        recordMap1.put("function", "irritable");
        recordMap1.put("bucket_span", 22);
        Map<String, Object> recordMap2 = new HashMap<>();
        recordMap2.put("job_id", "foo");
        recordMap2.put("typical", 1122.4);
        recordMap2.put("actual", 933.3);
        recordMap2.put("timestamp", now.getTime());
        recordMap2.put("function", "irrascible");
        recordMap2.put("bucket_span", 22);
        source.add(recordMap1);
        source.add(recordMap2);

        int from = 14;
        int size = 2;
        String sortfield = "minefield";
        SearchResponse response = createSearchResponse(source);
        Client client = getMockedClient(qb -> {}, response);
        JobResultsProvider provider = createProvider(client);

        RecordsQueryBuilder rqb = new RecordsQueryBuilder().from(from).size(size).epochStart(String.valueOf(now.getTime()))
                .epochEnd(String.valueOf(now.getTime())).includeInterim(true).sortField(sortfield)
                .recordScore(2.2);

        @SuppressWarnings({"unchecked", "rawtypes"})
        QueryPage<AnomalyRecord>[] holder = new QueryPage[1];
        provider.records(jobId, rqb, page -> holder[0] = page, RuntimeException::new, client);
        QueryPage<AnomalyRecord> recordPage = holder[0];
        assertEquals(2L, recordPage.count());
        List<AnomalyRecord> records = recordPage.results();
        assertEquals(22.4, records.get(0).getTypical().get(0), 0.000001);
        assertEquals(33.3, records.get(0).getActual().get(0), 0.000001);
        assertEquals("irritable", records.get(0).getFunction());
        assertEquals(1122.4, records.get(1).getTypical().get(0), 0.000001);
        assertEquals(933.3, records.get(1).getActual().get(0), 0.000001);
        assertEquals("irrascible", records.get(1).getFunction());
    }

    public void testRecords_UsingBuilder() throws IOException {
        String jobId = "TestJobIdentification";
        Date now = new Date();
        List<Map<String, Object>> source = new ArrayList<>();

        Map<String, Object> recordMap1 = new HashMap<>();
        recordMap1.put("job_id", "foo");
        recordMap1.put("typical", 22.4);
        recordMap1.put("actual", 33.3);
        recordMap1.put("timestamp", now.getTime());
        recordMap1.put("function", "irritable");
        recordMap1.put("bucket_span", 22);
        Map<String, Object> recordMap2 = new HashMap<>();
        recordMap2.put("job_id", "foo");
        recordMap2.put("typical", 1122.4);
        recordMap2.put("actual", 933.3);
        recordMap2.put("timestamp", now.getTime());
        recordMap2.put("function", "irrascible");
        recordMap2.put("bucket_span", 22);
        source.add(recordMap1);
        source.add(recordMap2);

        int from = 14;
        int size = 2;
        String sortfield = "minefield";
        SearchResponse response = createSearchResponse(source);

        Client client = getMockedClient(qb -> {}, response);
        JobResultsProvider provider = createProvider(client);

        RecordsQueryBuilder rqb = new RecordsQueryBuilder();
        rqb.from(from);
        rqb.size(size);
        rqb.epochStart(String.valueOf(now.getTime()));
        rqb.epochEnd(String.valueOf(now.getTime()));
        rqb.includeInterim(true);
        rqb.sortField(sortfield);
        rqb.recordScore(2.2);

        @SuppressWarnings({"unchecked", "rawtypes"})
        QueryPage<AnomalyRecord>[] holder = new QueryPage[1];
        provider.records(jobId, rqb, page -> holder[0] = page, RuntimeException::new, client);
        QueryPage<AnomalyRecord> recordPage = holder[0];
        assertEquals(2L, recordPage.count());
        List<AnomalyRecord> records = recordPage.results();
        assertEquals(22.4, records.get(0).getTypical().get(0), 0.000001);
        assertEquals(33.3, records.get(0).getActual().get(0), 0.000001);
        assertEquals("irritable", records.get(0).getFunction());
        assertEquals(1122.4, records.get(1).getTypical().get(0), 0.000001);
        assertEquals(933.3, records.get(1).getActual().get(0), 0.000001);
        assertEquals("irrascible", records.get(1).getFunction());
    }

    public void testBucketRecords() throws IOException {
        String jobId = "TestJobIdentification";
        Date now = new Date();
        Bucket bucket = mock(Bucket.class);
        when(bucket.getTimestamp()).thenReturn(now);

        List<Map<String, Object>> source = new ArrayList<>();
        Map<String, Object> recordMap1 = new HashMap<>();
        recordMap1.put("job_id", "foo");
        recordMap1.put("typical", 22.4);
        recordMap1.put("actual", 33.3);
        recordMap1.put("timestamp", now.getTime());
        recordMap1.put("function", "irritable");
        recordMap1.put("bucket_span", 22);
        Map<String, Object> recordMap2 = new HashMap<>();
        recordMap2.put("job_id", "foo");
        recordMap2.put("typical", 1122.4);
        recordMap2.put("actual", 933.3);
        recordMap2.put("timestamp", now.getTime());
        recordMap2.put("function", "irrascible");
        recordMap2.put("bucket_span", 22);
        source.add(recordMap1);
        source.add(recordMap2);

        int from = 14;
        int size = 2;
        String sortfield = "minefield";
        SearchResponse response = createSearchResponse(source);
        Client client = getMockedClient(qb -> {}, response);
        JobResultsProvider provider = createProvider(client);

        @SuppressWarnings({"unchecked", "rawtypes"})
        QueryPage<AnomalyRecord>[] holder = new QueryPage[1];
        provider.bucketRecords(jobId, bucket, from, size, true, sortfield, true, page -> holder[0] = page, RuntimeException::new,
                client);
        QueryPage<AnomalyRecord> recordPage = holder[0];
        assertEquals(2L, recordPage.count());
        List<AnomalyRecord> records = recordPage.results();

        assertEquals(22.4, records.get(0).getTypical().get(0), 0.000001);
        assertEquals(33.3, records.get(0).getActual().get(0), 0.000001);
        assertEquals("irritable", records.get(0).getFunction());
        assertEquals(1122.4, records.get(1).getTypical().get(0), 0.000001);
        assertEquals(933.3, records.get(1).getActual().get(0), 0.000001);
        assertEquals("irrascible", records.get(1).getFunction());
    }

    public void testexpandBucket() throws IOException {
        String jobId = "TestJobIdentification";
        Date now = new Date();
        Bucket bucket = new Bucket("foo", now, 22);

        List<Map<String, Object>> source = new ArrayList<>();
        for (int i = 0; i < 400; i++) {
            Map<String, Object> recordMap = new HashMap<>();
            recordMap.put("job_id", "foo");
            recordMap.put("typical", 22.4 + i);
            recordMap.put("actual", 33.3 + i);
            recordMap.put("timestamp", now.getTime());
            recordMap.put("function", "irritable");
            recordMap.put("bucket_span", 22);
            source.add(recordMap);
        }

        SearchResponse response = createSearchResponse(source);
        Client client = getMockedClient(qb -> {}, response);
        JobResultsProvider provider = createProvider(client);

        Integer[] holder = new Integer[1];
        provider.expandBucket(jobId, false, bucket, records -> holder[0] = records, RuntimeException::new, client);
        int records = holder[0];
        assertEquals(400L, records);
    }

    public void testCategoryDefinitions() throws IOException {
        String jobId = "TestJobIdentification";
        String terms = "the terms and conditions are not valid here";
        List<Map<String, Object>> source = new ArrayList<>();

        Map<String, Object> map = new HashMap<>();
        map.put("job_id", "foo");
        map.put("category_id", String.valueOf(map.hashCode()));
        map.put("terms", terms);

        source.add(map);

        SearchResponse response = createSearchResponse(source);
        int from = 0;
        int size = 10;
        Client client = getMockedClient(q -> {}, response);

        JobResultsProvider provider = createProvider(client);
        @SuppressWarnings({"unchecked", "rawtypes"})
        QueryPage<CategoryDefinition>[] holder = new QueryPage[1];
        provider.categoryDefinitions(jobId, null, false, from, size, r -> holder[0] = r,
                e -> {throw new RuntimeException(e);}, client);
        QueryPage<CategoryDefinition> categoryDefinitions = holder[0];
        assertEquals(1L, categoryDefinitions.count());
        assertEquals(terms, categoryDefinitions.results().get(0).getTerms());
    }

    public void testCategoryDefinition() throws IOException {
        String jobId = "TestJobIdentification";
        String terms = "the terms and conditions are not valid here";

        Map<String, Object> source = new HashMap<>();
        long categoryId = source.hashCode();
        source.put("job_id", "foo");
        source.put("category_id", categoryId);
        source.put("terms", terms);

        SearchResponse response = createSearchResponse(Collections.singletonList(source));
        Client client = getMockedClient(q -> {}, response);
        JobResultsProvider provider = createProvider(client);
        @SuppressWarnings({"unchecked", "rawtypes"})
        QueryPage<CategoryDefinition>[] holder = new QueryPage[1];
        provider.categoryDefinitions(jobId, categoryId, false, null, null,
                r -> holder[0] = r, e -> {throw new RuntimeException(e);}, client);
        QueryPage<CategoryDefinition> categoryDefinitions = holder[0];
        assertEquals(1L, categoryDefinitions.count());
        assertEquals(terms, categoryDefinitions.results().get(0).getTerms());
    }

    public void testInfluencers_NoInterim() throws IOException {
        String jobId = "TestJobIdentificationForInfluencers";
        Date now = new Date();
        List<Map<String, Object>> source = new ArrayList<>();

        Map<String, Object> influencerMap1 = new HashMap<>();
        influencerMap1.put("job_id", "foo");
        influencerMap1.put("probability", 0.555);
        influencerMap1.put("influencer_field_name", "Builder");
        influencerMap1.put("timestamp", now.getTime());
        influencerMap1.put("influencer_field_value", "Bob");
        influencerMap1.put("initial_influencer_score", 22.2);
        influencerMap1.put("influencer_score", 22.6);
        influencerMap1.put("bucket_span", 123);
        Map<String, Object> recordMap2 = new HashMap<>();
        recordMap2.put("job_id", "foo");
        recordMap2.put("probability", 0.99);
        recordMap2.put("influencer_field_name", "Builder");
        recordMap2.put("timestamp", now.getTime());
        recordMap2.put("influencer_field_value", "James");
        recordMap2.put("initial_influencer_score", 5.0);
        recordMap2.put("influencer_score", 5.0);
        recordMap2.put("bucket_span", 123);
        source.add(influencerMap1);
        source.add(recordMap2);

        int from = 4;
        int size = 3;
        QueryBuilder[] qbHolder = new QueryBuilder[1];
        SearchResponse response = createSearchResponse(source);
        Client client = getMockedClient(q -> qbHolder[0] = q, response);
        JobResultsProvider provider = createProvider(client);

        @SuppressWarnings({"unchecked", "rawtypes"})
        QueryPage<Influencer>[] holder = new QueryPage[1];
        InfluencersQuery query = new InfluencersQueryBuilder().from(from).size(size).includeInterim(false).build();
        provider.influencers(jobId, query, page -> holder[0] = page, RuntimeException::new, client);
        QueryPage<Influencer> page = holder[0];
        assertEquals(2L, page.count());

        String queryString = qbHolder[0].toString();
        assertTrue(queryString.matches("(?s).*must_not[^}]*term[^}]*is_interim.*value. : true.*"));

        List<Influencer> records = page.results();
        assertEquals("foo", records.get(0).getJobId());
        assertEquals("Bob", records.get(0).getInfluencerFieldValue());
        assertEquals("Builder", records.get(0).getInfluencerFieldName());
        assertEquals(now, records.get(0).getTimestamp());
        assertEquals(0.555, records.get(0).getProbability(), 0.00001);
        assertEquals(22.6, records.get(0).getInfluencerScore(), 0.00001);
        assertEquals(22.2, records.get(0).getInitialInfluencerScore(), 0.00001);

        assertEquals("James", records.get(1).getInfluencerFieldValue());
        assertEquals("Builder", records.get(1).getInfluencerFieldName());
        assertEquals(now, records.get(1).getTimestamp());
        assertEquals(0.99, records.get(1).getProbability(), 0.00001);
        assertEquals(5.0, records.get(1).getInfluencerScore(), 0.00001);
        assertEquals(5.0, records.get(1).getInitialInfluencerScore(), 0.00001);
    }

    public void testInfluencers_WithInterim() throws IOException {
        String jobId = "TestJobIdentificationForInfluencers";
        Date now = new Date();
        List<Map<String, Object>> source = new ArrayList<>();

        Map<String, Object> influencerMap1 = new HashMap<>();
        influencerMap1.put("job_id", "foo");
        influencerMap1.put("probability", 0.555);
        influencerMap1.put("influencer_field_name", "Builder");
        influencerMap1.put("timestamp", now.getTime());
        influencerMap1.put("influencer_field_value", "Bob");
        influencerMap1.put("initial_influencer_score", 22.2);
        influencerMap1.put("influencer_score", 22.6);
        influencerMap1.put("bucket_span", 123);
        Map<String, Object> influencerMap2 = new HashMap<>();
        influencerMap2.put("job_id", "foo");
        influencerMap2.put("probability", 0.99);
        influencerMap2.put("influencer_field_name", "Builder");
        influencerMap2.put("timestamp", now.getTime());
        influencerMap2.put("influencer_field_value", "James");
        influencerMap2.put("initial_influencer_score", 5.0);
        influencerMap2.put("influencer_score", 5.0);
        influencerMap2.put("bucket_span", 123);
        source.add(influencerMap1);
        source.add(influencerMap2);

        int from = 4;
        int size = 3;
        QueryBuilder[] qbHolder = new QueryBuilder[1];
        SearchResponse response = createSearchResponse(source);
        Client client = getMockedClient(q -> qbHolder[0] = q, response);
        JobResultsProvider provider = createProvider(client);

        @SuppressWarnings({"unchecked", "rawtypes"})
        QueryPage<Influencer>[] holder = new QueryPage[1];
        InfluencersQuery query = new InfluencersQueryBuilder().from(from).size(size).start("0").end("0").sortField("sort")
                .sortDescending(true).influencerScoreThreshold(0.0).includeInterim(true).build();
        provider.influencers(jobId, query, page -> holder[0] = page, RuntimeException::new, client);
        QueryPage<Influencer> page = holder[0];
        assertEquals(2L, page.count());

        String queryString = qbHolder[0].toString();
        assertFalse(queryString.matches("(?s).*isInterim.*"));

        List<Influencer> records = page.results();
        assertEquals("Bob", records.get(0).getInfluencerFieldValue());
        assertEquals("Builder", records.get(0).getInfluencerFieldName());
        assertEquals(now, records.get(0).getTimestamp());
        assertEquals(0.555, records.get(0).getProbability(), 0.00001);
        assertEquals(22.6, records.get(0).getInfluencerScore(), 0.00001);
        assertEquals(22.2, records.get(0).getInitialInfluencerScore(), 0.00001);

        assertEquals("James", records.get(1).getInfluencerFieldValue());
        assertEquals("Builder", records.get(1).getInfluencerFieldName());
        assertEquals(now, records.get(1).getTimestamp());
        assertEquals(0.99, records.get(1).getProbability(), 0.00001);
        assertEquals(5.0, records.get(1).getInfluencerScore(), 0.00001);
        assertEquals(5.0, records.get(1).getInitialInfluencerScore(), 0.00001);
    }

    public void testModelSnapshots() throws IOException {
        String jobId = "TestJobIdentificationForInfluencers";
        Date now = new Date();
        List<Map<String, Object>> source = new ArrayList<>();

        Map<String, Object> recordMap1 = new HashMap<>();
        recordMap1.put("job_id", "foo");
        recordMap1.put("description", "snapshot1");
        recordMap1.put("timestamp", now.getTime());
        recordMap1.put("snapshot_doc_count", 5);
        recordMap1.put("latest_record_time_stamp", now.getTime());
        recordMap1.put("latest_result_time_stamp", now.getTime());
        Map<String, Object> recordMap2 = new HashMap<>();
        recordMap2.put("job_id", "foo");
        recordMap2.put("description", "snapshot2");
        recordMap2.put("timestamp", now.getTime());
        recordMap2.put("snapshot_doc_count", 6);
        recordMap2.put("latest_record_time_stamp", now.getTime());
        recordMap2.put("latest_result_time_stamp", now.getTime());
        source.add(recordMap1);
        source.add(recordMap2);

        int from = 4;
        int size = 3;
        SearchResponse response = createSearchResponse(source);
        Client client = getMockedClient(qb -> {}, response);
        JobResultsProvider provider = createProvider(client);

        @SuppressWarnings({"unchecked", "rawtypes"})
        QueryPage<ModelSnapshot>[] holder = new QueryPage[1];
        provider.modelSnapshots(jobId, from, size, r -> holder[0] = r, RuntimeException::new);
        QueryPage<ModelSnapshot> page = holder[0];
        assertEquals(2L, page.count());
        List<ModelSnapshot> snapshots = page.results();

        assertEquals("foo", snapshots.get(0).getJobId());
        assertEquals(now, snapshots.get(0).getTimestamp());
        assertEquals(now, snapshots.get(0).getLatestRecordTimeStamp());
        assertEquals(now, snapshots.get(0).getLatestResultTimeStamp());
        assertEquals("snapshot1", snapshots.get(0).getDescription());
        assertEquals(5, snapshots.get(0).getSnapshotDocCount());

        assertEquals(now, snapshots.get(1).getTimestamp());
        assertEquals(now, snapshots.get(1).getLatestRecordTimeStamp());
        assertEquals(now, snapshots.get(1).getLatestResultTimeStamp());
        assertEquals("snapshot2", snapshots.get(1).getDescription());
        assertEquals(6, snapshots.get(1).getSnapshotDocCount());
    }

    public void testViolatedFieldCountLimit() throws Exception {
        Map<String, Object> mapping = new HashMap<>();

        int i = 0;
        for (; i < 10; i++) {
            mapping.put("field" + i, Collections.singletonMap("type", "string"));
        }

        IndexMetaData indexMetaData1 = new IndexMetaData.Builder("index1")
                .settings(Settings.builder()
                        .put(IndexMetaData.SETTING_VERSION_CREATED, Version.CURRENT)
                        .put(IndexMetaData.SETTING_NUMBER_OF_SHARDS, 1)
                        .put(IndexMetaData.SETTING_NUMBER_OF_REPLICAS, 0))
                .putMapping(new MappingMetaData("type1", Collections.singletonMap("properties", mapping)))
                .build();
        boolean result = JobResultsProvider.violatedFieldCountLimit(0, 10, indexMetaData1.mapping());
        assertFalse(result);

        result = JobResultsProvider.violatedFieldCountLimit(1, 10, indexMetaData1.mapping());
        assertTrue(result);

        for (; i < 20; i++) {
            mapping.put("field" + i, Collections.singletonMap("type", "string"));
        }

        IndexMetaData indexMetaData2 = new IndexMetaData.Builder("index1")
                .settings(Settings.builder()
                        .put(IndexMetaData.SETTING_VERSION_CREATED, Version.CURRENT)
                        .put(IndexMetaData.SETTING_NUMBER_OF_SHARDS, 1)
                        .put(IndexMetaData.SETTING_NUMBER_OF_REPLICAS, 0))
                .putMapping(new MappingMetaData("type1", Collections.singletonMap("properties", mapping)))
                .build();

        result = JobResultsProvider.violatedFieldCountLimit(0, 19, indexMetaData2.mapping());
        assertTrue(result);
    }

    public void testCountFields() {
        Map<String, Object> mapping = new HashMap<>();
        mapping.put("field1", Collections.singletonMap("type", "string"));
        mapping.put("field2", Collections.singletonMap("type", "string"));
        mapping.put("field3", Collections.singletonMap("type", "string"));
        assertEquals(3, JobResultsProvider.countFields(Collections.singletonMap("properties", mapping)));

        Map<String, Object> objectProperties = new HashMap<>();
        objectProperties.put("field4", Collections.singletonMap("type", "string"));
        objectProperties.put("field5", Collections.singletonMap("type", "string"));
        objectProperties.put("field6", Collections.singletonMap("type", "string"));
        Map<String, Object> objectField = new HashMap<>();
        objectField.put("type", "object");
        objectField.put("properties", objectProperties);

        mapping.put("field4", objectField);
        assertEquals(7, JobResultsProvider.countFields(Collections.singletonMap("properties", mapping)));
    }

    public void testTimingStats_Ok() throws IOException {
        String indexName = AnomalyDetectorsIndex.jobResultsAliasedName("foo");
        List<Map<String, Object>> source =
            Arrays.asList(
                Map.of(
                    Job.ID.getPreferredName(), "foo",
                    TimingStats.BUCKET_COUNT.getPreferredName(), 7,
                    TimingStats.MIN_BUCKET_PROCESSING_TIME_MS.getPreferredName(), 1.0,
                    TimingStats.MAX_BUCKET_PROCESSING_TIME_MS.getPreferredName(), 1000.0,
                    TimingStats.AVG_BUCKET_PROCESSING_TIME_MS.getPreferredName(), 666.0,
                    TimingStats.EXPONENTIAL_AVG_BUCKET_PROCESSING_TIME_MS.getPreferredName(), 777.0,
                    TimingStats.EXPONENTIAL_AVG_CALCULATION_CONTEXT.getPreferredName(), Map.of(
                        ExponentialAverageCalculationContext.INCREMENTAL_METRIC_VALUE_MS.getPreferredName(), 100.0,
                        ExponentialAverageCalculationContext.LATEST_TIMESTAMP.getPreferredName(), Instant.ofEpochMilli(1000_000_000),
                        ExponentialAverageCalculationContext.PREVIOUS_EXPONENTIAL_AVERAGE_MS.getPreferredName(), 200.0)));
        SearchResponse response = createSearchResponse(source);
        Client client = getMockedClient(
            queryBuilder -> assertThat(queryBuilder.getName(), equalTo("ids")),
            response);

        when(client.prepareSearch(indexName)).thenReturn(new SearchRequestBuilder(client, SearchAction.INSTANCE).setIndices(indexName));
        JobResultsProvider provider = createProvider(client);
        ExponentialAverageCalculationContext context =
            new ExponentialAverageCalculationContext(100.0, Instant.ofEpochMilli(1000_000_000), 200.0);
        provider.timingStats(
            "foo",
            stats -> assertThat(stats, equalTo(new TimingStats("foo", 7, 1.0, 1000.0, 666.0, 777.0, context))),
            e -> { throw new AssertionError(); });

        verify(client).prepareSearch(indexName);
        verify(client).threadPool();
        verify(client).search(any(SearchRequest.class), any());
        verifyNoMoreInteractions(client);
    }

    public void testTimingStats_NotFound() throws IOException {
        String indexName = AnomalyDetectorsIndex.jobResultsAliasedName("foo");
        List<Map<String, Object>> source = new ArrayList<>();
        SearchResponse response = createSearchResponse(source);
        Client client = getMockedClient(
            queryBuilder -> assertThat(queryBuilder.getName(), equalTo("ids")),
            response);

        when(client.prepareSearch(indexName)).thenReturn(new SearchRequestBuilder(client, SearchAction.INSTANCE).setIndices(indexName));
        JobResultsProvider provider = createProvider(client);
        provider.timingStats(
            "foo",
            stats -> assertThat(stats, equalTo(new TimingStats("foo"))),
            e -> { throw new AssertionError(); });

        verify(client).prepareSearch(indexName);
        verify(client).threadPool();
        verify(client).search(any(SearchRequest.class), any());
        verifyNoMoreInteractions(client);
    }

    public void testDatafeedTimingStats_EmptyJobList() {
        Client client = getBasicMockedClient();

        JobResultsProvider provider = createProvider(client);
        provider.datafeedTimingStats(
            List.of(),
            statsByJobId -> assertThat(statsByJobId, anEmptyMap()),
            e -> { throw new AssertionError(); });

        verifyZeroInteractions(client);
    }

    public void testDatafeedTimingStats_MultipleDocumentsAtOnce() throws IOException {
        List<Map<String, Object>> sourceFoo =
            Arrays.asList(
                Map.of(
                    Job.ID.getPreferredName(), "foo",
                    DatafeedTimingStats.SEARCH_COUNT.getPreferredName(), 6,
                    DatafeedTimingStats.BUCKET_COUNT.getPreferredName(), 66,
                    DatafeedTimingStats.TOTAL_SEARCH_TIME_MS.getPreferredName(), 666.0,
                    DatafeedTimingStats.EXPONENTIAL_AVG_CALCULATION_CONTEXT.getPreferredName(), Map.of(
                        ExponentialAverageCalculationContext.INCREMENTAL_METRIC_VALUE_MS.getPreferredName(), 600.0,
                        ExponentialAverageCalculationContext.LATEST_TIMESTAMP.getPreferredName(), Instant.ofEpochMilli(100000600),
                        ExponentialAverageCalculationContext.PREVIOUS_EXPONENTIAL_AVERAGE_MS.getPreferredName(), 60.0)));
        List<Map<String, Object>> sourceBar =
            Arrays.asList(
                Map.of(
                    Job.ID.getPreferredName(), "bar",
                    DatafeedTimingStats.SEARCH_COUNT.getPreferredName(), 7,
                    DatafeedTimingStats.BUCKET_COUNT.getPreferredName(), 77,
                    DatafeedTimingStats.TOTAL_SEARCH_TIME_MS.getPreferredName(), 777.0,
                    DatafeedTimingStats.EXPONENTIAL_AVG_CALCULATION_CONTEXT.getPreferredName(), Map.of(
                        ExponentialAverageCalculationContext.INCREMENTAL_METRIC_VALUE_MS.getPreferredName(), 700.0,
                        ExponentialAverageCalculationContext.LATEST_TIMESTAMP.getPreferredName(), Instant.ofEpochMilli(100000700),
                        ExponentialAverageCalculationContext.PREVIOUS_EXPONENTIAL_AVERAGE_MS.getPreferredName(), 70.0)));
        SearchResponse responseFoo = createSearchResponse(sourceFoo);
        SearchResponse responseBar = createSearchResponse(sourceBar);
        MultiSearchResponse multiSearchResponse = new MultiSearchResponse(
            new MultiSearchResponse.Item[]{
                new MultiSearchResponse.Item(responseFoo, null),
                new MultiSearchResponse.Item(responseBar, null)},
            randomNonNegativeLong());

        Client client = getBasicMockedClient();
        when(client.prepareMultiSearch()).thenReturn(new MultiSearchRequestBuilder(client, MultiSearchAction.INSTANCE));
        doAnswer(invocationOnMock -> {
            MultiSearchRequest multiSearchRequest = (MultiSearchRequest) invocationOnMock.getArguments()[0];
            assertThat(multiSearchRequest.requests(), hasSize(2));
            assertThat(multiSearchRequest.requests().get(0).source().query().getName(), equalTo("ids"));
            assertThat(multiSearchRequest.requests().get(1).source().query().getName(), equalTo("ids"));
            @SuppressWarnings("unchecked")
            ActionListener<MultiSearchResponse> actionListener = (ActionListener<MultiSearchResponse>) invocationOnMock.getArguments()[1];
            actionListener.onResponse(multiSearchResponse);
            return null;
        }).when(client).multiSearch(any(), any());
        when(client.prepareSearch(AnomalyDetectorsIndex.jobResultsAliasedName("foo")))
            .thenReturn(
                new SearchRequestBuilder(client, SearchAction.INSTANCE).setIndices(AnomalyDetectorsIndex.jobResultsAliasedName("foo")));
        when(client.prepareSearch(AnomalyDetectorsIndex.jobResultsAliasedName("bar")))
            .thenReturn(
                new SearchRequestBuilder(client, SearchAction.INSTANCE).setIndices(AnomalyDetectorsIndex.jobResultsAliasedName("bar")));

        JobResultsProvider provider = createProvider(client);
        ExponentialAverageCalculationContext contextFoo =
            new ExponentialAverageCalculationContext(600.0, Instant.ofEpochMilli(100000600), 60.0);
        ExponentialAverageCalculationContext contextBar =
            new ExponentialAverageCalculationContext(700.0, Instant.ofEpochMilli(100000700), 70.0);
        provider.datafeedTimingStats(
            List.of("foo", "bar"),
            statsByJobId ->
                assertThat(
                    statsByJobId,
                    equalTo(
                        Map.of(
                            "foo", new DatafeedTimingStats("foo", 6, 66, 666.0, contextFoo),
                            "bar", new DatafeedTimingStats("bar", 7, 77, 777.0, contextBar)))),
            e -> { throw new AssertionError(); });

        verify(client).threadPool();
        verify(client).prepareMultiSearch();
        verify(client).multiSearch(any(MultiSearchRequest.class), any());
        verify(client).prepareSearch(AnomalyDetectorsIndex.jobResultsAliasedName("foo"));
        verify(client).prepareSearch(AnomalyDetectorsIndex.jobResultsAliasedName("bar"));
        verifyNoMoreInteractions(client);
    }

    public void testDatafeedTimingStats_Ok() throws IOException {
        String indexName = AnomalyDetectorsIndex.jobResultsAliasedName("foo");
        List<Map<String, Object>> source =
            Arrays.asList(
                Map.of(
                    Job.ID.getPreferredName(), "foo",
                    DatafeedTimingStats.SEARCH_COUNT.getPreferredName(), 6,
                    DatafeedTimingStats.BUCKET_COUNT.getPreferredName(), 66,
                    DatafeedTimingStats.TOTAL_SEARCH_TIME_MS.getPreferredName(), 666.0,
                    DatafeedTimingStats.EXPONENTIAL_AVG_CALCULATION_CONTEXT.getPreferredName(), Map.of(
                        ExponentialAverageCalculationContext.INCREMENTAL_METRIC_VALUE_MS.getPreferredName(), 600.0,
                        ExponentialAverageCalculationContext.LATEST_TIMESTAMP.getPreferredName(), Instant.ofEpochMilli(100000600),
                        ExponentialAverageCalculationContext.PREVIOUS_EXPONENTIAL_AVERAGE_MS.getPreferredName(), 60.0)));
        SearchResponse response = createSearchResponse(source);
        Client client = getMockedClient(
            queryBuilder -> assertThat(queryBuilder.getName(), equalTo("ids")),
            response);

        when(client.prepareSearch(indexName)).thenReturn(new SearchRequestBuilder(client, SearchAction.INSTANCE).setIndices(indexName));
        JobResultsProvider provider = createProvider(client);
        ExponentialAverageCalculationContext contextFoo =
            new ExponentialAverageCalculationContext(600.0, Instant.ofEpochMilli(100000600), 60.0);
        provider.datafeedTimingStats(
            "foo",
            stats -> assertThat(stats, equalTo(new DatafeedTimingStats("foo", 6, 66, 666.0, contextFoo))),
            e -> { throw new AssertionError(); });

        verify(client).prepareSearch(indexName);
        verify(client).threadPool();
        verify(client).search(any(SearchRequest.class), any());
        verifyNoMoreInteractions(client);
    }

    public void testDatafeedTimingStats_NotFound() throws IOException {
        String indexName = AnomalyDetectorsIndex.jobResultsAliasedName("foo");
        List<Map<String, Object>> source = new ArrayList<>();
        SearchResponse response = createSearchResponse(source);
        Client client = getMockedClient(
            queryBuilder -> assertThat(queryBuilder.getName(), equalTo("ids")),
            response);

        when(client.prepareSearch(indexName)).thenReturn(new SearchRequestBuilder(client, SearchAction.INSTANCE).setIndices(indexName));
        JobResultsProvider provider = createProvider(client);
        provider.datafeedTimingStats(
            "foo",
            stats -> assertThat(stats, equalTo(new DatafeedTimingStats("foo"))),
            e -> { throw new AssertionError(); });

        verify(client).prepareSearch(indexName);
        verify(client).threadPool();
        verify(client).search(any(SearchRequest.class), any());
        verifyNoMoreInteractions(client);
    }

    private JobResultsProvider createProvider(Client client) {
        return new JobResultsProvider(client, Settings.EMPTY);
    }

    private static SearchResponse createSearchResponse(List<Map<String, Object>> source) throws IOException {
        SearchResponse response = mock(SearchResponse.class);
        List<SearchHit> list = new ArrayList<>();

        for (Map<String, Object> map : source) {
            Map<String, Object> _source = new HashMap<>(map);

            Map<String, DocumentField> fields = new HashMap<>();
            fields.put("field_1", new DocumentField("field_1", Collections.singletonList("foo")));
            fields.put("field_2", new DocumentField("field_2", Collections.singletonList("foo")));

            SearchHit hit = new SearchHit(123, String.valueOf(map.hashCode()), fields)
                    .sourceRef(BytesReference.bytes(XContentFactory.jsonBuilder().map(_source)));

            list.add(hit);
        }
        SearchHits hits = new SearchHits(list.toArray(new SearchHit[0]), new TotalHits(source.size(), TotalHits.Relation.EQUAL_TO), 1);
        when(response.getHits()).thenReturn(hits);

        return response;
    }

    private Client getBasicMockedClient() {
        Client client = mock(Client.class);
        ThreadPool threadPool = mock(ThreadPool.class);
        when(client.threadPool()).thenReturn(threadPool);
        when(threadPool.getThreadContext()).thenReturn(new ThreadContext(Settings.EMPTY));
        return client;
    }

    private Client getMockedClient(Consumer<QueryBuilder> queryBuilderConsumer, SearchResponse response) {
        Client client = getBasicMockedClient();
        doAnswer(invocationOnMock -> {
            MultiSearchRequest multiSearchRequest = (MultiSearchRequest) invocationOnMock.getArguments()[0];
            queryBuilderConsumer.accept(multiSearchRequest.requests().get(0).source().query());
            @SuppressWarnings("unchecked")
            ActionListener<MultiSearchResponse> actionListener = (ActionListener<MultiSearchResponse>) invocationOnMock.getArguments()[1];
            MultiSearchResponse mresponse = new MultiSearchResponse(
                    new MultiSearchResponse.Item[]{new MultiSearchResponse.Item(response, null)},
                    randomNonNegativeLong());
            actionListener.onResponse(mresponse);
            return null;
        }).when(client).multiSearch(any(), any());
        doAnswer(invocationOnMock -> {
            SearchRequest searchRequest = (SearchRequest) invocationOnMock.getArguments()[0];
            queryBuilderConsumer.accept(searchRequest.source().query());
            @SuppressWarnings("unchecked")
            ActionListener<SearchResponse> actionListener = (ActionListener<SearchResponse>) invocationOnMock.getArguments()[1];
            actionListener.onResponse(response);
            return null;
        }).when(client).search(any(), any());
        return client;
    }
}<|MERGE_RESOLUTION|>--- conflicted
+++ resolved
@@ -144,14 +144,10 @@
 
         GetMappingsResponse getMappingsResponse = mock(GetMappingsResponse.class);
 
-<<<<<<< HEAD
-        when(getMappingsResponse.mappings()).thenReturn(typeMappings);
-=======
         ImmutableOpenMap<String, MappingMetaData> mappings =
                 ImmutableOpenMap.<String, MappingMetaData>builder()
                         .fPut(AnomalyDetectorsIndex.jobResultsAliasedName("foo"), null).build();
         when(getMappingsResponse.mappings()).thenReturn(mappings);
->>>>>>> 292c045f
         clientBuilder.prepareGetMapping(getMappingsResponse);
 
         Job.Builder job = buildJobBuilder("foo123");

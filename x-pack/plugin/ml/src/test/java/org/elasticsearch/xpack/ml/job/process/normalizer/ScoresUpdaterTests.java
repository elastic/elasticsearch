--- conflicted
+++ resolved
@@ -418,11 +418,7 @@
 
     private void verifyNormalizerWasInvoked(int times) throws IOException {
         int bucketSpan = job.getAnalysisConfig() == null ? 0 : ((Long) job.getAnalysisConfig().getBucketSpan().seconds()).intValue();
-<<<<<<< HEAD
-        verify(normalizer, times(times)).normalize(eq(bucketSpan), anyListOf(Normalizable.class), eq(QUANTILES_STATE));
-=======
         verify(normalizer, times(times)).normalize(eq(bucketSpan), anyList(), eq(QUANTILES_STATE));
->>>>>>> 30e15ba8
     }
 
     private void verifyNothingWasUpdated() {

/*
 * Copyright Elasticsearch B.V. and/or licensed to Elasticsearch B.V. under one
 * or more contributor license agreements. Licensed under the Elastic License;
 * you may not use this file except in compliance with the Elastic License.
 */
package org.elasticsearch.xpack.ml.job.results;

import org.elasticsearch.common.io.stream.Writeable.Reader;
import org.elasticsearch.common.xcontent.XContentParser;
import org.elasticsearch.test.AbstractSerializingTestCase;
import org.elasticsearch.xpack.core.ml.job.process.autodetect.output.FlushAcknowledgement;
import org.elasticsearch.xpack.core.ml.job.process.autodetect.state.ModelSizeStats;
import org.elasticsearch.xpack.core.ml.job.process.autodetect.state.ModelSnapshot;
import org.elasticsearch.xpack.core.ml.job.process.autodetect.state.ModelSnapshotTests;
import org.elasticsearch.xpack.core.ml.job.process.autodetect.state.Quantiles;
import org.elasticsearch.xpack.core.ml.job.process.autodetect.state.QuantilesTests;
import org.elasticsearch.xpack.core.ml.job.results.AnomalyRecord;
import org.elasticsearch.xpack.core.ml.job.results.Bucket;
import org.elasticsearch.xpack.core.ml.job.results.CategoryDefinition;
import org.elasticsearch.xpack.core.ml.job.results.Forecast;
import org.elasticsearch.xpack.core.ml.job.results.ForecastRequestStats;
import org.elasticsearch.xpack.core.ml.job.results.Influencer;
import org.elasticsearch.xpack.core.ml.job.results.ModelPlot;

import java.util.ArrayList;
import java.util.List;

public class AutodetectResultTests extends AbstractSerializingTestCase<AutodetectResult> {

    @Override
    protected AutodetectResult doParseInstance(XContentParser parser) {
        return AutodetectResult.PARSER.apply(parser, null);
    }

    @Override
    protected AutodetectResult createTestInstance() {
        Bucket bucket;
        List<AnomalyRecord> records = null;
        List<Influencer> influencers = null;
        Quantiles quantiles;
        ModelSnapshot modelSnapshot;
        ModelSizeStats.Builder modelSizeStats;
        ModelPlot modelPlot;
        Forecast forecast;
        ForecastRequestStats forecastRequestStats;
        CategoryDefinition categoryDefinition;
        FlushAcknowledgement flushAcknowledgement;
        String jobId = "foo";
        if (randomBoolean()) {
<<<<<<< HEAD
            bucket = new Bucket(jobId, new Date(randomLongBetween(0, 3000000000000L)), randomNonNegativeLong());
=======
            bucket = new Bucket(jobId, randomDate(), randomNonNegativeLong());
>>>>>>> 170d7413
        } else {
            bucket = null;
        }
        if (randomBoolean()) {
            int size = randomInt(10);
            records = new ArrayList<>(size);
            for (int i = 0; i < size; i++) {
<<<<<<< HEAD
                AnomalyRecord record = new AnomalyRecord(jobId, new Date(randomLongBetween(0, 3000000000000L)), randomNonNegativeLong());
=======
                AnomalyRecord record = new AnomalyRecord(jobId, randomDate(), randomNonNegativeLong());
>>>>>>> 170d7413
                record.setProbability(randomDoubleBetween(0.0, 1.0, true));
                records.add(record);
            }

        }
        if (randomBoolean()) {
            int size = randomInt(10);
            influencers = new ArrayList<>(size);
            for (int i = 0; i < size; i++) {
                Influencer influencer = new Influencer(jobId, randomAlphaOfLength(10), randomAlphaOfLength(10),
<<<<<<< HEAD
                        new Date(randomLongBetween(0, 3000000000000L)), randomNonNegativeLong());
=======
                        randomDate(), randomNonNegativeLong());
>>>>>>> 170d7413
                influencer.setProbability(randomDoubleBetween(0.0, 1.0, true));
                influencers.add(influencer);
            }
        }
        if (randomBoolean()) {
            quantiles = QuantilesTests.createRandomized();
        } else {
            quantiles = null;
        }
        if (randomBoolean()) {
            modelSnapshot = ModelSnapshotTests.createRandomized();
        } else {
            modelSnapshot = null;
        }
        if (randomBoolean()) {
            modelSizeStats = new ModelSizeStats.Builder(jobId);
            modelSizeStats.setModelBytes(randomNonNegativeLong());
        } else {
            modelSizeStats = null;
        }
        if (randomBoolean()) {
<<<<<<< HEAD
            modelPlot = new ModelPlot(jobId, new Date(randomLongBetween(0, 3000000000000L)), randomNonNegativeLong(), randomInt());
=======
            modelPlot = new ModelPlot(jobId, randomDate(), randomNonNegativeLong(), randomInt());
>>>>>>> 170d7413
        } else {
            modelPlot = null;
        }
        if (randomBoolean()) {
<<<<<<< HEAD
            forecast = new Forecast(jobId, randomAlphaOfLength(20), new Date(randomLongBetween(0, 3000000000000L)),
=======
            forecast = new Forecast(jobId, randomAlphaOfLength(20), randomDate(),
>>>>>>> 170d7413
                randomNonNegativeLong(), randomInt());
        } else {
            forecast = null;
        }
        if (randomBoolean()) {
            forecastRequestStats = new ForecastRequestStats(jobId, randomAlphaOfLength(20));
        } else {
            forecastRequestStats = null;
        }
        if (randomBoolean()) {
            categoryDefinition = new CategoryDefinition(jobId);
            categoryDefinition.setCategoryId(randomLong());
        } else {
            categoryDefinition = null;
        }
        if (randomBoolean()) {
            flushAcknowledgement = new FlushAcknowledgement(randomAlphaOfLengthBetween(1, 20),
<<<<<<< HEAD
                new Date(randomLongBetween(0, 3000000000000L)));
=======
                randomDate());
>>>>>>> 170d7413
        } else {
            flushAcknowledgement = null;
        }
        return new AutodetectResult(bucket, records, influencers, quantiles, modelSnapshot,
                modelSizeStats == null ? null : modelSizeStats.build(), modelPlot, forecast, forecastRequestStats, categoryDefinition,
                flushAcknowledgement);
    }

    @Override
    protected Reader<AutodetectResult> instanceReader() {
        return AutodetectResult::new;
    }

}<|MERGE_RESOLUTION|>--- conflicted
+++ resolved
@@ -47,11 +47,7 @@
         FlushAcknowledgement flushAcknowledgement;
         String jobId = "foo";
         if (randomBoolean()) {
-<<<<<<< HEAD
-            bucket = new Bucket(jobId, new Date(randomLongBetween(0, 3000000000000L)), randomNonNegativeLong());
-=======
             bucket = new Bucket(jobId, randomDate(), randomNonNegativeLong());
->>>>>>> 170d7413
         } else {
             bucket = null;
         }
@@ -59,11 +55,7 @@
             int size = randomInt(10);
             records = new ArrayList<>(size);
             for (int i = 0; i < size; i++) {
-<<<<<<< HEAD
-                AnomalyRecord record = new AnomalyRecord(jobId, new Date(randomLongBetween(0, 3000000000000L)), randomNonNegativeLong());
-=======
                 AnomalyRecord record = new AnomalyRecord(jobId, randomDate(), randomNonNegativeLong());
->>>>>>> 170d7413
                 record.setProbability(randomDoubleBetween(0.0, 1.0, true));
                 records.add(record);
             }
@@ -74,11 +66,7 @@
             influencers = new ArrayList<>(size);
             for (int i = 0; i < size; i++) {
                 Influencer influencer = new Influencer(jobId, randomAlphaOfLength(10), randomAlphaOfLength(10),
-<<<<<<< HEAD
-                        new Date(randomLongBetween(0, 3000000000000L)), randomNonNegativeLong());
-=======
                         randomDate(), randomNonNegativeLong());
->>>>>>> 170d7413
                 influencer.setProbability(randomDoubleBetween(0.0, 1.0, true));
                 influencers.add(influencer);
             }
@@ -100,20 +88,12 @@
             modelSizeStats = null;
         }
         if (randomBoolean()) {
-<<<<<<< HEAD
-            modelPlot = new ModelPlot(jobId, new Date(randomLongBetween(0, 3000000000000L)), randomNonNegativeLong(), randomInt());
-=======
             modelPlot = new ModelPlot(jobId, randomDate(), randomNonNegativeLong(), randomInt());
->>>>>>> 170d7413
         } else {
             modelPlot = null;
         }
         if (randomBoolean()) {
-<<<<<<< HEAD
-            forecast = new Forecast(jobId, randomAlphaOfLength(20), new Date(randomLongBetween(0, 3000000000000L)),
-=======
             forecast = new Forecast(jobId, randomAlphaOfLength(20), randomDate(),
->>>>>>> 170d7413
                 randomNonNegativeLong(), randomInt());
         } else {
             forecast = null;
@@ -131,11 +111,7 @@
         }
         if (randomBoolean()) {
             flushAcknowledgement = new FlushAcknowledgement(randomAlphaOfLengthBetween(1, 20),
-<<<<<<< HEAD
-                new Date(randomLongBetween(0, 3000000000000L)));
-=======
                 randomDate());
->>>>>>> 170d7413
         } else {
             flushAcknowledgement = null;
         }

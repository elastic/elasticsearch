--- conflicted
+++ resolved
@@ -30,11 +30,7 @@
 
     public ModelPlot createTestInstance(String jobId) {
         ModelPlot modelPlot =
-<<<<<<< HEAD
-                new ModelPlot(jobId, new Date(randomLongBetween(0, 3000000000000L)), randomNonNegativeLong(), randomInt());
-=======
                 new ModelPlot(jobId, randomDate(), randomNonNegativeLong(), randomInt());
->>>>>>> 170d7413
         if (randomBoolean()) {
             modelPlot.setByFieldName(randomAlphaOfLengthBetween(1, 20));
         }
@@ -78,11 +74,7 @@
     public void testEquals_GivenSameObject() {
         ModelPlot modelPlot =
                 new ModelPlot(randomAlphaOfLength(15),
-<<<<<<< HEAD
-                    new Date(randomLongBetween(0, 3000000000000L)), randomNonNegativeLong(), randomInt());
-=======
                     randomDate(), randomNonNegativeLong(), randomInt());
->>>>>>> 170d7413
 
         assertTrue(modelPlot.equals(modelPlot));
     }
@@ -90,11 +82,7 @@
     public void testEquals_GivenObjectOfDifferentClass() {
         ModelPlot modelPlot =
                 new ModelPlot(randomAlphaOfLength(15),
-<<<<<<< HEAD
-                    new Date(randomLongBetween(0, 3000000000000L)), randomNonNegativeLong(), randomInt());
-=======
                     randomDate(), randomNonNegativeLong(), randomInt());
->>>>>>> 170d7413
 
         assertFalse(modelPlot.equals("a string"));
     }

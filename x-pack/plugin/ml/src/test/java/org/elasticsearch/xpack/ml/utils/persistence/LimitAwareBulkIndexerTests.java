--- conflicted
+++ resolved
@@ -80,11 +80,7 @@
     private static IndexRequest mockIndexRequest(long ramBytes) {
         IndexRequest indexRequest = mock(IndexRequest.class);
         when(indexRequest.ramBytesUsed()).thenReturn(ramBytes);
-<<<<<<< HEAD
-        when(indexRequest.sourceContext()).thenReturn(new IndexSource());
-=======
         when(indexRequest.indexSource()).thenReturn(new IndexSource());
->>>>>>> 2f49a5eb
         return indexRequest;
     }
 }
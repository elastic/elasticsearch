--- conflicted
+++ resolved
@@ -114,12 +114,7 @@
         Map<String, Exporter.Factory> exporterFactories = new HashMap<>();
         exporterFactories.put(HttpExporter.TYPE, config -> new HttpExporter(config, dynamicSSLService, threadPool.getThreadContext()));
         exporterFactories.put(LocalExporter.TYPE, config -> new LocalExporter(config, client, cleanerService));
-<<<<<<< HEAD
-        final Exporters exporters = new Exporters(settings, exporterFactories, clusterService, getLicenseState(),
-            threadPool.getThreadContext(), dynamicSSLService);
-=======
-        exporters = new Exporters(settings, exporterFactories, clusterService, getLicenseState(), threadPool.getThreadContext());
->>>>>>> 999f9344
+        exporters = new Exporters(settings, exporterFactories, clusterService, getLicenseState(), threadPool.getThreadContext(), dynamicSSLService);
 
         Set<Collector> collectors = new HashSet<>();
         collectors.add(new IndexStatsCollector(clusterService, getLicenseState(), client));

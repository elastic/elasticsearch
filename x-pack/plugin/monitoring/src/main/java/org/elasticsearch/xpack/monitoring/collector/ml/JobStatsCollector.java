/*
 * Copyright Elasticsearch B.V. and/or licensed to Elasticsearch B.V. under one
 * or more contributor license agreements. Licensed under the Elastic License
 * 2.0; you may not use this file except in compliance with the Elastic License
 * 2.0.
 */
package org.elasticsearch.xpack.monitoring.collector.ml;

import org.elasticsearch.client.Client;
import org.elasticsearch.cluster.ClusterState;
import org.elasticsearch.cluster.metadata.Metadata;
import org.elasticsearch.cluster.service.ClusterService;
import org.elasticsearch.common.settings.Setting;
import org.elasticsearch.common.settings.Settings;
import org.elasticsearch.common.util.concurrent.ThreadContext;
import org.elasticsearch.core.TimeValue;
import org.elasticsearch.license.XPackLicenseState;
import org.elasticsearch.xpack.core.XPackSettings;
import org.elasticsearch.xpack.core.ml.action.GetJobsStatsAction;
import org.elasticsearch.xpack.core.monitoring.exporter.MonitoringDoc;
import org.elasticsearch.xpack.monitoring.collector.Collector;

import java.util.List;
import java.util.stream.Collectors;

import static org.elasticsearch.xpack.core.ClientHelper.MONITORING_ORIGIN;
import static org.elasticsearch.xpack.core.ml.MachineLearningField.ML_API_FEATURE;
import static org.elasticsearch.xpack.monitoring.collector.TimeoutUtils.ensureNoTimeouts;

/**
 * Collector for Machine Learning Job Stats.
 * <p>
 * This collector runs on the master node because it's the only dependable place that requires it when X-Pack ML is enabled.
 * If ML is not enabled or if it is not allowed to run because of the license, then this will not collect results.
 * <p>
 * Each Job Stats returned is used to create a separate {@link JobStatsMonitoringDoc}.
 */
public class JobStatsCollector extends Collector {

    /**
     * Timeout value when collecting ML job statistics (default to 10s)
     */
    public static final Setting<TimeValue> JOB_STATS_TIMEOUT = collectionTimeoutSetting("ml.job.stats.timeout");

    private final Settings settings;
    private final ThreadContext threadContext;
    private final Client client;

    public JobStatsCollector(
        final Settings settings,
        final ClusterService clusterService,
        final XPackLicenseState licenseState,
        final Client client
    ) {
        this(settings, clusterService, licenseState, client, client.threadPool().getThreadContext());
    }

    JobStatsCollector(
        final Settings settings,
        final ClusterService clusterService,
        final XPackLicenseState licenseState,
        final Client client,
        final ThreadContext threadContext
    ) {
        super(JobStatsMonitoringDoc.TYPE, clusterService, JOB_STATS_TIMEOUT, licenseState);
        this.settings = settings;
        this.client = client;
        this.threadContext = threadContext;
    }

    @Override
    protected boolean shouldCollect(final boolean isElectedMaster) {
        // This can only run when monitoring is allowed + ML is enabled/allowed, but also only on the elected master node
        return isElectedMaster
            && super.shouldCollect(isElectedMaster)
            && XPackSettings.MACHINE_LEARNING_ENABLED.get(settings)
<<<<<<< HEAD
            && licenseState.isAllowed(XPackLicenseState.Feature.MACHINE_LEARNING);
=======
            && ML_API_FEATURE.checkWithoutTracking(licenseState);
>>>>>>> d90fa4eb
    }

    @Override
    protected List<MonitoringDoc> doCollect(final MonitoringDoc.Node node, final long interval, final ClusterState clusterState)
        throws Exception {
        // fetch details about all jobs
        try (ThreadContext.StoredContext ignore = threadContext.stashWithOrigin(MONITORING_ORIGIN)) {
            final GetJobsStatsAction.Request request = new GetJobsStatsAction.Request(Metadata.ALL).setTimeout(getCollectionTimeout());
            final GetJobsStatsAction.Response jobs = client.execute(GetJobsStatsAction.INSTANCE, request).actionGet();

            ensureNoTimeouts(getCollectionTimeout(), jobs);

            final long timestamp = timestamp();
            final String clusterUuid = clusterUuid(clusterState);

            return jobs.getResponse()
                .results()
                .stream()
                .map(jobStats -> new JobStatsMonitoringDoc(clusterUuid, timestamp, interval, node, jobStats))
                .collect(Collectors.toList());
        }
    }

}<|MERGE_RESOLUTION|>--- conflicted
+++ resolved
@@ -74,11 +74,7 @@
         return isElectedMaster
             && super.shouldCollect(isElectedMaster)
             && XPackSettings.MACHINE_LEARNING_ENABLED.get(settings)
-<<<<<<< HEAD
-            && licenseState.isAllowed(XPackLicenseState.Feature.MACHINE_LEARNING);
-=======
             && ML_API_FEATURE.checkWithoutTracking(licenseState);
->>>>>>> d90fa4eb
     }
 
     @Override

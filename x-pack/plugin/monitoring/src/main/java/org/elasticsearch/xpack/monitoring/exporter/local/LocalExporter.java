/*
 * Copyright Elasticsearch B.V. and/or licensed to Elasticsearch B.V. under one
 * or more contributor license agreements. Licensed under the Elastic License
 * 2.0; you may not use this file except in compliance with the Elastic License
 * 2.0.
 */
package org.elasticsearch.xpack.monitoring.exporter.local;

import com.carrotsearch.hppc.cursors.ObjectObjectCursor;

import org.apache.logging.log4j.LogManager;
import org.apache.logging.log4j.Logger;
import org.apache.logging.log4j.message.ParameterizedMessage;
import org.apache.logging.log4j.util.Supplier;
import org.elasticsearch.ElasticsearchException;
import org.elasticsearch.action.ActionListener;
import org.elasticsearch.action.admin.indices.delete.DeleteIndexRequest;
import org.elasticsearch.action.support.master.AcknowledgedResponse;
import org.elasticsearch.client.Client;
import org.elasticsearch.cluster.ClusterChangedEvent;
import org.elasticsearch.cluster.ClusterState;
import org.elasticsearch.cluster.ClusterStateListener;
import org.elasticsearch.cluster.block.ClusterBlockLevel;
import org.elasticsearch.cluster.metadata.IndexMetadata;
import org.elasticsearch.cluster.metadata.IndexTemplateMetadata;
import org.elasticsearch.cluster.routing.IndexRoutingTable;
import org.elasticsearch.cluster.service.ClusterService;
import org.elasticsearch.common.bytes.BytesArray;
import org.elasticsearch.common.regex.Regex;
import org.elasticsearch.common.settings.Setting;
import org.elasticsearch.common.settings.Setting.Property;
import org.elasticsearch.common.time.DateFormatter;
import org.elasticsearch.common.util.concurrent.ThreadContext;
import org.elasticsearch.core.Nullable;
import org.elasticsearch.core.TimeValue;
import org.elasticsearch.gateway.GatewayService;
import org.elasticsearch.index.IndexNotFoundException;
import org.elasticsearch.license.LicenseStateListener;
import org.elasticsearch.license.XPackLicenseState;
import org.elasticsearch.protocol.xpack.watcher.DeleteWatchRequest;
import org.elasticsearch.protocol.xpack.watcher.PutWatchRequest;
import org.elasticsearch.xcontent.XContentType;
import org.elasticsearch.xpack.core.XPackSettings;
import org.elasticsearch.xpack.core.monitoring.MonitoredSystem;
import org.elasticsearch.xpack.core.monitoring.exporter.MonitoringTemplateUtils;
import org.elasticsearch.xpack.core.watcher.transport.actions.delete.DeleteWatchAction;
import org.elasticsearch.xpack.core.watcher.transport.actions.get.GetWatchAction;
import org.elasticsearch.xpack.core.watcher.transport.actions.get.GetWatchRequest;
import org.elasticsearch.xpack.core.watcher.transport.actions.get.GetWatchResponse;
import org.elasticsearch.xpack.core.watcher.transport.actions.put.PutWatchAction;
import org.elasticsearch.xpack.core.watcher.watch.Watch;
import org.elasticsearch.xpack.monitoring.Monitoring;
import org.elasticsearch.xpack.monitoring.MonitoringTemplateRegistry;
import org.elasticsearch.xpack.monitoring.cleaner.CleanerService;
import org.elasticsearch.xpack.monitoring.exporter.ClusterAlertsUtil;
import org.elasticsearch.xpack.monitoring.exporter.ExportBulk;
import org.elasticsearch.xpack.monitoring.exporter.Exporter;
import org.elasticsearch.xpack.monitoring.exporter.MonitoringMigrationCoordinator;

import java.time.Instant;
import java.time.ZoneOffset;
import java.time.ZonedDateTime;
import java.time.temporal.ChronoUnit;
import java.util.ArrayList;
import java.util.Arrays;
import java.util.Collections;
import java.util.HashSet;
import java.util.List;
import java.util.Objects;
import java.util.Set;
import java.util.concurrent.atomic.AtomicBoolean;
import java.util.concurrent.atomic.AtomicInteger;
import java.util.concurrent.atomic.AtomicReference;
import java.util.function.Consumer;
import java.util.stream.Collectors;

import static org.elasticsearch.common.Strings.collectionToCommaDelimitedString;
import static org.elasticsearch.xpack.core.ClientHelper.MONITORING_ORIGIN;
import static org.elasticsearch.xpack.core.ClientHelper.executeAsyncWithOrigin;

public class LocalExporter extends Exporter implements ClusterStateListener, CleanerService.Listener, LicenseStateListener {

    private static final Logger logger = LogManager.getLogger(LocalExporter.class);

    public static final String TYPE = "local";

    /**
     * Time to wait for the master node to setup local exporter for monitoring.
     * After that, the non-master nodes will warn the user for possible missing configuration.
     */
    public static final Setting.AffixSetting<TimeValue> WAIT_MASTER_TIMEOUT_SETTING = Setting.affixKeySetting(
        "xpack.monitoring.exporters.",
        "wait_master.timeout",
<<<<<<< HEAD
        (key) -> Setting.timeSetting(key, TimeValue.timeValueSeconds(30), Property.Dynamic, Property.NodeScope),
=======
        (key) -> Setting.timeSetting(key, TimeValue.timeValueSeconds(30), Property.Dynamic, Property.NodeScope, Property.DeprecatedWarning),
>>>>>>> d90fa4eb
        TYPE_DEPENDENCY
    );

    private final Client client;
    private final ClusterService clusterService;
    private final XPackLicenseState licenseState;
    private final CleanerService cleanerService;
    private final DateFormatter dateTimeFormatter;
    private final List<String> clusterAlertBlacklist;
    private final boolean decommissionClusterAlerts;
    private final MonitoringMigrationCoordinator migrationCoordinator;

    private final AtomicReference<State> state = new AtomicReference<>(State.INITIALIZED);
    private final AtomicBoolean installingSomething = new AtomicBoolean(false);
    private final AtomicBoolean watcherSetup = new AtomicBoolean(false);
    private final AtomicBoolean stateInitialized = new AtomicBoolean(false);

    private long stateInitializedTime;

    public LocalExporter(
        Exporter.Config config,
        Client client,
        MonitoringMigrationCoordinator migrationCoordinator,
        CleanerService cleanerService
    ) {
        super(config);
        this.client = client;
        this.clusterService = config.clusterService();
        this.licenseState = config.licenseState();
        this.clusterAlertBlacklist = ClusterAlertsUtil.getClusterAlertsBlacklist(config);
        this.decommissionClusterAlerts = Monitoring.MIGRATION_DECOMMISSION_ALERTS.get(config.settings());
        this.migrationCoordinator = migrationCoordinator;
        this.cleanerService = cleanerService;
        this.dateTimeFormatter = dateTimeFormatter(config);
        // if additional listeners are added here, adjust LocalExporterTests#testLocalExporterRemovesListenersOnClose accordingly
        clusterService.addListener(this);
        cleanerService.add(this);
        licenseState.addListener(this);
    }

    @Override
    public void clusterChanged(ClusterChangedEvent event) {
        // Save the time right after the cluster state is initialized/recovered
        // to use it later for LocalExporter#WAIT_MASTER_TIMEOUT_SETTING
        if (event.state().blocks().hasGlobalBlock(GatewayService.STATE_NOT_RECOVERED_BLOCK) == false) {
            if (stateInitialized.getAndSet(true) == false) {
                stateInitializedTime = client.threadPool().relativeTimeInMillis();
            }
        }
        if (state.get() == State.INITIALIZED && migrationCoordinator.canInstall()) {
            resolveBulk(event.state(), true);
        }
    }

    /**
     * When the license changes, we need to ensure that Watcher is setup properly.
     */
    @Override
    public void licenseStateChanged() {
        watcherSetup.set(false);
    }

    /**
     * Determine if this {@link LocalExporter} is ready to use.
     *
     * @return {@code true} if it is ready. {@code false} if not.
     */
    public boolean isExporterReady() {
        // forces the setup to occur if it hasn't already
        final boolean running = resolveBulk(clusterService.state(), false) != null;
        // Report on watcher readiness
        boolean alertsProcessed = canUseWatcher() == false || watcherSetup.get();

        return running && installingSomething.get() == false && alertsProcessed;
    }

    @Override
    public void removeAlerts(Consumer<ExporterResourceStatus> listener) {
        if (state.get() == State.TERMINATED) {
            throw new IllegalStateException("Cannot refresh alerts on terminated exporter");
        }

        ClusterState clusterState = clusterService.state();
        if (clusterState.nodes().isLocalNodeElectedMaster()) {
            // we are on the elected master
            // Check that there is nothing that could block metadata updates
            if (clusterState.blocks().hasGlobalBlockWithLevel(ClusterBlockLevel.METADATA_WRITE)) {
                throw new ElasticsearchException("waiting until metadata writes are unblocked");
            }

            // We haven't blocked off other resource installation from happening. That must be done first.
            assert migrationCoordinator.canInstall() == false : "migration attempted while resources could be erroneously installed";

            final List<Runnable> asyncActions = new ArrayList<>();
            final AtomicInteger pendingResponses = new AtomicInteger(0);
            final List<Exception> errors = Collections.synchronizedList(new ArrayList<>());

            removeClusterAlertsTasks(clusterState, listener, asyncActions, pendingResponses, errors);
            if (asyncActions.size() > 0) {
                if (installingSomething.compareAndSet(false, true)) {
                    pendingResponses.set(asyncActions.size());
                    try (ThreadContext.StoredContext ignore = client.threadPool().getThreadContext().stashWithOrigin(MONITORING_ORIGIN)) {
                        asyncActions.forEach(Runnable::run);
                    }
                } else {
                    // This shouldn't be changed by now since resource installation should be blocked, but throw an exception for sanity
                    throw new ElasticsearchException("exporter is busy installing resources");
                }
            } else {
                // Nothing to setup. Check status flags to see if anything was missed, or if anything is in flight.
                if (errors.size() > 0) {
                    // in case we run into scenarios where resource tasks were not created for some reason (like watcher is disabled).
                    listener.accept(ExporterResourceStatus.determineReadiness(name(), TYPE, errors));
                } else {
                    // no errors reported, no tasks to run, nothing currently installing.
                    listener.accept(ExporterResourceStatus.ready(name(), TYPE));
                }
            }
        } else {
            throw new ElasticsearchException("Cannot refresh alerts from nodes other than currently elected master.");
        }
    }

    @Override
    public void openBulk(final ActionListener<ExportBulk> listener) {
        if (state.get() != State.RUNNING) {
            // wait for some time before informing the user for possible missing x-pack configuration on master
            final TimeValue masterTimeout = WAIT_MASTER_TIMEOUT_SETTING.getConcreteSettingForNamespace(config.name())
                .get(config.settings());
            TimeValue timeElapsed = TimeValue.timeValueMillis(client.threadPool().relativeTimeInMillis() - stateInitializedTime);
            if (timeElapsed.compareTo(masterTimeout) > 0) {
                logger.info(
                    "waiting for elected master node [{}] to setup local exporter [{}] (does it have x-pack installed?)",
                    clusterService.state().nodes().getMasterNode(),
                    config.name()
                );
            }
            listener.onResponse(null);
        } else {
            try {
                listener.onResponse(resolveBulk(clusterService.state(), false));
            } catch (Exception e) {
                listener.onFailure(e);
            }
        }
    }

    @Override
    public void doClose() {
        if (state.getAndSet(State.TERMINATED) != State.TERMINATED) {
            logger.trace("stopped");
            // we also remove the listener in resolveBulk after we get to RUNNING, but it's okay to double-remove
            clusterService.removeListener(this);
            cleanerService.remove(this);
            licenseState.removeListener(this);
        }
    }

    LocalBulk resolveBulk(ClusterState clusterState, boolean clusterStateChange) {
        if (clusterService.localNode() == null || clusterState == null) {
            return null;
        }

        // When running normally we don't care so much about the final setup result, only if we need to run it again.
        boolean setup = performSetup(clusterState, clusterStateChange);

        // any failure/delay to setup the local exporter stops it until the next pass (10s by default)
        if (setup == false) {
            return null;
        }

        if (state.compareAndSet(State.INITIALIZED, State.RUNNING)) {
            logger.debug("started");

            // we no longer need to receive cluster state updates
            clusterService.removeListener(this);
        }

        return new LocalBulk(name(), logger, client, dateTimeFormatter);
    }

    /**
     * Kickstarts the set up process for the local exporter. On non leader nodes, this method is completely synchronous. On
     * the leader node, this returns immediately with a boolean stating whether the setup tasks have started. Setup tasks are
     * asynchronous. To determine exactly the outcome of setup tasks, an action listener can be passed in to be called after
     * any asynchronous operations.
     * @return true if local resources are up to date, false if they are still in progress, true on master nodes if setup has started.
     */
    private boolean performSetup(ClusterState clusterState, boolean clusterStateChange) {
        boolean setup;// elected master node needs to setup templates; non-master nodes need to wait for it to be setup
        if (clusterService.state().nodes().isLocalNodeElectedMaster()) {
            setup = setupIfElectedMaster(clusterState, clusterStateChange);
        } else {
            setup = setupIfNotElectedMaster(clusterState);
        }
        return setup;
    }

    /**
     * When not on the elected master, we require all resources (mapping types, templates) to be available before we
     * attempt to run the exporter. If those resources do not exist, then it means the elected master's exporter has not yet run, so the
     * monitoring cluster (this one, as the local exporter) is not setup yet.
     *
     * @param clusterState The current cluster state.
     * @return {@code true} indicates that all resources are available and the exporter can be used. {@code false} to stop and wait.
     */
    private boolean setupIfNotElectedMaster(final ClusterState clusterState) {
        // any required template is not yet installed in the given cluster state, we'll wait.
        for (final String template : MonitoringTemplateRegistry.TEMPLATE_NAMES) {
            if (hasTemplate(clusterState, template) == false) {
                logger.debug("monitoring index template [{}] does not exist, so service cannot start (waiting on master)", template);
                return false;
            }
        }

        logger.trace("monitoring index templates are installed, service can start");

        // everything is setup
        return true;
    }

    /**
     * When on the elected master, we setup all resources (mapping types, templates) before we attempt to run the exporter.
     * If those resources do not exist, then we will create them.
     *
     * @param clusterState The current cluster state.
     * @param clusterStateChange {@code true} if a cluster state change caused this call (don't block it!)
     * @return {@code true} indicates that all resources are "ready" and the exporter can be used. {@code false} to stop and wait.
     */
    private boolean setupIfElectedMaster(final ClusterState clusterState, final boolean clusterStateChange) {
        // we are on the elected master
        // Check that there is nothing that could block metadata updates
        if (clusterState.blocks().hasGlobalBlockWithLevel(ClusterBlockLevel.METADATA_WRITE)) {
            logger.debug("waiting until metadata writes are unblocked");
            return false;
        }

        if (migrationCoordinator.canInstall() == false) {
            logger.debug("already installing something, waiting for migration to complete");
            return false;
        }

        if (installingSomething.get()) {
            logger.trace("already installing something, waiting for install to complete");
            return false;
        }

        // build a list of runnables for everything that is missing, but do not start execution
        final List<Runnable> asyncActions = new ArrayList<>();
        final AtomicInteger pendingResponses = new AtomicInteger(0);

        // Check that each required template exists. We can install the other resources needed while we wait for them to appear, so
        // continue with the async installation and return the readiness at the end of the setup.
        final List<String> missingTemplates = Arrays.stream(MonitoringTemplateRegistry.TEMPLATE_NAMES)
            .filter(name -> hasTemplate(clusterState, name) == false)
            .collect(Collectors.toList());

        boolean templatesInstalled = false;
        if (missingTemplates.isEmpty() == false) {
            // Check to see if the template installation is disabled. If it isn't, then we should say so in the log.
            logger.debug(
                (Supplier<?>) () -> new ParameterizedMessage(
                    "monitoring index templates [{}] do not exist, so service " + "cannot start (waiting on registered templates)",
                    missingTemplates
                )
            );
        } else {
            templatesInstalled = true;
        }

        // avoid constantly trying to setup Watcher, which requires a lot of overhead and avoid attempting to setup during a cluster state
        // change. Provide a way to force it to initialize though.
        setupClusterAlertsTasks(clusterState, clusterStateChange, asyncActions, pendingResponses);

        if (asyncActions.size() > 0) {
            if (installingSomething.compareAndSet(false, true)) {
                pendingResponses.set(asyncActions.size());
                try (ThreadContext.StoredContext ignore = client.threadPool().getThreadContext().stashWithOrigin(MONITORING_ORIGIN)) {
                    asyncActions.forEach(Runnable::run);
                }
            } else {
                // let the cluster catch up since requested installations may be ongoing
                logger.trace("already installing something, waiting for install to complete");
                return false;
            }
        } else if (templatesInstalled) {
            logger.debug("monitoring index templates are installed on master node, service can start");
        }

        // everything the exporter can do is setup (or running). Return status of templates.
        return templatesInstalled;
    }

    private void setupClusterAlertsTasks(
        ClusterState clusterState,
        boolean clusterStateChange,
        List<Runnable> asyncActions,
        AtomicInteger pendingResponses
    ) {
        boolean shouldSetUpWatcher = state.get() == State.RUNNING && clusterStateChange == false;
        if (canUseWatcher()) {
            if (shouldSetUpWatcher) {
                final IndexRoutingTable watches = clusterState.routingTable().index(Watch.INDEX);
                final boolean indexExists = watches != null && watches.allPrimaryShardsActive();

                // we cannot do anything with watches until the index is allocated, so we wait until it's ready
                if (watches != null && watches.allPrimaryShardsActive() == false) {
                    logger.trace("cannot manage cluster alerts because [.watches] index is not allocated");
                } else if ((watches == null || indexExists) && watcherSetup.compareAndSet(false, true)) {
                    logger.trace("installing monitoring watches");
                    getClusterAlertsInstallationAsyncActions(indexExists, asyncActions, pendingResponses);
                } else {
                    logger.trace(
                        "skipping installing monitoring watches, watches=[{}], indexExists=[{}], watcherSetup=[{}]",
                        watches,
                        indexExists,
                        watcherSetup.get()
                    );
                }
            } else {
                logger.trace("watches shouldn't be setup, because state=[{}] and clusterStateChange=[{}]", state.get(), clusterStateChange);
            }
        } else {
            logger.trace(
<<<<<<< HEAD
                "watches can't be used, because xpack.watcher.enabled=[{}] and "
=======
                "watches will not be installed because xpack.watcher.enabled=[{}] and "
>>>>>>> d90fa4eb
                    + "xpack.monitoring.exporters._local.cluster_alerts.management.enabled=[{}]",
                XPackSettings.WATCHER_ENABLED.get(config.settings()),
                CLUSTER_ALERTS_MANAGEMENT_SETTING.getConcreteSettingForNamespace(config.name()).get(config.settings())
            );
        }
    }

    private void removeClusterAlertsTasks(
        ClusterState clusterState,
        Consumer<ExporterResourceStatus> setupListener,
        List<Runnable> asyncActions,
        AtomicInteger pendingResponses,
        List<Exception> errors
    ) {
        if (canUseWatcher()) {
            if (state.get() != State.TERMINATED) {
                final IndexRoutingTable watches = clusterState.routingTable().index(Watch.INDEX);
                final boolean indexExists = watches != null && watches.allPrimaryShardsActive();

                // we cannot do anything with watches until the index is allocated, so we wait until it's ready
                if (watches != null && watches.allPrimaryShardsActive() == false) {
                    errors.add(new ElasticsearchException("cannot manage cluster alerts because [.watches] index is not allocated"));
                    logger.trace("cannot manage cluster alerts because [.watches] index is not allocated");
                } else if ((watches == null || indexExists) && watcherSetup.compareAndSet(false, true)) {
                    addClusterAlertsRemovalAsyncActions(indexExists, asyncActions, pendingResponses, setupListener, errors);
                }
            } else {
                errors.add(new ElasticsearchException("cannot manage cluster alerts because exporter is terminated"));
            }
        } else {
            errors.add(new ElasticsearchException("cannot manage cluster alerts because alerting is disabled"));
        }
    }

    private void responseReceived(
        final AtomicInteger pendingResponses,
        final boolean success,
        final Runnable onComplete,
        final @Nullable AtomicBoolean setup
    ) {
        if (setup != null && success == false) {
            setup.set(false);
        }

        if (pendingResponses.decrementAndGet() <= 0) {
            logger.trace("all installation requests returned a response");
            if (installingSomething.compareAndSet(true, false) == false) {
                throw new IllegalStateException("could not reset installing flag to false");
            }
            onComplete.run();
        }
    }

    private boolean hasTemplate(final ClusterState clusterState, final String templateName) {
        final IndexTemplateMetadata template = clusterState.getMetadata().getTemplates().get(templateName);

        return template != null && hasValidVersion(template.getVersion(), MonitoringTemplateRegistry.REGISTRY_VERSION);
    }

    /**
     * Determine if the {@code version} is defined and greater than or equal to the {@code minimumVersion}.
     *
     * @param version The version to check
     * @param minimumVersion The minimum version required to be a "valid" version
     * @return {@code true} if the version exists and it's &gt;= to the minimum version. {@code false} otherwise.
     */
    private boolean hasValidVersion(final Object version, final long minimumVersion) {
        return version instanceof Number && ((Number) version).intValue() >= minimumVersion;
    }

    /**
     * Install Cluster Alerts (Watches) into the cluster
     *
     * @param asyncActions Asynchronous actions are added to for each Watch.
     * @param pendingResponses Pending response countdown we use to track completion.
     */
    private void getClusterAlertsInstallationAsyncActions(
        final boolean indexExists,
        final List<Runnable> asyncActions,
        final AtomicInteger pendingResponses
    ) {
<<<<<<< HEAD
        final boolean canAddWatches = licenseState.checkFeature(XPackLicenseState.Feature.MONITORING_CLUSTER_ALERTS);
=======
        final boolean canAddWatches = Monitoring.MONITORING_CLUSTER_ALERTS_FEATURE.check(licenseState);
>>>>>>> d90fa4eb

        for (final String watchId : ClusterAlertsUtil.WATCH_IDS) {
            final String uniqueWatchId = ClusterAlertsUtil.createUniqueWatchId(clusterService, watchId);
            final boolean addWatch = canAddWatches
                && clusterAlertBlacklist.contains(watchId) == false
                && decommissionClusterAlerts == false;

            // we aren't sure if no watches exist yet, so add them
            if (indexExists) {
                if (addWatch) {
                    logger.trace("checking monitoring watch [{}]", uniqueWatchId);

                    asyncActions.add(
                        () -> client.execute(
                            GetWatchAction.INSTANCE,
                            new GetWatchRequest(uniqueWatchId),
                            new GetAndPutWatchResponseActionListener(client, watchId, uniqueWatchId, pendingResponses)
                        )
                    );
                } else {
                    logger.trace("pruning monitoring watch [{}]", uniqueWatchId);

                    asyncActions.add(
                        () -> client.execute(
                            DeleteWatchAction.INSTANCE,
                            new DeleteWatchRequest(uniqueWatchId),
                            new ResponseActionListener<>("watch", uniqueWatchId, pendingResponses)
                        )
                    );
                }
            } else if (addWatch) {
                logger.trace("adding monitoring watch [{}]", uniqueWatchId);
                asyncActions.add(() -> putWatch(client, watchId, uniqueWatchId, pendingResponses));
            }
        }
    }

    /**
     * Creates actions that remove cluster alerts (watches) from the cluster
     *
     * @param indexExists True for watch index existing, false otherwise.
     * @param asyncActions Asynchronous actions are added to for each Watch.
     * @param pendingResponses Pending response countdown we use to track completion.
     * @param setupListener The listener to call with the status of the watch if there are watches to remove.
     * @param errors A list to collect errors during the watch removal process.
     */
    private void addClusterAlertsRemovalAsyncActions(
        final boolean indexExists,
        final List<Runnable> asyncActions,
        final AtomicInteger pendingResponses,
        Consumer<ExporterResourceStatus> setupListener,
        final List<Exception> errors
    ) {
        for (final String watchId : ClusterAlertsUtil.WATCH_IDS) {
            final String uniqueWatchId = ClusterAlertsUtil.createUniqueWatchId(clusterService, watchId);
            if (indexExists) {
                logger.trace("pruning monitoring watch [{}]", uniqueWatchId);
                asyncActions.add(
                    () -> client.execute(
                        DeleteWatchAction.INSTANCE,
                        new DeleteWatchRequest(uniqueWatchId),
                        new ErrorCapturingResponseListener<>("watch", uniqueWatchId, pendingResponses, setupListener, errors, this.name())
                    )
                );
            }
        }
    }

    private void putWatch(final Client client, final String watchId, final String uniqueWatchId, final AtomicInteger pendingResponses) {
        final String watch = ClusterAlertsUtil.loadWatch(clusterService, watchId);

        logger.trace("adding monitoring watch [{}]", uniqueWatchId);

        executeAsyncWithOrigin(
            client,
            MONITORING_ORIGIN,
            PutWatchAction.INSTANCE,
            new PutWatchRequest(uniqueWatchId, new BytesArray(watch), XContentType.JSON),
            new ResponseActionListener<>("watch", uniqueWatchId, pendingResponses, watcherSetup)
        );
    }

    /**
     * Determine if the cluster can use Watcher.
     *
     * @return {@code true} to use Cluster Alerts.
     */
    private boolean canUseWatcher() {
        return XPackSettings.WATCHER_ENABLED.get(config.settings())
            && CLUSTER_ALERTS_MANAGEMENT_SETTING.getConcreteSettingForNamespace(config.name()).get(config.settings());
    }

    @Override
    public void onCleanUpIndices(TimeValue retention) {
        if (state.get() != State.RUNNING) {
            logger.debug("exporter not ready");
            return;
        }

        if (clusterService.state().nodes().isLocalNodeElectedMaster()) {
            // Reference date time will be compared to index.creation_date settings,
            // that's why it must be in UTC
            ZonedDateTime expiration = ZonedDateTime.now(ZoneOffset.UTC).minus(retention.millis(), ChronoUnit.MILLIS);
            logger.debug("cleaning indices [expiration={}, retention={}]", expiration, retention);

            ClusterState clusterState = clusterService.state();
            if (clusterState != null) {
                final long expirationTimeMillis = expiration.toInstant().toEpochMilli();
                final long currentTimeMillis = System.currentTimeMillis();

                // list of index patterns that we clean up
                final String[] indexPatterns = new String[] { ".monitoring-*" };

                // Get the names of the current monitoring indices
                final Set<String> currents = MonitoredSystem.allSystems()
                    .map(s -> MonitoringTemplateUtils.indexName(dateTimeFormatter, s, currentTimeMillis))
                    .collect(Collectors.toSet());

                // avoid deleting the current alerts index, but feel free to delete older ones
                currents.add(MonitoringTemplateRegistry.ALERTS_INDEX_TEMPLATE_NAME);

                Set<String> indices = new HashSet<>();
                for (ObjectObjectCursor<String, IndexMetadata> index : clusterState.getMetadata().indices()) {
                    String indexName = index.key;

                    if (Regex.simpleMatch(indexPatterns, indexName)) {
                        // Never delete any "current" index (e.g., today's index or the most recent version no timestamp, like alerts)
                        if (currents.contains(indexName)) {
                            continue;
                        }

                        long creationDate = index.value.getCreationDate();
                        if (creationDate <= expirationTimeMillis) {
                            if (logger.isDebugEnabled()) {
                                logger.debug(
                                    "detected expired index [name={}, created={}, expired={}]",
                                    indexName,
                                    Instant.ofEpochMilli(creationDate).atZone(ZoneOffset.UTC),
                                    expiration
                                );
                            }
                            indices.add(indexName);
                        }
                    }
                }

                if (indices.isEmpty() == false) {
                    logger.info("cleaning up [{}] old indices", indices.size());
                    deleteIndices(indices);
                } else {
                    logger.debug("no old indices found for clean up");
                }
            }
        }
    }

    private void deleteIndices(Set<String> indices) {
        logger.trace("deleting {} indices: [{}]", indices.size(), collectionToCommaDelimitedString(indices));
        final DeleteIndexRequest request = new DeleteIndexRequest(indices.toArray(new String[indices.size()]));
        executeAsyncWithOrigin(
            client.threadPool().getThreadContext(),
            MONITORING_ORIGIN,
            request,
            new ActionListener<AcknowledgedResponse>() {
                @Override
                public void onResponse(AcknowledgedResponse response) {
                    if (response.isAcknowledged()) {
                        logger.debug("{} indices deleted", indices.size());
                    } else {
                        // Probably means that the delete request has timed out,
                        // the indices will survive until the next clean up.
                        logger.warn("deletion of {} indices wasn't acknowledged", indices.size());
                    }
                }

                @Override
                public void onFailure(Exception e) {
                    logger.error("failed to delete indices", e);
                }
            },
            client.admin().indices()::delete
        );
    }

    enum State {
        INITIALIZED,
        RUNNING,
        TERMINATED
    }

    /**
     * Acknowledge success / failure for any given creation attempt (e.g., templates).
     */
    private class ResponseActionListener<Response> implements ActionListener<Response> {

        protected final String type;
        protected final String name;
        private final AtomicInteger countDown;
        private final Runnable onComplete;
        private final AtomicBoolean setup;

        private ResponseActionListener(String type, String name, AtomicInteger countDown) {
            this(type, name, countDown, () -> {}, null);
        }

        private ResponseActionListener(String type, String name, AtomicInteger countDown, Runnable onComplete) {
            this(type, name, countDown, onComplete, null);
        }

        private ResponseActionListener(String type, String name, AtomicInteger countDown, @Nullable AtomicBoolean setup) {
            this(type, name, countDown, () -> {}, setup);
        }

        private ResponseActionListener(
            String type,
            String name,
            AtomicInteger countDown,
            Runnable onComplete,
            @Nullable AtomicBoolean setup
        ) {
            this.type = Objects.requireNonNull(type);
            this.name = Objects.requireNonNull(name);
            this.countDown = Objects.requireNonNull(countDown);
            this.onComplete = Objects.requireNonNull(onComplete);
            this.setup = setup;
        }

        @Override
        public void onResponse(Response response) {
            if (response instanceof AcknowledgedResponse) {
                if (((AcknowledgedResponse) response).isAcknowledged()) {
                    logger.trace("successfully set monitoring {} [{}]", type, name);
                } else {
                    logger.error("failed to set monitoring {} [{}]", type, name);
                }
            } else {
                logger.trace("successfully handled monitoring {} [{}]", type, name);
            }
            responseReceived(countDown, true, onComplete, setup);
        }

        @Override
        public void onFailure(Exception e) {
            responseReceived(countDown, false, onComplete, setup);
            logger.error((Supplier<?>) () -> new ParameterizedMessage("failed to set monitoring {} [{}]", type, name), e);
        }
    }

    private class ErrorCapturingResponseListener<Response> extends ResponseActionListener<Response> {
        private final List<Exception> errors;

        ErrorCapturingResponseListener(
            String type,
            String name,
            AtomicInteger countDown,
            Consumer<ExporterResourceStatus> setupListener,
            List<Exception> errors,
            String configName
        ) {
            super(type, name, countDown, () -> {
                // Called on completion of all removal tasks
                ExporterResourceStatus status = ExporterResourceStatus.determineReadiness(configName, TYPE, errors);
                setupListener.accept(status);
            });
            this.errors = errors;
        }

        @Override
        public void onResponse(Response response) {
            if (response instanceof AcknowledgedResponse && ((AcknowledgedResponse) response).isAcknowledged() == false) {
                errors.add(new ElasticsearchException("failed to set monitoring {} [{}]", type, name));
            }
            super.onResponse(response);
        }

        @Override
        public void onFailure(Exception e) {
            errors.add(new ElasticsearchException("failed to set monitoring {} [{}]", e, type, name));
            super.onFailure(e);
        }
    }

    private class GetAndPutWatchResponseActionListener implements ActionListener<GetWatchResponse> {

        private final Client client;
        private final String watchId;
        private final String uniqueWatchId;
        private final AtomicInteger countDown;

        private GetAndPutWatchResponseActionListener(
            final Client client,
            final String watchId,
            final String uniqueWatchId,
            final AtomicInteger countDown
        ) {
            this.client = Objects.requireNonNull(client);
            this.watchId = Objects.requireNonNull(watchId);
            this.uniqueWatchId = Objects.requireNonNull(uniqueWatchId);
            this.countDown = Objects.requireNonNull(countDown);
        }

        @Override
        public void onResponse(GetWatchResponse response) {
            if (response.isFound()
                && hasValidVersion(
                    response.getSource().getValue("metadata.xpack.version_created"),
                    ClusterAlertsUtil.LAST_UPDATED_VERSION
                )) {
                logger.trace("found monitoring watch [{}]", uniqueWatchId);
                responseReceived(countDown, true, () -> {}, watcherSetup);
            } else {
                putWatch(client, watchId, uniqueWatchId, countDown);
            }
        }

        @Override
        public void onFailure(Exception e) {
            responseReceived(countDown, false, () -> {}, watcherSetup);

            if ((e instanceof IndexNotFoundException) == false) {
                logger.error((Supplier<?>) () -> new ParameterizedMessage("failed to get monitoring watch [{}]", uniqueWatchId), e);
            }
        }

    }

    public static List<Setting.AffixSetting<?>> getSettings() {
        return List.of(WAIT_MASTER_TIMEOUT_SETTING);
    }

}<|MERGE_RESOLUTION|>--- conflicted
+++ resolved
@@ -91,11 +91,7 @@
     public static final Setting.AffixSetting<TimeValue> WAIT_MASTER_TIMEOUT_SETTING = Setting.affixKeySetting(
         "xpack.monitoring.exporters.",
         "wait_master.timeout",
-<<<<<<< HEAD
-        (key) -> Setting.timeSetting(key, TimeValue.timeValueSeconds(30), Property.Dynamic, Property.NodeScope),
-=======
         (key) -> Setting.timeSetting(key, TimeValue.timeValueSeconds(30), Property.Dynamic, Property.NodeScope, Property.DeprecatedWarning),
->>>>>>> d90fa4eb
         TYPE_DEPENDENCY
     );
 
@@ -420,11 +416,7 @@
             }
         } else {
             logger.trace(
-<<<<<<< HEAD
-                "watches can't be used, because xpack.watcher.enabled=[{}] and "
-=======
                 "watches will not be installed because xpack.watcher.enabled=[{}] and "
->>>>>>> d90fa4eb
                     + "xpack.monitoring.exporters._local.cluster_alerts.management.enabled=[{}]",
                 XPackSettings.WATCHER_ENABLED.get(config.settings()),
                 CLUSTER_ALERTS_MANAGEMENT_SETTING.getConcreteSettingForNamespace(config.name()).get(config.settings())
@@ -506,11 +498,7 @@
         final List<Runnable> asyncActions,
         final AtomicInteger pendingResponses
     ) {
-<<<<<<< HEAD
-        final boolean canAddWatches = licenseState.checkFeature(XPackLicenseState.Feature.MONITORING_CLUSTER_ALERTS);
-=======
         final boolean canAddWatches = Monitoring.MONITORING_CLUSTER_ALERTS_FEATURE.check(licenseState);
->>>>>>> d90fa4eb
 
         for (final String watchId : ClusterAlertsUtil.WATCH_IDS) {
             final String uniqueWatchId = ClusterAlertsUtil.createUniqueWatchId(clusterService, watchId);

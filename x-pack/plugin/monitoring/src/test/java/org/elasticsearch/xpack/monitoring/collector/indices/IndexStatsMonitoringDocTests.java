--- conflicted
+++ resolved
@@ -410,13 +410,10 @@
         commonStats.getIndexing().add(new IndexingStats(indexingStats));
 
         final SearchStats.Stats searchStats = new SearchStats.Stats(
-<<<<<<< HEAD
-            no,
-            no,
-            no,
-            no,
-=======
->>>>>>> cbdafbac
+            no,
+            no,
+            no,
+            no,
             ++iota,
             ++iota,
             no,
@@ -430,12 +427,8 @@
             no,
             no,
             no,
-<<<<<<< HEAD
-            no
-=======
             no,
             Double.valueOf(no)
->>>>>>> cbdafbac
         );
         commonStats.getSearch().add(new SearchStats(searchStats, no, null));
 

/*
 * Copyright Elasticsearch B.V. and/or licensed to Elasticsearch B.V. under one
 * or more contributor license agreements. Licensed under the Elastic License
 * 2.0; you may not use this file except in compliance with the Elastic License
 * 2.0.
 */
package org.elasticsearch.xpack.monitoring.collector.node;

import org.elasticsearch.action.admin.cluster.node.stats.NodeStats;
import org.elasticsearch.action.admin.indices.stats.CommonStats;
import org.elasticsearch.action.admin.indices.stats.CommonStatsFlags;
import org.elasticsearch.cluster.node.DiscoveryNode;
import org.elasticsearch.cluster.node.DiscoveryNodeUtils;
import org.elasticsearch.common.bytes.BytesReference;
import org.elasticsearch.common.transport.TransportAddress;
import org.elasticsearch.common.xcontent.XContentHelper;
import org.elasticsearch.index.cache.query.QueryCacheStats;
import org.elasticsearch.index.cache.request.RequestCacheStats;
import org.elasticsearch.index.engine.SegmentsStats;
import org.elasticsearch.index.fielddata.FieldDataStats;
import org.elasticsearch.index.search.stats.SearchStats;
import org.elasticsearch.index.shard.DocsStats;
import org.elasticsearch.index.shard.IndexingStats;
import org.elasticsearch.index.store.StoreStats;
import org.elasticsearch.indices.NodeIndicesStats;
import org.elasticsearch.monitor.fs.FsInfo;
import org.elasticsearch.monitor.jvm.JvmStats;
import org.elasticsearch.monitor.os.OsStats;
import org.elasticsearch.monitor.process.ProcessStats;
import org.elasticsearch.threadpool.ThreadPoolStats;
import org.elasticsearch.xcontent.ToXContent;
import org.elasticsearch.xcontent.XContentBuilder;
import org.elasticsearch.xcontent.XContentType;
import org.elasticsearch.xpack.core.monitoring.MonitoredSystem;
import org.elasticsearch.xpack.core.monitoring.exporter.MonitoringDoc;
import org.elasticsearch.xpack.monitoring.exporter.BaseFilteredMonitoringDocTestCase;
import org.junit.Before;

import java.io.IOException;
import java.math.BigInteger;
import java.util.ArrayList;
import java.util.Collections;
import java.util.List;
import java.util.Map;
import java.util.Set;

import static java.util.Collections.emptyList;
import static java.util.Collections.emptyMap;
import static java.util.Collections.emptySet;
import static org.hamcrest.Matchers.equalTo;
import static org.hamcrest.Matchers.is;
import static org.hamcrest.Matchers.nullValue;
import static org.mockito.ArgumentMatchers.any;
import static org.mockito.Mockito.mock;
import static org.mockito.Mockito.when;

public class NodeStatsMonitoringDocTests extends BaseFilteredMonitoringDocTestCase<NodeStatsMonitoringDoc> {

    private String nodeId;
    private boolean isMaster;
    private NodeStats nodeStats;
    private boolean mlockall;

    @Override
    @Before
    public void setUp() throws Exception {
        super.setUp();
        nodeId = randomAlphaOfLength(5);
        isMaster = randomBoolean();
        nodeStats = mock(NodeStats.class);
        when(nodeStats.toXContentChunked(any())).thenReturn(Collections.emptyIterator());
        mlockall = randomBoolean();
    }

    @Override
    protected NodeStatsMonitoringDoc createMonitoringDoc(
        String cluster,
        long timestamp,
        long interval,
        MonitoringDoc.Node node,
        MonitoredSystem system,
        String type,
        String id
    ) {
        return new NodeStatsMonitoringDoc(cluster, timestamp, interval, node, nodeId, isMaster, nodeStats, mlockall);
    }

    @Override
    protected void assertFilteredMonitoringDoc(final NodeStatsMonitoringDoc document) {
        assertThat(document.getSystem(), is(MonitoredSystem.ES));
        assertThat(document.getType(), is(NodeStatsMonitoringDoc.TYPE));
        assertThat(document.getId(), nullValue());

        assertThat(document.isNodeMaster(), equalTo(isMaster));
        assertThat(document.getNodeId(), equalTo(nodeId));
        assertThat(document.getNodeStats(), is(nodeStats));
        assertThat(document.isMlockall(), equalTo(mlockall));
    }

    @Override
    protected Set<String> getExpectedXContentFilters() {
        return NodeStatsMonitoringDoc.XCONTENT_FILTERS;
    }

    public void testConstructorNodeIdMustNotBeNull() {
        expectThrows(
            NullPointerException.class,
            () -> new NodeStatsMonitoringDoc(cluster, timestamp, interval, node, null, isMaster, nodeStats, mlockall)
        );
    }

    public void testConstructorNodeStatsMustNotBeNull() {
        expectThrows(
            NullPointerException.class,
            () -> new NodeStatsMonitoringDoc(cluster, timestamp, interval, node, nodeId, isMaster, null, mlockall)
        );
    }

    @Override
    public void testToXContent() throws IOException {
        final MonitoringDoc.Node node = new MonitoringDoc.Node("_uuid", "_host", "_addr", "_ip", "_name", 1504169190855L);
        final NodeStats mockNodeStats = mockNodeStats();

        final NodeStatsMonitoringDoc doc = new NodeStatsMonitoringDoc(
            "_cluster",
            1502107402133L,
            1506593717631L,
            node,
            "_node_id",
            true,
            mockNodeStats,
            false
        );

        final BytesReference xContent;
        try (XContentBuilder builder = XContentBuilder.builder(XContentType.JSON.xContent())) {
            doc.toXContent(builder, ToXContent.EMPTY_PARAMS);
            xContent = BytesReference.bytes(builder);
        }
        final String expected = XContentHelper.stripWhitespace("""
            {
              "cluster_uuid": "_cluster",
              "timestamp": "2017-08-07T12:03:22.133Z",
              "interval_ms": 1506593717631,
              "type": "node_stats",
              "source_node": {
                "uuid": "_uuid",
                "host": "_host",
                "transport_address": "_addr",
                "ip": "_ip",
                "name": "_name",
                "timestamp": "2017-08-31T08:46:30.855Z"
              },
              "node_stats": {
                "node_id": "_node_id",
                "node_master": true,
                "mlockall": false,
                "indices": {
                  "docs": {
                    "count": 1
                  },
                  "store": {
                    "size_in_bytes": 4
                  },
                  "indexing": {
                    "index_total": 5,
                    "index_time_in_millis": 6,
                    "throttle_time_in_millis": 8
                  },
                  "search": {
                    "query_total": 17,
                    "query_time_in_millis": 18
                  },
                  "query_cache": {
                    "memory_size_in_bytes": 9,
                    "hit_count": 10,
                    "miss_count": 11,
                    "evictions": 13
                  },
                  "fielddata": {
                    "memory_size_in_bytes": 2,
                    "evictions": 3
                  },
                  "segments": {
                    "count": 19,
                    "memory_in_bytes": 0,
                    "terms_memory_in_bytes": 0,
                    "stored_fields_memory_in_bytes": 0,
                    "term_vectors_memory_in_bytes": 0,
                    "norms_memory_in_bytes": 0,
                    "points_memory_in_bytes": 0,
                    "doc_values_memory_in_bytes": 0,
                    "index_writer_memory_in_bytes": 20,
                    "version_map_memory_in_bytes": 21,
                    "fixed_bit_set_memory_in_bytes": 22
                  },
                  "request_cache": {
                    "memory_size_in_bytes": 13,
                    "evictions": 14,
                    "hit_count": 15,
                    "miss_count": 16
                  },
                  "bulk": {
                    "total_operations": 0,
                    "total_time_in_millis": 0,
                    "total_size_in_bytes": 0,
                    "avg_time_in_millis": 0,
                    "avg_size_in_bytes": 0
                  }
                },
                "os": {
                  "cpu": {
                    "load_average": {
                      "1m": 36.0,
                      "5m": 37.0,
                      "15m": 38.0
                    }
                  },
                  "cgroup": {
                    "cpuacct": {
                      "control_group": "_cpu_acct_ctrl_group",
                      "usage_nanos": 42
                    },
                    "cpu": {
                      "control_group": "_cpu_ctrl_group",
                      "cfs_period_micros": 43,
                      "cfs_quota_micros": 44,
                      "stat": {
                        "number_of_elapsed_periods": 39,
                        "number_of_times_throttled": 40,
                        "time_throttled_nanos": 9223372036854775848
                      }
                    },
                    "memory": {
                      "control_group": "_memory_ctrl_group",
                      "limit_in_bytes": "2000000000",
                      "usage_in_bytes": "1000000000"
                    }
                  }
                },
                "process": {
                  "open_file_descriptors": 46,
                  "max_file_descriptors": 47,
                  "cpu": {
                    "percent": 45
                  }
                },
                "jvm": {
                  "mem": {
                    "heap_used_in_bytes": 48,
                    "heap_used_percent": 97,
                    "heap_max_in_bytes": 49
                  },
                  "gc": {
                    "collectors": {
                      "young": {
                        "collection_count": 50,
                        "collection_time_in_millis": 51
                      },
                      "old": {
                        "collection_count": 52,
                        "collection_time_in_millis": 53
                      }
                    }
                  }
                },
                "thread_pool": {
                  "generic": {
                    "threads": 54,
                    "queue": 55,
                    "rejected": 56
                  },
                  "get": {
                    "threads": 57,
                    "queue": 58,
                    "rejected": 59
                  },
                  "management": {
                    "threads": 60,
                    "queue": 61,
                    "rejected": 62
                  },
                  "search": {
                    "threads": 63,
                    "queue": 64,
                    "rejected": 65
                  },
                  "watcher": {
                    "threads": 66,
                    "queue": 67,
                    "rejected": 68
                  },
                  "write": {
                    "threads": 69,
                    "queue": 70,
                    "rejected": 71
                  }
                },
                "fs": {
                  "total": {
                    "total_in_bytes": 33,
                    "free_in_bytes": 34,
                    "available_in_bytes": 35
                  },
                  "io_stats": {
                    "total": {
                      "operations": 10,
                      "read_operations": 5,
                      "write_operations": 5,
                      "read_kilobytes": 2,
                      "write_kilobytes": 2
                    }
                  }
                }
              }
            }""");
        assertEquals(expected, xContent.utf8ToString());
    }

    private static NodeStats mockNodeStats() {

        // This value is used in constructors of various stats objects,
        // when the value is not printed out in the final XContent.
        final long no = -1;

        // This value is used in constructors of various stats objects,
        // when the value is printed out in the XContent. Must be
        // incremented for each usage.
        long iota = 0L;

        // Indices
        final CommonStats indicesCommonStats = new CommonStats(CommonStatsFlags.ALL);
        indicesCommonStats.getDocs().add(new DocsStats(++iota, no, randomNonNegativeLong()));
        indicesCommonStats.getFieldData()
            .add(new FieldDataStats(++iota, ++iota, null, new FieldDataStats.GlobalOrdinalsStats(0L, Map.of())));
        indicesCommonStats.getStore().add(new StoreStats(++iota, no, no));

        final IndexingStats.Stats indexingStats = new IndexingStats.Stats(
            ++iota,
            ++iota,
            ++iota,
            no,
            no,
            no,
            no,
            no,
            no,
            false,
            ++iota,
            no,
            no,
            no,
            no,
            no
        );
        indicesCommonStats.getIndexing().add(new IndexingStats(indexingStats));
        indicesCommonStats.getQueryCache().add(new QueryCacheStats(++iota, ++iota, ++iota, ++iota, no));
        indicesCommonStats.getRequestCache().add(new RequestCacheStats(++iota, ++iota, ++iota, ++iota));

        final SearchStats.Stats searchStats = new SearchStats.Stats(
<<<<<<< HEAD
            no,
            no,
            no,
            no,
=======
>>>>>>> cbdafbac
            ++iota,
            ++iota,
            no,
            no,
            no,
            no,
            no,
            no,
            no,
            no,
            no,
            no,
            no,
<<<<<<< HEAD
            no
=======
            no,
            Double.valueOf(no)
>>>>>>> cbdafbac
        );
        indicesCommonStats.getSearch().add(new SearchStats(searchStats, no, null));

        final SegmentsStats segmentsStats = new SegmentsStats();
        segmentsStats.add(++iota);
        segmentsStats.addIndexWriterMemoryInBytes(++iota);
        segmentsStats.addVersionMapMemoryInBytes(++iota);
        segmentsStats.addBitsetMemoryInBytes(++iota);
        indicesCommonStats.getSegments().add(segmentsStats);

        final NodeIndicesStats indices = new NodeIndicesStats(indicesCommonStats, emptyMap(), emptyMap(), emptyMap(), randomBoolean());

        // Filesystem
        final FsInfo.DeviceStats ioStatsOne = new FsInfo.DeviceStats(
            (int) no,
            (int) no,
            null,
            ++iota,
            ++iota,
            ++iota,
            ++iota,
            ++iota,
            null
        );
        final FsInfo.DeviceStats ioStatsTwo = new FsInfo.DeviceStats(
            (int) no,
            (int) no,
            null,
            ++iota,
            ++iota,
            ++iota,
            ++iota,
            ++iota,
            ioStatsOne
        );

        final FsInfo.IoStats ioStats = new FsInfo.IoStats(new FsInfo.DeviceStats[] { ioStatsTwo });
        final FsInfo fs = new FsInfo(no, ioStats, new FsInfo.Path[] { new FsInfo.Path(null, null, ++iota, ++iota, ++iota) });

        // Os
        final OsStats.Cpu osCpu = new OsStats.Cpu((short) no, new double[] { ++iota, ++iota, ++iota });
        final OsStats.Cgroup.CpuStat osCpuStat = new OsStats.Cgroup.CpuStat(
            BigInteger.valueOf(++iota),
            BigInteger.valueOf(++iota),
            BigInteger.valueOf(Long.MAX_VALUE).add(BigInteger.valueOf(++iota))
        );
        final OsStats.Cgroup osCgroup = new OsStats.Cgroup(
            "_cpu_acct_ctrl_group",
            BigInteger.valueOf(++iota),
            "_cpu_ctrl_group",
            ++iota,
            ++iota,
            osCpuStat,
            "_memory_ctrl_group",
            "2000000000",
            "1000000000"
        );

        final OsStats.Mem osMem = new OsStats.Mem(0, 0, 0);
        final OsStats.Swap osSwap = new OsStats.Swap(0, 0);
        final OsStats os = new OsStats(no, osCpu, osMem, osSwap, osCgroup);

        // Process
        final ProcessStats.Cpu processCpu = new ProcessStats.Cpu((short) ++iota, no);
        final ProcessStats process = new ProcessStats(no, ++iota, ++iota, processCpu, null);

        // Jvm
        final JvmStats.Threads jvmThreads = new JvmStats.Threads((int) no, (int) no);
        final JvmStats.Classes jvmClasses = new JvmStats.Classes(no, no, no);
        final JvmStats.Mem jvmMem = new JvmStats.Mem(no, ++iota, ++iota, no, no, emptyList());
        final JvmStats.GarbageCollectors gcs = new JvmStats.GarbageCollectors(
            new JvmStats.GarbageCollector[] {
                new JvmStats.GarbageCollector("young", ++iota, ++iota),
                new JvmStats.GarbageCollector("old", ++iota, ++iota) }
        );
        final JvmStats jvm = new JvmStats(no, no, jvmMem, jvmThreads, gcs, emptyList(), jvmClasses);

        // Threadpools
        final List<ThreadPoolStats.Stats> threadpools = new ArrayList<>();
        threadpools.add(new ThreadPoolStats.Stats("generic", (int) ++iota, (int) ++iota, (int) no, ++iota, (int) no, no));
        threadpools.add(new ThreadPoolStats.Stats("get", (int) ++iota, (int) ++iota, (int) no, ++iota, (int) no, no));
        threadpools.add(new ThreadPoolStats.Stats("management", (int) ++iota, (int) ++iota, (int) no, ++iota, (int) no, no));
        threadpools.add(new ThreadPoolStats.Stats("search", (int) ++iota, (int) ++iota, (int) no, ++iota, (int) no, no));
        threadpools.add(new ThreadPoolStats.Stats("watcher", (int) ++iota, (int) ++iota, (int) no, ++iota, (int) no, no));
        threadpools.add(new ThreadPoolStats.Stats("write", (int) ++iota, (int) ++iota, (int) no, ++iota, (int) no, no));
        final ThreadPoolStats threadPool = new ThreadPoolStats(threadpools);

        final DiscoveryNode discoveryNode = DiscoveryNodeUtils.builder("_node_id")
            .name("_node_name")
            .ephemeralId("_ephemeral_id")
            .address("_host_name", "_host_address", new TransportAddress(TransportAddress.META_ADDRESS, 1234))
            .roles(emptySet())
            .build();

        return new NodeStats(
            discoveryNode,
            no,
            indices,
            os,
            process,
            jvm,
            threadPool,
            fs,
            null,
            null,
            null,
            null,
            null,
            null,
            null,
            null,
            null,
            null,
            null
        );
    }
}<|MERGE_RESOLUTION|>--- conflicted
+++ resolved
@@ -358,32 +358,25 @@
         indicesCommonStats.getRequestCache().add(new RequestCacheStats(++iota, ++iota, ++iota, ++iota));
 
         final SearchStats.Stats searchStats = new SearchStats.Stats(
-<<<<<<< HEAD
-            no,
-            no,
-            no,
-            no,
-=======
->>>>>>> cbdafbac
-            ++iota,
-            ++iota,
-            no,
-            no,
-            no,
-            no,
-            no,
-            no,
-            no,
-            no,
-            no,
-            no,
-            no,
-<<<<<<< HEAD
-            no
-=======
+            no,
+            no,
+            no,
+            no,
+            ++iota,
+            ++iota,
+            no,
+            no,
+            no,
+            no,
+            no,
+            no,
+            no,
+            no,
+            no,
+            no,
+            no,
             no,
             Double.valueOf(no)
->>>>>>> cbdafbac
         );
         indicesCommonStats.getSearch().add(new SearchStats(searchStats, no, null));
 

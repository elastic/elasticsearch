/*
 * Copyright Elasticsearch B.V. and/or licensed to Elasticsearch B.V. under one
 * or more contributor license agreements. Licensed under the Elastic License
 * 2.0; you may not use this file except in compliance with the Elastic License
 * 2.0.
 */
package org.elasticsearch.xpack.monitoring.exporter.http;

import org.apache.http.HttpEntity;
import org.apache.http.StatusLine;
import org.apache.http.entity.ContentType;
import org.apache.http.entity.StringEntity;
import org.apache.http.util.EntityUtils;
import org.elasticsearch.Version;
import org.elasticsearch.client.Request;
import org.elasticsearch.client.Response;
import org.elasticsearch.client.ResponseException;
import org.elasticsearch.client.ResponseListener;
import org.elasticsearch.client.RestClient;
import org.elasticsearch.cluster.ClusterState;
import org.elasticsearch.cluster.metadata.Metadata;
import org.elasticsearch.cluster.node.DiscoveryNodes;
import org.elasticsearch.cluster.service.ClusterService;
import org.elasticsearch.common.settings.Settings;
import org.elasticsearch.license.MockLicenseState;
import org.elasticsearch.rest.RestStatus;
import org.elasticsearch.xpack.core.monitoring.exporter.MonitoringTemplateUtils;
import org.elasticsearch.xpack.monitoring.Monitoring;
import org.elasticsearch.xpack.monitoring.exporter.ClusterAlertsUtil;
import org.elasticsearch.xpack.monitoring.exporter.Exporter;
import org.elasticsearch.xpack.monitoring.exporter.http.HttpResource.ResourcePublishResult;
import org.hamcrest.Description;
import org.hamcrest.Matcher;
import org.hamcrest.TypeSafeMatcher;
import org.junit.Before;

import java.io.IOException;
import java.util.ArrayList;
import java.util.Arrays;
import java.util.List;
import java.util.stream.Collectors;

import static org.elasticsearch.xpack.monitoring.MonitoringTemplateRegistry.TEMPLATE_NAMES;
import static org.elasticsearch.xpack.monitoring.exporter.http.AsyncHttpResourceHelper.whenPerformRequestAsyncWith;
import static org.elasticsearch.xpack.monitoring.exporter.http.AsyncHttpResourceHelper.wrapMockListener;
import static org.hamcrest.Matchers.hasSize;
import static org.hamcrest.Matchers.is;
import static org.hamcrest.Matchers.startsWith;
import static org.mockito.ArgumentMatchers.any;
import static org.mockito.ArgumentMatchers.argThat;
import static org.mockito.Mockito.mock;
import static org.mockito.Mockito.times;
import static org.mockito.Mockito.verify;
import static org.mockito.Mockito.verifyNoMoreInteractions;
import static org.mockito.Mockito.when;

/**
 * Tests {@link HttpExporter} explicitly for its resource handling.
 */
public class HttpExporterResourceTests extends AbstractPublishableHttpResourceTestCase {

    private final ClusterState state = mockClusterState(true);
    private final ClusterService clusterService = mockClusterService(state);
    private final MockLicenseState licenseState = mock(MockLicenseState.class);
    private final boolean remoteClusterHasWatcher = randomBoolean();
    private final boolean validLicense = randomBoolean();

    /**
     * kibana, logstash, and beats
     */
    private final int EXPECTED_TEMPLATES = TEMPLATE_NAMES.length;
    private final int EXPECTED_WATCHES = ClusterAlertsUtil.WATCH_IDS.length;

    private final RestClient client = mock(RestClient.class);
    private final Response versionResponse = mock(Response.class);
    private final List<String> templateNames = new ArrayList<>(EXPECTED_TEMPLATES);
    private final List<String> watchNames = new ArrayList<>(EXPECTED_WATCHES);

    private final Settings exporterSettings = Settings.builder()
        .put("xpack.monitoring.exporters._http.cluster_alerts.management.enabled", true)
        .build();

    private final MultiHttpResource resources = HttpExporter.createResources(
        new Exporter.Config("_http", "http", exporterSettings, clusterService, licenseState)
    ).allResources;

    @Before
    public void setupResources() {
        templateNames.addAll(Arrays.stream(TEMPLATE_NAMES).collect(Collectors.toList()));
        watchNames.addAll(Arrays.stream(ClusterAlertsUtil.WATCH_IDS).map(id -> "my_cluster_uuid_" + id).collect(Collectors.toList()));

        assertThat("Not all templates are supplied", templateNames, hasSize(EXPECTED_TEMPLATES));
        assertThat("Not all watches are supplied", watchNames, hasSize(EXPECTED_WATCHES));
    }

    public void awaitCheckAndPublish(final Boolean expected) {
        awaitCheckAndPublish(resources, expected);
    }

    public void awaitCheckAndPublish(HttpResource resource, final Boolean expected) {
        awaitCheckAndPublish(resource, expected != null ? new ResourcePublishResult(expected) : null);
    }

    public void awaitCheckAndPublish(HttpResource resource, final ResourcePublishResult expected) {
        resource.checkAndPublish(client, wrapMockListener(publishListener));
        verifyPublishListener(expected);
    }

    public void testInvalidVersionBlocks() {
        final HttpEntity entity = new StringEntity("{\"version\":{\"number\":\"3.0.0\"}}", ContentType.APPLICATION_JSON);

        when(versionResponse.getEntity()).thenReturn(entity);
        whenPerformRequestAsyncWith(client, new RequestMatcher(is("GET"), is("/")), versionResponse);

        assertTrue(resources.isDirty());
        awaitCheckAndPublish(
            resources,
            new ResourcePublishResult(
                false,
                "version [3.0.0] < [7.0.0] and NOT supported for [xpack.monitoring.exporters._http]",
                HttpResource.State.DIRTY
            )
        );
        // ensure it didn't magically become clean
        assertTrue(resources.isDirty());

        verifyVersionCheck();
        verifyNoMoreInteractions(client);
    }

    public void testTemplateCheckBlocksAfterSuccessfulVersion() {
        final Exception exception = failureGetException();
        final boolean firstSucceeds = randomBoolean();
        int expectedGets = 1;
        final ResourcePublishResult expectedResult;

        whenValidVersionResponse();

        // failure in the middle of various templates being checked/published; suggests a node dropped
        if (firstSucceeds) {
            final boolean successfulFirst = randomBoolean();
            // -2 from one success + a necessary failure after it!
            final int extraPasses = randomIntBetween(0, EXPECTED_TEMPLATES - 2);
            final int successful = randomIntBetween(0, extraPasses);
            final int unsuccessful = extraPasses - successful;
            final String templateName = templateNames.get(0);

            final Response first;

            if (successfulFirst) {
                first = successfulGetResourceResponse("/_template/", templateName);
            } else {
                first = unsuccessfulGetResourceResponse("/_template/", templateName);
            }

            final List<Response> otherResponses = getTemplateResponses(1, successful, unsuccessful);

            // last check fails implies that N - 2 publishes succeeded!
            whenPerformRequestAsyncWith(client, new RequestMatcher(is("GET"), startsWith("/_template/")), first, otherResponses, exception);

            // Since we return a "Not Ready" response on any templates that are not available (instead
            // of trying to publish them), we set the expected number of gets to be the first run of successful responses
            // plus the first failure
            if (successfulFirst) {
                expectedGets += successful + 1; // the string of successes, then the last failure.
            }

            if (successfulFirst && unsuccessful == 0) {
                // In this case, there will be only one failed response, and it'll be an exception
                expectedResult = null;
            } else {
                // The first bad response will be either a 404 or a template with an old version
                String missingTemplateName = TEMPLATE_NAMES[expectedGets - 1];
                expectedResult = new ResourcePublishResult(
                    false,
                    "waiting for remote monitoring cluster to install "
                        + "appropriate template ["
                        + missingTemplateName
                        + "] (version mismatch or missing)",
                    HttpResource.State.DIRTY
                );
            }
        } else {
            whenPerformRequestAsyncWith(client, new RequestMatcher(is("GET"), startsWith("/_template/")), exception);
            expectedResult = null;
        }

        assertTrue(resources.isDirty());
        awaitCheckAndPublish(resources, expectedResult);
        // ensure it didn't magically become not-dirty
        assertTrue(resources.isDirty());

        verifyVersionCheck();
        verifyGetTemplates(expectedGets);
        verifyNoMoreInteractions(client);
    }

    public void testWatcherCheckBlocksAfterSuccessfulTemplatePublish() {
        final int successfulGetTemplates = randomIntBetween(0, EXPECTED_TEMPLATES);
        final int unsuccessfulGetTemplates = EXPECTED_TEMPLATES - successfulGetTemplates;
        final Exception exception = failureGetException();

        whenValidVersionResponse();
        whenGetTemplates(EXPECTED_TEMPLATES);

        // there's only one check
        whenPerformRequestAsyncWith(client, new RequestMatcher(is("GET"), is("/_xpack")), exception);

        assertTrue(resources.isDirty());
        awaitCheckAndPublish(null);
        // ensure it didn't magically become not-dirty
        assertTrue(resources.isDirty());

        verifyVersionCheck();
        verifyGetTemplates(EXPECTED_TEMPLATES);
        verifyWatcherCheck();
        verifyNoMoreInteractions(client);
    }

    public void testWatchCheckBlocksAfterSuccessfulWatcherCheck() {
        final Exception exception = validLicense ? failureGetException() : failureDeleteException();
        final boolean firstSucceeds = randomBoolean();
        int expectedGets = 1;
        int expectedPuts = 0;

        whenValidVersionResponse();
        whenGetTemplates(EXPECTED_TEMPLATES);
        whenWatcherCanBeUsed(validLicense);

        // failure in the middle of various watches being checked/published; suggests a node dropped
        if (firstSucceeds) {
            // getting _and_ putting watches
            if (validLicense) {
                final boolean successfulFirst = randomBoolean();
                // -2 from one success + a necessary failure after it!
                final int extraPasses = randomIntBetween(0, EXPECTED_WATCHES - 2);
                final int successful = randomIntBetween(0, extraPasses);
                final int unsuccessful = extraPasses - successful;

                final String watchId = watchNames.get(0);
                final Response first = successfulFirst ? successfulGetWatchResponse(watchId) : unsuccessfulGetWatchResponse(watchId);
                final List<Response> otherResponses = getWatcherResponses(1, successful, unsuccessful);

                // last check fails implies that N - 2 publishes succeeded!
                whenPerformRequestAsyncWith(
                    client,
                    new RequestMatcher(is("GET"), startsWith("/_watcher/watch/")),
                    first,
                    otherResponses,
                    exception
                );
                whenSuccessfulPutWatches(otherResponses.size() + 1);

                // +1 for the "first"
                expectedGets += 1 + successful + unsuccessful;
                expectedPuts = (successfulFirst ? 0 : 1) + unsuccessful;
            } else {
                // deleting watches
                // - 1 from necessary failure after it!
                final int successful = randomIntBetween(1, EXPECTED_WATCHES - 1);

                // there is no form of an unsuccessful delete; only success or error
                final List<Response> responses = successfulDeleteResponses(successful);

                whenPerformRequestAsyncWith(
                    client,
                    new RequestMatcher(is("DELETE"), startsWith("/_watcher/watch/")),
                    responses.get(0),
                    responses.subList(1, responses.size()),
                    exception
                );

                expectedGets += successful;
            }
        } else {
            final String method = validLicense ? "GET" : "DELETE";

            whenPerformRequestAsyncWith(client, new RequestMatcher(is(method), startsWith("/_watcher/watch/")), exception);
        }

        assertTrue(resources.isDirty());
        awaitCheckAndPublish(null);
        // ensure it didn't magically become not-dirty
        assertTrue(resources.isDirty());

        verifyVersionCheck();
        verifyGetTemplates(EXPECTED_TEMPLATES);
        verifyWatcherCheck();
        if (validLicense) {
            verifyGetWatches(expectedGets);
            verifyPutWatches(expectedPuts);
        } else {
            verifyDeleteWatches(expectedGets);
        }
        verifyNoMoreInteractions(client);
    }

    public void testWatchPublishBlocksAfterSuccessfulWatcherCheck() {
        final Exception exception = failurePutException();
        final boolean firstSucceeds = randomBoolean();
        int expectedGets = 1;
        int expectedPuts = 1;

        whenValidVersionResponse();
        whenGetTemplates(EXPECTED_TEMPLATES);
        // license needs to be valid, otherwise we'll do DELETEs, which are tested earlier
        whenWatcherCanBeUsed(true);

        // failure in the middle of various watches being checked/published; suggests a node dropped
        if (firstSucceeds) {
            final Response firstSuccess = successfulPutResponse();
            // -2 from one success + a necessary failure after it!
            final int extraPasses = randomIntBetween(0, EXPECTED_WATCHES - 2);
            final int successful = randomIntBetween(0, extraPasses);
            final int unsuccessful = extraPasses - successful;

            final List<Response> otherResponses = successfulPutResponses(unsuccessful);

            // first one passes for sure, so we need an extra "unsuccessful" GET
            whenGetWatches(successful, unsuccessful + 2);

            // previous publishes must have succeeded
            whenPerformRequestAsyncWith(
                client,
                new RequestMatcher(is("PUT"), startsWith("/_watcher/watch/")),
                firstSuccess,
                otherResponses,
                exception
            );

            // GETs required for each PUT attempt (first is guaranteed "unsuccessful")
            expectedGets += successful + unsuccessful + 1;
            // unsuccessful are PUT attempts + the guaranteed successful PUT (first)
            expectedPuts += unsuccessful + 1;
        } else {
            // fail the check so that it has to attempt the PUT
            whenGetWatches(0, 1);

            whenPerformRequestAsyncWith(client, new RequestMatcher(is("PUT"), startsWith("/_watcher/watch/")), exception);
        }

        assertTrue(resources.isDirty());
        awaitCheckAndPublish(null);
        // ensure it didn't magically become not-dirty
        assertTrue(resources.isDirty());

        verifyVersionCheck();
        verifyGetTemplates(EXPECTED_TEMPLATES);
        verifyWatcherCheck();
        verifyGetWatches(expectedGets);
        verifyPutWatches(expectedPuts);
        verifyNoMoreInteractions(client);
    }

    public void testDeployClusterAlerts() {
        final Exception exception = failurePutException();

        whenValidVersionResponse();
        whenGetTemplates(EXPECTED_TEMPLATES);
        // license needs to be valid, otherwise we'll do DELETEs, which are tested earlier
        whenWatcherCanBeUsed(true);

        // a number of watches are mocked as present
        final int existingWatches = randomIntBetween(0, EXPECTED_WATCHES);

        // For completeness's sake. GET/PUT watches wont be called by the resources.
        // Instead it tries to DELETE the watches ignoring them not existing.
        whenGetWatches(existingWatches, EXPECTED_WATCHES - existingWatches);
        whenPerformRequestAsyncWith(client, new RequestMatcher(is("PUT"), startsWith("/_watcher/watch/")), exception);
        whenPerformRequestAsyncWith(
            client,
            new RequestMatcher(is("DELETE"), startsWith("/_watcher/watch/")),
            successfulDeleteResponses(EXPECTED_WATCHES)
        );

        // Create resources that are configured to remove all watches
        Settings removalExporterSettings = Settings.builder()
            .put(exporterSettings)
            .put("xpack.monitoring.migration.decommission_alerts", true)
            .build();
        MultiHttpResource overrideResource = HttpExporter.createResources(
            new Exporter.Config("_http", "http", removalExporterSettings, clusterService, licenseState)
        ).allResources;

        assertTrue(overrideResource.isDirty());
        awaitCheckAndPublish(overrideResource, true);
        // Should proceed
        assertFalse(overrideResource.isDirty());

        verifyVersionCheck();
        verifyGetTemplates(EXPECTED_TEMPLATES);
        verifyWatcherCheck();
        verifyGetWatches(0);
        verifyPutWatches(0);
        verifyDeleteWatches(EXPECTED_WATCHES);
        verifyNoMoreInteractions(client);

        assertWarnings(
            "[xpack.monitoring.migration.decommission_alerts] setting was deprecated in Elasticsearch and will be "
<<<<<<< HEAD
                + "removed in a future release! See the breaking changes documentation for the next major version."
=======
                + "removed in a future release! See the breaking changes documentation for the next major version.",
            "[xpack.monitoring.exporters._http.cluster_alerts.management.enabled] setting was deprecated in Elasticsearch and "
                + "will be removed in a future release! See the breaking changes documentation for the next major version."
>>>>>>> 30e15ba8
        );
    }

    public void testSuccessfulChecksOnElectedMasterNode() {
        final int successfulGetWatches = randomIntBetween(0, EXPECTED_WATCHES);
        final int unsuccessfulGetWatches = EXPECTED_WATCHES - successfulGetWatches;

        whenValidVersionResponse();
        whenGetTemplates(EXPECTED_TEMPLATES);
        if (remoteClusterHasWatcher) {
            whenWatcherCanBeUsed(validLicense);
            if (validLicense) {
                whenGetWatches(successfulGetWatches, unsuccessfulGetWatches);
                whenSuccessfulPutWatches(unsuccessfulGetWatches);
            } else {
                whenSuccessfulDeleteWatches(EXPECTED_WATCHES);
            }
        } else {
            whenWatcherCannotBeUsed();
        }

        assertTrue(resources.isDirty());

        // it should be able to proceed!
        awaitCheckAndPublish(true);
        assertFalse(resources.isDirty());

        verifyVersionCheck();
        verifyGetTemplates(EXPECTED_TEMPLATES);
        verifyWatcherCheck();
        if (remoteClusterHasWatcher) {
            if (validLicense) {
                verifyGetWatches(EXPECTED_WATCHES);
                verifyPutWatches(unsuccessfulGetWatches);
            } else {
                verifyDeleteWatches(EXPECTED_WATCHES);
            }
        }
        verifyNoMoreInteractions(client);
    }

    /**
     * If the node is not the elected master node, then it should never check Watcher or send Watches (Cluster Alerts).
     */
    public void testSuccessfulChecksIfNotElectedMasterNode() {
        final ClusterState state = mockClusterState(false);
        final ClusterService clusterService = mockClusterService(state);

        final MultiHttpResource resources = HttpExporter.createResources(
            new Exporter.Config("_http", "http", exporterSettings, clusterService, licenseState)
        ).allResources;

        whenValidVersionResponse();
        whenGetTemplates(EXPECTED_TEMPLATES);

        assertTrue(resources.isDirty());

        // it should be able to proceed! (note: we are not using the instance "resources" here)
        resources.checkAndPublish(client, wrapMockListener(publishListener));

        verifyPublishListener(ResourcePublishResult.ready());
        assertFalse(resources.isDirty());

        verifyVersionCheck();
        verifyGetTemplates(EXPECTED_TEMPLATES);
        verifyNoMoreInteractions(client);

        assertWarnings(
            "[xpack.monitoring.exporters._http.cluster_alerts.management.enabled] setting was deprecated in Elasticsearch "
                + "and will be removed in a future release! See the breaking changes documentation for the next major version."
        );
    }

    private Exception failureGetException() {
        final ResponseException responseException = responseException("GET", "/_get_something", failedCheckStatus());

        return randomFrom(new IOException("expected"), new RuntimeException("expected"), responseException);
    }

    private Exception failurePutException() {
        final ResponseException responseException = responseException("PUT", "/_put_something", failedPublishStatus());

        return randomFrom(new IOException("expected"), new RuntimeException("expected"), responseException);
    }

    private Exception failureDeleteException() {
        final ResponseException responseException = responseException("DELETE", "/_delete_something", failedCheckStatus());

        return randomFrom(new IOException("expected"), new RuntimeException("expected"), responseException);
    }

    private Response unsuccessfulGetResponse() {
        return response("GET", "/_get_something", notFoundCheckStatus());
    }

    private Response successfulGetWatchResponse(final String watchId) {
        final HttpEntity goodEntity = entityForClusterAlert(true, ClusterAlertsUtil.LAST_UPDATED_VERSION);

        return response("GET", "/_watcher/watch/" + watchId, successfulCheckStatus(), goodEntity);
    }

    private Response unsuccessfulGetWatchResponse(final String watchId) {
        if (randomBoolean()) {
            final HttpEntity badEntity = entityForClusterAlert(false, ClusterAlertsUtil.LAST_UPDATED_VERSION);

            return response("GET", "/_watcher/watch/" + watchId, successfulCheckStatus(), badEntity);
        }

        return unsuccessfulGetResponse();
    }

    private Response successfulGetResourceResponse(final String resourcePath, final String resourceName) {
        final HttpEntity goodEntity = entityForResource(true, resourceName, MonitoringTemplateUtils.LAST_UPDATED_VERSION);
        if (logger.isTraceEnabled()) {
            try {
                logger.trace("Generated HTTP response for resource [{}]: [{}]", resourceName, EntityUtils.toString(goodEntity));
            } catch (IOException e) {
                logger.warn("Generated HTTP response for resource [" + resourceName + "] that cannot be deserialized!", e);
            }
        }
        return response("GET", resourcePath + resourceName, successfulCheckStatus(), goodEntity);
    }

    private Response unsuccessfulGetResourceResponse(final String resourcePath, final String resourceName) {
        if (randomBoolean()) {
            final HttpEntity badEntity = entityForResource(false, resourceName, MonitoringTemplateUtils.LAST_UPDATED_VERSION);
            if (logger.isTraceEnabled()) {
                try {
                    logger.trace("Generated bad HTTP entity for resource [{}]: [{}]", resourceName, EntityUtils.toString(badEntity));
                } catch (IOException e) {
                    logger.warn("Generated bad HTTP response for resource [" + resourceName + "] that cannot be deserialized!", e);
                }
            }

            return response("GET", resourcePath + resourceName, successfulCheckStatus(), badEntity);
        }

        logger.trace("Generated NOT FOUND response for resource [{}]", resourceName);
        return unsuccessfulGetResponse();
    }

    private List<Response> getResourceResponses(
        final String resourcePath,
        final List<String> resourceNames,
        final int skip,
        final int successful,
        final int unsuccessful
    ) {
        final List<Response> responses = new ArrayList<>(successful + unsuccessful);

        for (int i = 0; i < successful; ++i) {
            responses.add(successfulGetResourceResponse(resourcePath, resourceNames.get(i + skip)));
        }

        for (int i = 0; i < unsuccessful; ++i) {
            responses.add(unsuccessfulGetResourceResponse(resourcePath, resourceNames.get(i + successful + skip)));
        }

        return responses;
    }

    private List<Response> getTemplateResponses(final int skip, final int successful, final int unsuccessful) {
        return getResourceResponses("/_template/", templateNames, skip, successful, unsuccessful);
    }

    private List<Response> getWatcherResponses(final int skip, final int successful, final int unsuccessful) {
        final List<Response> responses = new ArrayList<>(successful + unsuccessful);

        for (int i = 0; i < successful; ++i) {
            responses.add(successfulGetWatchResponse(watchNames.get(i + skip)));
        }

        for (int i = 0; i < unsuccessful; ++i) {
            responses.add(unsuccessfulGetWatchResponse(watchNames.get(i + successful + skip)));
        }

        return responses;
    }

    private Response successfulPutResponse() {
        final Response response = mock(Response.class);
        final StatusLine statusLine = mock(StatusLine.class);

        when(response.getStatusLine()).thenReturn(statusLine);
        when(statusLine.getStatusCode()).thenReturn(randomFrom(RestStatus.OK, RestStatus.CREATED).getStatus());

        return response;
    }

    private List<Response> successfulPutResponses(final int successful) {
        final List<Response> responses = new ArrayList<>(successful);

        for (int i = 0; i < successful; ++i) {
            responses.add(successfulPutResponse());
        }

        return responses;
    }

    private Response successfulDeleteResponse() {
        final RestStatus status = randomFrom(successfulCheckStatus(), notFoundCheckStatus());

        return response("DELETE", "/_delete_something", status);
    }

    private List<Response> successfulDeleteResponses(final int successful) {
        final List<Response> responses = new ArrayList<>(successful);

        for (int i = 0; i < successful; ++i) {
            responses.add(successfulDeleteResponse());
        }

        return responses;
    }

    private void whenValidVersionResponse() {
        final HttpEntity entity = new StringEntity("{\"version\":{\"number\":\"" + Version.CURRENT + "\"}}", ContentType.APPLICATION_JSON);

        when(versionResponse.getEntity()).thenReturn(entity);
        whenPerformRequestAsyncWith(client, new RequestMatcher(is("GET"), is("/")), versionResponse);
    }

    private void whenGetTemplates(final int successful) {
        final List<Response> gets = getTemplateResponses(0, successful, 0);

        whenPerformRequestAsyncWith(client, new RequestMatcher(is("GET"), startsWith("/_template/")), gets);
    }

    private void whenWatcherCanBeUsed(final boolean validLicense) {
        final Metadata metadata = mock(Metadata.class);

        when(state.metadata()).thenReturn(metadata);
        when(metadata.clusterUUID()).thenReturn("the_clusters_uuid");

        when(licenseState.isAllowed(Monitoring.MONITORING_CLUSTER_ALERTS_FEATURE)).thenReturn(validLicense);

        final HttpEntity entity = new StringEntity(
            "{\"features\":{\"watcher\":{\"enabled\":true,\"available\":true}}}",
            ContentType.APPLICATION_JSON
        );
        final Response successfulGet = response("GET", "_xpack", successfulCheckStatus(), entity);

        whenPerformRequestAsyncWith(client, new RequestMatcher(is("GET"), is("/_xpack")), successfulGet);
    }

    private void whenWatcherCannotBeUsed() {
        final Response response;
        if (randomBoolean()) {
            final HttpEntity entity = randomFrom(
                new StringEntity("{\"features\":{\"watcher\":{\"enabled\":false,\"available\":true}}}", ContentType.APPLICATION_JSON),
                new StringEntity("{\"features\":{\"watcher\":{\"enabled\":true,\"available\":false}}}", ContentType.APPLICATION_JSON),
                new StringEntity("{}", ContentType.APPLICATION_JSON)
            );

            response = response("GET", "_xpack", successfulCheckStatus(), entity);
        } else {
            response = response("GET", "_xpack", notFoundCheckStatus());
        }

        whenPerformRequestAsyncWith(client, new RequestMatcher(is("GET"), is("/_xpack")), response);
    }

    private void whenGetWatches(final int successful, final int unsuccessful) {
        final List<Response> gets = getWatcherResponses(0, successful, unsuccessful);

        whenPerformRequestAsyncWith(client, new RequestMatcher(is("GET"), startsWith("/_watcher/watch/")), gets);
    }

    private void whenSuccessfulPutWatches(final int successful) {
        final List<Response> successfulPuts = successfulPutResponses(successful);

        // empty is possible if they all exist
        whenPerformRequestAsyncWith(client, new RequestMatcher(is("PUT"), startsWith("/_watcher/watch/")), successfulPuts);
    }

    private void whenSuccessfulDeleteWatches(final int successful) {
        final List<Response> successfulDeletes = successfulDeleteResponses(successful);

        // empty is possible if they all exist
        whenPerformRequestAsyncWith(client, new RequestMatcher(is("DELETE"), startsWith("/_watcher/watch/")), successfulDeletes);
    }

    private void verifyVersionCheck() {
        verify(client).performRequestAsync(argThat(new RequestMatcher(is("GET"), is("/"))::matches), any(ResponseListener.class));
    }

    private void verifyGetTemplates(final int called) {
        verify(client, times(called)).performRequestAsync(
<<<<<<< HEAD
            argThat(new RequestMatcher(is("GET"), startsWith("/_template/"))),
=======
            argThat(new RequestMatcher(is("GET"), startsWith("/_template/"))::matches),
>>>>>>> 30e15ba8
            any(ResponseListener.class)
        );
    }

    private void verifyPutTemplates(final int called) {
        verify(client, times(called)).performRequestAsync(
<<<<<<< HEAD
            argThat(new RequestMatcher(is("PUT"), startsWith("/_template/"))),
=======
            argThat(new RequestMatcher(is("PUT"), startsWith("/_template/"))::matches),
>>>>>>> 30e15ba8
            any(ResponseListener.class)
        );
    }

    private void verifyWatcherCheck() {
        verify(client).performRequestAsync(argThat(new RequestMatcher(is("GET"), is("/_xpack"))::matches), any(ResponseListener.class));
    }

    private void verifyDeleteWatches(final int called) {
        verify(client, times(called)).performRequestAsync(
<<<<<<< HEAD
            argThat(new RequestMatcher(is("DELETE"), startsWith("/_watcher/watch/"))),
=======
            argThat(new RequestMatcher(is("DELETE"), startsWith("/_watcher/watch/"))::matches),
>>>>>>> 30e15ba8
            any(ResponseListener.class)
        );
    }

    private void verifyGetWatches(final int called) {
        verify(client, times(called)).performRequestAsync(
<<<<<<< HEAD
            argThat(new RequestMatcher(is("GET"), startsWith("/_watcher/watch/"))),
=======
            argThat(new RequestMatcher(is("GET"), startsWith("/_watcher/watch/"))::matches),
>>>>>>> 30e15ba8
            any(ResponseListener.class)
        );
    }

    private void verifyPutWatches(final int called) {
        verify(client, times(called)).performRequestAsync(
<<<<<<< HEAD
            argThat(new RequestMatcher(is("PUT"), startsWith("/_watcher/watch/"))),
=======
            argThat(new RequestMatcher(is("PUT"), startsWith("/_watcher/watch/"))::matches),
>>>>>>> 30e15ba8
            any(ResponseListener.class)
        );
    }

    private ClusterService mockClusterService(final ClusterState state) {
        final ClusterService clusterService = mock(ClusterService.class);

        when(clusterService.state()).thenReturn(state);

        return clusterService;
    }

    private ClusterState mockClusterState(final boolean electedMaster) {
        final ClusterState state = mock(ClusterState.class);
        final DiscoveryNodes nodes = mock(DiscoveryNodes.class);

        when(state.nodes()).thenReturn(nodes);
        when(nodes.isLocalNodeElectedMaster()).thenReturn(electedMaster);

        return state;
    }

    private static class RequestMatcher extends TypeSafeMatcher<Request> {
        private final Matcher<String> method;
        private final Matcher<String> endpoint;

        private RequestMatcher(Matcher<String> method, Matcher<String> endpoint) {
            this.method = method;
            this.endpoint = endpoint;
        }

        @Override
        protected boolean matchesSafely(Request item) {
            return method.matches(item.getMethod()) && endpoint.matches(item.getEndpoint());
        }

        @Override
        public void describeTo(Description description) {
            description.appendText("method is ").appendDescriptionOf(method);
            description.appendText(" and endpoint is ").appendDescriptionOf(endpoint);
        }
    }
}<|MERGE_RESOLUTION|>--- conflicted
+++ resolved
@@ -397,13 +397,9 @@
 
         assertWarnings(
             "[xpack.monitoring.migration.decommission_alerts] setting was deprecated in Elasticsearch and will be "
-<<<<<<< HEAD
-                + "removed in a future release! See the breaking changes documentation for the next major version."
-=======
                 + "removed in a future release! See the breaking changes documentation for the next major version.",
             "[xpack.monitoring.exporters._http.cluster_alerts.management.enabled] setting was deprecated in Elasticsearch and "
                 + "will be removed in a future release! See the breaking changes documentation for the next major version."
->>>>>>> 30e15ba8
         );
     }
 
@@ -692,22 +688,14 @@
 
     private void verifyGetTemplates(final int called) {
         verify(client, times(called)).performRequestAsync(
-<<<<<<< HEAD
-            argThat(new RequestMatcher(is("GET"), startsWith("/_template/"))),
-=======
             argThat(new RequestMatcher(is("GET"), startsWith("/_template/"))::matches),
->>>>>>> 30e15ba8
             any(ResponseListener.class)
         );
     }
 
     private void verifyPutTemplates(final int called) {
         verify(client, times(called)).performRequestAsync(
-<<<<<<< HEAD
-            argThat(new RequestMatcher(is("PUT"), startsWith("/_template/"))),
-=======
             argThat(new RequestMatcher(is("PUT"), startsWith("/_template/"))::matches),
->>>>>>> 30e15ba8
             any(ResponseListener.class)
         );
     }
@@ -718,33 +706,21 @@
 
     private void verifyDeleteWatches(final int called) {
         verify(client, times(called)).performRequestAsync(
-<<<<<<< HEAD
-            argThat(new RequestMatcher(is("DELETE"), startsWith("/_watcher/watch/"))),
-=======
             argThat(new RequestMatcher(is("DELETE"), startsWith("/_watcher/watch/"))::matches),
->>>>>>> 30e15ba8
             any(ResponseListener.class)
         );
     }
 
     private void verifyGetWatches(final int called) {
         verify(client, times(called)).performRequestAsync(
-<<<<<<< HEAD
-            argThat(new RequestMatcher(is("GET"), startsWith("/_watcher/watch/"))),
-=======
             argThat(new RequestMatcher(is("GET"), startsWith("/_watcher/watch/"))::matches),
->>>>>>> 30e15ba8
             any(ResponseListener.class)
         );
     }
 
     private void verifyPutWatches(final int called) {
         verify(client, times(called)).performRequestAsync(
-<<<<<<< HEAD
-            argThat(new RequestMatcher(is("PUT"), startsWith("/_watcher/watch/"))),
-=======
             argThat(new RequestMatcher(is("PUT"), startsWith("/_watcher/watch/"))::matches),
->>>>>>> 30e15ba8
             any(ResponseListener.class)
         );
     }

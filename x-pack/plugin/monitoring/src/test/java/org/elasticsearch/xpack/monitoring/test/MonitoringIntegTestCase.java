--- conflicted
+++ resolved
@@ -19,7 +19,6 @@
 import org.elasticsearch.test.ESIntegTestCase;
 import org.elasticsearch.test.store.MockFSIndexStore;
 import org.elasticsearch.test.transport.MockTransportService;
-import org.elasticsearch.xpack.core.monitoring.exporter.MonitoringTemplateUtils;
 import org.elasticsearch.xpack.monitoring.LocalStateMonitoring;
 import org.elasticsearch.xpack.monitoring.MonitoringService;
 import org.elasticsearch.xpack.monitoring.MonitoringTemplateRegistry;
@@ -123,38 +122,6 @@
         ensureYellowAndNoInitializingShards(".monitoring-es-*");
     }
 
-<<<<<<< HEAD
-    private Tuple<String, String> monitoringPipeline(final String pipelineId) {
-        final XContentType json = XContentType.JSON;
-
-        return new Tuple<>(MonitoringTemplateUtils.pipelineName(pipelineId),
-                Strings.toString(MonitoringTemplateUtils.loadPipeline(pipelineId, json)));
-    }
-
-    protected List<Tuple<String, String>> monitoringPipelines() {
-        return Arrays.stream(MonitoringTemplateUtils.PIPELINE_IDS)
-                .map(this::monitoringPipeline)
-                .collect(Collectors.toList());
-    }
-
-    protected List<String> monitoringPipelineNames() {
-        return Arrays.stream(MonitoringTemplateUtils.PIPELINE_IDS)
-                .map(MonitoringTemplateUtils::pipelineName)
-                .collect(Collectors.toList());
-=======
-    protected List<Tuple<String, String>> monitoringTemplates() {
-        return Arrays.stream(MonitoringTemplateUtils.TEMPLATE_IDS)
-                    .map(id -> new Tuple<>(MonitoringTemplateUtils.templateName(id), MonitoringTemplateUtils.loadTemplate(id)))
-                    .collect(Collectors.toList());
-    }
-
-    protected List<String> monitoringTemplateNames() {
-        return Arrays.stream(MonitoringTemplateUtils.TEMPLATE_IDS)
-                    .map(MonitoringTemplateUtils::templateName)
-                    .collect(Collectors.toList());
->>>>>>> eafbd336
-    }
-
     protected List<Tuple<String, String>> monitoringWatches() {
         final ClusterService clusterService = clusterService();
 

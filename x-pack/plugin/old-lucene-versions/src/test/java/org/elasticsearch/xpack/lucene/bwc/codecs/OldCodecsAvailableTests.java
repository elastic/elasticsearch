/*
 * Copyright Elasticsearch B.V. and/or licensed to Elasticsearch B.V. under one
 * or more contributor license agreements. Licensed under the Elastic License
 * 2.0; you may not use this file except in compliance with the Elastic License
 * 2.0.
 */

package org.elasticsearch.xpack.lucene.bwc.codecs;

import org.elasticsearch.Version;
import org.elasticsearch.core.UpdateForV9;
import org.elasticsearch.test.ESTestCase;

public class OldCodecsAvailableTests extends ESTestCase {

    /**
     * Reminder to add Lucene BWC codecs under {@link org.elasticsearch.xpack.lucene.bwc.codecs} whenever Elasticsearch is upgraded
     * to the next major Lucene version.
     */
<<<<<<< HEAD
    @UpdateForV9
    @AwaitsFix(bugUrl = "muted until we add bwc codecs to support 7.x indices in Elasticsearch 9.0")
=======
    @UpdateForV9(owner = UpdateForV9.Owner.SEARCH_FOUNDATIONS)
    @AwaitsFix(bugUrl = "muted until we add bwc codecs as part of lucene 10 upgrade")
>>>>>>> 8db6a657
    public void testLuceneBWCCodecsAvailable() {
        assertEquals("Add Lucene BWC codecs for Elasticsearch version 7", 8, Version.CURRENT.major);
    }

}<|MERGE_RESOLUTION|>--- conflicted
+++ resolved
@@ -17,13 +17,8 @@
      * Reminder to add Lucene BWC codecs under {@link org.elasticsearch.xpack.lucene.bwc.codecs} whenever Elasticsearch is upgraded
      * to the next major Lucene version.
      */
-<<<<<<< HEAD
-    @UpdateForV9
+    @UpdateForV9(owner = UpdateForV9.Owner.SEARCH_FOUNDATIONS)
     @AwaitsFix(bugUrl = "muted until we add bwc codecs to support 7.x indices in Elasticsearch 9.0")
-=======
-    @UpdateForV9(owner = UpdateForV9.Owner.SEARCH_FOUNDATIONS)
-    @AwaitsFix(bugUrl = "muted until we add bwc codecs as part of lucene 10 upgrade")
->>>>>>> 8db6a657
     public void testLuceneBWCCodecsAvailable() {
         assertEquals("Add Lucene BWC codecs for Elasticsearch version 7", 8, Version.CURRENT.major);
     }

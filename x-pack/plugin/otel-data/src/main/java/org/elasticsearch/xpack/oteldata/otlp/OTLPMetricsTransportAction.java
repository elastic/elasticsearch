/*
 * Copyright Elasticsearch B.V. and/or licensed to Elasticsearch B.V. under one
 * or more contributor license agreements. Licensed under the Elastic License
 * 2.0; you may not use this file except in compliance with the Elastic License
 * 2.0.
 */

package org.elasticsearch.xpack.oteldata.otlp;

import io.opentelemetry.proto.collector.metrics.v1.ExportMetricsPartialSuccess;
import io.opentelemetry.proto.collector.metrics.v1.ExportMetricsServiceRequest;
import io.opentelemetry.proto.collector.metrics.v1.ExportMetricsServiceResponse;

import com.google.protobuf.MessageLite;

import org.apache.logging.log4j.LogManager;
import org.apache.logging.log4j.Logger;
import org.apache.lucene.util.BytesRef;
import org.elasticsearch.ExceptionsHelper;
import org.elasticsearch.action.ActionListener;
import org.elasticsearch.action.ActionRequest;
import org.elasticsearch.action.ActionRequestValidationException;
import org.elasticsearch.action.ActionResponse;
import org.elasticsearch.action.ActionType;
import org.elasticsearch.action.CompositeIndicesRequest;
import org.elasticsearch.action.DocWriteRequest;
import org.elasticsearch.action.bulk.BulkItemResponse;
import org.elasticsearch.action.bulk.BulkRequestBuilder;
import org.elasticsearch.action.bulk.BulkResponse;
import org.elasticsearch.action.index.IndexRequest;
import org.elasticsearch.action.support.ActionFilters;
import org.elasticsearch.action.support.HandledTransportAction;
import org.elasticsearch.client.internal.Client;
import org.elasticsearch.common.bytes.BytesArray;
import org.elasticsearch.common.bytes.BytesReference;
import org.elasticsearch.common.io.stream.BytesStreamOutput;
import org.elasticsearch.common.io.stream.StreamInput;
import org.elasticsearch.common.io.stream.StreamOutput;
import org.elasticsearch.common.util.Maps;
import org.elasticsearch.injection.guice.Inject;
import org.elasticsearch.rest.RestStatus;
import org.elasticsearch.tasks.Task;
import org.elasticsearch.threadpool.ThreadPool;
import org.elasticsearch.transport.TransportService;
import org.elasticsearch.xcontent.XContentBuilder;
import org.elasticsearch.xcontent.XContentFactory;
import org.elasticsearch.xpack.oteldata.otlp.datapoint.DataPointGroupingContext;
import org.elasticsearch.xpack.oteldata.otlp.docbuilder.MetricDocumentBuilder;
import org.elasticsearch.xpack.oteldata.otlp.proto.BufferedByteStringAccessor;

import java.io.IOException;
<<<<<<< HEAD
import java.util.HashMap;
=======
>>>>>>> c94f3665
import java.util.Map;

/**
 * Transport action for handling OpenTelemetry Protocol (OTLP) Metrics requests.
 * This action processes the incoming metrics data, groups data points, and invokes the
 * appropriate Elasticsearch bulk indexing operations to store the metrics.
 * It also handles the response according to the OpenTelemetry Protocol specifications,
 * including success, partial success responses, and errors due to bad data or server errors.
 *
 * @see <a href="https://opentelemetry.io/docs/specs/otlp">OTLP Specification</a>
 */
public class OTLPMetricsTransportAction extends HandledTransportAction<
    OTLPMetricsTransportAction.MetricsRequest,
    OTLPMetricsTransportAction.MetricsResponse> {

    public static final String NAME = "indices:data/write/otlp/metrics";
    public static final ActionType<MetricsResponse> TYPE = new ActionType<>(NAME);

    private static final Logger logger = LogManager.getLogger(OTLPMetricsTransportAction.class);
    private final Client client;

    @Inject
    public OTLPMetricsTransportAction(
        TransportService transportService,
        ActionFilters actionFilters,
        ThreadPool threadPool,
        Client client
    ) {
        super(NAME, transportService, actionFilters, MetricsRequest::new, threadPool.executor(ThreadPool.Names.WRITE));
        this.client = client;
    }

    @Override
    protected void doExecute(Task task, MetricsRequest request, ActionListener<MetricsResponse> listener) {
        BufferedByteStringAccessor byteStringAccessor = new BufferedByteStringAccessor();
        DataPointGroupingContext context = new DataPointGroupingContext(byteStringAccessor);
        try {
            var metricsServiceRequest = ExportMetricsServiceRequest.parseFrom(request.exportMetricsServiceRequest.streamInput());
            context.groupDataPoints(metricsServiceRequest);
            if (context.totalDataPoints() == 0) {
                handleEmptyRequest(listener);
                return;
            }
            BulkRequestBuilder bulkRequestBuilder = client.prepareBulk();
            MetricDocumentBuilder metricDocumentBuilder = new MetricDocumentBuilder(byteStringAccessor);
            context.consume(dataPointGroup -> addIndexRequest(bulkRequestBuilder, metricDocumentBuilder, dataPointGroup));
            if (bulkRequestBuilder.numberOfActions() == 0) {
                // all data points were ignored
                handlePartialSuccess(listener, context);
                return;
            }

            bulkRequestBuilder.execute(new ActionListener<>() {
                @Override
                public void onResponse(BulkResponse bulkItemResponses) {
                    if (bulkItemResponses.hasFailures() || context.getIgnoredDataPoints() > 0) {
                        handlePartialSuccess(bulkItemResponses, context, listener);
                    } else {
                        handleSuccess(listener);
                    }
                }

                @Override
                public void onFailure(Exception e) {
                    handleFailure(listener, e, context);
                }
            });

        } catch (Exception e) {
            logger.error("failed to execute otlp metrics request", e);
            handleFailure(listener, e, context);
        }
    }

    private void addIndexRequest(
        BulkRequestBuilder bulkRequestBuilder,
        MetricDocumentBuilder metricDocumentBuilder,
        DataPointGroupingContext.DataPointGroup dataPointGroup
    ) throws IOException {
        try (XContentBuilder xContentBuilder = XContentFactory.cborBuilder(new BytesStreamOutput())) {
<<<<<<< HEAD
            var dynamicTemplates = new HashMap<String, String>();
            var dynamicTemplatesParams = new HashMap<String, Map<String, String>>();
            metricDocumentBuilder.buildMetricDocument(xContentBuilder, dataPointGroup, dynamicTemplates, dynamicTemplatesParams);
=======
            Map<String, String> dynamicTemplates = Maps.newHashMapWithExpectedSize(dataPointGroup.dataPoints().size());
            BytesRef tsid = metricDocumentBuilder.buildMetricDocument(xContentBuilder, dynamicTemplates, dataPointGroup);
>>>>>>> c94f3665
            bulkRequestBuilder.add(
                new IndexRequest(dataPointGroup.targetIndex().index()).opType(DocWriteRequest.OpType.CREATE)
                    .setRequireDataStream(true)
                    .source(xContentBuilder)
                    .tsid(tsid)
                    .setDynamicTemplates(dynamicTemplates)
                    .setDynamicTemplatesParams(dynamicTemplatesParams)
            );
        }
    }

    private static void handleSuccess(ActionListener<MetricsResponse> listener) {
        listener.onResponse(new MetricsResponse(RestStatus.OK, ExportMetricsServiceResponse.newBuilder().build()));
    }

    private static void handleEmptyRequest(ActionListener<MetricsResponse> listener) {
        // If the server receives an empty request
        // (a request that does not carry any telemetry data)
        // the server SHOULD respond with success.
        // https://opentelemetry.io/docs/specs/otlp/#full-success-1
        handleSuccess(listener);
    }

    private static void handlePartialSuccess(ActionListener<MetricsResponse> listener, DataPointGroupingContext context) {
        // If the request is only partially accepted
        // (i.e. when the server accepts only parts of the data and rejects the rest),
        // the server MUST respond with HTTP 200 OK.
        // https://opentelemetry.io/docs/specs/otlp/#partial-success-1
        MessageLite response = responseWithRejectedDataPoints(context.getIgnoredDataPoints(), context.getIgnoredDataPointsMessage());
        listener.onResponse(new MetricsResponse(RestStatus.BAD_REQUEST, response));
    }

    private static void handlePartialSuccess(
        BulkResponse bulkItemResponses,
        DataPointGroupingContext context,
        ActionListener<MetricsResponse> listener
    ) {
        // If the request is only partially accepted
        // (i.e. when the server accepts only parts of the data and rejects the rest),
        // the server MUST respond with HTTP 200 OK.
        // https://opentelemetry.io/docs/specs/otlp/#partial-success-1
        RestStatus status = RestStatus.OK;
        int failures = 0;
        for (BulkItemResponse bulkItemResponse : bulkItemResponses.getItems()) {
            failures += bulkItemResponse.isFailed() ? 1 : 0;
            if (bulkItemResponse.isFailed() && bulkItemResponse.getFailure().getStatus() == RestStatus.TOO_MANY_REQUESTS) {
                // If the server receives more requests than the client is allowed or the server is overloaded,
                // the server SHOULD respond with HTTP 429 Too Many Requests or HTTP 503 Service Unavailable
                // and MAY include “Retry-After” header with a recommended time interval in seconds to wait before retrying.
                // https://opentelemetry.io/docs/specs/otlp/#otlphttp-throttling
                status = RestStatus.TOO_MANY_REQUESTS;
            }
        }
        MessageLite response = responseWithRejectedDataPoints(
            failures + context.getIgnoredDataPoints(),
            bulkItemResponses.buildFailureMessage() + context.getIgnoredDataPointsMessage()
        );
        listener.onResponse(new MetricsResponse(status, response));
    }

    private static void handleFailure(ActionListener<MetricsResponse> listener, Exception e, DataPointGroupingContext context) {
        // https://opentelemetry.io/docs/specs/otlp/#failures-1
        // If the processing of the request fails,
        // the server MUST respond with appropriate HTTP 4xx or HTTP 5xx status code.
        listener.onResponse(
            new MetricsResponse(ExceptionsHelper.status(e), responseWithRejectedDataPoints(context.totalDataPoints(), e.getMessage()))
        );
    }

    private static ExportMetricsPartialSuccess responseWithRejectedDataPoints(int rejectedDataPoints, String message) {
        return ExportMetricsServiceResponse.newBuilder()
            .getPartialSuccessBuilder()
            .setRejectedDataPoints(rejectedDataPoints)
            .setErrorMessage(message)
            .build();
    }

    public static class MetricsRequest extends ActionRequest implements CompositeIndicesRequest {
        private final BytesReference exportMetricsServiceRequest;

        public MetricsRequest(StreamInput in) throws IOException {
            super(in);
            exportMetricsServiceRequest = in.readBytesReference();
        }

        public MetricsRequest(BytesReference exportMetricsServiceRequest) {
            this.exportMetricsServiceRequest = exportMetricsServiceRequest;
        }

        @Override
        public ActionRequestValidationException validate() {
            return null;
        }
    }

    public static class MetricsResponse extends ActionResponse {
        private final BytesReference response;
        private final RestStatus status;

        public MetricsResponse(RestStatus status, MessageLite response) {
            this(status, new BytesArray(response.toByteArray()));
        }

        public MetricsResponse(RestStatus status, BytesReference response) {
            this.response = response;
            this.status = status;
        }

        @Override
        public void writeTo(StreamOutput out) throws IOException {
            out.writeBytesReference(response);
            out.writeEnum(status);
        }

        public BytesReference getResponse() {
            return response;
        }

        public RestStatus getStatus() {
            return status;
        }
    }
}<|MERGE_RESOLUTION|>--- conflicted
+++ resolved
@@ -49,10 +49,7 @@
 import org.elasticsearch.xpack.oteldata.otlp.proto.BufferedByteStringAccessor;
 
 import java.io.IOException;
-<<<<<<< HEAD
 import java.util.HashMap;
-=======
->>>>>>> c94f3665
 import java.util.Map;
 
 /**
@@ -133,14 +130,9 @@
         DataPointGroupingContext.DataPointGroup dataPointGroup
     ) throws IOException {
         try (XContentBuilder xContentBuilder = XContentFactory.cborBuilder(new BytesStreamOutput())) {
-<<<<<<< HEAD
-            var dynamicTemplates = new HashMap<String, String>();
-            var dynamicTemplatesParams = new HashMap<String, Map<String, String>>();
-            metricDocumentBuilder.buildMetricDocument(xContentBuilder, dataPointGroup, dynamicTemplates, dynamicTemplatesParams);
-=======
             Map<String, String> dynamicTemplates = Maps.newHashMapWithExpectedSize(dataPointGroup.dataPoints().size());
-            BytesRef tsid = metricDocumentBuilder.buildMetricDocument(xContentBuilder, dynamicTemplates, dataPointGroup);
->>>>>>> c94f3665
+            Map<String, String> dynamicTemplatesParams = Maps.newHashMapWithExpectedSize(dataPointGroup.dataPoints().size());
+            BytesRef tsid = metricDocumentBuilder.buildMetricDocument(xContentBuilder, dataPointGroup, dynamicTemplates, dynamicTemplatesParams);
             bulkRequestBuilder.add(
                 new IndexRequest(dataPointGroup.targetIndex().index()).opType(DocWriteRequest.OpType.CREATE)
                     .setRequireDataStream(true)

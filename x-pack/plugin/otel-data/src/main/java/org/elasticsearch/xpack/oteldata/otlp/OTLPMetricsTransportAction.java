/*
 * Copyright Elasticsearch B.V. and/or licensed to Elasticsearch B.V. under one
 * or more contributor license agreements. Licensed under the Elastic License
 * 2.0; you may not use this file except in compliance with the Elastic License
 * 2.0.
 */

package org.elasticsearch.xpack.oteldata.otlp;

import io.opentelemetry.proto.collector.metrics.v1.ExportMetricsPartialSuccess;
import io.opentelemetry.proto.collector.metrics.v1.ExportMetricsServiceRequest;
import io.opentelemetry.proto.collector.metrics.v1.ExportMetricsServiceResponse;

import com.google.protobuf.MessageLite;

import org.apache.logging.log4j.LogManager;
import org.apache.logging.log4j.Logger;
import org.apache.lucene.util.BytesRef;
import org.elasticsearch.ExceptionsHelper;
import org.elasticsearch.action.ActionListener;
import org.elasticsearch.action.ActionRequest;
import org.elasticsearch.action.ActionRequestValidationException;
import org.elasticsearch.action.ActionResponse;
import org.elasticsearch.action.ActionType;
import org.elasticsearch.action.CompositeIndicesRequest;
import org.elasticsearch.action.DocWriteRequest;
import org.elasticsearch.action.bulk.BulkItemResponse;
import org.elasticsearch.action.bulk.BulkRequestBuilder;
import org.elasticsearch.action.bulk.BulkResponse;
import org.elasticsearch.action.index.IndexRequest;
import org.elasticsearch.action.support.ActionFilters;
import org.elasticsearch.action.support.HandledTransportAction;
import org.elasticsearch.client.internal.Client;
import org.elasticsearch.common.bytes.BytesArray;
import org.elasticsearch.common.bytes.BytesReference;
import org.elasticsearch.common.io.stream.BytesStreamOutput;
import org.elasticsearch.common.io.stream.StreamInput;
import org.elasticsearch.common.io.stream.StreamOutput;
import org.elasticsearch.common.util.Maps;
import org.elasticsearch.injection.guice.Inject;
import org.elasticsearch.rest.RestStatus;
import org.elasticsearch.tasks.Task;
import org.elasticsearch.threadpool.ThreadPool;
import org.elasticsearch.transport.TransportService;
import org.elasticsearch.xcontent.XContentBuilder;
import org.elasticsearch.xcontent.XContentFactory;
import org.elasticsearch.xpack.oteldata.otlp.datapoint.DataPointGroupingContext;
import org.elasticsearch.xpack.oteldata.otlp.docbuilder.MetricDocumentBuilder;
import org.elasticsearch.xpack.oteldata.otlp.proto.BufferedByteStringAccessor;

import java.io.IOException;
import java.util.Map;

/**
 * Transport action for handling OpenTelemetry Protocol (OTLP) Metrics requests.
 * This action processes the incoming metrics data, groups data points, and invokes the
 * appropriate Elasticsearch bulk indexing operations to store the metrics.
 * It also handles the response according to the OpenTelemetry Protocol specifications,
 * including success, partial success responses, and errors due to bad data or server errors.
 *
 * @see <a href="https://opentelemetry.io/docs/specs/otlp">OTLP Specification</a>
 */
public class OTLPMetricsTransportAction extends HandledTransportAction<
    OTLPMetricsTransportAction.MetricsRequest,
    OTLPMetricsTransportAction.MetricsResponse> {

    public static final String NAME = "indices:data/write/otlp/metrics";
    public static final ActionType<MetricsResponse> TYPE = new ActionType<>(NAME);

    private static final Logger logger = LogManager.getLogger(OTLPMetricsTransportAction.class);
    private final Client client;

    @Inject
    public OTLPMetricsTransportAction(
        TransportService transportService,
        ActionFilters actionFilters,
        ThreadPool threadPool,
        Client client
    ) {
        super(NAME, transportService, actionFilters, MetricsRequest::new, threadPool.executor(ThreadPool.Names.WRITE));
        this.client = client;
    }

    @Override
    protected void doExecute(Task task, MetricsRequest request, ActionListener<MetricsResponse> listener) {
        BufferedByteStringAccessor byteStringAccessor = new BufferedByteStringAccessor();
        DataPointGroupingContext context = new DataPointGroupingContext(byteStringAccessor);
        try {
            var metricsServiceRequest = ExportMetricsServiceRequest.parseFrom(request.exportMetricsServiceRequest.streamInput());
            context.groupDataPoints(metricsServiceRequest);
            if (context.totalDataPoints() == 0) {
                handleEmptyRequest(listener);
                return;
            }
            BulkRequestBuilder bulkRequestBuilder = client.prepareBulk();
            MetricDocumentBuilder metricDocumentBuilder = new MetricDocumentBuilder(byteStringAccessor);
            context.consume(dataPointGroup -> addIndexRequest(bulkRequestBuilder, metricDocumentBuilder, dataPointGroup));
            if (bulkRequestBuilder.numberOfActions() == 0) {
                // all data points were ignored
                handlePartialSuccess(listener, context);
                return;
            }

            bulkRequestBuilder.execute(new ActionListener<>() {
                @Override
                public void onResponse(BulkResponse bulkItemResponses) {
                    if (bulkItemResponses.hasFailures() || context.getIgnoredDataPoints() > 0) {
                        handlePartialSuccess(bulkItemResponses, context, listener);
                    } else {
                        handleSuccess(listener);
                    }
                }

                @Override
                public void onFailure(Exception e) {
                    handleFailure(listener, e, context);
                }
            });

        } catch (Exception e) {
            logger.error("failed to execute otlp metrics request", e);
            handleFailure(listener, e, context);
        }
    }

    private void addIndexRequest(
        BulkRequestBuilder bulkRequestBuilder,
        MetricDocumentBuilder metricDocumentBuilder,
        DataPointGroupingContext.DataPointGroup dataPointGroup
    ) throws IOException {
        try (XContentBuilder xContentBuilder = XContentFactory.cborBuilder(new BytesStreamOutput())) {
            Map<String, String> dynamicTemplates = Maps.newHashMapWithExpectedSize(dataPointGroup.dataPoints().size());
            BytesRef tsid = metricDocumentBuilder.buildMetricDocument(xContentBuilder, dynamicTemplates, dataPointGroup);
            bulkRequestBuilder.add(
                new IndexRequest(dataPointGroup.targetIndex().index()).opType(DocWriteRequest.OpType.CREATE)
                    .setRequireDataStream(true)
                    .source(xContentBuilder)
<<<<<<< HEAD
                    // TODO uncomment after https://github.com/elastic/elasticsearch/pull/132566 is merged and before merging this PR
                    // .tsid(tsid)
=======
                    .tsid(tsid)
>>>>>>> a55aa735
                    .setDynamicTemplates(dynamicTemplates)
            );
        }
    }

    private static void handleSuccess(ActionListener<MetricsResponse> listener) {
        listener.onResponse(new MetricsResponse(RestStatus.OK, ExportMetricsServiceResponse.newBuilder().build()));
    }

    private static void handleEmptyRequest(ActionListener<MetricsResponse> listener) {
        // If the server receives an empty request
        // (a request that does not carry any telemetry data)
        // the server SHOULD respond with success.
        // https://opentelemetry.io/docs/specs/otlp/#full-success-1
        handleSuccess(listener);
    }

    private static void handlePartialSuccess(ActionListener<MetricsResponse> listener, DataPointGroupingContext context) {
        // If the request is only partially accepted
        // (i.e. when the server accepts only parts of the data and rejects the rest),
        // the server MUST respond with HTTP 200 OK.
        // https://opentelemetry.io/docs/specs/otlp/#partial-success-1
        MessageLite response = responseWithRejectedDataPoints(context.getIgnoredDataPoints(), context.getIgnoredDataPointsMessage());
        listener.onResponse(new MetricsResponse(RestStatus.BAD_REQUEST, response));
    }

    private static void handlePartialSuccess(
        BulkResponse bulkItemResponses,
        DataPointGroupingContext context,
        ActionListener<MetricsResponse> listener
    ) {
        // If the request is only partially accepted
        // (i.e. when the server accepts only parts of the data and rejects the rest),
        // the server MUST respond with HTTP 200 OK.
        // https://opentelemetry.io/docs/specs/otlp/#partial-success-1
        RestStatus status = RestStatus.OK;
        int failures = 0;
        for (BulkItemResponse bulkItemResponse : bulkItemResponses.getItems()) {
            failures += bulkItemResponse.isFailed() ? 1 : 0;
            if (bulkItemResponse.isFailed() && bulkItemResponse.getFailure().getStatus() == RestStatus.TOO_MANY_REQUESTS) {
                // If the server receives more requests than the client is allowed or the server is overloaded,
                // the server SHOULD respond with HTTP 429 Too Many Requests or HTTP 503 Service Unavailable
                // and MAY include “Retry-After” header with a recommended time interval in seconds to wait before retrying.
                // https://opentelemetry.io/docs/specs/otlp/#otlphttp-throttling
                status = RestStatus.TOO_MANY_REQUESTS;
            }
        }
        MessageLite response = responseWithRejectedDataPoints(
            failures + context.getIgnoredDataPoints(),
            bulkItemResponses.buildFailureMessage() + context.getIgnoredDataPointsMessage()
        );
        listener.onResponse(new MetricsResponse(status, response));
    }

    private static void handleFailure(ActionListener<MetricsResponse> listener, Exception e, DataPointGroupingContext context) {
        // https://opentelemetry.io/docs/specs/otlp/#failures-1
        // If the processing of the request fails,
        // the server MUST respond with appropriate HTTP 4xx or HTTP 5xx status code.
        listener.onResponse(
            new MetricsResponse(ExceptionsHelper.status(e), responseWithRejectedDataPoints(context.totalDataPoints(), e.getMessage()))
        );
    }

    private static ExportMetricsPartialSuccess responseWithRejectedDataPoints(int rejectedDataPoints, String message) {
        return ExportMetricsServiceResponse.newBuilder()
            .getPartialSuccessBuilder()
            .setRejectedDataPoints(rejectedDataPoints)
            .setErrorMessage(message)
            .build();
    }

    public static class MetricsRequest extends ActionRequest implements CompositeIndicesRequest {
        private final BytesReference exportMetricsServiceRequest;

        public MetricsRequest(StreamInput in) throws IOException {
            super(in);
            exportMetricsServiceRequest = in.readBytesReference();
        }

        public MetricsRequest(BytesReference exportMetricsServiceRequest) {
            this.exportMetricsServiceRequest = exportMetricsServiceRequest;
        }

        @Override
        public ActionRequestValidationException validate() {
            return null;
        }
    }

    public static class MetricsResponse extends ActionResponse {
        private final BytesReference response;
        private final RestStatus status;

        public MetricsResponse(RestStatus status, MessageLite response) {
            this(status, new BytesArray(response.toByteArray()));
        }

        public MetricsResponse(RestStatus status, BytesReference response) {
            this.response = response;
            this.status = status;
        }

        @Override
        public void writeTo(StreamOutput out) throws IOException {
            out.writeBytesReference(response);
            out.writeEnum(status);
        }

        public BytesReference getResponse() {
            return response;
        }

        public RestStatus getStatus() {
            return status;
        }
    }
}<|MERGE_RESOLUTION|>--- conflicted
+++ resolved
@@ -135,12 +135,7 @@
                 new IndexRequest(dataPointGroup.targetIndex().index()).opType(DocWriteRequest.OpType.CREATE)
                     .setRequireDataStream(true)
                     .source(xContentBuilder)
-<<<<<<< HEAD
-                    // TODO uncomment after https://github.com/elastic/elasticsearch/pull/132566 is merged and before merging this PR
-                    // .tsid(tsid)
-=======
                     .tsid(tsid)
->>>>>>> a55aa735
                     .setDynamicTemplates(dynamicTemplates)
             );
         }

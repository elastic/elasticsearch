--- conflicted
+++ resolved
@@ -174,11 +174,7 @@
         }
     }
 
-<<<<<<< HEAD
     record ExponentialHistogram(ExponentialHistogramDataPoint dataPoint, Metric metric) implements DataPoint {
-=======
-    record Summary(SummaryDataPoint dataPoint, Metric metric) implements DataPoint {
->>>>>>> 647356e7
 
         @Override
         public long getTimestampUnixNano() {
@@ -207,7 +203,6 @@
 
         @Override
         public void buildMetricValue(MappingHints mappingHints, XContentBuilder builder) throws IOException {
-<<<<<<< HEAD
             if (mappingHints.aggregateMetricDouble()) {
                 buildAggregateMetricDouble(builder, dataPoint.getSum(), dataPoint.getCount());
             } else {
@@ -220,10 +215,6 @@
                 builder.endArray();
                 builder.endObject();
             }
-=======
-            // TODO: Add support for quantiles
-            buildAggregateMetricDouble(builder, dataPoint.getSum(), dataPoint.getCount());
->>>>>>> 647356e7
         }
 
         @Override
@@ -233,20 +224,15 @@
 
         @Override
         public String getDynamicTemplate(MappingHints mappingHints) {
-<<<<<<< HEAD
             if (mappingHints.aggregateMetricDouble()) {
                 return "summary";
             } else {
                 return "histogram";
             }
-=======
-            return "summary";
->>>>>>> 647356e7
         }
 
         @Override
         public boolean isValid(Set<String> errors) {
-<<<<<<< HEAD
             if (metric.getExponentialHistogram().getAggregationTemporality() != AggregationTemporality.AGGREGATION_TEMPORALITY_DELTA) {
                 errors.add("cumulative exponential histogram metrics are not supported, ignoring " + metric.getName());
                 return false;
@@ -321,8 +307,55 @@
                 errors.add("histogram with a single bucket and no explicit bounds is not supported, ignoring " + metric.getName());
                 return false;
             }
-=======
->>>>>>> 647356e7
+            return true;
+        }
+    }
+
+    record Summary(SummaryDataPoint dataPoint, Metric metric) implements DataPoint {
+
+        @Override
+        public long getTimestampUnixNano() {
+            return dataPoint.getTimeUnixNano();
+        }
+
+        @Override
+        public List<KeyValue> getAttributes() {
+            return dataPoint.getAttributesList();
+        }
+
+        @Override
+        public long getStartTimestampUnixNano() {
+            return dataPoint.getStartTimeUnixNano();
+        }
+
+        @Override
+        public String getUnit() {
+            return metric.getUnit();
+        }
+
+        @Override
+        public String getMetricName() {
+            return metric.getName();
+        }
+
+        @Override
+        public void buildMetricValue(MappingHints mappingHints, XContentBuilder builder) throws IOException {
+            // TODO: Add support for quantiles
+            buildAggregateMetricDouble(builder, dataPoint.getSum(), dataPoint.getCount());
+        }
+
+        @Override
+        public long getDocCount() {
+            return dataPoint.getCount();
+        }
+
+        @Override
+        public String getDynamicTemplate(MappingHints mappingHints) {
+            return "summary";
+        }
+
+        @Override
+        public boolean isValid(Set<String> errors) {
             return true;
         }
     }

/*
 * Copyright Elasticsearch B.V. and/or licensed to Elasticsearch B.V. under one
 * or more contributor license agreements. Licensed under the Elastic License
 * 2.0; you may not use this file except in compliance with the Elastic License
 * 2.0.
 */

package org.elasticsearch.xpack.oteldata.otlp.docbuilder;

import io.opentelemetry.proto.common.v1.AnyValue;
import io.opentelemetry.proto.common.v1.InstrumentationScope;
import io.opentelemetry.proto.common.v1.KeyValue;
import io.opentelemetry.proto.resource.v1.Resource;

import com.google.protobuf.ByteString;

import org.apache.lucene.util.BytesRef;
import org.elasticsearch.cluster.routing.TsidBuilder;
import org.elasticsearch.common.Strings;
import org.elasticsearch.common.hash.BufferedMurmur3Hasher;
import org.elasticsearch.xcontent.XContentBuilder;
import org.elasticsearch.xpack.oteldata.otlp.datapoint.DataPoint;
import org.elasticsearch.xpack.oteldata.otlp.datapoint.DataPointGroupingContext;
import org.elasticsearch.xpack.oteldata.otlp.datapoint.TargetIndex;
import org.elasticsearch.xpack.oteldata.otlp.proto.BufferedByteStringAccessor;

import java.io.IOException;
import java.util.List;
import java.util.Map;
import java.util.concurrent.TimeUnit;

/**
 * This class constructs an Elasticsearch document representation of a metric data point group.
 * It also handles dynamic templates for metrics based on their attributes.
 */
public class MetricDocumentBuilder {

    private final BufferedByteStringAccessor byteStringAccessor;
    private final BufferedMurmur3Hasher hasher = new BufferedMurmur3Hasher(0);

    public MetricDocumentBuilder(BufferedByteStringAccessor byteStringAccessor) {
        this.byteStringAccessor = byteStringAccessor;
    }

<<<<<<< HEAD
    public void buildMetricDocument(
        XContentBuilder builder,
        DataPointGroupingContext.DataPointGroup dataPointGroup,
        Map<String, String> dynamicTemplates,
        Map<String, Map<String, String>> dynamicTemplatesParams
=======
    public BytesRef buildMetricDocument(
        XContentBuilder builder,
        Map<String, String> dynamicTemplates,
        DataPointGroupingContext.DataPointGroup dataPointGroup
>>>>>>> c94f3665
    ) throws IOException {
        List<DataPoint> dataPoints = dataPointGroup.dataPoints();
        builder.startObject();
        builder.field("@timestamp", TimeUnit.NANOSECONDS.toMillis(dataPointGroup.getTimestampUnixNano()));
        if (dataPointGroup.getStartTimestampUnixNano() != 0) {
            builder.field("start_timestamp", TimeUnit.NANOSECONDS.toMillis(dataPointGroup.getStartTimestampUnixNano()));
        }
        buildResource(dataPointGroup.resource(), dataPointGroup.resourceSchemaUrl(), builder);
        buildDataStream(builder, dataPointGroup.targetIndex());
        buildScope(builder, dataPointGroup.scopeSchemaUrl(), dataPointGroup.scope());
        buildDataPointAttributes(builder, dataPointGroup.dataPointAttributes(), dataPointGroup.unit());
        String metricNamesHash = dataPointGroup.getMetricNamesHash(hasher);
        builder.field("_metric_names_hash", metricNamesHash);

        long docCount = 0;
        builder.startObject("metrics");
        for (int i = 0, dataPointsSize = dataPoints.size(); i < dataPointsSize; i++) {
            DataPoint dataPoint = dataPoints.get(i);
            builder.field(dataPoint.getMetricName());
            MappingHints mappingHints = MappingHints.fromAttributes(dataPoint.getAttributes());
            dataPoint.buildMetricValue(mappingHints, builder);
            String dynamicTemplate = dataPoint.getDynamicTemplate(mappingHints);
            if (dynamicTemplate != null) {
                String metricFieldPath = "metrics." + dataPoint.getMetricName();
                dynamicTemplates.put(metricFieldPath, dynamicTemplate);
                if (dataPointGroup.unit() != null && dataPointGroup.unit().isEmpty() == false) {
                    // Store the unit of the metric in the dynamic template parameters
                    dynamicTemplatesParams.put(metricFieldPath, Map.of("unit", dataPointGroup.unit()));
                }
            }
            if (mappingHints.docCount()) {
                docCount = dataPoint.getDocCount();
            }
        }
        builder.endObject();
        if (docCount > 0) {
            builder.field("_doc_count", docCount);
        }
        builder.endObject();
<<<<<<< HEAD
=======
        TsidBuilder tsidBuilder = dataPointGroup.tsidBuilder();
        tsidBuilder.addStringDimension("_metric_names_hash", metricNamesHash);
        return tsidBuilder.buildTsid();
>>>>>>> c94f3665
    }

    private void buildResource(Resource resource, ByteString schemaUrl, XContentBuilder builder) throws IOException {
        builder.startObject("resource");
        addFieldIfNotEmpty(builder, "schema_url", schemaUrl);
        if (resource.getDroppedAttributesCount() > 0) {
            builder.field("dropped_attributes_count", resource.getDroppedAttributesCount());
        }
        builder.startObject("attributes");
        buildAttributes(builder, resource.getAttributesList());
        builder.endObject();
        builder.endObject();
    }

    private void buildScope(XContentBuilder builder, ByteString schemaUrl, InstrumentationScope scope) throws IOException {
        builder.startObject("scope");
        addFieldIfNotEmpty(builder, "schema_url", schemaUrl);
        if (scope.getDroppedAttributesCount() > 0) {
            builder.field("dropped_attributes_count", scope.getDroppedAttributesCount());
        }
        addFieldIfNotEmpty(builder, "name", scope.getNameBytes());
        addFieldIfNotEmpty(builder, "version", scope.getVersionBytes());
        builder.startObject("attributes");
        buildAttributes(builder, scope.getAttributesList());
        builder.endObject();
        builder.endObject();
    }

    private void addFieldIfNotEmpty(XContentBuilder builder, String name, ByteString value) throws IOException {
        if (value != null && value.isEmpty() == false) {
            builder.field(name);
            byteStringAccessor.utf8Value(builder, value);
        }
    }

    private void buildDataPointAttributes(XContentBuilder builder, List<KeyValue> attributes, String unit) throws IOException {
        builder.startObject("attributes");
        buildAttributes(builder, attributes);
        builder.endObject();
        if (Strings.hasLength(unit)) {
            builder.field("unit", unit);
        }
    }

    private void buildDataStream(XContentBuilder builder, TargetIndex targetIndex) throws IOException {
        if (targetIndex.isDataStream() == false) {
            return;
        }
        builder.startObject("data_stream");
        builder.field("type", targetIndex.type());
        builder.field("dataset", targetIndex.dataset());
        builder.field("namespace", targetIndex.namespace());
        builder.endObject();
    }

    private void buildAttributes(XContentBuilder builder, List<KeyValue> attributes) throws IOException {
        for (int i = 0, size = attributes.size(); i < size; i++) {
            KeyValue attribute = attributes.get(i);
            String key = attribute.getKey();
            if (isIgnoredAttribute(key) == false) {
                builder.field(key);
                attributeValue(builder, attribute.getValue());
            }
        }
    }

    /**
     * Checks if the given attribute key is an ignored attribute.
     * Ignored attributes are well-known Elastic-specific attributes
     * that influence how the documents are indexed but are not stored themselves.
     *
     * @param attributeKey the attribute key to check
     * @return true if the attribute is ignored, false otherwise
     */
    public static boolean isIgnoredAttribute(String attributeKey) {
        return TargetIndex.isTargetIndexAttribute(attributeKey) || MappingHints.isMappingHintsAttribute(attributeKey);
    }

    private void attributeValue(XContentBuilder builder, AnyValue value) throws IOException {
        switch (value.getValueCase()) {
            case STRING_VALUE -> byteStringAccessor.utf8Value(builder, value.getStringValueBytes());
            case BOOL_VALUE -> builder.value(value.getBoolValue());
            case INT_VALUE -> builder.value(value.getIntValue());
            case DOUBLE_VALUE -> builder.value(value.getDoubleValue());
            case ARRAY_VALUE -> {
                builder.startArray();
                List<AnyValue> valuesList = value.getArrayValue().getValuesList();
                for (int i = 0, valuesListSize = valuesList.size(); i < valuesListSize; i++) {
                    AnyValue arrayValue = valuesList.get(i);
                    attributeValue(builder, arrayValue);
                }
                builder.endArray();
            }
            default -> throw new IllegalArgumentException("Unsupported attribute value type: " + value.getValueCase());
        }
    }

}<|MERGE_RESOLUTION|>--- conflicted
+++ resolved
@@ -42,18 +42,11 @@
         this.byteStringAccessor = byteStringAccessor;
     }
 
-<<<<<<< HEAD
-    public void buildMetricDocument(
+    public BytesRef buildMetricDocument(
         XContentBuilder builder,
         DataPointGroupingContext.DataPointGroup dataPointGroup,
         Map<String, String> dynamicTemplates,
         Map<String, Map<String, String>> dynamicTemplatesParams
-=======
-    public BytesRef buildMetricDocument(
-        XContentBuilder builder,
-        Map<String, String> dynamicTemplates,
-        DataPointGroupingContext.DataPointGroup dataPointGroup
->>>>>>> c94f3665
     ) throws IOException {
         List<DataPoint> dataPoints = dataPointGroup.dataPoints();
         builder.startObject();
@@ -93,12 +86,9 @@
             builder.field("_doc_count", docCount);
         }
         builder.endObject();
-<<<<<<< HEAD
-=======
         TsidBuilder tsidBuilder = dataPointGroup.tsidBuilder();
         tsidBuilder.addStringDimension("_metric_names_hash", metricNamesHash);
         return tsidBuilder.buildTsid();
->>>>>>> c94f3665
     }
 
     private void buildResource(Resource resource, ByteString schemaUrl, XContentBuilder builder) throws IOException {

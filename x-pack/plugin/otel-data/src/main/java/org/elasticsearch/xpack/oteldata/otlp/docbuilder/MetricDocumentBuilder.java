/*
 * Copyright Elasticsearch B.V. and/or licensed to Elasticsearch B.V. under one
 * or more contributor license agreements. Licensed under the Elastic License
 * 2.0; you may not use this file except in compliance with the Elastic License
 * 2.0.
 */

package org.elasticsearch.xpack.oteldata.otlp.docbuilder;

import io.opentelemetry.proto.common.v1.AnyValue;
import io.opentelemetry.proto.common.v1.InstrumentationScope;
import io.opentelemetry.proto.common.v1.KeyValue;
import io.opentelemetry.proto.resource.v1.Resource;

import com.google.protobuf.ByteString;

import org.elasticsearch.common.Strings;
import org.elasticsearch.xcontent.XContentBuilder;
import org.elasticsearch.xpack.oteldata.otlp.datapoint.DataPoint;
import org.elasticsearch.xpack.oteldata.otlp.datapoint.DataPointGroupingContext;
import org.elasticsearch.xpack.oteldata.otlp.datapoint.TargetIndex;
import org.elasticsearch.xpack.oteldata.otlp.proto.BufferedByteStringAccessor;

import java.io.IOException;
import java.util.HashMap;
import java.util.List;
import java.util.concurrent.TimeUnit;

/**
 * This class constructs an Elasticsearch document representation of a metric data point group.
 * It also handles dynamic templates for metrics based on their attributes.
 */
public class MetricDocumentBuilder {

    private final BufferedByteStringAccessor byteStringAccessor;

    public MetricDocumentBuilder(BufferedByteStringAccessor byteStringAccessor) {
        this.byteStringAccessor = byteStringAccessor;
    }

    public HashMap<String, String> buildMetricDocument(XContentBuilder builder, DataPointGroupingContext.DataPointGroup dataPointGroup)
        throws IOException {
        HashMap<String, String> dynamicTemplates = new HashMap<>();
        List<DataPoint> dataPoints = dataPointGroup.dataPoints();
        builder.startObject();
        builder.field("@timestamp", TimeUnit.NANOSECONDS.toMillis(dataPointGroup.getTimestampUnixNano()));
        if (dataPointGroup.getStartTimestampUnixNano() != 0) {
            builder.field("start_timestamp", TimeUnit.NANOSECONDS.toMillis(dataPointGroup.getStartTimestampUnixNano()));
        }
        buildResource(dataPointGroup.resource(), dataPointGroup.resourceSchemaUrl(), builder);
        buildScope(builder, dataPointGroup.scopeSchemaUrl(), dataPointGroup.scope());
        buildDataPointAttributes(builder, dataPointGroup.dataPointAttributes(), dataPointGroup.unit());
        builder.field("_metric_names_hash", dataPointGroup.getMetricNamesHash());

        builder.startObject("metrics");
        for (int i = 0, dataPointsSize = dataPoints.size(); i < dataPointsSize; i++) {
            DataPoint dataPoint = dataPoints.get(i);
            builder.field(dataPoint.getMetricName());
            dataPoint.buildMetricValue(builder);
            String dynamicTemplate = dataPoint.getDynamicTemplate(MappingHints.empty());
            if (dynamicTemplate != null) {
                dynamicTemplates.put("metrics." + dataPoint.getMetricName(), dynamicTemplate);
            }
        }
        builder.endObject();
        builder.endObject();
        return dynamicTemplates;
    }

    private void buildResource(Resource resource, ByteString schemaUrl, XContentBuilder builder) throws IOException {
        builder.startObject("resource");
        addFieldIfNotEmpty(builder, "schema_url", schemaUrl);
        if (resource.getDroppedAttributesCount() > 0) {
            builder.field("dropped_attributes_count", resource.getDroppedAttributesCount());
        }
        builder.startObject("attributes");
        buildAttributes(builder, resource.getAttributesList());
        builder.endObject();
        builder.endObject();
    }

    private void buildScope(XContentBuilder builder, ByteString schemaUrl, InstrumentationScope scope) throws IOException {
        builder.startObject("scope");
        addFieldIfNotEmpty(builder, "schema_url", schemaUrl);
        if (scope.getDroppedAttributesCount() > 0) {
            builder.field("dropped_attributes_count", scope.getDroppedAttributesCount());
        }
        addFieldIfNotEmpty(builder, "name", scope.getNameBytes());
        addFieldIfNotEmpty(builder, "version", scope.getVersionBytes());
        builder.startObject("attributes");
        buildAttributes(builder, scope.getAttributesList());
        builder.endObject();
        builder.endObject();
    }

    private void addFieldIfNotEmpty(XContentBuilder builder, String name, ByteString value) throws IOException {
        if (value != null && value.isEmpty() == false) {
            builder.field(name);
            byteStringAccessor.utf8Value(builder, value);
        }
    }

    private void buildDataPointAttributes(XContentBuilder builder, List<KeyValue> attributes, String unit) throws IOException {
        builder.startObject("attributes");
        buildAttributes(builder, attributes);
        builder.endObject();
        if (Strings.hasLength(unit)) {
            builder.field("unit", unit);
        }
    }

    private void buildAttributes(XContentBuilder builder, List<KeyValue> attributes) throws IOException {
        for (int i = 0, size = attributes.size(); i < size; i++) {
            KeyValue attribute = attributes.get(i);
            String key = attribute.getKey();
            if (isIgnoredAttribute(key) == false) {
                builder.field(key);
                attributeValue(builder, attribute.getValue());
            }
        }
    }

    /**
     * Checks if the given attribute key is an ignored attribute.
     * Ignored attributes are well-known Elastic-specific attributes
     * that influence how the documents are indexed but are not stored themselves.
     *
     * @param attributeKey the attribute key to check
     * @return true if the attribute is ignored, false otherwise
     */
    public static boolean isIgnoredAttribute(String attributeKey) {
<<<<<<< HEAD
        return attributeKey.equals(TargetIndex.ELASTICSEARCH_INDEX)
            || attributeKey.equals(TargetIndex.DATA_STREAM_DATASET)
            || attributeKey.equals(TargetIndex.DATA_STREAM_NAMESPACE);
=======
        return attributeKey.equals(MappingHints.MAPPING_HINTS);
>>>>>>> b1b21211
    }

    private void attributeValue(XContentBuilder builder, AnyValue value) throws IOException {
        switch (value.getValueCase()) {
            case STRING_VALUE -> byteStringAccessor.utf8Value(builder, value.getStringValueBytes());
            case BOOL_VALUE -> builder.value(value.getBoolValue());
            case INT_VALUE -> builder.value(value.getIntValue());
            case DOUBLE_VALUE -> builder.value(value.getDoubleValue());
            case ARRAY_VALUE -> {
                builder.startArray();
                List<AnyValue> valuesList = value.getArrayValue().getValuesList();
                for (int i = 0, valuesListSize = valuesList.size(); i < valuesListSize; i++) {
                    AnyValue arrayValue = valuesList.get(i);
                    attributeValue(builder, arrayValue);
                }
                builder.endArray();
            }
            default -> throw new IllegalArgumentException("Unsupported attribute value type: " + value.getValueCase());
        }
    }

}<|MERGE_RESOLUTION|>--- conflicted
+++ resolved
@@ -7,13 +7,11 @@
 
 package org.elasticsearch.xpack.oteldata.otlp.docbuilder;
 
+import com.google.protobuf.ByteString;
 import io.opentelemetry.proto.common.v1.AnyValue;
 import io.opentelemetry.proto.common.v1.InstrumentationScope;
 import io.opentelemetry.proto.common.v1.KeyValue;
 import io.opentelemetry.proto.resource.v1.Resource;
-
-import com.google.protobuf.ByteString;
-
 import org.elasticsearch.common.Strings;
 import org.elasticsearch.xcontent.XContentBuilder;
 import org.elasticsearch.xpack.oteldata.otlp.datapoint.DataPoint;
@@ -129,13 +127,10 @@
      * @return true if the attribute is ignored, false otherwise
      */
     public static boolean isIgnoredAttribute(String attributeKey) {
-<<<<<<< HEAD
         return attributeKey.equals(TargetIndex.ELASTICSEARCH_INDEX)
             || attributeKey.equals(TargetIndex.DATA_STREAM_DATASET)
-            || attributeKey.equals(TargetIndex.DATA_STREAM_NAMESPACE);
-=======
-        return attributeKey.equals(MappingHints.MAPPING_HINTS);
->>>>>>> b1b21211
+            || attributeKey.equals(TargetIndex.DATA_STREAM_NAMESPACE)
+            || attributeKey.equals(MappingHints.MAPPING_HINTS);
     }
 
     private void attributeValue(XContentBuilder builder, AnyValue value) throws IOException {

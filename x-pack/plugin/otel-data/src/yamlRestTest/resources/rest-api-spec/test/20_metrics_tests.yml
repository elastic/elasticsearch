--- conflicted
+++ resolved
@@ -353,25 +353,40 @@
   - match: { hits.hits.0.fields.host\.name: [ "localhost" ] }
 
 ---
-<<<<<<< HEAD
+data stream settings ilm:
+  - do:
+      bulk:
+        index: metrics-generic.otel-default
+        refresh: true
+        body:
+          - create: {"dynamic_templates":{"metrics.foo.bar":"counter_long"}}
+          - "@timestamp": 2024-07-18T14:00:00Z
+            resource:
+              attributes:
+                host.name: localhost
+            metrics:
+              foo.bar: 42
+  - is_false: errors
+  - do:
+      indices.put_data_stream_settings:
+        name: metrics-generic.otel-default
+        body:
+          index:
+            number_of_shards: 2
+  - match: { data_streams.0.name: metrics-generic.otel-default }
+  - match: { data_streams.0.applied_to_data_stream: true }
+
+---
 unit metadata:
-=======
-data stream settings ilm:
->>>>>>> 8889536a
-  - do:
-      bulk:
-        index: metrics-generic.otel-default
-        refresh: true
-        body:
-<<<<<<< HEAD
+  - do:
+      bulk:
+        index: metrics-generic.otel-default
+        refresh: true
+        body:
           - {"create": {"dynamic_templates":{"metrics.foo.bar":"gauge_double"},"dynamic_templates_params":{"metrics.foo.bar":{"unit": "{percent}"}}}}
           - "@timestamp": 2024-07-18T14:00:00Z
             scope:
               name: foo
-=======
-          - create: {"dynamic_templates":{"metrics.foo.bar":"counter_long"}}
-          - "@timestamp": 2024-07-18T14:00:00Z
->>>>>>> 8889536a
             resource:
               attributes:
                 host.name: localhost
@@ -379,7 +394,6 @@
               foo.bar: 42
   - is_false: errors
   - do:
-<<<<<<< HEAD
       indices.get_data_stream:
         name: metrics-generic.otel-default
   - set: { data_streams.0.indices.0.index_name: idx0name }
@@ -389,13 +403,4 @@
         index: $idx0name
         expand_wildcards: hidden
   - match: { .$idx0name.mappings.properties.metrics.properties.foo\.bar.type: 'double' }
-  - match: { .$idx0name.mappings.properties.metrics.properties.foo\.bar.meta.unit: '{percent}' }
-=======
-      indices.put_data_stream_settings:
-        name: metrics-generic.otel-default
-        body:
-          index:
-            number_of_shards: 2
-  - match: { data_streams.0.name: metrics-generic.otel-default }
-  - match: { data_streams.0.applied_to_data_stream: true }
->>>>>>> 8889536a
+  - match: { .$idx0name.mappings.properties.metrics.properties.foo\.bar.meta.unit: '{percent}' }
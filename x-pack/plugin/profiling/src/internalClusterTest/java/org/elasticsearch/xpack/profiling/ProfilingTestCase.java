--- conflicted
+++ resolved
@@ -7,7 +7,6 @@
 
 package org.elasticsearch.xpack.profiling;
 
-import org.elasticsearch.action.DocWriteResponse;
 import org.elasticsearch.action.admin.cluster.settings.ClusterUpdateSettingsRequest;
 import org.elasticsearch.action.admin.cluster.settings.ClusterUpdateSettingsResponse;
 import org.elasticsearch.action.admin.indices.create.CreateIndexResponse;
@@ -18,7 +17,6 @@
 import org.elasticsearch.datastreams.DataStreamsPlugin;
 import org.elasticsearch.license.LicenseSettings;
 import org.elasticsearch.plugins.Plugin;
-import org.elasticsearch.rest.RestStatus;
 import org.elasticsearch.test.ESIntegTestCase;
 import org.elasticsearch.transport.netty4.Netty4Plugin;
 import org.elasticsearch.xcontent.XContentType;
@@ -35,7 +33,6 @@
 import java.util.ArrayList;
 import java.util.Collection;
 import java.util.List;
-import java.util.Map;
 
 @ESIntegTestCase.ClusterScope(scope = ESIntegTestCase.Scope.TEST, numDataNodes = 1)
 public abstract class ProfilingTestCase extends ESIntegTestCase {
@@ -76,11 +73,6 @@
         return ProfilingTestCase.class.getClassLoader().getResourceAsStream(resource).readAllBytes();
     }
 
-<<<<<<< HEAD
-    private void indexDoc(String index, String id, Map<String, Object> source) {
-        DocWriteResponse indexResponse = prepareIndex(index).setId(id).setSource(source).setCreate(true).get();
-        assertEquals(RestStatus.CREATED, indexResponse.status());
-=======
     protected final void createIndex(String name, String bodyFileName) throws Exception {
         CreateIndexResponse response = client().admin()
             .indices()
@@ -90,12 +82,6 @@
             .get();
         assertTrue("Creation of [" + name + "] is not acknowledged.", response.isAcknowledged());
         assertTrue("Shards for [" + name + "] are not acknowledged.", response.isShardsAcknowledged());
->>>>>>> 484bde9f
-    }
-
-    protected final void indexDoc(String index, String id, Map<String, Object> source) {
-        DocWriteResponse indexResponse = client().prepareIndex(index).setId(id).setSource(source).setCreate(true).get();
-        assertEquals(RestStatus.CREATED, indexResponse.status());
     }
 
     /**

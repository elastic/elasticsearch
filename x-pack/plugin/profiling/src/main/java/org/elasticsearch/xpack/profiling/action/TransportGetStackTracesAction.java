--- conflicted
+++ resolved
@@ -317,7 +317,6 @@
             // Especially with high cardinality fields, this makes aggregations really slow.
             .executionHint("map")
             .subAggregation(new SumAggregationBuilder("count").field("Stacktrace.count"));
-<<<<<<< HEAD
         TermsAggregationBuilder groupByHostId = new TermsAggregationBuilder("group_by")
             // 'size' specifies the max number of host ID we support per request.
             .size(MAX_TRACE_EVENTS_RESULT_SIZE)
@@ -334,14 +333,7 @@
             // Especially with high cardinality fields, this makes aggregations really slow.
             .executionHint("map")
             .subAggregation(groupByHostId);
-        SubGroupCollector subGroups = SubGroupCollector.attach(
-            groupByStackTraceId,
-            request.getAggregationFields(),
-            request.isLegacyAggregationField()
-        );
-=======
         SubGroupCollector subGroups = SubGroupCollector.attach(groupByStackTraceId, request.getAggregationFields());
->>>>>>> b2f290f1
         client.prepareSearch(eventsIndex.getName())
             .setTrackTotalHits(false)
             .setSize(0)

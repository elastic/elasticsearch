--- conflicted
+++ resolved
@@ -54,12 +54,9 @@
     // version 11: Added 'profiling.agent.protocol' keyword mapping to profiling-hosts
     // version 12: Added 'profiling.agent.env_https_proxy' keyword mapping to profiling-hosts
     // version 13: Added 'container.id' keyword mapping to profiling-events
-<<<<<<< HEAD
-    // version 15: Added 'profiling.executable.name' keyword mapping to profiling-events
-=======
     // version 14: Stop using using _source.mode attribute in index templates
     // version 15: Use LogsDB mode for profiling-events-* (~30% smaller storage footprint)
->>>>>>> 873827db
+    // version 16: Added 'profiling.executable.name' keyword mapping to profiling-events
     public static final int INDEX_TEMPLATE_VERSION = 15;
 
     // history for individual indices / index templates. Only bump these for breaking changes that require to create a new index

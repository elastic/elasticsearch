--- conflicted
+++ resolved
@@ -552,12 +552,8 @@
                 continue;
             }
 
-<<<<<<< HEAD
-            // apply verification for individual fields
-=======
             Map<String, FieldCapabilities> types = new LinkedHashMap<>(entry.getValue());
             // apply verification and possibly remove the "duplicate" CONSTANT_KEYWORD field type
->>>>>>> d6cd4ce7
             final InvalidMappedField invalidField = validityVerifier.apply(fieldName, types);
             // apply verification for fields belonging to index aliases
             Map<String, InvalidMappedField> invalidFieldsForAliases = getInvalidFieldsForAliases(fieldName, types, aliases);

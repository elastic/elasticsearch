--- conflicted
+++ resolved
@@ -12,11 +12,7 @@
 import org.elasticsearch.Version;
 import org.elasticsearch.core.Nullable;
 
-<<<<<<< HEAD
-public record TestNode(String id, Version version, TransportVersion transportVersion, HttpHost publishAddress) {
-=======
 public record TestNode(String id, Version version, @Nullable TransportVersion transportVersion, HttpHost publishAddress) {
->>>>>>> dc6ccbbe
     @Override
     public String toString() {
         return "Node{" + "id='" + id + '\'' + ", version=" + version + '}';

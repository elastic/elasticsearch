/*
 * Copyright Elasticsearch B.V. and/or licensed to Elasticsearch B.V. under one
 * or more contributor license agreements. Licensed under the Elastic License
 * 2.0; you may not use this file except in compliance with the Elastic License
 * 2.0.
 */

package org.elasticsearch.xpack.rank;

import org.elasticsearch.features.FeatureSpecification;
import org.elasticsearch.features.NodeFeature;
import org.elasticsearch.xpack.rank.linear.LinearRetrieverBuilder;

import java.util.Set;

import static org.elasticsearch.search.retriever.CompoundRetrieverBuilder.INNER_RETRIEVERS_FILTER_SUPPORT;
import static org.elasticsearch.xpack.rank.linear.L2ScoreNormalizer.LINEAR_RETRIEVER_L2_NORM;
import static org.elasticsearch.xpack.rank.linear.LinearRetrieverBuilder.LINEAR_RETRIEVER_MINSCORE_FIX;
import static org.elasticsearch.xpack.rank.linear.MinMaxScoreNormalizer.LINEAR_RETRIEVER_MINMAX_SINGLE_DOC_FIX;

public class RankRRFFeatures implements FeatureSpecification {

    public static final NodeFeature LINEAR_RETRIEVER_SUPPORTED = new NodeFeature("linear_retriever_supported");

    @Override
    public Set<NodeFeature> getFeatures() {
        return Set.of(LINEAR_RETRIEVER_SUPPORTED);
    }

    @Override
    public Set<NodeFeature> getTestFeatures() {
        return Set.of(
            INNER_RETRIEVERS_FILTER_SUPPORT,
            LINEAR_RETRIEVER_MINMAX_SINGLE_DOC_FIX,
            LINEAR_RETRIEVER_L2_NORM,
<<<<<<< HEAD
            LinearRetrieverBuilder.MULTI_FIELDS_QUERY_FORMAT_SUPPORT
=======
            LINEAR_RETRIEVER_MINSCORE_FIX
>>>>>>> 85942018
        );
    }
}<|MERGE_RESOLUTION|>--- conflicted
+++ resolved
@@ -33,11 +33,8 @@
             INNER_RETRIEVERS_FILTER_SUPPORT,
             LINEAR_RETRIEVER_MINMAX_SINGLE_DOC_FIX,
             LINEAR_RETRIEVER_L2_NORM,
-<<<<<<< HEAD
+            LINEAR_RETRIEVER_MINSCORE_FIX,
             LinearRetrieverBuilder.MULTI_FIELDS_QUERY_FORMAT_SUPPORT
-=======
-            LINEAR_RETRIEVER_MINSCORE_FIX
->>>>>>> 85942018
         );
     }
 }
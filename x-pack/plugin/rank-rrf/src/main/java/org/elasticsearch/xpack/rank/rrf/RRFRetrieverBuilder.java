--- conflicted
+++ resolved
@@ -54,14 +54,10 @@
 public final class RRFRetrieverBuilder extends CompoundRetrieverBuilder<RRFRetrieverBuilder> {
     public static final NodeFeature MULTI_FIELDS_QUERY_FORMAT_SUPPORT = new NodeFeature("rrf_retriever.multi_fields_query_format_support");
     public static final NodeFeature WEIGHTED_SUPPORT = new NodeFeature("rrf_retriever.weighted_support");
-<<<<<<< HEAD
     public static final NodeFeature SIMPLIFIED_WEIGHTED_SUPPORT = new NodeFeature("rrf_retriever.simplified_weighted_support");
-
-=======
     public static final NodeFeature MULTI_INDEX_SIMPLIFIED_FORMAT_SUPPORT = new NodeFeature(
         "rrf_retriever.multi_index_simplified_format_support"
     );
->>>>>>> 4a2d8fd4
     public static final String NAME = "rrf";
 
     public static final ParseField RETRIEVERS_FIELD = new ParseField("retrievers");

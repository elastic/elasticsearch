--- conflicted
+++ resolved
@@ -284,15 +284,12 @@
         // it was a result from another shard
         InternalAggregations currentTree = InternalAggregations.EMPTY;
         InternalAggregation.ReduceContext finalReduceContext = InternalAggregation.ReduceContext.forFinalReduction(
-<<<<<<< HEAD
-                reduceContext.bigArrays(), reduceContext.scriptService(), b -> {}, PipelineTree.EMPTY, reduceContext.isCanceled());
-=======
             reduceContext.bigArrays(),
             reduceContext.scriptService(),
             b -> {},
-            PipelineTree.EMPTY
+            PipelineTree.EMPTY,
+            reduceContext.isCanceled()
         );
->>>>>>> a9ae3136
         for (SearchResponse rolledResponse : rolledResponses) {
             List<InternalAggregation> unrolledAggs = new ArrayList<>(rolledResponse.getAggregations().asList().size());
             for (Aggregation agg : rolledResponse.getAggregations()) {

--- conflicted
+++ resolved
@@ -122,14 +122,11 @@
 
         client.multiSearch(msearch, ActionListener.wrap(msearchResponse -> {
             InternalAggregation.ReduceContext context = InternalAggregation.ReduceContext.forPartialReduction(
-<<<<<<< HEAD
-                    bigArrays, scriptService, () -> PipelineAggregator.PipelineTree.EMPTY, ((CancellableTask) task)::isCancelled);
-=======
                 bigArrays,
                 scriptService,
-                () -> PipelineAggregator.PipelineTree.EMPTY
-            );
->>>>>>> a9ae3136
+                () -> PipelineAggregator.PipelineTree.EMPTY,
+                ((CancellableTask) task)::isCancelled
+            );
             listener.onResponse(processResponses(rollupSearchContext, msearchResponse, context));
         }, listener::onFailure));
     }

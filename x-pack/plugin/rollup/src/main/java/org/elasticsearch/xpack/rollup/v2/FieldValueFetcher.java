/*
 * Copyright Elasticsearch B.V. and/or licensed to Elasticsearch B.V. under one
 * or more contributor license agreements. Licensed under the Elastic License
 * 2.0; you may not use this file except in compliance with the Elastic License
 * 2.0.
 */

package org.elasticsearch.xpack.rollup.v2;

import org.apache.lucene.index.LeafReaderContext;
import org.apache.lucene.util.BytesRef;
import org.elasticsearch.index.fielddata.FormattedDocValues;
import org.elasticsearch.index.fielddata.IndexFieldData;
import org.elasticsearch.index.mapper.MappedFieldType;
import org.elasticsearch.index.query.SearchExecutionContext;
import org.elasticsearch.search.DocValueFormat;

import java.io.IOException;
import java.math.BigInteger;
import java.util.ArrayList;
import java.util.Collections;
import java.util.List;
import java.util.Set;
import java.util.function.Function;

/**
 * Utility class used for fetching field values by reading field data
 */
class FieldValueFetcher {

    private static final Set<Class<?>> VALID_METRIC_TYPES = Set.of(
        Long.class,
        Double.class,
        BigInteger.class,
        String.class,
        BytesRef.class
    );
    private static final Set<Class<?>> VALID_LABEL_TYPES = Set.of(
        Long.class,
        Double.class,
        BigInteger.class,
        String.class,
        BytesRef.class,
        Boolean.class
    );

    private final String name;
    private final MappedFieldType fieldType;
    private final DocValueFormat format;
    private final IndexFieldData<?> fieldData;
    private final Function<Object, Object> valueFunc;

    protected FieldValueFetcher(String name, MappedFieldType fieldType, IndexFieldData<?> fieldData, Function<Object, Object> valueFunc) {
        this.name = name;
        this.fieldType = fieldType;
        this.format = fieldType.docValueFormat(null, null);
        this.fieldData = fieldData;
        this.valueFunc = valueFunc;
    }

    public String name() {
        return name;
    }

    public MappedFieldType fieldType() {
        return fieldType;
    }

    public DocValueFormat format() {
        return format;
    }

    public IndexFieldData<?> fieldData() {
        return fieldData;
    }

    FormattedDocValues getLeaf(LeafReaderContext context) {

        final FormattedDocValues delegate = fieldData.load(context).getFormattedValues(format);
        return new FormattedDocValues() {
            @Override
            public boolean advanceExact(int docId) throws IOException {
                return delegate.advanceExact(docId);
            }

            @Override
            public int docValueCount() throws IOException {
                return delegate.docValueCount();
            }

            @Override
            public Object nextValue() throws IOException {
                return valueFunc.apply(delegate.nextValue());
            }
        };
    }

    Object format(Object value) {
        if (value instanceof Long l) {
            return format.format(l);
        } else if (value instanceof Double d) {
            return format.format(d);
        } else if (value instanceof BytesRef b) {
            return format.format(b);
        } else if (value instanceof String s) {
            return s;
        } else {
            throw new IllegalArgumentException("Invalid type: [" + value.getClass() + "]");
        }
    }

    /**
     * Retrieve field fetchers for a list of fields.
     */
    private static List<FieldValueFetcher> build(SearchExecutionContext context, String[] fields, Set<Class<?>> validTypes) {
        List<FieldValueFetcher> fetchers = new ArrayList<>(fields.length);
        for (String field : fields) {
            MappedFieldType fieldType = context.getFieldType(field);
            if (fieldType == null) {
                throw new IllegalArgumentException("Unknown field: [" + field + "]");
            }
<<<<<<< HEAD
            IndexFieldData<?> fieldData = context.getForField(fieldType, MappedFieldType.FielddataOperation.SEARCH);
            fetchers.add(new FieldValueFetcher(field, fieldType, fieldData, getValidator(field)));
=======
            IndexFieldData<?> fieldData = context.getForField(fieldType);
            fetchers.add(new FieldValueFetcher(field, fieldType, fieldData, getValidator(field, validTypes)));
>>>>>>> 504b30c6
        }
        return Collections.unmodifiableList(fetchers);
    }

    static Function<Object, Object> getValidator(String field, Set<Class<?>> validTypes) {
        return value -> {
            if (validTypes.contains(value.getClass()) == false) {
                throw new IllegalArgumentException(
                    "Expected [" + validTypes + "] for field [" + field + "], " + "got [" + value.getClass() + "]"
                );
            }
            return value;
        };
    }

    static List<FieldValueFetcher> forMetrics(SearchExecutionContext context, String[] metricFields) {
        return build(context, metricFields, VALID_METRIC_TYPES);
    }

    static List<FieldValueFetcher> forLabels(SearchExecutionContext context, String[] labelFields) {
        return build(context, labelFields, VALID_LABEL_TYPES);
    }

}<|MERGE_RESOLUTION|>--- conflicted
+++ resolved
@@ -119,13 +119,8 @@
             if (fieldType == null) {
                 throw new IllegalArgumentException("Unknown field: [" + field + "]");
             }
-<<<<<<< HEAD
             IndexFieldData<?> fieldData = context.getForField(fieldType, MappedFieldType.FielddataOperation.SEARCH);
-            fetchers.add(new FieldValueFetcher(field, fieldType, fieldData, getValidator(field)));
-=======
-            IndexFieldData<?> fieldData = context.getForField(fieldType);
             fetchers.add(new FieldValueFetcher(field, fieldType, fieldData, getValidator(field, validTypes)));
->>>>>>> 504b30c6
         }
         return Collections.unmodifiableList(fetchers);
     }

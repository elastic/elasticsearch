--- conflicted
+++ resolved
@@ -247,17 +247,13 @@
                     final BytesRef tsid = aggCtx.getTsid();
                     assert tsid != null : "Document without [" + TimeSeriesIdFieldMapper.NAME + "] field was found.";
                     final long timestamp = aggCtx.getTimestamp();
-<<<<<<< HEAD
-                    final long histoTimestamp = Math.max(
-                        rounding.round(timestamp),
-                        searchExecutionContext.getIndexSettings().getTimestampBounds().startTime()
-                    );
-=======
->>>>>>> a23e4165
 
                     boolean tsidChanged = tsid.equals(rollupBucketBuilder.tsid()) == false;
                     if (tsidChanged || timestamp < lastHistoTimestamp) {
-                        lastHistoTimestamp = rounding.round(timestamp);
+                        lastHistoTimestamp =Math.max(
+                            rounding.round(timestamp),
+                            searchExecutionContext.getIndexSettings().getTimestampBounds().startTime()
+                        );
                     }
 
                     if (logger.isTraceEnabled()) {
@@ -368,7 +364,6 @@
             this.tsid = BytesRef.deepCopyOf(tsid);
             this.timestamp = timestamp;
             this.docCount = 0;
-<<<<<<< HEAD
             this.metricFieldProducers.values().forEach(MetricFieldProducer::reset);
             this.labelFieldProducers.values().forEach(LabelFieldProducer::reset);
             logger.trace(
@@ -376,17 +371,6 @@
                 DocValueFormat.TIME_SERIES_ID.format(tsid),
                 timestampFormat.format(timestamp)
             );
-=======
-            this.metricFieldProducers.values().stream().forEach(p -> p.reset());
-            if (logger.isTraceEnabled()) {
-                logger.trace(
-                    "New bucket for _tsid: [{}], @timestamp: [{}]",
-                    DocValueFormat.TIME_SERIES_ID.format(tsid),
-                    timestampFormat.format(timestamp)
-                );
-            }
-
->>>>>>> a23e4165
             return this;
         }
 

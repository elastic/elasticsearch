--- conflicted
+++ resolved
@@ -91,18 +91,9 @@
     /**
      * This is the cluster state task executor for cluster state update actions.
      */
-<<<<<<< HEAD
-    private static final ClusterStateTaskExecutor<RollupClusterStateUpdateTask> STATE_UPDATE_TASK_EXECUTOR = (
-        currentState,
-        taskContexts,
-        dropHeadersContextSupplier) -> {
-        ClusterState state = currentState;
-        for (final var taskContext : taskContexts) {
-=======
     private static final ClusterStateTaskExecutor<RollupClusterStateUpdateTask> STATE_UPDATE_TASK_EXECUTOR = batchExecutionContext -> {
         ClusterState state = batchExecutionContext.initialState();
         for (final var taskContext : batchExecutionContext.taskContexts()) {
->>>>>>> 4779893b
             try {
                 final var task = taskContext.getTask();
                 try (var ignored = taskContext.captureResponseHeaders()) {

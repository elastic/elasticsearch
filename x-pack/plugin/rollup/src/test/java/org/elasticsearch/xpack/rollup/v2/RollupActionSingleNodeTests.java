--- conflicted
+++ resolved
@@ -263,7 +263,6 @@
         assertRollupIndex(sourceIndex, rollupIndex, config);
     }
 
-<<<<<<< HEAD
     private Date randomDate() {
         int randomYear = randomIntBetween(1970, 2020);
         int randomMonth = randomIntBetween(1, 12);
@@ -275,7 +274,8 @@
             ZonedDateTime.of(randomYear, randomMonth, randomDayOfMonth, randomHour, randomMinute, randomSecond, 0, ZoneOffset.UTC)
                 .toInstant()
         );
-=======
+    }
+
     public void testCopyIndexSettings() throws IOException {
         Settings settings = Settings.builder()
             .put(LifecycleSettings.LIFECYCLE_NAME, randomAlphaOfLength(5))
@@ -306,7 +306,6 @@
         for (String key : settings.keySet()) {
             assertEquals(settings.get(key), indexSettingsResp.getSetting(rollupIndex, key));
         }
->>>>>>> 7049e6f3
     }
 
     public void testNullSourceIndexName() {

--- conflicted
+++ resolved
@@ -70,15 +70,15 @@
     }
 
     @Override
-<<<<<<< HEAD
     public DynamicRuntimeFieldsBuilder getDynamicRuntimeFieldsBuilder() {
         return org.elasticsearch.xpack.runtimefields.mapper.DynamicRuntimeFieldsBuilder.INSTANCE;
-=======
+    }
+
+    @Override
     public List<ActionHandler<? extends ActionRequest, ? extends ActionResponse>> getActions() {
         return List.of(
             new ActionPlugin.ActionHandler<>(XPackUsageFeatureAction.RUNTIME_FIELDS, RuntimeFieldsUsageTransportAction.class),
             new ActionPlugin.ActionHandler<>(XPackInfoFeatureAction.RUNTIME_FIELDS, RuntimeFieldsInfoTransportAction.class)
         );
->>>>>>> f460b98a
     }
 }
/*
 * Copyright Elasticsearch B.V. and/or licensed to Elasticsearch B.V. under one
 * or more contributor license agreements. Licensed under the Elastic License;
 * you may not use this file except in compliance with the Elastic License.
 */

package org.elasticsearch.xpack.runtimefields;

import org.apache.lucene.index.LeafReaderContext;
import org.elasticsearch.painless.spi.Whitelist;
import org.elasticsearch.painless.spi.WhitelistLoader;
import org.elasticsearch.script.ScriptContext;
import org.elasticsearch.script.ScriptFactory;
import org.elasticsearch.search.lookup.SearchLookup;

import java.io.IOException;
import java.util.ArrayList;
import java.util.List;
import java.util.Map;

public abstract class StringScriptFieldScript extends AbstractScriptFieldScript {
<<<<<<< HEAD
    public static final long MAX_CHARS = 1024 * 1024;
    public static final ScriptContext<Factory> CONTEXT = new ScriptContext<>("string_script_field", Factory.class);
=======
    public static final ScriptContext<Factory> CONTEXT = newContext("string_script_field", Factory.class);
>>>>>>> d47d450b

    static List<Whitelist> whitelist() {
        return List.of(WhitelistLoader.loadFromResourceFiles(RuntimeFieldsPainlessExtension.class, "string_whitelist.txt"));
    }

    public static final String[] PARAMETERS = {};

    public interface Factory extends ScriptFactory {
        LeafFactory newFactory(Map<String, Object> params, SearchLookup searchLookup);
    }

    public interface LeafFactory {
        StringScriptFieldScript newInstance(LeafReaderContext ctx) throws IOException;
    }

    private final List<String> results = new ArrayList<>();
    private long chars;

    public StringScriptFieldScript(Map<String, Object> params, SearchLookup searchLookup, LeafReaderContext ctx) {
        super(params, searchLookup, ctx);
    }

    /**
     * Execute the script for the provided {@code docId}.
     * <p>
     * @return a mutable {@link List} that contains the results of the script
     * and will be modified the next time you call {@linkplain #resultsForDoc}.
     */
    public final List<String> resultsForDoc(int docId) {
        results.clear();
        chars = 0;
        setDocument(docId);
        execute();
        return results;
    }

    protected final void emitValue(String v) {
        results.add(v);
    }

    public static class EmitValue {
        private final StringScriptFieldScript script;

        public EmitValue(StringScriptFieldScript script) {
            this.script = script;
        }

<<<<<<< HEAD
        public void value(String v) {
            if (script.results.size() >= MAX_VALUES) {
                throw new IllegalArgumentException("too many runtime values");
            }
            script.chars += v.length();
            if (script.chars >= MAX_CHARS) {
                throw new IllegalArgumentException("too many characters in runtime values [" + script.chars + "]");
            }
            script.results.add(v);
=======
        public void emitValue(String v) {
            script.emitValue(v);
>>>>>>> d47d450b
        }
    }
}<|MERGE_RESOLUTION|>--- conflicted
+++ resolved
@@ -19,12 +19,17 @@
 import java.util.Map;
 
 public abstract class StringScriptFieldScript extends AbstractScriptFieldScript {
-<<<<<<< HEAD
+    public static final ScriptContext<Factory> CONTEXT = newContext("string_script_field", Factory.class);
+
+    /**
+     * The maximum number of {@code char}s we support collecting in a string
+     * runtime field.
+     * <p>
+     * Note: This is calculated with {@link String#length()} so it is a fairly
+     * direct measure of memory usage but, because java uses utf-16 for these
+     * chars it is fairly esoteric to talk about.
+     */
     public static final long MAX_CHARS = 1024 * 1024;
-    public static final ScriptContext<Factory> CONTEXT = new ScriptContext<>("string_script_field", Factory.class);
-=======
-    public static final ScriptContext<Factory> CONTEXT = newContext("string_script_field", Factory.class);
->>>>>>> d47d450b
 
     static List<Whitelist> whitelist() {
         return List.of(WhitelistLoader.loadFromResourceFiles(RuntimeFieldsPainlessExtension.class, "string_whitelist.txt"));
@@ -62,6 +67,13 @@
     }
 
     protected final void emitValue(String v) {
+        if (results.size() >= MAX_VALUES) {
+            throw new IllegalArgumentException("too many runtime values");
+        }
+        chars += v.length();
+        if (chars >= MAX_CHARS) {
+            throw new IllegalArgumentException("too many characters in runtime values [" + chars + "]");
+        }
         results.add(v);
     }
 
@@ -72,20 +84,8 @@
             this.script = script;
         }
 
-<<<<<<< HEAD
-        public void value(String v) {
-            if (script.results.size() >= MAX_VALUES) {
-                throw new IllegalArgumentException("too many runtime values");
-            }
-            script.chars += v.length();
-            if (script.chars >= MAX_CHARS) {
-                throw new IllegalArgumentException("too many characters in runtime values [" + script.chars + "]");
-            }
-            script.results.add(v);
-=======
         public void emitValue(String v) {
             script.emitValue(v);
->>>>>>> d47d450b
         }
     }
 }
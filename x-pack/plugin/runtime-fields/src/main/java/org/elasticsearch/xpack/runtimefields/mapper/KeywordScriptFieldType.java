--- conflicted
+++ resolved
@@ -195,11 +195,7 @@
     }
 
     @Override
-<<<<<<< HEAD
-    public Query termsQuery(Collection<?> values, QueryShardContext context) {
-=======
-    public Query termsQuery(List<?> values, SearchExecutionContext context) {
->>>>>>> 3798d7ef
+    public Query termsQuery(Collection<?> values, SearchExecutionContext context) {
         checkAllowExpensiveQueries(context);
         Set<String> terms = values.stream().map(v -> BytesRefs.toString(Objects.requireNonNull(v))).collect(toSet());
         return new StringScriptFieldTermsQuery(script, leafFactory(context), name(), terms);

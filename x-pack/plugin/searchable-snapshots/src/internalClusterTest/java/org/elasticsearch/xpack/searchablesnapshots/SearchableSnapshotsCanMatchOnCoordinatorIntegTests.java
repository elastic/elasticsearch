/*
 * Copyright Elasticsearch B.V. and/or licensed to Elasticsearch B.V. under one
 * or more contributor license agreements. Licensed under the Elastic License
 * 2.0; you may not use this file except in compliance with the Elastic License
 * 2.0.
 */

package org.elasticsearch.xpack.searchablesnapshots;

import org.elasticsearch.action.index.IndexRequestBuilder;
import org.elasticsearch.action.search.SearchPhaseExecutionException;
import org.elasticsearch.action.search.SearchRequest;
import org.elasticsearch.action.search.SearchResponse;
import org.elasticsearch.action.search.SearchShardsGroup;
import org.elasticsearch.action.search.SearchShardsRequest;
import org.elasticsearch.action.search.SearchShardsResponse;
import org.elasticsearch.action.search.SearchType;
import org.elasticsearch.action.search.TransportSearchShardsAction;
import org.elasticsearch.blobcache.shared.SharedBlobCacheService;
import org.elasticsearch.cluster.metadata.DataStream;
import org.elasticsearch.cluster.metadata.IndexMetadata;
import org.elasticsearch.cluster.node.DiscoveryNode;
import org.elasticsearch.cluster.node.DiscoveryNodeRole;
import org.elasticsearch.common.Strings;
import org.elasticsearch.common.settings.Settings;
import org.elasticsearch.common.unit.ByteSizeValue;
import org.elasticsearch.common.util.CollectionUtils;
import org.elasticsearch.index.Index;
import org.elasticsearch.index.mapper.DateFieldMapper;
import org.elasticsearch.index.query.BoolQueryBuilder;
import org.elasticsearch.index.query.QueryBuilders;
import org.elasticsearch.index.query.RangeQueryBuilder;
import org.elasticsearch.index.query.TermQueryBuilder;
import org.elasticsearch.index.query.TermsQueryBuilder;
import org.elasticsearch.index.shard.IndexLongFieldRange;
import org.elasticsearch.indices.DateFieldRangeInfo;
import org.elasticsearch.indices.IndicesService;
import org.elasticsearch.plugins.Plugin;
import org.elasticsearch.search.builder.SearchSourceBuilder;
import org.elasticsearch.snapshots.SnapshotId;
import org.elasticsearch.test.ESIntegTestCase;
import org.elasticsearch.test.NodeRoles;
import org.elasticsearch.test.junit.annotations.TestIssueLogging;
import org.elasticsearch.test.transport.MockTransportService;
import org.elasticsearch.xcontent.XContentFactory;
import org.elasticsearch.xpack.core.searchablesnapshots.MountSearchableSnapshotAction;
import org.elasticsearch.xpack.core.searchablesnapshots.MountSearchableSnapshotRequest;

import java.io.IOException;
import java.time.Instant;
import java.util.ArrayList;
import java.util.Collection;
import java.util.List;
import java.util.Locale;
import java.util.stream.Collectors;

import static org.elasticsearch.cluster.metadata.IndexMetadata.INDEX_ROUTING_REQUIRE_GROUP_SETTING;
import static org.elasticsearch.cluster.node.DiscoveryNode.getRolesFromSettings;
import static org.elasticsearch.index.IndexSettings.INDEX_SOFT_DELETES_SETTING;
import static org.elasticsearch.test.hamcrest.ElasticsearchAssertions.assertAcked;
import static org.elasticsearch.test.hamcrest.ElasticsearchAssertions.assertResponse;
import static org.hamcrest.Matchers.equalTo;
import static org.hamcrest.Matchers.greaterThanOrEqualTo;
import static org.hamcrest.Matchers.lessThanOrEqualTo;
import static org.hamcrest.Matchers.not;
import static org.hamcrest.Matchers.notNullValue;
import static org.hamcrest.Matchers.nullValue;
import static org.hamcrest.Matchers.sameInstance;

@ESIntegTestCase.ClusterScope(scope = ESIntegTestCase.Scope.TEST, numDataNodes = 0)
public class SearchableSnapshotsCanMatchOnCoordinatorIntegTests extends BaseFrozenSearchableSnapshotsIntegTestCase {

    private static final String TIMESTAMP_TEMPLATE_WITHIN_RANGE = "2020-11-28T%02d:%02d:%02d.%09dZ";
    private static final String TIMESTAMP_TEMPLATE_OUTSIDE_RANGE = "2020-11-26T%02d:%02d:%02d.%09dZ";

    @Override
    protected Collection<Class<? extends Plugin>> nodePlugins() {
        return CollectionUtils.appendToCopy(super.nodePlugins(), MockTransportService.TestPlugin.class);
    }

    @Override
    protected Settings nodeSettings(int nodeOrdinal, Settings otherSettings) {
        final Settings initialSettings = super.nodeSettings(nodeOrdinal, otherSettings);

        if (DiscoveryNode.canContainData(otherSettings)
            && getRolesFromSettings(otherSettings).stream()
                .anyMatch(
                    nr -> nr.roleName().equals(DiscoveryNodeRole.DATA_FROZEN_NODE_ROLE.roleName())
                        || nr.roleName().equals(DiscoveryNodeRole.DATA_ROLE.roleName())
                )) {
            return Settings.builder()
                .put(initialSettings)
                // Have a shared cache of reasonable size available on each node because tests randomize over frozen and cold allocation
                .put(SharedBlobCacheService.SHARED_CACHE_SIZE_SETTING.getKey(), ByteSizeValue.ofMb(randomLongBetween(1, 10)))
                .build();
        } else {
            return Settings.builder()
                .put(initialSettings)
                // Have a shared cache of reasonable size available on each node because tests randomize over frozen and cold allocation
                .putNull(SharedBlobCacheService.SHARED_CACHE_SIZE_SETTING.getKey())
                .build();
        }
    }

    /**
     * Can match against searchable snapshots is tested via both the Search API and the SearchShards (transport-only) API.
     * The latter is a way to do only a can-match rather than all search phases.
     */
    public void testSearchableSnapshotShardsAreSkippedBySearchRequestWithoutQueryingAnyNodeWhenTheyAreOutsideOfTheQueryRange()
        throws Exception {
        internalCluster().startMasterOnlyNode();
        internalCluster().startCoordinatingOnlyNode(Settings.EMPTY);
        final String dataNodeHoldingRegularIndex = internalCluster().startDataOnlyNode();
        final String dataNodeHoldingSearchableSnapshot = internalCluster().startDataOnlyNode();
        final IndicesService indicesService = internalCluster().getInstance(IndicesService.class, dataNodeHoldingSearchableSnapshot);

        final String indexOutsideSearchRange = randomAlphaOfLength(10).toLowerCase(Locale.ROOT);
        final int indexOutsideSearchRangeShardCount = randomIntBetween(1, 3);
        createIndexWithTimestampAndEventIngested(indexOutsideSearchRange, indexOutsideSearchRangeShardCount, Settings.EMPTY);

        final String indexWithinSearchRange = randomAlphaOfLength(10).toLowerCase(Locale.ROOT);
        final int indexWithinSearchRangeShardCount = randomIntBetween(1, 3);
        createIndexWithTimestampAndEventIngested(
            indexWithinSearchRange,
            indexWithinSearchRangeShardCount,
            Settings.builder()
                .put(INDEX_ROUTING_REQUIRE_GROUP_SETTING.getConcreteSettingForNamespace("_name").getKey(), dataNodeHoldingRegularIndex)
                .build()
        );

        final int totalShards = indexOutsideSearchRangeShardCount + indexWithinSearchRangeShardCount;

        // Either add data outside of the range, or documents that don't have timestamp data
        final boolean indexDataWithTimestamp = randomBoolean();
        // Add enough documents to have non-metadata segment files in all shards,
        // otherwise the mount operation might go through as the read won't be blocked
        final int numberOfDocsInIndexOutsideSearchRange = between(350, 1000);
        if (indexDataWithTimestamp) {
            indexDocumentsWithTimestampAndEventIngestedDates(
                indexOutsideSearchRange,
                numberOfDocsInIndexOutsideSearchRange,
                TIMESTAMP_TEMPLATE_OUTSIDE_RANGE
            );
        } else {
            indexRandomDocs(indexOutsideSearchRange, numberOfDocsInIndexOutsideSearchRange);
        }

        // Index enough documents to ensure that all shards have at least some documents
        int numDocsWithinRange = between(100, 1000);
        indexDocumentsWithTimestampAndEventIngestedDates(indexWithinSearchRange, numDocsWithinRange, TIMESTAMP_TEMPLATE_WITHIN_RANGE);

        final String repositoryName = randomAlphaOfLength(10).toLowerCase(Locale.ROOT);
        createRepository(repositoryName, "mock");

        final SnapshotId snapshotId = createSnapshot(repositoryName, "snapshot-1", List.of(indexOutsideSearchRange)).snapshotId();
        assertAcked(indicesAdmin().prepareDelete(indexOutsideSearchRange));

        final String searchableSnapshotIndexOutsideSearchRange = randomAlphaOfLength(10).toLowerCase(Locale.ROOT);

        // Block the repository for the node holding the searchable snapshot shards
        // to delay its restore
        blockDataNode(repositoryName, dataNodeHoldingSearchableSnapshot);

        // Force the searchable snapshot to be allocated in a particular node
        Settings restoredIndexSettings = Settings.builder()
            .put(INDEX_ROUTING_REQUIRE_GROUP_SETTING.getConcreteSettingForNamespace("_name").getKey(), dataNodeHoldingSearchableSnapshot)
            .build();

        final MountSearchableSnapshotRequest mountRequest = new MountSearchableSnapshotRequest(
            TEST_REQUEST_TIMEOUT,
            searchableSnapshotIndexOutsideSearchRange,
            repositoryName,
            snapshotId.getName(),
            indexOutsideSearchRange,
            restoredIndexSettings,
            Strings.EMPTY_ARRAY,
            false,
            randomFrom(MountSearchableSnapshotRequest.Storage.values())
        );
        client().execute(MountSearchableSnapshotAction.INSTANCE, mountRequest).actionGet();

        final IndexMetadata indexMetadata = getIndexMetadata(searchableSnapshotIndexOutsideSearchRange);
        assertThat(indexMetadata.getTimestampRange(), equalTo(IndexLongFieldRange.NO_SHARDS));
        assertThat(indexMetadata.getEventIngestedRange(), equalTo(IndexLongFieldRange.NO_SHARDS));

        DateFieldRangeInfo timestampFieldTypeInfo = indicesService.getTimestampFieldTypeInfo(indexMetadata.getIndex());
        assertThat(timestampFieldTypeInfo, nullValue());

        final boolean includeIndexCoveringSearchRangeInSearchRequest = randomBoolean();
        List<String> indicesToSearch = new ArrayList<>();
        if (includeIndexCoveringSearchRangeInSearchRequest) {
            indicesToSearch.add(indexWithinSearchRange);
        }
        indicesToSearch.add(searchableSnapshotIndexOutsideSearchRange);

        String timeField = randomFrom(IndexMetadata.EVENT_INGESTED_FIELD_NAME, DataStream.TIMESTAMP_FIELD_NAME);
        RangeQueryBuilder rangeQuery = QueryBuilders.rangeQuery(timeField)
            .from("2020-11-28T00:00:00.000000000Z", true)
            .to("2020-11-29T00:00:00.000000000Z");

        SearchRequest request = new SearchRequest().indices(indicesToSearch.toArray(new String[0]))
            .source(new SearchSourceBuilder().query(rangeQuery));

        if (includeIndexCoveringSearchRangeInSearchRequest) {
            assertResponse(client().search(request), searchResponse -> {
                // All the regular index searches succeeded
                assertThat(searchResponse.getSuccessfulShards(), equalTo(indexWithinSearchRangeShardCount));
                // All the searchable snapshots shard search failed
                assertThat(searchResponse.getFailedShards(), equalTo(indexOutsideSearchRangeShardCount));
                assertThat(searchResponse.getSkippedShards(), equalTo(0));
                assertThat(searchResponse.getTotalShards(), equalTo(totalShards));
            });
        } else {
            // All shards failed, since all shards are unassigned and the IndexMetadata min/max timestamp
            // is not available yet
            expectThrows(SearchPhaseExecutionException.class, () -> client().search(request).actionGet());
        }

        // test with SearchShardsAPI
        {
            boolean allowPartialSearchResults = includeIndexCoveringSearchRangeInSearchRequest;
            SearchShardsRequest searchShardsRequest = new SearchShardsRequest(
                indicesToSearch.toArray(new String[0]),
                SearchRequest.DEFAULT_INDICES_OPTIONS,
                rangeQuery,
                null,
                null,
                allowPartialSearchResults,
                null
            );

            if (includeIndexCoveringSearchRangeInSearchRequest) {
                SearchShardsResponse searchShardsResponse = client().execute(TransportSearchShardsAction.TYPE, searchShardsRequest)
                    .actionGet();
                assertThat(searchShardsResponse.getGroups().size(), equalTo(totalShards));
                List<List<SearchShardsGroup>> partitionedBySkipped = searchShardsResponse.getGroups()
                    .stream()
                    .collect(
                        Collectors.teeing(
                            Collectors.filtering(g -> g.skipped(), Collectors.toList()),
                            Collectors.filtering(g -> g.skipped() == false, Collectors.toList()),
                            List::of
                        )
                    );
                List<SearchShardsGroup> skipped = partitionedBySkipped.get(0);
                List<SearchShardsGroup> notSkipped = partitionedBySkipped.get(1);
                assertThat(skipped.size(), equalTo(0));
                assertThat(notSkipped.size(), equalTo(totalShards));
            } else {
                SearchShardsResponse searchShardsResponse = null;
                try {
                    searchShardsResponse = client().execute(TransportSearchShardsAction.TYPE, searchShardsRequest).actionGet();
                } catch (SearchPhaseExecutionException e) {
                    // ignore as this is expected to happen
                }

                if (searchShardsResponse != null) {
                    for (SearchShardsGroup group : searchShardsResponse.getGroups()) {
                        assertFalse("no shard should be marked as skipped", group.skipped());
                    }
                }
            }
        }

        // Allow the searchable snapshots to be finally mounted
        unblockNode(repositoryName, dataNodeHoldingSearchableSnapshot);
        waitUntilRecoveryIsDone(searchableSnapshotIndexOutsideSearchRange);
        ensureGreen(searchableSnapshotIndexOutsideSearchRange);

        final IndexMetadata updatedIndexMetadata = getIndexMetadata(searchableSnapshotIndexOutsideSearchRange);

        // check that @timestamp and 'event.ingested' are now in cluster state
        final IndexLongFieldRange updatedTimestampMillisRange = updatedIndexMetadata.getTimestampRange();
        assertThat(updatedTimestampMillisRange.isComplete(), equalTo(true));
        final IndexLongFieldRange updatedEventIngestedRange = updatedIndexMetadata.getEventIngestedRange();
        assertThat(updatedEventIngestedRange.isComplete(), equalTo(true));

        timestampFieldTypeInfo = indicesService.getTimestampFieldTypeInfo(updatedIndexMetadata.getIndex());
        final DateFieldMapper.DateFieldType timestampDataFieldType = timestampFieldTypeInfo.timestampFieldType();
        assertThat(timestampDataFieldType, notNullValue());
        final DateFieldMapper.DateFieldType eventIngestedDataFieldType = timestampFieldTypeInfo.eventIngestedFieldType();
        assertThat(eventIngestedDataFieldType, notNullValue());

        final DateFieldMapper.Resolution timestampResolution = timestampDataFieldType.resolution();
        final DateFieldMapper.Resolution eventIngestedResolution = eventIngestedDataFieldType.resolution();
        if (indexDataWithTimestamp) {
            assertThat(updatedTimestampMillisRange, not(sameInstance(IndexLongFieldRange.EMPTY)));
            assertThat(
                updatedTimestampMillisRange.getMin(),
                greaterThanOrEqualTo(timestampResolution.convert(Instant.parse("2020-11-26T00:00:00Z")))
            );
            assertThat(
                updatedTimestampMillisRange.getMax(),
                lessThanOrEqualTo(timestampResolution.convert(Instant.parse("2020-11-27T00:00:00Z")))
            );

            assertThat(updatedEventIngestedRange, not(sameInstance(IndexLongFieldRange.EMPTY)));
            assertThat(
                updatedEventIngestedRange.getMin(),
                greaterThanOrEqualTo(eventIngestedResolution.convert(Instant.parse("2020-11-26T00:00:00Z")))
            );
            assertThat(
                updatedEventIngestedRange.getMax(),
                lessThanOrEqualTo(eventIngestedResolution.convert(Instant.parse("2020-11-27T00:00:00Z")))
            );
        } else {
            assertThat(updatedTimestampMillisRange, sameInstance(IndexLongFieldRange.EMPTY));
            assertThat(updatedEventIngestedRange, sameInstance(IndexLongFieldRange.EMPTY));
        }

        // Stop the node holding the searchable snapshots, and since we defined
        // the index allocation criteria to require the searchable snapshot
        // index to be allocated in that node, the shards should remain unassigned
        internalCluster().stopNode(dataNodeHoldingSearchableSnapshot);
        waitUntilAllShardsAreUnassigned(updatedIndexMetadata.getIndex());

        if (includeIndexCoveringSearchRangeInSearchRequest) {
            assertResponse(client().search(request), newSearchResponse -> {
                assertThat(newSearchResponse.getSkippedShards(), equalTo(indexOutsideSearchRangeShardCount));
                assertThat(newSearchResponse.getSuccessfulShards(), equalTo(totalShards));
                assertThat(newSearchResponse.getFailedShards(), equalTo(0));
                assertThat(newSearchResponse.getTotalShards(), equalTo(totalShards));
                assertThat(newSearchResponse.getHits().getTotalHits().value(), equalTo((long) numDocsWithinRange));
            });

            // test with SearchShardsAPI
            {
                boolean allowPartialSearchResults = true;
                SearchShardsRequest searchShardsRequest = new SearchShardsRequest(
                    indicesToSearch.toArray(new String[0]),
                    SearchRequest.DEFAULT_INDICES_OPTIONS,
                    rangeQuery,
                    null,
                    null,
                    allowPartialSearchResults,
                    null
                );

                SearchShardsResponse searchShardsResponse = client().execute(TransportSearchShardsAction.TYPE, searchShardsRequest)
                    .actionGet();
                assertThat(searchShardsResponse.getGroups().size(), equalTo(totalShards));
                List<List<SearchShardsGroup>> partitionedBySkipped = searchShardsResponse.getGroups()
                    .stream()
                    .collect(
                        Collectors.teeing(
                            Collectors.filtering(g -> g.skipped(), Collectors.toList()),
                            Collectors.filtering(g -> g.skipped() == false, Collectors.toList()),
                            List::of
                        )
                    );
                List<SearchShardsGroup> skipped = partitionedBySkipped.get(0);
                List<SearchShardsGroup> notSkipped = partitionedBySkipped.get(1);
                assertThat(skipped.size(), equalTo(indexOutsideSearchRangeShardCount));
                assertThat(notSkipped.size(), equalTo(totalShards - indexOutsideSearchRangeShardCount));
            }
        } else {
            if (indexOutsideSearchRangeShardCount == 1) {
                expectThrows(SearchPhaseExecutionException.class, () -> client().search(request).actionGet());
                // test with SearchShardsAPI
                {
                    boolean allowPartialSearchResults = false;
                    SearchShardsRequest searchShardsRequest = new SearchShardsRequest(
                        indicesToSearch.toArray(new String[0]),
                        SearchRequest.DEFAULT_INDICES_OPTIONS,
                        rangeQuery,
                        null,
                        null,
                        allowPartialSearchResults,
                        null
                    );

                    SearchShardsResponse searchShardsResponse = null;
                    try {
                        searchShardsResponse = client().execute(TransportSearchShardsAction.TYPE, searchShardsRequest).actionGet();
                    } catch (SearchPhaseExecutionException e) {
                        // ignore as this is what should happen
                    }
                    if (searchShardsResponse != null) {
                        for (SearchShardsGroup group : searchShardsResponse.getGroups()) {
                            assertFalse("no shard should be marked as skipped", group.skipped());
                        }
                    }
                }
            } else {
                assertResponse(client().search(request), newSearchResponse -> {
                    assertThat(newSearchResponse.getSkippedShards(), equalTo(indexOutsideSearchRangeShardCount));
                    assertThat(newSearchResponse.getSuccessfulShards(), equalTo(indexOutsideSearchRangeShardCount));
                    assertThat(newSearchResponse.getFailedShards(), equalTo(0));
                    assertThat(newSearchResponse.getTotalShards(), equalTo(indexOutsideSearchRangeShardCount));
                });

                // test with SearchShardsAPI
                {
                    boolean allowPartialSearchResults = true;
                    SearchShardsRequest searchShardsRequest = new SearchShardsRequest(
                        indicesToSearch.toArray(new String[0]),
                        SearchRequest.DEFAULT_INDICES_OPTIONS,
                        rangeQuery,
                        null,
                        null,
                        allowPartialSearchResults,
                        null
                    );

                    SearchShardsResponse searchShardsResponse = client().execute(TransportSearchShardsAction.TYPE, searchShardsRequest)
                        .actionGet();
                    assertThat(searchShardsResponse.getGroups().size(), equalTo(indexOutsideSearchRangeShardCount));
                    List<List<SearchShardsGroup>> partitionedBySkipped = searchShardsResponse.getGroups()
                        .stream()
                        .collect(
                            Collectors.teeing(
                                Collectors.filtering(g -> g.skipped(), Collectors.toList()),
                                Collectors.filtering(g -> g.skipped() == false, Collectors.toList()),
                                List::of
                            )
                        );
                    List<SearchShardsGroup> skipped = partitionedBySkipped.get(0);
                    List<SearchShardsGroup> notSkipped = partitionedBySkipped.get(1);
                    assertThat(skipped.size(), equalTo(indexOutsideSearchRangeShardCount));
                    assertThat(notSkipped.size(), equalTo(indexOutsideSearchRangeShardCount - indexOutsideSearchRangeShardCount));
                }
            }
        }
    }

    /**
     * Test shard skipping when only 'event.ingested' is in the index and cluster state.
     */
    public void testEventIngestedRangeInSearchAgainstSearchableSnapshotShards() throws Exception {
        internalCluster().startMasterOnlyNode();
        internalCluster().startCoordinatingOnlyNode(Settings.EMPTY);
        final String dataNodeHoldingRegularIndex = internalCluster().startDataOnlyNode();
        final String dataNodeHoldingSearchableSnapshot = internalCluster().startDataOnlyNode();
        final IndicesService indicesService = internalCluster().getInstance(IndicesService.class, dataNodeHoldingSearchableSnapshot);

        final String indexOutsideSearchRange = randomAlphaOfLength(10).toLowerCase(Locale.ROOT);
        final int indexOutsideSearchRangeShardCount = randomIntBetween(1, 3);

        final String timestampField = IndexMetadata.EVENT_INGESTED_FIELD_NAME;

        createIndexWithOnlyOneTimestampField(timestampField, indexOutsideSearchRange, indexOutsideSearchRangeShardCount, Settings.EMPTY);

        final String indexWithinSearchRange = randomAlphaOfLength(10).toLowerCase(Locale.ROOT);
        final int indexWithinSearchRangeShardCount = randomIntBetween(1, 3);
        createIndexWithOnlyOneTimestampField(
            timestampField,
            indexWithinSearchRange,
            indexWithinSearchRangeShardCount,
            Settings.builder()
                .put(INDEX_ROUTING_REQUIRE_GROUP_SETTING.getConcreteSettingForNamespace("_name").getKey(), dataNodeHoldingRegularIndex)
                .build()
        );

        final int totalShards = indexOutsideSearchRangeShardCount + indexWithinSearchRangeShardCount;

        // Add enough documents to have non-metadata segment files in all shards,
        // otherwise the mount operation might go through as the read won't be blocked
        final int numberOfDocsInIndexOutsideSearchRange = between(350, 1000);

        indexDocumentsWithOnlyOneTimestampField(
            timestampField,
            indexOutsideSearchRange,
            numberOfDocsInIndexOutsideSearchRange,
            TIMESTAMP_TEMPLATE_OUTSIDE_RANGE
        );

        // Index enough documents to ensure that all shards have at least some documents
        int numDocsWithinRange = between(100, 1000);
        indexDocumentsWithOnlyOneTimestampField(
            timestampField,
            indexWithinSearchRange,
            numDocsWithinRange,
            TIMESTAMP_TEMPLATE_WITHIN_RANGE
        );

        final String repositoryName = randomAlphaOfLength(10).toLowerCase(Locale.ROOT);
        createRepository(repositoryName, "mock");

        final SnapshotId snapshotId = createSnapshot(repositoryName, "snapshot-1", List.of(indexOutsideSearchRange)).snapshotId();
        assertAcked(indicesAdmin().prepareDelete(indexOutsideSearchRange));

        final String searchableSnapshotIndexOutsideSearchRange = randomAlphaOfLength(10).toLowerCase(Locale.ROOT);

        // Block the repository for the node holding the searchable snapshot shards
        // to delay its restore
        blockDataNode(repositoryName, dataNodeHoldingSearchableSnapshot);

        // Force the searchable snapshot to be allocated in a particular node
        Settings restoredIndexSettings = Settings.builder()
            .put(INDEX_ROUTING_REQUIRE_GROUP_SETTING.getConcreteSettingForNamespace("_name").getKey(), dataNodeHoldingSearchableSnapshot)
            .build();

        final MountSearchableSnapshotRequest mountRequest = new MountSearchableSnapshotRequest(
            TEST_REQUEST_TIMEOUT,
            searchableSnapshotIndexOutsideSearchRange,
            repositoryName,
            snapshotId.getName(),
            indexOutsideSearchRange,
            restoredIndexSettings,
            Strings.EMPTY_ARRAY,
            false,
            randomFrom(MountSearchableSnapshotRequest.Storage.values())
        );
        client().execute(MountSearchableSnapshotAction.INSTANCE, mountRequest).actionGet();

        final IndexMetadata indexMetadata = getIndexMetadata(searchableSnapshotIndexOutsideSearchRange);
        assertThat(indexMetadata.getTimestampRange(), equalTo(IndexLongFieldRange.NO_SHARDS));
        assertThat(indexMetadata.getEventIngestedRange(), equalTo(IndexLongFieldRange.NO_SHARDS));

        // Allow the searchable snapshots to be finally mounted
        unblockNode(repositoryName, dataNodeHoldingSearchableSnapshot);
        waitUntilRecoveryIsDone(searchableSnapshotIndexOutsideSearchRange);
        ensureGreen(searchableSnapshotIndexOutsideSearchRange);

        IndexMetadata updatedIndexMetadata = getIndexMetadata(searchableSnapshotIndexOutsideSearchRange);
        IndexLongFieldRange updatedTimestampMillisRange = updatedIndexMetadata.getTimestampRange();
        IndexLongFieldRange updatedEventIngestedMillisRange = updatedIndexMetadata.getEventIngestedRange();

        // @timestamp range should be null since it was not included in the index or indexed docs
        assertThat(updatedTimestampMillisRange, equalTo(IndexLongFieldRange.UNKNOWN));
        assertThat(updatedEventIngestedMillisRange, not(equalTo(IndexLongFieldRange.UNKNOWN)));

        DateFieldRangeInfo timestampFieldTypeInfo = indicesService.getTimestampFieldTypeInfo(updatedIndexMetadata.getIndex());

        DateFieldMapper.DateFieldType timestampDataFieldType = timestampFieldTypeInfo.timestampFieldType();
        assertThat(timestampDataFieldType, nullValue());

        DateFieldMapper.DateFieldType eventIngestedFieldType = timestampFieldTypeInfo.eventIngestedFieldType();
        assertThat(eventIngestedFieldType, notNullValue());

        DateFieldMapper.Resolution eventIngestedResolution = eventIngestedFieldType.resolution();
        assertThat(updatedEventIngestedMillisRange.isComplete(), equalTo(true));
        assertThat(
            updatedEventIngestedMillisRange.getMin(),
            greaterThanOrEqualTo(eventIngestedResolution.convert(Instant.parse("2020-11-26T00:00:00Z")))
        );
        assertThat(
            updatedEventIngestedMillisRange.getMax(),
            lessThanOrEqualTo(eventIngestedResolution.convert(Instant.parse("2020-11-27T00:00:00Z")))
        );

        // now do a search against event.ingested
        List<String> indicesToSearch = new ArrayList<>();
        indicesToSearch.add(indexWithinSearchRange);
        indicesToSearch.add(searchableSnapshotIndexOutsideSearchRange);

        {
            RangeQueryBuilder rangeQuery = QueryBuilders.rangeQuery(timestampField)
                .from("2020-11-28T00:00:00.000000000Z", true)
                .to("2020-11-29T00:00:00.000000000Z");

            SearchRequest request = new SearchRequest().indices(indicesToSearch.toArray(new String[0]))
                .source(new SearchSourceBuilder().query(rangeQuery));

            assertResponse(client().search(request), searchResponse -> {
                // All the regular index searches succeeded
                assertThat(searchResponse.getSuccessfulShards(), equalTo(totalShards));
                assertThat(searchResponse.getFailedShards(), equalTo(0));
                // All the searchable snapshots shards were skipped
                assertThat(searchResponse.getSkippedShards(), equalTo(indexOutsideSearchRangeShardCount));
                assertThat(searchResponse.getTotalShards(), equalTo(totalShards));
            });

            SearchShardAPIResult searchShardResult = doSearchShardAPIQuery(indicesToSearch, rangeQuery, true, totalShards);
            assertThat(searchShardResult.skipped().size(), equalTo(indexOutsideSearchRangeShardCount));
            assertThat(searchShardResult.notSkipped().size(), equalTo(indexWithinSearchRangeShardCount));
        }

        // query a range that covers both indexes - all shards should be searched, none skipped
        {
            RangeQueryBuilder rangeQuery = QueryBuilders.rangeQuery(timestampField)
                .from("2019-11-28T00:00:00.000000000Z", true)
                .to("2021-11-29T00:00:00.000000000Z");

            SearchRequest request = new SearchRequest().indices(indicesToSearch.toArray(new String[0]))
                .source(new SearchSourceBuilder().query(rangeQuery));

            assertResponse(client().search(request), searchResponse -> {
                assertThat(searchResponse.getSuccessfulShards(), equalTo(totalShards));
                assertThat(searchResponse.getFailedShards(), equalTo(0));
                assertThat(searchResponse.getSkippedShards(), equalTo(0));
                assertThat(searchResponse.getTotalShards(), equalTo(totalShards));
            });

            SearchShardAPIResult searchShardResult = doSearchShardAPIQuery(indicesToSearch, rangeQuery, true, totalShards);
            assertThat(searchShardResult.skipped().size(), equalTo(0));
            assertThat(searchShardResult.notSkipped().size(), equalTo(totalShards));
        }
    }

    /**
     * Can match against searchable snapshots is tested via both the Search API and the SearchShards (transport-only) API.
     * The latter is a way to do only a can-match rather than all search phases.
     */
    public void testQueryPhaseIsExecutedInAnAvailableNodeWhenAllShardsCanBeSkipped() throws Exception {
        internalCluster().startMasterOnlyNode();
        internalCluster().startCoordinatingOnlyNode(Settings.EMPTY);
        final String dataNodeHoldingRegularIndex = internalCluster().startDataOnlyNode();
        final String dataNodeHoldingSearchableSnapshot = internalCluster().startDataOnlyNode();
        final IndicesService indicesService = internalCluster().getInstance(IndicesService.class, dataNodeHoldingSearchableSnapshot);

        final String indexOutsideSearchRange = randomAlphaOfLength(10).toLowerCase(Locale.ROOT);
        final int indexOutsideSearchRangeShardCount = randomIntBetween(1, 3);
        createIndexWithTimestampAndEventIngested(
            indexOutsideSearchRange,
            indexOutsideSearchRangeShardCount,
            Settings.builder()
                .put(INDEX_ROUTING_REQUIRE_GROUP_SETTING.getConcreteSettingForNamespace("_name").getKey(), dataNodeHoldingRegularIndex)
                .build()
        );

        indexDocumentsWithTimestampAndEventIngestedDates(indexOutsideSearchRange, between(1, 1000), TIMESTAMP_TEMPLATE_OUTSIDE_RANGE);

        final String repositoryName = randomAlphaOfLength(10).toLowerCase(Locale.ROOT);
        createRepository(repositoryName, "mock");

        final SnapshotId snapshotId = createSnapshot(repositoryName, "snapshot-1", List.of(indexOutsideSearchRange)).snapshotId();

        final String searchableSnapshotIndexOutsideSearchRange = randomAlphaOfLength(10).toLowerCase(Locale.ROOT);

        // Block the repository for the node holding the searchable snapshot shards
        // to delay its restore
        blockNodeOnAnyFiles(repositoryName, dataNodeHoldingSearchableSnapshot);

        // Force the searchable snapshot to be allocated in a particular node
        Settings restoredIndexSettings = Settings.builder()
            .put(INDEX_ROUTING_REQUIRE_GROUP_SETTING.getConcreteSettingForNamespace("_name").getKey(), dataNodeHoldingSearchableSnapshot)
            .build();

        final MountSearchableSnapshotRequest mountRequest = new MountSearchableSnapshotRequest(
            TEST_REQUEST_TIMEOUT,
            searchableSnapshotIndexOutsideSearchRange,
            repositoryName,
            snapshotId.getName(),
            indexOutsideSearchRange,
            restoredIndexSettings,
            Strings.EMPTY_ARRAY,
            false,
            randomFrom(MountSearchableSnapshotRequest.Storage.values())
        );
        client().execute(MountSearchableSnapshotAction.INSTANCE, mountRequest).actionGet();
        final int searchableSnapshotShardCount = indexOutsideSearchRangeShardCount;

        final IndexMetadata indexMetadata = getIndexMetadata(searchableSnapshotIndexOutsideSearchRange);
        assertThat(indexMetadata.getTimestampRange(), equalTo(IndexLongFieldRange.NO_SHARDS));
        assertThat(indexMetadata.getEventIngestedRange(), equalTo(IndexLongFieldRange.NO_SHARDS));

        DateFieldRangeInfo timestampFieldTypeInfo = indicesService.getTimestampFieldTypeInfo(indexMetadata.getIndex());
        assertThat(timestampFieldTypeInfo, nullValue());

        final String timestampField = randomFrom(DataStream.TIMESTAMP_FIELD_NAME, IndexMetadata.EVENT_INGESTED_FIELD_NAME);

        RangeQueryBuilder rangeQuery = QueryBuilders.rangeQuery(timestampField)
            .from("2020-11-28T00:00:00.000000000Z", true)
            .to("2020-11-29T00:00:00.000000000Z");

        SearchRequest request = new SearchRequest().indices(indexOutsideSearchRange, searchableSnapshotIndexOutsideSearchRange)
            .source(new SearchSourceBuilder().query(rangeQuery));

        final int totalShards = indexOutsideSearchRangeShardCount + searchableSnapshotShardCount;

        // test with Search API
        {
            assertResponse(client().search(request), searchResponse -> {
                // All the regular index searches succeeded
                assertThat(searchResponse.getSuccessfulShards(), equalTo(indexOutsideSearchRangeShardCount));
                // All the searchable snapshots shard search failed
                assertThat(searchResponse.getFailedShards(), equalTo(indexOutsideSearchRangeShardCount));
                assertThat(searchResponse.getSkippedShards(), equalTo(searchableSnapshotShardCount));
                assertThat(searchResponse.getTotalShards(), equalTo(totalShards));
                assertThat(searchResponse.getHits().getTotalHits().value(), equalTo(0L));
            });
        }

        // test with SearchShards API
        {
            boolean allowPartialSearchResults = true;
            SearchShardsRequest searchShardsRequest = new SearchShardsRequest(
                new String[] { indexOutsideSearchRange, searchableSnapshotIndexOutsideSearchRange },
                SearchRequest.DEFAULT_INDICES_OPTIONS,
                rangeQuery,
                null,
                null,
                allowPartialSearchResults,
                null
            );

            SearchShardsResponse searchShardsResponse = client().execute(TransportSearchShardsAction.TYPE, searchShardsRequest).actionGet();
            assertThat(searchShardsResponse.getGroups().size(), equalTo(totalShards));
            List<List<SearchShardsGroup>> partitionedBySkipped = searchShardsResponse.getGroups()
                .stream()
                .collect(
                    Collectors.teeing(
                        Collectors.filtering(g -> g.skipped(), Collectors.toList()),
                        Collectors.filtering(g -> g.skipped() == false, Collectors.toList()),
                        List::of
                    )
                );
            List<SearchShardsGroup> skipped = partitionedBySkipped.get(0);
            List<SearchShardsGroup> notSkipped = partitionedBySkipped.get(1);
            assertThat(skipped.size(), equalTo(searchableSnapshotShardCount));
            assertThat(notSkipped.size(), equalTo(indexOutsideSearchRangeShardCount));
        }

        // Allow the searchable snapshots to be finally mounted
        unblockNode(repositoryName, dataNodeHoldingSearchableSnapshot);
        waitUntilRecoveryIsDone(searchableSnapshotIndexOutsideSearchRange);
        ensureGreen(searchableSnapshotIndexOutsideSearchRange);

        final IndexMetadata updatedIndexMetadata = getIndexMetadata(searchableSnapshotIndexOutsideSearchRange);
        timestampFieldTypeInfo = indicesService.getTimestampFieldTypeInfo(updatedIndexMetadata.getIndex());
        assertThat(timestampFieldTypeInfo, notNullValue());

        final IndexLongFieldRange updatedTimestampRange = updatedIndexMetadata.getTimestampRange();
        DateFieldMapper.Resolution tsResolution = timestampFieldTypeInfo.timestampFieldType().resolution();
        ;
        assertThat(updatedTimestampRange.isComplete(), equalTo(true));
        assertThat(updatedTimestampRange, not(sameInstance(IndexLongFieldRange.EMPTY)));
        assertThat(updatedTimestampRange.getMin(), greaterThanOrEqualTo(tsResolution.convert(Instant.parse("2020-11-26T00:00:00Z"))));
        assertThat(updatedTimestampRange.getMax(), lessThanOrEqualTo(tsResolution.convert(Instant.parse("2020-11-27T00:00:00Z"))));

        final IndexLongFieldRange updatedEventIngestedRange = updatedIndexMetadata.getEventIngestedRange();
        DateFieldMapper.Resolution eventIngestedResolution = timestampFieldTypeInfo.eventIngestedFieldType().resolution();
        assertThat(updatedEventIngestedRange.isComplete(), equalTo(true));
        assertThat(updatedEventIngestedRange, not(sameInstance(IndexLongFieldRange.EMPTY)));
        assertThat(
            updatedEventIngestedRange.getMin(),
            greaterThanOrEqualTo(eventIngestedResolution.convert(Instant.parse("2020-11-26T00:00:00Z")))
        );
        assertThat(
            updatedEventIngestedRange.getMax(),
            lessThanOrEqualTo(eventIngestedResolution.convert(Instant.parse("2020-11-27T00:00:00Z")))
        );

        // Stop the node holding the searchable snapshots, and since we defined
        // the index allocation criteria to require the searchable snapshot
        // index to be allocated in that node, the shards should remain unassigned
        internalCluster().stopNode(dataNodeHoldingSearchableSnapshot);
        waitUntilAllShardsAreUnassigned(updatedIndexMetadata.getIndex());

        // busy assert since computing the time stamp field from the cluster state happens off of the CS applier thread and thus can be
        // slightly delayed
        assertBusy(() -> {
            assertResponse(client().search(request), newSearchResponse -> {
                // All the regular index searches succeeded
                assertThat(newSearchResponse.getSuccessfulShards(), equalTo(totalShards));
                assertThat(newSearchResponse.getFailedShards(), equalTo(0));
                assertThat(newSearchResponse.getSkippedShards(), equalTo(totalShards));
                assertThat(newSearchResponse.getTotalShards(), equalTo(totalShards));
                assertThat(newSearchResponse.getHits().getTotalHits().value(), equalTo(0L));
            });
        });

        // test with SearchShards API
        {
            boolean allowPartialSearchResults = true;
            SearchShardsRequest searchShardsRequest = new SearchShardsRequest(
                new String[] { indexOutsideSearchRange, searchableSnapshotIndexOutsideSearchRange },
                SearchRequest.DEFAULT_INDICES_OPTIONS,
                rangeQuery,
                null,
                null,
                allowPartialSearchResults,
                null
            );

            SearchShardsResponse searchShardsResponse = client().execute(TransportSearchShardsAction.TYPE, searchShardsRequest).actionGet();
            assertThat(searchShardsResponse.getGroups().size(), equalTo(totalShards));
            List<List<SearchShardsGroup>> partitionedBySkipped = searchShardsResponse.getGroups()
                .stream()
                .collect(
                    Collectors.teeing(
                        Collectors.filtering(g -> g.skipped(), Collectors.toList()),
                        Collectors.filtering(g -> g.skipped() == false, Collectors.toList()),
                        List::of
                    )
                );
            List<SearchShardsGroup> skipped = partitionedBySkipped.get(0);
            List<SearchShardsGroup> notSkipped = partitionedBySkipped.get(1);
            assertThat(skipped.size(), equalTo(totalShards));
            assertThat(notSkipped.size(), equalTo(0));
        }
    }

    /**
     * Can match against searchable snapshots is tested via both the Search API and the SearchShards (transport-only) API.
     * The latter is a way to do only a can-match rather than all search phases.
     */
    @TestIssueLogging(
        issueUrl = "https://github.com/elastic/elasticsearch/issues/97878",
        value = "org.elasticsearch.snapshots:DEBUG,org.elasticsearch.indices.recovery:DEBUG,org.elasticsearch.action.search:DEBUG"
    )
    @AwaitsFix(bugUrl = "https://github.com/elastic/elasticsearch/issues/105339")
    public void testSearchableSnapshotShardsThatHaveMatchingDataAreNotSkippedOnTheCoordinatingNode() throws Exception {
        internalCluster().startMasterOnlyNode();
        internalCluster().startCoordinatingOnlyNode(Settings.EMPTY);
        final String dataNodeHoldingRegularIndex = internalCluster().startDataOnlyNode();
        final String dataNodeHoldingSearchableSnapshot = internalCluster().startDataOnlyNode();
        final IndicesService indicesService = internalCluster().getInstance(IndicesService.class, dataNodeHoldingSearchableSnapshot);

        final String indexWithinSearchRange = randomAlphaOfLength(10).toLowerCase(Locale.ROOT);
        final int indexWithinSearchRangeShardCount = randomIntBetween(1, 3);
        createIndexWithTimestampAndEventIngested(
            indexWithinSearchRange,
            indexWithinSearchRangeShardCount,
            Settings.builder()
                .put(INDEX_ROUTING_REQUIRE_GROUP_SETTING.getConcreteSettingForNamespace("_name").getKey(), dataNodeHoldingRegularIndex)
                .build()
        );

        indexDocumentsWithTimestampAndEventIngestedDates(indexWithinSearchRange, between(1, 1000), TIMESTAMP_TEMPLATE_WITHIN_RANGE);

        final String repositoryName = randomAlphaOfLength(10).toLowerCase(Locale.ROOT);
        createRepository(repositoryName, "mock");

        final SnapshotId snapshotId = createSnapshot(repositoryName, "snapshot-1", List.of(indexWithinSearchRange)).snapshotId();
        assertAcked(indicesAdmin().prepareDelete(indexWithinSearchRange));

        final String searchableSnapshotIndexWithinSearchRange = randomAlphaOfLength(10).toLowerCase(Locale.ROOT);

        // Block the repository for the node holding the searchable snapshot shards
        // to delay its restore
        blockDataNode(repositoryName, dataNodeHoldingSearchableSnapshot);

        // Force the searchable snapshot to be allocated in a particular node
        Settings restoredIndexSettings = Settings.builder()
            .put(INDEX_ROUTING_REQUIRE_GROUP_SETTING.getConcreteSettingForNamespace("_name").getKey(), dataNodeHoldingSearchableSnapshot)
            .build();

        final MountSearchableSnapshotRequest mountRequest = new MountSearchableSnapshotRequest(
            TEST_REQUEST_TIMEOUT,
            searchableSnapshotIndexWithinSearchRange,
            repositoryName,
            snapshotId.getName(),
            indexWithinSearchRange,
            restoredIndexSettings,
            Strings.EMPTY_ARRAY,
            false,
            randomFrom(MountSearchableSnapshotRequest.Storage.values())
        );
        client().execute(MountSearchableSnapshotAction.INSTANCE, mountRequest).actionGet();

        final IndexMetadata indexMetadata = getIndexMetadata(searchableSnapshotIndexWithinSearchRange);
        assertThat(indexMetadata.getTimestampRange(), equalTo(IndexLongFieldRange.NO_SHARDS));
        assertThat(indexMetadata.getEventIngestedRange(), equalTo(IndexLongFieldRange.NO_SHARDS));

        DateFieldRangeInfo timestampFieldTypeInfo = indicesService.getTimestampFieldTypeInfo(indexMetadata.getIndex());
        assertThat(timestampFieldTypeInfo, nullValue());

        String timeField = randomFrom(IndexMetadata.EVENT_INGESTED_FIELD_NAME, DataStream.TIMESTAMP_FIELD_NAME);
        RangeQueryBuilder rangeQuery = QueryBuilders.rangeQuery(timeField)
            .from("2020-11-28T00:00:00.000000000Z", true)
            .to("2020-11-29T00:00:00.000000000Z");

        SearchRequest request = new SearchRequest().indices(searchableSnapshotIndexWithinSearchRange)
            .source(new SearchSourceBuilder().query(rangeQuery));

        // All shards failed, since all shards are unassigned and the IndexMetadata min/max timestamp
        // is not available yet
        expectThrows(SearchPhaseExecutionException.class, () -> {
            SearchResponse response = client().search(request).actionGet();
            logger.info(
                "[TEST DEBUG INFO] Search hits: {} Successful shards: {}, failed shards: {}, skipped shards: {}, total shards: {}",
                response.getHits().getTotalHits().value(),
                response.getSuccessfulShards(),
                response.getFailedShards(),
                response.getSkippedShards(),
                response.getTotalShards()
            );
            fail("This search call is expected to throw an exception but it did not");
        });

        // test with SearchShards API
        boolean allowPartialSearchResults = false;
        SearchShardsRequest searchShardsRequest = new SearchShardsRequest(
            new String[] { searchableSnapshotIndexWithinSearchRange },
            SearchRequest.DEFAULT_INDICES_OPTIONS,
            rangeQuery,
            null,
            null,
            allowPartialSearchResults,
            null
        );

        {
            SearchShardsResponse searchShardsResponse = null;
            try {
                searchShardsResponse = client().execute(TransportSearchShardsAction.TYPE, searchShardsRequest).actionGet();
            } catch (SearchPhaseExecutionException e) {
                // ignore as this is expected to happen
            }
            if (searchShardsResponse != null) {
                for (SearchShardsGroup group : searchShardsResponse.getGroups()) {
                    assertFalse("no shard should be marked as skipped", group.skipped());
                }
            }
        }

        // Allow the searchable snapshots to be finally mounted
        unblockNode(repositoryName, dataNodeHoldingSearchableSnapshot);
        waitUntilRecoveryIsDone(searchableSnapshotIndexWithinSearchRange);
        ensureGreen(searchableSnapshotIndexWithinSearchRange);

        final IndexMetadata updatedIndexMetadata = getIndexMetadata(searchableSnapshotIndexWithinSearchRange);
        final IndexLongFieldRange updatedTimestampMillisRange = updatedIndexMetadata.getTimestampRange();
        timestampFieldTypeInfo = indicesService.getTimestampFieldTypeInfo(updatedIndexMetadata.getIndex());
        assertThat(timestampFieldTypeInfo, notNullValue());
        final DateFieldMapper.Resolution timestampResolution = timestampFieldTypeInfo.timestampFieldType().resolution();
        assertThat(updatedTimestampMillisRange.isComplete(), equalTo(true));
        assertThat(updatedTimestampMillisRange, not(sameInstance(IndexLongFieldRange.EMPTY)));
        assertThat(
            updatedTimestampMillisRange.getMin(),
            greaterThanOrEqualTo(timestampResolution.convert(Instant.parse("2020-11-28T00:00:00Z")))
        );
        assertThat(
            updatedTimestampMillisRange.getMax(),
            lessThanOrEqualTo(timestampResolution.convert(Instant.parse("2020-11-29T00:00:00Z")))
        );

        final IndexLongFieldRange updatedEventIngestedMillisRange = updatedIndexMetadata.getEventIngestedRange();
        final DateFieldMapper.Resolution eventIngestedResolution = timestampFieldTypeInfo.eventIngestedFieldType().resolution();
        assertThat(updatedEventIngestedMillisRange.isComplete(), equalTo(true));
        assertThat(updatedEventIngestedMillisRange, not(sameInstance(IndexLongFieldRange.EMPTY)));
        assertThat(
            updatedEventIngestedMillisRange.getMin(),
            greaterThanOrEqualTo(eventIngestedResolution.convert(Instant.parse("2020-11-28T00:00:00Z")))
        );
        assertThat(
            updatedEventIngestedMillisRange.getMax(),
            lessThanOrEqualTo(eventIngestedResolution.convert(Instant.parse("2020-11-29T00:00:00Z")))
        );

        // Stop the node holding the searchable snapshots, and since we defined
        // the index allocation criteria to require the searchable snapshot
        // index to be allocated in that node, the shards should remain unassigned
        internalCluster().stopNode(dataNodeHoldingSearchableSnapshot);
        waitUntilAllShardsAreUnassigned(updatedIndexMetadata.getIndex());

        // The range query matches but the shards that are unavailable, in that case the search fails, as all shards that hold
        // data are unavailable
        expectThrows(SearchPhaseExecutionException.class, () -> client().search(request).actionGet());

        {
            SearchShardsResponse searchShardsResponse = null;
            try {
                searchShardsResponse = client().execute(TransportSearchShardsAction.TYPE, searchShardsRequest).actionGet();
            } catch (SearchPhaseExecutionException e) {
                // ignore as this is expected to happen
            }
            if (searchShardsResponse != null) {
                assertThat(searchShardsResponse.getGroups().size(), equalTo(indexWithinSearchRangeShardCount));
                List<List<SearchShardsGroup>> partitionedBySkipped = searchShardsResponse.getGroups()
                    .stream()
                    .collect(
                        Collectors.teeing(
                            Collectors.filtering(g -> g.skipped(), Collectors.toList()),
                            Collectors.filtering(g -> g.skipped() == false, Collectors.toList()),
                            List::of
                        )
                    );
                List<SearchShardsGroup> skipped = partitionedBySkipped.get(0);
                List<SearchShardsGroup> notSkipped = partitionedBySkipped.get(1);
                assertThat(skipped.size(), equalTo(0));
                assertThat(notSkipped.size(), equalTo(indexWithinSearchRangeShardCount));
            }
        }
    }

    public void testCanMatchSkipsPartiallyMountedIndicesWhenFrozenNodesUnavailable() throws Exception {
        internalCluster().startMasterOnlyNode();
        internalCluster().startCoordinatingOnlyNode(Settings.EMPTY);
        final String dataNodeHoldingRegularIndex = internalCluster().startNode(
            NodeRoles.onlyRole(DiscoveryNodeRole.DATA_CONTENT_NODE_ROLE)
        );
        final String dataNodeHoldingSearchableSnapshot = internalCluster().startNode(
            NodeRoles.onlyRole(DiscoveryNodeRole.DATA_FROZEN_NODE_ROLE)
        );

        final String indexToMountInFrozen = "frozen-" + randomAlphaOfLength(10).toLowerCase(Locale.ROOT);
        final int shardCount = randomIntBetween(2, 3);
        createIndexWithTimestampAndEventIngested(indexToMountInFrozen, shardCount, Settings.EMPTY);
        final int numDocsFrozenIndex = between(350, 1000);
        indexRandomDocs(indexToMountInFrozen, numDocsFrozenIndex);

        final String regularIndex = "regular-" + randomAlphaOfLength(10).toLowerCase(Locale.ROOT);
        createIndexWithTimestampAndEventIngested(
            regularIndex,
            shardCount,
            Settings.builder()
                .put(INDEX_ROUTING_REQUIRE_GROUP_SETTING.getConcreteSettingForNamespace("_name").getKey(), dataNodeHoldingRegularIndex)
                .build()
        );
        int numDocsRegularIndex = between(100, 1000);
        indexDocumentsWithTimestampAndEventIngestedDates(regularIndex, numDocsRegularIndex, TIMESTAMP_TEMPLATE_WITHIN_RANGE);

        final String repositoryName = randomAlphaOfLength(10).toLowerCase(Locale.ROOT);
        createRepository(repositoryName, "mock");

        final SnapshotId snapshotId = createSnapshot(repositoryName, "snapshot-1", List.of(indexToMountInFrozen)).snapshotId();
        assertAcked(indicesAdmin().prepareDelete(indexToMountInFrozen));

        final String partiallyMountedIndex = randomAlphaOfLength(10).toLowerCase(Locale.ROOT);

        final MountSearchableSnapshotRequest mountRequest = new MountSearchableSnapshotRequest(
            TEST_REQUEST_TIMEOUT,
            partiallyMountedIndex,
            repositoryName,
            snapshotId.getName(),
            indexToMountInFrozen,
            Settings.EMPTY,
            Strings.EMPTY_ARRAY,
            false,
            MountSearchableSnapshotRequest.Storage.SHARED_CACHE
        );
        client().execute(MountSearchableSnapshotAction.INSTANCE, mountRequest).actionGet();

        ensureGreen(regularIndex, partiallyMountedIndex);

        // Stop the node holding the searchable snapshots, and since we defined
        // the index allocation criteria to require the searchable snapshot
        // index to be allocated in that node, the shards should remain unassigned
        internalCluster().stopNode(dataNodeHoldingSearchableSnapshot);
        final IndexMetadata partiallyMountedIndexMetadata = getIndexMetadata(partiallyMountedIndex);
        waitUntilAllShardsAreUnassigned(partiallyMountedIndexMetadata.getIndex());

        {
            // term query
            TermQueryBuilder termQueryBuilder = QueryBuilders.termQuery("_tier", "data_content");
            List<String> indicesToSearch = List.of(regularIndex, partiallyMountedIndex);
            SearchRequest request = new SearchRequest().indices(indicesToSearch.toArray(new String[0]))
                // we randomise the partial search results because if shards that do NOT match the query are unavailable
                // the search is not partial
                .allowPartialSearchResults(randomBoolean())
                .source(new SearchSourceBuilder().query(termQueryBuilder));

            assertResponse(client().search(request), searchResponse -> {
                // as we excluded the frozen tier we shouldn't get any failures
                assertThat(searchResponse.getFailedShards(), equalTo(0));
                // we should be receiving all the hits from the index that's in the data_content tier
                assertNotNull(searchResponse.getHits().getTotalHits());
                assertThat(searchResponse.getHits().getTotalHits().value(), equalTo((long) numDocsRegularIndex));
            });
        }

        {
            // termS query
            TermsQueryBuilder termsQueryBuilder = QueryBuilders.termsQuery("_tier", "data_hot", "data_content");
            List<String> indicesToSearch = List.of(regularIndex, partiallyMountedIndex);
            SearchRequest request = new SearchRequest().indices(indicesToSearch.toArray(new String[0]))
                .allowPartialSearchResults(randomBoolean())
                .source(new SearchSourceBuilder().query(termsQueryBuilder));

            assertResponse(client().search(request), searchResponse -> {
                // as we excluded the frozen tier we shouldn't get any failures
                assertThat(searchResponse.getFailedShards(), equalTo(0));
                // we should be receiving all the hits from the index that's in the data_content tier
                assertNotNull(searchResponse.getHits().getTotalHits());
                assertThat(searchResponse.getHits().getTotalHits().value(), equalTo((long) numDocsRegularIndex));
            });
        }

        {
            // bool term query
            BoolQueryBuilder boolQueryBuilder = QueryBuilders.boolQuery().mustNot(QueryBuilders.termQuery("_tier", "data_frozen"));
            List<String> indicesToSearch = List.of(regularIndex, partiallyMountedIndex);
            SearchRequest request = new SearchRequest().indices(indicesToSearch.toArray(new String[0]))
                .allowPartialSearchResults(randomBoolean())
                .source(new SearchSourceBuilder().query(boolQueryBuilder));

            assertResponse(client().search(request), searchResponse -> {
                // as we excluded the frozen tier we shouldn't get any failures
                assertThat(searchResponse.getFailedShards(), equalTo(0));
                // we should be receiving all the hits from the index that's in the data_content tier
                assertNotNull(searchResponse.getHits().getTotalHits());
                assertThat(searchResponse.getHits().getTotalHits().value(), equalTo((long) numDocsRegularIndex));
            });
        }

        {
            // bool prefix, wildcard
            BoolQueryBuilder boolQueryBuilder = QueryBuilders.boolQuery()
                .mustNot(randomFrom(QueryBuilders.wildcardQuery("_tier", "dat*ozen"), QueryBuilders.prefixQuery("_tier", "data_fro")));
            List<String> indicesToSearch = List.of(regularIndex, partiallyMountedIndex);
            SearchRequest request = new SearchRequest().indices(indicesToSearch.toArray(new String[0]))
                .allowPartialSearchResults(randomBoolean())
                .source(new SearchSourceBuilder().query(boolQueryBuilder));

            assertResponse(client().search(request), searchResponse -> {
                // as we excluded the frozen tier we shouldn't get any failures
                assertThat(searchResponse.getFailedShards(), equalTo(0));
                // we should be receiving all the hits from the index that's in the data_content tier
                assertNotNull(searchResponse.getHits().getTotalHits());
                assertThat(searchResponse.getHits().getTotalHits().value(), equalTo((long) numDocsRegularIndex));
            });
        }
    }

    public void testTimestampAsAlias() throws Exception {
        doTestCoordRewriteWithAliasField("@timestamp");
    }

    public void testEventIngestedAsAlias() throws Exception {
        doTestCoordRewriteWithAliasField("event.ingested");
    }

    private void doTestCoordRewriteWithAliasField(String aliasFieldName) throws Exception {
        internalCluster().startMasterOnlyNode();
        internalCluster().startCoordinatingOnlyNode(Settings.EMPTY);
        final String dataNodeHoldingRegularIndex = internalCluster().startDataOnlyNode();
        final String dataNodeHoldingSearchableSnapshot = internalCluster().startDataOnlyNode();

        String timestampFieldName = randomAlphaOfLengthBetween(3, 10);
        String[] indices = new String[] { "index-0001", "index-0002" };
        for (String index : indices) {
            Settings extraSettings = Settings.builder()
                .put(INDEX_ROUTING_REQUIRE_GROUP_SETTING.getConcreteSettingForNamespace("_name").getKey(), dataNodeHoldingRegularIndex)
                .build();

            assertAcked(
                indicesAdmin().prepareCreate(index)
                    .setMapping(
                        XContentFactory.jsonBuilder()
                            .startObject()
                            .startObject("properties")

                            .startObject(timestampFieldName)
                            .field("type", "date")
                            .endObject()

                            .startObject(aliasFieldName)
                            .field("type", "alias")
                            .field("path", timestampFieldName)
                            .endObject()

                            .endObject()
                            .endObject()
                    )
                    .setSettings(indexSettingsNoReplicas(1).put(INDEX_SOFT_DELETES_SETTING.getKey(), true).put(extraSettings))
            );
        }
        ensureGreen(indices);

        for (String index : indices) {
            final List<IndexRequestBuilder> indexRequestBuilders = new ArrayList<>();
            for (int i = 0; i < 10; i++) {
                indexRequestBuilders.add(prepareIndex(index).setSource(timestampFieldName, "2024-11-19T08:08:08Z"));
            }
            indexRandom(true, false, indexRequestBuilders);

            assertThat(
                indicesAdmin().prepareForceMerge(index).setOnlyExpungeDeletes(true).setFlush(true).get().getFailedShards(),
                equalTo(0)
            );
            refresh(index);
            forceMerge();
        }

        final String repositoryName = randomAlphaOfLength(10).toLowerCase(Locale.ROOT);
        createRepository(repositoryName, "mock");

        final SnapshotId snapshotId = createSnapshot(repositoryName, "snapshot-1", List.of(indices[0])).snapshotId();
        assertAcked(indicesAdmin().prepareDelete(indices[0]));

        // Block the repository for the node holding the searchable snapshot shards
        // to delay its restore
        blockDataNode(repositoryName, dataNodeHoldingSearchableSnapshot);

        // Force the searchable snapshot to be allocated in a particular node
        Settings restoredIndexSettings = Settings.builder()
            .put(INDEX_ROUTING_REQUIRE_GROUP_SETTING.getConcreteSettingForNamespace("_name").getKey(), dataNodeHoldingSearchableSnapshot)
            .build();

        String mountedIndex = indices[0] + "-mounted";
        final MountSearchableSnapshotRequest mountRequest = new MountSearchableSnapshotRequest(
            TEST_REQUEST_TIMEOUT,
            mountedIndex,
            repositoryName,
            snapshotId.getName(),
            indices[0],
            restoredIndexSettings,
            Strings.EMPTY_ARRAY,
            false,
            randomFrom(MountSearchableSnapshotRequest.Storage.values())
        );
        client().execute(MountSearchableSnapshotAction.INSTANCE, mountRequest).actionGet();

        // Allow the searchable snapshots to be finally mounted
        unblockNode(repositoryName, dataNodeHoldingSearchableSnapshot);
        waitUntilRecoveryIsDone(mountedIndex);
        ensureGreen(mountedIndex);

        String[] fieldsToQuery = new String[] { timestampFieldName, aliasFieldName };
        for (String fieldName : fieldsToQuery) {
            RangeQueryBuilder rangeQuery = QueryBuilders.rangeQuery(fieldName).from("2024-11-01T00:00:00.000000000Z", true);
            SearchRequest request = new SearchRequest().searchType(SearchType.QUERY_THEN_FETCH)
                .source(new SearchSourceBuilder().query(rangeQuery));
            if (randomBoolean()) {
                // pre_filter_shard_size default to 1 because there are read-only indices in the mix. It does not hurt to force it though.
                request.setPreFilterShardSize(1);
            }
            assertResponse(client().search(request), searchResponse -> {
                assertThat(searchResponse.getSuccessfulShards(), equalTo(2));
                assertThat(searchResponse.getFailedShards(), equalTo(0));
                assertThat(searchResponse.getSkippedShards(), equalTo(0));
                assertThat(searchResponse.getTotalShards(), equalTo(2));
                assertThat(searchResponse.getHits().getTotalHits().value(), equalTo(20L));
            });
        }
    }

    private void createIndexWithTimestampAndEventIngested(String indexName, int numShards, Settings extraSettings) throws IOException {
        assertAcked(
            indicesAdmin().prepareCreate(indexName)
                .setMapping(
                    XContentFactory.jsonBuilder()
                        .startObject()
                        .startObject("properties")

                        .startObject(DataStream.TIMESTAMP_FIELD_NAME)
                        .field("type", randomFrom("date", "date_nanos"))
                        .field("format", "strict_date_optional_time_nanos")
                        .endObject()

                        .startObject(IndexMetadata.EVENT_INGESTED_FIELD_NAME)
                        .field("type", randomFrom("date", "date_nanos"))
                        .field("format", "strict_date_optional_time_nanos")
                        .endObject()

                        .endObject()
                        .endObject()
                )
                .setSettings(indexSettingsNoReplicas(numShards).put(INDEX_SOFT_DELETES_SETTING.getKey(), true).put(extraSettings))
        );
        ensureGreen(indexName);
    }

    private void createIndexWithOnlyOneTimestampField(String timestampField, String index, int numShards, Settings extraSettings)
        throws IOException {
        assertAcked(
            indicesAdmin().prepareCreate(index)
                .setMapping(
                    XContentFactory.jsonBuilder()
                        .startObject()
                        .startObject("properties")

                        .startObject(timestampField)
                        .field("type", randomFrom("date", "date_nanos"))
                        .field("format", "strict_date_optional_time_nanos")
                        .endObject()

                        .endObject()
                        .endObject()
                )
                .setSettings(indexSettingsNoReplicas(numShards).put(INDEX_SOFT_DELETES_SETTING.getKey(), true).put(extraSettings))
        );
        ensureGreen(index);
    }

    private void indexDocumentsWithOnlyOneTimestampField(String timestampField, String index, int docCount, String timestampTemplate) {
        final List<IndexRequestBuilder> indexRequestBuilders = new ArrayList<>();
        for (int i = 0; i < docCount; i++) {
            indexRequestBuilders.add(
                prepareIndex(index).setSource(
                    timestampField,
                    String.format(
                        Locale.ROOT,
                        timestampTemplate,
                        between(0, 23),
                        between(0, 59),
                        between(0, 59),
                        randomLongBetween(0, 999999999L)
                    )
                )
            );
        }
        indexRandom(true, false, indexRequestBuilders);

        assertThat(indicesAdmin().prepareForceMerge(index).setOnlyExpungeDeletes(true).setFlush(true).get().getFailedShards(), equalTo(0));
        refresh(index);
        forceMerge();
    }

    private void indexDocumentsWithTimestampAndEventIngestedDates(String indexName, int docCount, String timestampTemplate) {

        final List<IndexRequestBuilder> indexRequestBuilders = new ArrayList<>();
        for (int i = 0; i < docCount; i++) {
            indexRequestBuilders.add(
                prepareIndex(indexName).setSource(
                    DataStream.TIMESTAMP_FIELD_NAME,
                    String.format(
                        Locale.ROOT,
                        timestampTemplate,
                        between(0, 23),
                        between(0, 59),
                        between(0, 59),
                        randomLongBetween(0, 999999999L)
                    ),
                    IndexMetadata.EVENT_INGESTED_FIELD_NAME,
                    String.format(
                        Locale.ROOT,
                        timestampTemplate,
                        between(0, 23),
                        between(0, 59),
                        between(0, 59),
                        randomLongBetween(0, 999999999L)
                    )
                )
            );
        }
        indexRandom(true, false, indexRequestBuilders);

        assertThat(
            indicesAdmin().prepareForceMerge(indexName).setOnlyExpungeDeletes(true).setFlush(true).get().getFailedShards(),
            equalTo(0)
        );
        refresh(indexName);
        forceMerge();
    }

    private static IndexMetadata getIndexMetadata(String indexName) {
        return clusterAdmin().prepareState(TEST_REQUEST_TIMEOUT)
            .clear()
            .setMetadata(true)
            .setIndices(indexName)
            .get()
            .getState()
            .metadata()
            .index(indexName);
    }

<<<<<<< HEAD
=======
    private static void waitUntilRecoveryIsDone(String index) throws Exception {
        assertBusy(() -> {
            RecoveryResponse recoveryResponse = indicesAdmin().prepareRecoveries(index).get();
            assertThat(recoveryResponse.hasRecoveries(), equalTo(true));
            for (List<RecoveryState> value : recoveryResponse.shardRecoveryStates().values()) {
                for (RecoveryState recoveryState : value) {
                    assertThat(recoveryState.getStage(), equalTo(RecoveryState.Stage.DONE));
                }
            }
        });
    }

>>>>>>> c54d4b68
    private void waitUntilAllShardsAreUnassigned(Index index) throws Exception {
        awaitClusterState(state -> state.getRoutingTable().index(index).allPrimaryShardsUnassigned());
    }

    record SearchShardAPIResult(List<SearchShardsGroup> skipped, List<SearchShardsGroup> notSkipped) {}

    private static SearchShardAPIResult doSearchShardAPIQuery(
        List<String> indicesToSearch,
        RangeQueryBuilder rangeQuery,
        boolean allowPartialSearchResults,
        int expectedTotalShards
    ) {
        SearchShardsRequest searchShardsRequest = new SearchShardsRequest(
            indicesToSearch.toArray(new String[0]),
            SearchRequest.DEFAULT_INDICES_OPTIONS,
            rangeQuery,
            null,
            null,
            allowPartialSearchResults,
            null
        );

        SearchShardsResponse searchShardsResponse = client().execute(TransportSearchShardsAction.TYPE, searchShardsRequest).actionGet();
        assertThat(searchShardsResponse.getGroups().size(), equalTo(expectedTotalShards));
        List<List<SearchShardsGroup>> partitionedBySkipped = searchShardsResponse.getGroups()
            .stream()
            .collect(
                Collectors.teeing(
                    Collectors.filtering(g -> g.skipped(), Collectors.toList()),
                    Collectors.filtering(g -> g.skipped() == false, Collectors.toList()),
                    List::of
                )
            );

        List<SearchShardsGroup> skipped = partitionedBySkipped.get(0);
        List<SearchShardsGroup> notSkipped = partitionedBySkipped.get(1);
        return new SearchShardAPIResult(skipped, notSkipped);
    }
}<|MERGE_RESOLUTION|>--- conflicted
+++ resolved
@@ -1328,21 +1328,6 @@
             .index(indexName);
     }
 
-<<<<<<< HEAD
-=======
-    private static void waitUntilRecoveryIsDone(String index) throws Exception {
-        assertBusy(() -> {
-            RecoveryResponse recoveryResponse = indicesAdmin().prepareRecoveries(index).get();
-            assertThat(recoveryResponse.hasRecoveries(), equalTo(true));
-            for (List<RecoveryState> value : recoveryResponse.shardRecoveryStates().values()) {
-                for (RecoveryState recoveryState : value) {
-                    assertThat(recoveryState.getStage(), equalTo(RecoveryState.Stage.DONE));
-                }
-            }
-        });
-    }
-
->>>>>>> c54d4b68
     private void waitUntilAllShardsAreUnassigned(Index index) throws Exception {
         awaitClusterState(state -> state.getRoutingTable().index(index).allPrimaryShardsUnassigned());
     }

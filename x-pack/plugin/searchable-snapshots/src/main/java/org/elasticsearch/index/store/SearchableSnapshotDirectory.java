/*
 * Copyright Elasticsearch B.V. and/or licensed to Elasticsearch B.V. under one
 * or more contributor license agreements. Licensed under the Elastic License;
 * you may not use this file except in compliance with the Elastic License.
 */
package org.elasticsearch.index.store;

import org.apache.lucene.index.IndexFileNames;
import org.apache.lucene.store.BaseDirectory;
import org.apache.lucene.store.BufferedIndexInput;
import org.apache.lucene.store.Directory;
import org.apache.lucene.store.IOContext;
import org.apache.lucene.store.IndexInput;
import org.apache.lucene.store.IndexOutput;
import org.apache.lucene.store.SingleInstanceLockFactory;
import org.apache.lucene.util.BytesRef;
import org.elasticsearch.common.Nullable;
import org.elasticsearch.common.blobstore.BlobContainer;
import org.elasticsearch.common.lucene.store.ByteArrayIndexInput;
import org.elasticsearch.common.settings.Settings;
import org.elasticsearch.common.util.LazyInitializable;
import org.elasticsearch.common.util.concurrent.ConcurrentCollections;
import org.elasticsearch.index.IndexSettings;
import org.elasticsearch.index.shard.ShardId;
import org.elasticsearch.index.shard.ShardPath;
import org.elasticsearch.index.snapshots.blobstore.BlobStoreIndexShardSnapshot;
import org.elasticsearch.index.store.cache.CachedBlobContainerIndexInput;
import org.elasticsearch.index.store.cache.CacheFile;
import org.elasticsearch.index.store.cache.CacheKey;
import org.elasticsearch.index.store.direct.DirectBlobContainerIndexInput;
import org.elasticsearch.repositories.IndexId;
import org.elasticsearch.repositories.RepositoriesService;
import org.elasticsearch.repositories.Repository;
import org.elasticsearch.repositories.blobstore.BlobStoreRepository;
import org.elasticsearch.snapshots.SnapshotId;
import org.elasticsearch.xpack.searchablesnapshots.cache.CacheService;

import java.io.FileNotFoundException;
import java.io.IOException;
import java.nio.file.Files;
import java.nio.file.Path;
import java.util.Collection;
import java.util.Collections;
import java.util.HashSet;
import java.util.Map;
import java.util.Objects;
import java.util.Set;
import java.util.concurrent.atomic.AtomicBoolean;
import java.util.function.LongSupplier;
import java.util.function.Supplier;

import static org.elasticsearch.xpack.searchablesnapshots.SearchableSnapshots.SNAPSHOT_CACHE_EXCLUDED_FILE_TYPES_SETTING;
import static org.elasticsearch.xpack.searchablesnapshots.SearchableSnapshots.SNAPSHOT_CACHE_ENABLED_SETTING;
import static org.elasticsearch.xpack.searchablesnapshots.SearchableSnapshots.SNAPSHOT_INDEX_ID_SETTING;
import static org.elasticsearch.xpack.searchablesnapshots.SearchableSnapshots.SNAPSHOT_REPOSITORY_SETTING;
import static org.elasticsearch.xpack.searchablesnapshots.SearchableSnapshots.SNAPSHOT_SNAPSHOT_ID_SETTING;
import static org.elasticsearch.xpack.searchablesnapshots.SearchableSnapshots.SNAPSHOT_SNAPSHOT_NAME_SETTING;
import static org.elasticsearch.xpack.searchablesnapshots.SearchableSnapshots.SNAPSHOT_UNCACHED_CHUNK_SIZE_SETTING;

/**
 * Implementation of {@link Directory} that exposes files from a snapshot as a Lucene directory. Because snapshot are immutable this
 * implementation does not allow modification of the directory files and only supports {@link #listAll()}, {@link #fileLength(String)} and
 * {@link #openInput(String, IOContext)} methods.
 *
 * To create a {@link SearchableSnapshotDirectory} both the list of the snapshot files and a {@link BlobContainer} to read these files must
 * be provided. The definition of the snapshot files are provided using a {@link BlobStoreIndexShardSnapshot} object which contains the name
 * of the snapshot and all the files it contains along with their metadata. Because there is no one-to-one relationship between the original
 * shard files and what it stored in the snapshot the {@link BlobStoreIndexShardSnapshot} is used to map a physical file name as expected by
 * Lucene with the one (or the ones) corresponding blob(s) in the snapshot.
 */
public class SearchableSnapshotDirectory extends BaseDirectory {

    private final Supplier<BlobContainer> blobContainer;
    private final Supplier<BlobStoreIndexShardSnapshot> snapshot;
    private final SnapshotId snapshotId;
    private final IndexId indexId;
    private final ShardId shardId;
    private final LongSupplier statsCurrentTimeNanosSupplier;
    private final Map<String, IndexInputStats> stats;
    private final CacheService cacheService;
    private final boolean useCache;
    private final Set<String> excludedFileTypes;
    private final long uncachedChunkSize;
    private final Path cacheDir;
    private final AtomicBoolean closed;

    public SearchableSnapshotDirectory(
        Supplier<BlobContainer> blobContainer,
        Supplier<BlobStoreIndexShardSnapshot> snapshot,
        SnapshotId snapshotId,
        IndexId indexId,
        ShardId shardId,
        Settings indexSettings,
        LongSupplier currentTimeNanosSupplier,
        CacheService cacheService,
        Path cacheDir
    ) {
        super(new SingleInstanceLockFactory());
        this.snapshot = Objects.requireNonNull(snapshot);
        this.blobContainer = Objects.requireNonNull(blobContainer);
        this.snapshotId = Objects.requireNonNull(snapshotId);
        this.indexId = Objects.requireNonNull(indexId);
        this.shardId = Objects.requireNonNull(shardId);
        this.stats = ConcurrentCollections.newConcurrentMapWithAggressiveConcurrency();
        this.statsCurrentTimeNanosSupplier = Objects.requireNonNull(currentTimeNanosSupplier);
        this.cacheService = Objects.requireNonNull(cacheService);
        this.cacheDir = Objects.requireNonNull(cacheDir);
        this.closed = new AtomicBoolean(false);
        this.useCache = SNAPSHOT_CACHE_ENABLED_SETTING.get(indexSettings);
        this.excludedFileTypes = new HashSet<>(SNAPSHOT_CACHE_EXCLUDED_FILE_TYPES_SETTING.get(indexSettings));
        this.uncachedChunkSize = SNAPSHOT_UNCACHED_CHUNK_SIZE_SETTING.get(indexSettings).getBytes() < 0 ?
            blobContainer.readBlobPreferredLength() :
            SNAPSHOT_UNCACHED_CHUNK_SIZE_SETTING.get(indexSettings).getBytes();
    }

    public BlobContainer blobContainer() {
        final BlobContainer blobContainer = this.blobContainer.get();
        assert blobContainer != null;
        return blobContainer;
    }

    public BlobStoreIndexShardSnapshot snapshot() {
        final BlobStoreIndexShardSnapshot snapshot = this.snapshot.get();
        assert snapshot != null;
        return snapshot;
    }

    public SnapshotId getSnapshotId() {
        return snapshotId;
    }

    public IndexId getIndexId() {
        return indexId;
    }

    public ShardId getShardId() {
        return shardId;
    }

    public Map<String, IndexInputStats> getStats() {
        return Collections.unmodifiableMap(stats);
    }

    @Nullable
    public IndexInputStats getStats(String fileName) {
        return stats.get(fileName);
    }

    public long statsCurrentTimeNanos() {
        return statsCurrentTimeNanosSupplier.getAsLong();
    }

    private BlobStoreIndexShardSnapshot.FileInfo fileInfo(final String name) throws FileNotFoundException {
        return snapshot().indexFiles()
            .stream()
            .filter(fileInfo -> fileInfo.physicalName().equals(name))
            .findFirst()
            .orElseThrow(() -> new FileNotFoundException(name));
    }

    @Override
    public final String[] listAll() {
        ensureOpen();
        return snapshot().indexFiles()
            .stream()
            .map(BlobStoreIndexShardSnapshot.FileInfo::physicalName)
            .sorted(String::compareTo)
            .toArray(String[]::new);
    }

    @Override
    public final long fileLength(final String name) throws IOException {
        ensureOpen();
        return fileInfo(name).length();
    }

    @Override
    public Set<String> getPendingDeletions() {
        throw unsupportedException();
    }

    @Override
    public void sync(Collection<String> names) {
        throw unsupportedException();
    }

    @Override
    public void syncMetaData() {
        throw unsupportedException();
    }

    @Override
    public void deleteFile(String name) {
        throw unsupportedException();
    }

    @Override
    public IndexOutput createOutput(String name, IOContext context) {
        throw unsupportedException();
    }

    @Override
    public IndexOutput createTempOutput(String prefix, String suffix, IOContext context) {
        throw unsupportedException();
    }

    @Override
    public void rename(String source, String dest) {
        throw unsupportedException();
    }

    private static UnsupportedOperationException unsupportedException() {
        assert false : "this operation is not supported and should have not be called";
        return new UnsupportedOperationException("Searchable snapshot directory does not support this operation");
    }

    @Override
    public final void close() {
        if (closed.compareAndSet(false, true)) {
            isOpen = false;
            // Ideally we could let the cache evict/remove cached files by itself after the
            // directory has been closed.
            clearCache();
        }
    }

    public void clearCache() {
        cacheService.removeFromCache(cacheKey -> cacheKey.belongsTo(snapshotId, indexId, shardId));
    }

    protected IndexInputStats createIndexInputStats(final long fileLength) {
        return new IndexInputStats(fileLength);
    }

    public CacheKey createCacheKey(String fileName) {
        return new CacheKey(snapshotId, indexId, shardId, fileName);
    }

    public CacheFile getCacheFile(CacheKey cacheKey, long fileLength) throws Exception {
        return cacheService.get(cacheKey, fileLength, cacheDir);
    }

    @Override
    public IndexInput openInput(final String name, final IOContext context) throws IOException {
        ensureOpen();

        final BlobStoreIndexShardSnapshot.FileInfo fileInfo = fileInfo(name);
        if (fileInfo.metadata().hashEqualsContents()) {
            final BytesRef content = fileInfo.metadata().hash();
            return new ByteArrayIndexInput("ByteArrayIndexInput(" + name + ')', content.bytes, content.offset, content.length);
        }

        final IndexInputStats inputStats = stats.computeIfAbsent(name, n -> createIndexInputStats(fileInfo.length()));
        if (useCache && isExcludedFromCache(name) == false) {
            return new CachedBlobContainerIndexInput(this, fileInfo, context, inputStats);
        } else {
<<<<<<< HEAD
            long preferredLength = blobContainer().readBlobPreferredLength();
            return new SearchableSnapshotIndexInput(blobContainer(), fileInfo, context, preferredLength, BufferedIndexInput.BUFFER_SIZE);
=======
            return new DirectBlobContainerIndexInput(blobContainer, fileInfo, context, uncachedChunkSize, BufferedIndexInput.BUFFER_SIZE);
>>>>>>> e43f8b22
        }
    }

    private boolean isExcludedFromCache(String name) {
        final String ext = IndexFileNames.getExtension(name);
        return ext != null && excludedFileTypes.contains(ext);
    }

    @Override
    public String toString() {
        return this.getClass().getSimpleName() + "@" + snapshot().snapshot() + " lockFactory=" + lockFactory;
    }

    public static Directory create(RepositoriesService repositories,
                                   CacheService cache,
                                   IndexSettings indexSettings,
                                   ShardPath shardPath,
                                   LongSupplier currentTimeNanosSupplier) throws IOException {

        final Repository repository = repositories.repository(SNAPSHOT_REPOSITORY_SETTING.get(indexSettings.getSettings()));
        if (repository instanceof BlobStoreRepository == false) {
            throw new IllegalArgumentException("Repository [" + repository + "] is not searchable");
        }
        final BlobStoreRepository blobStoreRepository = (BlobStoreRepository) repository;

        final IndexId indexId = new IndexId(indexSettings.getIndex().getName(), SNAPSHOT_INDEX_ID_SETTING.get(indexSettings.getSettings()));
        final SnapshotId snapshotId = new SnapshotId(
            SNAPSHOT_SNAPSHOT_NAME_SETTING.get(indexSettings.getSettings()),
            SNAPSHOT_SNAPSHOT_ID_SETTING.get(indexSettings.getSettings())
        );

        final LazyInitializable<BlobContainer, RuntimeException> lazyBlobContainer
            = new LazyInitializable<>(() -> blobStoreRepository.shardContainer(indexId, shardPath.getShardId().id()));
        final LazyInitializable<BlobStoreIndexShardSnapshot, RuntimeException> lazySnapshot
            = new LazyInitializable<>(() -> blobStoreRepository.loadShardSnapshot(lazyBlobContainer.getOrCompute(), snapshotId));

        final Path cacheDir = shardPath.getDataPath().resolve("snapshots").resolve(snapshotId.getUUID());
        Files.createDirectories(cacheDir);

        return new InMemoryNoOpCommitDirectory(
            new SearchableSnapshotDirectory(
                lazyBlobContainer::getOrCompute,
                lazySnapshot::getOrCompute,
                snapshotId,
                indexId,
                shardPath.getShardId(),
                indexSettings.getSettings(),
                currentTimeNanosSupplier,
                cache,
                cacheDir
            )
        );
    }
}<|MERGE_RESOLUTION|>--- conflicted
+++ resolved
@@ -24,9 +24,9 @@
 import org.elasticsearch.index.shard.ShardId;
 import org.elasticsearch.index.shard.ShardPath;
 import org.elasticsearch.index.snapshots.blobstore.BlobStoreIndexShardSnapshot;
-import org.elasticsearch.index.store.cache.CachedBlobContainerIndexInput;
 import org.elasticsearch.index.store.cache.CacheFile;
 import org.elasticsearch.index.store.cache.CacheKey;
+import org.elasticsearch.index.store.cache.CachedBlobContainerIndexInput;
 import org.elasticsearch.index.store.direct.DirectBlobContainerIndexInput;
 import org.elasticsearch.repositories.IndexId;
 import org.elasticsearch.repositories.RepositoriesService;
@@ -49,8 +49,8 @@
 import java.util.function.LongSupplier;
 import java.util.function.Supplier;
 
+import static org.elasticsearch.xpack.searchablesnapshots.SearchableSnapshots.SNAPSHOT_CACHE_ENABLED_SETTING;
 import static org.elasticsearch.xpack.searchablesnapshots.SearchableSnapshots.SNAPSHOT_CACHE_EXCLUDED_FILE_TYPES_SETTING;
-import static org.elasticsearch.xpack.searchablesnapshots.SearchableSnapshots.SNAPSHOT_CACHE_ENABLED_SETTING;
 import static org.elasticsearch.xpack.searchablesnapshots.SearchableSnapshots.SNAPSHOT_INDEX_ID_SETTING;
 import static org.elasticsearch.xpack.searchablesnapshots.SearchableSnapshots.SNAPSHOT_REPOSITORY_SETTING;
 import static org.elasticsearch.xpack.searchablesnapshots.SearchableSnapshots.SNAPSHOT_SNAPSHOT_ID_SETTING;
@@ -80,7 +80,7 @@
     private final CacheService cacheService;
     private final boolean useCache;
     private final Set<String> excludedFileTypes;
-    private final long uncachedChunkSize;
+    private final long uncachedChunkSize; // if <0 use BlobContainer#readBlobPreferredLength
     private final Path cacheDir;
     private final AtomicBoolean closed;
 
@@ -108,9 +108,7 @@
         this.closed = new AtomicBoolean(false);
         this.useCache = SNAPSHOT_CACHE_ENABLED_SETTING.get(indexSettings);
         this.excludedFileTypes = new HashSet<>(SNAPSHOT_CACHE_EXCLUDED_FILE_TYPES_SETTING.get(indexSettings));
-        this.uncachedChunkSize = SNAPSHOT_UNCACHED_CHUNK_SIZE_SETTING.get(indexSettings).getBytes() < 0 ?
-            blobContainer.readBlobPreferredLength() :
-            SNAPSHOT_UNCACHED_CHUNK_SIZE_SETTING.get(indexSettings).getBytes();
+        this.uncachedChunkSize = SNAPSHOT_UNCACHED_CHUNK_SIZE_SETTING.get(indexSettings).getBytes();
     }
 
     public BlobContainer blobContainer() {
@@ -254,12 +252,16 @@
         if (useCache && isExcludedFromCache(name) == false) {
             return new CachedBlobContainerIndexInput(this, fileInfo, context, inputStats);
         } else {
-<<<<<<< HEAD
-            long preferredLength = blobContainer().readBlobPreferredLength();
-            return new SearchableSnapshotIndexInput(blobContainer(), fileInfo, context, preferredLength, BufferedIndexInput.BUFFER_SIZE);
-=======
-            return new DirectBlobContainerIndexInput(blobContainer, fileInfo, context, uncachedChunkSize, BufferedIndexInput.BUFFER_SIZE);
->>>>>>> e43f8b22
+            return new DirectBlobContainerIndexInput(
+                blobContainer(), fileInfo, context, getUncachedChunkSize(), BufferedIndexInput.BUFFER_SIZE);
+        }
+    }
+
+    private long getUncachedChunkSize() {
+        if (uncachedChunkSize < 0) {
+            return blobContainer().readBlobPreferredLength();
+        } else {
+            return uncachedChunkSize;
         }
     }
 

--- conflicted
+++ resolved
@@ -130,108 +130,6 @@
         logger.trace("readInternal: read [{}-{}] ([{}] bytes) from [{}]", position, position + length, length, this);
 
         try {
-<<<<<<< HEAD
-            // Can we serve the read directly from disk? If so, do so and don't worry about anything else.
-
-            final StepListener<Integer> waitingForRead = frozenCacheFile.readIfAvailableOrPending(
-                ByteRange.of(position, position + length),
-                (channel, pos, relativePos, len) -> {
-                    final int read = readCacheFile(channel, pos, relativePos, len, b, position, true, luceneByteBufLock, stopAsyncReads);
-                    assert read <= length : read + " vs " + length;
-                    return read;
-                }
-            );
-
-            if (waitingForRead != null) {
-                final Integer read = waitingForRead.asFuture().get();
-                assert read == length;
-                assert luceneByteBufLock.getReadHoldCount() == 0;
-                preventAsyncBufferChanges.run();
-                b.position(originalByteBufPosition + read); // mark all bytes as accounted for
-                readComplete(position, length);
-                return;
-            }
-
-            // Requested data is not on disk, so try the cache index next.
-            final ByteRange indexCacheMiss; // null if not a miss
-
-            final ByteRange blobCacheByteRange = maybeReadFromBlobCache(position, length);
-            if (blobCacheByteRange != ByteRange.EMPTY) {
-                final CachedBlob cachedBlob = directory.getCachedBlob(fileName, blobCacheByteRange);
-                assert cachedBlob == CachedBlob.CACHE_MISS || cachedBlob == CachedBlob.CACHE_NOT_READY || cachedBlob.from() <= position;
-                assert cachedBlob == CachedBlob.CACHE_MISS || cachedBlob == CachedBlob.CACHE_NOT_READY || length <= cachedBlob.length();
-
-                if (cachedBlob == CachedBlob.CACHE_MISS || cachedBlob == CachedBlob.CACHE_NOT_READY) {
-                    // We would have liked to find a cached entry but we did not find anything: the cache on the disk will be requested
-                    // so we compute the region of the file we would like to have the next time. The region is expressed as a tuple of
-                    // {start, end} where positions are relative to the whole file.
-                    indexCacheMiss = blobCacheByteRange;
-
-                    // We must fill in a cache miss even if CACHE_NOT_READY since the cache index is only created on the first put.
-                    // TODO TBD use a different trigger for creating the cache index and avoid a put in the CACHE_NOT_READY case.
-                } else {
-                    logger.trace("reading [{}] bytes of file [{}] at position [{}] using cache index", length, fileName, position);
-                    stats.addIndexCacheBytesRead(cachedBlob.length());
-
-                    preventAsyncBufferChanges.run();
-                    try {
-                        final int sliceOffset = toIntBytes(position - cachedBlob.from());
-                        final BytesRefIterator cachedBytesIterator = cachedBlob.bytes().slice(sliceOffset, length).iterator();
-                        int copiedBytes = 0;
-                        BytesRef bytesRef;
-                        while ((bytesRef = cachedBytesIterator.next()) != null) {
-                            b.put(bytesRef.bytes, bytesRef.offset, bytesRef.length);
-                            copiedBytes += bytesRef.length;
-                        }
-                        assert copiedBytes == length : "copied " + copiedBytes + " but expected " + length;
-
-                        final ByteRange cachedRange = ByteRange.of(cachedBlob.from(), cachedBlob.to());
-                        frozenCacheFile.populateAndRead(
-                            cachedRange,
-                            cachedRange,
-                            (channel, channelPos, relativePos, len) -> Math.toIntExact(len),
-                            (channel, channelPos, relativePos, len, progressUpdater) -> {
-                                assert len <= cachedBlob.to() - cachedBlob.from();
-                                final long startTimeNanos = stats.currentTimeNanos();
-                                writeCacheFile(
-                                    channel,
-                                    cachedBlob.bytes().slice(toIntBytes(relativePos), toIntBytes(len)).streamInput(),
-                                    channelPos,
-                                    relativePos,
-                                    len,
-                                    progressUpdater,
-                                    startTimeNanos
-                                );
-                            },
-                            directory.cacheFetchAsyncExecutor()
-                        );
-                    } catch (Exception e) {
-                        logger.debug(
-                            new ParameterizedMessage(
-                                "failed to store bytes [{}-{}] of file [{}] obtained from index cache",
-                                cachedBlob.from(),
-                                cachedBlob.to(),
-                                fileName
-                            ),
-                            e
-                        );
-                        // oh well, no big deal, at least we can return them to the caller.
-                    }
-
-                    readComplete(position, length);
-
-                    return;
-                }
-            } else {
-                // requested range is not eligible for caching
-                indexCacheMiss = null;
-            }
-
-            // Requested data is also not in the cache index, so we must visit the blob store to satisfy both the target range and any
-            // miss in the cache index.
-
-=======
->>>>>>> 296ac1ac
             final ByteRange startRangeToWrite = computeRange(position);
             final ByteRange endRangeToWrite = computeRange(position + length - 1);
             assert startRangeToWrite.end() <= endRangeToWrite.end() : startRangeToWrite + " vs " + endRangeToWrite;
@@ -275,13 +173,8 @@
             assert luceneByteBufLock.getReadHoldCount() == 0;
 
             preventAsyncBufferChanges.run();
-<<<<<<< HEAD
             b.position(originalByteBufPosition + bytesRead); // mark all bytes as accounted for
-        } catch (final Exception e) {
-=======
-            b.position(bytesRead); // mark all bytes as accounted for
         } finally {
->>>>>>> 296ac1ac
             preventAsyncBufferChanges.run();
         }
     }

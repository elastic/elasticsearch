/*
 * Copyright Elasticsearch B.V. and/or licensed to Elasticsearch B.V. under one
 * or more contributor license agreements. Licensed under the Elastic License
 * 2.0; you may not use this file except in compliance with the Elastic License
 * 2.0.
 */

package org.elasticsearch.xpack.searchablesnapshots.allocation.decider;

import org.elasticsearch.cluster.metadata.IndexMetadata;
import org.elasticsearch.cluster.node.DiscoveryNode;
import org.elasticsearch.cluster.routing.RoutingNode;
import org.elasticsearch.cluster.routing.ShardRouting;
import org.elasticsearch.cluster.routing.allocation.RoutingAllocation;
import org.elasticsearch.cluster.routing.allocation.decider.AllocationDecider;
import org.elasticsearch.cluster.routing.allocation.decider.Decision;
import org.elasticsearch.xpack.searchablesnapshots.cache.shared.FrozenCacheInfoService;

import static org.elasticsearch.blobcache.shared.SharedBlobCacheService.SHARED_CACHE_SIZE_SETTING;

public class HasFrozenCacheAllocationDecider extends AllocationDecider {

    private static final String NAME = "has_frozen_cache";

    private static final Decision STILL_FETCHING = Decision.single(
        Decision.Type.THROTTLE,
        NAME,
        "value of [" + SHARED_CACHE_SIZE_SETTING.getKey() + "] on this node is not known yet"
    );

    private static final Decision NO_STILL_FETCHING = Decision.single(
        Decision.Type.NO,
        NAME,
        "Shard movement is not allowed in simulation when value of [" + SHARED_CACHE_SIZE_SETTING.getKey() + "] on this node is not known"
    );

    private static final Decision HAS_FROZEN_CACHE = Decision.single(
        Decision.Type.YES,
        NAME,
        "this node has a searchable snapshot shared cache"
    );

    private static final Decision NO_FROZEN_CACHE = Decision.single(
        Decision.Type.NO,
        NAME,
        "node setting ["
            + SHARED_CACHE_SIZE_SETTING.getKey()
            + "] is set to zero, so shards of partially mounted indices cannot be allocated to this node"
    );

    private static final Decision UNKNOWN_FROZEN_CACHE = Decision.single(
        Decision.Type.NO,
        NAME,
        "there was an error fetching the searchable snapshot shared cache state from this node"
    );

<<<<<<< HEAD
    private static final Decision UNKNOWN_NODE = Decision.single(
=======
    private static final Decision NO_UNKNOWN_NODE = Decision.single(
>>>>>>> c9c50eaa
        Decision.Type.NO,
        NAME,
        "this node is unknown to the searchable snapshot shared cache state"
    );

    private final FrozenCacheInfoService frozenCacheService;

    public HasFrozenCacheAllocationDecider(FrozenCacheInfoService frozenCacheService) {
        this.frozenCacheService = frozenCacheService;
    }

    @Override
    public Decision canAllocate(ShardRouting shardRouting, RoutingNode node, RoutingAllocation allocation) {
        return canAllocateToNode(allocation.metadata().indexMetadata(shardRouting.index()), node.node(), allocation);
    }

    @Override
    public Decision canRemain(IndexMetadata indexMetadata, ShardRouting shardRouting, RoutingNode node, RoutingAllocation allocation) {
        return canAllocateToNode(indexMetadata, node.node(), allocation);
    }

    @Override
    public Decision canAllocate(IndexMetadata indexMetadata, RoutingNode node, RoutingAllocation allocation) {
        return canAllocateToNode(indexMetadata, node.node(), allocation);
    }

    @Override
    public Decision shouldAutoExpandToNode(IndexMetadata indexMetadata, DiscoveryNode node, RoutingAllocation allocation) {
        return canAllocateToNode(indexMetadata, node, allocation);
    }

<<<<<<< HEAD
    private Decision canAllocateToNode(IndexMetadata indexMetadata, DiscoveryNode discoveryNode, RoutingAllocation allocation) {
=======
    // Package private for tests
    Decision canAllocateToNode(IndexMetadata indexMetadata, DiscoveryNode discoveryNode) {
>>>>>>> c9c50eaa
        if (indexMetadata.isPartialSearchableSnapshot() == false) {
            return Decision.ALWAYS;
        }

        return switch (frozenCacheService.getNodeState(discoveryNode)) {
            case HAS_CACHE -> HAS_FROZEN_CACHE;
            case NO_CACHE -> NO_FROZEN_CACHE;
            case FAILED -> UNKNOWN_FROZEN_CACHE;
<<<<<<< HEAD
            case FETCHING -> allocation.isSimulating() ? NO_STILL_FETCHING : STILL_FETCHING;
            case UNKNOWN -> UNKNOWN_NODE;
=======
            case FETCHING -> STILL_FETCHING;
            case UNKNOWN -> NO_UNKNOWN_NODE;
>>>>>>> c9c50eaa
        };
    }

}<|MERGE_RESOLUTION|>--- conflicted
+++ resolved
@@ -54,11 +54,7 @@
         "there was an error fetching the searchable snapshot shared cache state from this node"
     );
 
-<<<<<<< HEAD
-    private static final Decision UNKNOWN_NODE = Decision.single(
-=======
     private static final Decision NO_UNKNOWN_NODE = Decision.single(
->>>>>>> c9c50eaa
         Decision.Type.NO,
         NAME,
         "this node is unknown to the searchable snapshot shared cache state"
@@ -90,12 +86,8 @@
         return canAllocateToNode(indexMetadata, node, allocation);
     }
 
-<<<<<<< HEAD
+    // Package private for tests
     private Decision canAllocateToNode(IndexMetadata indexMetadata, DiscoveryNode discoveryNode, RoutingAllocation allocation) {
-=======
-    // Package private for tests
-    Decision canAllocateToNode(IndexMetadata indexMetadata, DiscoveryNode discoveryNode) {
->>>>>>> c9c50eaa
         if (indexMetadata.isPartialSearchableSnapshot() == false) {
             return Decision.ALWAYS;
         }
@@ -104,13 +96,9 @@
             case HAS_CACHE -> HAS_FROZEN_CACHE;
             case NO_CACHE -> NO_FROZEN_CACHE;
             case FAILED -> UNKNOWN_FROZEN_CACHE;
-<<<<<<< HEAD
+            // TODO: considering returning NO as well for non-simulation https://elasticco.atlassian.net/browse/ES-13378
             case FETCHING -> allocation.isSimulating() ? NO_STILL_FETCHING : STILL_FETCHING;
-            case UNKNOWN -> UNKNOWN_NODE;
-=======
-            case FETCHING -> STILL_FETCHING;
             case UNKNOWN -> NO_UNKNOWN_NODE;
->>>>>>> c9c50eaa
         };
     }
 

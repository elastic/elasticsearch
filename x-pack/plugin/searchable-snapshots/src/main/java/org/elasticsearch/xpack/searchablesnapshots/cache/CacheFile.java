/*
 * Copyright Elasticsearch B.V. and/or licensed to Elasticsearch B.V. under one
 * or more contributor license agreements. Licensed under the Elastic License;
 * you may not use this file except in compliance with the Elastic License.
 */
package org.elasticsearch.xpack.searchablesnapshots.cache;

import org.apache.lucene.store.AlreadyClosedException;
import org.elasticsearch.action.ActionListener;
import org.elasticsearch.common.CheckedBiConsumer;
import org.elasticsearch.common.CheckedBiFunction;
import org.elasticsearch.common.Nullable;
import org.elasticsearch.common.util.concurrent.AbstractRefCounted;
import org.elasticsearch.common.util.concurrent.ReleasableLock;

import java.io.IOException;
import java.io.UncheckedIOException;
import java.nio.channels.FileChannel;
import java.nio.file.Files;
import java.nio.file.Path;
import java.nio.file.StandardOpenOption;
import java.util.Collections;
import java.util.HashSet;
import java.util.List;
import java.util.Objects;
import java.util.Set;
import java.util.concurrent.CompletableFuture;
import java.util.concurrent.locks.ReentrantReadWriteLock;

class CacheFile {

    @FunctionalInterface
    public interface EvictionListener {
        void onEviction(CacheFile evictedCacheFile);
    }

    private static final StandardOpenOption[] OPEN_OPTIONS = new StandardOpenOption[]{
        StandardOpenOption.READ, StandardOpenOption.WRITE, StandardOpenOption.CREATE, StandardOpenOption.SPARSE
    };

    private final AbstractRefCounted refCounter = new AbstractRefCounted("CacheFile") {
        @Override
        protected void closeInternal() {
            CacheFile.this.finishEviction();
        }
    };

    private final ReleasableLock evictionLock;
    private final ReleasableLock readLock;

    private final SparseFileTracker tracker;
    private final int rangeSize;
    private final String name;
    private final Path file;

    private volatile Set<EvictionListener> listeners;
    private volatile boolean evicted;

<<<<<<< HEAD
    CacheFile(String name, long length, Path file, int rangeSize) {
=======
    @Nullable // if evicted, or there are no listeners
    private volatile FileChannel channel;

    CacheFile(String name, long length, Path file) {
>>>>>>> f2a49577
        this.tracker = new SparseFileTracker(file.toString(), length);
        this.name = Objects.requireNonNull(name);
        this.file = Objects.requireNonNull(file);
        this.listeners = new HashSet<>();
        this.rangeSize = rangeSize;
        this.evicted = false;

        final ReentrantReadWriteLock cacheLock = new ReentrantReadWriteLock();
        this.evictionLock = new ReleasableLock(cacheLock.writeLock());
        this.readLock = new ReleasableLock(cacheLock.readLock());

        assert invariant();
    }

    public long getLength() {
        return tracker.getLength();
    }

    public Path getFile() {
        return file;
    }

    public ReleasableLock fileLock() {
        try (ReleasableLock ignored = evictionLock.acquire()) {
            ensureOpen();
            // check if we have a channel under eviction lock
            if (channel == null) {
                throw new AlreadyClosedException("Cache file channel has been released and closed");
            }
            // acquire next read lock while holding the eviction lock
            // makes sure that channel won't be closed until this
            // read lock is released
            return readLock.acquire();
        }
    }

    @Nullable
    public FileChannel getChannel() {
        return channel;
    }

    public boolean acquire(final EvictionListener listener) throws IOException {
        assert listener != null;

        ensureOpen();
        boolean success = false;
        if (refCounter.tryIncRef()) {
            try (ReleasableLock ignored = evictionLock.acquire()) {
                try {
                    ensureOpen();
                    final Set<EvictionListener> newListeners = new HashSet<>(listeners);
                    final boolean added = newListeners.add(listener);
                    assert added : "listener already exists " + listener;
                    maybeOpenFileChannel(newListeners);
                    listeners = Collections.unmodifiableSet(newListeners);
                    success = true;
                } finally {
                    if (success == false) {
                        refCounter.decRef();
                    }
                }
            }
        }
        assert invariant();
        return success;
    }

    public boolean release(final EvictionListener listener) {
        assert listener != null;

        boolean success = false;
        try (ReleasableLock ignored = evictionLock.acquire()) {
            try {
                final Set<EvictionListener> newListeners = new HashSet<>(listeners);
                final boolean removed = newListeners.remove(Objects.requireNonNull(listener));
                assert removed : "listener does not exist " + listener;
                if (removed == false) {
                    throw new IllegalStateException("Cannot remove an unknown listener");
                }
                maybeCloseFileChannel(newListeners);
                listeners = Collections.unmodifiableSet(newListeners);
                success = true;
            } finally {
                if (success) {
                    refCounter.decRef();
                }
            }
        }
        assert invariant();
        return success;
    }

    private void finishEviction() {
        assert evictionLock.isHeldByCurrentThread();
        assert listeners.isEmpty();
        assert channel == null;
        try {
            Files.deleteIfExists(file);
        } catch (IOException e) {
            throw new UncheckedIOException(e);
        }
    }

    public void startEviction() {
        if (evicted == false) {
            final Set<EvictionListener> evictionListeners = new HashSet<>();
            try (ReleasableLock ignored = evictionLock.acquire()) {
                if (evicted == false) {
                    evicted = true;
                    evictionListeners.addAll(listeners);
                    refCounter.decRef();
                }
            }
            evictionListeners.forEach(listener -> listener.onEviction(this));
        }
        assert invariant();
    }

    private void maybeOpenFileChannel(Set<EvictionListener> listeners) throws IOException {
        assert evictionLock.isHeldByCurrentThread();
        if (listeners.size() == 1) {
            assert channel == null;
            channel = FileChannel.open(file, OPEN_OPTIONS);
        }
    }

    private void maybeCloseFileChannel(Set<EvictionListener> listeners) {
        assert evictionLock.isHeldByCurrentThread();
        if (listeners.size() == 0) {
            assert channel != null;
            try {
                channel.close();
            } catch (IOException e) {
                throw new UncheckedIOException("Exception when closing channel", e);
            } finally {
                channel = null;
            }
        }
    }

    private boolean invariant() {
        try (ReleasableLock ignored = readLock.acquire()) {
            assert listeners != null;
            if (listeners.isEmpty()) {
                assert channel == null;
                assert evicted == false || refCounter.refCount() != 0 || Files.notExists(file);
            } else {
                assert channel != null;
                assert refCounter.refCount() > 0;
                assert channel.isOpen();
                assert Files.exists(file);
            }
        }
        return true;
    }

    @Override
    public String toString() {
        return "CacheFile{" +
            "name='" + name + '\'' +
            ", file=" + file +
            ", length=" + tracker.getLength() +
            ", channel=" + (channel != null ? "yes" : "no") +
            ", listeners=" + listeners.size() +
            ", evicted=" + evicted +
            ", tracker=" + tracker +
            '}';
    }

    private void ensureOpen() {
        if (evicted) {
            throw new AlreadyClosedException("Cache file is evicted");
        }
    }

    CompletableFuture<Integer> fetchRange(long position,
                                          CheckedBiFunction<Long, Long, Integer, IOException> onRangeAvailable,
                                          CheckedBiConsumer<Long, Long, IOException> onRangeMissing) {
        final CompletableFuture<Integer> future = new CompletableFuture<>();
        try {
            if (position < 0 || position > tracker.getLength()) {
                throw new IllegalArgumentException("Wrong read position [" + position + "]");
            }

            ensureOpen();
            final long rangeStart = (position / rangeSize) * rangeSize;
            final long rangeEnd = Math.min(rangeStart + rangeSize, tracker.getLength());

            final List<SparseFileTracker.Gap> gaps = tracker.waitForRange(rangeStart, rangeEnd,
                ActionListener.wrap(
                    rangeReady -> future.complete(onRangeAvailable.apply(rangeStart, rangeEnd)),
                    rangeFailure -> future.completeExceptionally(rangeFailure)));

            if (gaps.size() > 0) {
                final SparseFileTracker.Gap range = gaps.get(0);
                assert gaps.size() == 1 : "expected 1 range to fetch but got " + gaps.size();
                assert range.start == rangeStart
                    : "range/gap start mismatch (" + range.start + ',' + rangeStart + ')';
                assert range.end == rangeEnd
                    : "range/gap end mismatch (" + range.end + ',' + rangeEnd + ')';

                try {
                    ensureOpen();
                    onRangeMissing.accept(rangeStart, rangeEnd);
                    range.onResponse(null);
                } catch (Exception e) {
                    range.onFailure(e);
                }
            }
        } catch (Exception e) {
            future.completeExceptionally(e);
        }
        return future;
    }
}<|MERGE_RESOLUTION|>--- conflicted
+++ resolved
@@ -56,14 +56,10 @@
     private volatile Set<EvictionListener> listeners;
     private volatile boolean evicted;
 
-<<<<<<< HEAD
-    CacheFile(String name, long length, Path file, int rangeSize) {
-=======
     @Nullable // if evicted, or there are no listeners
     private volatile FileChannel channel;
 
-    CacheFile(String name, long length, Path file) {
->>>>>>> f2a49577
+    CacheFile(String name, long length, Path file, int rangeSize) {
         this.tracker = new SparseFileTracker(file.toString(), length);
         this.name = Objects.requireNonNull(name);
         this.file = Objects.requireNonNull(file);

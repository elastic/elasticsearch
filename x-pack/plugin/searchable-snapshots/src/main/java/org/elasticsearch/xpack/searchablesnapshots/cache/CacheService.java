--- conflicted
+++ resolved
@@ -139,12 +139,9 @@
             // are done with reading/writing the cache file
             .removalListener(notification -> onCacheFileRemoval(notification.getValue()))
             .build();
-<<<<<<< HEAD
         this.persistentCache = Objects.requireNonNull(persistentCache);
-=======
         this.shardsEvictionLock = new KeyedLock<>();
         this.evictedShards = ConcurrentCollections.newConcurrentSet();
->>>>>>> 7e6b52a9
         this.numberOfCacheFilesToSync = new AtomicLong();
         this.cacheSyncLock = new ReentrantLock();
         this.cacheFilesToSync = new ConcurrentLinkedQueue<>();
@@ -290,14 +287,6 @@
     }
 
     /**
-<<<<<<< HEAD
-     * Evicts the {@link CacheFile} associated to the given {@link CacheKey}.
-     *
-     * @param cacheKey the key of the cache file to evict
-     */
-    public void removeFromCache(CacheKey cacheKey) {
-        cache.invalidate(cacheKey);
-=======
      * Evicts the cache file associated with the specified cache key.
      *
      * @param cacheKey the {@link CacheKey} whose associated {@link CacheFile} must be evicted from cache
@@ -387,7 +376,6 @@
                 }
             }
         }
->>>>>>> 7e6b52a9
     }
 
     void setCacheSyncInterval(TimeValue interval) {

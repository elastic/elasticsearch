/*
 * Copyright Elasticsearch B.V. and/or licensed to Elasticsearch B.V. under one
 * or more contributor license agreements. Licensed under the Elastic License;
 * you may not use this file except in compliance with the Elastic License.
 */
package org.elasticsearch.xpack.searchablesnapshots.cache;

import org.apache.logging.log4j.LogManager;
import org.apache.logging.log4j.Logger;
import org.apache.logging.log4j.message.ParameterizedMessage;
import org.apache.lucene.util.SetOnce;
import org.elasticsearch.cluster.node.DiscoveryNode;
import org.elasticsearch.cluster.service.ClusterService;
import org.elasticsearch.common.UUIDs;
import org.elasticsearch.common.cache.Cache;
import org.elasticsearch.common.cache.CacheBuilder;
import org.elasticsearch.common.collect.Tuple;
import org.elasticsearch.common.component.AbstractLifecycleComponent;
import org.elasticsearch.common.component.Lifecycle;
import org.elasticsearch.common.lease.Releasable;
import org.elasticsearch.common.settings.ClusterSettings;
import org.elasticsearch.common.settings.Setting;
import org.elasticsearch.common.settings.Settings;
import org.elasticsearch.common.unit.ByteSizeUnit;
import org.elasticsearch.common.unit.ByteSizeValue;
import org.elasticsearch.common.unit.TimeValue;
import org.elasticsearch.common.util.concurrent.AbstractAsyncTask;
import org.elasticsearch.common.util.concurrent.AbstractRunnable;
import org.elasticsearch.common.util.concurrent.ConcurrentCollections;
import org.elasticsearch.common.util.concurrent.KeyedLock;
import org.elasticsearch.core.internal.io.IOUtils;
import org.elasticsearch.index.shard.ShardId;
import org.elasticsearch.index.shard.ShardPath;
import org.elasticsearch.index.store.cache.CacheFile;
import org.elasticsearch.index.store.cache.CacheKey;
import org.elasticsearch.repositories.IndexId;
import org.elasticsearch.snapshots.SnapshotId;
import org.elasticsearch.threadpool.ThreadPool;

import java.io.FileNotFoundException;
import java.io.IOException;
import java.nio.file.Files;
import java.nio.file.Path;
import java.util.HashMap;
import java.util.HashSet;
import java.util.Map;
import java.util.Objects;
import java.util.Set;
import java.util.SortedSet;
import java.util.concurrent.ConcurrentLinkedQueue;
import java.util.concurrent.atomic.AtomicLong;
import java.util.concurrent.locks.ReentrantLock;

import static org.elasticsearch.xpack.searchablesnapshots.SearchableSnapshotsConstants.toIntBytes;

/**
 * {@link CacheService} maintains a cache entry for all files read from searchable snapshot directories (see
 * {@link org.elasticsearch.index.store.SearchableSnapshotDirectory}).
 *
 * Cache files created by this service are periodically synchronized on disk in order to make the cached data durable
 * (see {@link #synchronizeCache()} for more information).
 */
public class CacheService extends AbstractLifecycleComponent {

    private static final String SETTINGS_PREFIX = "xpack.searchable.snapshot.cache.";

    public static final Setting<ByteSizeValue> SNAPSHOT_CACHE_SIZE_SETTING = Setting.byteSizeSetting(
        SETTINGS_PREFIX + "size",
        new ByteSizeValue(Long.MAX_VALUE, ByteSizeUnit.BYTES),  // TODO: size the default value according to disk space
        new ByteSizeValue(0, ByteSizeUnit.BYTES),               // min
        new ByteSizeValue(Long.MAX_VALUE, ByteSizeUnit.BYTES),  // max
        Setting.Property.NodeScope
    );

    public static final ByteSizeValue MIN_SNAPSHOT_CACHE_RANGE_SIZE = new ByteSizeValue(4, ByteSizeUnit.KB);
    public static final ByteSizeValue MAX_SNAPSHOT_CACHE_RANGE_SIZE = new ByteSizeValue(Integer.MAX_VALUE, ByteSizeUnit.BYTES);
    public static final Setting<ByteSizeValue> SNAPSHOT_CACHE_RANGE_SIZE_SETTING = Setting.byteSizeSetting(
        SETTINGS_PREFIX + "range_size",
        new ByteSizeValue(32, ByteSizeUnit.MB),                 // default
        MIN_SNAPSHOT_CACHE_RANGE_SIZE,                          // min
        MAX_SNAPSHOT_CACHE_RANGE_SIZE,                          // max
        Setting.Property.NodeScope
    );

    public static final TimeValue MIN_SNAPSHOT_CACHE_SYNC_INTERVAL = TimeValue.timeValueSeconds(1L);
    public static final Setting<TimeValue> SNAPSHOT_CACHE_SYNC_INTERVAL_SETTING = Setting.timeSetting(
        SETTINGS_PREFIX + "sync.interval",
        TimeValue.timeValueSeconds(60L),                        // default
        MIN_SNAPSHOT_CACHE_SYNC_INTERVAL,                       // min
        Setting.Property.NodeScope,
        Setting.Property.Dynamic
    );

    public static final Setting<Integer> SNAPSHOT_CACHE_MAX_FILES_TO_SYNC_AT_ONCE_SETTING = Setting.intSetting(
        SETTINGS_PREFIX + "sync.max_files",
        10_000,                                                 // default
        0,                                                      // min
        Integer.MAX_VALUE,                                      // max
        Setting.Property.NodeScope,
        Setting.Property.Dynamic
    );

    public static final Setting<TimeValue> SNAPSHOT_CACHE_SYNC_SHUTDOWN_TIMEOUT = Setting.timeSetting(
        SETTINGS_PREFIX + "sync.shutdown_timeout",
        TimeValue.timeValueSeconds(10L),                        // default
        TimeValue.ZERO,                                         // min
        Setting.Property.NodeScope
    );

    private static final Logger logger = LogManager.getLogger(CacheService.class);

    private final ThreadPool threadPool;
    private final ConcurrentLinkedQueue<CacheFile> cacheFilesToSync;
    private final AtomicLong numberOfCacheFilesToSync;
    private final CacheSynchronizationTask cacheSyncTask;
    private final TimeValue cacheSyncStopTimeout;
    private final ReentrantLock cacheSyncLock;
    private final Cache<CacheKey, CacheFile> cache;
    private final ByteSizeValue cacheSize;
    private final Runnable cacheCleaner;
    private final ByteSizeValue rangeSize;
<<<<<<< HEAD
    private final Settings settings;
=======
    private final KeyedLock<ShardEviction> shardsEvictionLock;
    private final Set<ShardEviction> evictedShards;
>>>>>>> 2b2b8a35

    private volatile int maxCacheFilesToSyncAtOnce;

    public CacheService(
        final Settings settings,
        final ClusterService clusterService,
        final ThreadPool threadPool,
        final Runnable cacheCleaner
    ) {
        this.threadPool = Objects.requireNonNull(threadPool);
        this.cacheSize = SNAPSHOT_CACHE_SIZE_SETTING.get(settings);
        this.cacheCleaner = Objects.requireNonNull(cacheCleaner);
        this.rangeSize = SNAPSHOT_CACHE_RANGE_SIZE_SETTING.get(settings);
        this.cache = CacheBuilder.<CacheKey, CacheFile>builder()
            .setMaximumWeight(cacheSize.getBytes())
            .weigher((key, entry) -> entry.getLength())
            // NORELEASE This does not immediately free space on disk, as cache file are only deleted when all index inputs
            // are done with reading/writing the cache file
            .removalListener(notification -> onCacheFileRemoval(notification.getValue()))
            .build();
        this.shardsEvictionLock = new KeyedLock<>();
        this.evictedShards = ConcurrentCollections.newConcurrentSet();
        this.numberOfCacheFilesToSync = new AtomicLong();
        this.cacheSyncLock = new ReentrantLock();
        this.cacheFilesToSync = new ConcurrentLinkedQueue<>();
        final ClusterSettings clusterSettings = clusterService.getClusterSettings();
        this.maxCacheFilesToSyncAtOnce = SNAPSHOT_CACHE_MAX_FILES_TO_SYNC_AT_ONCE_SETTING.get(settings);
        clusterSettings.addSettingsUpdateConsumer(SNAPSHOT_CACHE_MAX_FILES_TO_SYNC_AT_ONCE_SETTING, this::setMaxCacheFilesToSyncAtOnce);
        this.cacheSyncTask = new CacheSynchronizationTask(threadPool, SNAPSHOT_CACHE_SYNC_INTERVAL_SETTING.get(settings));
        clusterSettings.addSettingsUpdateConsumer(SNAPSHOT_CACHE_SYNC_INTERVAL_SETTING, this::setCacheSyncInterval);
        this.cacheSyncStopTimeout = SNAPSHOT_CACHE_SYNC_SHUTDOWN_TIMEOUT.get(settings);
        this.settings = settings;
    }

    public static Path getShardCachePath(ShardPath shardPath) {
        return resolveSnapshotCache(shardPath.getDataPath());
    }

    static Path resolveSnapshotCache(Path path) {
        return path.resolve("snapshot_cache");
    }

    @Override
    protected void doStart() {
        if (DiscoveryNode.isDataNode(settings)) {
            cacheSyncTask.rescheduleIfNecessary();
            cacheCleaner.run();
        }
    }

    @Override
    protected void doStop() {
        if (DiscoveryNode.isDataNode(settings) == false) {
            return;
        }
        boolean acquired = false;
        try {
            try {
                acquired = cacheSyncLock.tryLock(cacheSyncStopTimeout.duration(), cacheSyncStopTimeout.timeUnit());
                if (acquired == false) {
                    logger.warn("failed to acquire cache sync lock in [{}], cache might be partially persisted", cacheSyncStopTimeout);
                }
            } catch (InterruptedException e) {
                Thread.currentThread().interrupt();
                logger.warn("interrupted while waiting for cache sync lock", e);
            }
            cacheSyncTask.close();
            cache.invalidateAll();
        } finally {
            if (acquired) {
                cacheSyncLock.unlock();
            }
        }
    }

    @Override
    protected void doClose() {}

    private void ensureLifecycleInitializing() {
        final Lifecycle.State state = lifecycleState();
        assert state == Lifecycle.State.INITIALIZED : state;
        if (state != Lifecycle.State.INITIALIZED) {
            throw new IllegalStateException("Failed to read data from cache: cache service is not initializing [" + state + "]");
        }
    }

    private void ensureLifecycleStarted() {
        final Lifecycle.State state = lifecycleState();
        assert state != Lifecycle.State.INITIALIZED : state;
        if (state != Lifecycle.State.STARTED) {
            throw new IllegalStateException("Failed to read data from cache: cache service is not started [" + state + "]");
        }
    }

    /**
     * @return the cache size (in bytes)
     */
    public long getCacheSize() {
        return cacheSize.getBytes();
    }

    /**
     * @return the cache range size (in bytes)
     */
    public int getRangeSize() {
        return toIntBytes(rangeSize.getBytes());
    }

    /**
     * Retrieves the {@link CacheFile} instance associated with the specified {@link CacheKey} in the cache. If the key is not already
     * associated with a {@link CacheFile}, this method creates a new instance using the given file length and cache directory.
     *
     * @param cacheKey   the cache key whose associated {@link CacheFile} instance is to be returned or computed for if non-existent
     * @param fileLength the length of the cache file (required to compute a new instance)
     * @param cacheDir   the cache directory where the cache file on disk is created  (required to compute a new instance)
     * @return the current  {@link CacheFile} instance (existing or computed)
     * @throws Exception if this method is used when the {@link CacheService} is not started
     */
    public CacheFile get(final CacheKey cacheKey, final long fileLength, final Path cacheDir) throws Exception {
        ensureLifecycleStarted();
        return cache.computeIfAbsent(cacheKey, key -> {
            ensureLifecycleStarted();
            // generate a random UUID for the name of the cache file on disk
            final String uuid = UUIDs.randomBase64UUID();
            // resolve the cache file on disk w/ the expected cached file
            final Path path = cacheDir.resolve(uuid);
            assert Files.notExists(path) : "cache file already exists " + path;

            final SetOnce<CacheFile> cacheFile = new SetOnce<>();
            cacheFile.set(new CacheFile(key, fileLength, path, () -> onCacheFileUpdate(cacheFile.get())));
            return cacheFile.get();
        });
    }

    /**
     * Computes a new {@link CacheFile} instance using the specified cache file information (file length, file name, parent directory and
     * already available cache ranges) and associates it with the specified {@link CacheKey} in the cache. If the key is already
     * associated with a {@link CacheFile}, the previous instance is replaced by a new one.
     *
     * This method can only be used before the {@link CacheService} is started.
     *
     * @param cacheKey        the cache key with which the new {@link CacheFile} instance is to be associated
     * @param fileLength      the length of the cache file
     * @param cacheDir        the cache directory where the cache file on disk is located
     * @param cacheFileUuid   the name of the cache file on disk (should be a UUID)
     * @param cacheFileRanges the set of ranges that are known to be already available/completed for this cache file
     * @throws Exception if this method is used when the {@link CacheService} is not initializing
     */
    void put(
        final CacheKey cacheKey,
        final long fileLength,
        final Path cacheDir,
        final String cacheFileUuid,
        final SortedSet<Tuple<Long, Long>> cacheFileRanges
    ) throws Exception {

        ensureLifecycleInitializing();
        final Path path = cacheDir.resolve(cacheFileUuid);
        if (Files.exists(path) == false) {
            throw new FileNotFoundException("Cache file [" + path + "] not found");
        }

        final SetOnce<CacheFile> cacheFile = new SetOnce<>();
        cacheFile.set(new CacheFile(cacheKey, fileLength, path, cacheFileRanges, () -> onCacheFileUpdate(cacheFile.get())));
        cache.put(cacheKey, cacheFile.get());
    }

    /**
     * Evicts the cache file associated with the specified cache key.
     *
     * @param cacheKey the {@link CacheKey} whose associated {@link CacheFile} must be evicted from cache
     */
    public void removeFromCache(final CacheKey cacheKey) {
        cache.invalidate(cacheKey);
    }

    /**
     * Marks the specified searchable snapshot shard as evicted in cache. Cache files associated with this shard will be evicted from cache.
     *
     * @param snapshotId the {@link SnapshotId}
     * @param indexId the {@link SnapshotId}
     * @param shardId the {@link SnapshotId}
     */
    public void markShardAsEvictedInCache(SnapshotId snapshotId, IndexId indexId, ShardId shardId) {
        final ShardEviction shardEviction = new ShardEviction(snapshotId, indexId, shardId);
        if (evictedShards.add(shardEviction)) {
            threadPool.generic().submit(new AbstractRunnable() {
                @Override
                protected void doRun() {
                    runIfShardMarkedAsEvictedInCache(shardEviction, () -> {
                        assert shardsEvictionLock.isHeldByCurrentThread(shardEviction);
                        final Map<CacheKey, CacheFile> cacheFilesToEvict = new HashMap<>();
                        cache.forEach((cacheKey, cacheFile) -> {
                            if (shardEviction.matches(cacheKey)) {
                                cacheFilesToEvict.put(cacheKey, cacheFile);
                            }
                        });
                        for (Map.Entry<CacheKey, CacheFile> cacheFile : cacheFilesToEvict.entrySet()) {
                            try {
                                cache.invalidate(cacheFile.getKey(), cacheFile.getValue());
                            } catch (RuntimeException e) {
                                assert false : e;
                                logger.warn(() -> new ParameterizedMessage("failed to evict cache file {}", cacheFile.getKey()), e);
                            }
                        }
                    });
                }

                @Override
                public void onFailure(Exception e) {
                    assert false : e;
                    logger.warn(
                        () -> new ParameterizedMessage("failed to evict cache files associated with evicted shard {}", shardEviction),
                        e
                    );
                }
            });
        }
    }

    /**
     * Allows to run the specified {@link Runnable} if the shard represented by the triplet ({@link SnapshotId}, {@link IndexId},
     * {@link SnapshotId}) is still marked as evicted at the time this method is executed. The @link Runnable} will be executed
     * while the current thread is holding the lock associated to the shard.
     *
     * @param snapshotId the snapshot the evicted searchable snapshots shard belongs to
     * @param indexId    the index in the snapshot the evicted searchable snapshots shard belongs to
     * @param shardId    the searchable snapshots shard id
     * @param runnable   a runnable to execute
     */
    public void runIfShardMarkedAsEvictedInCache(SnapshotId snapshotId, IndexId indexId, ShardId shardId, Runnable runnable) {
        runIfShardMarkedAsEvictedInCache(new ShardEviction(snapshotId, indexId, shardId), runnable);
    }

    /**
     * Allows to run the specified {@link Runnable} if the shard represented by {@link ShardEviction} is still marked as evicted at the time
     * this method is executed. The @link Runnable} will be executed while the current thread is holding the lock associated to the shard.
     *
     * @param shardEviction a {@link ShardEviction} representing the shard marked as evicted
     * @param runnable      a runnable to execute
     */
    private void runIfShardMarkedAsEvictedInCache(ShardEviction shardEviction, Runnable runnable) {
        try (Releasable ignored = shardsEvictionLock.acquire(shardEviction)) {
            boolean success = false;
            try {
                if (evictedShards.remove(shardEviction)) {
                    runnable.run();
                }
                success = true;
            } finally {
                assert success : "shard eviction should be successful: " + shardEviction;
                if (success == false) {
                    final boolean added = evictedShards.add(shardEviction);
                    assert added : shardEviction;
                }
            }
        }
    }

    void setCacheSyncInterval(TimeValue interval) {
        cacheSyncTask.setInterval(interval);
    }

    private void setMaxCacheFilesToSyncAtOnce(int maxCacheFilesToSyncAtOnce) {
        this.maxCacheFilesToSyncAtOnce = maxCacheFilesToSyncAtOnce;
    }

    /**
     * This method is invoked when a {@link CacheFile} notifies the current {@link CacheService} that it needs to be fsync on disk.
     * <p>
     * It adds the {@link CacheFile} instance to current set of cache files to synchronize.
     *
     * @param cacheFile the instance that needs to be fsync
     */
    private void onCacheFileUpdate(CacheFile cacheFile) {
        assert cacheFile != null;
        cacheFilesToSync.offer(cacheFile);
        numberOfCacheFilesToSync.incrementAndGet();
    }

    /**
     * This method is invoked after a {@link CacheFile} is evicted from the cache.
     * <p>
     * It notifies the {@link CacheFile}'s eviction listeners that the instance is evicted.
     *
     * @param cacheFile the evicted instance
     */
    private void onCacheFileRemoval(CacheFile cacheFile) {
        IOUtils.closeWhileHandlingException(cacheFile::startEviction);
    }

    // used in tests
    boolean isCacheFileToSync(CacheFile cacheFile) {
        return cacheFilesToSync.contains(cacheFile);
    }

    /**
     * Synchronize the cache files and their parent directories on disk.
     *
     * This method synchronizes the cache files that have been updated since the last time the method was invoked. To be able to do this,
     * the cache files must notify the {@link CacheService} when they need to be fsync. When a {@link CacheFile} notifies the service the
     * {@link CacheFile} instance is added to the current queue of cache files to synchronize referenced by {@link #cacheFilesToSync}.
     *
     * Cache files are serially synchronized using the {@link CacheFile#fsync()} method. When the {@link CacheFile#fsync()} call returns a
     * non empty set of completed ranges this method also fsync the shard's snapshot cache directory, which is the parent directory of the
     * cache entry. Note that cache files might be evicted during the synchronization.
     */
    protected void synchronizeCache() {
        cacheSyncLock.lock();
        try {
            long count = 0L;
            final Set<Path> cacheDirs = new HashSet<>();
            final long startTimeNanos = threadPool.relativeTimeInNanos();
            final long maxCacheFilesToSync = Math.min(numberOfCacheFilesToSync.get(), this.maxCacheFilesToSyncAtOnce);

            for (long i = 0L; i < maxCacheFilesToSync; i++) {
                if (lifecycleState() != Lifecycle.State.STARTED) {
                    logger.debug("stopping cache synchronization (cache service is closing)");
                    return;
                }

                final CacheFile cacheFile = cacheFilesToSync.poll();
                assert cacheFile != null;

                final long value = numberOfCacheFilesToSync.decrementAndGet();
                assert value >= 0 : value;

                final CacheKey cacheKey = cacheFile.getCacheKey();
                if (evictedShards.contains(new ShardEviction(cacheKey.getSnapshotId(), cacheKey.getIndexId(), cacheKey.getShardId()))) {
                    logger.debug("cache file belongs to a shard marked as evicted, skipping synchronization for [{}]", cacheKey);
                    continue;
                }

                final Path cacheFilePath = cacheFile.getFile();
                try {
                    final SortedSet<Tuple<Long, Long>> ranges = cacheFile.fsync();
                    if (ranges.isEmpty() == false) {
                        logger.trace(
                            "cache file [{}] synchronized with [{}] completed range(s)",
                            cacheFilePath.getFileName(),
                            ranges.size()
                        );
                        final Path cacheDir = cacheFilePath.toAbsolutePath().getParent();
                        if (cacheDirs.add(cacheDir)) {
                            try {
                                IOUtils.fsync(cacheDir, true, false);
                                logger.trace("cache directory [{}] synchronized", cacheDir);
                            } catch (Exception e) {
                                assert e instanceof IOException : e;
                                logger.warn(() -> new ParameterizedMessage("failed to synchronize cache directory [{}]", cacheDir), e);
                            }
                        }
                        // TODO Index searchable snapshot shard information + cache file ranges in Lucene
                        count += 1L;
                    }
                } catch (Exception e) {
                    assert e instanceof IOException : e;
                    logger.warn(() -> new ParameterizedMessage("failed to fsync cache file [{}]", cacheFilePath.getFileName()), e);
                }
            }
            if (logger.isDebugEnabled()) {
                final long elapsedNanos = threadPool.relativeTimeInNanos() - startTimeNanos;
                logger.debug(
                    "cache files synchronization is done ([{}] cache files synchronized in [{}])",
                    count,
                    TimeValue.timeValueNanos(elapsedNanos)
                );
            }
        } finally {
            cacheSyncLock.unlock();
        }
    }

    class CacheSynchronizationTask extends AbstractAsyncTask {

        CacheSynchronizationTask(ThreadPool threadPool, TimeValue interval) {
            super(logger, Objects.requireNonNull(threadPool), Objects.requireNonNull(interval), true);
        }

        @Override
        protected boolean mustReschedule() {
            return true;
        }

        @Override
        public void runInternal() {
            synchronizeCache();
        }

        @Override
        protected String getThreadPool() {
            return ThreadPool.Names.GENERIC;
        }

        @Override
        public String toString() {
            return "cache_synchronization_task";
        }
    }

    /**
     * Represents the searchable snapshots information of a shard that has been removed from the node. These information are kept around
     * to evict the cache files associated to that shard.
     */
    private static class ShardEviction {

        private final SnapshotId snapshotId;
        private final IndexId indexId;
        private final ShardId shardId;

        private ShardEviction(SnapshotId snapshotId, IndexId indexId, ShardId shardId) {
            this.snapshotId = snapshotId;
            this.indexId = indexId;
            this.shardId = shardId;
        }

        @Override
        public boolean equals(Object o) {
            if (this == o) return true;
            if (o == null || getClass() != o.getClass()) return false;
            ShardEviction that = (ShardEviction) o;
            return Objects.equals(snapshotId, that.snapshotId)
                && Objects.equals(indexId, that.indexId)
                && Objects.equals(shardId, that.shardId);
        }

        @Override
        public int hashCode() {
            return Objects.hash(snapshotId, indexId, shardId);
        }

        @Override
        public String toString() {
            return "[snapshotId=" + snapshotId + ", indexId=" + indexId + ", shardId=" + shardId + ']';
        }

        boolean matches(CacheKey cacheKey) {
            return Objects.equals(snapshotId, cacheKey.getSnapshotId())
                && Objects.equals(indexId, cacheKey.getIndexId())
                && Objects.equals(shardId, cacheKey.getShardId());
        }
    }
}<|MERGE_RESOLUTION|>--- conflicted
+++ resolved
@@ -119,12 +119,9 @@
     private final ByteSizeValue cacheSize;
     private final Runnable cacheCleaner;
     private final ByteSizeValue rangeSize;
-<<<<<<< HEAD
     private final Settings settings;
-=======
     private final KeyedLock<ShardEviction> shardsEvictionLock;
     private final Set<ShardEviction> evictedShards;
->>>>>>> 2b2b8a35
 
     private volatile int maxCacheFilesToSyncAtOnce;
 

/*
 * Copyright Elasticsearch B.V. and/or licensed to Elasticsearch B.V. under one
 * or more contributor license agreements. Licensed under the Elastic License
 * 2.0; you may not use this file except in compliance with the Elastic License
 * 2.0.
 */

package org.elasticsearch.xpack.searchablesnapshots.cache;

import org.apache.logging.log4j.LogManager;
import org.apache.logging.log4j.Logger;
import org.elasticsearch.common.Nullable;
import org.elasticsearch.common.SuppressForbidden;
import org.elasticsearch.common.io.Channels;
import org.elasticsearch.common.util.concurrent.AbstractRefCounted;
import org.elasticsearch.common.util.concurrent.ConcurrentCollections;
import org.elasticsearch.common.util.concurrent.RefCounted;
import org.elasticsearch.core.internal.io.IOUtils;
import org.elasticsearch.env.Environment;
import org.elasticsearch.env.NodeEnvironment;
import org.elasticsearch.xpack.searchablesnapshots.preallocate.Preallocate;

import java.io.IOException;
import java.nio.ByteBuffer;
import java.nio.channels.FileChannel;
import java.nio.file.Files;
import java.nio.file.Path;
import java.nio.file.StandardOpenOption;
import java.util.Map;

public class SharedBytes extends AbstractRefCounted {

    private static final Logger logger = LogManager.getLogger(SharedBytes.class);

    private static final String CACHE_FILE_NAME = "shared_snapshot_cache";

    private static final StandardOpenOption[] OPEN_OPTIONS = new StandardOpenOption[] {
        StandardOpenOption.READ,
        StandardOpenOption.WRITE,
        StandardOpenOption.CREATE };

    final SharedCacheConfiguration sharedCacheConfiguration;

    // TODO: for systems like Windows without true p-write/read support we should split this up into multiple channels since positional
    // operations in #IO are not contention-free there (https://bugs.java.com/bugdatabase/view_bug.do?bug_id=6265734)
    private final FileChannel fileChannel;

    private final Path path;

<<<<<<< HEAD
    SharedBytes(SharedCacheConfiguration sharedCacheConfiguration, Environment environment) throws IOException {
=======
    SharedBytes(int numRegions, long regionSize, NodeEnvironment environment) throws IOException {
>>>>>>> c4234ca3
        super("shared-bytes");
        this.sharedCacheConfiguration = sharedCacheConfiguration;
        final long fileSize = sharedCacheConfiguration.totalSize();
        Path cacheFile = null;
        if (fileSize > 0) {
            cacheFile = findCacheSnapshotCacheFilePath(environment, fileSize);
            if (cacheFile == null) {
                throw new IOException("Could not find a directory with adequate free space for cache file");
            }
            Preallocate.preallocate(cacheFile, fileSize);
            // TODO: maybe make this faster by allocating a larger direct buffer if this is too slow for very large files
            // We fill either the full file or the bytes between its current size and the desired size once with zeros to fully allocate
            // the file up front
            final ByteBuffer fillBytes = ByteBuffer.allocate(Channels.WRITE_CHUNK_SIZE);
            this.fileChannel = FileChannel.open(cacheFile, OPEN_OPTIONS);
            long written = fileChannel.size();
            if (fileSize < written) {
                logger.info("creating shared snapshot cache file [size={}, path={}]", fileSize, cacheFile);
            } else if (fileSize == written) {
                logger.debug("reusing existing shared snapshot cache file [size={}, path={}]", fileSize, cacheFile);
            }
            fileChannel.position(written);
            while (written < fileSize) {
                final int toWrite = Math.toIntExact(Math.min(fileSize - written, Channels.WRITE_CHUNK_SIZE));
                fillBytes.position(0).limit(toWrite);
                Channels.writeToChannel(fillBytes, fileChannel);
                written += toWrite;
            }
            if (written > fileChannel.size()) {
                fileChannel.truncate(fileSize);
            }
        } else {
            this.fileChannel = null;
            for (Path path : environment.nodeDataPaths()) {
                Files.deleteIfExists(path.resolve(CACHE_FILE_NAME));
            }
        }
        this.path = cacheFile;
    }

    /**
     * Tries to find a suitable path to a searchable snapshots shared cache file in the data paths founds in the environment.
     *
     * @return path for the cache file or {@code null} if none could be found
     */
    @Nullable
    public static Path findCacheSnapshotCacheFilePath(NodeEnvironment environment, long fileSize) throws IOException {
        Path cacheFile = null;
        for (Path path : environment.nodeDataPaths()) {
            Files.createDirectories(path);
            // TODO: be resilient to this check failing and try next path?
            long usableSpace = Environment.getUsableSpace(path);
            Path p = path.resolve(CACHE_FILE_NAME);
            if (Files.exists(p)) {
                usableSpace += Files.size(p);
            }
            // TODO: leave some margin for error here
            if (usableSpace > fileSize) {
                cacheFile = p;
                break;
            }
        }
        return cacheFile;
    }

    @Override
    protected void closeInternal() {
        try {
            IOUtils.close(fileChannel, path == null ? null : () -> Files.deleteIfExists(path));
        } catch (IOException e) {
            logger.warn("Failed to clean up shared bytes file", e);
        }
    }

    private final Map<Integer, IoRegion> ios = ConcurrentCollections.newConcurrentMap();

    IoRegion getFileChannel(int sharedBytesPos) {
        assert fileChannel != null;
        return ios.compute(sharedBytesPos, (p, io) -> {
            if (io == null || io.tryIncRef() == false) {
                final IoRegion newIO;
                boolean success = false;
                incRef();
                try {
                    newIO = new IoRegion(p);
                    success = true;
                } finally {
                    if (success == false) {
                        decRef();
                    }
                }
                return newIO;
            }
            return io;
        });
    }

    long getPhysicalOffset(long sharedPageIndex) {
        return sharedCacheConfiguration.getPhysicalOffset(sharedPageIndex);
    }

    public final class IoRegion extends AbstractRefCounted implements IO {

        private final int pageIndex;
        private final long pageStart;

        private IoRegion(final int pageIndex) {
            super("shared-bytes-io");
            this.pageIndex = pageIndex;
            pageStart = getPhysicalOffset(pageIndex);
        }

        @Override
        @SuppressForbidden(reason = "Use positional reads on purpose")
        public int read(ByteBuffer dst, long position) throws IOException {
            assert refCount() > 0;
            checkOffsets(position, dst.remaining());
            return fileChannel.read(dst, pageStart + position);
        }

        /**
         * Writes the contents of the given buffer to the requested position
         *
         * @param src      byte buffer to write
         * @param position position relative to the start index of this instance to write to
         */
        @Override
        @SuppressForbidden(reason = "Use positional writes on purpose")
        public void write(ByteBuffer src, long position) throws IOException {
            assert refCount() > 0;
            checkOffsets(position, src.remaining());
            fileChannel.write(src, pageStart + position);
        }

        /**
         * Returns the maximum size of this cache channel's region.
         */
        @Override
        public long size() {
            assert refCount() > 0;
            return sharedCacheConfiguration.regionSizeBySharedPageIndex(pageIndex);
        }

        private void checkOffsets(long position, long length) {
            final long regionSize = sharedCacheConfiguration.regionSizeBySharedPageIndex(pageIndex);
            if (position < 0 || position + length > regionSize) {
                assert false;
                throw new IllegalArgumentException("bad access");
            }
        }

        @Override
        protected void closeInternal() {
            ios.remove(pageIndex, this);
            SharedBytes.this.decRef();
        }
    }

    public interface IO extends RefCounted {
        @SuppressForbidden(reason = "Use positional reads on purpose")
        int read(ByteBuffer dst, long position) throws IOException;

        @SuppressForbidden(reason = "Use positional writes on purpose")
        void write(ByteBuffer src, long position) throws IOException;

        long size();
    }
}<|MERGE_RESOLUTION|>--- conflicted
+++ resolved
@@ -47,11 +47,7 @@
 
     private final Path path;
 
-<<<<<<< HEAD
-    SharedBytes(SharedCacheConfiguration sharedCacheConfiguration, Environment environment) throws IOException {
-=======
-    SharedBytes(int numRegions, long regionSize, NodeEnvironment environment) throws IOException {
->>>>>>> c4234ca3
+    SharedBytes(SharedCacheConfiguration sharedCacheConfiguration, NodeEnvironment environment) throws IOException {
         super("shared-bytes");
         this.sharedCacheConfiguration = sharedCacheConfiguration;
         final long fileSize = sharedCacheConfiguration.totalSize();

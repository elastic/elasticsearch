--- conflicted
+++ resolved
@@ -512,71 +512,6 @@
                     executeNext(PeriodicMaintenanceTask.this);
                 }
 
-<<<<<<< HEAD
-                    Object[] lastSortValues = null;
-                    final BulkRequest bulkRequest = new BulkRequest();
-                    try {
-                        final Map<String, Set<String>> knownSnapshots = existingSnapshots;
-                        assert knownSnapshots != null;
-                        final Set<String> knownRepositories = existingRepositories;
-                        assert knownRepositories != null;
-                        final Instant expirationTimeCopy = this.expirationTime;
-                        assert expirationTimeCopy != null;
-                        for (SearchHit searchHit : searchHits) {
-                            lastSortValues = searchHit.getSortValues();
-                            assert searchHit.getId() != null;
-                            try {
-                                boolean delete = false;
-
-                                // See {@link BlobStoreCacheService#generateId}
-                                // doc id = {repository name}/{snapshot id}/{snapshot index id}/{shard id}/{file name}/@{file offset}
-                                final String[] parts = Objects.requireNonNull(searchHit.getId()).split("/");
-                                assert parts.length == 6 : Arrays.toString(parts) + " vs " + searchHit.getId();
-
-                                final String repositoryName = parts[0];
-                                if (knownRepositories.contains(repositoryName) == false) {
-                                    logger.trace(
-                                        "deleting blob store cache entry with id [{}]: repository does not exist",
-                                        searchHit.getId()
-                                    );
-                                    delete = true;
-                                } else {
-                                    final Set<String> knownIndexIds = knownSnapshots.get(parts[1]);
-                                    if (knownIndexIds == null || knownIndexIds.contains(parts[2]) == false) {
-                                        logger.trace("deleting blob store cache entry with id [{}]: not used", searchHit.getId());
-                                        delete = true;
-                                    }
-                                }
-                                if (delete) {
-                                    final Instant creationTime = getCreationTime(searchHit);
-                                    if (creationTime.isAfter(expirationTimeCopy)) {
-                                        logger.trace(
-                                            "blob store cache entry with id [{}] was created recently, skipping deletion",
-                                            searchHit.getId()
-                                        );
-                                        continue;
-                                    }
-                                    bulkRequest.add(new DeleteRequest().index(searchHit.getIndex()).id(searchHit.getId()));
-                                }
-                            } catch (Exception e) {
-                                logger.warn(
-                                    () -> format("exception when parsing blob store cache entry with id [%s], skipping", searchHit.getId()),
-                                    e
-                                );
-                            }
-                        }
-                        assert lastSortValues != null;
-                        if (bulkRequest.numberOfActions() == 0) {
-                            this.searchResponse = null;
-                            this.searchAfter = lastSortValues;
-                            bulkRequest.close();
-                            executeNext(this);
-                            return;
-                        }
-                    } catch (Exception e) {
-                        bulkRequest.close();
-                        throw e;
-=======
                 @Override
                 public void onFailure(Exception e) {
                     complete(e);
@@ -600,78 +535,72 @@
                     .collect(Collectors.toSet());
             }
 
+            Object[] lastSortValues = null;
             final BulkRequest bulkRequest = new BulkRequest();
-            final Map<String, Set<String>> knownSnapshots = existingSnapshots;
-            assert knownSnapshots != null;
-            final Set<String> knownRepositories = existingRepositories;
-            assert knownRepositories != null;
-            final Instant expirationTimeCopy = this.expirationTime;
-            assert expirationTimeCopy != null;
-
-            Object[] lastSortValues = null;
-            for (SearchHit searchHit : searchHits) {
-                lastSortValues = searchHit.getSortValues();
-                assert searchHit.getId() != null;
-                try {
-                    boolean delete = false;
-
-                    // See {@link BlobStoreCacheService#generateId}
-                    // doc id = {repository name}/{snapshot id}/{snapshot index id}/{shard id}/{file name}/@{file offset}
-                    final String[] parts = Objects.requireNonNull(searchHit.getId()).split("/");
-                    assert parts.length == 6 : Arrays.toString(parts) + " vs " + searchHit.getId();
-
-                    final String repositoryName = parts[0];
-                    if (knownRepositories.contains(repositoryName) == false) {
-                        logger.trace("deleting blob store cache entry with id [{}]: repository does not exist", searchHit.getId());
-                        delete = true;
-                    } else {
-                        final Set<String> knownIndexIds = knownSnapshots.get(parts[1]);
-                        if (knownIndexIds == null || knownIndexIds.contains(parts[2]) == false) {
-                            logger.trace("deleting blob store cache entry with id [{}]: not used", searchHit.getId());
+            try {
+                final Map<String, Set<String>> knownSnapshots = existingSnapshots;
+                assert knownSnapshots != null;
+                final Set<String> knownRepositories = existingRepositories;
+                assert knownRepositories != null;
+                final Instant expirationTimeCopy = this.expirationTime;
+                assert expirationTimeCopy != null;
+
+                for (SearchHit searchHit : searchHits) {
+                    lastSortValues = searchHit.getSortValues();
+                    assert searchHit.getId() != null;
+                    try {
+                        boolean delete = false;
+
+                        // See {@link BlobStoreCacheService#generateId}
+                        // doc id = {repository name}/{snapshot id}/{snapshot index id}/{shard id}/{file name}/@{file offset}
+                        final String[] parts = Objects.requireNonNull(searchHit.getId()).split("/");
+                        assert parts.length == 6 : Arrays.toString(parts) + " vs " + searchHit.getId();
+
+                        final String repositoryName = parts[0];
+                        if (knownRepositories.contains(repositoryName) == false) {
+                            logger.trace("deleting blob store cache entry with id [{}]: repository does not exist", searchHit.getId());
                             delete = true;
+                        } else {
+                            final Set<String> knownIndexIds = knownSnapshots.get(parts[1]);
+                            if (knownIndexIds == null || knownIndexIds.contains(parts[2]) == false) {
+                                logger.trace("deleting blob store cache entry with id [{}]: not used", searchHit.getId());
+                                delete = true;
+                            }
                         }
+                        if (delete) {
+                            final Instant creationTime = getCreationTime(searchHit);
+                            if (creationTime.isAfter(expirationTimeCopy)) {
+                                logger.trace(
+                                    "blob store cache entry with id [{}] was created recently, skipping deletion",
+                                    searchHit.getId()
+                                );
+                                continue;
+                            }
+                            bulkRequest.add(new DeleteRequest().index(searchHit.getIndex()).id(searchHit.getId()));
+                        }
+                    } catch (Exception e) {
+                        logger.warn(
+                            () -> format("exception when parsing blob store cache entry with id [%s], skipping", searchHit.getId()),
+                            e
+                        );
                     }
-                    if (delete) {
-                        final Instant creationTime = getCreationTime(searchHit);
-                        if (creationTime.isAfter(expirationTimeCopy)) {
-                            logger.trace("blob store cache entry with id [{}] was created recently, skipping deletion", searchHit.getId());
-                            continue;
-                        }
-                        bulkRequest.add(new DeleteRequest().index(searchHit.getIndex()).id(searchHit.getId()));
->>>>>>> e6aeb075
-                    }
-                } catch (Exception e) {
-                    logger.warn(() -> format("exception when parsing blob store cache entry with id [%s], skipping", searchHit.getId()), e);
-                }
-            }
-
-<<<<<<< HEAD
-                    final Object[] finalSearchAfter = lastSortValues;
-                    clientWithOrigin.execute(BulkAction.INSTANCE, bulkRequest, ActionListener.releaseAfter(new ActionListener<>() {
-                        @Override
-                        public void onResponse(BulkResponse response) {
-                            for (BulkItemResponse itemResponse : response.getItems()) {
-                                if (itemResponse.isFailed() == false) {
-                                    assert itemResponse.getResponse() instanceof DeleteResponse;
-                                    PeriodicMaintenanceTask.this.deletes.incrementAndGet();
-                                }
-                            }
-                            PeriodicMaintenanceTask.this.searchResponse = null;
-                            PeriodicMaintenanceTask.this.searchAfter = finalSearchAfter;
-                            executeNext(PeriodicMaintenanceTask.this);
-                        }
-=======
-            assert lastSortValues != null;
-            if (bulkRequest.numberOfActions() == 0) {
-                setCurrentResponse(null);
-                this.searchAfter = lastSortValues;
-                executeNext(this);
-                return;
-            }
->>>>>>> e6aeb075
+                }
+
+                assert lastSortValues != null;
+                if (bulkRequest.numberOfActions() == 0) {
+                    setCurrentResponse(null);
+                    this.searchAfter = lastSortValues;
+                    bulkRequest.close();
+                    executeNext(this);
+                    return;
+                }
+            } catch (Exception e) {
+                bulkRequest.close();
+                throw e;
+            }
 
             final Object[] finalSearchAfter = lastSortValues;
-            clientWithOrigin.execute(BulkAction.INSTANCE, bulkRequest, new ActionListener<>() {
+            clientWithOrigin.execute(BulkAction.INSTANCE, bulkRequest, ActionListener.releaseAfter(new ActionListener<>() {
                 @Override
                 public void onResponse(BulkResponse response) {
                     for (BulkItemResponse itemResponse : response.getItems()) {
@@ -679,22 +608,17 @@
                             assert itemResponse.getResponse() instanceof DeleteResponse;
                             deletes.incrementAndGet();
                         }
-<<<<<<< HEAD
-                    }, bulkRequest));
-                    return;
-=======
                     }
                     PeriodicMaintenanceTask.this.setCurrentResponse(null);
                     PeriodicMaintenanceTask.this.searchAfter = finalSearchAfter;
                     executeNext(PeriodicMaintenanceTask.this);
->>>>>>> e6aeb075
                 }
 
                 @Override
                 public void onFailure(Exception e) {
                     complete(e);
                 }
-            });
+            }, bulkRequest));
         }
 
         public boolean isClosed() {

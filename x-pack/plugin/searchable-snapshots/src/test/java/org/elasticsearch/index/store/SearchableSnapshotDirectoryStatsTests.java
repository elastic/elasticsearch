/*
 * Copyright Elasticsearch B.V. and/or licensed to Elasticsearch B.V. under one
 * or more contributor license agreements. Licensed under the Elastic License;
 * you may not use this file except in compliance with the Elastic License.
 */
package org.elasticsearch.index.store;

import org.apache.lucene.store.BufferedIndexInput;
import org.apache.lucene.store.IOContext;
import org.apache.lucene.store.IndexInput;
import org.elasticsearch.Version;
import org.elasticsearch.cluster.node.DiscoveryNode;
<<<<<<< HEAD
import org.elasticsearch.cluster.routing.RecoverySource;
=======
import org.elasticsearch.cluster.routing.ShardRouting;
>>>>>>> bf80aa1f
import org.elasticsearch.cluster.routing.ShardRoutingState;
import org.elasticsearch.cluster.routing.TestShardRouting;
import org.elasticsearch.common.TriConsumer;
import org.elasticsearch.common.UUIDs;
import org.elasticsearch.common.blobstore.BlobContainer;
import org.elasticsearch.common.lucene.store.ESIndexInputTestCase;
import org.elasticsearch.common.settings.Settings;
import org.elasticsearch.common.unit.ByteSizeUnit;
import org.elasticsearch.common.unit.ByteSizeValue;
import org.elasticsearch.common.unit.TimeValue;
import org.elasticsearch.env.NodeEnvironment;
import org.elasticsearch.index.shard.ShardId;
import org.elasticsearch.index.shard.ShardPath;
import org.elasticsearch.index.snapshots.blobstore.BlobStoreIndexShardSnapshot;
import org.elasticsearch.index.snapshots.blobstore.BlobStoreIndexShardSnapshot.FileInfo;
import org.elasticsearch.index.store.cache.TestUtils;
<<<<<<< HEAD
import org.elasticsearch.index.store.cache.TestUtils.NoopBlobStoreCacheService;
import org.elasticsearch.indices.recovery.RecoveryState;
=======
import org.elasticsearch.indices.recovery.RecoveryState;
import org.elasticsearch.indices.recovery.SearchableSnapshotRecoveryState;
>>>>>>> bf80aa1f
import org.elasticsearch.repositories.IndexId;
import org.elasticsearch.snapshots.Snapshot;
import org.elasticsearch.snapshots.SnapshotId;
import org.elasticsearch.threadpool.TestThreadPool;
import org.elasticsearch.threadpool.ThreadPool;
import org.elasticsearch.xpack.searchablesnapshots.SearchableSnapshots;
import org.elasticsearch.xpack.searchablesnapshots.cache.CacheService;

import java.io.IOException;
import java.io.UncheckedIOException;
import java.nio.charset.StandardCharsets;
import java.nio.file.Path;
import java.util.List;
import java.util.concurrent.atomic.AtomicLong;
import java.util.function.LongSupplier;

import static org.elasticsearch.index.store.cache.TestUtils.assertCounter;
import static org.elasticsearch.index.store.cache.TestUtils.createCacheService;
import static org.elasticsearch.index.store.cache.TestUtils.singleBlobContainer;
import static org.elasticsearch.xpack.searchablesnapshots.SearchableSnapshots.SNAPSHOT_CACHE_ENABLED_SETTING;
import static org.elasticsearch.xpack.searchablesnapshots.SearchableSnapshots.SNAPSHOT_CACHE_PREWARM_ENABLED_SETTING;
import static org.elasticsearch.xpack.searchablesnapshots.SearchableSnapshots.SNAPSHOT_UNCACHED_CHUNK_SIZE_SETTING;
import static org.hamcrest.Matchers.allOf;
import static org.hamcrest.Matchers.equalTo;
import static org.hamcrest.Matchers.greaterThan;
import static org.hamcrest.Matchers.greaterThanOrEqualTo;
import static org.hamcrest.Matchers.is;
import static org.hamcrest.Matchers.lessThanOrEqualTo;
import static org.hamcrest.Matchers.notNullValue;
import static org.hamcrest.Matchers.nullValue;

public class SearchableSnapshotDirectoryStatsTests extends ESIndexInputTestCase {

    private static final int MAX_FILE_LENGTH = 10_000;

    /**
     * These tests simulate the passage of time with a clock that advances 100ms each time it is read.
     */
    private static final long FAKE_CLOCK_ADVANCE_NANOS = TimeValue.timeValueMillis(100).nanos();

    public void testOpenCount() {
        executeTestCase((fileName, fileContent, directory) -> {
            try {
                for (long i = 0L; i < randomLongBetween(1L, 20L); i++) {
                    IndexInputStats inputStats = directory.getStats(fileName);
                    assertThat(inputStats, (i == 0L) ? nullValue() : notNullValue());

                    final IndexInput input = directory.openInput(fileName, newIOContext(random()));
                    inputStats = directory.getStats(fileName);
                    assertThat(inputStats.getOpened().longValue(), equalTo(i + 1L));
                    input.close();
                }
            } catch (IOException e) {
                throw new AssertionError(e);
            }
        });
    }

    public void testCloseCount() {
        executeTestCase((fileName, fileContent, directory) -> {
            try {
                for (long i = 0L; i < randomLongBetween(1L, 20L); i++) {
                    final IndexInput input = directory.openInput(fileName, newIOContext(random()));

                    IndexInputStats inputStats = directory.getStats(fileName);
                    assertThat(inputStats, notNullValue());

                    assertThat(inputStats.getClosed().longValue(), equalTo(i));
                    input.close();
                    assertThat(inputStats.getClosed().longValue(), equalTo(i + 1L));
                }
            } catch (IOException e) {
                throw new AssertionError(e);
            }
        });
    }

    public void testCachedBytesReadsAndWrites() {
        // a cache service with a low range size but enough space to not evict the cache file
        final ByteSizeValue rangeSize = new ByteSizeValue(randomIntBetween(512, MAX_FILE_LENGTH), ByteSizeUnit.BYTES);
        final ByteSizeValue cacheSize = new ByteSizeValue(1, ByteSizeUnit.GB);

        executeTestCaseWithCache(cacheSize, rangeSize, (fileName, fileContent, directory) -> {
            try (IndexInput input = directory.openInput(fileName, newIOContext(random()))) {
                final long length = input.length();

                final IndexInputStats inputStats = directory.getStats(fileName);
                assertThat(inputStats, notNullValue());

                final byte[] result = randomReadAndSlice(input, Math.toIntExact(length));
                assertArrayEquals(fileContent, result);

                final long cachedBytesWriteCount = TestUtils.numberOfRanges(length, rangeSize.getBytes());

                // cache writes are executed in a different thread pool and can take some time to be processed
                assertBusy(() -> {
                    assertThat(inputStats.getCachedBytesWritten(), notNullValue());
                    assertThat(inputStats.getCachedBytesWritten().total(), equalTo(length));
                    final long actualWriteCount = inputStats.getCachedBytesWritten().count();
                    assertThat(actualWriteCount, lessThanOrEqualTo(cachedBytesWriteCount));
                    assertThat(inputStats.getCachedBytesWritten().min(), greaterThan(0L));
                    assertThat(inputStats.getCachedBytesWritten().max(), lessThanOrEqualTo(length));
                    assertThat(
                        inputStats.getCachedBytesWritten().totalNanoseconds(),
                        allOf(
                            // each read takes at least FAKE_CLOCK_ADVANCE_NANOS time
                            greaterThanOrEqualTo(FAKE_CLOCK_ADVANCE_NANOS * actualWriteCount),

                            // worst case: we start all reads before finishing any of them
                            lessThanOrEqualTo(FAKE_CLOCK_ADVANCE_NANOS * actualWriteCount * actualWriteCount)
                        )
                    );
                });

                assertThat(inputStats.getCachedBytesRead(), notNullValue());
                assertThat(inputStats.getCachedBytesRead().total(), greaterThanOrEqualTo(length));
                assertThat(inputStats.getCachedBytesRead().count(), greaterThan(0L));
                assertThat(inputStats.getCachedBytesRead().min(), greaterThan(0L));
                assertThat(inputStats.getCachedBytesRead().max(), lessThanOrEqualTo(length));

                assertCounter(inputStats.getDirectBytesRead(), 0L, 0L, 0L, 0L);
                assertThat(inputStats.getDirectBytesRead().totalNanoseconds(), equalTo(0L));

                assertCounter(inputStats.getOptimizedBytesRead(), 0L, 0L, 0L, 0L);
                assertThat(inputStats.getOptimizedBytesRead().totalNanoseconds(), equalTo(0L));

            } catch (Exception e) {
                throw new AssertionError(e);
            }
        });
    }

    public void testCachedBytesReadsAndWritesNoCache() {
        final ByteSizeValue uncachedChunkSize = new ByteSizeValue(randomIntBetween(512, MAX_FILE_LENGTH), ByteSizeUnit.BYTES);
        executeTestCaseWithoutCache(uncachedChunkSize, (fileName, fileContent, directory) -> {
            try (IndexInput input = directory.openInput(fileName, newIOContext(random()))) {
                final long length = input.length();

                final IndexInputStats inputStats = directory.getStats(fileName);
                assertThat(inputStats, notNullValue());

                final byte[] result = randomReadAndSlice(input, Math.toIntExact(length));
                assertArrayEquals(fileContent, result);

                assertThat(inputStats.getCachedBytesWritten(), notNullValue());
                assertCounter(inputStats.getCachedBytesWritten(), 0L, 0L, 0L, 0L);

                assertThat(inputStats.getCachedBytesRead(), notNullValue());
                assertCounter(inputStats.getCachedBytesRead(), 0L, 0L, 0L, 0L);

            } catch (IOException e) {
                throw new AssertionError(e);
            }
        });
    }

    public void testDirectBytesReadsWithCache() {
        // Cache service always evicts files
        executeTestCaseWithCache(ByteSizeValue.ZERO, ByteSizeValue.ZERO, (fileName, fileContent, directory) -> {
            assertThat(directory.getStats(fileName), nullValue());

            final IOContext ioContext = newIOContext(random());
            try {
                IndexInput input = directory.openInput(fileName, ioContext);
                if (randomBoolean()) {
                    input = input.slice("test", 0L, input.length());
                }
                if (randomBoolean()) {
                    input = input.clone();
                }
                final IndexInputStats inputStats = directory.getStats(fileName);

                // account for internal buffered reads
                final long bufferSize = BaseSearchableSnapshotIndexInput.DEFAULT_BUFFER_SIZE;
                final long remaining = input.length() % bufferSize;
                final long expectedTotal = input.length();
                final long expectedCount = input.length() / bufferSize + (remaining > 0L ? 1L : 0L);
                final long minRead = remaining > 0L ? remaining : bufferSize;
                final long maxRead = Math.min(input.length(), bufferSize);

                // read all index input sequentially as it simplifies testing
                final byte[] readBuffer = new byte[512];
                for (long i = 0L; i < input.length();) {
                    int size = between(1, Math.toIntExact(Math.min(readBuffer.length, input.length() - input.getFilePointer())));
                    input.readBytes(readBuffer, 0, size);
                    i += size;

                    // direct cache file reads are aligned with the internal buffer
                    long currentCount = i / bufferSize + (i % bufferSize > 0L ? 1L : 0L);
                    if (currentCount < expectedCount) {
                        assertCounter(inputStats.getDirectBytesRead(), currentCount * bufferSize, currentCount, bufferSize, bufferSize);
                    } else {
                        assertCounter(inputStats.getDirectBytesRead(), expectedTotal, expectedCount, minRead, maxRead);
                    }
                    assertThat(inputStats.getDirectBytesRead().totalNanoseconds(), equalTo(currentCount * FAKE_CLOCK_ADVANCE_NANOS));
                }

                // cache file has never been written nor read
                assertCounter(inputStats.getCachedBytesWritten(), 0L, 0L, 0L, 0L);
                assertCounter(inputStats.getCachedBytesRead(), 0L, 0L, 0L, 0L);
                assertThat(inputStats.getCachedBytesWritten().totalNanoseconds(), equalTo(0L));

                input.close();
            } catch (IOException e) {
                throw new AssertionError(e);
            }
        });
    }

    public void testDirectBytesReadsWithoutCache() {
        final ByteSizeValue uncachedChunkSize = new ByteSizeValue(randomIntBetween(512, MAX_FILE_LENGTH), ByteSizeUnit.BYTES);
        executeTestCaseWithoutCache(uncachedChunkSize, (fileName, fileContent, directory) -> {
            assertThat(directory.getStats(fileName), nullValue());

            final IOContext ioContext = newIOContext(random());
            try (IndexInput original = directory.openInput(fileName, ioContext)) {
                final IndexInput input = original.clone(); // always clone to only execute direct reads
                final IndexInputStats inputStats = directory.getStats(fileName);

                // account for internal buffered reads
                final long bufferSize = BufferedIndexInput.bufferSize(ioContext);
                final long remaining = input.length() % bufferSize;
                final long expectedTotal = input.length();
                final long expectedCount = input.length() / bufferSize + (remaining > 0L ? 1L : 0L);
                final long minRead = remaining > 0L ? remaining : bufferSize;
                final long maxRead = Math.min(input.length(), bufferSize);

                // read all index input sequentially as it simplifies testing
                for (long i = 0L; i < input.length(); i++) {
                    input.readByte();
                }

                assertCounter(inputStats.getDirectBytesRead(), expectedTotal, expectedCount, minRead, maxRead);
                assertThat(inputStats.getDirectBytesRead().totalNanoseconds(), equalTo(expectedCount * FAKE_CLOCK_ADVANCE_NANOS));

                // cache file has never been written nor read
                assertCounter(inputStats.getCachedBytesWritten(), 0L, 0L, 0L, 0L);
                assertCounter(inputStats.getCachedBytesRead(), 0L, 0L, 0L, 0L);
                assertThat(inputStats.getCachedBytesWritten().totalNanoseconds(), equalTo(0L));
            } catch (IOException e) {
                throw new AssertionError(e);
            }
        });
    }

    public void testOptimizedBytesReads() {
        // use a large uncached chunk size that allows to read the file in a single operation
        final ByteSizeValue uncachedChunkSize = new ByteSizeValue(1, ByteSizeUnit.GB);
        executeTestCaseWithoutCache(uncachedChunkSize, (fileName, fileContent, directory) -> {
            final IOContext context = newIOContext(random());
            try (IndexInput input = directory.openInput(fileName, context)) {
                final IndexInputStats inputStats = directory.getStats(fileName);
                assertThat(inputStats, notNullValue());

                // read all index input sequentially as it simplifies testing
                for (long i = 0L; i < input.length(); i++) {
                    input.readByte();
                }

                // account for internal buffered reads
                final long bufferSize = BufferedIndexInput.bufferSize(context);
                if (input.length() <= bufferSize) {
                    // file is read in a single non-optimized read operation
                    assertCounter(inputStats.getDirectBytesRead(), input.length(), 1L, input.length(), input.length());
                    assertThat(inputStats.getDirectBytesRead().totalNanoseconds(), equalTo(FAKE_CLOCK_ADVANCE_NANOS));
                    assertCounter(inputStats.getOptimizedBytesRead(), 0L, 0L, 0L, 0L);
                } else {
                    final long remaining = input.length() % bufferSize;
                    final long expectedClockCounts = input.length() / bufferSize + (remaining > 0L ? 1L : 0L);

                    // file is read in a single optimized read operation
                    IndexInputStats.TimedCounter optimizedBytesRead = inputStats.getOptimizedBytesRead();
                    assertCounter(optimizedBytesRead, input.length(), 1L, input.length(), input.length());
                    assertThat(optimizedBytesRead.totalNanoseconds(), equalTo(expectedClockCounts * FAKE_CLOCK_ADVANCE_NANOS));
                    assertCounter(inputStats.getDirectBytesRead(), 0L, 0L, 0L, 0L);
                }
            } catch (IOException e) {
                throw new AssertionError(e);
            }
        });
    }

    public void testReadBytesContiguously() {
        executeTestCaseWithDefaultCache((fileName, fileContent, cacheDirectory) -> {
            final IOContext ioContext = newIOContext(random());

            try (IndexInput input = cacheDirectory.openInput(fileName, ioContext)) {
                final IndexInputStats inputStats = cacheDirectory.getStats(fileName);

                // account for the CacheBufferedIndexInput internal buffer
                final long bufferSize = BaseSearchableSnapshotIndexInput.DEFAULT_BUFFER_SIZE;
                final long remaining = input.length() % bufferSize;
                final long expectedTotal = input.length();
                final long expectedCount = input.length() / bufferSize + (remaining > 0L ? 1L : 0L);
                final long minRead = remaining > 0L ? remaining : bufferSize;
                final long maxRead = input.length() < bufferSize ? input.length() : bufferSize;

                final byte[] readBuffer = new byte[512];

                // read the input input sequentially
                for (long bytesRead = 0L; bytesRead < input.length();) {
                    int size = between(1, Math.toIntExact(Math.min(readBuffer.length, input.length() - bytesRead)));
                    input.readBytes(readBuffer, 0, size);
                    bytesRead += size;

                    // cache file reads are aligned with internal buffered reads
                    long currentCount = bytesRead / bufferSize + (bytesRead % bufferSize > 0L ? 1L : 0L);
                    if (currentCount < expectedCount) {
                        assertCounter(inputStats.getContiguousReads(), currentCount * bufferSize, currentCount, bufferSize, bufferSize);
                        assertCounter(inputStats.getCachedBytesRead(), currentCount * bufferSize, currentCount, bufferSize, bufferSize);

                    } else {
                        assertCounter(inputStats.getContiguousReads(), expectedTotal, expectedCount, minRead, maxRead);
                        assertCounter(inputStats.getCachedBytesRead(), expectedTotal, expectedCount, minRead, maxRead);
                    }
                }

                // cache file has been written in a single chunk in a different thread pool and can take some time to be processed
                assertBusy(() -> {
                    assertCounter(inputStats.getCachedBytesWritten(), input.length(), 1L, input.length(), input.length());
                    assertThat(inputStats.getCachedBytesWritten().totalNanoseconds(), equalTo(FAKE_CLOCK_ADVANCE_NANOS));
                });

                assertCounter(inputStats.getNonContiguousReads(), 0L, 0L, 0L, 0L);
                assertCounter(inputStats.getDirectBytesRead(), 0L, 0L, 0L, 0L);
                assertThat(inputStats.getDirectBytesRead().totalNanoseconds(), equalTo(0L));

            } catch (Exception e) {
                throw new AssertionError(e);
            }
        });
    }

    public void testReadBytesNonContiguously() {
        executeTestCaseWithDefaultCache((fileName, fileContent, cacheDirectory) -> {
            final IOContext ioContext = newIOContext(random());

            try (IndexInput input = cacheDirectory.openInput(fileName, ioContext)) {
                final IndexInputStats inputStats = cacheDirectory.getStats(fileName);

                long totalBytesRead = 0L;
                long minBytesRead = Long.MAX_VALUE;
                long maxBytesRead = Long.MIN_VALUE;
                long lastReadPosition = 0L;
                int iterations = between(1, 10);

                for (int i = 1; i <= iterations; i++) {
                    final long randomPosition = randomValueOtherThan(lastReadPosition, () -> randomLongBetween(1L, input.length() - 1L));
                    input.seek(randomPosition);

                    final byte[] readBuffer = new byte[512];
                    int size = between(1, Math.toIntExact(Math.min(readBuffer.length, input.length() - randomPosition)));
                    input.readBytes(readBuffer, 0, size);

                    // BufferedIndexInput tries to read as much bytes as possible
                    final long bytesRead = Math.min(BaseSearchableSnapshotIndexInput.DEFAULT_BUFFER_SIZE, input.length() - randomPosition);
                    lastReadPosition = randomPosition + bytesRead;
                    totalBytesRead += bytesRead;
                    minBytesRead = (bytesRead < minBytesRead) ? bytesRead : minBytesRead;
                    maxBytesRead = (bytesRead > maxBytesRead) ? bytesRead : maxBytesRead;

                    assertCounter(inputStats.getNonContiguousReads(), totalBytesRead, i, minBytesRead, maxBytesRead);

                    // seek to the beginning forces a refill of the internal buffer (and simplifies a lot the test)
                    input.seek(0L);
                }

                // Use assertBusy() here to wait for the cache write to be processed in the searchable snapshot thread pool
                assertBusy(() -> {
                    // cache file has been written in a single chunk
                    assertCounter(inputStats.getCachedBytesWritten(), input.length(), 1L, input.length(), input.length());
                    assertThat(inputStats.getCachedBytesWritten().totalNanoseconds(), equalTo(FAKE_CLOCK_ADVANCE_NANOS));
                });

                assertCounter(inputStats.getContiguousReads(), 0L, 0L, 0L, 0L);
                assertCounter(inputStats.getDirectBytesRead(), 0L, 0L, 0L, 0L);
                assertThat(inputStats.getDirectBytesRead().totalNanoseconds(), equalTo(0L));

            } catch (Exception e) {
                throw new AssertionError(e);
            }
        });
    }

    public void testForwardSeeks() {
        executeTestCaseWithDefaultCache((fileName, fileContent, cacheDirectory) -> {
            final IOContext ioContext = newIOContext(random());
            try (IndexInput indexInput = cacheDirectory.openInput(fileName, ioContext)) {
                IndexInput input = indexInput;
                if (randomBoolean()) {
                    final long sliceOffset = randomLongBetween(0L, input.length() - 1L);
                    final long sliceLength = randomLongBetween(1L, input.length() - sliceOffset);
                    input = input.slice("slice", sliceOffset, sliceLength);
                }
                if (randomBoolean()) {
                    input = input.clone();
                }

                final IndexInputStats inputStats = cacheDirectory.getStats(fileName);
                final IndexInputStats.Counter forwardSmallSeeksCounter = inputStats.getForwardSmallSeeks();
                assertCounter(forwardSmallSeeksCounter, 0L, 0L, 0L, 0L);

                long totalSmallSeeks = 0L;
                long countSmallSeeks = 0L;
                long minSmallSeeks = Long.MAX_VALUE;
                long maxSmallSeeks = Long.MIN_VALUE;

                final IndexInputStats.Counter forwardLargeSeeksCounter = inputStats.getForwardLargeSeeks();
                assertCounter(forwardLargeSeeksCounter, 0L, 0L, 0L, 0L);

                long totalLargeSeeks = 0L;
                long countLargeSeeks = 0L;
                long minLargeSeeks = Long.MAX_VALUE;
                long maxLargeSeeks = Long.MIN_VALUE;

                while (input.getFilePointer() < input.length()) {
                    long moveForward = randomLongBetween(1L, input.length() - input.getFilePointer());
                    input.seek(input.getFilePointer() + moveForward);

                    if (inputStats.isLargeSeek(moveForward)) {
                        minLargeSeeks = (moveForward < minLargeSeeks) ? moveForward : minLargeSeeks;
                        maxLargeSeeks = (moveForward > maxLargeSeeks) ? moveForward : maxLargeSeeks;
                        totalLargeSeeks += moveForward;
                        countLargeSeeks += 1;

                        assertCounter(forwardLargeSeeksCounter, totalLargeSeeks, countLargeSeeks, minLargeSeeks, maxLargeSeeks);

                    } else {
                        minSmallSeeks = (moveForward < minSmallSeeks) ? moveForward : minSmallSeeks;
                        maxSmallSeeks = (moveForward > maxSmallSeeks) ? moveForward : maxSmallSeeks;
                        totalSmallSeeks += moveForward;
                        countSmallSeeks += 1;

                        assertCounter(forwardSmallSeeksCounter, totalSmallSeeks, countSmallSeeks, minSmallSeeks, maxSmallSeeks);
                    }
                }
            } catch (IOException e) {
                throw new AssertionError(e);
            }
        });
    }

    public void testBackwardSeeks() {
        executeTestCaseWithDefaultCache((fileName, fileContent, cacheDirectory) -> {
            final IOContext ioContext = newIOContext(random());
            try (IndexInput indexInput = cacheDirectory.openInput(fileName, ioContext)) {
                IndexInput input = indexInput;
                if (randomBoolean()) {
                    final long sliceOffset = randomLongBetween(0L, input.length() - 1L);
                    final long sliceLength = randomLongBetween(1L, input.length() - sliceOffset);
                    input = input.slice("slice", sliceOffset, sliceLength);
                }
                if (randomBoolean()) {
                    input = input.clone();
                }

                final IndexInputStats inputStats = cacheDirectory.getStats(fileName);
                final IndexInputStats.Counter backwardSmallSeeks = inputStats.getBackwardSmallSeeks();
                assertCounter(backwardSmallSeeks, 0L, 0L, 0L, 0L);

                long totalSmallSeeks = 0L;
                long countSmallSeeks = 0L;
                long minSmallSeeks = Long.MAX_VALUE;
                long maxSmallSeeks = Long.MIN_VALUE;

                final IndexInputStats.Counter backwardLargeSeeks = inputStats.getBackwardLargeSeeks();
                assertCounter(backwardLargeSeeks, 0L, 0L, 0L, 0L);

                long totalLargeSeeks = 0L;
                long countLargeSeeks = 0L;
                long minLargeSeeks = Long.MAX_VALUE;
                long maxLargeSeeks = Long.MIN_VALUE;

                input.seek(input.length());
                assertThat(input.getFilePointer(), equalTo(input.length()));

                do {
                    long moveBackward = -1L * randomLongBetween(1L, input.getFilePointer());
                    input.seek(input.getFilePointer() + moveBackward);

                    if (inputStats.isLargeSeek(moveBackward)) {
                        minLargeSeeks = (moveBackward < minLargeSeeks) ? moveBackward : minLargeSeeks;
                        maxLargeSeeks = (moveBackward > maxLargeSeeks) ? moveBackward : maxLargeSeeks;
                        totalLargeSeeks += moveBackward;
                        countLargeSeeks += 1;

                        assertCounter(backwardLargeSeeks, totalLargeSeeks, countLargeSeeks, minLargeSeeks, maxLargeSeeks);

                    } else {
                        minSmallSeeks = (moveBackward < minSmallSeeks) ? moveBackward : minSmallSeeks;
                        maxSmallSeeks = (moveBackward > maxSmallSeeks) ? moveBackward : maxSmallSeeks;
                        totalSmallSeeks += moveBackward;
                        countSmallSeeks += 1;

                        assertCounter(backwardSmallSeeks, totalSmallSeeks, countSmallSeeks, minSmallSeeks, maxSmallSeeks);
                    }

                } while (input.getFilePointer() > 0L);
            } catch (IOException e) {
                throw new AssertionError(e);
            }
        });
    }

    private static void executeTestCase(final TriConsumer<String, byte[], SearchableSnapshotDirectory> test) {
        executeTestCase(
            createCacheService(random()),
            Settings.builder()
                .put(SNAPSHOT_CACHE_ENABLED_SETTING.getKey(), randomBoolean())
                .put(SNAPSHOT_CACHE_PREWARM_ENABLED_SETTING.getKey(), false) // disable prewarming as it impacts the stats
                .build(),
            test
        );
    }

    private static void executeTestCaseWithoutCache(
        final ByteSizeValue uncachedChunkSize,
        final TriConsumer<String, byte[], SearchableSnapshotDirectory> test
    ) {
        executeTestCase(
            createCacheService(random()),
            Settings.builder()
                .put(SNAPSHOT_UNCACHED_CHUNK_SIZE_SETTING.getKey(), uncachedChunkSize)
                .put(SNAPSHOT_CACHE_ENABLED_SETTING.getKey(), false)
                .build(),
            test
        );
    }

    private static void executeTestCaseWithDefaultCache(final TriConsumer<String, byte[], SearchableSnapshotDirectory> test) {
        executeTestCaseWithCache(
            CacheService.SNAPSHOT_CACHE_SIZE_SETTING.getDefault(Settings.EMPTY),
            CacheService.SNAPSHOT_CACHE_RANGE_SIZE_SETTING.getDefault(Settings.EMPTY),
            test
        );
    }

    private static void executeTestCaseWithCache(
        final ByteSizeValue cacheSize,
        final ByteSizeValue cacheRangeSize,
        final TriConsumer<String, byte[], SearchableSnapshotDirectory> test
    ) {
        executeTestCase(
            new CacheService(TestUtils::noOpCacheCleaner, cacheSize, cacheRangeSize),
            Settings.builder()
                .put(SNAPSHOT_CACHE_ENABLED_SETTING.getKey(), true)
                .put(SNAPSHOT_CACHE_PREWARM_ENABLED_SETTING.getKey(), false) // disable prewarming as it impacts the stats
                .build(),
            test
        );
    }

    private static void executeTestCase(
        final CacheService cacheService,
        final Settings indexSettings,
        final TriConsumer<String, byte[], SearchableSnapshotDirectory> test
    ) {

        final byte[] fileContent = randomUnicodeOfLength(randomIntBetween(10, MAX_FILE_LENGTH)).getBytes(StandardCharsets.UTF_8);
        final String fileExtension = randomAlphaOfLength(3);
        final String fileName = randomAlphaOfLength(10) + '.' + fileExtension;
        final SnapshotId snapshotId = new SnapshotId("_name", "_uuid");
        final IndexId indexId = new IndexId("_name", "_uuid");
        final ShardId shardId = new ShardId("_name", "_uuid", 0);
        final AtomicLong fakeClock = new AtomicLong();
        final LongSupplier statsCurrentTimeNanos = () -> fakeClock.addAndGet(FAKE_CLOCK_ADVANCE_NANOS);
        final ThreadPool threadPool = new TestThreadPool(getTestClass().getSimpleName(), SearchableSnapshots.executorBuilders());

        final Long seekingThreshold = randomBoolean() ? randomLongBetween(1L, fileContent.length) : null;

        final String blobName = randomUnicodeOfLength(10);
        final BlobContainer blobContainer = singleBlobContainer(blobName, fileContent);
        final StoreFileMetadata metadata = new StoreFileMetadata(fileName, fileContent.length, "_checksum", Version.CURRENT.luceneVersion);
        final List<FileInfo> files = List.of(new FileInfo(blobName, metadata, new ByteSizeValue(fileContent.length)));
        final BlobStoreIndexShardSnapshot snapshot = new BlobStoreIndexShardSnapshot(snapshotId.getName(), 0L, files, 0L, 0L, 0, 0L);
        final Path shardDir;
        try {
            shardDir = new NodeEnvironment.NodePath(createTempDir()).resolve(shardId);
        } catch (IOException e) {
            throw new UncheckedIOException(e);
        }
        final ShardPath shardPath = new ShardPath(false, shardDir, shardDir, shardId);
        final DiscoveryNode discoveryNode = new DiscoveryNode("_id", buildNewFakeTransportAddress(), Version.CURRENT);
        final RecoveryState recoveryState = new RecoveryState(
            TestShardRouting.newShardRouting(
                shardId,
                discoveryNode.getId(),
                true,
                ShardRoutingState.INITIALIZING,
                new RecoverySource.SnapshotRecoverySource(
                    UUIDs.randomBase64UUID(),
                    new Snapshot("_repo", snapshotId),
                    Version.CURRENT,
                    indexId
                )
            ),
            discoveryNode,
            null
        );
        final Path cacheDir = createTempDir();

        try (
            CacheService ignored = cacheService;
            SearchableSnapshotDirectory directory = new SearchableSnapshotDirectory(
                () -> blobContainer,
                () -> snapshot,
                new NoopBlobStoreCacheService(),
                "_repo",
                snapshotId,
                indexId,
                shardId,
                indexSettings,
                statsCurrentTimeNanos,
                cacheService,
                cacheDir,
                shardPath,
                threadPool
            ) {
                @Override
                protected IndexInputStats createIndexInputStats(long fileLength) {
                    if (seekingThreshold == null) {
                        return super.createIndexInputStats(fileLength);
                    }
                    return new IndexInputStats(fileLength, seekingThreshold, statsCurrentTimeNanos);
                }
            }
        ) {
            cacheService.start();
            assertThat(directory.getStats(fileName), nullValue());

<<<<<<< HEAD
=======
            ShardRouting shardRouting = TestShardRouting.newShardRouting(
                randomAlphaOfLength(10),
                0,
                randomAlphaOfLength(10),
                true,
                ShardRoutingState.INITIALIZING
            );
            DiscoveryNode targetNode = new DiscoveryNode("local", buildNewFakeTransportAddress(), Version.CURRENT);
            RecoveryState recoveryState = new SearchableSnapshotRecoveryState(shardRouting, targetNode, null);
>>>>>>> bf80aa1f
            final boolean loaded = directory.loadSnapshot(recoveryState);
            assertThat("Failed to load snapshot", loaded, is(true));
            assertThat("Snapshot should be loaded", directory.snapshot(), notNullValue());
            assertThat("BlobContainer should be loaded", directory.blobContainer(), notNullValue());

            test.apply(fileName, fileContent, directory);
        } finally {
            terminate(threadPool);
        }
    }
}<|MERGE_RESOLUTION|>--- conflicted
+++ resolved
@@ -10,15 +10,10 @@
 import org.apache.lucene.store.IndexInput;
 import org.elasticsearch.Version;
 import org.elasticsearch.cluster.node.DiscoveryNode;
-<<<<<<< HEAD
-import org.elasticsearch.cluster.routing.RecoverySource;
-=======
 import org.elasticsearch.cluster.routing.ShardRouting;
->>>>>>> bf80aa1f
 import org.elasticsearch.cluster.routing.ShardRoutingState;
 import org.elasticsearch.cluster.routing.TestShardRouting;
 import org.elasticsearch.common.TriConsumer;
-import org.elasticsearch.common.UUIDs;
 import org.elasticsearch.common.blobstore.BlobContainer;
 import org.elasticsearch.common.lucene.store.ESIndexInputTestCase;
 import org.elasticsearch.common.settings.Settings;
@@ -31,15 +26,11 @@
 import org.elasticsearch.index.snapshots.blobstore.BlobStoreIndexShardSnapshot;
 import org.elasticsearch.index.snapshots.blobstore.BlobStoreIndexShardSnapshot.FileInfo;
 import org.elasticsearch.index.store.cache.TestUtils;
-<<<<<<< HEAD
 import org.elasticsearch.index.store.cache.TestUtils.NoopBlobStoreCacheService;
 import org.elasticsearch.indices.recovery.RecoveryState;
-=======
 import org.elasticsearch.indices.recovery.RecoveryState;
 import org.elasticsearch.indices.recovery.SearchableSnapshotRecoveryState;
->>>>>>> bf80aa1f
 import org.elasticsearch.repositories.IndexId;
-import org.elasticsearch.snapshots.Snapshot;
 import org.elasticsearch.snapshots.SnapshotId;
 import org.elasticsearch.threadpool.TestThreadPool;
 import org.elasticsearch.threadpool.ThreadPool;
@@ -621,22 +612,6 @@
         }
         final ShardPath shardPath = new ShardPath(false, shardDir, shardDir, shardId);
         final DiscoveryNode discoveryNode = new DiscoveryNode("_id", buildNewFakeTransportAddress(), Version.CURRENT);
-        final RecoveryState recoveryState = new RecoveryState(
-            TestShardRouting.newShardRouting(
-                shardId,
-                discoveryNode.getId(),
-                true,
-                ShardRoutingState.INITIALIZING,
-                new RecoverySource.SnapshotRecoverySource(
-                    UUIDs.randomBase64UUID(),
-                    new Snapshot("_repo", snapshotId),
-                    Version.CURRENT,
-                    indexId
-                )
-            ),
-            discoveryNode,
-            null
-        );
         final Path cacheDir = createTempDir();
 
         try (
@@ -668,8 +643,6 @@
             cacheService.start();
             assertThat(directory.getStats(fileName), nullValue());
 
-<<<<<<< HEAD
-=======
             ShardRouting shardRouting = TestShardRouting.newShardRouting(
                 randomAlphaOfLength(10),
                 0,
@@ -679,7 +652,6 @@
             );
             DiscoveryNode targetNode = new DiscoveryNode("local", buildNewFakeTransportAddress(), Version.CURRENT);
             RecoveryState recoveryState = new SearchableSnapshotRecoveryState(shardRouting, targetNode, null);
->>>>>>> bf80aa1f
             final boolean loaded = directory.loadSnapshot(recoveryState);
             assertThat("Failed to load snapshot", loaded, is(true));
             assertThat("Snapshot should be loaded", directory.snapshot(), notNullValue());

--- conflicted
+++ resolved
@@ -8,16 +8,9 @@
 import org.apache.lucene.store.IndexInput;
 import org.elasticsearch.Version;
 import org.elasticsearch.cluster.node.DiscoveryNode;
-<<<<<<< HEAD
-import org.elasticsearch.cluster.routing.RecoverySource;
 import org.elasticsearch.cluster.routing.ShardRoutingState;
 import org.elasticsearch.cluster.routing.TestShardRouting;
-import org.elasticsearch.common.UUIDs;
-=======
 import org.elasticsearch.cluster.routing.ShardRouting;
-import org.elasticsearch.cluster.routing.ShardRoutingState;
-import org.elasticsearch.cluster.routing.TestShardRouting;
->>>>>>> bf80aa1f
 import org.elasticsearch.common.blobstore.BlobContainer;
 import org.elasticsearch.common.blobstore.support.FilterBlobContainer;
 import org.elasticsearch.common.lucene.store.ESIndexInputTestCase;
@@ -29,15 +22,10 @@
 import org.elasticsearch.index.snapshots.blobstore.BlobStoreIndexShardSnapshot;
 import org.elasticsearch.index.store.SearchableSnapshotDirectory;
 import org.elasticsearch.index.store.StoreFileMetadata;
-<<<<<<< HEAD
 import org.elasticsearch.index.store.cache.TestUtils.NoopBlobStoreCacheService;
 import org.elasticsearch.indices.recovery.RecoveryState;
-=======
-import org.elasticsearch.indices.recovery.RecoveryState;
 import org.elasticsearch.indices.recovery.SearchableSnapshotRecoveryState;
->>>>>>> bf80aa1f
 import org.elasticsearch.repositories.IndexId;
-import org.elasticsearch.snapshots.Snapshot;
 import org.elasticsearch.snapshots.SnapshotId;
 import org.elasticsearch.threadpool.TestThreadPool;
 import org.elasticsearch.threadpool.ThreadPool;
@@ -114,23 +102,6 @@
                     throw new UncheckedIOException(e);
                 }
                 final ShardPath shardPath = new ShardPath(false, shardDir, shardDir, shardId);
-                final DiscoveryNode discoveryNode = new DiscoveryNode("_id", buildNewFakeTransportAddress(), Version.CURRENT);
-                final RecoveryState recoveryState = new RecoveryState(
-                    TestShardRouting.newShardRouting(
-                        shardId,
-                        discoveryNode.getId(),
-                        true,
-                        ShardRoutingState.INITIALIZING,
-                        new RecoverySource.SnapshotRecoverySource(
-                            UUIDs.randomBase64UUID(),
-                            new Snapshot("_repo", snapshotId),
-                            Version.CURRENT,
-                            indexId
-                        )
-                    ),
-                    discoveryNode,
-                    null
-                );
                 final Path cacheDir = createTempDir();
                 try (
                     SearchableSnapshotDirectory directory = new SearchableSnapshotDirectory(
@@ -152,17 +123,7 @@
                         threadPool
                     )
                 ) {
-<<<<<<< HEAD
-=======
-                    ShardRouting shardRouting = TestShardRouting.newShardRouting(
-                        randomAlphaOfLength(10),
-                        0,
-                        randomAlphaOfLength(10),
-                        true,
-                        ShardRoutingState.INITIALIZING
-                    );
                     RecoveryState recoveryState = createRecoveryState();
->>>>>>> bf80aa1f
                     final boolean loaded = directory.loadSnapshot(recoveryState);
                     assertThat("Failed to load snapshot", loaded, is(true));
                     assertThat("Snapshot should be loaded", directory.snapshot(), notNullValue());
@@ -227,23 +188,6 @@
                 throw new UncheckedIOException(e);
             }
             final ShardPath shardPath = new ShardPath(false, shardDir, shardDir, shardId);
-            final DiscoveryNode discoveryNode = new DiscoveryNode("_id", buildNewFakeTransportAddress(), Version.CURRENT);
-            final RecoveryState recoveryState = new RecoveryState(
-                TestShardRouting.newShardRouting(
-                    shardId,
-                    discoveryNode.getId(),
-                    true,
-                    ShardRoutingState.INITIALIZING,
-                    new RecoverySource.SnapshotRecoverySource(
-                        UUIDs.randomBase64UUID(),
-                        new Snapshot("_repo", snapshotId),
-                        Version.CURRENT,
-                        indexId
-                    )
-                ),
-                discoveryNode,
-                null
-            );
             final Path cacheDir = createTempDir();
             try (
                 SearchableSnapshotDirectory searchableSnapshotDirectory = new SearchableSnapshotDirectory(
@@ -262,10 +206,7 @@
                     threadPool
                 )
             ) {
-<<<<<<< HEAD
-=======
                 RecoveryState recoveryState = createRecoveryState();
->>>>>>> bf80aa1f
                 final boolean loaded = searchableSnapshotDirectory.loadSnapshot(recoveryState);
                 assertThat("Failed to load snapshot", loaded, is(true));
                 assertThat("Snapshot should be loaded", searchableSnapshotDirectory.snapshot(), notNullValue());
@@ -329,7 +270,7 @@
 
         @Override
         public InputStream readBlob(String blobName, long position, long length) throws IOException {
-            return new CountingInputStream(this, super.readBlob(blobName, position, length), length, rangeSize);
+            return new CountingInputStream(this, super.readBlob(blobName, position, length));
         }
 
         @Override
@@ -351,19 +292,15 @@
     private static class CountingInputStream extends FilterInputStream {
 
         private final CountingBlobContainer container;
-        private final int rangeSize;
-        private final long length;
 
         private long bytesRead = 0L;
         private long position = 0L;
         private long start = Long.MAX_VALUE;
         private long end = Long.MIN_VALUE;
 
-        CountingInputStream(CountingBlobContainer container, InputStream input, long length, int rangeSize) {
+        CountingInputStream(CountingBlobContainer container, InputStream input) {
             super(input);
             this.container = Objects.requireNonNull(container);
-            this.rangeSize = rangeSize;
-            this.length = length;
             this.container.totalOpens.increment();
         }
 

--- conflicted
+++ resolved
@@ -81,14 +81,8 @@
      * A {@link BlobContainer} that can read a single in-memory blob.
      * Any attempt to read a different blob will throw a {@link FileNotFoundException}
      */
-<<<<<<< HEAD
-    static BlobContainer singleBlobContainer(final String blobName, final byte[] blobContent) {
+    public static BlobContainer singleBlobContainer(final String blobName, final byte[] blobContent) {
         return new MostlyUnimplementedFakeBlobContainer() {
-=======
-    public static BlobContainer singleBlobContainer(final String blobName, final byte[] blobContent) {
-        return new BlobContainer() {
-
->>>>>>> 966b3639
             @Override
             public InputStream readBlob(String name, long position, long length) throws IOException {
                 if (blobName.equals(name) == false) {

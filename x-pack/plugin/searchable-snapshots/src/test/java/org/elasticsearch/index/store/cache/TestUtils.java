/*
 * Copyright Elasticsearch B.V. and/or licensed to Elasticsearch B.V. under one
 * or more contributor license agreements. Licensed under the Elastic License;
 * you may not use this file except in compliance with the Elastic License.
 */
package org.elasticsearch.index.store.cache;

import org.elasticsearch.common.blobstore.BlobContainer;
import org.elasticsearch.common.blobstore.BlobMetadata;
import org.elasticsearch.common.blobstore.BlobPath;
import org.elasticsearch.common.blobstore.DeleteResult;
import org.elasticsearch.common.io.Streams;
import org.elasticsearch.common.unit.ByteSizeUnit;
import org.elasticsearch.common.unit.ByteSizeValue;
import org.elasticsearch.index.store.IndexInputStats;
import org.elasticsearch.xpack.searchablesnapshots.cache.CacheService;

import java.io.ByteArrayInputStream;
import java.io.FileNotFoundException;
import java.io.IOException;
import java.io.InputStream;
import java.util.List;
import java.util.Map;
import java.util.Random;

import static com.carrotsearch.randomizedtesting.generators.RandomNumbers.randomIntBetween;
import static com.carrotsearch.randomizedtesting.generators.RandomPicks.randomFrom;
import static org.hamcrest.MatcherAssert.assertThat;
import static org.hamcrest.Matchers.equalTo;

public final class TestUtils {
    private TestUtils() {
    }

    public static CacheService createCacheService(final Random random) {
        final ByteSizeValue cacheSize = new ByteSizeValue(randomIntBetween(random, 1, 100),
            randomFrom(random, List.of(ByteSizeUnit.BYTES, ByteSizeUnit.KB, ByteSizeUnit.MB, ByteSizeUnit.GB)));
        return new CacheService(cacheSize, randomCacheRangeSize(random));
    }

    public static ByteSizeValue randomCacheRangeSize(final Random random) {
        return new ByteSizeValue(randomIntBetween(random, 1, 100),
            randomFrom(random, List.of(ByteSizeUnit.BYTES, ByteSizeUnit.KB, ByteSizeUnit.MB)));
    }

    public static long numberOfRanges(long fileSize, long rangeSize) {
        return numberOfRanges(Math.toIntExact(fileSize), Math.toIntExact(rangeSize));
    }

    static long numberOfRanges(int fileSize, int rangeSize) {
        long numberOfRanges = fileSize / rangeSize;
        if (fileSize % rangeSize > 0) {
            numberOfRanges++;
        }
        if (numberOfRanges == 0) {
            numberOfRanges++;
        }
        return numberOfRanges;
    }

    public static void assertCounter(IndexInputStats.Counter counter, long total, long count, long min, long max) {
        assertThat(counter.total(), equalTo(total));
        assertThat(counter.count(), equalTo(count));
        assertThat(counter.min(), equalTo(min));
        assertThat(counter.max(), equalTo(max));
    }

    public static void assertCounter(
        IndexInputStats.TimedCounter timedCounter,
        long total,
        long count,
        long min,
        long max,
        long totalNanoseconds
    ) {
        assertCounter(timedCounter, total, count, min, max);
        assertThat(timedCounter.totalNanoseconds(), equalTo(totalNanoseconds));
    }

    /**
     * A {@link BlobContainer} that can read a single in-memory blob.
     * Any attempt to read a different blob will throw a {@link FileNotFoundException}
     */
    public static BlobContainer singleBlobContainer(final String blobName, final byte[] blobContent) {
        return new MostlyUnimplementedFakeBlobContainer() {
            @Override
            public InputStream readBlob(String name, long position, long length) throws IOException {
                if (blobName.equals(name) == false) {
                    throw new FileNotFoundException("Blob not found: " + name);
                }
                return Streams.limitStream(new ByteArrayInputStream(blobContent, Math.toIntExact(position),
                    blobContent.length - Math.toIntExact(position)), length);
            }
        };
    }

    static BlobContainer singleSplitBlobContainer(final String blobName, final byte[] blobContent, final int partSize) {
        if (partSize >= blobContent.length) {
            return singleBlobContainer(blobName, blobContent);
        } else {
            final String prefix = blobName + ".part";
            return new MostlyUnimplementedFakeBlobContainer() {
                @Override
                public InputStream readBlob(String name, long position, long length) throws IOException {
                    if (name.startsWith(prefix) == false) {
                        throw new FileNotFoundException("Blob not found: " + name);
                    }
                    assert position + length <= partSize
                        : "cannot read [" + position + "-" + (position + length) + "] from array part of length [" + partSize + "]";
                    final int partNumber = Integer.parseInt(name.substring(prefix.length()));
                    final int positionInBlob = Math.toIntExact(position) + partSize * partNumber;
                    assert positionInBlob + length <= blobContent.length
                        : "cannot read [" + positionInBlob + "-" + (positionInBlob + length) + "] from array of length ["
                        + blobContent.length + "]";
                    return Streams.limitStream(new ByteArrayInputStream(blobContent,
                        positionInBlob, blobContent.length - positionInBlob), length);
                }
            };
        }
    }

<<<<<<< HEAD
    private static class MostlyUnimplementedFakeBlobContainer implements BlobContainer {
=======
            @Override
            public Map<String, BlobMetadata> listBlobs() {
                throw unsupportedException();
            }
>>>>>>> 19772b62

        @Override
        public long readBlobPreferredLength() {
            return Long.MAX_VALUE;
        }

        @Override
        public Map<String, BlobMetaData> listBlobs() {
            throw unsupportedException();
        }

        @Override
        public BlobPath path() {
            throw unsupportedException();
        }

        @Override
        public InputStream readBlob(String blobName) {
            throw unsupportedException();
        }

        @Override
        public void writeBlob(String blobName, InputStream inputStream, long blobSize, boolean failIfAlreadyExists) {
            throw unsupportedException();
        }

        @Override
        public void writeBlobAtomic(String blobName, InputStream inputStream, long blobSize, boolean failIfAlreadyExists) {
            throw unsupportedException();
        }

        @Override
        public DeleteResult delete() {
            throw unsupportedException();
        }

<<<<<<< HEAD
        @Override
        public void deleteBlobsIgnoringIfNotExists(List<String> blobNames) {
            throw unsupportedException();
        }
=======
            @Override
            public Map<String, BlobMetadata> listBlobsByPrefix(String blobNamePrefix) {
                throw unsupportedException();
            }
>>>>>>> 19772b62

        @Override
        public Map<String, BlobContainer> children() {
            throw unsupportedException();
        }

        @Override
        public Map<String, BlobMetaData> listBlobsByPrefix(String blobNamePrefix) {
            throw unsupportedException();
        }

        private UnsupportedOperationException unsupportedException() {
            assert false : "this operation is not supported and should have not be called";
            return new UnsupportedOperationException("This operation is not supported");
        }
    }
}<|MERGE_RESOLUTION|>--- conflicted
+++ resolved
@@ -119,14 +119,7 @@
         }
     }
 
-<<<<<<< HEAD
     private static class MostlyUnimplementedFakeBlobContainer implements BlobContainer {
-=======
-            @Override
-            public Map<String, BlobMetadata> listBlobs() {
-                throw unsupportedException();
-            }
->>>>>>> 19772b62
 
         @Override
         public long readBlobPreferredLength() {
@@ -134,7 +127,7 @@
         }
 
         @Override
-        public Map<String, BlobMetaData> listBlobs() {
+        public Map<String, BlobMetadata> listBlobs() {
             throw unsupportedException();
         }
 
@@ -163,17 +156,10 @@
             throw unsupportedException();
         }
 
-<<<<<<< HEAD
         @Override
         public void deleteBlobsIgnoringIfNotExists(List<String> blobNames) {
             throw unsupportedException();
         }
-=======
-            @Override
-            public Map<String, BlobMetadata> listBlobsByPrefix(String blobNamePrefix) {
-                throw unsupportedException();
-            }
->>>>>>> 19772b62
 
         @Override
         public Map<String, BlobContainer> children() {
@@ -181,7 +167,7 @@
         }
 
         @Override
-        public Map<String, BlobMetaData> listBlobsByPrefix(String blobNamePrefix) {
+        public Map<String, BlobMetadata> listBlobsByPrefix(String blobNamePrefix) {
             throw unsupportedException();
         }
 

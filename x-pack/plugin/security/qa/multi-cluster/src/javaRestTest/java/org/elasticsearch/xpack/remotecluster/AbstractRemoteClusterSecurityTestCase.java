--- conflicted
+++ resolved
@@ -102,11 +102,7 @@
     }
 
     @AfterClass
-<<<<<<< HEAD
-    public static void closeFulFillingClusterClient() throws IOException {
-=======
     public static void closeFulfillingClusterClient() throws IOException {
->>>>>>> a73e2c39
         try {
             IOUtils.close(fulfillingClusterClient);
         } finally {

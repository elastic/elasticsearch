--- conflicted
+++ resolved
@@ -80,7 +80,6 @@
 import static org.elasticsearch.xpack.remotecluster.AbstractRemoteClusterSecurityTestCase.performRequestWithAdminUser;
 import static org.hamcrest.Matchers.arrayContaining;
 import static org.hamcrest.Matchers.containsString;
-import static org.hamcrest.Matchers.equalTo;
 import static org.hamcrest.Matchers.greaterThanOrEqualTo;
 import static org.hamcrest.Matchers.hasSize;
 import static org.hamcrest.Matchers.instanceOf;
@@ -282,11 +281,7 @@
                 GetCcrRestoreFileChunkAction.REMOTE_TYPE,
                 new GetCcrRestoreFileChunkRequest(response2.getNode(), sessionUUID2, leaderIndex2FileName, 1, shardId2)
             );
-<<<<<<< HEAD
-            assertThat(getChunkResponse.getChunk().length(), equalTo(1));
-=======
             assertBusy(() -> assertFalse(getChunkResponse.getChunk().hasReferences()));
->>>>>>> dbfaf309
 
             // Clear restore session fails if index is unauthorized
             final var e4 = expectThrows(

--- conflicted
+++ resolved
@@ -137,12 +137,9 @@
         "cluster:admin/xpack/connector/update_native",
         "cluster:admin/xpack/connector/update_pipeline",
         "cluster:admin/xpack/connector/update_scheduling",
-<<<<<<< HEAD
+        "cluster:admin/xpack/connector/update_service_type",
         "cluster:admin/xpack/connector/secret/get",
         "cluster:admin/xpack/connector/secret/post",
-=======
-        "cluster:admin/xpack/connector/update_service_type",
->>>>>>> 324d35fb
         "cluster:admin/xpack/connector/sync_job/cancel",
         "cluster:admin/xpack/connector/sync_job/check_in",
         "cluster:admin/xpack/connector/sync_job/delete",

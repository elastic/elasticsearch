/*
 * Copyright Elasticsearch B.V. and/or licensed to Elasticsearch B.V. under one
 * or more contributor license agreements. Licensed under the Elastic License
 * 2.0; you may not use this file except in compliance with the Elastic License
 * 2.0.
 */

package org.elasticsearch.xpack.security.rcs.extension;

import io.netty.channel.Channel;

import org.elasticsearch.action.ActionListener;
import org.elasticsearch.action.support.DestructiveOperations;
import org.elasticsearch.common.settings.Setting;
<<<<<<< HEAD
import org.elasticsearch.common.settings.Settings;
import org.elasticsearch.common.ssl.SslConfiguration;
import org.elasticsearch.common.util.Maps;
import org.elasticsearch.transport.Header;
=======
>>>>>>> 0c9adab4
import org.elasticsearch.transport.Transport;
import org.elasticsearch.transport.TransportInterceptor;
import org.elasticsearch.transport.TransportRequest;
import org.elasticsearch.xpack.core.security.SecurityContext;
import org.elasticsearch.xpack.core.security.authc.Authentication;
import org.elasticsearch.xpack.core.ssl.SslProfile;
import org.elasticsearch.xpack.security.authc.RemoteClusterAuthenticationService;
import org.elasticsearch.xpack.security.transport.RemoteClusterTransportInterceptor;
import org.elasticsearch.xpack.security.transport.ServerTransportFilter;
import org.elasticsearch.xpack.security.transport.extension.RemoteClusterSecurityExtension;

import java.util.List;
import java.util.Map;
import java.util.Optional;

public class TestRemoteClusterSecurityExtension implements RemoteClusterSecurityExtension {

    public static final Setting<String> DUMMY_EXTENSION_SETTING = Setting.simpleString(
        "xpack.test.rcs.extension.setting",
        "default-rcs-extension-setting-value",
        Setting.Property.NodeScope
    );

    private final Components components;

    public TestRemoteClusterSecurityExtension(Components components) {
        this.components = components;
    }

    @Override
    public RemoteClusterTransportInterceptor getTransportInterceptor() {
        return new RemoteClusterTransportInterceptor() {

            @Override
            public TransportInterceptor.AsyncSender interceptSender(TransportInterceptor.AsyncSender sender) {
                return sender;
            }

            @Override
            public boolean isRemoteClusterConnection(Transport.Connection connection) {
                return false;
            }

            @Override
            public Optional<ServerTransportFilter> getRemoteProfileTransportFilter(
                SslProfile sslProfile,
                DestructiveOperations destructiveOperations
            ) {
                return Optional.empty();
            }

            public boolean hasRemoteClusterAccessHeadersInContext(SecurityContext securityContext) {
                return false;
            }

        };
    }

    @Override
    public RemoteClusterAuthenticationService getAuthenticationService() {
        return new RemoteClusterAuthenticationService() {

            @Override
            public void authenticate(String action, TransportRequest request, ActionListener<Authentication> listener) {
                listener.onFailure(new IllegalStateException("not relevant for this test"));
            }

            @Override
            public void authenticateHeaders(Map<String, String> headers, Channel channel, Header header, ActionListener<Void> listener) {
                listener.onResponse(null);
            }
        };
    }

    public static class Provider implements RemoteClusterSecurityExtension.Provider {

        @Override
        public RemoteClusterSecurityExtension getExtension(Components components) {
            return new TestRemoteClusterSecurityExtension(components);
        }

        @Override
        public List<Setting<?>> getSettings() {
            return List.of(DUMMY_EXTENSION_SETTING);
        }
    }

}<|MERGE_RESOLUTION|>--- conflicted
+++ resolved
@@ -7,18 +7,9 @@
 
 package org.elasticsearch.xpack.security.rcs.extension;
 
-import io.netty.channel.Channel;
-
 import org.elasticsearch.action.ActionListener;
 import org.elasticsearch.action.support.DestructiveOperations;
 import org.elasticsearch.common.settings.Setting;
-<<<<<<< HEAD
-import org.elasticsearch.common.settings.Settings;
-import org.elasticsearch.common.ssl.SslConfiguration;
-import org.elasticsearch.common.util.Maps;
-import org.elasticsearch.transport.Header;
-=======
->>>>>>> 0c9adab4
 import org.elasticsearch.transport.Transport;
 import org.elasticsearch.transport.TransportInterceptor;
 import org.elasticsearch.transport.TransportRequest;
@@ -87,7 +78,7 @@
             }
 
             @Override
-            public void authenticateHeaders(Map<String, String> headers, Channel channel, Header header, ActionListener<Void> listener) {
+            public void authenticateHeaders(Map<String, String> headers, ActionListener<Void> listener) {
                 listener.onResponse(null);
             }
         };
